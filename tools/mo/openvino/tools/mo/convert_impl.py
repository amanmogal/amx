# Copyright (C) 2018-2023 Intel Corporation
# SPDX-License-Identifier: Apache-2.0

import argparse
import datetime
import logging as log
import os
import platform
import sys
import traceback
from collections import OrderedDict
from copy import deepcopy
from distutils.version import LooseVersion
from pathlib import Path

try:
    import openvino_telemetry as tm
except ImportError:
    import openvino.tools.mo.utils.telemetry_stub as tm

from openvino.tools.mo.back.SpecialNodesFinalization import RemoveConstOps, CreateConstNodesReplacement, NormalizeTI
from openvino.tools.mo.moc_frontend.check_config import legacy_transformations_config_used, \
    tensorflow_custom_operations_config_update_used, new_extensions_used
from openvino.tools.mo.moc_frontend.pipeline import moc_pipeline
from openvino.tools.mo.moc_frontend.serialize import moc_emit_ir
from openvino.tools.mo.graph.graph import Graph
from openvino.tools.mo.middle.pattern_match import for_graph_and_each_sub_graph_recursively
from openvino.tools.mo.middle.passes.convert_data_type import destination_type_to_np_data_type
from openvino.tools.mo.pipeline.common import prepare_emit_ir
from openvino.tools.mo.pipeline.unified import unified_pipeline
from openvino.tools.mo.utils import import_extensions
from openvino.tools.mo.utils.cli_parser import check_available_transforms, \
    get_advanced_cli_options, get_available_front_ends, get_caffe_cli_options, \
    get_common_cli_options, get_freeze_placeholder_values, get_kaldi_cli_options, get_layout_values, \
    get_mean_scale_dictionary, get_mxnet_cli_options, get_onnx_cli_options, \
    get_placeholder_shapes, get_tf_cli_options, parse_transform, parse_tuple_pairs, \
    get_model_name_from_args, depersonalize, get_mo_convert_params, input_to_input_cut_info, \
    input_shape_to_input_cut_info, freeze_placeholder_to_input_cut_info

from openvino.tools.mo.utils.error import Error, FrameworkError
from openvino.tools.mo.utils.get_ov_update_message import get_ov_update_message, get_ov_api20_message, \
    get_tf_fe_message, get_try_legacy_fe_message, get_compression_message
from openvino.tools.mo.utils.model_analysis import AnalysisResults
from openvino.tools.mo.utils.version import VersionChecker
from openvino.tools.mo.utils.guess_framework import deduce_legacy_frontend_by_namespace
from openvino.tools.mo.utils.logger import init_logger, progress_printer
from openvino.tools.mo.utils.utils import refer_to_faq_msg
from openvino.tools.mo.utils.telemetry_utils import send_params_info, send_framework_info, send_conversion_result, \
    get_tid
from openvino.tools.mo.utils.versions_checker import get_environment_setup  # pylint: disable=no-name-in-module
from openvino.tools.mo.moc_frontend.check_config import legacy_extensions_used
from openvino.tools.mo.moc_frontend.pytorch_frontend_utils import get_pytorch_decoder, convert_pytorch_via_onnx
from openvino.tools.mo.moc_frontend.shape_utils import parse_input_shapes, get_static_shape

# pylint: disable=no-name-in-module,import-error
from openvino.frontend import FrontEndManager, OpConversionFailure, ProgressReporterExtension, TelemetryExtension
from openvino.runtime import get_version as get_rt_version
from openvino.runtime import Type, PartialShape


def load_extensions(argv: argparse.Namespace, is_tf: bool, is_caffe: bool, is_mxnet: bool, is_kaldi: bool,
                    is_onnx: bool):
    extensions = None
    if hasattr(argv, 'extensions') and argv.extensions and argv.extensions != '':
        extensions = argv.extensions
    if is_tf:
        from openvino.tools.mo.front.tf.register_custom_ops import get_front_classes
        import_extensions.load_dirs(argv.framework, extensions, get_front_classes)
    elif is_caffe:
        send_framework_info('caffe')
        from openvino.tools.mo.front.caffe.register_custom_ops import get_front_classes
        import_extensions.load_dirs(argv.framework, extensions, get_front_classes)
    elif is_mxnet:
        send_framework_info('mxnet')
        from openvino.tools.mo.front.mxnet.register_custom_ops import get_front_classes
        import_extensions.load_dirs(argv.framework, extensions, get_front_classes)
    elif is_kaldi:
        send_framework_info('kaldi')
        from openvino.tools.mo.front.kaldi.register_custom_ops import get_front_classes
        import_extensions.load_dirs(argv.framework, extensions, get_front_classes)
    elif is_onnx:
        send_framework_info('onnx')
        from openvino.tools.mo.front.onnx.register_custom_ops import get_front_classes
        import_extensions.load_dirs(argv.framework, extensions, get_front_classes)


def replace_ext(name: str, old: str, new: str):
    base, ext = os.path.splitext(name)
    log.debug("base: {}, ext: {}".format(base, ext))
    if ext == old:
        return base + new


def print_argv(argv: argparse.Namespace, is_caffe: bool, is_tf: bool, is_mxnet: bool, is_kaldi: bool, is_onnx: bool,
               model_name: str):
    print('Model Optimizer arguments:')
    props = OrderedDict()
    props['common_args'] = get_common_cli_options(model_name)
    props['advanced_args'] = get_advanced_cli_options()
    if is_caffe:
        props['caffe_args'] = get_caffe_cli_options()
    if is_tf:
        props['tf_args'] = get_tf_cli_options()
    if is_mxnet:
        props['mxnet_args'] = get_mxnet_cli_options()
    if is_kaldi:
        props['kaldi_args'] = get_kaldi_cli_options()
    if is_onnx:
        props['onnx_args'] = get_onnx_cli_options()

    framework_specifics_map = {
        'common_args': 'Common parameters:',
        'advanced_args': 'Advanced parameters:',
        'caffe_args': 'Caffe specific parameters:',
        'tf_args': 'TensorFlow specific parameters:',
        'mxnet_args': 'MXNet specific parameters:',
        'kaldi_args': 'Kaldi specific parameters:',
        'onnx_args': 'ONNX specific parameters:',
    }

    lines = []
    for key in props:
        lines.append(framework_specifics_map[key])
        for (op, desc) in props[key].items():
            if isinstance(desc, list):
                lines.append('\t{}: \t{}'.format(desc[0], desc[1](getattr(argv, op, 'NONE'))))
            else:
                if op == 'k':
                    default_path = os.path.join(os.path.dirname(sys.argv[0]),
                                                'openvino/tools/mo/front/caffe/CustomLayersMapping.xml')
                    if getattr(argv, op, 'NONE') == default_path:
                        lines.append('\t{}: \t{}'.format(desc, 'Default'))
                        continue
                lines.append('\t{}: \t{}'.format(desc, getattr(argv, op, 'NONE')))
    print('\n'.join(lines), flush=True)


def arguments_post_parsing(argv: argparse.Namespace):
    use_legacy_frontend = argv.use_legacy_frontend
    use_new_frontend = argv.use_new_frontend
    if argv.extensions is None:
        argv.extensions = [import_extensions.default_path()]

    if use_new_frontend and use_legacy_frontend:
        raise Error('Options --use_new_frontend and --use_legacy_frontend must not be used simultaneously '
                    'in the Model Optimizer command-line')

    moc_front_end, available_moc_front_ends = get_moc_frontends(argv)

    if not moc_front_end and use_new_frontend:
        raise Error('Option --use_new_frontend is specified but the Model Optimizer is unable to find new frontend. '
                    'Please ensure that your environment contains new frontend for the input model format or '
                    'try to convert the model without specifying --use_new_frontend option.')

    is_tf, is_caffe, is_mxnet, is_kaldi, is_onnx = \
        deduce_legacy_frontend_by_namespace(argv) if not moc_front_end else [False, False, False, False, False]

    is_legacy_frontend = any([is_tf, is_caffe, is_mxnet, is_kaldi, is_onnx])
    if not is_legacy_frontend and use_legacy_frontend:
        raise Error('Option --use_legacy_frontend is specified but Model Optimizer does not have legacy frontend '
                    'for the input model format. Please try to convert the model without specifying --use_legacy_frontend option.')

    # handle a default case, i.e. use_new_frontend and use_legacy_frontend are not specified, when no frontend is found
    if not is_legacy_frontend and not moc_front_end:
        legacy_frameworks = ['tf', 'caffe', 'mxnet', 'kaldi', 'onnx']
        frameworks = list(set(legacy_frameworks + available_moc_front_ends))
        if not argv.framework:
            raise Error('Framework name can not be deduced from the given options: {}={}. '
                        'Please use --framework with one from the list: {}.',
                        '--input_model', argv.input_model, frameworks)
        elif argv.framework not in frameworks:
            if argv.framework == 'ir':
                raise Error('OpenVINO IR is passed as input_model in convert_model/mo, the IR doesn\'t need '
                            'conversion, please use it in runtime for inference with read_model/compile_model.')
            raise Error('Framework {} is not a valid target. Please use --framework with one from the list: {}. ' +
                        refer_to_faq_msg(15), argv.framework, frameworks)

    if is_legacy_frontend:
        if new_extensions_used(argv):
            raise Error('New kind of extensions used on legacy path')

    if is_tf and not argv.input_model and not argv.saved_model_dir and not argv.input_meta_graph:
        raise Error('Path to input model or saved model dir is required: use --input_model, --saved_model_dir or '
                    '--input_meta_graph')
    elif is_mxnet and not argv.input_model and not argv.input_symbol and not argv.pretrained_model_name:
        raise Error('Path to input model or input symbol or pretrained_model_name is required: use --input_model or '
                    '--input_symbol or --pretrained_model_name')
    elif is_caffe and not argv.input_model and not argv.input_proto:
        raise Error('Path to input model or input proto is required: use --input_model or --input_proto')
    elif (is_kaldi or is_onnx) and not argv.input_model:
        raise Error('Path to input model is required: use --input_model.')

    log.debug("Model Optimizer started")

    log.debug('Output model name would be {}{{.xml, .bin}}'.format(argv.model_name))

    # if --input_proto is not provided, try to retrieve another one
    # by suffix substitution from model file name
    if is_caffe and not argv.input_proto:
        argv.input_proto = replace_ext(argv.input_model, '.caffemodel', '.prototxt')

        if not argv.input_proto:
            raise Error("Cannot find prototxt file: for Caffe please specify --input_proto - a " +
                        "protobuf file that stores topology and --input_model that stores " +
                        "pretrained weights. " +
                        refer_to_faq_msg(20))
        log.info('Deduced name for prototxt: {}'.format(argv.input_proto))

    if not argv.silent:
        print_argv(argv, is_caffe, is_tf, is_mxnet, is_kaldi, is_onnx, argv.model_name)

    VersionChecker().check_runtime_dependencies(argv.silent)

    argv.data_type = 'FP32'  # if compression was enabled will be restored back to 'FP16' after apply_offline_transformations

    # This is just to check that transform key is valid and transformations are available
    check_available_transforms(parse_transform(argv.transform))

    if argv.scale and argv.scale_values:
        raise Error(
            'Both --scale and --scale_values are defined. Specify either scale factor or scale values per input ' +
            'channels. ' + refer_to_faq_msg(19))

    if argv.scale and argv.scale < 1.0:
        log.error("The scale value is less than 1.0. This is most probably an issue because the scale value specifies "
                  "floating point value which all input values will be *divided*.", extra={'is_warning': True})

    if argv.input_model and (is_tf and argv.saved_model_dir):
        raise Error('Both --input_model and --saved_model_dir are defined. '
                    'Specify either input model or saved model directory.')
    if is_tf:
        if argv.saved_model_tags is not None:
            if ' ' in argv.saved_model_tags:
                raise Error('Incorrect saved model tag was provided. Specify --saved_model_tags with no spaces in it')
            argv.saved_model_tags = argv.saved_model_tags.split(',')

    if hasattr(argv, 'is_python_api_used') and argv.is_python_api_used:
        python_api_params_parsing(argv)
    else:
        argv.inputs_list, argv.placeholder_shapes, argv.placeholder_data_types = get_placeholder_shapes(
            argv.input, argv.input_shape, argv.batch)
        argv.freeze_placeholder_with_value, argv.input = get_freeze_placeholder_values(
            argv.input,
            argv.freeze_placeholder_with_value)
        argv.unnamed_freeze_placeholder_with_value = {}

    argv.output = argv.output.split(',') if argv.output else None
    argv.layout_values = get_layout_values(argv.layout, argv.source_layout, argv.target_layout)
    mean_values = parse_tuple_pairs(argv.mean_values)
    scale_values = parse_tuple_pairs(argv.scale_values)
    mean_scale = get_mean_scale_dictionary(mean_values, scale_values, argv.input)
    argv.mean_scale_values = mean_scale

    if not os.path.exists(argv.output_dir):
        try:
            os.makedirs(argv.output_dir)
        except PermissionError as e:
            raise Error("Failed to create directory {}. Permission denied! " +
                        refer_to_faq_msg(22),
                        argv.output_dir) from e
    else:
        if not os.access(argv.output_dir, os.W_OK):
            raise Error("Output directory {} is not writable for current user. " +
                        refer_to_faq_msg(22), argv.output_dir)

    log.debug("Placeholder shapes : {}".format(argv.placeholder_shapes))

    load_extensions(argv, is_tf, is_caffe, is_mxnet, is_kaldi, is_onnx)

    return argv


def check_fallback(argv: argparse.Namespace):
    fallback_reasons = {}

    # Some frontend such as PDPD does not have legacy path so it has no reasons to fallback
    if not any(deduce_legacy_frontend_by_namespace(argv)):
        return fallback_reasons

    if argv.use_new_frontend:
        return fallback_reasons

    fallback_reasons['extensions'] = legacy_extensions_used
    fallback_reasons['transformations_config'] = legacy_transformations_config_used
    fallback_reasons['tensorflow_custom_operations_config_update'] = tensorflow_custom_operations_config_update_used

    reasons = [reason for reason, is_applicable in fallback_reasons.items() if is_applicable(argv)]
    return reasons


def update_fallback_with_conversion_error(use_new_frontend: bool, is_tf: bool, ex_msg: str, fallback_reasons: list):
    import re
    if not is_tf:
        # this sort of fallback is only used by TensorFlow Frontend
        return False

    if use_new_frontend:
        # this option forces to use new TensorFlow Frontend
        # so it is not possible for the fallback
        return False

    # for TensorFlow FE we have a set of operations that should lead to the fallback to the legacy
    conversion_error_re = r"^(\[TensorFlow\ Frontend\]\ Internal\ error\,\ no\ translator\ found\ for\ operation\(s\)\:\ )((\w+)(\,\ \w+)*)$"
    conversion_error_match = re.findall(conversion_error_re, ex_msg, re.MULTILINE)
    all_fallback_operations = [
        # corresponds to TF1 While operation
        "TensorArrayScatterV3", "TensorArrayV3", "TensorArraySizeV3", "TensorArrayGatherV3",
        "LoopCond", "Enter", "NextIteration", "Exit",
        # corresponds to TF1 If and TF1 While operations
        "Switch", "Merge",
        # corresponds to operations with complex tensors
        "FFT", "FFT2D", "FFT3D", "IFFT", "IFFT2D", "IFFT3D",
        "RFFT", "RFFT2D", "RFFT3D", "IRFFT", "IRFFT2D", "IRFFT3D",
        "Complex", "ComplexAbs", "Real", "Imag",
    ]
    if len(conversion_error_match) < 1 or len(conversion_error_match[0]) != 4:
        # no match for the fallback by unsupported operation
        return False

    unsupported_operations = conversion_error_match[0][1].replace(" ", "").split(",")
    fallback_operations = [operation for operation in unsupported_operations if operation in all_fallback_operations]

    if len(fallback_operations) == 0:
        return False

    fallback_reasons.append("Fallback to the legacy TF FE due to operation(s): " + ', '.join(fallback_operations))
    return True


def get_default_frontends():
    # Set which frontend to use by default, values should be 'new' or 'legacy'
    default_frontends = {
        'onnx': 'new',
        'tf': 'new'
    }
    return default_frontends


def get_moc_frontends(argv: argparse.Namespace):
    fem = argv.feManager

    # Read user flags:
    use_legacy_frontend = argv.use_legacy_frontend
    use_new_frontend = argv.use_new_frontend

    if not fem or use_legacy_frontend:
        return None, []

    available_moc_front_ends = get_available_front_ends(fem)

    if not argv.framework and argv.input_model:
        moc_front_end = fem.load_by_model(argv.input_model)
        if not moc_front_end:
            return None, available_moc_front_ends
        argv.framework = moc_front_end.get_name()
    elif argv.framework in available_moc_front_ends:
        moc_front_end = fem.load_by_framework(argv.framework)
    else:
        return None, []

    default_frontends = get_default_frontends()
    # Disable MOC frontend if default is set to legacy and no user override
    if default_frontends.get(moc_front_end.get_name()) == 'legacy' and not use_new_frontend:
        return None, available_moc_front_ends

    # This check as a workaround to skip IR frontend
    if not moc_front_end.get_name() in available_moc_front_ends:
        return None, available_moc_front_ends

    return moc_front_end, available_moc_front_ends


def prepare_ir(argv: argparse.Namespace):
    # TODO: remove this workaround once new TensorFlow frontend supports non-frozen formats: checkpoint, MetaGraph, and SavedModel
    # Now it converts all TensorFlow formats to the frozen .pb format in case new TensorFlow frontend
    is_tf, _, _, _, _ = deduce_legacy_frontend_by_namespace(argv)
<<<<<<< HEAD
    path_to_aux_pb = None
    use_tf_graph_decoder = True
    orig_argv_values = {"input_model": argv.input_model, "model_name": argv.model_name}
    if not argv.use_legacy_frontend and is_tf and not use_tf_graph_decoder:
        from openvino.tools.mo.front.tf.loader import convert_to_pb
        path_to_aux_pb = convert_to_pb(argv)

=======
>>>>>>> 47f1c43d
    argv = arguments_post_parsing(argv)
    t = tm.Telemetry()
    graph = None
    ngraph_function = None
    fallback_reasons = []
    moc_front_end, available_moc_front_ends = get_moc_frontends(argv)
    if moc_front_end:
        fallback_reasons = check_fallback(argv)
        if len(fallback_reasons) == 0:
            path_to_aux_pb = None
            orig_argv_values = {"input_model": argv.input_model, "model_name": argv.model_name}
            if not argv.use_legacy_frontend and is_tf:
                from openvino.tools.mo.front.tf.loader import convert_to_pb
                path_to_aux_pb = convert_to_pb(argv)
            try:
                t.send_event("mo", "conversion_method", moc_front_end.get_name() + "_frontend")
                moc_front_end.add_extension(TelemetryExtension("mo", t.send_event, t.send_error, t.send_stack_trace))
                moc_front_end.add_extension(ProgressReporterExtension(progress_printer(argv)))
                if legacy_transformations_config_used(argv):
                    raise Error('Legacy extensions are not supported for the new frontend')
                if legacy_extensions_used(argv):
                    raise Error('Legacy transformations configuration is not supported for the new frontend')
                if tensorflow_custom_operations_config_update_used(argv) and is_tf:
                    raise Error('TensorFlow custom operation config is not supported for the new frontend')
                if new_extensions_used(argv):
                    for extension in argv.extensions:
                        moc_front_end.add_extension(extension)
                ngraph_function = moc_pipeline(argv, moc_front_end)
                return graph, ngraph_function
            except OpConversionFailure as ex:
                # in some set of operations (TF1 While), we have to fallback to the Legacy TensorFlow Frontend
                # this is the second attempt for the fallback
                if not update_fallback_with_conversion_error(argv.use_new_frontend, is_tf, str(ex), fallback_reasons):
                    # re-throw exception for all frontends except TensorFlow FE
                    # and in case unexpected conversion failures
                    raise
            finally:
                # TODO: remove this workaround once new TensorFlow frontend supports non-frozen formats: checkpoint, MetaGraph, and SavedModel
                # Now it converts all TensorFlow formats to the frozen .pb format in case new TensorFlow frontend
                if is_tf and path_to_aux_pb is not None:
                    argv.input_model = orig_argv_values["input_model"]
                    argv.model_name = orig_argv_values["model_name"]
                    if os.path.exists(path_to_aux_pb):
                        os.remove(path_to_aux_pb)

    if len(fallback_reasons) > 0:
        reasons_message = ", ".join(fallback_reasons)
        load_extensions(argv, *list(deduce_legacy_frontend_by_namespace(argv)))
        t.send_event("mo", "fallback_reason", reasons_message)
        log.warning("The IR preparation was executed by the legacy MO path. "
                    "This is a fallback scenario applicable only for some specific cases. "
                    f"The detailed reason why fallback was executed: not supported {reasons_message} were used. "
                    "You can specify --use_new_frontend flag to force using the Frontend MO path to avoid additional checks. " +
                    refer_to_faq_msg(105))
        assert not hasattr(argv, 'is_fallback'), '`is_fallback` argument must not exist.'
        argv.is_fallback = True

    t.send_event("mo", "conversion_method", "mo_legacy")
    graph = unified_pipeline(argv)

    return graph, ngraph_function


def read_model(fem: FrontEndManager, path_to_xml: str):
    # We have to separate fe object lifetime from fem to
    # avoid segfault during object destruction. So fe must
    # be destructed before fem object explicitly.
    fe = fem.load_by_framework(framework="ir")
    function = fe.convert(fe.load(path_to_xml))
    return function


def emit_ir(graph: Graph, argv: argparse.Namespace, non_default_params: dict):
    NormalizeTI().find_and_replace_pattern(graph)
    for_graph_and_each_sub_graph_recursively(graph, RemoveConstOps().find_and_replace_pattern)
    for_graph_and_each_sub_graph_recursively(graph, CreateConstNodesReplacement().find_and_replace_pattern)

    if 'feManager' in argv:
        del argv.feManager

    mean_data = deepcopy(graph.graph['mf']) if 'mf' in graph.graph else None
    input_names = deepcopy(graph.graph['input_names']) if 'input_names' in graph.graph else []

    output_dir = argv.output_dir if argv.output_dir != '.' else os.getcwd()
    orig_model_name = os.path.normpath(os.path.join(output_dir, argv.model_name))

    def clear_tmp_ir_files():
        for suf in [".xml", ".bin", ".mapping"]:
            # remove existing files
            path_to_file = orig_model_name + "_tmp" + suf
            if os.path.exists(path_to_file):
                os.remove(path_to_file)

    try:
        prepare_emit_ir(graph=graph,
                        data_type=graph.graph['cmd_params'].data_type,
                        output_dir=argv.output_dir,
                        output_model_name=argv.model_name,
                        mean_data=mean_data,
                        input_names=input_names,
                        meta_info=non_default_params,
                        use_temporary_path=True)

        fem = FrontEndManager()
        func = read_model(fem, orig_model_name + "_tmp.xml")
    except Exception as err:
        raise Error('Exception occurred while serialization or reading of the temporary IR: {}'.format(
            str(err),
        )) from err
    finally:
        # This graph cleanup is required to avoid double memory consumption
        graph.clear()
        clear_tmp_ir_files()

    return_code = "not executed"
    if not (argv.framework == 'tf' and argv.tensorflow_custom_operations_config_update):
        try:
            from openvino.tools.mo.back.offline_transformations import apply_offline_transformations
            func = apply_offline_transformations(func, argv)
            if "compress_to_fp16" in argv and argv.compress_to_fp16:
                # restore data_type cmd parameter
                argv.data_type = 'FP16'
            return_code = 0
        except Exception as e:
            return_code = "failed"
            log.error(e)
        message = str(dict({
            "platform": platform.system(),
            "mo_version": VersionChecker().get_mo_simplified_version(),
            "ie_version": VersionChecker().get_ie_simplified_version(),
            "python_version": sys.version,
            "return_code": return_code
        }))
        t = tm.Telemetry()
        t.send_event('mo', 'offline_transformations_status', message)

        if return_code != 0:
            raise Error("offline transformations step has failed.")

    return func


def check_model_object(argv):
    model = argv['input_model']
    if 'tensorflow' in sys.modules:
        import tensorflow as tf
        env_setup = get_environment_setup("tf")

        if isinstance(model, tf.Graph):
            return "tf"
        if isinstance(model, tf.compat.v1.GraphDef):
            return "tf"
        if isinstance(model, tf.compat.v1.Graph):
            argv['input_model'] = model.as_graph_def()
            return "tf"
        if isinstance(model, tf.compat.v1.Session):
            argv['input_model'] = model.graph_def
            return "tf"
        if env_setup["tensorflow"] >= LooseVersion("2.6.0") and isinstance(model, tf.types.experimental.ConcreteFunction):
            argv['input_model'] = model.graph.as_graph_def()
            return "tf"
        if env_setup["tensorflow"] >= LooseVersion("2.6.0") and isinstance(model, tf.types.experimental.GenericFunction):
            argv['input_model'] = model
            return "tf"
        if isinstance(model, tf.keras.Model):
            return "tf"
        if isinstance(model, tf.train.Checkpoint):
            if isinstance(model.root, tf.keras.Model):
                argv['input_model'] = model.root
                return "tf"
            else:
                raise Error("Unknown checkpoint format.")

        if isinstance(model, tf.keras.layers.Layer) or isinstance(model, tf.Module):
            assert 'input_shape' in argv and argv['input_shape'] is not None, \
                "Converting of {} requires providing of input_shape.".format(type(model))
            assert len(argv['input_shape']) > 0, "Please provide non-empty input shape."
            inputs = []
            for shape_idx, shape in enumerate(parse_input_shapes(argv)):
                inp_shape = get_static_shape(shape)
                batch_size = None
                if len(inp_shape) > 1:
                    batch_size = inp_shape[0]
                    inp_shape = inp_shape[1:]
                inputs.append(tf.keras.Input(shape=inp_shape, batch_size=batch_size))
            outputs = model(*inputs)
            argv['input_model'] = tf.keras.Model(inputs, outputs)
            argv['input_shape'] = None
            return "tf"
    if 'torch' in sys.modules:
        import torch
        if isinstance(model, (torch.nn.Module, torch.jit.ScriptFunction)):
            return "pytorch"
        try:
            from openvino.frontend.pytorch.decoder import TorchScriptPythonDecoder
            
            if isinstance(model, TorchScriptPythonDecoder):
                return "pytorch"
        except Exception as e:
            pass

    import io
    if isinstance(model, io.BytesIO):
        return 'onnx'

    raise Error('Unknown model type: {}'.format(type(model)))


def driver(argv: argparse.Namespace, non_default_params: dict):
    init_logger(argv.log_level.upper(), argv.silent)

    # Log dictionary with non-default cli parameters where complex classes are excluded.
    log.debug(str(non_default_params))

    start_time = datetime.datetime.now()

    graph, ngraph_function = prepare_ir(argv)
    legacy_path = False
    if graph is not None:
        res_ngraph_function = emit_ir(graph, argv, non_default_params)
        legacy_path = True
    else:
        res_ngraph_function = moc_emit_ir(ngraph_function, argv)

    if res_ngraph_function is None:
        return res_ngraph_function

    if not argv.silent:
        elapsed_time = datetime.datetime.now() - start_time
        print('[ SUCCESS ] Total execution time: {:.2f} seconds. '.format(elapsed_time.total_seconds()))
        try:
            import resource
            mem_usage = round(resource.getrusage(resource.RUSAGE_SELF).ru_maxrss / 1024)
            if sys.platform == 'darwin':
                mem_usage = round(mem_usage / 1024)
            print('[ SUCCESS ] Memory consumed: {} MB. '.format(mem_usage))
        except ImportError:
            pass

    return res_ngraph_function, legacy_path


def args_dict_to_list(cli_parser, **kwargs):
    # This method is needed to prepare args from convert_model() for args_parse().
    # The method will not be needed when cli_parser checks are moved from cli_parser to a separate pass.
    import inspect
    from openvino.tools.mo import convert_model
    signature = inspect.signature(convert_model)
    result = []
    for key, value in kwargs.items():
        if value is None:
            continue
        if key in signature.parameters and signature.parameters[key].default == value:
            continue
        if cli_parser.get_default(key) == value:
            continue
        # skip parser checking for non str objects
        if not isinstance(value, (str, bool)):
            continue
        result.append('--{}'.format(key))
        if not isinstance(value, bool):
            result.append(value)

    return result


def get_non_default_params(argv, cli_parser):
    import numbers
    import inspect
    from openvino.tools.mo import convert_model

    signature = inspect.signature(convert_model)
    # make dictionary with parameters which have non-default values to be serialized in IR in rt_info
    non_default_params = {}
    for arg, arg_value in vars(argv).items():
        if arg in signature.parameters and arg_value == signature.parameters[arg].default:
            continue
        if arg_value == cli_parser.get_default(arg):
            continue
        value = depersonalize(arg_value, arg)
        # Skip complex classes in params to prevent
        # serializing it to rt_info
        if isinstance(value, (str, bool, numbers.Number)):
            non_default_params[arg] = value
    return non_default_params


def params_to_string(**kwargs):
    all_params = {}
    for key, value in get_mo_convert_params().items():
        all_params.update(value)

    for key, value in kwargs.items():
        if key in all_params:
            param_data = all_params[key]
            if param_data.to_string is not None:
                kwargs[key] = param_data.to_string(value)
    return kwargs


def add_line_breaks(text: str, char_num: int, line_break: str):
    words = text.replace('\n', "\n ").split(" ")
    cnt = 0
    for i, w in enumerate(words):
        cnt += len(w)
        if '\n' in w:
            cnt = len(w) - w.find('\n') - 1
        if cnt > char_num:
            if words[i][-1] not in ['\n', '\t']:
                words[i] = w + '\n'
            cnt = 0
    text = ' '.join(words).replace("\n ", "\n")
    return line_break + text.replace("\n", line_break)


def show_mo_convert_help():
    mo_convert_params = get_mo_convert_params()
    for group_name, group in mo_convert_params.items():
        print(group_name)
        for param_name in group:
            param_data = group[param_name]
            text = param_data.description.replace("    ", '')
            text = add_line_breaks(text, 56, "\n\t\t\t")
            print("  --{} {}".format(param_name, text))
        print()


def input_model_is_object(argv):
    # Input model can be set as object only for --input_model parameter.
    # --saved_model_dir or meta specific options are only used to store paths to the input model.
    if 'input_model' not in argv:
        return False
    if isinstance(argv['input_model'], (str, Path)):
        return False
    if argv['input_model'] is None:
        return False
    return True


def python_api_params_parsing(argv: argparse.Namespace):
    """
    Parses params passed to convert_model and wraps resulting values into dictionaries or lists.
    After working of this method following values are set in argv:

    argv.input, argv.inputs_list - list of input names. Both values are used in some parts of MO.
    Could be good to refactor it and use only one of these values.

    argv.placeholder_shapes - dictionary where key is node name, value is PartialShape,
    or list of PartialShape if node names were not set.

    argv.placeholder_data_types - dictionary where key is node name, value is node np.type,
    or list of np.types if node names were not set.

    argv.freeze_placeholder_with_value - dictionary where key is node name, value is np.ndarray

    argv.unnamed_freeze_placeholder_with_value - list with np.ndarray

    :param argv: MO arguments
    """
    # Parse input to list of InputCutInfo
    inputs = input_to_input_cut_info(argv.input)

    # Make list of input names
    input_names_list = []
    for inp in inputs:
        if inp.name is not None:
            input_names_list.append(inp.name)
    if len(input_names_list) > 0:
        assert len(input_names_list) == len(inputs), "--input parameter has unnamed inputs and named inputs. " \
                                                     "Please either set names for all inputs, " \
                                                     "or do not set names for all inputs."
    argv.inputs_list = input_names_list
    argv.input = ','.join(input_names_list)

    # Parse input_shape param and update InputCutInfo list
    input_shape_to_input_cut_info(argv.input_shape, inputs)

    # Parse freeze_placeholder_with_value.
    # values for freezing can be set both by named and unnamed approach if
    # 'input' was used without names and 'freeze_placeholder_with_value' was used with names.
    # So named and unnamed values are stored separately.
    argv.freeze_placeholder_with_value, argv.unnamed_freeze_placeholder_with_value = \
        freeze_placeholder_to_input_cut_info(argv.freeze_placeholder_with_value, inputs)

    if len(input_names_list) > 0:
        # Named inputs case
        shape_dict = {}
        data_type_dict = {}
        for inp in inputs:
            if inp.shape is not None:
                # Wrap shape to PartialShape for uniformity of stored values
                shape_dict[inp.name] = PartialShape(inp.shape)
            else:
                shape_dict[inp.name] = None
            if inp.type is not None:
                # Convert type to numpy type for uniformity of stored values
                if isinstance(inp.type, str):
                    data_type_dict[inp.name] = destination_type_to_np_data_type(inp.type)
                elif isinstance(inp.type, Type):
                    data_type_dict[inp.name] = inp.type.to_dtype().type
                else:
                    data_type_dict[inp.name] = inp.type
        argv.placeholder_shapes = shape_dict if shape_dict else None
        argv.placeholder_data_types = data_type_dict if data_type_dict else {}
    else:
        # Unnamed inputs case
        shape_list = []
        data_type_list = []
        for inp in inputs:
            if inp.shape is not None:
                # Wrap shape to PartialShape for uniformity of stored values
                shape_list.append(PartialShape(inp.shape))
            if inp.type is not None:
                # Convert type to numpy type for uniformity of stored values
                if isinstance(inp.type, str):
                    data_type_list.append(destination_type_to_np_data_type(inp.type))
                elif isinstance(inp.type, Type):
                    data_type_list.append(inp.type.to_dtype().type)
                else:
                    data_type_list.append(inp.type)
        argv.placeholder_shapes = shape_list if shape_list else None
        argv.placeholder_data_types = data_type_list if data_type_list else {}


def pack_params_to_args_namespace(args: dict, cli_parser: argparse.ArgumentParser):
    if len(args) > 0:
        args_string = params_to_string(**args)
        argv, _ = cli_parser.parse_known_args(args_dict_to_list(cli_parser, **args_string))

        # get list of all available params for convert_model()
        all_params = {}
        for key, value in get_mo_convert_params().items():
            all_params.update(value)

        # check that there are no unknown params provided
        for key, value in args_string.items():
            if key not in argv and key not in all_params.keys():
                raise Error("Unrecognized argument: {}".format(key))

            # Non string params like input_model or extensions are ignored by parse_args()
            # so we need to set them in argv separately
            if value is not None and getattr(argv, key, None) != value:
                setattr(argv, key, value)
    else:
        argv = cli_parser.parse_args()
    return argv


def update_args_for_saved_model_dir(args: dict):
    """
    If directory is set in 'input_model' argument, the directory is considered as TF saved model.
    In this case this method updates args and moves saved model directory to 'saved_model_dir' param.
    :param args: dictionary with arguments from user
    """
    if 'saved_model_dir' in args and args['saved_model_dir'] is not None and \
            'input_model' in args and args['input_model'] is not None:
        raise Error("Both --input_model and --saved_model_dir are defined. "
                    "Please specify either input_model or saved_model_dir directory.")
    
    if 'input_model' in args and isinstance(args['input_model'], (str, Path)) and os.path.isdir(args['input_model']):
        args['saved_model_dir'] = args['input_model']
        args['input_model'] = None


def silent_is_false(argv: argparse.Namespace):
    return argv is not None and hasattr(argv, 'silent') and argv.silent is False


def framework_is_tf(args, argv):
    if input_model_is_object(args) and check_model_object(args) == "tf":
        return True
    if argv is not None:
        is_tf, _, _, _, _ = deduce_legacy_frontend_by_namespace(argv)
        return is_tf
    return False


def _convert(cli_parser: argparse.ArgumentParser, framework, args, python_api_used):
    if 'help' in args and args['help']:
        show_mo_convert_help()
        return None, None
    simplified_mo_version = VersionChecker().get_mo_simplified_version()
    telemetry = tm.Telemetry(tid=get_tid(), app_name='Model Optimizer', app_version=simplified_mo_version)
    telemetry.start_session('mo')
    telemetry.send_event('mo', 'version', simplified_mo_version)
    # Initialize logger with 'ERROR' as default level to be able to form nice messages
    # before arg parser deliver log_level requested by user
    init_logger('ERROR', False)
    argv = None
    try:
        model_framework = None
        inp_model_is_object = input_model_is_object(args)
        if inp_model_is_object:
            model_framework = check_model_object(args)
            if model_framework == "pytorch":
                example_inputs = None
                if 'example_input' in args and args['example_input'] is not None:
                    example_inputs = args['example_input']
                elif 'example_inputs' in args:
                    raise AssertionError("'example_inputs' argument is not recognized, maybe you meant to provide 'example_input'?")

                if 'use_legacy_frontend' in args and args['use_legacy_frontend']:
                    # TO DO: remove this path, when pytorch frontend productization is finished, CVS-103726
                    # prevent invoking legacy mo python onnx frontend for models converted on the fly
                    args.pop("use_legacy_frontend")
                    return convert_pytorch_via_onnx(args, example_inputs, cli_parser, framework, _convert)

                decoder = get_pytorch_decoder(args['input_model'], parse_input_shapes(args), example_inputs, args.get("input"))
                args['input_model'] = decoder
                args["framework"] = "pytorch"

        update_args_for_saved_model_dir(args)

        argv = pack_params_to_args_namespace(args, cli_parser)
        argv.is_python_api_used = python_api_used

        argv.feManager = FrontEndManager()
        frameworks = list(set(['tf', 'caffe', 'mxnet', 'kaldi', 'onnx'] + (get_available_front_ends(argv.feManager)
                                                                           if argv.feManager else [])))
        framework = argv.framework if hasattr(argv, 'framework') and argv.framework is not None else framework
        if framework is not None:
            assert framework in frameworks, "error: argument --framework: invalid choice: '{}'. " \
                                            "Expected one of {}.".format(framework, frameworks)
            setattr(argv, 'framework', framework)

        # send telemetry with params info
        send_params_info(argv, cli_parser)

        non_default_params = get_non_default_params(argv, cli_parser)

        if inp_model_is_object:
            argv.model_name = "model"
        if not hasattr(argv, "model_name") or argv.model_name is None:
            argv.model_name = get_model_name_from_args(argv)

        if model_framework is not None:
            if argv.framework is not None:
                if argv.framework != model_framework:
                    raise Error("Provided model does not correspond to provided framework. The provided "
                                "framework is {}, the model type is {} which is expected to be {} framework.".format(
                                    argv.framework,
                                    type(argv.input_model),
                                    model_framework))
            else:
                argv.framework = model_framework

        ov_model, legacy_path = driver(argv, {"conversion_parameters": non_default_params})

        # add MO meta data to model
        ov_model.set_rt_info(VersionChecker().get_mo_version(), "MO_version")
        ov_model.set_rt_info(get_rt_version(), "Runtime_version")
        ov_model.set_rt_info(str(legacy_path), "legacy_frontend")
        for key, value in non_default_params.items():
            ov_model.set_rt_info(str(value), ["conversion_parameters", str(key)])

        if silent_is_false(argv) or not python_api_used:
            if 'compress_to_fp16' in argv and argv.compress_to_fp16:
                print(get_compression_message())

            ov_update_message = get_ov_update_message()
            ov_api20_message = get_ov_api20_message()
            if ov_update_message is not None:
                print(ov_update_message)
            if ov_api20_message is not None and ov_model is not None:
                print(ov_api20_message)
            is_fallback = getattr(argv, 'is_fallback', False)
            if not argv.use_legacy_frontend and framework_is_tf(args, argv) and not is_fallback:
                # now TF FE is default frontend for TensorFlow models conversion
                print(get_tf_fe_message())

        send_conversion_result('success')
        return ov_model, argv

    except Exception as e:
<<<<<<< HEAD
        telemetry.send_event('mo', 'conversion_result', 'fail')
        telemetry.end_session('mo')
        telemetry.force_shutdown(1.0)
        raise e#.with_traceback(None)
=======
        if silent_is_false(argv) or not python_api_used:
            if isinstance(e, (FileNotFoundError, NotADirectoryError)):
                log.error('File {} was not found'.format(str(e).split('No such file or directory:')[1]))
                log.debug(traceback.format_exc())
            elif isinstance(e, Error):
                analysis_results = AnalysisResults()
                if analysis_results.get_messages() is not None:
                    for el in analysis_results.get_messages():
                        log.error(el, extra={'analysis_info': True})
                log.error(e)
                log.debug(traceback.format_exc())
            elif isinstance(e, FrameworkError):
                log.error(e, extra={'framework_error': True})
                log.debug(traceback.format_exc())
            else:
                log.error("-------------------------------------------------")
                log.error("----------------- INTERNAL ERROR ----------------")
                log.error("Unexpected exception happened.")
                log.error("Please contact Model Optimizer developers and forward the following information:")
                log.error(str(e))
                log.error(traceback.format_exc())
                log.error("---------------- END OF BUG REPORT --------------")
                log.error("-------------------------------------------------")
                is_fallback = getattr(argv, 'is_fallback', False) if argv is not None else False
                if not argv.use_legacy_frontend and framework_is_tf(args, argv) and not is_fallback:
                    print(get_try_legacy_fe_message())

        send_conversion_result('fail')
        if python_api_used:
            raise e.with_traceback(None)
        else:
            return None, argv
>>>>>>> 47f1c43d
<|MERGE_RESOLUTION|>--- conflicted
+++ resolved
@@ -374,16 +374,7 @@
     # TODO: remove this workaround once new TensorFlow frontend supports non-frozen formats: checkpoint, MetaGraph, and SavedModel
     # Now it converts all TensorFlow formats to the frozen .pb format in case new TensorFlow frontend
     is_tf, _, _, _, _ = deduce_legacy_frontend_by_namespace(argv)
-<<<<<<< HEAD
-    path_to_aux_pb = None
     use_tf_graph_decoder = True
-    orig_argv_values = {"input_model": argv.input_model, "model_name": argv.model_name}
-    if not argv.use_legacy_frontend and is_tf and not use_tf_graph_decoder:
-        from openvino.tools.mo.front.tf.loader import convert_to_pb
-        path_to_aux_pb = convert_to_pb(argv)
-
-=======
->>>>>>> 47f1c43d
     argv = arguments_post_parsing(argv)
     t = tm.Telemetry()
     graph = None
@@ -395,7 +386,7 @@
         if len(fallback_reasons) == 0:
             path_to_aux_pb = None
             orig_argv_values = {"input_model": argv.input_model, "model_name": argv.model_name}
-            if not argv.use_legacy_frontend and is_tf:
+            if not argv.use_legacy_frontend and is_tf and not use_tf_graph_decoder:
                 from openvino.tools.mo.front.tf.loader import convert_to_pb
                 path_to_aux_pb = convert_to_pb(argv)
             try:
@@ -958,12 +949,6 @@
         return ov_model, argv
 
     except Exception as e:
-<<<<<<< HEAD
-        telemetry.send_event('mo', 'conversion_result', 'fail')
-        telemetry.end_session('mo')
-        telemetry.force_shutdown(1.0)
-        raise e#.with_traceback(None)
-=======
         if silent_is_false(argv) or not python_api_used:
             if isinstance(e, (FileNotFoundError, NotADirectoryError)):
                 log.error('File {} was not found'.format(str(e).split('No such file or directory:')[1]))
@@ -995,5 +980,4 @@
         if python_api_used:
             raise e.with_traceback(None)
         else:
-            return None, argv
->>>>>>> 47f1c43d
+            return None, argv