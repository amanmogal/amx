--- conflicted
+++ resolved
@@ -38,14 +38,8 @@
 from openvino.tools.mo.utils.guess_framework import deduce_legacy_frontend_by_namespace
 from openvino.tools.mo.utils.logger import init_logger, progress_printer
 from openvino.tools.mo.utils.utils import refer_to_faq_msg
-<<<<<<< HEAD
-from openvino.tools.mo.utils.telemetry_utils import send_params_info, send_framework_info, remove_path_lines
-from openvino.tools.mo.utils.version import get_simplified_mo_version, get_simplified_ie_version, get_version, simplify_version
-=======
-from openvino.tools.mo.utils.telemetry_utils import send_params_info, send_framework_info
->>>>>>> ad2dc4d4
 from openvino.tools.mo.utils.versions_checker import check_requirements  # pylint: disable=no-name-in-module
-from openvino.tools.mo.utils.telemetry_utils import get_tid, send_transformations_status
+from openvino.tools.mo.utils.telemetry_utils import get_tid, send_transformations_status, send_params_info, send_framework_info, remove_path_lines
 from openvino.tools.mo.moc_frontend.check_config import legacy_extensions_used
 from openvino.tools.mo.moc_frontend.pytorch_frontend_utils import get_pytorch_decoder, convert_pytorch_via_onnx
 from openvino.tools.mo.moc_frontend.shape_utils import parse_input_shapes, get_static_shape
@@ -504,19 +498,6 @@
         except Exception as e:
             return_code = "failed"
             log.error(e)
-<<<<<<< HEAD
-=======
-        message = str(dict({
-            "platform": platform.system(),
-            "mo_version": VersionChecker().get_mo_simplified_version(),
-            "ie_version": VersionChecker().get_ie_simplified_version(),
-            "python_version": sys.version,
-            "return_code": return_code
-        }))
-        t = tm.Telemetry()
-        t.send_event('mo', 'offline_transformations_status', message)
-
->>>>>>> ad2dc4d4
         if return_code != 0:
             raise Error("offline transformations step has failed.")
 
