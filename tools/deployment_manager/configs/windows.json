--- conflicted
+++ resolved
@@ -24,15 +24,9 @@
         "runtime/bin/intel64/Release/ov_auto_plugin.dll",
         "runtime/bin/intel64/Release/ngraph.dll",
         "runtime/bin/intel64/Release/frontend_common.dll",
-<<<<<<< HEAD
-        "runtime/bin/intel64/Release/ir_ov_frontend.dll",
-        "runtime/bin/intel64/Release/onnx_ov_frontend.dll",
-        "runtime/bin/intel64/Release/paddle_ov_frontend.dll",
-=======
         "runtime/bin/intel64/Release/ov_ir_frontend.dll",
         "runtime/bin/intel64/Release/ov_onnx_frontend.dll",
-        "runtime/bin/intel64/Release/ov_paddlepaddle_frontend.dll",
->>>>>>> d4fdbba7
+        "runtime/bin/intel64/Release/ov_paddle_frontend.dll",
         "runtime/bin/intel64/Release/plugins.xml",
         "runtime/3rdparty/tbb"
       ]
