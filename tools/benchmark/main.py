--- conflicted
+++ resolved
@@ -150,13 +150,8 @@
                 set_throughput_streams()
 
                 if MULTI_DEVICE_NAME in device_name and CPU_DEVICE_NAME in device_name:
-<<<<<<< HEAD
-                    logger.warn("Turn on GPU trottling. Multi-device execution with the CPU + GPU performs best with GPU trottling hint, " \
-                                "which releases another CPU thread (that is otherwise used by the GPU driver for active polling)")
-=======
                     logger.warning("Turn on GPU trottling. Multi-device execution with the CPU + GPU performs best with GPU trottling hint, " +
                                    "which releases another CPU thread (that is otherwise used by the GPU driver for active polling)")
->>>>>>> d383bc0d
                     config[device]['CLDNN_PLUGIN_THROTTLE'] = '1'
             elif device == MYRIAD_DEVICE_NAME:
                 set_throughput_streams()
@@ -285,11 +280,7 @@
         if args.paths_to_input:
             for path in args.paths_to_input:
                 paths_to_input.append(os.path.abspath(*path) if args.paths_to_input else None)
-<<<<<<< HEAD
-        set_inputs(paths_to_input, batch_size, exe_network.input_info, infer_requests, args.mode)
-=======
-        set_inputs(paths_to_input, batch_size, app_inputs_info, infer_requests)
->>>>>>> d383bc0d
+        set_inputs(paths_to_input, batch_size, app_inputs_info, infer_requests, args.mode)
 
         if statistics:
             statistics.add_parameters(StatisticsReport.Category.RUNTIME_CONFIG,
