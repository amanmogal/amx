--- conflicted
+++ resolved
@@ -22,36 +22,6 @@
 from .constants import IMAGE_EXTENSIONS, BINARY_EXTENSIONS
 from .logging import logger
 
-<<<<<<< HEAD
-def is_image(blob):
-    if blob.layout != "NCHW":
-        return False
-    channels = blob.shape[1]
-    return channels == 3
-
-
-def is_image_info(blob):
-    if blob.layout != "NC":
-        return False
-    channels = blob.shape[1]
-    return channels >= 2
-
-
-def set_inputs(paths_to_input, batch_size, input_info, requests, mode):
-    requests_input_data = get_inputs(paths_to_input, batch_size, input_info, requests)
-    inputs = {}
-    for i in range(len(requests)):
-        if mode == "poc":
-            for input, value in input_info.items():
-                inputs[input] = requests[i].get_blob(input)
-        else:
-            inputs = requests[i].input_blobs
-        for k, v in requests_input_data[i].items():
-            if k not in inputs.keys():
-                raise Exception("No input with name {} found!".format(k))
-            inputs[k].buffer[:] = v
-
-=======
 def set_inputs(paths_to_input, batch_size, app_input_info, requests):
   requests_input_data = get_inputs(paths_to_input, batch_size, app_input_info, requests)
   for i in range(len(requests)):
@@ -60,7 +30,6 @@
         if k not in inputs.keys():
             raise Exception("No input with name {} found!".format(k))
         inputs[k].buffer[:] = v
->>>>>>> d383bc0d
 
 def get_inputs(paths_to_input, batch_size, app_input_info, requests):
     input_image_sizes = {}
@@ -205,19 +174,11 @@
         return format_map[precision]
     raise Exception("Can't find data type for precision: " + precision)
 
-<<<<<<< HEAD
-def fill_blob_with_binary(binary_paths, request_id, batch_size, input_id, input_size, layer):
-    binaries = np.ndarray(layer.shape)
-    shape = layer.shape.copy()
-    if 'N' in layer.layout:
-        shape[layer.layout.index('N')] = 1
-=======
 def fill_blob_with_binary(binary_paths, request_id, batch_size, input_id, input_size, info):
     binaries = np.ndarray(info.shape)
     shape = info.shape.copy()
     if 'N' in info.layout:
         shape[info.layout.index('N')] = 1
->>>>>>> d383bc0d
     binary_index = request_id * batch_size * input_size + input_id
     dtype = get_dtype(info.precision)
     for b in range(batch_size):
