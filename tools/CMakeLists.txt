# Copyright (C) 2018-2023 Intel Corporation
# SPDX-License-Identifier: Apache-2.0

#
# C++ tools
#

if(ENABLE_COMPILE_TOOL)
    add_subdirectory(compile_tool)
endif()

if(ENABLE_SAMPLES)
    add_subdirectory(legacy/benchmark_app)
endif()

#
# Python tools
#

# install deployment_manager

ov_cpack_add_component(${OV_CPACK_COMP_DEPLOYMENT_MANAGER} HIDDEN)

install(DIRECTORY deployment_manager
        DESTINATION ${OV_CPACK_TOOLSDIR}
        COMPONENT ${OV_CPACK_COMP_DEPLOYMENT_MANAGER}
        ${OV_CPACK_COMP_DEPLOYMENT_MANAGER_EXCLUDE_ALL}
        USE_SOURCE_PERMISSIONS)

# MO

add_subdirectory(mo)

# POT

configure_file("${CMAKE_CURRENT_SOURCE_DIR}/pot/openvino/tools/pot/version.txt.in"
               "${CMAKE_CURRENT_SOURCE_DIR}/pot/openvino/tools/pot/version.txt" @ONLY)

<<<<<<< HEAD
# OpenVino Conversion

if(ENABLE_PYTHON)
    add_subdirectory(ovc)
=======
# Benchmark Tool

# TODO: do we need to add ENABLE_PYTHON_TOOLS ?
if(ENABLE_PYTHON)
    add_subdirectory(benchmark_tool)
>>>>>>> ad36bc0f
endif()

# wheel openvino-dev

add_subdirectory(openvino_dev)<|MERGE_RESOLUTION|>--- conflicted
+++ resolved
@@ -36,18 +36,15 @@
 configure_file("${CMAKE_CURRENT_SOURCE_DIR}/pot/openvino/tools/pot/version.txt.in"
                "${CMAKE_CURRENT_SOURCE_DIR}/pot/openvino/tools/pot/version.txt" @ONLY)
 
-<<<<<<< HEAD
-# OpenVino Conversion
-
-if(ENABLE_PYTHON)
-    add_subdirectory(ovc)
-=======
-# Benchmark Tool
 
 # TODO: do we need to add ENABLE_PYTHON_TOOLS ?
 if(ENABLE_PYTHON)
+
+# Benchmark Tool
     add_subdirectory(benchmark_tool)
->>>>>>> ad36bc0f
+
+# Openvino Conversion Tool
+    add_subdirectory(ovc)
 endif()
 
 # wheel openvino-dev
