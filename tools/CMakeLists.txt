--- conflicted
+++ resolved
@@ -16,9 +16,6 @@
     add_subdirectory(compile_tool)
 endif()
 
-<<<<<<< HEAD
-if(ENABLE_PYTHON OR NGRAPH_PYTHON_BUILD_ENABLE)
-=======
 # Python tools
 
 # install deployment_manager
@@ -30,7 +27,6 @@
         USE_SOURCE_PERMISSIONS)
 
 if(ENABLE_PYTHON)
->>>>>>> 1177673a
     find_package(PythonInterp 3 REQUIRED)
     set(PYTHON_VERSION python${PYTHON_VERSION_MAJOR}.${PYTHON_VERSION_MINOR})
 
