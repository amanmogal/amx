# Copyright (C) 2018-2021 Intel Corporation
# SPDX-License-Identifier: Apache-2.0

cmake_minimum_required(VERSION 3.13)

project(OpenVINO_Tools DESCRIPTION "OpenVINO toolkit Development Tools")

if(NOT DEFINED OpenVINO_SOURCE_DIR)
    find_package(InferenceEngineDeveloperPackage QUIET)
    set(python_tools_only ON)
endif()

# C++ tools

if(NOT python_tools_only)
    add_subdirectory(compile_tool)
endif()

# Python tools

# install deployment_manager

ie_cpack_add_component(deployment_manager REQUIRED)
install(DIRECTORY deployment_manager/
        DESTINATION deployment_tools/tools/deployment_manager
        COMPONENT deployment_manager
        USE_SOURCE_PERMISSIONS)

if(ENABLE_PYTHON)
    find_package(PythonInterp 3 REQUIRED)
    set(PYTHON_VERSION python${PYTHON_VERSION_MAJOR}.${PYTHON_VERSION_MINOR})

    if(WIN32)
        set(PYTHON_BRIDGE_OUTPUT_DIRECTORY ${CMAKE_LIBRARY_OUTPUT_DIRECTORY}/$<CONFIG>/python_api/${PYTHON_VERSION}/openvino)
    else()
        set(PYTHON_BRIDGE_OUTPUT_DIRECTORY ${CMAKE_LIBRARY_OUTPUT_DIRECTORY}/python_api/${PYTHON_VERSION}/openvino)
    endif()

    # creates a copy inside bin directory for developers to have ability running python benchmark_app
    add_custom_target(python_tools_benchmark ALL
        COMMAND ${CMAKE_COMMAND} -E make_directory ${PYTHON_BRIDGE_OUTPUT_DIRECTORY}/tools
        COMMAND ${CMAKE_COMMAND} -E copy_directory ${CMAKE_CURRENT_SOURCE_DIR}/benchmark_tool/openvino/tools/benchmark
                                                   ${PYTHON_BRIDGE_OUTPUT_DIRECTORY}/tools/benchmark
    )

    ie_cpack_add_component(python_tools_${PYTHON_VERSION})
    ie_cpack_add_component(python_tools)

    # install cross_check_tool tool
    install(DIRECTORY cross_check_tool
            DESTINATION deployment_tools/tools
            COMPONENT python_tools)

    # install benchmark_app tool
    install(FILES benchmark_tool/benchmark_app.py
                  benchmark_tool/README.md
                  benchmark_tool/requirements.txt
            DESTINATION tools/benchmark_tool
            COMPONENT python_tools)

<<<<<<< HEAD
    install(DIRECTORY ../inference-engine/tools/cross_check_tool
            DESTINATION tools
            COMPONENT python_tools)

=======
    # install openvino/tools/benchmark as a python package
>>>>>>> 72fb7d20
    install(DIRECTORY benchmark_tool/openvino/tools/benchmark
            DESTINATION python/${PYTHON_VERSION}/openvino/tools
            USE_SOURCE_PERMISSIONS
            COMPONENT python_tools_${PYTHON_VERSION})

    ie_cpack(python_tools python_tools_${PYTHON_VERSION})
endif()<|MERGE_RESOLUTION|>--- conflicted
+++ resolved
@@ -21,8 +21,8 @@
 # install deployment_manager
 
 ie_cpack_add_component(deployment_manager REQUIRED)
-install(DIRECTORY deployment_manager/
-        DESTINATION deployment_tools/tools/deployment_manager
+install(DIRECTORY deployment_manager
+        DESTINATION tools
         COMPONENT deployment_manager
         USE_SOURCE_PERMISSIONS)
 
@@ -48,7 +48,7 @@
 
     # install cross_check_tool tool
     install(DIRECTORY cross_check_tool
-            DESTINATION deployment_tools/tools
+            DESTINATION tools
             COMPONENT python_tools)
 
     # install benchmark_app tool
@@ -58,14 +58,7 @@
             DESTINATION tools/benchmark_tool
             COMPONENT python_tools)
 
-<<<<<<< HEAD
-    install(DIRECTORY ../inference-engine/tools/cross_check_tool
-            DESTINATION tools
-            COMPONENT python_tools)
-
-=======
     # install openvino/tools/benchmark as a python package
->>>>>>> 72fb7d20
     install(DIRECTORY benchmark_tool/openvino/tools/benchmark
             DESTINATION python/${PYTHON_VERSION}/openvino/tools
             USE_SOURCE_PERMISSIONS
