--- conflicted
+++ resolved
@@ -17,22 +17,12 @@
 @endsphinxdirective
 
 
-<<<<<<< HEAD
 Post-training model optimization is the process of applying special methods without model retraining or fine-tuning, for example, post-training 8-bit quantization. Therefore, this process does not require a training dataset or a training pipeline in the source DL framework. To apply post-training methods in OpenVINO&trade;, you need:
 * A floating-point precision model, FP32 or FP16, converted into the OpenVINO&trade; Intermediate Representation (IR) format that can be run on CPU.
 * A representative calibration dataset representing a use case scenario, for example, 300 samples.
 * In case of accuracy constraints, a validation dataset and accuracy metrics should be available.
 
 For the needs of post-training optimization, OpenVINO&trade; provides a **Post-training Optimization Tool (POT)** which supports the uniform integer quantization method. This method allows substantially increasing inference performance and reducing the model size.
-=======
-Post-training model optimization is the process of applying special methods without model retraining or fine-tuning. Therefore, it does not require either a training dataset or a training pipeline in the source DL framework. In OpenVINO, post-training methods, such as post-training 8-bit quantization, require:
-* A floating-point precision model (FP32 or FP16), converted to the OpenVINO IR format (Intermediate Representation)
-and run on CPU with OpenVINO.
-* A representative calibration dataset representing a use case scenario, for example, 300 samples.
-* In case of accuracy constraints, a validation dataset and accuracy metrics should be available.
-
-OpenVINO provides a Post-training Optimization Tool (POT) that supports the uniform integer quantization method. It can substantially increase inference performance and reduce the size of a model.
->>>>>>> bbf54e01
 
 The figure below shows the optimization workflow with POT:
 ![](./images/workflow_simple.png)
