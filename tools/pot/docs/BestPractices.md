--- conflicted
+++ resolved
@@ -44,19 +44,12 @@
 Below is a list of best practices that can be applied to improve accuracy without a substantial performance reduction with respect to default settings:
 1.  The first recommended option is to change the `preset` from `performance` to `mixed`. This enables asymmetric quantization of 
 activations and can be helpful for models with non-ReLU activation functions, for example, YOLO, EfficientNet, etc.
-<<<<<<< HEAD
 2.  The next option is `use_fast_bias`. Setting this option to `false` enables a different bias correction method which is more accurate, in general,
 and applied after model quantization as a part of the Default Quantization algorithm.
    > **NOTE**: Changing this option can substantially increase quantization time in the POT tool.
 
 3.  Some model architectures require a special approach when being quantized. For example, Transformer-based models need to keep some operations in the original precision to preserve accuracy. That is why POT provides a `model_type` option to specify the model architecture. Now, only `"transformer"` type is available. Use it to quantize Transformer-based models, e.g. BERT.
 4.  Another important option is a `range_estimator`. It defines how to calculate the minimum and maximum of quantization range for weights and activations.
-=======
-2.  The second option is the `use_fast_bias`. Setting this option to `false` enables a different bias correction method which is generally more accurate
-and applied after model quantization, as a part of the Default Quantization algorithm.
-   > **NOTE**: Changing this option can substantially increase quantization time in POT tool.
-3.  Another important option is the `range_estimator`. It defines how to calculate the minimum and maximum of quantization range for weights and activations.
->>>>>>> bbf54e01
 For example, the following `range_estimator` for activations can improve the accuracy for Faster R-CNN based networks:
 ```python
 {
@@ -77,35 +70,18 @@
     }
 }
 ```
-<<<<<<< HEAD
 5.  The next option is `stat_subset_size`. It controls the size of the calibration dataset used by POT to collect statistics for quantization parameters initialization.
 It is assumed that this dataset should contain a sufficient number of representative samples. Thus, varying this parameter may affect accuracy (higher is better). 
 However, we empirically found that 300 samples are sufficient to get representative statistics in most cases.
 6.  The last option is `ignored_scope`. It allows excluding some layers from the quantization process, i.e. their inputs will not be quantized. It may be helpful for some patterns for which it is known in advance that they drop accuracy when executing in low-precision.
 For example, `DetectionOutput` layer of SSD model expressed as a subgraph should not be quantized to preserve the accuracy of Object Detection models.
 One of the sources for the ignored scope can be the Accuracy-aware algorithm which can revert layers back to the original precision (see details below).
-=======
-
-Find the possible options and their description in the `configs/default_quantization_spec.json` file in the POT directory.
-
-4.  The next option is the `stat_subset_size`. It controls the size of the calibration dataset used by POT to collect statistics for quantization parameters initialization.
-It is assumed that this dataset should contain a sufficient number of representative samples. Hence, varying this parameter may affect accuracy (higher is better). 
-However, it proves that 300 samples are sufficient to get representative statistics in most cases.
-5.  The last option is the `ignored_scope`. It allows excluding some layers from the quantization process, for example, their inputs will not be quantized. It may be helpful for some patterns, which are known in advance, that they drop accuracy when executing in low-precision.
-For example, the `DetectionOutput` layer of SSD model expressed as a subgraph should not be quantized to preserve the accuracy of Object Detection models.
-One of the sources for the ignored scope can be the Accuracy-aware algorithm, which can revert layers back to the original precision (see the details below).
->>>>>>> bbf54e01
 
 Find all the possible options and their description in the configuration [specification file](https://github.com/openvinotoolkit/openvino/blob/master/tools/pot/configs/default_quantization_spec.json) in the POT directory.
 
 ## Accuracy-aware Quantization
-<<<<<<< HEAD
 In case when the steps above do not lead to the accurate quantized model you may use the so-called [Accuracy-aware Quantization](@ref pot_accuracyaware_usage) algorithm which leads to mixed-precision models. 
 A fragment of Accuracy-aware Quantization configuration with default settings is shown below:
-=======
-If the steps above do not result in an accurate quantized model, you may use the so-called [Accuracy-aware Quantization](@ref pot_accuracyaware_usage) algorithm, which produces mixed-precision models. 
-Here is a fragment of Accuracy-aware Quantization configuration with default settings:
->>>>>>> bbf54e01
 ```python
 {
     "name": "AccuracyAwareQuantization",
@@ -126,9 +102,5 @@
 ### Reducing the performance gap of Accuracy-aware Quantization
 To improve model performance after Accuracy-aware Quantization, try the `"tune_hyperparams"` setting and set it to `True`. It will enable searching for optimal quantization parameters before reverting layers to the "backup" precision. Note that this may impact the overall quantization time, though.
 
-<<<<<<< HEAD
 If you do not achieve the desired accuracy and performance after applying the 
-Accuracy-aware Quantization algorithm or you need an accurate fully-quantized model, we recommend either using Quantization-Aware Training from [NNCF](@ref tmo_introduction).
-=======
-If the Accuracy-aware Quantization algorithm does not provide the desired accuracy and performance or you need an accurate, fully-quantized model, use [NNCF](@ref docs_nncf_introduction) for Quantization-Aware Training.
->>>>>>> bbf54e01
+Accuracy-aware Quantization algorithm or you need an accurate fully-quantized model, we recommend either using Quantization-Aware Training from [NNCF](@ref tmo_introduction).