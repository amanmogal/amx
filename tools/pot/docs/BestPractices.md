--- conflicted
+++ resolved
@@ -42,7 +42,7 @@
 ### Tuning Hyperparameters of the Default Quantization
 The Default Quantization algorithm provides multiple hyperparameters which can be used in order to improve accuracy results for the fully-quantized model. 
 Below is a list of best practices that can be applied to improve accuracy without a substantial performance reduction with respect to default settings:
-<<<<<<< HEAD
+
 1. The first recommended option is to change the `preset` from `performance` to `mixed`. This enables asymmetric quantization of 
 activations and can be helpful for models with non-ReLU activation functions, for example, YOLO, EfficientNet, etc.
 
@@ -81,41 +81,6 @@
 6. The last option is `ignored_scope`. It allows excluding some layers from the quantization process, i.e. their inputs will not be quantized. It may be helpful for some patterns for which it is known in advance that they drop accuracy when executing in low-precision.
 For example, `DetectionOutput` layer of SSD model expressed as a subgraph should not be quantized to preserve the accuracy of Object Detection models.
 One of the sources for the ignored scope can be the Accuracy-aware algorithm which can revert layers back to the original precision (see details below).
-=======
-
-1.  The first recommended option is to change the `preset` from `performance` to `mixed`. This enables asymmetric quantization of activations and can be helpful for models with non-ReLU activation functions, for example, YOLO, EfficientNet, etc.
-
-2.  The next option is `use_fast_bias`. Setting this option to `false` enables a different bias correction method which is more accurate, in general,and applied after model quantization as a part of the Default Quantization algorithm.
-   > **NOTE**: Changing this option can substantially increase quantization time in the POT tool.
-
-3.  Some model architectures require a special approach when being quantized. For example, Transformer-based models need to keep some operations in the original precision to preserve accuracy. That is why POT provides a `model_type` option to specify the model architecture. Now, only `"transformer"` type is available. Use it to quantize Transformer-based models, e.g. BERT.
-
-4.  Another important option is a `range_estimator`. It defines how to calculate the minimum and maximum of quantization range for weights and activations. For example, the following `range_estimator` for activations can improve the accuracy for Faster R-CNN based networks:
-
-   ```python
-   {
-       "name": "DefaultQuantization", 
-       "params": {
-           "preset": "performance", 
-           "stat_subset_size": 300  
-                                       
-   
-           "activations": {                 # defines activation
-               "range_estimator": {         # defines how to estimate statistics 
-                   "max": {                 # right border of the quantizating floating-point range
-                       "aggregator": "max", # use max(x) to aggregate statistics over calibration dataset
-                       "type": "abs_max"    # use abs(max(x)) to get per-sample statistics
-                   }
-               }
-           }
-       }
-   }
-   ```
-
-5.  The next option is `stat_subset_size`. It controls the size of the calibration dataset used by POT to collect statistics for quantization parameters initialization. It is assumed that this dataset should contain a sufficient number of representative samples. Thus, varying this parameter may affect accuracy (higher is better). However, we empirically found that 300 samples are sufficient to get representative statistics in most cases.
-
-6.  The last option is `ignored_scope`. It allows excluding some layers from the quantization process, i.e. their inputs will not be quantized. It may be helpful for some patterns for which it is known in advance that they drop accuracy when executing in low-precision. For example, `DetectionOutput` layer of SSD model expressed as a subgraph should not be quantized to preserve the accuracy of Object Detection models. One of the sources for the ignored scope can be the Accuracy-aware algorithm which can revert layers back to the original precision (see details below).
->>>>>>> 2a344b66
 
 Find all the possible options and their description in the configuration [specification file](https://github.com/openvinotoolkit/openvino/blob/master/tools/pot/configs/default_quantization_spec.json) in the POT directory.
 
