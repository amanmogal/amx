<<<<<<< HEAD
# Post-Training Optimization Tool API {#pot_compression_api_README}

@sphinxdirective

.. toctree::
   :maxdepth: 1
   :hidden:
   
   API Samples <pot_sample_README>

@endsphinxdirective

## Overview
The Post-Training Optimization Tool (POT) Python* API allows injecting optimization methods supported by POT into a 
model inference script written with OpenVINO&trade; [Python* API](ie_python_api/api.html). 
Thus, POT API helps to implement a custom 
optimization pipeline for a single or cascaded/composite DL model (set of joint models). By the optimization pipeline, 
we mean the consecutive application of optimization algorithms to the model. The input for the optimization pipeline is 
a full-precision model, and the result is an optimized model. The optimization pipeline is configured to sequentially 
apply optimization algorithms in the order they are specified. The key requirement for applying the optimization 
algorithm is the availability of the calibration dataset for statistics collection and validation dataset for accuracy 
validation which in practice can be the same. The Python* POT API provides simple interfaces for implementing:
- custom model inference pipeline with OpenVINO Inference Engine,
- data loading and pre-processing on an arbitrary dataset,
- custom accuracy metrics,
 
to make it possible to use optimization algorithms from the POT.

The Python* POT API provides `Pipeline` class for creating and configuring the optimization pipeline and applying it to 
the model. The `Pipeline` class depends on the implementation of the following model specific interfaces which 
should be implemented according to the custom DL model:
- `Engine` is responsible for model inference and provides statistical data and accuracy metrics for the model.
  > **NOTE**: The POT has the implementation of the Engine class with the class name IEEngine located in 
  >           `<POT_DIR>/engines/ie_engine.py`, where `<POT_DIR>` is a directory where the Post-Training Optimization Tool is installed.
  >           It is based on the [OpenVINO™ Inference Engine Python* API](ie_python_api/api.html)
  >           and can be used as a baseline engine in the customer pipeline instead of the abstract Engine class.
- `DataLoader` is responsible for the dataset loading, including the data pre-processing.
- `Metric` is responsible for calculating the accuracy metric for the model.
  > **NOTE**: Metric is required if you want to use accuracy-aware optimization algorithms, such as `AccuracyAwareQuantization`
  >           algorithm.

The pipeline with implemented model specific interfaces such as `Engine`, `DataLoader` and `Metric` we will call the custom 
optimization pipeline (see the picture below that shows relationships between classes).

![](../../../../docs/images/api.png)

## Use Cases
Before diving into the Python* POT API, it is highly recommended to read [Best Practices](@ref pot_docs_BestPractices) document where various 
scenarios of using the Post-Training Optimization Tool are described. 

The POT Python* API for model optimization can be used in the following cases:
- [Accuracy Checker](@ref omz_tools_accuracy_checker) tool does not support the model or dataset.
- POT does not support the model in the [Simplified Mode](@ref pot_docs_BestPractices) or produces the optimized model with low 
accuracy in this mode.
- You already have the Python* script to validate the accuracy of the model using the [OpenVINO&trade; Runtime](@ref openvino_docs_OV_UG_OV_Runtime_User_Guide).

## Examples

* API tutorials:
  * [Quantization of Image Classification model](https://github.com/openvinotoolkit/openvino_notebooks/tree/main/notebooks/301-tensorflow-training-openvino)
  * [Quantization of Object Detection model from Model Zoo](https://github.com/openvinotoolkit/openvino_notebooks/tree/main/notebooks/111-detection-quantization)
  * [Quantization of BERT for Text Classification](https://github.com/openvinotoolkit/openvino_notebooks/tree/main/notebooks/105-language-quantize-bert)
* API examples:
  * [Quantization of 3D segmentation model](https://github.com/openvinotoolkit/openvino/tree/master/tools/pot/openvino/tools/pot/api/samples/3d_segmentation)
  * [Quantization of Face Detection model](https://github.com/openvinotoolkit/openvino/tree/master/tools/pot/openvino/tools/pot/api/samples/face_detection)
  * [Speech example for GNA device](https://github.com/openvinotoolkit/openvino/tree/master/tools/pot/openvino/tools/pot/api/samples/speech)

## API Description

Below is a detailed explanation of POT Python* APIs which should be implemented in order to create a custom optimization
pipeline.
=======
# API Reference  {#pot_compression_api_README}

Post-training Optimization Tool API provides a full set of interfaces and helpers that allow users to implement a custom optimization pipeline for various types of DL models including cascaded or compound models. Below is a full specification of this API:
>>>>>>> e52bd441

### DataLoader

```
class openvino.tools.pot.DataLoader(config)
```
The base class for all DataLoaders.

`DataLoader` loads data from a dataset and applies pre-processing to them providing access to the pre-processed data 
by index. 

All subclasses should override `__len__()` function, which should return the size of the dataset, and `__getitem__()`, 
which supports integer indexing in the range of 0 to `len(self)`. `__getitem__()` method can return data in one of the possible formats:
```
(data, annotation)
```
or
```
(data, annotation, metadata)
```
`data` is the input that is passed to the model at inference so that it should be properly preprocessed. `data` can be either `numpy.array` object or dictionary where the key is the name of the model input and value is `numpy.array` which corresponds to this input. The format of `annotation` should correspond to the expectations of the `Metric` class. `metadata` is an optional field that can be used to store additional information required for post-processing.

### Metric

```
class openvino.tools.pot.Metric()
```
An abstract class representing an accuracy metric.

All instances should override the following properties:
- `value` - returns the accuracy metric value for the last model output in a format of `Dict[str, numpy.array]`.
- `avg_value` - returns the average accuracy metric over collected model results in a format of `Dict[str, numpy.array]`.
- `higher_better` should return `True` if a higher value of the metric corresponds to better performance, otherwise, returns `False`. Default implementation returns `True`.

and methods:
- `update(output, annotation)` - calculates and updates the accuracy metric value using the last model output and annotation. The model output and annotation should be passed in this method. It should also contain the model-specific post-processing in case the model returns the raw output.
- `reset()` - resets collected accuracy metric. 
- `get_attributes()` - returns a dictionary of metric attributes:
   ```
   {metric_name: {attribute_name: value}}
   ```
   Required attributes: 
   - `direction` - (`higher-better` or `higher-worse`) a string parameter defining whether metric value 
    should be increased in accuracy-aware algorithms.
   - `type` - a string representation of metric type. For example, 'accuracy' or 'mean_iou'.

### Engine

```
class openvino.tools.pot.Engine(config, data_loader=None, metric=None)
```
Base class for all Engines.

The engine provides model inference, statistics collection for activations and calculation of accuracy metrics for a dataset.

*Parameters* 
- `config` - engine specific config.
- `data_loader` - `DataLoader` instance to iterate over dataset.
- `metric` - `Metric` instance to calculate the accuracy metric of the model.

All subclasses should override the following methods:
- `set_model(model)` - sets/resets a model.<br><br>
  *Parameters*
  - `model` - `CompressedModel` instance for inference.

- `predict(stats_layout=None, sampler=None, metric_per_sample=False, print_progress=False)` - performs model inference 
on the specified subset of data.<br><br>
  *Parameters*
  - `stats_layout` - dictionary of statistic collection functions. An optional parameter. 
  ```
  {
      'node_name': {
          'stat_name': fn
      }
  }
  ```
  - `sampler` - `Sampler` instance that provides a way to iterate over the dataset. (See details below).
  - `metric_per_sample` - if `Metric` is specified and this parameter is set to True, then the metric value should be 
  calculated for each data sample, otherwise for the whole dataset.
  - `print_progress` - print inference progress.
  
  *Returns*
  - a tuple of dictionaries of per-sample and overall metric values if `metric_per_sample` is True
  ```
  (
      {
          'sample_id': sample_index,
          'metric_name': metric_name,
          'result': metric_value
      },
      {
          'metric_name': metric_value
      }
  )
  ```
  Otherwise, a dictionary of overall metrics.<br>
  ```
  { 'metric_name': metric_value }
  ```
- a dictionary of collected statistics 
  ```
  {
      'node_name': {
          'stat_name': [statistics]
      }
  }
  ```

### Pipeline

```
class openvino.tools.pot.Pipeline(engine)
```
Pipeline class represents the optimization pipeline.

*Parameters* 
- `engine` - instance of `Engine` class for model inference.

The pipeline can be applied to the DL model by calling `run(model)` method where `model` is the `NXModel` instance.

#### Create a pipeline

The POT Python* API provides the utility function to create and configure the pipeline:
```
openvino.tools.pot.create_pipeline(algo_config, engine)
```
*Parameters* 
- `algo_config` - a list defining optimization algorithms and their parameters included in the optimization pipeline. 
  The order in which they are applied to the model in the optimization pipeline is determined by the order in the list. 

  Example of the algorithm configuration of the pipeline:
  ``` 
  algo_config = [
      {
          'name': 'DefaultQuantization',
          'params': {
              'preset': 'performance',
              'stat_subset_size': 500
          }
       },
      ...
  ]
  ```
- `engine` - instance of `Engine` class for model inference.

*Returns*
- instance of the `Pipeline` class.

## Helpers and Internal Model Representation
In order to simplify implementation of optimization pipelines we provide a set of ready-to-use helpers. Here we also 
describe internal representation of the DL model and how to work with it.

### IEEngine

```
class openvino.tools.pot.IEEngine(config, data_loader=None, metric=None)
```
IEEngine is a helper which implements Engine class based on [OpenVINO&trade; Inference Engine Python* API](ie_python_api/api.html).
This class support inference in synchronous and asynchronous modes and can be reused as-is in the custom pipeline or 
with some modifications, e.g. in case of custom post-processing of inference results.

The following methods can be overridden in subclasses:
- `postprocess_output(outputs, metadata)` - Processes model output data using the image metadata obtained during data loading.<br><br>
  *Parameters*
  - `outputs` - dictionary of output data per output name.
  - `metadata` - information about the data used for inference.
  
  *Return*
  - list of the output data in an order expected by the accuracy metric if any is used
  
`IEEngine` supports data returned by `DataLoader` in the format:
```
(data, annotation)
```
or
```
(data, annotation, metadata)
```

Metric values returned by a `Metric` instance are expected to be in the format:
- for `value()`:
```
{metric_name: [metric_values_per_image]}
```
- for `avg_value()`:
```
{metric_name: metric_value}
```

In order to implement a custom `Engine` class you may need to get familiar with the following interfaces:

### CompressedModel

The Python* POT API provides the `CompressedModel` class as one interface for working with single and cascaded DL model. 
It is used to load, save and access the model, in case of the cascaded model, access each model of the cascaded model.

```
class openvino.tools.pot.graph.nx_model.CompressedModel(**kwargs)
```
The CompressedModel class provides a representation of the DL model. A single model and cascaded model can be 
represented as an instance of this class. The cascaded model is stored as a list of models.

*Properties*
- `models` - list of models of the cascaded model.
- `is_cascade` - returns True if the loaded model is cascaded model.
  
### Read model from OpenVINO IR

The Python* POT API provides the utility function to load model from the OpenVINO&trade; Intermediate Representation (IR):
```
openvino.tools.pot.load_model(model_config)
```
*Parameters*
- `model_config` - dictionary describing a model that includes the following attributes:
  - `model_name` - model name.
  - `model` - path to the network topology (.xml).
  - `weights` - path to the model weights (.bin).
  
  Example of `model_config` for a single model:
  ```
  model_config = {
      'model_name': 'mobilenet_v2',
      'model': '<PATH_TO_MODEL>/mobilenet_v2.xml',
      'weights': '<PATH_TO_WEIGHTS>/mobilenet_v2.bin'
  }
  ```
  Example of `model_config` for a cascaded model:
  ```
  model_config = {
      'model_name': 'mtcnn',
      'cascade': [
          {
              'name': 'pnet',
              "model": '<PATH_TO_MODEL>/pnet.xml',
              'weights': '<PATH_TO_WEIGHTS>/pnet.bin'
          },
          {
              'name': 'rnet',
              'model': '<PATH_TO_MODEL>/rnet.xml',
              'weights': '<PATH_TO_WEIGHTS>/rnet.bin'
          },
          {
              'name': 'onet',
              'model': '<PATH_TO_MODEL>/onet.xml',
              'weights': '<PATH_TO_WEIGHTS>/onet.bin'
          }
      ]
  }
  ```

*Returns*
- `CompressedModel` instance

#### Save model to IR
The Python* POT API provides the utility function to save model in the OpenVINO&trade; Intermediate Representation (IR):
```
openvino.tools.pot.save_model(model, save_path, model_name=None, for_stat_collection=False)
```
*Parameters*
- `model` - `CompressedModel` instance.
- `save_path` - path to save the model.
- `model_name` - name under which the model will be saved.
- `for_stat_collection` - whether model is saved to be used for statistic collection or for normal inference
 (affects only cascaded models). If set to False, removes model prefixes from node names.

*Returns*
- list of dictionaries with paths:
  ```
  [
      {
          'name': model name, 
          'model': path to .xml, 
          'weights': path to .bin
      },
      ...
  ]
  ```

### Sampler

```
class openvino.tools.pot.samplers.Sampler(data_loader=None, batch_size=1, subset_indices=None)
```
Base class for all Samplers.

Sampler provides a way to iterate over the dataset.

All subclasses overwrite `__iter__()` method, providing a way to iterate over the dataset, and a `__len__()` method 
that returns the length of the returned iterators.

*Parameters* 
- `data_loader` - instance of `DataLoader` class to load data.
- `batch_size` - number of items in batch, default is 1.
- `subset_indices` - indices of samples to load. If `subset_indices` is set to None then the sampler will take elements 
  from the whole dataset.

### BatchSampler

```
class openvino.tools.pot.samplers.batch_sampler.BatchSampler(data_loader, batch_size=1, subset_indices=None):
```
Sampler provides an iterable over the dataset subset if `subset_indices` is specified or over the whole dataset with 
given `batch_size`. Returns a list of data items.
<|MERGE_RESOLUTION|>--- conflicted
+++ resolved
@@ -1,80 +1,6 @@
-<<<<<<< HEAD
-# Post-Training Optimization Tool API {#pot_compression_api_README}
-
-@sphinxdirective
-
-.. toctree::
-   :maxdepth: 1
-   :hidden:
-   
-   API Samples <pot_sample_README>
-
-@endsphinxdirective
-
-## Overview
-The Post-Training Optimization Tool (POT) Python* API allows injecting optimization methods supported by POT into a 
-model inference script written with OpenVINO&trade; [Python* API](ie_python_api/api.html). 
-Thus, POT API helps to implement a custom 
-optimization pipeline for a single or cascaded/composite DL model (set of joint models). By the optimization pipeline, 
-we mean the consecutive application of optimization algorithms to the model. The input for the optimization pipeline is 
-a full-precision model, and the result is an optimized model. The optimization pipeline is configured to sequentially 
-apply optimization algorithms in the order they are specified. The key requirement for applying the optimization 
-algorithm is the availability of the calibration dataset for statistics collection and validation dataset for accuracy 
-validation which in practice can be the same. The Python* POT API provides simple interfaces for implementing:
-- custom model inference pipeline with OpenVINO Inference Engine,
-- data loading and pre-processing on an arbitrary dataset,
-- custom accuracy metrics,
- 
-to make it possible to use optimization algorithms from the POT.
-
-The Python* POT API provides `Pipeline` class for creating and configuring the optimization pipeline and applying it to 
-the model. The `Pipeline` class depends on the implementation of the following model specific interfaces which 
-should be implemented according to the custom DL model:
-- `Engine` is responsible for model inference and provides statistical data and accuracy metrics for the model.
-  > **NOTE**: The POT has the implementation of the Engine class with the class name IEEngine located in 
-  >           `<POT_DIR>/engines/ie_engine.py`, where `<POT_DIR>` is a directory where the Post-Training Optimization Tool is installed.
-  >           It is based on the [OpenVINO™ Inference Engine Python* API](ie_python_api/api.html)
-  >           and can be used as a baseline engine in the customer pipeline instead of the abstract Engine class.
-- `DataLoader` is responsible for the dataset loading, including the data pre-processing.
-- `Metric` is responsible for calculating the accuracy metric for the model.
-  > **NOTE**: Metric is required if you want to use accuracy-aware optimization algorithms, such as `AccuracyAwareQuantization`
-  >           algorithm.
-
-The pipeline with implemented model specific interfaces such as `Engine`, `DataLoader` and `Metric` we will call the custom 
-optimization pipeline (see the picture below that shows relationships between classes).
-
-![](../../../../docs/images/api.png)
-
-## Use Cases
-Before diving into the Python* POT API, it is highly recommended to read [Best Practices](@ref pot_docs_BestPractices) document where various 
-scenarios of using the Post-Training Optimization Tool are described. 
-
-The POT Python* API for model optimization can be used in the following cases:
-- [Accuracy Checker](@ref omz_tools_accuracy_checker) tool does not support the model or dataset.
-- POT does not support the model in the [Simplified Mode](@ref pot_docs_BestPractices) or produces the optimized model with low 
-accuracy in this mode.
-- You already have the Python* script to validate the accuracy of the model using the [OpenVINO&trade; Runtime](@ref openvino_docs_OV_UG_OV_Runtime_User_Guide).
-
-## Examples
-
-* API tutorials:
-  * [Quantization of Image Classification model](https://github.com/openvinotoolkit/openvino_notebooks/tree/main/notebooks/301-tensorflow-training-openvino)
-  * [Quantization of Object Detection model from Model Zoo](https://github.com/openvinotoolkit/openvino_notebooks/tree/main/notebooks/111-detection-quantization)
-  * [Quantization of BERT for Text Classification](https://github.com/openvinotoolkit/openvino_notebooks/tree/main/notebooks/105-language-quantize-bert)
-* API examples:
-  * [Quantization of 3D segmentation model](https://github.com/openvinotoolkit/openvino/tree/master/tools/pot/openvino/tools/pot/api/samples/3d_segmentation)
-  * [Quantization of Face Detection model](https://github.com/openvinotoolkit/openvino/tree/master/tools/pot/openvino/tools/pot/api/samples/face_detection)
-  * [Speech example for GNA device](https://github.com/openvinotoolkit/openvino/tree/master/tools/pot/openvino/tools/pot/api/samples/speech)
-
-## API Description
-
-Below is a detailed explanation of POT Python* APIs which should be implemented in order to create a custom optimization
-pipeline.
-=======
 # API Reference  {#pot_compression_api_README}
 
 Post-training Optimization Tool API provides a full set of interfaces and helpers that allow users to implement a custom optimization pipeline for various types of DL models including cascaded or compound models. Below is a full specification of this API:
->>>>>>> e52bd441
 
 ### DataLoader
 
