# Copyright (C) 2020-2022 Intel Corporation
# SPDX-License-Identifier: Apache-2.0

from abc import ABC, abstractmethod
from addict import Dict

from ..statistics.statistic_graph_builder import StatisticGraphBuilder


class Engine(ABC):
    """Engine for model inference. Collects statistics for activations,
    calculates accuracy metrics for the dataset
    """

    def __init__(self, config, data_loader=None, metric=None):
        """ Constructor
         :param config: engine specific config
         :param data_loader: entity responsible for communication with dataset
         :param metric: entity for metric calculation
        """
        self.config = config if isinstance(config, Dict) else Dict(config)
        self._data_loader = data_loader
        self._metric = metric
        self._statistic_graph_builder = StatisticGraphBuilder()
        self._stat_requests_number = self.config.get('stat_requests_number', None)
        self._eval_requests_number = self.config.get('eval_requests_number', None)
<<<<<<< HEAD
        self.inference_for_shape = False
=======
        self.calculate_metrics = True
>>>>>>> be8e15c1

    def set_model(self, model):
        """ Set/reset model to instance of engine class
         :param model: CompressedModel instance for inference
        """

    @property
    def data_loader(self):
        if self._data_loader.__len__() == 0:
            raise RuntimeError('Empty data loader! '
                               'Please make sure that the calibration dataset '
                               'you provided is correct and contains at least a number of samples '
                               'defined in the configuration file.')
        return self._data_loader

    @property
    def metric(self):
        return self._metric

    @abstractmethod
    def predict(self, stats_layout=None, sampler=None, stat_aliases=None,
                metric_per_sample=False, print_progress=False):
        """ Performs model inference on specified dataset subset
         :param stats_layout: dict of stats collection functions {node_name: {stat_name: fn}} (optional)
         :param sampler: sampling dataset to make inference
         :param stat_aliases: dict of algorithms collections stats
                {algorithm_name: {node_name}: {stat_name}: fn} (optional)
         :param metric_per_sample: If Metric is specified and the value is True,
                then the metric value will be calculated for each data sample, otherwise for the whole dataset
         :param print_progress: Whether to print inference progress
         :returns a tuple of dictionaries of persample and overall metric values if 'metric_per_sample' is True
                  ({sample_id: sample index, 'metric_name': metric name, 'result': metric value},
                   {metric_name: metric value}), otherwise, a dictionary of overall metrics
                   {metric_name: metric value}
                  a dictionary of collected statistics {node_name: {stat_name: [statistics]}}
        """

    def get_metrics_attributes(self):
        """Returns a dictionary of metrics attributes {metric_name: {attribute_name: value}}"""
        return self._metric.get_attributes()<|MERGE_RESOLUTION|>--- conflicted
+++ resolved
@@ -24,11 +24,8 @@
         self._statistic_graph_builder = StatisticGraphBuilder()
         self._stat_requests_number = self.config.get('stat_requests_number', None)
         self._eval_requests_number = self.config.get('eval_requests_number', None)
-<<<<<<< HEAD
         self.inference_for_shape = False
-=======
         self.calculate_metrics = True
->>>>>>> be8e15c1
 
     def set_model(self, model):
         """ Set/reset model to instance of engine class
