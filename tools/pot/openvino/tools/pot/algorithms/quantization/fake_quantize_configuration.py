# Copyright (C) 2020-2021 Intel Corporation
# SPDX-License-Identifier: Apache-2.0

from collections import deque, defaultdict
from copy import deepcopy

from .range_estimator import get_range_estimator_config
from .utils import get_hardware_config_operation_type, load_hardware_config
from ...graph.special_operations import QUANTIZE_AGNOSTIC_OPERATIONS, CONCAT_UNIFY_OUTPUTS, CONCAT_UNIFY_INPUTS
from ...graph.utils import find_operation_matches, get_operation_list, is_data_type_quantizable
from ...graph.model_utils import get_nodes_by_type, get_node_by_name
from ...graph.node_utils import get_input_shape, get_all_node_outputs,\
<<<<<<< HEAD
    get_node_input, get_node_inputs, check_const_input
=======
    get_node_input, get_node_inputs, get_node_data_type
>>>>>>> f38fa4d8
from ...utils.logger import get_logger

logger = get_logger(__name__)


QUANTIZATION_PARAMETERS = [
    'level_high',
    'level_low',
    'mode',
    'granularity',
    'bits'
]


def get_fake_quantize_configuration(config):
    """ Create fake quantization configuration from the tool configuration
    :param config: dictionary with compression section from toolkit config file
    :return dictionary with fake quantization configuration
     """
    q_config = {'weights': {}, 'activations': {}}
    for op_type, q_params in q_config.items():
        op_type_config = config.get(op_type, {})
        for param_name, param_value in op_type_config.items():
            if param_name in QUANTIZATION_PARAMETERS:
                q_params[param_name] = param_value
    return q_config


def intersect_configs(left, right):
    """ intersect two sets of configurations """
    def _get_main_param_for_config(config):
        """ check main parameters intersection """
        main_params = {}
        for field_name in ['mode', 'granularity']:
            main_params[field_name] = config[field_name]
        return main_params

    def _intersect_configs(left_, right_):
        """ intersect two sets of configurations """
        result = []
        offset = 0
        for l_ in left_:
            l_main = _get_main_param_for_config(l_)
            for idx, r_ in enumerate(right_[offset:]):
                r_main = _get_main_param_for_config(r_)
                if l_main == r_main:
                    if l_['bits'] <= r_['bits']:
                        result.append(l_)
                    else:
                        result.append(r_)
                    offset += idx
                    break
        return result

    def _extend_configs(config):
        """ extend the set of configurations by adding configurations expressed
        through configurations from the input configuration set """
        def _insert_to_front(config_, item_):
            if item_ not in config_:
                config_.insert(0, item_)

        config_ext = []
        for item in reversed(config):
            _insert_to_front(config_ext, item)
            mode_asymmetric = 'mode' in item and item['mode'] == 'asymmetric'
            granularity_perchannel = 'granularity' in item and item['granularity'] == 'perchannel'
            if granularity_perchannel:
                item_ext = deepcopy(item)
                item_ext['granularity'] = 'pertensor'
                _insert_to_front(config_ext, item_ext)
            if mode_asymmetric:
                item_ext = deepcopy(item)
                item_ext['mode'] = 'symmetric'
                _insert_to_front(config_ext, item_ext)
            if mode_asymmetric and granularity_perchannel:
                item_ext = deepcopy(item)
                item_ext['mode'] = 'symmetric'
                item_ext['granularity'] = 'pertensor'
                _insert_to_front(config_ext, item_ext)
        return config_ext

    res = _intersect_configs(left, right)
    if not res:
        left_ext = _extend_configs(left)
        right_ext = _extend_configs(right)
        res = _intersect_configs(left_ext, right_ext)
    return res


def read_all_fake_quantize_configurations(config, hardware_config, model):
    """ Read all fake quantize configurations from hardware config which are suitable to
    every fake quantize node based on toolkit config file and sub graph of every fake quantize node
    :param config: dictionary with compression section from toolkit config file
    :param hardware_config: dictionary with hardware config
    :param model: NXModel instance to quantize
    :return dictionary with fake quantize names as keys and
     list of corresponding configurations as values
     """

<<<<<<< HEAD
=======
    def _fake_quantize_to_types():
        """ Helper function to bypass graph and get fake quantize node
         children nodes with predefined types
        :return dictionary with fake quantize node name as a key and tuple with list of
         its quantizable descendant types and boolean specifying if fake quantize node is weights
        """

        def _is_quantizable(node):
            return not find_operation_matches(quantize_agnostic_ops, node)

        def _get_node_valuable_descendant(node):
            descendants = []
            queue = deque([node])
            while queue:
                current = queue.popleft()
                children = get_all_node_outputs(current)
                for child in children:
                    if not _is_quantizable(child):
                        queue.append(child)
                    elif child.type not in descendants:
                        descendants.append((child.fullname,
                                            get_hardware_config_operation_type(child, available_types)))
                    if current.type == 'Split' \
                            and child.type == 'Concat' \
                            and len({child_.fullname for child_ in children}) == 1:
                        break
            return descendants

        hw_ops = get_operation_list(hardware_config)
        quantize_agnostic_ops = [op[1] for op in
                                 find_operation_matches(QUANTIZE_AGNOSTIC_OPERATIONS, hw_ops)]

        out = {}
        available_types = [layer['type'] for layer in hardware_config]
        for fq in get_nodes_by_type(model, ['FakeQuantize']):
            node_input = get_node_input(fq, 0)
            out[fq.fullname] = (_get_node_valuable_descendant(fq), node_input.type == 'Const')

        return out

>>>>>>> f38fa4d8
    def _is_subset(left: dict, right: dict):
        """ Checks that x is a subset of y
        :param left: supposed to be subset of set 'right'
        :param right: set to check that left belongs to"""
        for key in left.keys():
            if key not in right.keys() or\
                    left[key] != right[key]:
                return False
        return True

    def _find_configurations(fq_name_, fq_type_):
        res_conf = []
        for op in ops:
            if fq_type_ in op['quantization']:
                confs = [conf for conf in op['quantization'][fq_type_]
                         if _is_subset(q_config[fq_type_], conf)]
                if confs:
                    res_conf = intersect_configs(res_conf, confs) if res_conf else confs
                else:
                    logger.warning('Fake quantize node %s does not support configuration '
                                   'from tool config file (mismatch with hardware config)',
                                   fq_name_)
                    res_conf = intersect_configs(res_conf, q_config[fq_type_]) \
                        if res_conf else [q_config[fq_type_]]
                if not res_conf:
                    raise Exception('Fake quantize configuration cannot be empty')
        return res_conf

    q_config = get_fake_quantize_configuration(config)

    res_fq_to_hw_conf = {}
    for fq_name, (types, is_weights) in _fake_quantize_to_types(model, hardware_config).items():
        fq_type = 'weights' if is_weights else 'activations'
        res_fq_to_hw_conf[fq_name] = {fq_type: []}
        for type_ in types:
            child_name, op_type = type_
            ops = [op for op in hardware_config if op_type == op['type']]
            conf = _find_configurations(fq_name, fq_type)
            if conf:
                res_fq_to_hw_conf[fq_name][fq_type].append((child_name, conf))
    return res_fq_to_hw_conf


def add_range_estimator_configs(fq_to_hw_confs, config):
    """ Expand fake quantize configuration with range_estimator config
    :param fq_to_hw_confs: dictionary with fake quantize names as keys and its configurations as values
    :param config: tool config used to create range_estimator config
    :return dictionary with fake quantize nodes names as keys and its configurations as values
     extended with range_estimator config"""
    for confs in fq_to_hw_confs.values():
        for i_type, conf in confs.items():
            conf['range_estimator'] = get_range_estimator_config(config, i_type, conf['granularity'], conf['mode'])
    return fq_to_hw_confs


def get_configurations_by_preset(config, model, fq_to_hw_confs):
    """ Choose fake quantize configuration by preset
    :param config: dictionary with params algo section from toolkit config
    :param model: NXModel instance
    :param fq_to_hw_confs: dictionary with fake quantize names as keys and
     list of its configurations as values (read_all_fake_quantize_configurations(..) return value)
    :return dictionary with fake quantize nodes names as keys and
     suitable configuration chose by preset as values"""

    def _apply_preset_rule(preset_, fq_name, param_type, confs, to_skip=None):
        if param_type == 'weights':
            if preset_ == 'accuracy':
                return confs[-1]
            return confs[0]
        if not to_skip or fq_name not in [fq for _, fqs in to_skip for fq in fqs]:
            if preset_ == 'performance':
                return confs[0]
            return confs[-1]
        return confs

    def _intersect_and_apply_preset(preset_, fq_to_hw_confs_, fqs_to_unify_):

        def _unify_and_apply_preset(preset_, cur_conf, fqs_to_unify_):
            def _test_shapes(shapes):
                return any([s[0] != shapes[0][0] or len(s) == 1 or s[1] != shapes[0][1] for s in shapes])

            for bridges, fqs in fqs_to_unify_:
                res_conf = []
                with_concat = 'Concat' in [get_node_by_name(model, bridge).type for bridge in bridges]
                fq_input_shapes = [get_input_shape(get_node_by_name(model, fq), 0) for fq in fqs]
                unclear_layout = _test_shapes(fq_input_shapes)
                bridge_layers = [get_node_by_name(model, bridge) for bridge in bridges]
                bridge_input_shapes = [get_input_shape(layer, i) for layer in bridge_layers for i in layer.in_ports()]
                broadcasting = _test_shapes(bridge_input_shapes)
                for fq in fqs:
                    if with_concat or unclear_layout or broadcasting:
                        configuration = [c for c in cur_conf[fq]['activations'] if c['granularity'] == 'pertensor']
                    else:
                        configuration = cur_conf[fq]['activations']
                    res_conf = intersect_configs(res_conf, configuration) if res_conf else configuration
                if not res_conf:
                    raise Exception('Fake quantize nodes {} cannot be unified'.format(fqs))
                for fq in fqs:
                    cur_conf[fq]['activations'] = _apply_preset_rule(preset_, fq, 'activations', res_conf)
            return cur_conf

        res = {}
        for key, value in fq_to_hw_confs_.items():
            conf = dict()
            for i_type in ['activations', 'weights']:
                if i_type in value:
                    res_conf = []
                    for _, configuration in value[i_type]:
                        res_conf = intersect_configs(res_conf, configuration) if res_conf else configuration
                    if not res_conf:
                        raise Exception('Fake quantize node {} does not have a suitable configuration'
                                        ' for layers {}'.format(key, [layer for layer, _ in value[i_type]]))
                    conf[i_type] = _apply_preset_rule(preset_, key, i_type, res_conf, fqs_to_unify_)
            res[key] = conf
        res = _unify_and_apply_preset(preset_, res, fqs_to_unify_)
        return res

    available_presets = ['accuracy', 'mixed', 'performance']
    preset = config.preset
    if preset not in available_presets:
        raise Exception('Unsupported preset value: {}.'
                        ' Supported values are {}'.format(preset, available_presets))

    fqs_to_unify = find_fqs_to_unify(model, config)
    result = _intersect_and_apply_preset(preset, fq_to_hw_confs, fqs_to_unify)

    return result


def get_configurations_by_qscheme(fq_to_hw_confs, qscheme):
    """ Choose fake quantize configuration by qscheme
    :param fq_to_hw_confs: dictionary with fake quantize names as keys and
     list of its configurations as values (read_all_fake_quantize_configurations(..) return value)
    :param qscheme: The quantization scheme generated from the space
    :return dictionary with fake quantize nodes names as keys and
     suitable configuration chose by preset as values"""

    def _set_config(conf_by_layer, fq_type_):
        out = {}
        for node_name, _ in conf_by_layer:
            qscheme[node_name]['quantize'] = 1
        (node_name, _) = conf_by_layer[0]
        if qscheme[node_name]:
            out = qscheme[node_name][fq_type_]
        return out

    res = {}
    for key, value in fq_to_hw_confs.items():
        # fake quantize node can only have one type, so value dictionary will always have 1 element
        fq_type, confs = list(value.items())[0]
        res[key] = {fq_type: _set_config(confs, fq_type)}
    return res


def find_fqs_to_unify(model, config):
    def _get_unified_scales_ops(hw_ops_):
        unified_scales_ops_ = []
        for hw_op in hw_ops_:
            if 'attributes' in hw_op and 'scales' in hw_op['attributes']:
                del hw_op['attributes']['scales']
                if not hw_op['attributes']:
                    del hw_op['attributes']
                unified_scales_ops_.append(hw_op)
        return unified_scales_ops_

    def _is_special_unify_conditions(node):
        check_map = {
            'Concat': _is_concat_unify_condition
        }
        if node.type in check_map:
            logger.debug('Checking {} node with {} type'.format(node.fullname, node.type))
            return check_map[node.type](node)
        return True

    def _is_concat_unify_condition(node):
        def _is_followed_by_conv(input_node):
            if _is_quantize_agnostic_op(input_node):
                concat_stack.extend(get_all_node_outputs(input_node))
            elif input_node.type in [n['type'] for n in CONCAT_UNIFY_OUTPUTS]:
                concat_stack.clear()
                logger.debug('Found %s %s as Concat %s output',
                             input_node.type, input_node.fullname, node.fullname)
                return True
            return False

        res = False
        concat_inputs = get_node_inputs(node)
        for concat_input in concat_inputs:
            if concat_input.type not in [n['type'] for n in CONCAT_UNIFY_INPUTS]:
                logger.debug('Concat %s without FQ or Concat as input will not unified',
                             node.fullname)
                return res
        concat_stack = [node]
        while concat_stack:
            node_to_check = concat_stack.pop()
            res = _is_followed_by_conv(node_to_check)
        return res

    def _is_agnostic_branching_op(node_):
        return node_.type == 'Concat'

    def _is_quantize_agnostic_op(node_):
        return bool(find_operation_matches(quantize_agnostic_ops, node_))

    def _is_unified_scales_op(node_):
        if bool(find_operation_matches(unified_scales_ops, node_)):
            return _is_special_unify_conditions(node_)
        return False

    def _has_const_input(layer):
        return 'Const' in [parent.type for parent in get_node_inputs(layer) if parent]

    def _process_node(node_, stack_, visited_, to_unify_):
        visited_[node_.fullname] = True
        if _is_unified_scales_op(node_) or _is_agnostic_branching_op(node_):
            if not _has_const_input(node_):
                to_unify_[0].append(node_.fullname)
        elif node_.type == 'FakeQuantize' and get_node_input(node_, 0).type != 'Const':
            to_unify_[1].append(node_.fullname)
        # traverse down
        if node_.type == 'FakeQuantize' or _is_quantize_agnostic_op(node_):
            for child in get_all_node_outputs(node_):
                node_data_type = get_node_data_type(child)
                if not visited_[child.fullname] and is_data_type_quantizable(node_data_type) and \
                        (_is_quantize_agnostic_op(child) or _is_unified_scales_op(child)):
                    stack_.append(child)
        # traverse up
        if node_.type != 'FakeQuantize':
            for parent in get_node_inputs(node_):
                node_data_type = get_node_data_type(parent)
                if parent and not visited_[parent.fullname] and is_data_type_quantizable(node_data_type) and \
                        (parent.type == 'FakeQuantize' or _is_quantize_agnostic_op(parent)):
                    stack_.append(parent)

    hardware_config = load_hardware_config(config)
    hw_ops = get_operation_list(hardware_config)
    quantize_agnostic_ops = [op[1] for op in find_operation_matches(QUANTIZE_AGNOSTIC_OPERATIONS, hw_ops)]
    unified_scales_ops = _get_unified_scales_ops(hw_ops)
    if not unified_scales_ops:
        return []

    visited = defaultdict(lambda: False)
    fqs_to_unify = []
    if model is None:
        return fqs_to_unify
    for fq in get_nodes_by_type(model, ['FakeQuantize']):
        if not visited[fq.fullname] and get_node_input(fq, 0).type != 'Const':
            stack = [fq]
            to_unify = [[], []]
            while stack:
                node = stack.pop()
                _process_node(node, stack, visited, to_unify)

            if to_unify[0] and \
                    any([_is_unified_scales_op(get_node_by_name(model, bridge)) for bridge in to_unify[0]]) and \
                    len(to_unify[1]) > 1:
                fqs_to_unify.append(to_unify)

    fqs_to_unify = sorted([[sorted(c[0]), sorted(c[1])] for c in fqs_to_unify])
    logger.debug('Operations and corresponding fake quantize nodes to unify scales:')
    for ops, fqs in fqs_to_unify:
        logger.debug('Operations: {}'.format(ops))
        logger.debug('Fake quantize nodes: {}'.format(fqs))
    logger.debug('')

    return fqs_to_unify


def _fake_quantize_to_types(model, hardware_config):
    """ Helper function to bypass graph and get fake quantize node
    children nodes with predefined types
    :return dictionary with fake quantize node name as a key and tuple with list of
    its quantizable descendant types and boolean specifying if fake quantize node is weights
    """

    def _is_quantizable(node):
        return not find_operation_matches(quantize_agnostic_ops, node)

    def _get_node_valuable_descendant(node):
        descendants = []
        queue = deque([node])
        while queue:
            current = queue.popleft()
            children = get_all_node_outputs(current)
            for child in children:
                if not _is_quantizable(child):
                    queue.append(child)
                elif child.type not in descendants:
                    descendants.append((child.name,
                                        get_hardware_config_operation_type(child, available_types)))
                if current.type == 'Split' \
                        and child.type == 'Concat' \
                        and len({child_.name for child_ in children}) == 1:
                    break
        return descendants

    hw_ops = get_operation_list(hardware_config)
    quantize_agnostic_ops = [op[1] for op in
                             find_operation_matches(QUANTIZE_AGNOSTIC_OPERATIONS, hw_ops)]

    out = {}
    available_types = [layer['type'] for layer in hardware_config]
    for fq in get_nodes_by_type(model, ['FakeQuantize']):
        node_input = get_node_input(fq, 0)
        out[fq.name] = (_get_node_valuable_descendant(fq), node_input.type == 'Const')

    return out


def change_configurations_by_model_type(model, config, fq_configuration, hardware_config):
    if config['model_type'] == 'transformer' and config['target_device'] in ['ANY', 'CPU', 'GPU']:
        change_configurations_by_model_type_transformer(model, fq_configuration, hardware_config)


def change_configurations_by_model_type_transformer(model, fq_configuration, hardware_config):
    fq_types = _fake_quantize_to_types(model, hardware_config)
    for fq in get_nodes_by_type(model, ['FakeQuantize']):
        node_creator_fq, is_weights = fq_types[fq.name]
        node_name = None
        for name, type_node in node_creator_fq:
            if type_node == 'MatMul':
                node_name = name

        if node_name is None or is_weights:
            continue

        node = get_node_by_name(model, node_name)

        if not check_const_input(node):
            fq_configuration[fq.name]['activations'] = deepcopy(fq_configuration[fq.name]['activations'])
            fq_configuration[fq.name]['activations']['mode'] = 'symmetric'<|MERGE_RESOLUTION|>--- conflicted
+++ resolved
@@ -10,11 +10,8 @@
 from ...graph.utils import find_operation_matches, get_operation_list, is_data_type_quantizable
 from ...graph.model_utils import get_nodes_by_type, get_node_by_name
 from ...graph.node_utils import get_input_shape, get_all_node_outputs,\
-<<<<<<< HEAD
-    get_node_input, get_node_inputs, check_const_input
-=======
-    get_node_input, get_node_inputs, get_node_data_type
->>>>>>> f38fa4d8
+get_node_input, get_node_inputs, get_node_data_type, check_const_input
+
 from ...utils.logger import get_logger
 
 logger = get_logger(__name__)
@@ -113,50 +110,6 @@
     :return dictionary with fake quantize names as keys and
      list of corresponding configurations as values
      """
-
-<<<<<<< HEAD
-=======
-    def _fake_quantize_to_types():
-        """ Helper function to bypass graph and get fake quantize node
-         children nodes with predefined types
-        :return dictionary with fake quantize node name as a key and tuple with list of
-         its quantizable descendant types and boolean specifying if fake quantize node is weights
-        """
-
-        def _is_quantizable(node):
-            return not find_operation_matches(quantize_agnostic_ops, node)
-
-        def _get_node_valuable_descendant(node):
-            descendants = []
-            queue = deque([node])
-            while queue:
-                current = queue.popleft()
-                children = get_all_node_outputs(current)
-                for child in children:
-                    if not _is_quantizable(child):
-                        queue.append(child)
-                    elif child.type not in descendants:
-                        descendants.append((child.fullname,
-                                            get_hardware_config_operation_type(child, available_types)))
-                    if current.type == 'Split' \
-                            and child.type == 'Concat' \
-                            and len({child_.fullname for child_ in children}) == 1:
-                        break
-            return descendants
-
-        hw_ops = get_operation_list(hardware_config)
-        quantize_agnostic_ops = [op[1] for op in
-                                 find_operation_matches(QUANTIZE_AGNOSTIC_OPERATIONS, hw_ops)]
-
-        out = {}
-        available_types = [layer['type'] for layer in hardware_config]
-        for fq in get_nodes_by_type(model, ['FakeQuantize']):
-            node_input = get_node_input(fq, 0)
-            out[fq.fullname] = (_get_node_valuable_descendant(fq), node_input.type == 'Const')
-
-        return out
-
->>>>>>> f38fa4d8
     def _is_subset(left: dict, right: dict):
         """ Checks that x is a subset of y
         :param left: supposed to be subset of set 'right'
