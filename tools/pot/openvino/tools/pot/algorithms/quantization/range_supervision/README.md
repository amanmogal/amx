--- conflicted
+++ resolved
@@ -3,23 +3,12 @@
 ## Introduction
 
 Deep neural network find applications in many scenarios where the prediction is a critical component for safety-relevant decisions. Such workloads can benefit from additional protection against underlying errors. For example, memory bit flips (**"soft errors"** originating, e.g., from external radiation or internal electrical disturbances within the circuitry) in der platform hosting the network inference can corrupt the learned network parameters and lead to incorrect predictions. Typically, errors resulting in very large parameter values have a more drastic impact on the network behavior. **The range supervision algorithm ("RangeSupervision") described here establishes and inserts additional protection layers after already present activation layers**. Those layers truncate values that are found to be out of an expected activation range in order to mitigate the traces of potential platform errors. They do so during inference by applying a *clamp* operation to any activation *x* in the input to the RangeSupervision layer,
-<<<<<<< HEAD
+
 	\f[
 	x = clamp(x ; T_{low}, T_{up}) = min(max(x, T_{low}), T_{high})
 	\f]
 	where \f$T_{low}\f$ and \f$T_{up}\f$ are the lower and upper bounds for the particular protection layer, respectively.
 The process flow follows the diagram [Fig 1](#Schematic). Starting from the internal representation (IR) of an OpenVINO model, the POT RangeSupervision algorithm is called to **add protection layers into the model graph**. This step requires **appropriate threshold values that are automatically extracted from a specified test dataset**. The result is an IR representation of the model with additional "RangeSupervision" layers after each supported activation layer. The original and the modified model can be called in the same way through the OpenVINO inference engine to evaluate the impact on accuracy, performance, and dependability in the presence of potential soft errors (for example using the *benchmark_app* and *accuracy_checker* functions). **The algorithm is designed to provide efficient protection at negligible performance overhead or accuracy impact in the absence of faults.** Bound extraction is a one-time effort and the protected IR model returned by the RangeSupervision algorithm can be used independently from there on. No changes in the learned parameters of the network are needed.
-
-=======
-
-$x = clamp(x ; T_{low}, T_{up}) = min(max(x, T_{low}), T_{high})$
-
-where $T_{low}$ and $T_{up}$ are the lower and upper bounds for the particular protection layer, respectively.
-
-
-
-The process flow follows the diagram [Fig 1](@ref schematic). Starting from the internal representation (IR) of an OpenVINO model, the POT RangeSupervision algorithm is called to **add protection layers into the model graph**. This step requires **appropriate threshold values that are automatically extracted from a specified test dataset**. The result is an IR representation of the model with additional "RangeSupervision" layers after each supported activation layer. The original and the modified model can be called in the same way through the OpenVINO inference engine to evaluate the impact on accuracy, performance, and dependability in the presence of potential soft errors (for example using the *benchmark_app* and *accuracy_checker* functions). **The algorithm is designed to provide efficient protection at negligible performance overhead or accuracy impact in the absence of faults.** Bound extraction is a one-time effort and the protected IR model returned by the RangeSupervision algorithm can be used independently from there on. No changes in the learned parameters of the network are needed.
->>>>>>> d1746498
 
 @anchor schematic
 ![Schematic](../../../../../../docs/range_supervision/images/scheme3.png)
@@ -64,11 +53,9 @@
 - `"stat_subset_size"`:  This parameter defines *how many images* of the specified dataset in "engine: config" are used to extract the bounds (images are randomly chosen if a subset is chosen). This value is set to **300** by default. The more images are selected for the bound generation, the more accurate the estimation of an out-of-bound event will be, at the cost of increasing extraction time.
 
 ## Example of RangeSupervision results
-<<<<<<< HEAD
+
 The following example shows a traffic camera image and predicted objects using a Yolov3 pre-trained on the Coco dataset. A single weight fault was injected in a randomly chosen convolution layer of YOLO, flipping the most significant bit of the selected network parameter. If range supervision is applied, the original network performance is recovered despite the presence of the fault.
-=======
-The following example shows a traffic camera image and predicted objects using a YOLOv3 pre-trained on the Coco dataset. A single weight fault was injected in a randomly chosen convolution layer of YOLO, flipping the most significant bit of the selected network parameter. If range supervision is applied, the original network performance is recovered despite the presence of the fault.
->>>>>>> d1746498
+
 
 
 ![](../../../../../../docs/range_supervision/images/img_combined_2.png)
