--- conflicted
+++ resolved
@@ -464,17 +464,9 @@
     # Command line tool specific params
     parser.add_argument('--output_model',
                               help='This parameter is used to name output .xml/.bin files with converted model.')
-<<<<<<< HEAD
-    parser.add_argument('--compress_to_fp16', type=check_bool, nargs='?',
-                              help='Compress weights in output OpenVINO model to FP16. '
-                                   'To turn off compression use "--compress_to_fp16=False" command line parameter. '
-                                   'Default value is True.')
-    parser.add_argument('--version', action='version',
-=======
-    common_group.add_argument('--compress_to_fp16', type=check_bool, default=True,
+    common_group.add_argument('--compress_to_fp16', type=check_bool, default=True, nargs='?',
                               help='Compress weights in output IR .xml/bin files to FP16.')
     common_group.add_argument('--version', action='version',
->>>>>>> 98df8709
                               help='Print ovc version and exit.',
                               version='OpenVINO Model Converter (ovc) {}'.format(VersionChecker().get_ie_version()))
     add_args_by_description(parser, mo_convert_params_common)
