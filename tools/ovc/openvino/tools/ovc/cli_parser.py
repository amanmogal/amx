--- conflicted
+++ resolved
@@ -148,19 +148,11 @@
             elif is_type(val):
                 if inp_type is not None:
                     raise Exception("More than one input type provided: {}".format(input))
-<<<<<<< HEAD
                 inp_type = to_ov_type(val)
-            elif is_shape_type(val):
-                if shape is not None:
-                    raise Exception("More than one input shape provided: {}".format(input))
-                shape = to_partial_shape(val)
-=======
-                inp_type = val
             elif is_shape_type(val) or val is None:
                 if shape is not None:
                     raise Exception("More than one input shape provided: {}".format(input))
-                shape = PartialShape(val) if val is not None else None
->>>>>>> 5611f7d6
+                shape = to_partial_shape(val) if val is not None else None
             else:
                 raise Exception("Incorrect input parameters provided. Expected tuple with input name, "
                                 "input type or input shape. Got unknown object: {}".format(val))
