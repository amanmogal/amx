--- conflicted
+++ resolved
@@ -7,16 +7,9 @@
 import pathlib
 import re
 from collections import OrderedDict, namedtuple
-<<<<<<< HEAD
-from distutils.util import strtobool
 from typing import List, Union
 
-from openvino.runtime import PartialShape, Dimension, Type  # pylint: disable=no-name-in-module,import-error
-=======
-from typing import List, Union
-
 from openvino.runtime import PartialShape, Dimension, Shape, Type  # pylint: disable=no-name-in-module,import-error
->>>>>>> 69c237f3
 
 import openvino
 from openvino.tools.ovc.error import Error
