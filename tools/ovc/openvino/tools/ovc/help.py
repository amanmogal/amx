# Copyright (C) 2018-2023 Intel Corporation
# SPDX-License-Identifier: Apache-2.0

def get_convert_model_help_specifics():
    from openvino.tools.ovc.cli_parser import CanonicalizePathCheckExistenceAction, readable_dirs_or_files_or_empty
    from openvino.tools.ovc.version import VersionChecker
    return {
        'input_model':
            {'description':
                 'Input model file(s) from TensorFlow, ONNX, PaddlePaddle. '
                 'Use openvino.convert_model in Python to convert models from PyTorch.'
                 '',
             'action': CanonicalizePathCheckExistenceAction,
             'type': readable_dirs_or_files_or_empty,
             'aliases': {}},
        'input':
            {'description':
                 'Information of model input required for model conversion. '
                 'This is a comma separated list with optional '
                 'input names and shapes. The order of inputs '
                 'in converted model will match the order of '
                 'specified inputs. The shape is specified as comma-separated list. '
                 'Example, to set `input_1` input with shape [1,100] and `sequence_len` input '
                 'with shape [1,?]: \"input_1[1,100],sequence_len[1,?]\", where "?" is a dynamic dimension, '
                 'which means that such a dimension can be specified later in the runtime. '
                 'If the dimension is set as an integer (like 100 in [1,100]), such a dimension is not supposed '
                 'to be changed later, during a model conversion it is treated as a static value. '
                 'Example with unnamed inputs: \"[1,100],[1,?]\".'},
        'output':
            {'description':
                 'One or more comma-separated model outputs to be preserved in the converted model. '
                 'Other outputs are removed. If `output` parameter is not specified then all outputs from '
                 'the original model are preserved. '
                 'Do not add :0 to the names for TensorFlow. The order of outputs in the converted model is the '
                 'same as the order of specified names. '
                 'Example: ovc model.onnx output=out_1,out_2'},
        'extension':
            {'description':
                 'Paths or a comma-separated list of paths to libraries '
<<<<<<< HEAD
                 '(.so or .dll) with extensions. To disable all extensions including '
                 'those that are placed at the default location, pass an empty string.'},
=======
                 '(.so or .dll) with extensions.',
             'action': CanonicalizePathCheckExistenceAction,
             'type': readable_files_or_empty},
>>>>>>> 186a9de6
        'version':
            {'action': 'version',
             # FIXME: Why the following is not accessible from arg parser?
             'version': 'OpenVINO Model Converter (ovc) {}'.format(VersionChecker().get_ie_version())},
    }<|MERGE_RESOLUTION|>--- conflicted
+++ resolved
@@ -37,14 +37,7 @@
         'extension':
             {'description':
                  'Paths or a comma-separated list of paths to libraries '
-<<<<<<< HEAD
-                 '(.so or .dll) with extensions. To disable all extensions including '
-                 'those that are placed at the default location, pass an empty string.'},
-=======
                  '(.so or .dll) with extensions.',
-             'action': CanonicalizePathCheckExistenceAction,
-             'type': readable_files_or_empty},
->>>>>>> 186a9de6
         'version':
             {'action': 'version',
              # FIXME: Why the following is not accessible from arg parser?
