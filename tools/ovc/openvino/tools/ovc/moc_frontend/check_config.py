--- conflicted
+++ resolved
@@ -38,33 +38,6 @@
     raise Exception("Expected list of extensions, got {}.".format(type(argv.extension)))
 
 
-<<<<<<< HEAD
-def legacy_extensions_used(argv: argparse.Namespace):
-    if any_extensions_used(argv):
-        extensions = argv.extension
-        legacy_ext_counter = 0
-        for extension in extensions:
-            if not isinstance(extension, str):
-                continue
-            if extension == default_path():
-                continue
-            if not Path(extension).is_file():
-                legacy_ext_counter += 1
-        if legacy_ext_counter == len(extensions):
-            return True  # provided only legacy extensions
-        elif legacy_ext_counter == 0:
-            return False  # provided only new extensions
-        else:
-            raise Error('Using new and legacy extensions in the same time is forbidden')
-    return False
-
-
-def new_extensions_used(argv: argparse.Namespace):
-    return any_extensions_used(argv)
-
-
-=======
->>>>>>> e368dc19
 def get_transformations_config_path(argv: argparse.Namespace) -> Path:
     if hasattr(argv, 'transformations_config') \
             and argv.transformations_config is not None and len(argv.transformations_config):
