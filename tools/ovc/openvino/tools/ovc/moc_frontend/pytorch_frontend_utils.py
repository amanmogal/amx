# Copyright (C) 2018-2023 Intel Corporation
# SPDX-License-Identifier: Apache-2.0

import logging as log

import numpy as np
# pylint: disable=no-name-in-module,import-error
from openvino.runtime import Tensor, Type, PartialShape
from openvino.runtime.utils.types import get_element_type_str

from openvino.tools.ovc.cli_parser import input_to_input_cut_info
from openvino.tools.ovc.error import Error
from openvino.tools.ovc.moc_frontend.shape_utils import get_static_shape


def get_pytorch_decoder(model, example_inputs, args):
    try:
        from openvino.frontend.pytorch.ts_decoder import TorchScriptPythonDecoder
    except Exception as e:
        log.error("PyTorch frontend loading failed")
        raise e
    try:
        import nncf
        from nncf.torch.nncf_network import NNCFNetwork
        from packaging import version

        if isinstance(model, NNCFNetwork):
            if version.parse(nncf.__version__) <= version.parse("2.6"):
                raise RuntimeError(
                    "NNCF models produced by nncf<2.6 are not supported directly. Please export to ONNX first.")
    except:
        pass
<<<<<<< HEAD
    inputs = prepare_torch_inputs(example_inputs, args.get("input"), allow_none=True)
    decoder = TorchScriptPythonDecoder(model, example_input=inputs, shared_memory=args.get("share_weights", True))
=======
    inputs = prepare_torch_inputs(example_inputs)
    decoder = TorchScriptPythonDecoder(model, example_input=inputs)
>>>>>>> dab01d28
    args['input_model'] = decoder
    args["example_input"] = inputs

    return args


def update_list_or_dict(container, name, idx, value):
    if isinstance(container, dict):
        if name is None:
            name = list(container)[idx]
        container[name] = value
        return
    if idx == len(container):
        container.append(value)
    elif idx > len(container):
        raise Error(f"Wrong {idx}")
    else:
        container[idx] = value
    return


def get_value_from_list_or_dict(container, name, idx):
    if isinstance(container, dict):
        if name is None:
            if idx < len(container):
                name = list(container)[idx]
            return None
        return container.get(name)
    if idx < len(container):
        return container[idx]
    return None


def extract_input_info_from_example(args, inputs):
    try:
        from openvino.frontend.pytorch.utils import pt_to_ov_type_map # pylint: disable=no-name-in-module,import-error
    except Exception as e:
        log.error("PyTorch frontend loading failed")
        raise e
    example_inputs = args.example_input
    data_types = args.placeholder_data_types or {}
    input_shapes = args.placeholder_shapes or {}
    is_dict_input = isinstance(example_inputs, dict)
    list_inputs = list(example_inputs.values()) if is_dict_input else example_inputs
    input_names = None
    if not isinstance(example_inputs, (list, tuple, dict)):
        list_inputs = [list_inputs]
    if args.input_model._input_signature is not None and not is_dict_input:
        input_names = args.input_model._input_signature[1:] if args.input_model._input_signature[0] == "self" else args.input_model._input_signature
        if not is_dict_input:
            example_inputs = dict(zip(input_names, list_inputs))
            is_dict_input = True
    elif is_dict_input:
        input_names = list(example_inputs)
    if not data_types and input_names is None:
        data_types = []
    if not input_shapes and input_names is None:
        input_shapes = []
    if inputs:
        for input_id, input_info in enumerate(inputs):
            input_name = input_info.name
            if is_dict_input and input_name in example_inputs:
                example_input = example_inputs[input_name]
            else:
                example_input = list_inputs[input_id]
                if is_dict_input and input_name is None:
                    input_name = input_names[input_id]
            dtype = getattr(example_input, "dtype", type(example_input))
            example_dtype = pt_to_ov_type_map.get(str(dtype))
            user_dtype = get_value_from_list_or_dict(data_types, input_name, input_id)
            if user_dtype is not None and example_dtype is not None and example_dtype.to_dtype() != user_dtype:
                raise Error(f"Defined input type {user_dtype} is not equal to provided example_input type {example_dtype.to_dtype()}")

            data_rank = getattr(example_input, "ndim", 0)
            user_input_shape = get_value_from_list_or_dict(input_shapes, input_name, input_id)
            if user_input_shape.rank.is_static and user_input_shape.rank.get_length() != data_rank:
                raise Error(
                    f"Requested input shape {user_input_shape.rank.get_length()} rank"
                    f" is not equal to provided example_input rank {data_rank}")

            input_shape = user_input_shape if user_input_shape is not None else PartialShape([-1] * data_rank)
            update_list_or_dict(data_types, input_name, input_id, example_dtype.to_dtype() if example_dtype is not None else None)
            update_list_or_dict(input_shapes, input_name, input_id, input_shape)
    else:
        for input_id, example_input in enumerate(list_inputs):
            dtype = getattr(example_input, "dtype", type(example_input))
            ov_dtype = pt_to_ov_type_map.get(str(dtype))
            data_rank = getattr(example_input, "ndim", 0)
            input_shape =  PartialShape([-1] * data_rank)
            input_name = input_names[input_id] if input_names else None
            update_list_or_dict(input_shapes, input_name, input_id, input_shape)
            update_list_or_dict(data_types, input_name, input_id, ov_dtype.to_dtype() if ov_dtype is not None else None)

    args.placeholder_data_types = data_types
    args.placeholder_shapes = input_shapes
    if not args.input and input_names:
        args.input_list = input_names
        args.input = ",".join(input_names)

# pylint: disable=no-member
def to_torch_tensor(tensor):
    import torch # pylint: disable=import-error
    if isinstance(tensor, torch.Tensor):
        return tensor
    if isinstance(tensor, np.ndarray):
        return torch.tensor(tensor)
    if isinstance(tensor, Tensor):
        return torch.tensor(tensor.data)
    if isinstance(tensor, (float, int, bool)):
        return tensor
    if isinstance(tensor, (tuple, list)):
        # TODO: Function to_torch_tensor should be renamed as it handles not only a tensor
        return tuple(to_torch_tensor(x) for x in tensor)
    else:
        raise Error("Unexpected type of example_input. Supported types torch.Tensor, np.array or ov.Tensor. "
                    "Got {}".format(type(tensor)))


def prepare_torch_inputs(example_inputs):
    import torch
    inputs = None
    if example_inputs is not None:
        inputs = example_inputs
        if isinstance(inputs, list):
            inputs = [to_torch_tensor(x) for x in inputs]
            if len(inputs) == 1:
                inputs = torch.unsqueeze(inputs[0], 0)
            else:
                inputs = inputs
        elif isinstance(inputs, tuple):
            inputs = [to_torch_tensor(x) for x in inputs]
            inputs = tuple(inputs)
        elif isinstance(inputs, dict):
            for name, tensor in inputs.items():
                assert isinstance(name, str), "Expected dictionary where keys are input names of string type and" \
                                              " values are tensors. Got key of type {}".format(type(name))
                inputs[name] = to_torch_tensor(tensor)
        else:
            inputs = to_torch_tensor(inputs)
    else:
        # No example_input were provided, decoder will use scripting
        return None
    return inputs<|MERGE_RESOLUTION|>--- conflicted
+++ resolved
@@ -30,13 +30,8 @@
                     "NNCF models produced by nncf<2.6 are not supported directly. Please export to ONNX first.")
     except:
         pass
-<<<<<<< HEAD
-    inputs = prepare_torch_inputs(example_inputs, args.get("input"), allow_none=True)
+    inputs = prepare_torch_inputs(example_inputs)
     decoder = TorchScriptPythonDecoder(model, example_input=inputs, shared_memory=args.get("share_weights", True))
-=======
-    inputs = prepare_torch_inputs(example_inputs)
-    decoder = TorchScriptPythonDecoder(model, example_input=inputs)
->>>>>>> dab01d28
     args['input_model'] = decoder
     args["example_input"] = inputs
 
