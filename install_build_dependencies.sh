--- conflicted
+++ resolved
@@ -130,24 +130,6 @@
             make \
             patchelf \
             fdupes \
-<<<<<<< HEAD
-            pkg-config \
-            gflags-devel.i686 \
-            zlib-devel.i686 \
-            glibc-static \
-            glibc-devel \
-            libstdc++-static \
-            libstdc++-devel \
-            libstdc++ libgcc \
-            glibc-static.i686 \
-            glibc-devel.i686 \
-            libstdc++-static.i686 \
-            libstdc++.i686 \
-            libgcc.i686 \
-            libusbx-devel \
-            openblas-devel \
-=======
->>>>>>> af9724e8
             libusbx-devel \
             file \
             zlib-devel \
