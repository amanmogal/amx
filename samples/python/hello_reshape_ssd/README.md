--- conflicted
+++ resolved
@@ -1,10 +1,6 @@
 # Hello Reshape SSD Python* Sample {#openvino_inference_engine_ie_bridges_python_sample_hello_reshape_ssd_README}
 
-<<<<<<< HEAD
 This sample demonstrates how to do synchronous inference of object detection models using [Shape Inference feature](../../../docs/IE_DG/ShapeInference.md).  
-=======
-This sample demonstrates how to do synchronous inference of object detection networks using [Shape Inference feature](../../../docs/OV_Runtime_UG/ShapeInference.md).  
->>>>>>> 74fa60cf
 Models with only 1 input and output are supported.
 
 The following Inference Engine Python API is used in the application:
@@ -19,13 +15,8 @@
 | :------------------------- | :----------------------------------------------------------------------- |
 | Validated Models           | [ssdlite_mobilenet_v2](@ref omz_models_model_ssdlite_mobilenet_v2)       |
 | Model Format               | Inference Engine Intermediate Representation (.xml + .bin), ONNX (.onnx) |
-<<<<<<< HEAD
 | Supported devices          | [All](../../../docs/IE_DG/supported_plugins/Supported_Devices.md)        |
 | Other language realization | [C++](../../../samples/cpp/hello_reshape_ssd/README.md)                  |
-=======
-| Supported devices          | [All](../../../docs/OV_Runtime_UG/supported_plugins/Supported_Devices.md) |
-| Other language realization | [C++](../../../samples/cpp/hello_reshape_ssd/README.md) |
->>>>>>> 74fa60cf
 
 ## How It Works
 
