--- conflicted
+++ resolved
@@ -9,17 +9,10 @@
 | Basic        | [openvino.runtime.Core]                                                                                           | Common API            |
 | Query Device | [openvino.runtime.Core.available_devices], [openvino.runtime.Core.get_metric], [openvino.runtime.Core.get_config] | Get device properties |
 
-<<<<<<< HEAD
 | Options                    | Values                                                            |
 | :------------------------- | :---------------------------------------------------------------- |
 | Supported devices          | [All](../../../docs/IE_DG/supported_plugins/Supported_Devices.md) |
 | Other language realization | [C++](../../../samples/cpp/hello_query_device/README.md)          |
-=======
-| Options                    | Values                                                                  |
-| :------------------------- | :---------------------------------------------------------------------- |
-| Supported devices          | [All](../../../docs/OV_Runtime_UG/supported_plugins/Supported_Devices.md) |
-| Other language realization | [C++](../../../samples/cpp/hello_query_device/README.md) |
->>>>>>> 74fa60cf
 
 ## How It Works
 
