--- conflicted
+++ resolved
@@ -2,13 +2,7 @@
 # SPDX-License-Identifier: Apache-2.0
 #
 
-<<<<<<< HEAD
-if(ENABLE_SAMPLES)
-    add_subdirectory(C)
-endif()
-=======
 add_subdirectory(c)
->>>>>>> 711bd8cb
 
 # install C samples
 
@@ -24,19 +18,11 @@
             COMPONENT c_samples)
 endif()
 
-<<<<<<< HEAD
-install(DIRECTORY C
-        DESTINATION samples/c
-        COMPONENT c_samples
-        PATTERN C/CMakeLists.txt EXCLUDE
-        PATTERN C/.clang-format EXCLUDE)
-=======
 install(DIRECTORY c
         DESTINATION samples
         COMPONENT c_samples
         PATTERN c/CMakeLists.txt EXCLUDE
         PATTERN c/.clang-format EXCLUDE)
->>>>>>> 711bd8cb
 
 install(FILES ${IE_MAIN_SOURCE_DIR}/samples/CMakeLists.txt
         DESTINATION samples/c
