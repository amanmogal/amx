# Benchmark C++ Tool {#openvino_inference_engine_samples_benchmark_app_README}

This page demonstrates how to use the Benchmark C++ Tool to estimate deep learning inference performance on supported devices.

> **NOTE**: This page describes usage of the C++ implementation of the Benchmark Tool. For the Python implementation, refer to the [Benchmark Python Tool](../../../tools/benchmark_tool/README.md) page. The Python version is recommended for benchmarking models that will be used in Python applications, and the C++ version is recommended for benchmarking models that will be used in C++ applications. Both tools have a similar command interface and backend.


## Basic Usage
To use the C++ benchmark_app, you must first build it following the [Build the Sample Applications](../../../docs/OV_Runtime_UG/Samples_Overview.md) instructions and then set up paths and environment variables by following the [Get Ready for Running the Sample Applications](../../../docs/OV_Runtime_UG/Samples_Overview.md) instructions. Navigate to the directory where the benchmark_app C++ sample binary was built.

> **NOTE**: If you installed OpenVINO Runtime using PyPI or Anaconda Cloud, only the [Benchmark Python Tool](../../../tools/benchmark_tool/README.md) is available, and you should follow the usage instructions on that page instead.

The benchmarking application works with models in the OpenVINO IR (`model.xml` and `model.bin`) and ONNX (`model.onnx`) formats. Make sure to [convert your models](../../../docs/MO_DG/Deep_Learning_Model_Optimizer_DevGuide.md) if necessary.

To run benchmarking with default options on a model, use the following command:

```
./benchmark_app -m model.xml
```

By default, the application will load the specified model onto the CPU and perform inferencing on batches of randomly-generated data inputs for 60 seconds. As it loads, it prints information about benchmark parameters. When benchmarking is completed, it reports the minimum, average, and maximum inferencing latency and average the throughput.

You may be able to improve benchmark results beyond the default configuration by configuring some of the execution parameters for your model. For example, you can use "throughput" or "latency" performance hints to optimize the runtime for higher FPS or reduced inferencing time. Read on to learn more about the configuration options available with benchmark_app.

## Configuration Options
The benchmark app provides various options for configuring execution parameters. This section covers key configuration options for easily tuning benchmarking to achieve better performance on your device. A list of all configuration options is given in the [Advanced Usage](#advanced-usage) section.

### Performance hints: latency and throughput
The benchmark app allows users to provide high-level "performance hints" for setting latency-focused or throughput-focused inference modes. This hint causes the runtime to automatically adjust runtime parameters, such as the number of processing streams and inference batch size, to prioritize for reduced latency or high throughput.

The performance hints do not require any device-specific settings and they are completely portable between devices. Parameters are automatically configured based on whichever device is being used. This allows users to easily port applications between hardware targets without having to re-determine the best runtime parameters for the new device.

If not specified, throughput is used as the default. To set the hint explicitly, use `-hint latency` or `-hint throughput` when running benchmark_app:

```
./benchmark_app -m model.xml -hint latency
./benchmark_app -m model.xml -hint throughput
```

#### Latency
Latency is the amount of time it takes to process a single inference request. In applications where data needs to be inferenced and acted on as quickly as possible (such as autonomous driving), low latency is desirable. For conventional devices, lower latency is achieved by reducing the amount of parallel processing streams so the system can utilize as many resources as possible to quickly calculate each inference request. However, advanced devices like multi-socket CPUs and modern GPUs are capable of running multiple inference requests while delivering the same latency.

When benchmark_app is run with `-hint latency`, it determines the optimal number of parallel inference requests for minimizing latency while still maximizing the parallelization capabilities of the hardware. It automatically sets the number of processing streams and inference batch size to achieve the best latency.

#### Throughput
Throughput is the amount of data an inferencing pipeline can process at once, and it is usually measured in frames per second (FPS) or inferences per second. In applications where large amounts of data needs to be inferenced simultaneously (such as multi-camera video streams), high throughput is needed. To achieve high throughput, the runtime focuses on fully saturating the device with enough data to process. It utilizes as much memory and as many parallel streams as possible to maximize the amount of data that can be processed simultaneously.

When benchmark_app is run with `-hint throughput`, it maximizes the number of parallel inference requests to utilize all the threads available on the device. On GPU, it automatically sets the inference batch size to fill up the GPU memory available.

For more information on performance hints, see the [High-level Performance Hints](../../../docs/OV_Runtime_UG/performance_hints.md) page. For more details on optimal runtime configurations and how they are automatically determined using performance hints, see [Runtime Inference Optimizations](../../../docs/optimization_guide/dldt_deployment_optimization_guide.md).


### Device
To set which device benchmarking runs on, use the `-d <device>` argument. This will tell benchmark_app to run benchmarking on that specific device. The benchmark app supports "CPU", "GPU", and "MYRIAD" (also known as [VPU](../../../docs/OV_Runtime_UG/supported_plugins/VPU.md)) devices. In order to use the GPU or VPU, the system must have the appropriate drivers installed. If no device is specified, benchmark_app will default to using CPU.

For example, to run benchmarking on GPU, use:

```
./benchmark_app -m model.xml -d GPU
```

You may also specify "AUTO" as the device, in which case the benchmark_app will automatically select the best device for benchmarking and support it with the CPU at the model loading stage. This may result in increased performance, thus, should be used purposefully. For more information, see the [Automatic device selection](../../../docs/OV_Runtime_UG/auto_device_selection.md) page.

(Note: If the latency or throughput hint is set, it will automatically configure streams and batch sizes for optimal performance based on the specified device.)

### Number of iterations
By default, the benchmarking app will run for a predefined duration, repeatedly performing inferencing with the model and measuring the resulting inference speed. There are several options for setting the number of inference iterations:

* Explicitly specify the number of iterations the model runs using the `-niter <number_of_iterations>` option.
* Set how much time the app runs for using the `-t <seconds>` option.
* Set both of them (execution will continue until both conditions are met).
* If neither -niter nor -t are specified, the app will run for a predefined duration that depends on the device.

The more iterations a model runs, the better the statistics will be for determing average latency and throughput.

### Inputs
The benchmark tool runs benchmarking on user-provided input images in `.jpg`, `.bmp`, or `.png` format. Use `-i <PATH_TO_INPUT>` to specify the path to an image, or folder of images. For example, to run benchmarking on an image named `test1.jpg`, use:

```
./benchmark_app -m model.xml -i test1.jpg
```

The tool will repeatedly loop through the provided inputs and run inferencing on them for the specified amount of time or number of iterations. If the `-i` flag is not used, the tool will automatically generate random data to fit the input shape of the model. 

### Examples
For more usage examples (and step-by-step instructions on how to set up a model for benchmarking), see the [Examples of Running the Tool](#examples-of-running-the-tool) section.

## Advanced Usage

> **NOTE**: By default, OpenVINO samples, tools and demos expect input with BGR channels order. If you trained your model to work with RGB order, you need to manually rearrange the default channel order in the sample or demo application or reconvert your model using the Model Optimizer tool with --reverse_input_channels argument specified. For more information about the argument, refer to When to Reverse Input Channels section of Converting a Model to Intermediate Representation (IR).

### Per-layer performance and logging
The application also collects per-layer Performance Measurement (PM) counters for each executed infer request if you enable statistics dumping by setting the `-report_type` parameter to one of the possible values:

* `no_counters` report includes configuration options specified, resulting FPS and latency.
* `average_counters` report extends the `no_counters` report and additionally includes average PM counters values for each layer from the network.
* `detailed_counters` report extends the `average_counters` report and additionally includes per-layer PM counters and latency for each executed infer request.

Depending on the type, the report is stored to benchmark_no_counters_report.csv, benchmark_average_counters_report.csv, or benchmark_detailed_counters_report.csv file located in the path specified in -report_folder. The application also saves executable graph information serialized to an XML file if you specify a path to it with the -exec_graph_path parameter.

### <a name="all-configuration-options"></a> All configuration options

Running the application with the `-h` or `--help` option yields the following usage message:

```
[Step 1/11] Parsing and validating input arguments
[ INFO ] Parsing input parameters

benchmark_app [OPTION]
Options:

    -h, --help                Print a usage message
    -m "<path>"               Required. Path to an .xml/.onnx file with a trained model or to a .blob files with a trained compiled model.
<<<<<<< HEAD
    -i "<path>"               Optional. Path to a folder with images, binaries or numpy arrays or to specific image, binary or numpy array file.
                              In case of dynamic shapes networks with several inputs provide the same number of files for each input (except cases with single file for any input):"input1:1.jpg input2:1.bin", "input1:1.bin,2.bin input2:3.bin input3:4.bin,5.bin ". Also you can pass specific keys for inputs: "random" - for fillling input with random data, "image_info" - for filling input with image size.
=======
    -i "<path>"               Optional. Path to a folder with images and/or binaries or to specific image or binary file.
                              In case of dynamic shapes models with several inputs provide the same number of files for each input (except cases with single file for any input):"input1:1.jpg input2:1.bin", "input1:1.bin,2.bin input2:3.bin input3:4.bin,5.bin ". Also you can pass specific keys for inputs: "random" - for fillling input with random data, "image_info" - for filling input with image size.
>>>>>>> e0c026cd
                              You should specify either one files set to be used for all inputs (without providing input names) or separate files sets for every input of model (providing inputs names).
                              Currently supported data types: bmp, dib, jpeg, jpg, jpe, jp2, png, pbm, pgm, ppm, sr, ras, tiff, tif, bin, npy.
    -d "<device>"             Optional. Specify a target device to infer on (the list of available devices is shown below). Default value is CPU. Use "-d HETERO:<comma-separated_devices_list>" format to specify HETERO plugin. Use "-d MULTI:<comma-separated_devices_list>" format to specify MULTI plugin. The application looks for a suitable plugin for the specified device.
    -extensions "<absolute_path>" Required for custom layers (extensions). Absolute path to a shared library with the kernels implementations.
    -c "<absolute_path>"      Required for GPU custom kernels. Absolute path to an .xml file with the kernels description.
    -hint "performance hint (latency or throughput or cumulative_throughput or none)"   Optional. Performance hint allows the OpenVINO device to select the right model-specific settings.
                               'throughput' or 'tput': device performance mode will be set to THROUGHPUT.
                               'cumulative_throughput' or 'ctput': device performance mode will be set to CUMULATIVE_THROUGHPUT.
                               'latency': device performance mode will be set to LATENCY.
                               'none': no device performance mode will be set.
                              Using explicit 'nstreams' or other device-specific options, please set hint to 'none'
    -api "<sync/async>"       Optional (deprecated). Enable Sync/Async API. Default value is "async".
    -niter "<integer>"        Optional. Number of iterations. If not specified, the number of iterations is calculated depending on a device.
    -nireq "<integer>"        Optional. Number of infer requests. Default value is determined automatically for device.
    -b "<integer>"            Optional. Batch size value. If not specified, the batch size value is determined from Intermediate Representation.
    -t                        Optional. Time in seconds to execute topology.
    -shape                    Optional. Set shape for model input. For example, "input1[1,3,224,224],input2[1,4]" or "[1,3,224,224]" in case of one input size. This parameter affect model input shape and can be dynamic. For dynamic dimensions use symbol `?` or '-1'. Ex. [?,3,?,?]. For bounded dimensions specify range 'min..max'. Ex. [1..10,3,?,?].
    -data_shape               Required for models with dynamic shapes. Set shape for input blobs. In case of one input size: "[1,3,224,224]" or "input1[1,3,224,224],input2[1,4]". In case of several input sizes provide the same number for each input (except cases with single shape for any input): "[1,3,128,128][3,3,128,128][1,3,320,320]", "input1[1,1,128,128][1,1,256,256],input2[80,1]" or "input1[1,192][1,384],input2[1,192][1,384],input3[1,192][1,384],input4[1,192][1,384]". If model shapes are all static specifying the option will cause an exception.
    -layout                   Optional. Prompts how model layouts should be treated by application. For example, "input1[NCHW],input2[NC]" or "[NCHW]" in case of one input size.
    -cache_dir "<path>"       Optional. Enables caching of loaded models to specified directory. List of devices which support caching is shown at the end of this message.
    -load_from_file           Optional. Loads model from file directly without read_model. All CNNNetwork options (like re-shape) will be ignored
    -latency_percentile       Optional. Defines the percentile to be reported in latency metric. The valid range is [1, 100]. The default value is 50 (median).

  device-specific performance options:
    -nstreams "<integer>"     Optional. Number of streams to use for inference on the CPU, GPU or MYRIAD devices (for HETERO and MULTI device cases use format <dev1>:<nstreams1>,<dev2>:<nstreams2> or just <nstreams>). Default value is determined automatically for a device.Please note that although the automatic selection usually provides a reasonable performance, it still may be non - optimal for some cases, especially for very small models. See sample's README for more details. Also, using nstreams>1 is inherently throughput-oriented option, while for the best-latency estimations the number of streams should be set to 1.
    -nthreads "<integer>"     Optional. Number of threads to use for inference on the CPU (including HETERO and MULTI cases).
    -pin ("YES"|"CORE")/"HYBRID_AWARE"/("NO"|"NONE")/"NUMA"   Optional. Explicit inference threads binding options (leave empty to let the OpenVINO to make a choice):
                                enabling threads->cores pinning("YES", which is already default for any conventional CPU),
                                letting the runtime to decide on the threads->different core types("HYBRID_AWARE", which is default on the hybrid CPUs)
                                threads->(NUMA)nodes("NUMA") or
                                completely disable("NO") CPU inference threads pinning

  Statistics dumping options:
    -report_type "<type>"   Optional. Enable collecting statistics report. "no_counters" report contains configuration options specified, resulting FPS and latency. "average_counters" report extends "no_counters" report and additionally includes average PM counters values for each layer from the model. "detailed_counters" report extends "average_counters" report and additionally includes per-layer PM counters and latency for each executed infer request.
    -report_folder            Optional. Path to a folder where statistics report is stored.
    -json_stats               Optional. Enables JSON-based statistics output (by default reporting system will use CSV format). Should be used together with -report_folder option.
    -exec_graph_path          Optional. Path to a file where to store executable graph information serialized.
    -pc                       Optional. Report performance counters.
    -pcsort                   Optional. Report performance counters and analysis the sort hotpoint opts.  "sort" Analysis opts time cost, print by hotpoint order  "no_sort" Analysis opts time cost, print by normal order  "simple_sort" Analysis opts time cost, only print EXECUTED opts by normal order
    -pcseq                    Optional. Report latencies for each shape in -data_shape sequence.
    -dump_config              Optional. Path to JSON file to dump IE parameters, which were set by application.
    -load_config              Optional. Path to JSON file to load custom IE parameters. Please note, command line parameters have higher priority then parameters from configuration file.
    -infer_precision "<element type>"Optional. Inference precision
    -ip                       <value>     Optional. Specifies precision for all input layers of the model.
    -op                       <value>     Optional. Specifies precision for all output layers of the model.
    -iop                      "<value>"    Optional. Specifies precision for input and output layers by name.
                                             Example: -iop "input:FP16, output:FP16".
                                             Notice that quotes are required.
                                             Overwrites precision from ip and op options for specified layers.
    -iscale                   Optional. Scale values to be used for the input image per channel.
Values to be provided in the [R, G, B] format. Can be defined for desired input of the model.
Example: -iscale data[255,255,255],info[255,255,255]

    -imean                    Optional. Mean values to be used for the input image per channel.
Values to be provided in the [R, G, B] format. Can be defined for desired input of the model,
Example: -imean data[255,255,255],info[255,255,255]

    -inference_only           Optional. Measure only inference stage. Default option for static models. Dynamic models are measured in full mode which includes inputs setup stage, inference only mode available for them with single input data shape only. To enable full mode for static models pass "false" value to this argument: ex. "-inference_only=false".
```

Running the application with the empty list of options yields the usage message given above and an error message.

### More information on inputs
The benchmark tool supports topologies with one or more inputs. If a topology is not data sensitive, you can skip the input parameter, and the inputs will be filled with random values. If a model has only image input(s), provide a folder with images or a path to an image as input. If a model has some specific input(s) (besides images), please prepare a binary file(s) or numpy array(s) that is filled with data of appropriate precision and provide a path to it as input. If a model has mixed input types, the input folder should contain all required files. Image inputs are filled with image files one by one. Binary inputs are filled with binary inputs one by one.

## Examples of Running the Tool
This section provides step-by-step instructions on how to run the Benchmark Tool with the `asl-recognition` model from the Open Model Zoo on CPU or GPU devices. It uses random data as the input.

> **NOTE**: Internet access is required to execute the following steps successfully. If you have access to the Internet through a proxy server only, please make sure that it is configured in your OS environment.

1. Install OpenVINO Development Tools (if it hasn't been installed already):
   ```sh
   pip install openvino-dev
   ```

2. Download the model using `omz_downloader`, specifying the model name and directory to download the model to:
   ```sh
   omz_downloader --name asl-recognition-0004 --precisions FP16 --output_dir omz_models
   ```

3. Run the tool, specifying the location of the model .xml file, the device to perform inference on, and with a performance hint. The following commands demonstrate examples of how to run the Benchmark Tool in latency mode on CPU and throughput mode on GPU devices:

   * On CPU (latency mode):
   ```sh
   ./benchmark_app -m omz_models/intel/asl-recognition-0004/FP16/asl-recognition-0004.xml -d CPU -hint latency
   ```

   * On GPU (throughput mode):
   ```sh
   ./benchmark_app -m omz_models/intel/asl-recognition-0004/FP16/asl-recognition-0004.xml -d GPU -hint throughput
   ```

The application outputs the number of executed iterations, total duration of execution, latency, and throughput.
Additionally, if you set the `-report_type` parameter, the application outputs a statistics report. If you set the `-pc` parameter, the application outputs performance counters. If you set `-exec_graph_path`, the application reports executable graph information serialized. All measurements including per-layer PM counters are reported in milliseconds.

An example of the information output when running benchmark_app on CPU in latency mode is shown below:

   ```sh
   ./benchmark_app -m omz_models/intel/asl-recognition-0004/FP16/asl-recognition-0004.xml -d CPU -hint latency
   ```

   ```sh
   [Step 1/11] Parsing and validating input arguments
   [ INFO ] Parsing input parameters
   [ INFO ] Input command: /home/openvino/bin/intel64/DEBUG/benchmark_app -m omz_models/intel/asl-recognition-0004/FP16/asl-recognition-0004.xml -d CPU -hint latency
   [Step 2/11] Loading OpenVINO Runtime
   [ INFO ] OpenVINO:
   [ INFO ] Build ................................. 2022.3.0-7750-c1109a7317e-feature/py_cpp_align
   [ INFO ]
   [ INFO ] Device info:
   [ INFO ] CPU
   [ INFO ] Build ................................. 2022.3.0-7750-c1109a7317e-feature/py_cpp_align
   [ INFO ]
   [ INFO ]
   [Step 3/11] Setting device configuration
   [ WARNING ] Device(CPU) performance hint is set to LATENCY
   [Step 4/11] Reading model files
   [ INFO ] Loading model files
   [ INFO ] Read model took 141.11 ms
   [ INFO ] Original model I/O parameters:
   [ INFO ] Network inputs:
   [ INFO ]     input (node: input) : f32 / [N,C,D,H,W] / {1,3,16,224,224}
   [ INFO ] Network outputs:
   [ INFO ]     output (node: output) : f32 / [...] / {1,100}
   [Step 5/11] Resizing model to match image sizes and given batch
   [ INFO ] Model batch size: 0
   [Step 6/11] Configuring input of the model
   [ INFO ] Model batch size: 1
   [ INFO ] Network inputs:
   [ INFO ]     input (node: input) : f32 / [N,C,D,H,W] / {1,3,16,224,224}
   [ INFO ] Network outputs:
   [ INFO ]     output (node: output) : f32 / [...] / {1,100}
   [Step 7/11] Loading the model to the device
   [ INFO ] Compile model took 989.62 ms
   [Step 8/11] Querying optimal runtime parameters
   [ INFO ] Model:
   [ INFO ]   NETWORK_NAME: torch-jit-export
   [ INFO ]   OPTIMAL_NUMBER_OF_INFER_REQUESTS: 2
   [ INFO ]   NUM_STREAMS: 2
   [ INFO ]   AFFINITY: CORE
   [ INFO ]   INFERENCE_NUM_THREADS: 0
   [ INFO ]   PERF_COUNT: NO
   [ INFO ]   INFERENCE_PRECISION_HINT: f32
   [ INFO ]   PERFORMANCE_HINT: LATENCY
   [ INFO ]   PERFORMANCE_HINT_NUM_REQUESTS: 0
   [Step 9/11] Creating infer requests and preparing input tensors
   [ WARNING ] No input files were given: all inputs will be filled with random values!
   [ INFO ] Test Config 0
   [ INFO ] input  ([N,C,D,H,W], f32, {1, 3, 16, 224, 224}, static):       random (binary data is expected)
   [Step 10/11] Measuring performance (Start inference asynchronously, 2 inference requests, limits: 60000 ms duration)
   [ INFO ] Benchmarking in inference only mode (inputs filling are not included in measurement loop).
   [ INFO ] First inference took 37.27 ms
   [Step 11/11] Dumping statistics report
   [ INFO ] Count:        5470 iterations
   [ INFO ] Duration:     60028.56 ms
   [ INFO ] Latency:
   [ INFO ]    Median:     21.79 ms
   [ INFO ]    Average:    21.92 ms
   [ INFO ]    Min:        20.60 ms
   [ INFO ]    Max:        37.19 ms
   [ INFO ] Throughput:   91.12 FPS
   ```
The Benchmark Tool can also be used with dynamically shaped networks to measure expected inference time for various input data shapes. See the `-shape` and `-data_shape` argument descriptions in the <a href="#all-configuration-options">All configuration options</a> section to learn more about using dynamic shapes. Here is a command example for using benchmark_app with dynamic networks and a portion of the resulting output:

   ```sh
   ./benchmark_app -m omz_models/intel/asl-recognition-0004/FP16/asl-recognition-0004.xml -d CPU -shape [-1,3,16,224,224] -data_shape [1,3,16,224,224][2,3,16,224,224][4,3,16,224,224] -pcseq
   ```

   ```sh
   [Step 9/11] Creating infer requests and preparing input tensors
   [ INFO ] Test Config 0
   [ INFO ] input  ([N,C,D,H,W], f32, {1, 3, 16, 224, 224}, dyn:{?,3,16,224,224}): random (binary data is expected)
   [ INFO ] Test Config 1
   [ INFO ] input  ([N,C,D,H,W], f32, {2, 3, 16, 224, 224}, dyn:{?,3,16,224,224}): random (binary data is expected)
   [ INFO ] Test Config 2
   [ INFO ] input  ([N,C,D,H,W], f32, {4, 3, 16, 224, 224}, dyn:{?,3,16,224,224}): random (binary data is expected)
   [Step 10/11] Measuring performance (Start inference asynchronously, 11 inference requests, limits: 60000 ms duration)
   [ INFO ] Benchmarking in full mode (inputs filling are included in measurement loop).
   [ INFO ] First inference took 204.40 ms
   [Step 11/11] Dumping statistics report
   [ INFO ] Count:        2783 iterations
   [ INFO ] Duration:     60326.29 ms
   [ INFO ] Latency:
   [ INFO ]    Median:     208.20 ms
   [ INFO ]    Average:    237.47 ms
   [ INFO ]    Min:        85.06 ms
   [ INFO ]    Max:        743.46 ms
   [ INFO ] Latency for each data shape group:
   [ INFO ] 1. input: {1, 3, 16, 224, 224}
   [ INFO ]    Median:     120.36 ms
   [ INFO ]    Average:    117.19 ms
   [ INFO ]    Min:        85.06 ms
   [ INFO ]    Max:        348.66 ms
   [ INFO ] 2. input: {2, 3, 16, 224, 224}
   [ INFO ]    Median:     207.81 ms
   [ INFO ]    Average:    206.39 ms
   [ INFO ]    Min:        167.19 ms
   [ INFO ]    Max:        578.33 ms
   [ INFO ] 3. input: {4, 3, 16, 224, 224}
   [ INFO ]    Median:     387.40 ms
   [ INFO ]    Average:    388.99 ms
   [ INFO ]    Min:        327.50 ms
   [ INFO ]    Max:        743.46 ms
   [ INFO ] Throughput:   107.61 FPS
   ```

## See Also
* [Using OpenVINO Runtime Samples](../../../docs/OV_Runtime_UG/Samples_Overview.md)
* [Model Optimizer](../../../docs/MO_DG/Deep_Learning_Model_Optimizer_DevGuide.md)
* [Model Downloader](@ref omz_tools_downloader)<|MERGE_RESOLUTION|>--- conflicted
+++ resolved
@@ -111,13 +111,8 @@
 
     -h, --help                Print a usage message
     -m "<path>"               Required. Path to an .xml/.onnx file with a trained model or to a .blob files with a trained compiled model.
-<<<<<<< HEAD
-    -i "<path>"               Optional. Path to a folder with images, binaries or numpy arrays or to specific image, binary or numpy array file.
-                              In case of dynamic shapes networks with several inputs provide the same number of files for each input (except cases with single file for any input):"input1:1.jpg input2:1.bin", "input1:1.bin,2.bin input2:3.bin input3:4.bin,5.bin ". Also you can pass specific keys for inputs: "random" - for fillling input with random data, "image_info" - for filling input with image size.
-=======
     -i "<path>"               Optional. Path to a folder with images and/or binaries or to specific image or binary file.
                               In case of dynamic shapes models with several inputs provide the same number of files for each input (except cases with single file for any input):"input1:1.jpg input2:1.bin", "input1:1.bin,2.bin input2:3.bin input3:4.bin,5.bin ". Also you can pass specific keys for inputs: "random" - for fillling input with random data, "image_info" - for filling input with image size.
->>>>>>> e0c026cd
                               You should specify either one files set to be used for all inputs (without providing input names) or separate files sets for every input of model (providing inputs names).
                               Currently supported data types: bmp, dib, jpeg, jpg, jpe, jp2, png, pbm, pgm, ppm, sr, ras, tiff, tif, bin, npy.
     -d "<device>"             Optional. Specify a target device to infer on (the list of available devices is shown below). Default value is CPU. Use "-d HETERO:<comma-separated_devices_list>" format to specify HETERO plugin. Use "-d MULTI:<comma-separated_devices_list>" format to specify MULTI plugin. The application looks for a suitable plugin for the specified device.
