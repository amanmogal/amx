--- conflicted
+++ resolved
@@ -167,12 +167,8 @@
    ```sh
    omz_downloader --name googlenet-v1 -o <models_dir>
    ```
-<<<<<<< HEAD
-3. Convert the model to the Inference Engine IR format. Run the Model Optimizer using the `mo` command with the path to the model, model format (which must be FP32 for CPU and FPG) and output directory to generate the IR files:
-
-=======
-2. Convert the model to the OpenVINO IR format. Run the Model Optimizer using the `mo` command with the path to the model, model format (which must be FP32 for CPU and FPG) and output directory to generate the IR files:
->>>>>>> 1e65668a
+3. Convert the model to the OpenVINO IR format. Run the Model Optimizer using the `mo` command with the path to the model, model format (which must be FP32 for CPU and FPG) and output directory to generate the IR files:
+
    ```sh
    mo --input_model <models_dir>/public/googlenet-v1/googlenet-v1.caffemodel --data_type FP32 --output_dir <ir_dir>
    ```
