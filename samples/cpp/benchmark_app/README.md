# Benchmark C++ Tool {#openvino_inference_engine_samples_benchmark_app_README}

This page demonstrates how to use the Benchmark C++ Tool to estimate deep learning inference performance on supported devices.

> **NOTE**: This page describes usage of the C++ implementation of the Benchmark Tool. For the Python implementation, refer to the [Benchmark Python Tool](../../../tools/benchmark_tool/README.md) page. The Python version is recommended for benchmarking models that will be used in Python applications, and the C++ version is recommended for benchmarking models that will be used in C++ applications. Both tools have a similar command interface and backend.


## Basic Usage
To use the C++ benchmark_app, you must first build it following the [Build the Sample Applications](../../../docs/OV_Runtime_UG/Samples_Overview.md) instructions and then set up paths and environment variables by following the [Get Ready for Running the Sample Applications](../../../docs/OV_Runtime_UG/Samples_Overview.md) instructions. Navigate to the directory where the benchmark_app C++ sample binary was built.

> **NOTE**: If you installed OpenVINO Runtime using PyPI or Anaconda Cloud, only the [Benchmark Python Tool](../../../tools/benchmark_tool/README.md) is available, and you should follow the usage instructions on that page instead.

The benchmarking application works with models in the OpenVINO IR (`model.xml` and `model.bin`) and ONNX (`model.onnx`) formats. Make sure to [convert your models](../../../docs/MO_DG/Deep_Learning_Model_Optimizer_DevGuide.md) if necessary.

To run benchmarking with default options on a model, use the following command:

```
./benchmark_app -m model.xml
```

By default, the application will load the specified model onto the CPU and perform inferencing on batches of randomly-generated data inputs for 60 seconds. As it loads, it prints information about benchmark parameters. When benchmarking is completed, it reports the minimum, average, and maximum inferencing latency and average the throughput.

You may be able to improve benchmark results beyond the default configuration by configuring some of the execution parameters for your model. For example, you can use "throughput" or "latency" performance hints to optimize the runtime for higher FPS or reduced inferencing time. Read on to learn more about the configuration options available with benchmark_app.

## Configuration Options
The benchmark app provides various options for configuring execution parameters. This section covers key configuration options for easily tuning benchmarking to achieve better performance on your device. A list of all configuration options is given in the [Advanced Usage](#advanced-usage) section.

### Performance hints: latency and throughput
The benchmark app allows users to provide high-level "performance hints" for setting latency-focused or throughput-focused inference modes. This hint causes the runtime to automatically adjust runtime parameters, such as the number of processing streams and inference batch size, to prioritize for reduced latency or high throughput.

The performance hints do not require any device-specific settings and they are completely portable between devices. Parameters are automatically configured based on whichever device is being used. This allows users to easily port applications between hardware targets without having to re-determine the best runtime parameters for the new device.

If not specified, throughput is used as the default. To set the hint explicitly, use `-hint latency` or `-hint throughput` when running benchmark_app:

```
./benchmark_app -m model.xml -hint latency
./benchmark_app -m model.xml -hint throughput
```

#### Latency
Latency is the amount of time it takes to process a single inference request. In applications where data needs to be inferenced and acted on as quickly as possible (such as autonomous driving), low latency is desirable. For conventional devices, lower latency is achieved by reducing the amount of parallel processing streams so the system can utilize as many resources as possible to quickly calculate each inference request. However, advanced devices like multi-socket CPUs and modern GPUs are capable of running multiple inference requests while delivering the same latency.

When benchmark_app is run with `-hint latency`, it determines the optimal number of parallel inference requests for minimizing latency while still maximizing the parallelization capabilities of the hardware. It automatically sets the number of processing streams and inference batch size to achieve the best latency.

#### Throughput
Throughput is the amount of data an inferencing pipeline can process at once, and it is usually measured in frames per second (FPS) or inferences per second. In applications where large amounts of data needs to be inferenced simultaneously (such as multi-camera video streams), high throughput is needed. To achieve high throughput, the runtime focuses on fully saturating the device with enough data to process. It utilizes as much memory and as many parallel streams as possible to maximize the amount of data that can be processed simultaneously.

When benchmark_app is run with `-hint throughput`, it maximizes the number of parallel inference requests to utilize all the threads available on the device. On GPU, it automatically sets the inference batch size to fill up the GPU memory available.

For more information on performance hints, see the [High-level Performance Hints](../../../docs/OV_Runtime_UG/performance_hints.md) page. For more details on optimal runtime configurations and how they are automatically determined using performance hints, see [Runtime Inference Optimizations](../../../docs/optimization_guide/dldt_deployment_optimization_guide.md).


### Device
To set which device benchmarking runs on, use the `-d <device>` argument. This will tell benchmark_app to run benchmarking on that specific device. The benchmark app supports "CPU", "GPU", and "MYRIAD" (also known as [VPU](../../../docs/OV_Runtime_UG/supported_plugins/VPU.md)) devices. In order to use the GPU or VPU, the system must have the appropriate drivers installed. If no device is specified, benchmark_app will default to using CPU.

For example, to run benchmarking on GPU, use:

```
./benchmark_app -m model.xml -d GPU
```

You may also specify "AUTO" as the device, in which case the benchmark_app will automatically select the best device for benchmarking and support it with the CPU at the model loading stage. This may result in increased performance, thus, should be used purposefully. For more information, see the [Automatic device selection](../../../docs/OV_Runtime_UG/auto_device_selection.md) page.

(Note: If the latency or throughput hint is set, it will automatically configure streams and batch sizes for optimal performance based on the specified device.)

### Number of iterations
By default, the benchmarking app will run for a predefined duration, repeatedly performing inferencing with the model and measuring the resulting inference speed. There are several options for setting the number of inference iterations:

* Explicitly specify the number of iterations the model runs using the `-niter <number_of_iterations>` option.
* Set how much time the app runs for using the `-t <seconds>` option.
* Set both of them (execution will continue until both conditions are met).
* If neither -niter nor -t are specified, the app will run for a predefined duration that depends on the device.

The more iterations a model runs, the better the statistics will be for determing average latency and throughput.

### Inputs
The benchmark tool runs benchmarking on user-provided input images in `.jpg`, `.bmp`, or `.png` format. Use `-i <PATH_TO_INPUT>` to specify the path to an image, or folder of images. For example, to run benchmarking on an image named `test1.jpg`, use:

```
./benchmark_app -m model.xml -i test1.jpg
```

The tool will repeatedly loop through the provided inputs and run inferencing on them for the specified amount of time or number of iterations. If the `-i` flag is not used, the tool will automatically generate random data to fit the input shape of the model. 

### Examples
For more usage examples (and step-by-step instructions on how to set up a model for benchmarking), see the [Examples of Running the Tool](#examples-of-running-the-tool) section.

## Advanced Usage

> **NOTE**: By default, OpenVINO samples, tools and demos expect input with BGR channels order. If you trained your model to work with RGB order, you need to manually rearrange the default channel order in the sample or demo application or reconvert your model using the Model Optimizer tool with --reverse_input_channels argument specified. For more information about the argument, refer to When to Reverse Input Channels section of Converting a Model to Intermediate Representation (IR).

### Per-layer performance and logging
The application also collects per-layer Performance Measurement (PM) counters for each executed infer request if you enable statistics dumping by setting the `-report_type` parameter to one of the possible values:

* `no_counters` report includes configuration options specified, resulting FPS and latency.
* `average_counters` report extends the `no_counters` report and additionally includes average PM counters values for each layer from the network.
* `detailed_counters` report extends the `average_counters` report and additionally includes per-layer PM counters and latency for each executed infer request.

Depending on the type, the report is stored to benchmark_no_counters_report.csv, benchmark_average_counters_report.csv, or benchmark_detailed_counters_report.csv file located in the path specified in -report_folder. The application also saves executable graph information serialized to an XML file if you specify a path to it with the -exec_graph_path parameter.

### <a name="all-configuration-options"></a> All configuration options

Running the application with the `-h` or `--help` option yields the following usage message:

```
[Step 1/11] Parsing and validating input arguments
[ INFO ] Parsing input parameters

benchmark_app [OPTION]
Options:

    -h, --help                Print a usage message
    -m "<path>"               Required. Path to an .xml/.onnx file with a trained model or to a .blob files with a trained compiled model.
    -i "<path>"               Optional. Path to a folder with images and/or binaries or to specific image or binary file.
                              In case of dynamic shapes models with several inputs provide the same number of files for each input (except cases with single file for any input):"input1:1.jpg input2:1.bin", "input1:1.bin,2.bin input2:3.bin input3:4.bin,5.bin ". Also you can pass specific keys for inputs: "random" - for fillling input with random data, "image_info" - for filling input with image size.
                              You should specify either one files set to be used for all inputs (without providing input names) or separate files sets for every input of model (providing inputs names).
    -d "<device>"             Optional. Specify a target device to infer on (the list of available devices is shown below). Default value is CPU. Use "-d HETERO:<comma-separated_devices_list>" format to specify HETERO plugin. Use "-d MULTI:<comma-separated_devices_list>" format to specify MULTI plugin. The application looks for a suitable plugin for the specified device.
    -extensions "<absolute_path>" Required for custom layers (extensions). Absolute path to a shared library with the kernels implementations.
    -c "<absolute_path>"      Required for GPU custom kernels. Absolute path to an .xml file with the kernels description.
    -hint "performance hint (latency or throughput or cumulative_throughput or none)"   Optional. Performance hint allows the OpenVINO device to select the right model-specific settings.
                               'throughput' or 'tput': device performance mode will be set to THROUGHPUT.
                               'cumulative_throughput' or 'ctput': device performance mode will be set to CUMULATIVE_THROUGHPUT.
                               'latency': device performance mode will be set to LATENCY.
                               'none': no device performance mode will be set.
                              Using explicit 'nstreams' or other device-specific options, please set hint to 'none'
    -api "<sync/async>"       Optional (deprecated). Enable Sync/Async API. Default value is "async".
    -niter "<integer>"        Optional. Number of iterations. If not specified, the number of iterations is calculated depending on a device.
    -nireq "<integer>"        Optional. Number of infer requests. Default value is determined automatically for device.
    -b "<integer>"            Optional. Batch size value. If not specified, the batch size value is determined from Intermediate Representation.
    -t                        Optional. Time in seconds to execute topology.
    -shape                    Optional. Set shape for model input. For example, "input1[1,3,224,224],input2[1,4]" or "[1,3,224,224]" in case of one input size. This parameter affect model input shape and can be dynamic. For dynamic dimensions use symbol `?` or '-1'. Ex. [?,3,?,?]. For bounded dimensions specify range 'min..max'. Ex. [1..10,3,?,?].
    -data_shape               Required for models with dynamic shapes. Set shape for input blobs. In case of one input size: "[1,3,224,224]" or "input1[1,3,224,224],input2[1,4]". In case of several input sizes provide the same number for each input (except cases with single shape for any input): "[1,3,128,128][3,3,128,128][1,3,320,320]", "input1[1,1,128,128][1,1,256,256],input2[80,1]" or "input1[1,192][1,384],input2[1,192][1,384],input3[1,192][1,384],input4[1,192][1,384]". If model shapes are all static specifying the option will cause an exception.
    -layout                   Optional. Prompts how model layouts should be treated by application. For example, "input1[NCHW],input2[NC]" or "[NCHW]" in case of one input size.
    -cache_dir "<path>"       Optional. Enables caching of loaded models to specified directory. List of devices which support caching is shown at the end of this message.
    -load_from_file           Optional. Loads model from file directly without read_model. All CNNNetwork options (like re-shape) will be ignored
    -latency_percentile       Optional. Defines the percentile to be reported in latency metric. The valid range is [1, 100]. The default value is 50 (median).

  device-specific performance options:
    -nstreams "<integer>"     Optional. Number of streams to use for inference on the CPU, GPU or MYRIAD devices (for HETERO and MULTI device cases use format <dev1>:<nstreams1>,<dev2>:<nstreams2> or just <nstreams>). Default value is determined automatically for a device.Please note that although the automatic selection usually provides a reasonable performance, it still may be non - optimal for some cases, especially for very small models. See sample's README for more details. Also, using nstreams>1 is inherently throughput-oriented option, while for the best-latency estimations the number of streams should be set to 1.
    -nthreads "<integer>"     Optional. Number of threads to use for inference on the CPU (including HETERO and MULTI cases).
    -pin ("YES"|"CORE")/"HYBRID_AWARE"/("NO"|"NONE")/"NUMA"   Optional. Explicit inference threads binding options (leave empty to let the OpenVINO to make a choice):
                                enabling threads->cores pinning("YES", which is already default for any conventional CPU),
                                letting the runtime to decide on the threads->different core types("HYBRID_AWARE", which is default on the hybrid CPUs)
                                threads->(NUMA)nodes("NUMA") or
                                completely disable("NO") CPU inference threads pinning

  Statistics dumping options:
<<<<<<< HEAD
    -report_type "<type>"       Optional. Enable collecting statistics report. "no_counters" report contains configuration options specified, resulting FPS and latency.
                                "average_counters" report extends "no_counters" report and additionally includes average PM counters values for each layer from the network.
                                "detailed_counters" report extends "average_counters" report and additionally includes per-layer PM counters
                                and latency for each executed infer request.
    -report_folder              Optional. Path to a folder where statistics report is stored.
    -exec_graph_path            Optional. Path to a file where to store executable graph information serialized.
    -pc                         Optional. Report performance counters.
    -dump_config                Optional. Path to JSON file to dump IE parameters, which were set by application.
    -load_config                Optional. Path to JSON file to load custom IE parameters. Please note, command line parameters have higher priority than parameters from configuration file.
                                Example 1: a simple JSON file for HW device with primary properties.
                                          {
                                             "CPU": {"NUM_STREAMS": "3", "PERF_COUNT": "NO"}
                                          }
                                Example 2: a simple JSON file for meta device(AUTO/MULTI) with HW device properties.
                                          {
                                          	"AUTO": {
                                          		"PERFORMANCE_HINT": "",
                                          		"PERF_COUNT": "NO",
                                          		"DEVICE_PROPERTIES": {
                                          			"CPU": {
                                          				"INFERENCE_PRECISION_HINT": "f32",
                                          				"NUM_STREAMS": "3"
                                          			},
                                          			"GPU": {
                                          				"INFERENCE_PRECISION_HINT": "f32",
                                          				"NUM_STREAMS": "5"
                                          			}
                                          		}
                                          	}
                                          }

   Statistics dumping options:
    -report_type "<type>"     Optional. Enable collecting statistics report. "no_counters" report contains configuration options specified, resulting FPS and latency. "average_counters" report extends "no_counters" report and additionally includes average PM counters values for each layer from the network. "detailed_counters" report extends "average_counters" report and additionally includes per-layer PM counters and latency for each executed infer request.
=======
    -report_type "<type>"   Optional. Enable collecting statistics report. "no_counters" report contains configuration options specified, resulting FPS and latency. "average_counters" report extends "no_counters" report and additionally includes average PM counters values for each layer from the model. "detailed_counters" report extends "average_counters" report and additionally includes per-layer PM counters and latency for each executed infer request.
>>>>>>> 005f8ca4
    -report_folder            Optional. Path to a folder where statistics report is stored.
    -json_stats               Optional. Enables JSON-based statistics output (by default reporting system will use CSV format). Should be used together with -report_folder option.
    -exec_graph_path          Optional. Path to a file where to store executable graph information serialized.
    -pc                       Optional. Report performance counters.
    -pcsort                   Optional. Report performance counters and analysis the sort hotpoint opts.  "sort" Analysis opts time cost, print by hotpoint order  "no_sort" Analysis opts time cost, print by normal order  "simple_sort" Analysis opts time cost, only print EXECUTED opts by normal order
    -pcseq                    Optional. Report latencies for each shape in -data_shape sequence.
    -dump_config              Optional. Path to JSON file to dump IE parameters, which were set by application.
    -load_config              Optional. Path to JSON file to load custom IE parameters. Please note, command line parameters have higher priority then parameters from configuration file.
    -infer_precision "<element type>"Optional. Inference precision
    -ip                       <value>     Optional. Specifies precision for all input layers of the model.
    -op                       <value>     Optional. Specifies precision for all output layers of the model.
    -iop                      "<value>"    Optional. Specifies precision for input and output layers by name.
                                             Example: -iop "input:FP16, output:FP16".
                                             Notice that quotes are required.
                                             Overwrites precision from ip and op options for specified layers.
    -iscale                   Optional. Scale values to be used for the input image per channel.
Values to be provided in the [R, G, B] format. Can be defined for desired input of the model.
Example: -iscale data[255,255,255],info[255,255,255]

    -imean                    Optional. Mean values to be used for the input image per channel.
Values to be provided in the [R, G, B] format. Can be defined for desired input of the model,
Example: -imean data[255,255,255],info[255,255,255]

    -inference_only           Optional. Measure only inference stage. Default option for static models. Dynamic models are measured in full mode which includes inputs setup stage, inference only mode available for them with single input data shape only. To enable full mode for static models pass "false" value to this argument: ex. "-inference_only=false".
```

Running the application with the empty list of options yields the usage message given above and an error message.

### More information on inputs
The benchmark tool supports topologies with one or more inputs. If a topology is not data sensitive, you can skip the input parameter, and the inputs will be filled with random values. If a model has only image input(s), provide a folder with images or a path to an image as input. If a model has some specific input(s) (besides images), please prepare a binary file(s) that is filled with data of appropriate precision and provide a path to it as input. If a model has mixed input types, the input folder should contain all required files. Image inputs are filled with image files one by one. Binary inputs are filled with binary inputs one by one.

## Examples of Running the Tool
This section provides step-by-step instructions on how to run the Benchmark Tool with the `asl-recognition` model from the Open Model Zoo on CPU or GPU devices. It uses random data as the input.

> **NOTE**: Internet access is required to execute the following steps successfully. If you have access to the Internet through a proxy server only, please make sure that it is configured in your OS environment.

1. Install OpenVINO Development Tools (if it hasn't been installed already):
   ```sh
   pip install openvino-dev
   ```

2. Download the model using `omz_downloader`, specifying the model name and directory to download the model to:
   ```sh
   omz_downloader --name asl-recognition-0004 --precisions FP16 --output_dir omz_models
   ```

3. Run the tool, specifying the location of the model .xml file, the device to perform inference on, and with a performance hint. The following commands demonstrate examples of how to run the Benchmark Tool in latency mode on CPU and throughput mode on GPU devices:

   * On CPU (latency mode):
   ```sh
   ./benchmark_app -m omz_models/intel/asl-recognition-0004/FP16/asl-recognition-0004.xml -d CPU -hint latency
   ```

   * On GPU (throughput mode):
   ```sh
   ./benchmark_app -m omz_models/intel/asl-recognition-0004/FP16/asl-recognition-0004.xml -d GPU -hint throughput
   ```

The application outputs the number of executed iterations, total duration of execution, latency, and throughput.
Additionally, if you set the `-report_type` parameter, the application outputs a statistics report. If you set the `-pc` parameter, the application outputs performance counters. If you set `-exec_graph_path`, the application reports executable graph information serialized. All measurements including per-layer PM counters are reported in milliseconds.

An example of the information output when running benchmark_app on CPU in latency mode is shown below:

   ```sh
   ./benchmark_app -m omz_models/intel/asl-recognition-0004/FP16/asl-recognition-0004.xml -d CPU -hint latency
   ```

   ```sh
   [Step 1/11] Parsing and validating input arguments
   [ INFO ] Parsing input parameters
   [ INFO ] Input command: /home/openvino/bin/intel64/DEBUG/benchmark_app -m omz_models/intel/asl-recognition-0004/FP16/asl-recognition-0004.xml -d CPU -hint latency
   [Step 2/11] Loading OpenVINO Runtime
   [ INFO ] OpenVINO:
   [ INFO ] Build ................................. 2022.3.0-7750-c1109a7317e-feature/py_cpp_align
   [ INFO ]
   [ INFO ] Device info:
   [ INFO ] CPU
   [ INFO ] Build ................................. 2022.3.0-7750-c1109a7317e-feature/py_cpp_align
   [ INFO ]
   [ INFO ]
   [Step 3/11] Setting device configuration
   [ WARNING ] Device(CPU) performance hint is set to LATENCY
   [Step 4/11] Reading model files
   [ INFO ] Loading model files
   [ INFO ] Read model took 141.11 ms
   [ INFO ] Original model I/O parameters:
   [ INFO ] Network inputs:
   [ INFO ]     input (node: input) : f32 / [N,C,D,H,W] / {1,3,16,224,224}
   [ INFO ] Network outputs:
   [ INFO ]     output (node: output) : f32 / [...] / {1,100}
   [Step 5/11] Resizing model to match image sizes and given batch
   [ INFO ] Model batch size: 0
   [Step 6/11] Configuring input of the model
   [ INFO ] Model batch size: 1
   [ INFO ] Network inputs:
   [ INFO ]     input (node: input) : f32 / [N,C,D,H,W] / {1,3,16,224,224}
   [ INFO ] Network outputs:
   [ INFO ]     output (node: output) : f32 / [...] / {1,100}
   [Step 7/11] Loading the model to the device
   [ INFO ] Compile model took 989.62 ms
   [Step 8/11] Querying optimal runtime parameters
   [ INFO ] Model:
   [ INFO ]   NETWORK_NAME: torch-jit-export
   [ INFO ]   OPTIMAL_NUMBER_OF_INFER_REQUESTS: 2
   [ INFO ]   NUM_STREAMS: 2
   [ INFO ]   AFFINITY: CORE
   [ INFO ]   INFERENCE_NUM_THREADS: 0
   [ INFO ]   PERF_COUNT: NO
   [ INFO ]   INFERENCE_PRECISION_HINT: f32
   [ INFO ]   PERFORMANCE_HINT: LATENCY
   [ INFO ]   PERFORMANCE_HINT_NUM_REQUESTS: 0
   [Step 9/11] Creating infer requests and preparing input tensors
   [ WARNING ] No input files were given: all inputs will be filled with random values!
   [ INFO ] Test Config 0
   [ INFO ] input  ([N,C,D,H,W], f32, {1, 3, 16, 224, 224}, static):       random (binary data is expected)
   [Step 10/11] Measuring performance (Start inference asynchronously, 2 inference requests, limits: 60000 ms duration)
   [ INFO ] Benchmarking in inference only mode (inputs filling are not included in measurement loop).
   [ INFO ] First inference took 37.27 ms
   [Step 11/11] Dumping statistics report
   [ INFO ] Count:        5470 iterations
   [ INFO ] Duration:     60028.56 ms
   [ INFO ] Latency:
   [ INFO ]    Median:     21.79 ms
   [ INFO ]    Average:    21.92 ms
   [ INFO ]    Min:        20.60 ms
   [ INFO ]    Max:        37.19 ms
   [ INFO ] Throughput:   91.12 FPS
   ```
The Benchmark Tool can also be used with dynamically shaped networks to measure expected inference time for various input data shapes. See the `-shape` and `-data_shape` argument descriptions in the <a href="#all-configuration-options">All configuration options</a> section to learn more about using dynamic shapes. Here is a command example for using benchmark_app with dynamic networks and a portion of the resulting output:

   ```sh
   ./benchmark_app -m omz_models/intel/asl-recognition-0004/FP16/asl-recognition-0004.xml -d CPU -shape [-1,3,16,224,224] -data_shape [1,3,16,224,224][2,3,16,224,224][4,3,16,224,224] -pcseq
   ```

   ```sh
   [Step 9/11] Creating infer requests and preparing input tensors
   [ INFO ] Test Config 0
   [ INFO ] input  ([N,C,D,H,W], f32, {1, 3, 16, 224, 224}, dyn:{?,3,16,224,224}): random (binary data is expected)
   [ INFO ] Test Config 1
   [ INFO ] input  ([N,C,D,H,W], f32, {2, 3, 16, 224, 224}, dyn:{?,3,16,224,224}): random (binary data is expected)
   [ INFO ] Test Config 2
   [ INFO ] input  ([N,C,D,H,W], f32, {4, 3, 16, 224, 224}, dyn:{?,3,16,224,224}): random (binary data is expected)
   [Step 10/11] Measuring performance (Start inference asynchronously, 11 inference requests, limits: 60000 ms duration)
   [ INFO ] Benchmarking in full mode (inputs filling are included in measurement loop).
   [ INFO ] First inference took 204.40 ms
   [Step 11/11] Dumping statistics report
   [ INFO ] Count:        2783 iterations
   [ INFO ] Duration:     60326.29 ms
   [ INFO ] Latency:
   [ INFO ]    Median:     208.20 ms
   [ INFO ]    Average:    237.47 ms
   [ INFO ]    Min:        85.06 ms
   [ INFO ]    Max:        743.46 ms
   [ INFO ] Latency for each data shape group:
   [ INFO ] 1. input: {1, 3, 16, 224, 224}
   [ INFO ]    Median:     120.36 ms
   [ INFO ]    Average:    117.19 ms
   [ INFO ]    Min:        85.06 ms
   [ INFO ]    Max:        348.66 ms
   [ INFO ] 2. input: {2, 3, 16, 224, 224}
   [ INFO ]    Median:     207.81 ms
   [ INFO ]    Average:    206.39 ms
   [ INFO ]    Min:        167.19 ms
   [ INFO ]    Max:        578.33 ms
   [ INFO ] 3. input: {4, 3, 16, 224, 224}
   [ INFO ]    Median:     387.40 ms
   [ INFO ]    Average:    388.99 ms
   [ INFO ]    Min:        327.50 ms
   [ INFO ]    Max:        743.46 ms
   [ INFO ] Throughput:   107.61 FPS
   ```

## See Also
* [Using OpenVINO Runtime Samples](../../../docs/OV_Runtime_UG/Samples_Overview.md)
* [Model Optimizer](../../../docs/MO_DG/Deep_Learning_Model_Optimizer_DevGuide.md)
* [Model Downloader](@ref omz_tools_downloader)<|MERGE_RESOLUTION|>--- conflicted
+++ resolved
@@ -145,7 +145,6 @@
                                 completely disable("NO") CPU inference threads pinning
 
   Statistics dumping options:
-<<<<<<< HEAD
     -report_type "<type>"       Optional. Enable collecting statistics report. "no_counters" report contains configuration options specified, resulting FPS and latency.
                                 "average_counters" report extends "no_counters" report and additionally includes average PM counters values for each layer from the network.
                                 "detailed_counters" report extends "average_counters" report and additionally includes per-layer PM counters
@@ -179,9 +178,6 @@
 
    Statistics dumping options:
     -report_type "<type>"     Optional. Enable collecting statistics report. "no_counters" report contains configuration options specified, resulting FPS and latency. "average_counters" report extends "no_counters" report and additionally includes average PM counters values for each layer from the network. "detailed_counters" report extends "average_counters" report and additionally includes per-layer PM counters and latency for each executed infer request.
-=======
-    -report_type "<type>"   Optional. Enable collecting statistics report. "no_counters" report contains configuration options specified, resulting FPS and latency. "average_counters" report extends "no_counters" report and additionally includes average PM counters values for each layer from the model. "detailed_counters" report extends "average_counters" report and additionally includes per-layer PM counters and latency for each executed infer request.
->>>>>>> 005f8ca4
     -report_folder            Optional. Path to a folder where statistics report is stored.
     -json_stats               Optional. Enables JSON-based statistics output (by default reporting system will use CSV format). Should be used together with -report_folder option.
     -exec_graph_path          Optional. Path to a file where to store executable graph information serialized.
