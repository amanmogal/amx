--- conflicted
+++ resolved
@@ -100,11 +100,7 @@
                                 letting the runtime to decide on the threads->different core types("HYBRID_AWARE", which is default on the hybrid CPUs)
                                 threads->(NUMA)nodes("NUMA") or
                                 completely disable("NO") CPU inference threads pinning
-<<<<<<< HEAD
     -dopt                     Optional. Specify denormals is optimized by treating as zero for CPU plugin.
-    -cpu_experimental ("<brgconv>")          Optional. Enable experimental setting for CPU plugin.
-=======
->>>>>>> 02330bc1
 
   Statistics dumping options:
     -report_type "<type>"       Optional. Enable collecting statistics report. "no_counters" report contains configuration options specified, resulting FPS and latency.
