# Benchmark C++ Tool {#openvino_inference_engine_samples_benchmark_app_README}

This page demonstrates how to use the Benchmark C++ Tool to estimate deep learning inference performance on supported devices.

> **NOTE**: This page describes usage of the C++ implementation of the Benchmark Tool. For the Python implementation, refer to the [Benchmark Python Tool](../../../tools/benchmark_tool/README.md) page. The Python version is recommended for benchmarking models that will be used in Python applications, and the C++ version is recommended for benchmarking models that will be used in C++ applications. Both tools have a similar command interface and backend.


## Basic Usage
To use the C++ benchmark_app, you must first build it following the [Build the Sample Applications](../../../docs/OV_Runtime_UG/Samples_Overview.md) instructions and then set up paths and environment variables by following the [Get Ready for Running the Sample Applications](../../../docs/OV_Runtime_UG/Samples_Overview.md) instructions. Navigate to the directory where the benchmark_app C++ sample binary was built.

> **NOTE**: If you installed OpenVINO Runtime using PyPI or Anaconda Cloud, only the [Benchmark Python Tool](../../../tools/benchmark_tool/README.md) is available, and you should follow the usage instructions on that page instead.

The benchmarking application works with models in the OpenVINO IR (`model.xml` and `model.bin`) and ONNX (`model.onnx`) formats. Make sure to [convert your models](../../../docs/MO_DG/Deep_Learning_Model_Optimizer_DevGuide.md) if necessary.

To run benchmarking with default options on a model, use the following command:

```
./benchmark_app -m model.xml
```

By default, the application will load the specified model onto the CPU and perform inferencing on batches of randomly-generated data inputs for 60 seconds. As it loads, it prints information about benchmark parameters. When benchmarking is completed, it reports the minimum, average, and maximum inferencing latency and average the throughput.

You may be able to improve benchmark results beyond the default configuration by configuring some of the execution parameters for your model. For example, you can use "throughput" or "latency" performance hints to optimize the runtime for higher FPS or reduced inferencing time. Read on to learn more about the configuration options available with benchmark_app.

## Configuration Options
The benchmark app provides various options for configuring execution parameters. This section covers key configuration options for easily tuning benchmarking to achieve better performance on your device. A list of all configuration options is given in the [Advanced Usage](#advanced-usage-cpp-benchmark) section.

### Performance hints: latency and throughput
The benchmark app allows users to provide high-level "performance hints" for setting latency-focused or throughput-focused inference modes. This hint causes the runtime to automatically adjust runtime parameters, such as the number of processing streams and inference batch size, to prioritize for reduced latency or high throughput.

The performance hints do not require any device-specific settings and they are completely portable between devices. Parameters are automatically configured based on whichever device is being used. This allows users to easily port applications between hardware targets without having to re-determine the best runtime parameters for the new device.

If not specified, throughput is used as the default. To set the hint explicitly, use `-hint latency` or `-hint throughput` when running benchmark_app:

```
./benchmark_app -m model.xml -hint latency
./benchmark_app -m model.xml -hint throughput
```

> **NOTE**
It is up to the user to ensure the environment on which the benchmark is running is optimized for maximum performance.
Otherwise, different results may occur when using the application in different environment settings (such as power optimization settings, processor overclocking, thermal throttling).

#### Latency
Latency is the amount of time it takes to process a single inference request. In applications where data needs to be inferenced and acted on as quickly as possible (such as autonomous driving), low latency is desirable. For conventional devices, lower latency is achieved by reducing the amount of parallel processing streams so the system can utilize as many resources as possible to quickly calculate each inference request. However, advanced devices like multi-socket CPUs and modern GPUs are capable of running multiple inference requests while delivering the same latency.

When benchmark_app is run with `-hint latency`, it determines the optimal number of parallel inference requests for minimizing latency while still maximizing the parallelization capabilities of the hardware. It automatically sets the number of processing streams and inference batch size to achieve the best latency.

#### Throughput
Throughput is the amount of data an inferencing pipeline can process at once, and it is usually measured in frames per second (FPS) or inferences per second. In applications where large amounts of data needs to be inferenced simultaneously (such as multi-camera video streams), high throughput is needed. To achieve high throughput, the runtime focuses on fully saturating the device with enough data to process. It utilizes as much memory and as many parallel streams as possible to maximize the amount of data that can be processed simultaneously.

When benchmark_app is run with `-hint throughput`, it maximizes the number of parallel inference requests to utilize all the threads available on the device. On GPU, it automatically sets the inference batch size to fill up the GPU memory available.

For more information on performance hints, see the [High-level Performance Hints](../../../docs/OV_Runtime_UG/performance_hints.md) page. For more details on optimal runtime configurations and how they are automatically determined using performance hints, see [Runtime Inference Optimizations](../../../docs/optimization_guide/dldt_deployment_optimization_guide.md).


### Device
To set which device benchmarking runs on, use the `-d <device>` argument. This will tell benchmark_app to run benchmarking on that specific device. The benchmark app supports "CPU", "GPU", and "GNA" devices. In order to use the GPU or GNA, the system must have the appropriate drivers installed. If no device is specified, benchmark_app will default to using CPU.

For example, to run benchmarking on GPU, use:

```
./benchmark_app -m model.xml -d GPU
```

You may also specify "AUTO" as the device, in which case the benchmark_app will automatically select the best device for benchmarking and support it with the CPU at the model loading stage. This may result in increased performance, thus, should be used purposefully. For more information, see the [Automatic device selection](../../../docs/OV_Runtime_UG/auto_device_selection.md) page.

(Note: If the latency or throughput hint is set, it will automatically configure streams and batch sizes for optimal performance based on the specified device.)

### Number of iterations
By default, the benchmarking app will run for a predefined duration, repeatedly performing inferencing with the model and measuring the resulting inference speed. There are several options for setting the number of inference iterations:

* Explicitly specify the number of iterations the model runs using the `-niter <number_of_iterations>` option.
* Set how much time the app runs for using the `-t <seconds>` option.
* Set both of them (execution will continue until both conditions are met).
* If neither -niter nor -t are specified, the app will run for a predefined duration that depends on the device.

The more iterations a model runs, the better the statistics will be for determing average latency and throughput.

### Inputs
The benchmark tool runs benchmarking on user-provided input images in `.jpg`, `.bmp`, or `.png` format. Use `-i <PATH_TO_INPUT>` to specify the path to an image, or folder of images. For example, to run benchmarking on an image named `test1.jpg`, use:

```
./benchmark_app -m model.xml -i test1.jpg
```

The tool will repeatedly loop through the provided inputs and run inferencing on them for the specified amount of time or number of iterations. If the `-i` flag is not used, the tool will automatically generate random data to fit the input shape of the model. 

### Examples
For more usage examples (and step-by-step instructions on how to set up a model for benchmarking), see the [Examples of Running the Tool](#examples-of-running-the-tool-cpp) section.

## <a name="advanced-usage-cpp-benchmark"></a> Advanced Usage

> **NOTE**: By default, OpenVINO samples, tools and demos expect input with BGR channels order. If you trained your model to work with RGB order, you need to manually rearrange the default channel order in the sample or demo application or reconvert your model using the Model Optimizer tool with --reverse_input_channels argument specified. For more information about the argument, refer to When to Reverse Input Channels section of Converting a Model to Intermediate Representation (IR).

### Per-layer performance and logging
The application also collects per-layer Performance Measurement (PM) counters for each executed infer request if you enable statistics dumping by setting the `-report_type` parameter to one of the possible values:

* `no_counters` report includes configuration options specified, resulting FPS and latency.
* `average_counters` report extends the `no_counters` report and additionally includes average PM counters values for each layer from the network.
* `detailed_counters` report extends the `average_counters` report and additionally includes per-layer PM counters and latency for each executed infer request.

Depending on the type, the report is stored to benchmark_no_counters_report.csv, benchmark_average_counters_report.csv, or benchmark_detailed_counters_report.csv file located in the path specified in -report_folder. The application also saves executable graph information serialized to an XML file if you specify a path to it with the -exec_graph_path parameter.

### <a name="all-configuration-options-cpp-benchmark"></a> All configuration options

Running the application with the `-h` or `--help` option yields the following usage message:

```
[Step 1/11] Parsing and validating input arguments
[ INFO ] Parsing input parameters

benchmark_app [OPTION]
Options:

    -h, --help                    Print the usage message
    -m  <path>                    Required. Path to an .xml/.onnx file with a trained model or to a .blob files with a trained compiled model.
    -i  <path>                    Optional. Path to a folder with images and/or binaries or to specific image or binary file.
                              In case of dynamic shapes models with several inputs provide the same number of files for each input (except cases with single file for any input):"input1:1.jpg input2:1.bin", "input1:1.bin,2.bin input2:3.bin input3:4.bin,5.bin ". Also you can pass specific keys for inputs: "random" - for fillling input with random data, "image_info" - for filling input with image size.
                              You should specify either one files set to be used for all inputs (without providing input names) or separate files sets for every input of model (providing inputs names).
<<<<<<< HEAD
                              Currently supported data types: bmp, bin, npy.
                              If OPENCV is enabled, this functionality is extended with the following data types:
                              dib, jpeg, jpg, jpe, jp2, png, pbm, pgm, ppm, sr, ras, tiff, tif.
    -d "<device>"             Optional. Specify a target device to infer on (the list of available devices is shown below). Default value is CPU. Use "-d HETERO:<comma-separated_devices_list>" format to specify HETERO plugin. Use "-d MULTI:<comma-separated_devices_list>" format to specify MULTI plugin. The application looks for a suitable plugin for the specified device.
    -extensions "<absolute_path>" Required for custom layers (extensions). Absolute path to a shared library with the kernels implementations.
    -c "<absolute_path>"      Required for GPU custom kernels. Absolute path to an .xml file with the kernels description.
    -hint "performance hint (latency or throughput or cumulative_throughput or none)"   Optional. Performance hint allows the OpenVINO device to select the right model-specific settings.
=======
    -d  <device>                  Optional. Specify a target device to infer on (the list of available devices is shown below). Default value is CPU. Use "-d HETERO:<comma-separated_devices_list>" format to specify HETERO plugin. Use "-d MULTI:<comma-separated_devices_list>" format to specify MULTI plugin. The application looks for a suitable plugin for the specified device.
    -extensions  <absolute_path>  Required for custom layers (extensions). Absolute path to a shared library with the kernels implementations.
    -c  <absolute_path>           Required for GPU custom kernels. Absolute path to an .xml file with the kernels description.
    -hint  <performance hint> (latency or throughput or cumulative_throughput or none)   Optional. Performance hint allows the OpenVINO device to select the right model-specific settings.
>>>>>>> 37317b13
                               'throughput' or 'tput': device performance mode will be set to THROUGHPUT.
                               'cumulative_throughput' or 'ctput': device performance mode will be set to CUMULATIVE_THROUGHPUT.
                               'latency': device performance mode will be set to LATENCY.
                               'none': no device performance mode will be set.
                              Using explicit 'nstreams' or other device-specific options, please set hint to 'none'
    -api <sync/async>             Optional (deprecated). Enable Sync/Async API. Default value is "async".
    -niter  <integer>             Optional. Number of iterations. If not specified, the number of iterations is calculated depending on a device.
    -nireq  <integer>             Optional. Number of infer requests. Default value is determined automatically for device.
    -b  <integer>                 Optional. Batch size value. If not specified, the batch size value is determined from Intermediate Representation.
    -t                            Optional. Time in seconds to execute topology.
    -shape                        Optional. Set shape for model input. For example, "input1[1,3,224,224],input2[1,4]" or "[1,3,224,224]" in case of one input size. This parameter affect model input shape and can be dynamic. For dynamic dimensions use symbol `?` or '-1'. Ex. [?,3,?,?]. For bounded dimensions specify range 'min..max'. Ex. [1..10,3,?,?].
    -data_shape                   Required for models with dynamic shapes. Set shape for input blobs. In case of one input size: "[1,3,224,224]" or "input1[1,3,224,224],input2[1,4]". In case of several input sizes provide the same number for each input (except cases with single shape for any input): "[1,3,128,128][3,3,128,128][1,3,320,320]", "input1[1,1,128,128][1,1,256,256],input2[80,1]" or "input1[1,192][1,384],input2[1,192][1,384],input3[1,192][1,384],input4[1,192][1,384]". If model shapes are all static specifying the option will cause an exception.
    -layout                       Optional. Prompts how model layouts should be treated by application. For example, "input1[NCHW],input2[NC]" or "[NCHW]" in case of one input size.
    -cache_dir  <path>            Optional. Enables caching of loaded models to specified directory. List of devices which support caching is shown at the end of this message.
    -load_from_file               Optional. Loads model from file directly without read_model. All CNNNetwork options (like re-shape) will be ignored
    -latency_percentile           Optional. Defines the percentile to be reported in latency metric. The valid range is [1, 100]. The default value is 50 (median).

  device-specific performance options:
    -nstreams  <integer>          Optional. Number of streams to use for inference on the CPU or GPU devices (for HETERO and MULTI device cases use format <dev1>:<nstreams1>,<dev2>:<nstreams2> or just <nstreams>). Default value is determined automatically for a device.Please note that although the automatic selection usually provides a reasonable performance, it still may be non - optimal for some cases, especially for very small models. See sample's README for more details. Also, using nstreams>1 is inherently throughput-oriented option, while for the best-latency estimations the number of streams should be set to 1.
    -nthreads  <integer>          Optional. Number of threads to use for inference on the CPU (including HETERO and MULTI cases).
    -pin  <string>  ("YES"|"CORE") / "HYBRID_AWARE" / ("NO"|"NONE") / "NUMA"  Optional. Explicit inference threads binding options (leave empty to let the OpenVINO make a choice):
                                enabling threads->cores pinning("YES", which is already default for any conventional CPU),
                                letting the runtime to decide on the threads->different core types("HYBRID_AWARE", which is default on the hybrid CPUs)
                                threads->(NUMA)nodes("NUMA") or
                                completely disable("NO") CPU inference threads pinning

  Statistics dumping options:
    -report_type  <type>    Optional. Enable collecting statistics report. "no_counters" report contains configuration options specified, resulting FPS and latency. "average_counters" report extends "no_counters" report and additionally includes average PM counters values for each layer from the model. "detailed_counters" report extends "average_counters" report and additionally includes per-layer PM counters and latency for each executed infer request.
    -report_folder          Optional. Path to a folder where statistics report is stored.
    -json_stats             Optional. Enables JSON-based statistics output (by default reporting system will use CSV format). Should be used together with -report_folder option.
    -exec_graph_path        Optional. Path to a file where to store executable graph information serialized.
    -pc                     Optional. Report performance counters.
    -pcsort                 Optional. Report performance counters and analysis the sort hotpoint opts.  "sort" Analysis opts time cost, print by hotpoint order  "no_sort" Analysis opts time cost, print by normal order  "simple_sort" Analysis opts time cost, only print EXECUTED opts by normal order
    -pcseq                  Optional. Report latencies for each shape in -data_shape sequence.
    -dump_config            Optional. Path to JSON file to dump IE parameters, which were set by application.
    -load_config            Optional. Path to JSON file to load custom IE parameters. Please note, command line parameters have higher priority then parameters from configuration file.
                              Example 1: a simple JSON file for HW device with primary properties.
                                       {
                                            "CPU": {"NUM_STREAMS": "3", "PERF_COUNT": "NO"}
                                       }
                              Example 2: a simple JSON file for meta device(AUTO/MULTI) with HW device properties.
                                       {
                                            "AUTO": {
                                                    "PERFORMANCE_HINT": "",
                                                    "PERF_COUNT": "NO",
                                                    "DEVICE_PROPERTIES": {
                                                    "CPU": {
                                                        "INFERENCE_PRECISION_HINT": "f32",
                                                        "NUM_STREAMS": "3"
                                                    },
                                                    "GPU": {
                                                        "INFERENCE_PRECISION_HINT": "f32",
                                                        "NUM_STREAMS": "5"
                                                    }
                                                }
                                            }
                                       }

    -infer_precision        Optional. Specifies the inference precision. Example #1: '-infer_precision bf16'. Example #2: '-infer_precision CPU:bf16,GPU:f32'
    -ip   <value>           Optional. Specifies precision for all input layers of the model.
    -op   <value>           Optional. Specifies precision for all output layers of the model.
    -iop  <value>           Optional. Specifies precision for input and output layers by name.
                                             Example: -iop "input:FP16, output:FP16".
                                             Notice that quotes are required.
                                             Overwrites precision from ip and op options for specified layers.
    -mean_values   [R,G,B]  Optional. Mean values to be used for the input image per channel. Values to be provided in the [R,G,B] format. Can be defined for desired input of the model, for example: "--mean_values data[255,255,255],info[255,255,255]". The exact meaning and order of channels depend on how the original model was trained. Applying the values affects performance and may cause type conversion
    -scale_values  [R,G,B]  Optional. Scale values to be used for the input image per channel. Values are provided in the [R,G,B] format. Can be defined for desired input of the model, for example: "--scale_values data[255,255,255],info[255,255,255]". The exact meaning and order of channels depend on how the original model was trained. If both --mean_values and --scale_values are specified, the mean is subtracted first and then scale is applied regardless of the order of options in command line. Applying the values affects performance and may cause type conversion
    -inference_only         Optional. Measure only inference stage. Default option for static models. Dynamic models are measured in full mode which includes inputs setup stage, inference only mode available for them with single input data shape only. To enable full mode for static models pass "false" value to this argument: ex. "-inference_only=false".
```

Running the application with the empty list of options yields the usage message given above and an error message.

### More information on inputs
The benchmark tool supports topologies with one or more inputs. If a topology is not data sensitive, you can skip the input parameter, and the inputs will be filled with random values. If a model has only image input(s), provide a folder with images or a path to an image as input. If a model has some specific input(s) (besides images), please prepare a binary file(s) or numpy array(s) that is filled with data of appropriate precision and provide a path to it as input. If a model has mixed input types, the input folder should contain all required files. Image inputs are filled with image files one by one. Binary inputs are filled with binary inputs one by one.

## <a name="examples-of-running-the-tool-cpp"></a> Examples of Running the Tool
This section provides step-by-step instructions on how to run the Benchmark Tool with the `asl-recognition` model from the [Open Model Zoo](@ref model_zoo) on CPU or GPU devices. It uses random data as the input.

> **NOTE**: Internet access is required to execute the following steps successfully. If you have access to the Internet through a proxy server only, please make sure that it is configured in your OS environment.

1. Install OpenVINO Development Tools (if it hasn't been installed already):
   ```sh
   pip install openvino-dev
   ```

2. Download the model using `omz_downloader`, specifying the model name and directory to download the model to:
   ```sh
   omz_downloader --name asl-recognition-0004 --precisions FP16 --output_dir omz_models
   ```

3. Run the tool, specifying the location of the model .xml file, the device to perform inference on, and with a performance hint. The following commands demonstrate examples of how to run the Benchmark Tool in latency mode on CPU and throughput mode on GPU devices:

   * On CPU (latency mode):
   ```sh
   ./benchmark_app -m omz_models/intel/asl-recognition-0004/FP16/asl-recognition-0004.xml -d CPU -hint latency
   ```

   * On GPU (throughput mode):
   ```sh
   ./benchmark_app -m omz_models/intel/asl-recognition-0004/FP16/asl-recognition-0004.xml -d GPU -hint throughput
   ```

The application outputs the number of executed iterations, total duration of execution, latency, and throughput.
Additionally, if you set the `-report_type` parameter, the application outputs a statistics report. If you set the `-pc` parameter, the application outputs performance counters. If you set `-exec_graph_path`, the application reports executable graph information serialized. All measurements including per-layer PM counters are reported in milliseconds.

An example of the information output when running benchmark_app on CPU in latency mode is shown below:

   ```sh
   ./benchmark_app -m omz_models/intel/asl-recognition-0004/FP16/asl-recognition-0004.xml -d CPU -hint latency
   ```

   ```sh
   [Step 1/11] Parsing and validating input arguments
   [ INFO ] Parsing input parameters
   [ INFO ] Input command: /home/openvino/bin/intel64/DEBUG/benchmark_app -m omz_models/intel/asl-recognition-0004/FP16/asl-recognition-0004.xml -d CPU -hint latency
   [Step 2/11] Loading OpenVINO Runtime
   [ INFO ] OpenVINO:
   [ INFO ] Build ................................. 2022.3.0-7750-c1109a7317e-feature/py_cpp_align
   [ INFO ]
   [ INFO ] Device info:
   [ INFO ] CPU
   [ INFO ] Build ................................. 2022.3.0-7750-c1109a7317e-feature/py_cpp_align
   [ INFO ]
   [ INFO ]
   [Step 3/11] Setting device configuration
   [ WARNING ] Device(CPU) performance hint is set to LATENCY
   [Step 4/11] Reading model files
   [ INFO ] Loading model files
   [ INFO ] Read model took 141.11 ms
   [ INFO ] Original model I/O parameters:
   [ INFO ] Network inputs:
   [ INFO ]     input (node: input) : f32 / [N,C,D,H,W] / {1,3,16,224,224}
   [ INFO ] Network outputs:
   [ INFO ]     output (node: output) : f32 / [...] / {1,100}
   [Step 5/11] Resizing model to match image sizes and given batch
   [ INFO ] Model batch size: 0
   [Step 6/11] Configuring input of the model
   [ INFO ] Model batch size: 1
   [ INFO ] Network inputs:
   [ INFO ]     input (node: input) : f32 / [N,C,D,H,W] / {1,3,16,224,224}
   [ INFO ] Network outputs:
   [ INFO ]     output (node: output) : f32 / [...] / {1,100}
   [Step 7/11] Loading the model to the device
   [ INFO ] Compile model took 989.62 ms
   [Step 8/11] Querying optimal runtime parameters
   [ INFO ] Model:
   [ INFO ]   NETWORK_NAME: torch-jit-export
   [ INFO ]   OPTIMAL_NUMBER_OF_INFER_REQUESTS: 2
   [ INFO ]   NUM_STREAMS: 2
   [ INFO ]   AFFINITY: CORE
   [ INFO ]   INFERENCE_NUM_THREADS: 0
   [ INFO ]   PERF_COUNT: NO
   [ INFO ]   INFERENCE_PRECISION_HINT: f32
   [ INFO ]   PERFORMANCE_HINT: LATENCY
   [ INFO ]   PERFORMANCE_HINT_NUM_REQUESTS: 0
   [Step 9/11] Creating infer requests and preparing input tensors
   [ WARNING ] No input files were given: all inputs will be filled with random values!
   [ INFO ] Test Config 0
   [ INFO ] input  ([N,C,D,H,W], f32, {1, 3, 16, 224, 224}, static):       random (binary data is expected)
   [Step 10/11] Measuring performance (Start inference asynchronously, 2 inference requests, limits: 60000 ms duration)
   [ INFO ] Benchmarking in inference only mode (inputs filling are not included in measurement loop).
   [ INFO ] First inference took 37.27 ms
   [Step 11/11] Dumping statistics report
   [ INFO ] Count:        5470 iterations
   [ INFO ] Duration:     60028.56 ms
   [ INFO ] Latency:
   [ INFO ]    Median:     21.79 ms
   [ INFO ]    Average:    21.92 ms
   [ INFO ]    Min:        20.60 ms
   [ INFO ]    Max:        37.19 ms
   [ INFO ] Throughput:   91.12 FPS
   ```
The Benchmark Tool can also be used with dynamically shaped networks to measure expected inference time for various input data shapes. See the `-shape` and `-data_shape` argument descriptions in the <a href="#all-configuration-options-cpp-benchmark">All configuration options</a> section to learn more about using dynamic shapes. Here is a command example for using benchmark_app with dynamic networks and a portion of the resulting output:

   ```sh
   ./benchmark_app -m omz_models/intel/asl-recognition-0004/FP16/asl-recognition-0004.xml -d CPU -shape [-1,3,16,224,224] -data_shape [1,3,16,224,224][2,3,16,224,224][4,3,16,224,224] -pcseq
   ```

   ```sh
   [Step 9/11] Creating infer requests and preparing input tensors
   [ INFO ] Test Config 0
   [ INFO ] input  ([N,C,D,H,W], f32, {1, 3, 16, 224, 224}, dyn:{?,3,16,224,224}): random (binary data is expected)
   [ INFO ] Test Config 1
   [ INFO ] input  ([N,C,D,H,W], f32, {2, 3, 16, 224, 224}, dyn:{?,3,16,224,224}): random (binary data is expected)
   [ INFO ] Test Config 2
   [ INFO ] input  ([N,C,D,H,W], f32, {4, 3, 16, 224, 224}, dyn:{?,3,16,224,224}): random (binary data is expected)
   [Step 10/11] Measuring performance (Start inference asynchronously, 11 inference requests, limits: 60000 ms duration)
   [ INFO ] Benchmarking in full mode (inputs filling are included in measurement loop).
   [ INFO ] First inference took 204.40 ms
   [Step 11/11] Dumping statistics report
   [ INFO ] Count:        2783 iterations
   [ INFO ] Duration:     60326.29 ms
   [ INFO ] Latency:
   [ INFO ]    Median:     208.20 ms
   [ INFO ]    Average:    237.47 ms
   [ INFO ]    Min:        85.06 ms
   [ INFO ]    Max:        743.46 ms
   [ INFO ] Latency for each data shape group:
   [ INFO ] 1. input: {1, 3, 16, 224, 224}
   [ INFO ]    Median:     120.36 ms
   [ INFO ]    Average:    117.19 ms
   [ INFO ]    Min:        85.06 ms
   [ INFO ]    Max:        348.66 ms
   [ INFO ] 2. input: {2, 3, 16, 224, 224}
   [ INFO ]    Median:     207.81 ms
   [ INFO ]    Average:    206.39 ms
   [ INFO ]    Min:        167.19 ms
   [ INFO ]    Max:        578.33 ms
   [ INFO ] 3. input: {4, 3, 16, 224, 224}
   [ INFO ]    Median:     387.40 ms
   [ INFO ]    Average:    388.99 ms
   [ INFO ]    Min:        327.50 ms
   [ INFO ]    Max:        743.46 ms
   [ INFO ] Throughput:   107.61 FPS
   ```

## See Also
* [Using OpenVINO Runtime Samples](../../../docs/OV_Runtime_UG/Samples_Overview.md)
* [Model Optimizer](../../../docs/MO_DG/Deep_Learning_Model_Optimizer_DevGuide.md)
* [Model Downloader](@ref omz_tools_downloader)<|MERGE_RESOLUTION|>--- conflicted
+++ resolved
@@ -118,20 +118,13 @@
     -i  <path>                    Optional. Path to a folder with images and/or binaries or to specific image or binary file.
                               In case of dynamic shapes models with several inputs provide the same number of files for each input (except cases with single file for any input):"input1:1.jpg input2:1.bin", "input1:1.bin,2.bin input2:3.bin input3:4.bin,5.bin ". Also you can pass specific keys for inputs: "random" - for fillling input with random data, "image_info" - for filling input with image size.
                               You should specify either one files set to be used for all inputs (without providing input names) or separate files sets for every input of model (providing inputs names).
-<<<<<<< HEAD
                               Currently supported data types: bmp, bin, npy.
                               If OPENCV is enabled, this functionality is extended with the following data types:
                               dib, jpeg, jpg, jpe, jp2, png, pbm, pgm, ppm, sr, ras, tiff, tif.
-    -d "<device>"             Optional. Specify a target device to infer on (the list of available devices is shown below). Default value is CPU. Use "-d HETERO:<comma-separated_devices_list>" format to specify HETERO plugin. Use "-d MULTI:<comma-separated_devices_list>" format to specify MULTI plugin. The application looks for a suitable plugin for the specified device.
-    -extensions "<absolute_path>" Required for custom layers (extensions). Absolute path to a shared library with the kernels implementations.
-    -c "<absolute_path>"      Required for GPU custom kernels. Absolute path to an .xml file with the kernels description.
-    -hint "performance hint (latency or throughput or cumulative_throughput or none)"   Optional. Performance hint allows the OpenVINO device to select the right model-specific settings.
-=======
     -d  <device>                  Optional. Specify a target device to infer on (the list of available devices is shown below). Default value is CPU. Use "-d HETERO:<comma-separated_devices_list>" format to specify HETERO plugin. Use "-d MULTI:<comma-separated_devices_list>" format to specify MULTI plugin. The application looks for a suitable plugin for the specified device.
     -extensions  <absolute_path>  Required for custom layers (extensions). Absolute path to a shared library with the kernels implementations.
     -c  <absolute_path>           Required for GPU custom kernels. Absolute path to an .xml file with the kernels description.
     -hint  <performance hint> (latency or throughput or cumulative_throughput or none)   Optional. Performance hint allows the OpenVINO device to select the right model-specific settings.
->>>>>>> 37317b13
                                'throughput' or 'tput': device performance mode will be set to THROUGHPUT.
                                'cumulative_throughput' or 'ctput': device performance mode will be set to CUMULATIVE_THROUGHPUT.
                                'latency': device performance mode will be set to LATENCY.
