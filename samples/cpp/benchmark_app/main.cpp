// Copyright (C) 2018-2022 Intel Corporation
// SPDX-License-Identifier: Apache-2.0
//

#include <algorithm>
#include <chrono>
#include <map>
#include <memory>
#include <string>
#include <utility>
#include <vector>

// clang-format off
#include "openvino/openvino.hpp"
#include "openvino/pass/serialize.hpp"

#include "gna/gna_config.hpp"
#include "gpu/gpu_config.hpp"

#include "samples/args_helper.hpp"
#include "samples/common.hpp"
#include "samples/slog.hpp"

#include "benchmark_app.hpp"
#include "infer_request_wrap.hpp"
#include "inputs_filling.hpp"
#include "progress_bar.hpp"
#include "remote_tensors_filling.hpp"
#include "statistics_report.hpp"
#include "utils.hpp"
// clang-format on

static const size_t progressBarDefaultTotalCount = 1000;

bool parse_and_check_command_line(int argc, char* argv[]) {
    // ---------------------------Parsing and validating input
    // arguments--------------------------------------
    slog::info << "Parsing input parameters" << slog::endl;
    gflags::ParseCommandLineNonHelpFlags(&argc, &argv, true);
    if (FLAGS_help || FLAGS_h) {
        show_usage();
        showAvailableDevices();
        return false;
    }

    if (FLAGS_m.empty()) {
        show_usage();
        throw std::logic_error("Model is required but not set. Please set -m option.");
    }

    if (FLAGS_latency_percentile > 100 || FLAGS_latency_percentile < 1) {
        show_usage();
        throw std::logic_error("The percentile value is incorrect. The applicable values range is [1, 100].");
    }
    if (FLAGS_api != "async" && FLAGS_api != "sync") {
        throw std::logic_error("Incorrect API. Please set -api option to `sync` or `async` value.");
    }
    if (!FLAGS_hint.empty() && FLAGS_hint != "throughput" && FLAGS_hint != "tput" && FLAGS_hint != "latency" &&
        FLAGS_hint != "cumulative_throughput" && FLAGS_hint != "ctput" && FLAGS_hint != "none") {
        throw std::logic_error("Incorrect performance hint. Please set -hint option to"
                               "`throughput`(tput), `latency', 'cumulative_throughput'(ctput) value or 'none'.");
    }
    if (FLAGS_hint != "none" && (FLAGS_nstreams != "" || FLAGS_nthreads != 0 || FLAGS_pin != "")) {
        throw std::logic_error("-nstreams, -nthreads and -pin options are fine tune options. To use them you "
                               "should explicitely set -hint option to none. This is not OpenVINO limitation "
                               "(those options can be used in OpenVINO together), but a benchmark_app UI rule.");
    }
    if (!FLAGS_report_type.empty() && FLAGS_report_type != noCntReport && FLAGS_report_type != averageCntReport &&
        FLAGS_report_type != detailedCntReport) {
        std::string err = "only " + std::string(noCntReport) + "/" + std::string(averageCntReport) + "/" +
                          std::string(detailedCntReport) +
                          " report types are supported (invalid -report_type option value)";
        throw std::logic_error(err);
    }

    if ((FLAGS_report_type == averageCntReport) && ((FLAGS_d.find("MULTI") != std::string::npos))) {
        throw std::logic_error("only " + std::string(detailedCntReport) + " report type is supported for MULTI device");
    }

    bool isNetworkCompiled = fileExt(FLAGS_m) == "blob";
    bool isPrecisionSet = !(FLAGS_ip.empty() && FLAGS_op.empty() && FLAGS_iop.empty());
    if (isNetworkCompiled && isPrecisionSet) {
        std::string err = std::string("Cannot set precision for a compiled network. ") +
                          std::string("Please re-compile your network with required precision "
                                      "using compile_tool");

        throw std::logic_error(err);
    }
    return true;
}

static void next_step(const std::string additional_info = "") {
    static size_t step_id = 0;
    static const std::map<size_t, std::string> step_names = {
        {1, "Parsing and validating input arguments"},
        {2, "Loading OpenVINO Runtime"},
        {3, "Setting device configuration"},
        {4, "Reading network files"},
        {5, "Resizing network to match image sizes and given batch"},
        {6, "Configuring input of the model"},
        {7, "Loading the model to the device"},
        {8, "Setting optimal runtime parameters"},
        {9, "Creating infer requests and preparing input blobs with data"},
        {10, "Measuring performance"},
        {11, "Dumping statistics report"}};

    step_id++;

    OPENVINO_ASSERT(step_names.count(step_id) != 0,
                    "Step ID ",
                    step_id,
                    " is out of total steps number ",
                    step_names.size());

    std::cout << "[Step " << step_id << "/" << step_names.size() << "] " << step_names.at(step_id)
              << (additional_info.empty() ? "" : " (" + additional_info + ")") << std::endl;
}

ov::hint::PerformanceMode get_performance_hint(const std::string& device, const ov::Core& core) {
    ov::hint::PerformanceMode ov_perf_hint = ov::hint::PerformanceMode::UNDEFINED;
    auto supported_properties = core.get_property(device, ov::supported_properties);
    if (std::find(supported_properties.begin(), supported_properties.end(), ov::hint::performance_mode) !=
        supported_properties.end()) {
        if (FLAGS_hint != "") {
            if (FLAGS_hint == "throughput" || FLAGS_hint == "tput") {
                slog::warn << "Device(" << device << ") performance hint is set to THROUGHPUT" << slog::endl;
                ov_perf_hint = ov::hint::PerformanceMode::THROUGHPUT;
            } else if (FLAGS_hint == "latency") {
                slog::warn << "Device(" << device << ") performance hint is set to LATENCY" << slog::endl;
                ov_perf_hint = ov::hint::PerformanceMode::LATENCY;
            } else if (FLAGS_hint == "cumulative_throughput" || FLAGS_hint == "ctput") {
                slog::warn << "Device(" << device << ") performance hint is set to CUMULATIVE_THROUGHPUT" << slog::endl;
                ov_perf_hint = ov::hint::PerformanceMode::CUMULATIVE_THROUGHPUT;
            } else if (FLAGS_hint == "none") {
                slog::warn << "No device(" << device << ") performance hint is set" << slog::endl;
                ov_perf_hint = ov::hint::PerformanceMode::UNDEFINED;
            }
        } else {
            ov_perf_hint =
                FLAGS_api == "sync" ? ov::hint::PerformanceMode::LATENCY : ov::hint::PerformanceMode::THROUGHPUT;

            slog::warn << "Performance hint was not explicitly specified in command line. "
                          "Device("
                       << device << ") performance hint will be set to " << ov_perf_hint << "." << slog::endl;
        }
    } else {
        if (FLAGS_hint != "") {
            slog::warn << "Device(" << device << ") does not support performance hint property(-hint)." << slog::endl;
        }
    }
    return ov_perf_hint;
}

/**
 * @brief The entry point of the benchmark application
 */
int main(int argc, char* argv[]) {
    std::shared_ptr<StatisticsReport> statistics;
    try {
        ov::CompiledModel compiledModel;

        // ----------------- 1. Parsing and validating input arguments
        // -------------------------------------------------
        next_step();

        if (!parse_and_check_command_line(argc, argv)) {
            return 0;
        }

        bool isNetworkCompiled = fileExt(FLAGS_m) == "blob";
        if (isNetworkCompiled) {
            slog::info << "Network is compiled" << slog::endl;
        }

        std::vector<gflags::CommandLineFlagInfo> flags;
        StatisticsReport::Parameters command_line_arguments;
        gflags::GetAllFlags(&flags);
        for (auto& flag : flags) {
            if (!flag.is_default) {
                command_line_arguments.emplace_back(flag.name, flag.name, flag.current_value);
            }
        }
        if (!FLAGS_report_type.empty()) {
            statistics = FLAGS_json_stats ? std::make_shared<StatisticsReportJSON>(
                                                StatisticsReport::Config{FLAGS_report_type, FLAGS_report_folder})
                                          : std::make_shared<StatisticsReport>(
                                                StatisticsReport::Config{FLAGS_report_type, FLAGS_report_folder});

            statistics->add_parameters(StatisticsReport::Category::COMMAND_LINE_PARAMETERS, command_line_arguments);
        }
        auto isFlagSetInCommandLine = [&command_line_arguments](const std::string& name) {
            return (std::find_if(command_line_arguments.begin(),
                                 command_line_arguments.end(),
                                 [name](const StatisticsVariant& p) {
                                     return p.json_name == name;
                                 }) != command_line_arguments.end());
        };

        std::string device_name = FLAGS_d;

        // Parse devices
        auto devices = parse_devices(device_name);

        // Parse nstreams per device
        std::map<std::string, std::string> device_nstreams = parse_value_per_device(devices, FLAGS_nstreams);
        std::map<std::string, std::string> device_infer_precision =
            parse_value_per_device(devices, FLAGS_infer_precision);

        // Load device config file if specified
        std::map<std::string, ov::AnyMap> config;
        if (!FLAGS_load_config.empty()) {
            load_config(FLAGS_load_config, config);
        }

        /** This vector stores paths to the processed images with input names**/
        auto inputFiles = parse_input_arguments(gflags::GetArgvs());

        // ----------------- 2. Loading the OpenVINO Runtime
        // -----------------------------------------------------------
        next_step();

        ov::Core core;

        if (!FLAGS_extensions.empty()) {
            // Extensions are loaded as a shared library
            core.add_extension(FLAGS_extensions);
            slog::info << "Extensions are loaded: " << FLAGS_extensions << slog::endl;
        }

        // Load clDNN Extensions
        if ((FLAGS_d.find("GPU") != std::string::npos) && !FLAGS_c.empty()) {
            // Override config if command line parameter is specified
            if (!config.count("GPU"))
                config["GPU"] = {};
            config["GPU"][CONFIG_KEY(CONFIG_FILE)] = FLAGS_c;
        }
        if (config.count("GPU") && config.at("GPU").count(CONFIG_KEY(CONFIG_FILE))) {
            auto ext = config.at("GPU").at(CONFIG_KEY(CONFIG_FILE)).as<std::string>();
            core.set_property("GPU", {{CONFIG_KEY(CONFIG_FILE), ext}});
            slog::info << "GPU extensions are loaded: " << ext << slog::endl;
        }

        slog::info << "OpenVINO: " << ov::get_openvino_version() << slog::endl;
        slog::info << "Device info: " << slog::endl;
        slog::info << core.get_versions(device_name) << slog::endl;

        // ----------------- 3. Setting device configuration
        // -----------------------------------------------------------
        next_step();

        auto getDeviceTypeFromName = [](std::string device) -> std::string {
            return device.substr(0, device.find_first_of(".("));
        };

        // Set default values from dumped config
        std::set<std::string> default_devices;
        for (auto& device : devices) {
            auto default_config = config.find(getDeviceTypeFromName(device));
            if (default_config != config.end()) {
                if (!config.count(device)) {
                    config[device] = default_config->second;
                    default_devices.emplace(default_config->first);
                }
            }
        }
        for (auto& device : default_devices) {
            config.erase(device);
        }

        bool perf_counts = false;
        // check if using the virtual device
        auto if_auto = std::find(devices.begin(), devices.end(), "AUTO") != devices.end();
        auto if_multi = std::find(devices.begin(), devices.end(), "MULTI") != devices.end();
        auto hardware_devices = devices;
        // Remove the hardware devices if AUTO/MULTI appears in the devices list.
        if (if_auto || if_multi) {
            devices.clear();
            std::string virtual_device = if_auto ? "AUTO" : "MULTI";
            auto iter_virtual = std::find(hardware_devices.begin(), hardware_devices.end(), virtual_device);
            hardware_devices.erase(iter_virtual);
            devices.push_back(virtual_device);
            parse_value_for_virtual_device(virtual_device, device_nstreams);
            parse_value_for_virtual_device(virtual_device, device_infer_precision);
        }
        // Update config per device according to command line parameters
        for (auto& device : devices) {
            auto& device_config = config[device];

            // high-level performance modes
            auto ov_perf_hint = get_performance_hint(device, core);
            device_config.emplace(ov::hint::performance_mode(ov_perf_hint));
            if (FLAGS_nireq != 0)
                device_config.emplace(ov::hint::num_requests(FLAGS_nireq));

            // Set performance counter
            if (isFlagSetInCommandLine("pc")) {
                // set to user defined value
                device_config.emplace(ov::enable_profiling(FLAGS_pc));
            } else if (device_config.count(ov::enable_profiling.name()) &&
                       (device_config.at(ov::enable_profiling.name()).as<bool>())) {
                slog::warn << "Performance counters for " << device
                           << " device is turned on. To print results use -pc option." << slog::endl;
            } else if (FLAGS_report_type == detailedCntReport || FLAGS_report_type == averageCntReport) {
                slog::warn << "Turn on performance counters for " << device << " device since report type is "
                           << FLAGS_report_type << "." << slog::endl;
                device_config.emplace(ov::enable_profiling(true));
            } else if (!FLAGS_exec_graph_path.empty()) {
                slog::warn << "Turn on performance counters for " << device << " device due to execution graph dumping."
                           << slog::endl;
                device_config.emplace(ov::enable_profiling(true));
            } else {
                // set to default value
                device_config.emplace(ov::enable_profiling(FLAGS_pc));
            }
            perf_counts = (device_config.at(ov::enable_profiling.name()).as<bool>()) ? true : perf_counts;

            auto supported_properties = core.get_property(device, ov::supported_properties);

            auto supported = [&](const std::string& key) {
                return std::find(std::begin(supported_properties), std::end(supported_properties), key) !=
                       std::end(supported_properties);
            };
            // the rest are individual per-device settings (overriding the values set with perf modes)
            auto setThroughputStreams = [&]() {
                std::string key = getDeviceTypeFromName(device) + "_THROUGHPUT_STREAMS";
                auto it_device_nstreams = device_nstreams.find(device);
                if (it_device_nstreams != device_nstreams.end()) {
                    // set to user defined value
                    if (supported(key)) {
                        device_config[key] = it_device_nstreams->second;
                    } else if (supported(ov::num_streams.name())) {
                        // Use API 2.0 key for streams
                        key = ov::num_streams.name();
                        device_config[key] = it_device_nstreams->second;
                    } else if (device == "MULTI" || device == "AUTO") {
                        // check if the element contains the hardware device property
                        auto value_vec = split(it_device_nstreams->second, ' ');
                        if (value_vec.size() == 1) {
                            key = ov::num_streams.name();
                            device_config[key] = it_device_nstreams->second;
                        } else {
                            // set device nstreams properties in the AUTO/MULTI plugin
                            std::stringstream strm(it_device_nstreams->second);
                            std::map<std::string, std::string> devices_property;
                            ov::util::Read<std::map<std::string, std::string>>{}(strm, devices_property);
<<<<<<< HEAD
                            for (auto it : devices_property) {
                                if (device_config.find(it.first) == device_config.end())
                                    device_config.insert(
                                        ov::device::properties(it.first, ov::num_streams(std::stoi(it.second))));
                                else {
                                    auto& property = device_config[it.first].as<ov::AnyMap>();
                                    property.emplace(ov::num_streams(std::stoi(it.second)));
                                    device_config.insert(ov::device::properties(it.first, property));
                                }
=======
                            for (auto& it : devices_property) {
                                device_config.insert(
                                    ov::device::properties(it.first, ov::num_streams(std::stoi(it.second))));
>>>>>>> b424ee25
                            }
                        }
                    } else {
                        throw std::logic_error("Device " + device + " doesn't support config key '" + key + "' " +
                                               "and '" + ov::num_streams.name() + "'!" +
                                               "Please specify -nstreams for correct devices in format  "
                                               "<dev1>:<nstreams1>,<dev2>:<nstreams2>" +
                                               " or via configuration file.");
                    }
                } else if (ov_perf_hint == ov::hint::PerformanceMode::UNDEFINED && !device_config.count(key) &&
                           (FLAGS_api == "async")) {
                    slog::warn << "-nstreams default value is determined automatically for " << device
                               << " device. "
                                  "Although the automatic selection usually provides a "
                                  "reasonable performance, "
                                  "but it still may be non-optimal for some cases, for more "
                                  "information look at README."
                               << slog::endl;
                    if (std::string::npos == device.find("MYRIAD")) {  // MYRIAD sets the default number of
                                                                       // streams implicitly (without _AUTO)
                        if (supported(key)) {
                            device_config[key] = std::string(getDeviceTypeFromName(device) + "_THROUGHPUT_AUTO");
                        } else if (supported(ov::num_streams.name())) {
                            // Use API 2.0 key for streams
                            key = ov::num_streams.name();
                            device_config[key] = ov::streams::AUTO;
                        }
                    }
                }
                auto it_streams = device_config.find(ov::num_streams.name());
                if (it_streams != device_config.end())
                    device_nstreams[device] = it_streams->second.as<std::string>();
            };

            auto set_infer_precision = [&] {
                auto it_device_infer_precision = device_infer_precision.find(device);
                if (it_device_infer_precision != device_infer_precision.end()) {
                    // set to user defined value
                    if (!supported(ov::hint::inference_precision.name())) {
                        throw std::logic_error("Device " + device + " doesn't support config key '" +
                                               ov::hint::inference_precision.name() + "'! " +
                                               "Please specify -infer_precision for correct devices in format  "
                                               "<dev1>:<infer_precision1>,<dev2>:<infer_precision2>" +
                                               " or via configuration file.");
                    }
                    device_config.emplace(ov::hint::inference_precision(it_device_infer_precision->second));
                }
            };

            auto fix_pin_option = [](const std::string& str) -> std::string {
                if (str == "NO")
                    return "NONE";
                else if (str == "YES")
                    return "CORE";
                else
                    return str;
            };

            auto set_nthreads_pin = [&](const std::string& str) {
                auto property_name = str == "nthreads" ? ov::inference_num_threads.name() : ov::affinity.name();
                auto property = str == "nthreads" ? ov::inference_num_threads(FLAGS_nthreads)
                                                  : ov::affinity(fix_pin_option(FLAGS_pin));
                if (supported(property_name) || if_multi) {
                    device_config.emplace(property);
                } else if (if_auto) {
                    for (auto& device : hardware_devices) {
                        if (device_config.find(device) == device_config.end()) {
                            device_config.insert(ov::device::properties(device, property));
                        } else {
                            auto& properties = device_config[device].as<ov::AnyMap>();
                            properties.emplace(property);
                            device_config.insert(ov::device::properties(device, properties));
                        }
                    }
                }
            };
            if (isFlagSetInCommandLine("nthreads"))
                set_nthreads_pin("nthreads");

            if (isFlagSetInCommandLine("pin"))
                set_nthreads_pin("pin");

            if (device.find("CPU") != std::string::npos || device.find("GPU") != std::string::npos) {
                // CPU supports few special performance-oriented keys
                // for CPU and GPU execution, more throughput-oriented execution via streams
                setThroughputStreams();
                set_infer_precision();
            } else if (device.find("MYRIAD") != std::string::npos) {
                device_config.emplace(ov::log::level(ov::log::Level::WARNING));
                setThroughputStreams();
            } else if (device.find("GNA") != std::string::npos) {
                set_infer_precision();
            } else if (device.find("AUTO") != std::string::npos) {
                setThroughputStreams();
                set_infer_precision();
                device_nstreams.erase(device);
            } else if (device.find("MULTI") != std::string::npos) {
                setThroughputStreams();
                set_infer_precision();
                if ((device_name.find("GPU") != std::string::npos) && (device_name.find("CPU") != std::string::npos)) {
                    slog::warn << "GPU throttling is turned on. Multi-device execution with "
                                  "the CPU + GPU performs best with GPU throttling hint, "
                               << "which releases another CPU thread (that is otherwise "
                                  "used by the GPU driver for active polling)."
                               << slog::endl;

                    device_config.insert(ov::device::properties("GPU", {{GPU_CONFIG_KEY(PLUGIN_THROTTLE), 1}}));
                    // limit threading for CPU portion of inference
                    if (!isFlagSetInCommandLine("pin")) {
                        auto it_affinity = device_config.find(ov::affinity.name());
                        if (it_affinity != device_config.end()) {
                            slog::warn << "Turn off threads pinning for " << device
                                       << " device since multi-scenario with GPU device is used." << slog::endl;
                            it_affinity->second = ov::Affinity::NONE;
                        }
                    }
                }
                device_nstreams.erase(device);
            }
        }

        for (auto&& item : config) {
            core.set_property(item.first, item.second);
        }

        size_t batchSize = FLAGS_b;
        ov::element::Type type = ov::element::undefined;
        std::string topology_name = "";
        std::vector<benchmark_app::InputsInfo> app_inputs_info;
        std::string output_name;

        // Takes priority over config from file
        if (!FLAGS_cache_dir.empty()) {
            core.set_property(ov::cache_dir(FLAGS_cache_dir));
        }

        // If set batch size, disable the auto batching
        if (FLAGS_b > 0) {
            core.set_property(ov::hint::allow_auto_batching(false));
        }

        bool isDynamicNetwork = false;

        if (FLAGS_load_from_file && !isNetworkCompiled) {
            next_step();
            slog::info << "Skipping the step for loading network from file" << slog::endl;
            next_step();
            slog::info << "Skipping the step for loading network from file" << slog::endl;
            next_step();
            slog::info << "Skipping the step for loading network from file" << slog::endl;
            auto startTime = Time::now();
            compiledModel = core.compile_model(FLAGS_m, device_name);
            auto duration_ms = get_duration_ms_till_now(startTime);
            slog::info << "Load network took " << double_to_string(duration_ms) << " ms" << slog::endl;
            slog::info << "Original network I/O parameters:" << slog::endl;
            printInputAndOutputsInfoShort(compiledModel);

            if (statistics)
                statistics->add_parameters(
                    StatisticsReport::Category::EXECUTION_RESULTS,
                    {StatisticsVariant("load network time (ms)", "load_network_time", duration_ms)});

            convert_io_names_in_map(inputFiles, compiledModel.inputs());
            app_inputs_info = get_inputs_info(FLAGS_shape,
                                              FLAGS_layout,
                                              batchSize,
                                              FLAGS_data_shape,
                                              inputFiles,
                                              FLAGS_iscale,
                                              FLAGS_imean,
                                              compiledModel.inputs());
            if (batchSize == 0) {
                batchSize = 1;
            }

        } else if (!isNetworkCompiled) {
            // ----------------- 4. Reading the Intermediate Representation network
            // ----------------------------------------
            next_step();

            slog::info << "Loading network files" << slog::endl;

            auto startTime = Time::now();
            auto model = core.read_model(FLAGS_m);
            auto duration_ms = get_duration_ms_till_now(startTime);
            slog::info << "Read network took " << double_to_string(duration_ms) << " ms" << slog::endl;
            slog::info << "Original network I/O parameters:" << slog::endl;
            printInputAndOutputsInfoShort(*model);

            if (statistics)
                statistics->add_parameters(
                    StatisticsReport::Category::EXECUTION_RESULTS,
                    {StatisticsVariant("read network time (ms)", "read_network_time", duration_ms)});

            const auto& inputInfo = std::const_pointer_cast<const ov::Model>(model)->inputs();
            if (inputInfo.empty()) {
                throw std::logic_error("no inputs info is provided");
            }

            // ----------------- 5. Resizing network to match image sizes and given
            // batch ----------------------------------
            for (auto& item : model->inputs()) {
                if (item.get_tensor().get_names().empty()) {
                    item.get_tensor_ptr()->set_names(
                        std::unordered_set<std::string>{item.get_node_shared_ptr()->get_name()});
                }
            }
            next_step();
            convert_io_names_in_map(inputFiles, std::const_pointer_cast<const ov::Model>(model)->inputs());
            // Parse input shapes if specified
            bool reshape = false;
            app_inputs_info = get_inputs_info(FLAGS_shape,
                                              FLAGS_layout,
                                              FLAGS_b,
                                              FLAGS_data_shape,
                                              inputFiles,
                                              FLAGS_iscale,
                                              FLAGS_imean,
                                              inputInfo,
                                              reshape);
            if (reshape) {
                benchmark_app::PartialShapes shapes = {};
                for (auto& item : app_inputs_info[0])
                    shapes[item.first] = item.second.partialShape;
                slog::info << "Reshaping network: " << get_shapes_string(shapes) << slog::endl;
                startTime = Time::now();
                model->reshape(shapes);
                duration_ms = get_duration_ms_till_now(startTime);
                slog::info << "Reshape network took " << double_to_string(duration_ms) << " ms" << slog::endl;
                if (statistics)
                    statistics->add_parameters(
                        StatisticsReport::Category::EXECUTION_RESULTS,
                        {StatisticsVariant("reshape network time (ms)", "reshape_network_time", duration_ms)});
            }

            // ----------------- 6. Configuring inputs and outputs
            // ----------------------------------------------------------------------
            next_step();
            auto preproc = ov::preprocess::PrePostProcessor(model);

            std::map<std::string, std::string> user_precisions_map;
            if (!FLAGS_iop.empty()) {
                user_precisions_map = parseArgMap(FLAGS_iop);
                convert_io_names_in_map(user_precisions_map,
                                        std::const_pointer_cast<const ov::Model>(model)->inputs(),
                                        std::const_pointer_cast<const ov::Model>(model)->outputs());
            }

            const auto input_precision = FLAGS_ip.empty() ? ov::element::undefined : getPrecision2(FLAGS_ip);
            const auto output_precision = FLAGS_op.empty() ? ov::element::undefined : getPrecision2(FLAGS_op);

            const auto& inputs = model->inputs();
            for (int i = 0; i < inputs.size(); i++) {
                const auto& item = inputs[i];
                auto iop_precision = ov::element::undefined;
                auto type_to_set = ov::element::undefined;
                std::string name;
                try {
                    // Some tensors might have no names, get_any_name will throw exception in that case.
                    // -iop option will not work for those tensors.
                    name = item.get_any_name();
                    iop_precision = getPrecision2(user_precisions_map.at(item.get_any_name()));
                } catch (...) {
                }

                if (iop_precision != ov::element::undefined) {
                    type_to_set = iop_precision;
                } else if (input_precision != ov::element::undefined) {
                    type_to_set = input_precision;
                } else if (!name.empty() && app_inputs_info[0].at(name).is_image()) {
                    // image input, set U8
                    type_to_set = ov::element::u8;
                }

                auto& in = preproc.input(item.get_any_name());
                if (type_to_set != ov::element::undefined) {
                    in.tensor().set_element_type(type_to_set);

                    if (!name.empty()) {
                        for (auto& info : app_inputs_info) {
                            info.at(name).type = type_to_set;
                        }
                    }
                }
                // Explicitly set inputs layout.
                if (!name.empty() && !app_inputs_info[0].at(name).layout.empty()) {
                    in.model().set_layout(app_inputs_info[0].at(name).layout);
                }
            }

            const auto& outs = model->outputs();
            for (int i = 0; i < outs.size(); i++) {
                const auto& item = outs[i];
                auto iop_precision = ov::element::undefined;
                try {
                    // Some tensors might have no names, get_any_name will throw exception in that case.
                    // -iop option will not work for those tensors.
                    iop_precision = getPrecision2(user_precisions_map.at(item.get_any_name()));
                } catch (...) {
                }

                if (iop_precision != ov::element::undefined) {
                    preproc.output(i).tensor().set_element_type(iop_precision);
                } else if (output_precision != ov::element::undefined) {
                    preproc.output(i).tensor().set_element_type(output_precision);
                }
            }

            model = preproc.build();

            // Check if network has dynamic shapes
            auto input_info = app_inputs_info[0];
            isDynamicNetwork = std::any_of(input_info.begin(),
                                           input_info.end(),
                                           [](const std::pair<std::string, benchmark_app::InputInfo>& i) {
                                               return i.second.partialShape.is_dynamic();
                                           });

            topology_name = model->get_friendly_name();

            // Calculate batch size according to provided layout and shapes (static case)
            if (!isDynamicNetwork && app_inputs_info.size()) {
                batchSize = get_batch_size(app_inputs_info.front());

                slog::info << "Network batch size: " << batchSize << slog::endl;
            } else if (batchSize == 0) {
                batchSize = 1;
            }

            printInputAndOutputsInfoShort(*model);
            // ----------------- 7. Loading the model to the device
            // --------------------------------------------------------
            next_step();
            startTime = Time::now();
            compiledModel = core.compile_model(model, device_name);
            duration_ms = get_duration_ms_till_now(startTime);
            slog::info << "Load network took " << double_to_string(duration_ms) << " ms" << slog::endl;
            if (statistics)
                statistics->add_parameters(
                    StatisticsReport::Category::EXECUTION_RESULTS,
                    {StatisticsVariant("load network time (ms)", "load_network_time", duration_ms)});
        } else {
            next_step();
            slog::info << "Skipping the step for compiled network" << slog::endl;
            next_step();
            slog::info << "Skipping the step for compiled network" << slog::endl;
            next_step();
            slog::info << "Skipping the step for compiled network" << slog::endl;
            // ----------------- 7. Loading the model to the device
            // --------------------------------------------------------
            next_step();
            auto startTime = Time::now();

            std::ifstream modelStream(FLAGS_m, std::ios_base::binary | std::ios_base::in);
            if (!modelStream.is_open()) {
                throw std::runtime_error("Cannot open model file " + FLAGS_m);
            }
            compiledModel = core.import_model(modelStream, device_name, {});
            modelStream.close();

            auto duration_ms = get_duration_ms_till_now(startTime);
            slog::info << "Import network took " << double_to_string(duration_ms) << " ms" << slog::endl;
            slog::info << "Original network I/O paramteters:" << slog::endl;
            printInputAndOutputsInfoShort(compiledModel);

            if (statistics)
                statistics->add_parameters(
                    StatisticsReport::Category::EXECUTION_RESULTS,
                    {StatisticsVariant("import network time (ms)", "import_network_time", duration_ms)});

            convert_io_names_in_map(inputFiles, compiledModel.inputs());
            app_inputs_info = get_inputs_info(FLAGS_shape,
                                              FLAGS_layout,
                                              FLAGS_b,
                                              FLAGS_data_shape,
                                              inputFiles,
                                              FLAGS_iscale,
                                              FLAGS_imean,
                                              compiledModel.inputs());
            if (batchSize == 0) {
                batchSize = 1;
            }
        }

        if (isDynamicNetwork && FLAGS_api == "sync") {
            throw std::logic_error("Benchmarking of the model with dynamic shapes is available for async API only."
                                   "Please use -api async -nstreams 1 -nireq 1 to emulate sync behavior");
        }

        // Defining of benchmark mode
        // for static models inference only mode is used as default one
        bool inferenceOnly = FLAGS_inference_only;
        if (isDynamicNetwork) {
            if (isFlagSetInCommandLine("inference_only") && inferenceOnly && app_inputs_info.size() != 1) {
                throw std::logic_error(
                    "Dynamic models with different input data shapes must be benchmarked only in full mode.");
            }
            inferenceOnly = isFlagSetInCommandLine("inference_only") && inferenceOnly && app_inputs_info.size() == 1;
        }

        // ----------------- 8. Querying optimal runtime parameters
        // -----------------------------------------------------
        next_step();
        // output of the actual settings that the device selected
        for (const auto& device : devices) {
            auto supported_properties = compiledModel.get_property(ov::supported_properties);
            slog::info << "Device: " << device << slog::endl;
            for (const auto& cfg : supported_properties) {
                try {
                    if (cfg == ov::supported_properties)
                        continue;

                    auto prop = compiledModel.get_property(cfg);
                    slog::info << "  { " << cfg << " , " << prop.as<std::string>() << " }" << slog::endl;
                } catch (const ov::Exception&) {
                }
            }
        }

        // Update number of streams
        for (auto&& ds : device_nstreams) {
            try {
                const std::string key = getDeviceTypeFromName(ds.first) + "_THROUGHPUT_STREAMS";
                device_nstreams[ds.first] = core.get_property(ds.first, key).as<std::string>();
            } catch (const ov::Exception&) {
                device_nstreams[ds.first] = core.get_property(ds.first, ov::num_streams.name()).as<std::string>();
            }
        }

        // Number of requests
        uint32_t nireq = FLAGS_nireq;
        if (nireq == 0) {
            if (FLAGS_api == "sync") {
                nireq = 1;
            } else {
                try {
                    nireq = compiledModel.get_property(ov::optimal_number_of_infer_requests);
                } catch (const std::exception& ex) {
                    throw ov::Exception("Every device used with the benchmark_app should support " +
                                        std::string(ov::optimal_number_of_infer_requests.name()) +
                                        " Failed to query the metric for the " + device_name +
                                        " with error:" + ex.what());
                }
            }
        }

        // Iteration limit
        uint32_t niter = FLAGS_niter;
        size_t shape_groups_num = app_inputs_info.size();
        if ((niter > 0) && (FLAGS_api == "async")) {
            if (shape_groups_num > nireq) {
                niter = ((niter + shape_groups_num - 1) / shape_groups_num) * shape_groups_num;
                if (FLAGS_niter != niter) {
                    slog::warn << "Number of iterations was aligned by data shape groups number from " << FLAGS_niter
                               << " to " << niter << " using number of possible input shapes " << shape_groups_num
                               << slog::endl;
                }
            } else {
                niter = ((niter + nireq - 1) / nireq) * nireq;
                if (FLAGS_niter != niter) {
                    slog::warn << "Number of iterations was aligned by request number from " << FLAGS_niter << " to "
                               << niter << " using number of requests " << nireq << slog::endl;
                }
            }
        }

        // Time limit
        uint32_t duration_seconds = 0;
        if (FLAGS_t != 0) {
            // time limit
            duration_seconds = FLAGS_t;
        } else if (FLAGS_niter == 0) {
            // default time limit
            duration_seconds = device_default_device_duration_in_seconds(device_name);
        }
        uint64_t duration_nanoseconds = get_duration_in_nanoseconds(duration_seconds);

        if (statistics) {
            statistics->add_parameters(
                StatisticsReport::Category::RUNTIME_CONFIG,
                StatisticsReport::Parameters(
                    {StatisticsVariant("benchmark mode", "benchmark_mode", inferenceOnly ? "inference only" : "full"),
                     StatisticsVariant("topology", "topology", topology_name),
                     StatisticsVariant("target device", "target_device", device_name),
                     StatisticsVariant("API", "api", FLAGS_api),
                     StatisticsVariant("precision", "precision", type.get_type_name()),
                     StatisticsVariant("batch size", "batch_size", batchSize),
                     StatisticsVariant("number of iterations", "iterations_num", niter),
                     StatisticsVariant("number of parallel infer requests", "nireq", nireq),
                     StatisticsVariant("duration (ms)", "duration", get_duration_in_milliseconds(duration_seconds))}));
            for (auto& nstreams : device_nstreams) {
                std::stringstream ss;
                ss << "number of " << nstreams.first << " streams";

                std::string dev_name = nstreams.first;
                std::transform(dev_name.begin(), dev_name.end(), dev_name.begin(), [](unsigned char c) {
                    return c == ' ' ? '_' : std::tolower(c);
                });

                statistics->add_parameters(StatisticsReport::Category::RUNTIME_CONFIG,
                                           {StatisticsVariant(ss.str(), dev_name + "_streams_num", nstreams.second)});
            }
        }

        // ----------------- 9. Creating infer requests and filling input blobs
        // ----------------------------------------
        next_step();

        InferRequestsQueue inferRequestsQueue(compiledModel, nireq, app_inputs_info.size(), FLAGS_pcseq);

        bool inputHasName = false;
        if (inputFiles.size() > 0) {
            inputHasName = inputFiles.begin()->first != "";
        }
        bool newInputType = isDynamicNetwork || inputHasName;
        // create vector to store remote input blobs buffer
        std::vector<::gpu::BufferType> clInputsBuffer;
        bool useGpuMem = false;

        std::map<std::string, ov::TensorVector> inputsData;
        if (isFlagSetInCommandLine("use_device_mem")) {
            if (device_name.find("GPU") == 0) {
                inputsData = ::gpu::get_remote_input_tensors(inputFiles,
                                                             app_inputs_info,
                                                             compiledModel,
                                                             clInputsBuffer,
                                                             inferRequestsQueue.requests.size());
                useGpuMem = true;
            } else if (device_name.find("CPU") == 0) {
                if (newInputType) {
                    inputsData = get_tensors(inputFiles, app_inputs_info);
                } else {
                    inputsData = get_tensors_static_case(
                        inputFiles.empty() ? std::vector<std::string>{} : inputFiles.begin()->second,
                        batchSize,
                        app_inputs_info[0],
                        nireq);
                }
            } else {
                throw ov::Exception("Requested device doesn't support `use_device_mem` option.");
            }
        } else {
            if (newInputType) {
                inputsData = get_tensors(inputFiles, app_inputs_info);
            } else {
                inputsData = get_tensors_static_case(
                    inputFiles.empty() ? std::vector<std::string>{} : inputFiles.begin()->second,
                    batchSize,
                    app_inputs_info[0],
                    nireq);
            }
        }
        // ----------------- 10. Measuring performance
        // ------------------------------------------------------------------
        size_t progressCnt = 0;
        size_t progressBarTotalCount = progressBarDefaultTotalCount;
        size_t iteration = 0;

        std::stringstream ss;
        ss << "Start inference " << FLAGS_api << "hronously";
        if (FLAGS_api == "async") {
            if (!ss.str().empty()) {
                ss << ", ";
            }
            ss << nireq << " inference requests";
            std::stringstream device_ss;
            for (auto& nstreams : device_nstreams) {
                if (!device_ss.str().empty()) {
                    device_ss << ", ";
                }
                device_ss << nstreams.second << " streams for " << nstreams.first;
            }
            if (!device_ss.str().empty()) {
                ss << " using " << device_ss.str();
            }
        }
        ss << ", limits: ";
        if (duration_seconds > 0) {
            ss << get_duration_in_milliseconds(duration_seconds) << " ms duration";
        }
        if (niter != 0) {
            if (duration_seconds == 0) {
                progressBarTotalCount = niter;
            }
            if (duration_seconds > 0) {
                ss << ", ";
            }
            ss << niter << " iterations";
        }

        next_step(ss.str());

        if (inferenceOnly) {
            slog::info << "BENCHMARK IS IN INFERENCE ONLY MODE." << slog::endl;
            slog::info << "Input blobs will be filled once before performance measurements." << slog::endl;
        } else {
            slog::info << "BENCHMARK IS IN FULL MODE." << slog::endl;
            slog::info << "Inputs setup stage will be included in performance measurements." << slog::endl;
        }

        // copy prepared data straight into inferRequest->getTensor()
        // for inference only mode
        if (inferenceOnly) {
            if (nireq < inputsData.begin()->second.size())
                slog::warn << "Only " << nireq << " test configs will be used." << slog::endl;
            size_t i = 0;
            for (auto& inferRequest : inferRequestsQueue.requests) {
                auto inputs = app_inputs_info[i % app_inputs_info.size()];
                for (auto& item : inputs) {
                    auto inputName = item.first;
                    const auto& inputTensor = inputsData.at(inputName)[i % inputsData.at(inputName).size()];
                    // for remote blobs setTensor is used, they are already allocated on the device
                    if (useGpuMem) {
                        inferRequest->set_tensor(inputName, inputTensor);
                    } else {
                        auto requestTensor = inferRequest->get_tensor(inputName);
                        if (isDynamicNetwork) {
                            requestTensor.set_shape(inputTensor.get_shape());
                        }
                        copy_tensor_data(requestTensor, inputTensor);
                    }
                }

                if (useGpuMem) {
                    auto outputTensors =
                        ::gpu::get_remote_output_tensors(compiledModel, inferRequest->get_output_cl_buffer());
                    for (auto& output : compiledModel.outputs()) {
                        inferRequest->set_tensor(output.get_any_name(), outputTensors[output.get_any_name()]);
                    }
                }
                ++i;
            }
        }

        // warming up - out of scope
        auto inferRequest = inferRequestsQueue.get_idle_request();
        if (!inferRequest) {
            throw ov::Exception("No idle Infer Requests!");
        }

        if (!inferenceOnly) {
            auto inputs = app_inputs_info[0];

            for (auto& item : inputs) {
                auto inputName = item.first;
                const auto& data = inputsData.at(inputName)[0];
                inferRequest->set_tensor(inputName, data);
            }

            if (useGpuMem) {
                auto outputTensors =
                    ::gpu::get_remote_output_tensors(compiledModel, inferRequest->get_output_cl_buffer());
                for (auto& output : compiledModel.outputs()) {
                    inferRequest->set_tensor(output.get_any_name(), outputTensors[output.get_any_name()]);
                }
            }
        }

        if (FLAGS_api == "sync") {
            inferRequest->infer();
        } else {
            inferRequest->start_async();
        }

        inferRequestsQueue.wait_all();

        auto duration_ms = inferRequestsQueue.get_latencies()[0];
        slog::info << "First inference took " << double_to_string(duration_ms) << " ms" << slog::endl;

        if (statistics) {
            statistics->add_parameters(
                StatisticsReport::Category::EXECUTION_RESULTS,
                {StatisticsVariant("first inference time (ms)", "first_inference_time", duration_ms)});
        }
        inferRequestsQueue.reset_times();

        size_t processedFramesN = 0;
        auto startTime = Time::now();
        auto execTime = std::chrono::duration_cast<ns>(Time::now() - startTime).count();

        /** Start inference & calculate performance **/
        /** to align number if iterations to guarantee that last infer requests are
         * executed in the same conditions **/
        ProgressBar progressBar(progressBarTotalCount, FLAGS_stream_output, FLAGS_progress);
        while ((niter != 0LL && iteration < niter) ||
               (duration_nanoseconds != 0LL && (uint64_t)execTime < duration_nanoseconds) ||
               (FLAGS_api == "async" && iteration % nireq != 0)) {
            inferRequest = inferRequestsQueue.get_idle_request();
            if (!inferRequest) {
                throw ov::Exception("No idle Infer Requests!");
            }

            if (!inferenceOnly) {
                auto inputs = app_inputs_info[iteration % app_inputs_info.size()];

                if (FLAGS_pcseq) {
                    inferRequest->set_latency_group_id(iteration % app_inputs_info.size());
                }

                if (isDynamicNetwork) {
                    batchSize = get_batch_size(inputs);
                    if (!std::any_of(inputs.begin(),
                                     inputs.end(),
                                     [](const std::pair<const std::string, benchmark_app::InputInfo>& info) {
                                         return ov::layout::has_batch(info.second.layout);
                                     })) {
                        slog::warn
                            << "No batch dimension was found, asssuming batch to be 1. Beware: this might affect "
                               "FPS calculation."
                            << slog::endl;
                    }
                }

                for (auto& item : inputs) {
                    auto inputName = item.first;
                    const auto& data = inputsData.at(inputName)[iteration % inputsData.at(inputName).size()];
                    inferRequest->set_tensor(inputName, data);
                }

                if (useGpuMem) {
                    auto outputTensors =
                        ::gpu::get_remote_output_tensors(compiledModel, inferRequest->get_output_cl_buffer());
                    for (auto& output : compiledModel.outputs()) {
                        inferRequest->set_tensor(output.get_any_name(), outputTensors[output.get_any_name()]);
                    }
                }
            }

            if (FLAGS_api == "sync") {
                inferRequest->infer();
            } else {
                // As the inference request is currently idle, the wait() adds no
                // additional overhead (and should return immediately). The primary
                // reason for calling the method is exception checking/re-throwing.
                // Callback, that governs the actual execution can handle errors as
                // well, but as it uses just error codes it has no details like ‘what()’
                // method of `std::exception` So, rechecking for any exceptions here.
                inferRequest->wait();
                inferRequest->start_async();
            }
            ++iteration;

            execTime = std::chrono::duration_cast<ns>(Time::now() - startTime).count();
            processedFramesN += batchSize;

            if (niter > 0) {
                progressBar.add_progress(1);
            } else {
                // calculate how many progress intervals are covered by current
                // iteration. depends on the current iteration time and time of each
                // progress interval. Previously covered progress intervals must be
                // skipped.
                auto progressIntervalTime = duration_nanoseconds / progressBarTotalCount;
                size_t newProgress = execTime / progressIntervalTime - progressCnt;
                progressBar.add_progress(newProgress);
                progressCnt += newProgress;
            }
        }

        // wait the latest inference executions
        inferRequestsQueue.wait_all();

        LatencyMetrics generalLatency(inferRequestsQueue.get_latencies(), "", FLAGS_latency_percentile);
        std::vector<LatencyMetrics> groupLatencies = {};
        if (FLAGS_pcseq && app_inputs_info.size() > 1) {
            const auto& lat_groups = inferRequestsQueue.get_latency_groups();
            for (int i = 0; i < lat_groups.size(); i++) {
                const auto& lats = lat_groups[i];

                std::string data_shapes_string = "";
                for (auto& item : app_inputs_info[i]) {
                    data_shapes_string += item.first + get_shape_string(item.second.dataShape) + ",";
                }
                data_shapes_string =
                    data_shapes_string == "" ? "" : data_shapes_string.substr(0, data_shapes_string.size() - 1);

                groupLatencies.emplace_back(lats, data_shapes_string, FLAGS_latency_percentile);
            }
        }

        double totalDuration = inferRequestsQueue.get_duration_in_milliseconds();
        double fps = (FLAGS_api == "sync") ? batchSize * 1000.0 / generalLatency.median_or_percentile
                                           : 1000.0 * processedFramesN / totalDuration;

        if (statistics) {
            statistics->add_parameters(StatisticsReport::Category::EXECUTION_RESULTS,
                                       {StatisticsVariant("total execution time (ms)", "execution_time", totalDuration),
                                        StatisticsVariant("total number of iterations", "iterations_num", iteration)});
            if (device_name.find("MULTI") == std::string::npos) {
                std::string latency_label;
                if (FLAGS_latency_percentile == 50) {
                    latency_label = "Median latency (ms)";
                } else {
                    latency_label = "latency (" + std::to_string(FLAGS_latency_percentile) + " percentile) (ms)";
                }
                statistics->add_parameters(
                    StatisticsReport::Category::EXECUTION_RESULTS,
                    {StatisticsVariant(latency_label, "latency_median", generalLatency.median_or_percentile),
                     StatisticsVariant("Percentile boundary", "percentile_boundary", FLAGS_latency_percentile),
                     StatisticsVariant("Average latency (ms)", "latency_avg", generalLatency.avg),
                     StatisticsVariant("Min latency (ms)", "latency_min", generalLatency.min),
                     StatisticsVariant("Max latency (ms)", "latency_max", generalLatency.max)});

                if (FLAGS_pcseq && app_inputs_info.size() > 1) {
                    for (size_t i = 0; i < groupLatencies.size(); ++i) {
                        statistics->add_parameters(
                            StatisticsReport::Category::EXECUTION_RESULTS_GROUPPED,
                            {StatisticsVariant("Group Latencies", "group_latencies", groupLatencies[i])});
                    }
                }
            }
            statistics->add_parameters(StatisticsReport::Category::EXECUTION_RESULTS,
                                       {StatisticsVariant("throughput", "throughput", fps)});
        }
        progressBar.finish();

        // ----------------- 11. Dumping statistics report
        // -------------------------------------------------------------
        next_step();

        if (!FLAGS_dump_config.empty()) {
            dump_config(FLAGS_dump_config, config);
            slog::info << "OpenVINO Runtime configuration settings were dumped to " << FLAGS_dump_config << slog::endl;
        }

        if (!FLAGS_exec_graph_path.empty()) {
            try {
                ov::serialize(compiledModel.get_runtime_model(), FLAGS_exec_graph_path);
                slog::info << "executable graph is stored to " << FLAGS_exec_graph_path << slog::endl;
            } catch (const std::exception& ex) {
                slog::err << "Can't get executable graph: " << ex.what() << slog::endl;
            }
        }

        if (perf_counts) {
            std::vector<std::vector<ov::ProfilingInfo>> perfCounts;
            for (size_t ireq = 0; ireq < nireq; ireq++) {
                auto reqPerfCounts = inferRequestsQueue.requests[ireq]->get_performance_counts();
                if (FLAGS_pc) {
                    slog::info << "Performance counts for " << ireq << "-th infer request:" << slog::endl;
                    printPerformanceCounts(reqPerfCounts, std::cout, getFullDeviceName(core, FLAGS_d), false);
                }
                perfCounts.push_back(reqPerfCounts);
            }
            if (statistics) {
                statistics->dump_performance_counters(perfCounts);
            }
        }

        if (statistics)
            statistics->dump();

        // Performance metrics report
        slog::info << "Count:      " << iteration << " iterations" << slog::endl;
        slog::info << "Duration:   " << double_to_string(totalDuration) << " ms" << slog::endl;
        if (device_name.find("MULTI") == std::string::npos) {
            slog::info << "Latency: " << slog::endl;
            generalLatency.write_to_slog();

            if (FLAGS_pcseq && app_inputs_info.size() > 1) {
                slog::info << "Latency for each data shape group:" << slog::endl;
                for (size_t i = 0; i < app_inputs_info.size(); ++i) {
                    slog::info << (i + 1) << ".";
                    for (auto& item : app_inputs_info[i]) {
                        std::stringstream input_shape;
                        auto shape = item.second.dataShape;
                        std::copy(shape.begin(), shape.end() - 1, std::ostream_iterator<size_t>(input_shape, ","));
                        input_shape << shape.back();
                        slog::info << " " << item.first << " : " << get_shape_string(item.second.dataShape);
                    }
                    slog::info << slog::endl;

                    groupLatencies[i].write_to_slog();
                }
            }
        }
        slog::info << "Throughput: " << double_to_string(fps) << " FPS" << slog::endl;

    } catch (const std::exception& ex) {
        slog::err << ex.what() << slog::endl;

        if (statistics) {
            statistics->add_parameters(StatisticsReport::Category::EXECUTION_RESULTS,
                                       {StatisticsVariant("error", "error", ex.what())});
            statistics->dump();
        }

        return 3;
    }

    return 0;
}<|MERGE_RESOLUTION|>--- conflicted
+++ resolved
@@ -343,7 +343,6 @@
                             std::stringstream strm(it_device_nstreams->second);
                             std::map<std::string, std::string> devices_property;
                             ov::util::Read<std::map<std::string, std::string>>{}(strm, devices_property);
-<<<<<<< HEAD
                             for (auto it : devices_property) {
                                 if (device_config.find(it.first) == device_config.end())
                                     device_config.insert(
@@ -353,11 +352,6 @@
                                     property.emplace(ov::num_streams(std::stoi(it.second)));
                                     device_config.insert(ov::device::properties(it.first, property));
                                 }
-=======
-                            for (auto& it : devices_property) {
-                                device_config.insert(
-                                    ov::device::properties(it.first, ov::num_streams(std::stoi(it.second))));
->>>>>>> b424ee25
                             }
                         }
                     } else {
