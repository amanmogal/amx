// Copyright (C) 2018-2022 Intel Corporation
// SPDX-License-Identifier: Apache-2.0
//
#include <time.h>

#include <chrono>
#include <fstream>
#include <functional>
#include <iomanip>
#include <iostream>
#include <limits>
#include <map>
#include <memory>
#include <random>
#include <string>
#include <thread>
#include <utility>
#include <vector>

// clang-format off
#include <openvino/openvino.hpp>
#include <openvino/runtime/intel_gna/properties.hpp>

#include <samples/args_helper.hpp>
#include <samples/slog.hpp>

#include "fileutils.hpp"
#include "speech_sample.hpp"
#include "utils.hpp"
// clang-format on

using namespace ov::preprocess;

/**
 * @brief The entry point for inference engine automatic speech recognition sample
 * @file speech_sample/main.cpp
 * @example speech_sample/main.cpp
 */
int main(int argc, char* argv[]) {
    try {
        // ------------------------------ Get Inference Engine version ----------------------------------------------
        slog::info << "OpenVINO runtime: " << ov::get_openvino_version() << slog::endl;

        // ------------------------------ Parsing and validation of input arguments ---------------------------------
        if (!parse_and_check_command_line(argc, argv)) {
            return 0;
        }
        BaseFile* file;
        BaseFile* fileOutput;
        ArkFile arkFile;
        NumpyFile numpyFile;
        auto extInputFile = fileExt(FLAGS_i);
        if (extInputFile == "ark") {
            file = &arkFile;
        } else if (extInputFile == "npz") {
            file = &numpyFile;
        } else {
            throw std::logic_error("Invalid input file");
        }
        std::vector<std::string> inputFiles;
        std::vector<uint32_t> numBytesThisUtterance;
        uint32_t numUtterances(0);
        if (!FLAGS_i.empty()) {
            std::string outStr;
            std::istringstream stream(FLAGS_i);
            uint32_t currentNumUtterances(0), currentNumBytesThisUtterance(0);
            while (getline(stream, outStr, ',')) {
                std::string filename(fileNameNoExt(outStr) + "." + extInputFile);
                inputFiles.push_back(filename);
                file->get_file_info(filename.c_str(), 0, &currentNumUtterances, &currentNumBytesThisUtterance);
                if (numUtterances == 0) {
                    numUtterances = currentNumUtterances;
                } else if (currentNumUtterances != numUtterances) {
                    throw std::logic_error(
                        "Incorrect input files. Number of utterance must be the same for all input files");
                }
                numBytesThisUtterance.push_back(currentNumBytesThisUtterance);
            }
        }
        size_t numInputFiles(inputFiles.size());

        // --------------------------- Step 1. Initialize inference engine core and read model
        // -------------------------------------
        ov::Core core;
        slog::info << "Loading model files:" << slog::endl << FLAGS_m << slog::endl;
        uint32_t batchSize = (FLAGS_cw_r > 0 || FLAGS_cw_l > 0 || !FLAGS_bs) ? 1 : (uint32_t)FLAGS_bs;
        std::shared_ptr<ov::Model> model;
        std::vector<std::string> outputs;
        std::vector<std::string> output_names;
        std::vector<size_t> ports;
        // --------------------------- Processing custom outputs ---------------------------------------------
        if (!FLAGS_oname.empty()) {
            output_names = convert_str_to_vector(FLAGS_oname);
            for (const auto& output_name : output_names) {
                auto pos_layer = output_name.rfind(":");
                if (pos_layer == std::string::npos) {
                    throw std::logic_error("Output " + output_name + " doesn't have a port");
                }
                outputs.push_back(output_name.substr(0, pos_layer));
                try {
                    ports.push_back(std::stoi(output_name.substr(pos_layer + 1)));
                } catch (const std::exception&) {
                    throw std::logic_error("Ports should have integer type");
                }
            }
        }
        // ------------------------------ Preprocessing ------------------------------------------------------
        // the preprocessing steps can be done only for loaded network and are not applicable for the imported network
        // (already compiled)
        if (!FLAGS_m.empty()) {
            model = core.read_model(FLAGS_m);
            if (!outputs.empty()) {
                for (size_t i = 0; i < outputs.size(); i++) {
                    model->add_output(outputs[i], ports[i]);
                }
            }
            check_number_of_inputs(model->inputs().size(), numInputFiles);
            ov::preprocess::PrePostProcessor proc(model);
            const auto& inputs = model->inputs();
            std::map<std::string, std::string> custom_layouts;
            if (!FLAGS_layout.empty()) {
                custom_layouts = parse_input_layouts(FLAGS_layout, inputs);
            }
            for (const auto& input : inputs) {
                const auto& item_name = input.get_any_name();
                auto& in = proc.input(item_name);
                in.tensor().set_element_type(ov::element::f32);
                // Explicitly set inputs layout
                if (custom_layouts.count(item_name) > 0) {
                    in.model().set_layout(ov::Layout(custom_layouts.at(item_name)));
                }
            }
            for (int i = 0; i < model->outputs().size(); i++) {
                proc.output(i).tensor().set_element_type(ov::element::f32);
            }
            model = proc.build();
            if (FLAGS_bs) {
                if (FLAGS_layout.empty() &&
                    std::any_of(inputs.begin(), inputs.end(), [](const ov::Output<ov::Node>& i) {
                        return ov::layout::get_layout(i).empty();
                    })) {
                    throw std::logic_error(
                        "-bs option is set to " + std::to_string(FLAGS_bs) +
                        " but model does not contain layout information for any input. Please "
                        "specify it explicitly using -layout option. For example, input1[NCHW], input2[NC] or [NC]");
                } else {
                    ov::set_batch(model, batchSize);
                }
            }
        }
        // ------------------------------ Get Available Devices ------------------------------------------------------
        auto isFeature = [&](const std::string xFeature) {
            return FLAGS_d.find(xFeature) != std::string::npos;
        };
        bool useGna = isFeature("GNA");
        bool useHetero = isFeature("HETERO");
        std::string deviceStr = useHetero && useGna ? "HETERO:GNA,CPU" : FLAGS_d.substr(0, (FLAGS_d.find("_")));
        // -----------------------------------------------------------------------------------------------------
        // --------------------------- Set parameters and scale factors -------------------------------------
        /** Setting parameter for per layer metrics **/
        ov::AnyMap gnaPluginConfig;
        ov::AnyMap genericPluginConfig;
        if (useGna) {
            std::string gnaDevice =
                useHetero ? FLAGS_d.substr(FLAGS_d.find("GNA"), FLAGS_d.find(",") - FLAGS_d.find("GNA")) : FLAGS_d;
            auto parse_gna_device = [&](const std::string& device) -> ov::intel_gna::ExecutionMode {
                ov::intel_gna::ExecutionMode mode;
                std::stringstream ss(device);
                ss >> mode;
                return mode;
            };
            gnaPluginConfig[ov::intel_gna::execution_mode.name()] = gnaDevice.find("_") == std::string::npos
                                                                        ? ov::intel_gna::ExecutionMode::AUTO
                                                                        : parse_gna_device(gnaDevice);
        }
        if (FLAGS_pc) {
            genericPluginConfig.emplace(ov::enable_profiling(true));
        }
        if (FLAGS_q.compare("user") == 0) {
            if (!FLAGS_rg.empty()) {
                slog::warn << "Custom scale factor will be used for imported gna model: " << FLAGS_rg << slog::endl;
            }
            auto scale_factors_per_input = parse_scale_factors(model->inputs(), FLAGS_sf);
            if (numInputFiles != scale_factors_per_input.size()) {
                std::string errMessage(
                    "Incorrect command line for multiple inputs: " + std::to_string(scale_factors_per_input.size()) +
                    " scale factors provided for " + std::to_string(numInputFiles) + " input files.");
                throw std::logic_error(errMessage);
            }
            for (auto&& sf : scale_factors_per_input) {
                slog::info << "For input " << sf.first << " using scale factor of " << sf.second << slog::endl;
            }
            gnaPluginConfig[ov::intel_gna::scale_factors_per_input.name()] = scale_factors_per_input;
        } else {
            // "static" quantization with calculated scale factor
            if (!FLAGS_rg.empty()) {
                slog::info << "Using scale factor from provided imported gna model: " << FLAGS_rg << slog::endl;
            } else {
                std::map<std::string, float> scale_factors_per_input;
                for (size_t i = 0; i < numInputFiles; i++) {
                    auto inputFileName = inputFiles[i].c_str();
                    std::string name;
                    std::vector<uint8_t> ptrFeatures;
                    uint32_t numArrays(0), numBytes(0), numFrames(0), numFrameElements(0), numBytesPerElement(0);
                    file->get_file_info(inputFileName, 0, &numArrays, &numBytes);
                    ptrFeatures.resize(numBytes);
                    file->load_file(inputFileName,
                                    0,
                                    name,
                                    ptrFeatures,
                                    &numFrames,
                                    &numFrameElements,
                                    &numBytesPerElement);
                    auto floatScaleFactor = scale_factor_for_quantization(ptrFeatures.data(),
                                                                          MAX_VAL_2B_FEAT,
                                                                          numFrames * numFrameElements);
                    slog::info << "Using scale factor of " << floatScaleFactor << " calculated from first utterance."
                               << slog::endl;
                    scale_factors_per_input[model->input(i).get_any_name()] = floatScaleFactor;
                }
                gnaPluginConfig[ov::intel_gna::scale_factors_per_input.name()] = scale_factors_per_input;
            }
        }
        gnaPluginConfig[ov::hint::inference_precision.name()] = (FLAGS_qb == 8) ? ov::element::i8 : ov::element::i16;
        auto parse_target = [&](const std::string& target) -> ov::intel_gna::HWGeneration {
            return (target == "GNA_TARGET_2_0") ? ov::intel_gna::HWGeneration::GNA_2_0
                                                : (target == "GNA_TARGET_3_0") ? ov::intel_gna::HWGeneration::GNA_3_0
                                                                               : ov::intel_gna::HWGeneration::UNDEFINED;
        };
        gnaPluginConfig[ov::intel_gna::execution_target.name()] = parse_target(FLAGS_exec_target);
        gnaPluginConfig[ov::intel_gna::compile_target.name()] = parse_target(FLAGS_compile_target);
        gnaPluginConfig[ov::intel_gna::memory_reuse.name()] = false;
        gnaPluginConfig[ov::intel_gna::pwl_max_error_percent.name()] = FLAGS_pwl_me;
        // -----------------------------------------------------------------------------------------------------
        // --------------------------- Write model to file --------------------------------------------------
        // Embedded GNA model dumping (for Intel(R) Speech Enabling Developer Kit)
        if (!FLAGS_we.empty()) {
            gnaPluginConfig[ov::intel_gna::firmware_model_image_path.name()] = FLAGS_we;
        }
        // -----------------------------------------------------------------------------------------------------
        // --------------------------- Step 2. Loading model to the device ------------------------------------------
        if (useGna) {
            genericPluginConfig.insert(std::begin(gnaPluginConfig), std::end(gnaPluginConfig));
        }
        auto t0 = Time::now();
        ms loadTime = std::chrono::duration_cast<ms>(Time::now() - t0);
        slog::info << "Model loading time " << loadTime.count() << " ms" << slog::endl;
        ov::CompiledModel executableNet;
        if (!FLAGS_m.empty()) {
            slog::info << "Loading model to the device " << FLAGS_d << slog::endl;
            executableNet = core.compile_model(model, deviceStr, genericPluginConfig);
        } else {
            slog::info << "Importing model to the device" << slog::endl;
            std::ifstream streamrq(FLAGS_rg, std::ios_base::binary | std::ios_base::in);
            if (!streamrq.is_open()) {
                throw std::runtime_error("Cannot open model file " + FLAGS_rg);
            }
            executableNet = core.import_model(streamrq, deviceStr, genericPluginConfig);
            // loading batch from exported model
            const auto& imported_inputs = executableNet.inputs();
            if (std::any_of(imported_inputs.begin(), imported_inputs.end(), [](const ov::Output<const ov::Node>& i) {
                    return ov::layout::get_layout(i).empty();
                })) {
                slog::warn << "No batch dimension was found at any input, assuming batch to be 1." << slog::endl;
                batchSize = 1;
            } else {
                for (auto& info : imported_inputs) {
                    auto imported_layout = ov::layout::get_layout(info);
                    if (ov::layout::has_batch(imported_layout)) {
                        batchSize = (uint32_t)info.get_shape()[ov::layout::batch_idx(imported_layout)];
                        break;
                    }
                }
            }
        }
        // --------------------------- Exporting gna model using InferenceEngine AOT API---------------------
        if (!FLAGS_wg.empty()) {
            slog::info << "Writing GNA Model to file " << FLAGS_wg << slog::endl;
            t0 = Time::now();
            std::ofstream streamwq(FLAGS_wg, std::ios_base::binary | std::ios::out);
            executableNet.export_model(streamwq);
            ms exportTime = std::chrono::duration_cast<ms>(Time::now() - t0);
            slog::info << "Exporting time " << exportTime.count() << " ms" << slog::endl;
            return 0;
        }
        if (!FLAGS_we.empty()) {
            slog::info << "Exported GNA embedded model to file " << FLAGS_we << slog::endl;
            return 0;
        }
        // ---------------------------------------------------------------------------------------------------------
        // --------------------------- Step 3. Create infer request
        // --------------------------------------------------
        std::vector<InferRequestStruct> inferRequests(1);

        for (auto& inferRequest : inferRequests) {
            inferRequest = {executableNet.create_infer_request(), -1, batchSize};
        }
        // --------------------------- Step 4. Configure input & output
        // --------------------------------------------------
        std::vector<ov::Tensor> ptrInputBlobs;
        auto cInputInfo = executableNet.inputs();
        check_number_of_inputs(cInputInfo.size(), numInputFiles);
        if (!FLAGS_iname.empty()) {
            std::vector<std::string> inputNameBlobs = convert_str_to_vector(FLAGS_iname);
            if (inputNameBlobs.size() != cInputInfo.size()) {
                std::string errMessage(std::string("Number of network inputs ( ") + std::to_string(cInputInfo.size()) +
                                       " ) is not equal to the number of inputs entered in the -iname argument ( " +
                                       std::to_string(inputNameBlobs.size()) + " ).");
                throw std::logic_error(errMessage);
            }
            for (const auto& input : inputNameBlobs) {
                ov::Tensor blob = inferRequests.begin()->inferRequest.get_tensor(input);
                if (!blob) {
                    std::string errMessage("No blob with name : " + input);
                    throw std::logic_error(errMessage);
                }
                ptrInputBlobs.push_back(blob);
            }
        } else {
            for (const auto& input : cInputInfo) {
                ptrInputBlobs.push_back(inferRequests.begin()->inferRequest.get_tensor(input));
            }
        }
        std::vector<std::string> output_name_files;
        std::vector<std::string> reference_name_files;
        size_t count_file = 1;
        if (!FLAGS_o.empty()) {
            output_name_files = convert_str_to_vector(FLAGS_o);
            if (output_name_files.size() != outputs.size() && !outputs.empty()) {
                throw std::logic_error("The number of output files is not equal to the number of network outputs.");
            }
            count_file = output_name_files.empty() ? 1 : output_name_files.size();
        }
        if (!FLAGS_r.empty()) {
            reference_name_files = convert_str_to_vector(FLAGS_r);
            if (reference_name_files.size() != outputs.size() && !outputs.empty()) {
                throw std::logic_error("The number of reference files is not equal to the number of network outputs.");
            }
            count_file = reference_name_files.empty() ? 1 : reference_name_files.size();
        }
        // -----------------------------------------------------------------------------------------------------
        // --------------------------- Step 5. Do inference --------------------------------------------------------
        std::vector<std::vector<uint8_t>> ptrUtterances;
        std::vector<std::vector<uint8_t>> vectorPtrScores((outputs.size() == 0) ? 1 : outputs.size());
        std::vector<uint16_t> numScoresPerOutput((outputs.size() == 0) ? 1 : outputs.size());
        std::vector<std::vector<uint8_t>> vectorPtrReferenceScores(reference_name_files.size());
        std::vector<ScoreErrorT> vectorFrameError(reference_name_files.size()),
            vectorTotalError(reference_name_files.size());
        ptrUtterances.resize(inputFiles.size());
        // initialize memory state before starting
        for (auto&& state : inferRequests.begin()->inferRequest.query_state()) {
            state.reset();
        }
        /** Work with each utterance **/
        for (uint32_t utteranceIndex = 0; utteranceIndex < numUtterances; ++utteranceIndex) {
            std::map<std::string, ov::ProfilingInfo> utterancePerfMap;
            uint64_t totalNumberOfRunsOnHw = 0;
            std::string uttName;
            uint32_t numFrames(0), n(0);
            std::vector<uint32_t> numFrameElementsInput;
            std::vector<uint32_t> numFramesReference(reference_name_files.size()),
                numFrameElementsReference(reference_name_files.size()),
                numBytesPerElementReference(reference_name_files.size()),
                numBytesReferenceScoreThisUtterance(reference_name_files.size());

            /** Get information from input file for current utterance **/
            numFrameElementsInput.resize(numInputFiles);
            for (size_t i = 0; i < inputFiles.size(); i++) {
                std::vector<uint8_t> ptrUtterance;
                auto inputFilename = inputFiles[i].c_str();
                uint32_t currentNumFrames(0), currentNumFrameElementsInput(0), currentNumBytesPerElementInput(0);
                file->get_file_info(inputFilename, utteranceIndex, &n, &numBytesThisUtterance[i]);
                ptrUtterance.resize(numBytesThisUtterance[i]);
                file->load_file(inputFilename,
                                utteranceIndex,
                                uttName,
                                ptrUtterance,
                                &currentNumFrames,
                                &currentNumFrameElementsInput,
                                &currentNumBytesPerElementInput);
                if (numFrames == 0) {
                    numFrames = currentNumFrames;
                } else if (numFrames != currentNumFrames) {
                    std::string errMessage("Number of frames in input files is different: " +
                                           std::to_string(numFrames) + " and " + std::to_string(currentNumFrames));
                    throw std::logic_error(errMessage);
                }
                ptrUtterances[i] = ptrUtterance;
                numFrameElementsInput[i] = currentNumFrameElementsInput;
            }
            int i = 0;
            for (auto& ptrInputBlob : ptrInputBlobs) {
                if (ptrInputBlob.get_size() != numFrameElementsInput[i++] * batchSize) {
                    throw std::logic_error("network input size(" + std::to_string(ptrInputBlob.get_size()) +
                                           ") mismatch to input file size (" +
                                           std::to_string(numFrameElementsInput[i - 1] * batchSize) + ")");
                }
            }

            double totalTime = 0.0;

            for (size_t errorIndex = 0; errorIndex < vectorFrameError.size(); errorIndex++) {
                clear_score_error(&vectorTotalError[errorIndex]);
                vectorTotalError[errorIndex].threshold = vectorFrameError[errorIndex].threshold = MAX_SCORE_DIFFERENCE;
            }

            std::vector<uint8_t*> inputFrame;
            for (auto& ut : ptrUtterances) {
                inputFrame.push_back(&ut.front());
            }
            std::map<std::string, ov::ProfilingInfo> callPerfMap;
            size_t frameIndex = 0;
            uint32_t numFramesFile = numFrames;
            numFrames += FLAGS_cw_l + FLAGS_cw_r;
            uint32_t numFramesThisBatch{batchSize};
            auto t0 = Time::now();
            auto t1 = t0;

            BaseFile* fileReferenceScores;
            std::string refUtteranceName;

            if (!FLAGS_r.empty()) {
                /** Read file with reference scores **/
                auto exReferenceScoresFile = fileExt(FLAGS_r);
                if (exReferenceScoresFile == "ark") {
                    fileReferenceScores = &arkFile;
                } else if (exReferenceScoresFile == "npz") {
                    fileReferenceScores = &numpyFile;
                } else {
                    throw std::logic_error("Invalid Reference Scores file");
                }
                for (size_t next_output = 0; next_output < count_file; next_output++) {
                    if (fileReferenceScores != nullptr) {
                        fileReferenceScores->get_file_info(reference_name_files[next_output].c_str(),
                                                           utteranceIndex,
                                                           &n,
                                                           &numBytesReferenceScoreThisUtterance[next_output]);
                        vectorPtrReferenceScores[next_output].resize(numBytesReferenceScoreThisUtterance[next_output]);
                        fileReferenceScores->load_file(reference_name_files[next_output].c_str(),
                                                       utteranceIndex,
                                                       refUtteranceName,
                                                       vectorPtrReferenceScores[next_output],
                                                       &numFramesReference[next_output],
                                                       &numFrameElementsReference[next_output],
                                                       &numBytesPerElementReference[next_output]);
                    }
                }
            }

            while (frameIndex <= numFrames) {
                if (frameIndex == numFrames) {
                    if (std::find_if(inferRequests.begin(), inferRequests.end(), [&](InferRequestStruct x) {
                            return (x.frameIndex != -1);
                        }) == inferRequests.end()) {
                        break;
                    }
                }
                bool inferRequestFetched = false;
                /** Start inference loop **/
                for (auto& inferRequest : inferRequests) {
                    if (frameIndex == numFrames) {
                        numFramesThisBatch = 1;
                    } else {
                        numFramesThisBatch =
                            (numFrames - frameIndex < batchSize) ? (numFrames - frameIndex) : batchSize;
                    }

                    /* waits until inference result becomes available */
                    if (inferRequest.frameIndex != -1) {
                        inferRequest.inferRequest.wait();
                        if (inferRequest.frameIndex >= 0)
                            for (size_t next_output = 0; next_output < count_file; next_output++) {
                                std::string outputName = (outputs.size() == 0) ? executableNet.output(0).get_any_name()
                                                                               : output_names[next_output];
                                auto dims = executableNet.output(outputName).get_shape();
                                numScoresPerOutput[next_output] = std::accumulate(std::begin(dims),
                                                                                  std::end(dims),
                                                                                  size_t{1},
                                                                                  std::multiplies<size_t>());

                                vectorPtrScores[next_output].resize(numFramesFile * numScoresPerOutput[next_output] *
                                                                    sizeof(float));

                                if (!FLAGS_o.empty()) {
                                    /* Prepare output data for save to file in future */
                                    auto outputFrame =
                                        &vectorPtrScores[next_output].front() +
                                        numScoresPerOutput[next_output] * sizeof(float) * (inferRequest.frameIndex);

                                    ov::Tensor outputBlob =
                                        inferRequest.inferRequest.get_tensor(executableNet.output(outputName));
                                    if (!outputs.empty()) {
                                        outputBlob =
                                            inferRequest.inferRequest.get_tensor(executableNet.output(outputName));
                                    }
                                    // locked memory holder should be alive all time while access to its buffer happens
                                    auto byteSize = numScoresPerOutput[next_output] * sizeof(float);
                                    std::memcpy(outputFrame, outputBlob.data<float>(), byteSize);
                                }
                                if (!FLAGS_r.empty()) {
                                    /** Compare output data with reference scores **/
                                    ov::Tensor outputBlob =
                                        inferRequest.inferRequest.get_tensor(executableNet.output(outputName));

                                    if (numScoresPerOutput[next_output] / numFrameElementsReference[next_output] ==
                                        batchSize) {
                                        compare_scores(
                                            outputBlob.data<float>(),
                                            &vectorPtrReferenceScores[next_output]
                                                                     [inferRequest.frameIndex *
                                                                      numFrameElementsReference[next_output] *
                                                                      numBytesPerElementReference[next_output]],
                                            &vectorFrameError[next_output],
                                            inferRequest.numFramesThisBatch,
                                            numFrameElementsReference[next_output]);
                                        update_score_error(&vectorFrameError[next_output],
                                                           &vectorTotalError[next_output]);
                                    } else {
                                        throw std::logic_error("Number of output and reference frames does not match.");
                                    }
                                }
                                if (FLAGS_pc) {
                                    // retrieve new counters
                                    get_performance_counters(inferRequest.inferRequest, callPerfMap);
                                    // summarize retrieved counters with all previous
                                    sum_performance_counters(callPerfMap, utterancePerfMap, totalNumberOfRunsOnHw);
                                }
                            }
<<<<<<< HEAD
                        // -----------------------------------------------------------------------------------------------------
                    }
                    if (frameIndex == numFrames) {
                        inferRequest.frameIndex = -1;
                        continue;
                    }
                    // -----------------------------------------------------------------------------------------------------
                    int index = static_cast<int>(frameIndex) - (FLAGS_cw_l + FLAGS_cw_r);
                    for (int i = 0; i < executableNet.inputs().size(); i++) {
                        inferRequest.inferRequest.set_input_tensor(
                            i,
                            ov::Tensor(ov::element::f32, executableNet.inputs()[i].get_shape(), inputFrame[i]));
                    }
                    /* Starting inference in asynchronous mode*/
                    inferRequest.inferRequest.start_async();
                    inferRequest.frameIndex = index < 0 ? -2 : index;
                    inferRequest.numFramesThisBatch = numFramesThisBatch;
                    frameIndex += numFramesThisBatch;
                    for (size_t j = 0; j < inputFiles.size(); j++) {
                        if (FLAGS_cw_l > 0 || FLAGS_cw_r > 0) {
                            int idx = frameIndex - FLAGS_cw_l;
                            if (idx > 0 && idx < static_cast<int>(numFramesFile)) {
=======
                            // -----------------------------------------------------------------------------------------------------
                        }
                        if (frameIndex == numFrames) {
                            inferRequest.frameIndex = -1;
                            continue;
                        }
                        ptrInputBlobs.clear();
                        if (FLAGS_iname.empty()) {
                            for (auto& input : cInputInfo) {
                                ptrInputBlobs.push_back(inferRequest.inferRequest.get_tensor(input));
                            }
                        } else {
                            std::vector<std::string> inputNameBlobs = convert_str_to_vector(FLAGS_iname);
                            for (const auto& input : inputNameBlobs) {
                                ov::Tensor blob = inferRequests.begin()->inferRequest.get_tensor(input);
                                if (!blob) {
                                    std::string errMessage("No blob with name : " + input);
                                    throw std::logic_error(errMessage);
                                }
                                ptrInputBlobs.push_back(blob);
                            }
                        }

                        /** Iterate over all the input blobs **/
                        for (size_t i = 0; i < numInputFiles; ++i) {
                            ov::Tensor minput = ptrInputBlobs[i];
                            if (!minput) {
                                std::string errMessage("We expect ptrInputBlobs[" + std::to_string(i) +
                                                       "] to be inherited from Tensor, " +
                                                       "but in fact we were not able to cast input to Tensor");
                                throw std::logic_error(errMessage);
                            }
                            memcpy(minput.data<float>(), inputFrame[i], minput.get_byte_size());
                            // Used to infer fewer frames than the batch size
                            if (batchSize != numFramesThisBatch) {
                                memset(minput.data<float>() + numFramesThisBatch * numFrameElementsInput[i],
                                       0,
                                       (batchSize - numFramesThisBatch) * numFrameElementsInput[i]);
                            }
                        }
                        // -----------------------------------------------------------------------------------------------------
                        int index = static_cast<int>(frameIndex) - (FLAGS_cw_l + FLAGS_cw_r);
                        /* Starting inference in asynchronous mode*/
                        inferRequest.inferRequest.start_async();
                        inferRequest.frameIndex = index < 0 ? -2 : index;
                        inferRequest.numFramesThisBatch = numFramesThisBatch;
                        frameIndex += numFramesThisBatch;
                        for (size_t j = 0; j < inputFiles.size(); j++) {
                            if (FLAGS_cw_l > 0 || FLAGS_cw_r > 0) {
                                int idx = frameIndex - FLAGS_cw_l;
                                if (idx > 0 && idx < static_cast<int>(numFramesFile)) {
                                    inputFrame[j] += sizeof(float) * numFrameElementsInput[j] * numFramesThisBatch;
                                } else if (idx >= static_cast<int>(numFramesFile)) {
                                    inputFrame[j] = &ptrUtterances[j].front() + (numFramesFile - 1) * sizeof(float) *
                                                                                    numFrameElementsInput[j] *
                                                                                    numFramesThisBatch;
                                } else if (idx <= 0) {
                                    inputFrame[j] = &ptrUtterances[j].front();
                                }
                            } else {
>>>>>>> 472ebc0c
                                inputFrame[j] += sizeof(float) * numFrameElementsInput[j] * numFramesThisBatch;
                            } else if (idx >= static_cast<int>(numFramesFile)) {
                                inputFrame[j] = &ptrUtterances[j].front() + (numFramesFile - 1) * sizeof(float) *
                                                                                numFrameElementsInput[j] *
                                                                                numFramesThisBatch;
                            } else if (idx <= 0) {
                                inputFrame[j] = &ptrUtterances[j].front();
                            }
                        } else {
                            inputFrame[j] += sizeof(float) * numFrameElementsInput[j] * numFramesThisBatch;
                        }
                    }
                    inferRequestFetched |= true;
                }
                /** Inference was finished for current frame **/
                if (!inferRequestFetched) {
                    std::this_thread::sleep_for(std::chrono::milliseconds(1));
                    continue;
                }
            }
            t1 = Time::now();
            fsec fs = t1 - t0;
            ms d = std::chrono::duration_cast<ms>(fs);
            totalTime += d.count();
            // resetting state between utterances
            for (auto&& state : inferRequests.begin()->inferRequest.query_state()) {
                state.reset();
            }
            // -----------------------------------------------------------------------------------------------------

            // --------------------------- Step 6. Process output
            // -------------------------------------------------------

            /** Show performance results **/
            std::cout << "Utterance " << utteranceIndex << ": " << std::endl;
            std::cout << "Total time in Infer (HW and SW):\t" << totalTime << " ms" << std::endl;
            std::cout << "Frames in utterance:\t\t\t" << numFrames << " frames" << std::endl;
            std::cout << "Average Infer time per frame:\t\t" << totalTime / static_cast<double>(numFrames) << " ms\n"
                      << std::endl;

            if (FLAGS_pc) {
                // print performance results
                print_performance_counters(utterancePerfMap,
                                           frameIndex,
                                           std::cout,
                                           getFullDeviceName(core, FLAGS_d),
                                           totalNumberOfRunsOnHw,
                                           FLAGS_d);
            }

            for (size_t next_output = 0; next_output < count_file; next_output++) {
                if (!FLAGS_o.empty()) {
                    auto exOutputScoresFile = fileExt(FLAGS_o);
                    if (exOutputScoresFile == "ark") {
                        fileOutput = &arkFile;
                    } else if (exOutputScoresFile == "npz") {
                        fileOutput = &numpyFile;
                    } else {
                        throw std::logic_error("Invalid Reference Scores file");
                    }
                    /* Save output data to file */
                    bool shouldAppend = (utteranceIndex == 0) ? false : true;
                    fileOutput->save_file(output_name_files[next_output].c_str(),
                                          shouldAppend,
                                          uttName,
                                          &vectorPtrScores[next_output].front(),
                                          numFramesFile,
                                          numScoresPerOutput[next_output]);
                }
                if (!FLAGS_r.empty()) {
                    // print statistical score error
                    std::string outputName =
                        (outputs.size() == 0) ? executableNet.output(0).get_any_name() : output_names[next_output];
                    std::cout << "Output name: " << outputName << std::endl;
                    std::cout << "Number scores per frame: " << numScoresPerOutput[next_output] / batchSize << std::endl
                              << std::endl;
                    print_reference_compare_results(vectorTotalError[next_output], numFrames, std::cout);
                }
            }
        }
    } catch (const std::exception& error) {
        slog::err << error.what() << slog::endl;
        return 1;
    } catch (...) {
        slog::err << "Unknown/internal exception happened" << slog::endl;
        return 1;
    }
    slog::info << "Execution successful" << slog::endl;
    return 0;
}<|MERGE_RESOLUTION|>--- conflicted
+++ resolved
@@ -526,30 +526,6 @@
                                     sum_performance_counters(callPerfMap, utterancePerfMap, totalNumberOfRunsOnHw);
                                 }
                             }
-<<<<<<< HEAD
-                        // -----------------------------------------------------------------------------------------------------
-                    }
-                    if (frameIndex == numFrames) {
-                        inferRequest.frameIndex = -1;
-                        continue;
-                    }
-                    // -----------------------------------------------------------------------------------------------------
-                    int index = static_cast<int>(frameIndex) - (FLAGS_cw_l + FLAGS_cw_r);
-                    for (int i = 0; i < executableNet.inputs().size(); i++) {
-                        inferRequest.inferRequest.set_input_tensor(
-                            i,
-                            ov::Tensor(ov::element::f32, executableNet.inputs()[i].get_shape(), inputFrame[i]));
-                    }
-                    /* Starting inference in asynchronous mode*/
-                    inferRequest.inferRequest.start_async();
-                    inferRequest.frameIndex = index < 0 ? -2 : index;
-                    inferRequest.numFramesThisBatch = numFramesThisBatch;
-                    frameIndex += numFramesThisBatch;
-                    for (size_t j = 0; j < inputFiles.size(); j++) {
-                        if (FLAGS_cw_l > 0 || FLAGS_cw_r > 0) {
-                            int idx = frameIndex - FLAGS_cw_l;
-                            if (idx > 0 && idx < static_cast<int>(numFramesFile)) {
-=======
                             // -----------------------------------------------------------------------------------------------------
                         }
                         if (frameIndex == numFrames) {
@@ -610,7 +586,6 @@
                                     inputFrame[j] = &ptrUtterances[j].front();
                                 }
                             } else {
->>>>>>> 472ebc0c
                                 inputFrame[j] += sizeof(float) * numFrameElementsInput[j] * numFramesThisBatch;
                             } else if (idx >= static_cast<int>(numFramesFile)) {
                                 inputFrame[j] = &ptrUtterances[j].front() + (numFramesFile - 1) * sizeof(float) *
