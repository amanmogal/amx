--- conflicted
+++ resolved
@@ -34,26 +34,14 @@
 
 ## Running
 
-Before running the sample, specify a model and an image:
-
-<<<<<<< HEAD
-- you may use [public](@ref omz_models_group_public) or [Intel's](@ref omz_models_group_intel) pre-trained models from Open Model Zoo. The models can be downloaded by using the [Model Downloader](@ref omz_tools_downloader).
-- you may use images from the media files collection, available online in the [test data storage](https://storage.openvinotoolkit.org/data/test_data).
+To run the sample, you need to specify a model and image:
+- You can use [public](@ref omz_models_group_public) or [Intel's](@ref omz_models_group_intel) pre-trained models from the Open Model Zoo. The models can be downloaded using the [Model Downloader](@ref omz_tools_downloader).
+- You can use images from the media files collection available at https://storage.openvinotoolkit.org/data/test_data.
 
 The sample accepts an uncompressed image in the `NV12` color format. To run the sample, you need to
 convert your `BGR`/`RGB` image to `NV12`. To do this, use one of the widely available tools such
 as FFmpeg or GStreamer. The following command shows how to convert an ordinary image into an 
 uncompressed `NV12` image, using FFmpeg:
-=======
-To run the sample, you need to specify a model and image:
-- You can use [public](@ref omz_models_group_public) or [Intel's](@ref omz_models_group_intel) pre-trained models from the Open Model Zoo. The models can be downloaded using the [Model Downloader](@ref omz_tools_downloader).
-- You can use images from the media files collection available at https://storage.openvinotoolkit.org/data/test_data.
-
-The sample accepts an uncompressed image in the NV12 color format. To run the sample, you need to
-convert your BGR/RGB image to NV12. To do this, you can use one of the widely available tools such
-as FFmpeg\* or GStreamer\*. The following command shows how to convert an ordinary image into an
-uncompressed NV12 image using FFmpeg:
->>>>>>> 3dceb7c3
 
 ```sh
 ffmpeg -i cat.jpg -pix_fmt nv12 car.yuv
