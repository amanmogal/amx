# Hello NV12 Input Classification C++ Sample {#openvino_inference_engine_samples_hello_nv12_input_classification_README}

This sample demonstrates how to execute an inference of image classification models with images in NV12 color format using Synchronous Inference Request API.

The following C++ API is used in the application:

| Feature | API | Description |
| :--- | :--- | :--- |
| Node Operations | `ov::Output::get_any_name` | Get a layer name |
| Infer Request Operations | `ov::InferRequest::set_tensor`, `ov::InferRequest::get_tensor` | Operate with tensors |
| Preprocessing | `ov::preprocess::InputTensorInfo::set_color_format`, `ov::preprocess::PreProcessSteps::convert_element_type`, `ov::preprocess::PreProcessSteps::convert_color` | Change the color format of the input data |

Basic OpenVINO™ Runtime API is covered by [Hello Classification C++ sample](../hello_classification/README.md).

| Options | Values |
| :--- |:--- |
| Validated Models | [alexnet](@ref omz_models_model_alexnet) |
| Model Format | OpenVINO™ toolkit Intermediate Representation (\*.xml + \*.bin), ONNX (\*.onnx) |
| Validated images | An uncompressed image in the NV12 color format - \*.yuv |
| Supported devices | [All](../../../docs/OV_Runtime_UG/supported_plugins/Supported_Devices.md) |
| Other language realization | [C](../../../samples/c/hello_nv12_input_classification/README.md) |

## How It Works

At startup, the sample application reads command line parameters, loads the specified model and an
image in the NV12 color format to an OpenVINO™ Runtime plugin. Then, the sample creates an synchronous inference request object. When inference is done, the application outputs data to the standard output stream. You can place labels in .labels file near the model to get pretty output.

<<<<<<< HEAD
You can see the explicit description of each sample step at [Integration Steps](../../../docs/OV_Runtime_UG/Integrate_with_customer_application.md) section of "Integrate OpenVINO™ Runtime with Your Application" guide.
=======
You can see the explicit description of each sample step at [Integration Steps](../../../docs/OV_Runtime_UG/Integrate_with_customer_application_new_API.md) section of "Integrate the OpenVINO™ Runtime with Your Application" guide.
>>>>>>> 84ee38d8

## Building

To build the sample, please use instructions available at [Build the Sample Applications](../../../docs/OV_Runtime_UG/Samples_Overview.md) section in OpenVINO™ Toolkit Samples guide.

## Running

```
hello_nv12_input_classification <path_to_model> <path_to_image> <image_size> <device_name>
```

To run the sample, you need specify a model and image:

- you can use [public](@ref omz_models_group_public) or [Intel's](@ref omz_models_group_intel) pre-trained models from the Open Model Zoo. The models can be downloaded using the [Model Downloader](@ref omz_tools_downloader).
- you can use images from the media files collection available at https://storage.openvinotoolkit.org/data/test_data.

The sample accepts an uncompressed image in the NV12 color format. To run the sample, you need to
convert your BGR/RGB image to NV12. To do this, you can use one of the widely available tools such
as FFmpeg\* or GStreamer\*. The following command shows how to convert an ordinary image into an
uncompressed NV12 image using FFmpeg:

```sh
ffmpeg -i cat.jpg -pix_fmt nv12 car.yuv
```

> **NOTES**:
>
> - Because the sample reads raw image files, you should provide a correct image size along with the
>   image path. The sample expects the logical size of the image, not the buffer size. For example,
>   for 640x480 BGR/RGB image the corresponding NV12 logical image size is also 640x480, whereas the
>   buffer size is 640x720.
> - By default, this sample expects that model input has BGR channels order. If you trained your
>   model to work with RGB order, you need to reconvert your model using the Model Optimizer tool
>   with `--reverse_input_channels` argument specified. For more information about the argument,
>   refer to **When to Reverse Input Channels** section of
>   [Converting a Model](../../../docs/MO_DG/prepare_model/convert_model/Converting_Model.md).
> - Before running the sample with a trained model, make sure the model is converted to the intermediate representation (IR) format (\*.xml + \*.bin) using the [Model Optimizer tool](../../../docs/MO_DG/Deep_Learning_Model_Optimizer_DevGuide.md).
>
> - The sample accepts models in ONNX format (.onnx) that do not require preprocessing.

### Example

1. Install openvino-dev python package if you don't have it to use Open Model Zoo Tools:

```
python -m pip install openvino-dev[caffe,onnx,tensorflow2,pytorch,mxnet]
```

2. Download a pre-trained model:
```
omz_downloader --name alexnet
```

3. If a model is not in the IR or ONNX format, it must be converted. You can do this using the model converter:

```
omz_converter --name alexnet
```

4. Perform inference of NV12 image using `alexnet` model on a `CPU`, for example:

```
hello_nv12_input_classification alexnet.xml car.yuv 300x300 CPU
```

## Sample Output

The application outputs top-10 inference results.

```
[ INFO ] OpenVINO Runtime version ......... <version>
[ INFO ] Build ........... <build>
[ INFO ]
[ INFO ] Loading model files: \models\alexnet.xml
[ INFO ] model name: AlexNet
[ INFO ]     inputs
[ INFO ]         input name: data
[ INFO ]         input type: f32
[ INFO ]         input shape: {1, 3, 227, 227}
[ INFO ]     outputs
[ INFO ]         output name: prob
[ INFO ]         output type: f32
[ INFO ]         output shape: {1, 1000}

Top 10 results:

Image \images\car.yuv

classid probability
------- -----------
656     0.6668988
654     0.1125269
581     0.0679280
874     0.0340229
436     0.0257744
817     0.0169367
675     0.0110199
511     0.0106134
569     0.0083373
717     0.0061734
```

## See Also

<<<<<<< HEAD
- [Integrate the OpenVINO™ into Your Application](../../../docs/OV_Runtime_UG/Integrate_with_customer_application.md)
- [Using OpenVINO™ Samples](../../../docs/OV_Runtime_UG/Samples_Overview.md)
=======
- [Integrate the OpenVINO™ Runtime with Your Application](../../../docs/OV_Runtime_UG/Integrate_with_customer_application_new_API.md)
- [Using OpenVINO™ Toolkit Samples](../../../docs/OV_Runtime_UG/Samples_Overview.md)
>>>>>>> 84ee38d8
- [Model Downloader](@ref omz_tools_downloader)
- [Model Optimizer](../../../docs/MO_DG/Deep_Learning_Model_Optimizer_DevGuide.md)<|MERGE_RESOLUTION|>--- conflicted
+++ resolved
@@ -25,11 +25,7 @@
 At startup, the sample application reads command line parameters, loads the specified model and an
 image in the NV12 color format to an OpenVINO™ Runtime plugin. Then, the sample creates an synchronous inference request object. When inference is done, the application outputs data to the standard output stream. You can place labels in .labels file near the model to get pretty output.
 
-<<<<<<< HEAD
 You can see the explicit description of each sample step at [Integration Steps](../../../docs/OV_Runtime_UG/Integrate_with_customer_application.md) section of "Integrate OpenVINO™ Runtime with Your Application" guide.
-=======
-You can see the explicit description of each sample step at [Integration Steps](../../../docs/OV_Runtime_UG/Integrate_with_customer_application_new_API.md) section of "Integrate the OpenVINO™ Runtime with Your Application" guide.
->>>>>>> 84ee38d8
 
 ## Building
 
@@ -134,12 +130,7 @@
 
 ## See Also
 
-<<<<<<< HEAD
-- [Integrate the OpenVINO™ into Your Application](../../../docs/OV_Runtime_UG/Integrate_with_customer_application.md)
-- [Using OpenVINO™ Samples](../../../docs/OV_Runtime_UG/Samples_Overview.md)
-=======
-- [Integrate the OpenVINO™ Runtime with Your Application](../../../docs/OV_Runtime_UG/Integrate_with_customer_application_new_API.md)
+- [Integrate the OpenVINO™ Runtime with Your Application](../../../docs/OV_Runtime_UG/Integrate_with_customer_application.md)
 - [Using OpenVINO™ Toolkit Samples](../../../docs/OV_Runtime_UG/Samples_Overview.md)
->>>>>>> 84ee38d8
 - [Model Downloader](@ref omz_tools_downloader)
 - [Model Optimizer](../../../docs/MO_DG/Deep_Learning_Model_Optimizer_DevGuide.md)