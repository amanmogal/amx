#!/usr/bin/env bash

# Copyright (C) 2018-2022 Intel Corporation
# SPDX-License-Identifier: Apache-2.0

usage() {
    echo "Build inference engine samples"
    echo
    echo "Options:"
    echo "  -h                       Print the help message"
    echo "  -b SAMPLE_BUILD_DIR      Specify the sample build directory"
    echo "  -i SAMPLE_INSTALL_DIR    Specify the sample install directory"
    echo
    exit 1
}

samples_type=$(basename "$PWD")
build_dir="$HOME/inference_engine_${samples_type}_samples_build"
sample_install_dir=""

# parse command line options
while [[ $# -gt 0 ]]
do
case "$1" in
    -b | --build_dir)
    build_dir="$2"
    shift
    ;;
    -i | --install_dir)
    sample_install_dir="$2"
    shift
    ;;
    -h | --help)
    usage
    ;;
    *)
    echo "Unrecognized option specified $1"
    usage
    ;;
esac
shift
done

error() {
    local code="${3:-1}"
    if [[ -n "$2" ]];then
        echo "Error on or near line $1: $2; exiting with status ${code}"
    else
        echo "Error on or near line $1; exiting with status ${code}"
    fi
    exit "${code}"
}
trap 'error ${LINENO}' ERR

SAMPLES_PATH="$( cd "$( dirname "${BASH_SOURCE[0]-$0}" )" && pwd )"

<<<<<<< HEAD
=======
printf "\nSetting environment variables for building samples...\n"

if [ -z "$INTEL_OPENVINO_DIR" ]; then
    if [ -e "$SAMPLES_PATH/../../setupvars.sh" ]; then
        setvars_path="$SAMPLES_PATH/../../setupvars.sh"
    else
        printf "Error: Failed to set the environment variables automatically. To fix, run the following command:\n source <INSTALL_DIR>/setupvars.sh\n where INSTALL_DIR is the OpenVINO installation directory.\n\n"
        exit 1
    fi
    source "$setvars_path" || true
else
    # case for run with `sudo -E` 
    source "$INTEL_OPENVINO_DIR/setupvars.sh" || true
fi

>>>>>>> ac2e639f
if ! command -v cmake &>/dev/null; then
    printf "\n\nCMAKE is not installed. It is required to build OpenVINO samples. Please install it. \n\n"
    exit 1
fi

OS_PATH=$(uname -m)
NUM_THREADS="-j2"

if [ "$OS_PATH" == "x86_64" ]; then
  OS_PATH="intel64"
  NUM_THREADS="-j8"
fi

if [ -e "$build_dir/CMakeCache.txt" ]; then
  rm -rf "$build_dir/CMakeCache.txt"
fi

mkdir -p "$build_dir"
cd "$build_dir"
cmake -DCMAKE_BUILD_TYPE=Release "$SAMPLES_PATH"
make $NUM_THREADS

if [ "$sample_install_dir" != "" ]; then
    cmake -DCMAKE_INSTALL_PREFIX="$sample_install_dir" -DCOMPONENT=samples_bin -P cmake_install.cmake
    printf "\nBuild completed, you can find binaries for all samples in the %s/samples_bin subfolder.\n\n" "$sample_install_dir"
else
    printf "\nBuild completed, you can find binaries for all samples in the $build_dir/%s/Release subfolder.\n\n" "$OS_PATH"
fi
<|MERGE_RESOLUTION|>--- conflicted
+++ resolved
@@ -54,24 +54,6 @@
 
 SAMPLES_PATH="$( cd "$( dirname "${BASH_SOURCE[0]-$0}" )" && pwd )"
 
-<<<<<<< HEAD
-=======
-printf "\nSetting environment variables for building samples...\n"
-
-if [ -z "$INTEL_OPENVINO_DIR" ]; then
-    if [ -e "$SAMPLES_PATH/../../setupvars.sh" ]; then
-        setvars_path="$SAMPLES_PATH/../../setupvars.sh"
-    else
-        printf "Error: Failed to set the environment variables automatically. To fix, run the following command:\n source <INSTALL_DIR>/setupvars.sh\n where INSTALL_DIR is the OpenVINO installation directory.\n\n"
-        exit 1
-    fi
-    source "$setvars_path" || true
-else
-    # case for run with `sudo -E` 
-    source "$INTEL_OPENVINO_DIR/setupvars.sh" || true
-fi
-
->>>>>>> ac2e639f
 if ! command -v cmake &>/dev/null; then
     printf "\n\nCMAKE is not installed. It is required to build OpenVINO samples. Please install it. \n\n"
     exit 1
