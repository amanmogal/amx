// Copyright (C) 2018-2021 Intel Corporation
// SPDX-License-Identifier: Apache-2.0
//

/**
 * @brief a header file with common samples functionality
 * @file args_helper.hpp
 */

#pragma once

#include <inference_engine.hpp>
#include <openvino/openvino.hpp>
#include <string>
#include <vector>

/**
 * @brief This function checks input args and existence of specified files in a given folder
 * @param arg path to a file to be checked for existence
 * @return files updated vector of verified input files
 */
void readInputFilesArguments(std::vector<std::string>& files, const std::string& arg);

/**
 * @brief This function find -i/--images key in input args
 *        It's necessary to process multiple values for single key
 * @return files updated vector of verified input files
 */
void parseInputFilesArguments(std::vector<std::string>& files);

void processPrecision(InferenceEngine::CNNNetwork& network,
                      const std::string& ip,
                      const std::string& op,
                      const std::string& iop);

void processLayout(InferenceEngine::CNNNetwork& network,
                   const std::string& il,
                   const std::string& ol,
                   const std::string& iol);

void printInputAndOutputsInfo(const InferenceEngine::CNNNetwork& network);
<<<<<<< HEAD
void printInputAndOutputsInfo(const ov::Function& network);

void configurePrePostProcessing(std::shared_ptr<ov::Function>& function,
                                const std::string& ip,
                                const std::string& op,
                                const std::string& iop,
                                const std::string& il,
                                const std::string& ol,
                                const std::string& iol,
                                const std::string& iml,
                                const std::string& oml,
                                const std::string& ioml);
=======
void printInputAndOutputsInfo(const ov::Model& network);
>>>>>>> 0c68574a
<|MERGE_RESOLUTION|>--- conflicted
+++ resolved
@@ -39,8 +39,7 @@
                    const std::string& iol);
 
 void printInputAndOutputsInfo(const InferenceEngine::CNNNetwork& network);
-<<<<<<< HEAD
-void printInputAndOutputsInfo(const ov::Function& network);
+void printInputAndOutputsInfo(const ov::Model& network);
 
 void configurePrePostProcessing(std::shared_ptr<ov::Function>& function,
                                 const std::string& ip,
@@ -51,7 +50,4 @@
                                 const std::string& iol,
                                 const std::string& iml,
                                 const std::string& oml,
-                                const std::string& ioml);
-=======
-void printInputAndOutputsInfo(const ov::Model& network);
->>>>>>> 0c68574a
+                                const std::string& ioml);