--- conflicted
+++ resolved
@@ -105,20 +105,11 @@
         for (auto&& device : availableDevices) {
             slog::info << device << slog::endl;
 
-<<<<<<< HEAD
-            // Query supported metrics and print all of them
-            slog::info << "\tSUPPORTED_PROPERTIES: " << slog::endl;
-            auto supported_properties = core.get_property(device, ov::supported_properties);
-            for (auto&& property : supported_properties) {
-                if (property != METRIC_KEY(SUPPORTED_METRICS) && property != METRIC_KEY(SUPPORTED_CONFIG_KEYS) &&
-                    property != ov::supported_properties.name()) {
-=======
             // Query supported properties and print all of them
             slog::info << "\tSUPPORTED_PROPERTIES: " << slog::endl;
             auto supported_properties = core.get_property(device, ov::supported_properties);
             for (auto&& property : supported_properties) {
                 if (property != ov::supported_properties.name()) {
->>>>>>> 9bb7697b
                     slog::info << "\t\t" << (property.is_mutable() ? "Mutable: " : "Immutable: ") << property << " : "
                                << slog::flush;
                     print_any_value(core.get_property(device, property));
