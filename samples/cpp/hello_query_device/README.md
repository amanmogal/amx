--- conflicted
+++ resolved
@@ -11,15 +11,9 @@
 Basic Inference Engine API is covered by [Hello Classification C++ sample](../hello_classification/README.md).
 
 | Options  | Values |
-<<<<<<< HEAD
 | :--- |:---
 | Supported devices | [All](../../../docs/IE_DG/supported_plugins/Supported_Devices.md) |
 | Other language realization | [Python](../../../samples/python/hello_query_device/README.md) |
-=======
-|:---                              |:---
-| Supported devices                | [All](../../../docs/OV_Runtime_UG/supported_plugins/Supported_Devices.md) |
-| Other language realization       | [Python](../../../samples/python/hello_query_device/README.md) |
->>>>>>> 74fa60cf
 
 ## How It Works
 
