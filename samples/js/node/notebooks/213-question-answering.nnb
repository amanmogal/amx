{
    "cells": [
        {
            "language": "markdown",
            "source": [
                "# Interactive question answering with OpenVINO™\n\nThis demo shows interactive question answering with OpenVINO, using [small BERT-large-like model](https://github.com/openvinotoolkit/open_model_zoo/tree/master/models/intel/bert-small-uncased-whole-word-masking-squad-int8-0002) distilled and quantized to `INT8` on SQuAD v1.1 training set from larger BERT-large model. The model comes from [Open Model Zoo](https://github.com/openvinotoolkit/open_model_zoo/). Final part of this notebook provides live inference results from your inputs."
            ],
            "outputs": []
        },
        {
            "language": "markdown",
            "source": [
                "## Imports"
            ],
            "outputs": []
        },
        {
            "language": "javascript",
            "source": [
                "const {\n  exp,\n  sum,\n  tril,\n  triu,\n  argMax,\n  reshape,\n  getShape,\n  downloadFile,\n  extractValues,\n  matrixMultiplication,\n} = require('../helpers.js');\nconst tokens = require('./tokens_bert.js');\nconst ov = require('../node_modules/openvinojs-node/build/Release/ov_node_addon.node');"
            ],
            "outputs": []
        },
        {
            "language": "markdown",
            "source": [
                "## Download the Model"
            ],
            "outputs": []
        },
        {
            "language": "typescript",
            "source": [
                "const baseArtifactsDir = '../../assets/models';\n\nconst modelName = 'bert-small-uncased-whole-word-masking-squad-int8-0002';\nconst modelXMLName = `${modelName}.xml`;\nconst modelBINName = `${modelName}.bin`;\n\nconst modelXMLPath = baseArtifactsDir + '/' + modelXMLName;\n\nconst baseURL = 'https://storage.openvinotoolkit.org/repositories/open_model_zoo/2022.3/models_bin/1/bert-small-uncased-whole-word-masking-squad-int8-0002/FP16-INT8/';\n\nawait downloadFile(baseURL + modelXMLName, modelXMLName, baseArtifactsDir);\nawait downloadFile(baseURL + modelBINName, modelBINName, baseArtifactsDir);"
            ],
            "outputs": [
                {
                    "items": [
                        {
                            "mime": "application/vnd.code.notebook.stdout",
                            "value": [
                                "File successfully stored at '../../assets/models/bert-small-uncased-whole-word-masking-squad-int8-0002.xml'",
                                "File successfully stored at '../../assets/models/bert-small-uncased-whole-word-masking-squad-int8-0002.bin'",
                                ""
                            ]
                        }
                    ]
                }
            ]
        },
        {
            "language": "markdown",
            "source": [
                "### Load the model\n\nDownloaded models are located in a fixed structure, which indicates a vendor, a model name and a precision. Only a few lines of code are required to run the model. First, create an OpenVINO Runtime object. Then, read the network architecture and model weights from the `.xml` and `.bin` files. Finally, compile the network for the desired device."
            ],
            "outputs": []
        },
        {
            "language": "typescript",
            "source": [
<<<<<<< HEAD
                "const core = new ov.Core();\nconst model = core.read_model(modelXMLPath);\n\nnew ov.PrePostProcessor(model)\n  .setInputElementType(0, ov.element.f32)\n  .setInputElementType(1, ov.element.f32)\n  .setInputElementType(2, ov.element.f32)\n  .setInputElementType(3, ov.element.f32)\n  .build();\nconst compiledModel = core.compile_model(model, 'CPU');\n\nconst inputs = compiledModel.inputs;\nconst outputs = compiledModel.outputs;\n\nconst inputSize = compiledModel.input(0).shape[1];"
=======
                "const core = new ov.Core();\n  const model = core.readModel(modelXMLPath);\n\n  new ov.PrePostProcessor(model)\n        .setInputElementType(0, ov.element.f32)\n        .build();\n  new ov.PrePostProcessor(model)\n        .setInputElementType(1, ov.element.f32)\n        .build();\n  new ov.PrePostProcessor(model)\n        .setInputElementType(2, ov.element.f32)\n        .build();\n  new ov.PrePostProcessor(model)\n        .setInputElementType(3, ov.element.f32)\n        .build();\n\n  const compiledModel = core.compileModel(model, 'CPU');\n\n  const inputs = compiledModel.inputs;\n  const outputs = compiledModel.outputs;\n\n  const inputSize = compiledModel.input(0).shape[1];"
>>>>>>> 8c07f306
            ],
            "outputs": []
        },
        {
            "language": "javascript",
            "source": [
                "inputs.forEach(i => console.log(`${i}`));\nconsole.log('===')\noutputs.forEach(o => console.log(`${o}`));"
            ],
            "outputs": [
                {
                    "items": [
                        {
                            "mime": "application/vnd.code.notebook.stdout",
                            "value": [
                                "input_ids",
                                "attention_mask",
                                "token_type_ids",
                                "position_ids",
                                "===",
                                "output_s",
                                "output_e",
                                ""
                            ]
                        }
                    ]
                }
            ]
        },
        {
            "language": "markdown",
            "source": [
                "## Processing\n\nNLP models usually take a list of tokens as a standard input. A token is a single word converted to some integer. To provide the proper input, you need the vocabulary for such mapping. You also need to define some special tokens, such as separators or padding and a function to load the content from provided URLs."
            ],
            "outputs": []
        },
        {
            "language": "javascript",
            "source": [
                "// The path to the vocabulary file.\nconst vocabFilePath = \"../../assets/text/vocab.txt\";\n\n// Create a dictionary with words and their indices.\nconst vocab = tokens.loadVocabFile(vocabFilePath);\n\n// Define special tokens.\nconst clsToken = vocab[\"[CLS]\"];\nconst padToken = vocab[\"[PAD]\"];\nconst sepToken = vocab[\"[SEP]\"];\n\n// A function to load text from given urls.\nfunction loadContext(sources) {\n  // TODO: Add opportunity to parse content by URL\n  const input_urls = [];\n  const paragraphs = [];\n    \n  for (source of sources) {\n    paragraphs.push(source);\n\n    // Produce one big context string.\n    return paragraphs.join('\\n');\n  }\n}"
            ],
            "outputs": []
        },
        {
            "language": "markdown",
            "source": [
                "### Preprocessing\n\nThe input size in this case is 384 tokens long. The main input (`input_ids`) to used BERT model consists of two parts: question tokens and context tokens separated by some special tokens. \n\nIf `question + context` are shorter than 384 tokens, padding tokens are added. If `question + context` is longer than 384 tokens, the context must be split into parts and the question with different parts of context must be fed to the network many times. \n\nUse overlapping, so neighbor parts of the context are overlapped by half size of the context part (if the context part equals 300 tokens, neighbor context parts overlap with 150 tokens). You also need to provide the following sequences of integer values: \n\n- `attention_mask` - a sequence of integer values representing the mask of valid values in the input. \n- `token_type_ids` - a sequence of integer values representing the segmentation of `input_ids` into question and context. \n- `position_ids` - a sequence of integer values from 0 to 383 representing the position index for each input token. \n\nFor more information, refer to the **Input** section of [BERT model documentation](https://github.com/openvinotoolkit/open_model_zoo/tree/master/models/intel/bert-small-uncased-whole-word-masking-squad-int8-0002#input)."
            ],
            "outputs": []
        },
        {
            "language": "javascript",
            "source": [
                "// Based on https://github.com/openvinotoolkit/open_model_zoo/blob/bf03f505a650bafe8da03d2747a8b55c5cb2ef16/demos/common/python/openvino/model_zoo/model_api/models/bert.py#L188\nfunction findBestAnswerWindow(startScore, endScore, contextStartIdx, contextEndIdx) {\n  const contextLen = contextEndIdx - contextStartIdx;\n\n  const mat1 = reshape(startScore.slice(contextStartIdx, contextEndIdx), [contextLen, 1]);\n  const mat2 = reshape(endScore.slice(contextStartIdx, contextEndIdx), [1, contextLen]);\n\n  let scoreMat = matrixMultiplication(mat1, mat2);\n\n  // Reset candidates with end before start.\n  scoreMat = triu(scoreMat);\n  // Reset long candidates (>16 words).\n  scoreMat = tril(scoreMat, 16);\n\n  // Find the best start-end pair.\n  const coef = argMax(extractValues(scoreMat));\n  const secondShapeDim = getShape(scoreMat)[1];\n\n  const maxS = parseInt(coef/secondShapeDim);\n  const maxE = coef%secondShapeDim;\n\n  const maxScore = scoreMat[maxS][maxE];\n\n  return [maxScore, maxS, maxE];\n}"
            ],
            "outputs": []
        },
        {
            "language": "javascript",
            "source": [
                "function getScore(logits) {\n  const out = exp(logits);\n  const summedRows = sum(out);\n\n  return out.map(i => i/summedRows);\n}"
            ],
            "outputs": []
        },
        {
            "language": "javascript",
            "source": [
                "// Based on https://github.com/openvinotoolkit/open_model_zoo/blob/bf03f505a650bafe8da03d2747a8b55c5cb2ef16/demos/common/python/openvino/model_zoo/model_api/models/bert.py#L163\nfunction postprocess(outputStart, outputEnd, questionTokens, contextTokensStartEnd, padding, startIdx) {\n  // Get start-end scores for the context.\n  const scoreStart = getScore(outputStart);\n  const scoreEnd = getScore(outputEnd);\n\n  // An index of the first context token in a tensor.\n  const contextStartIdx = questionTokens.length + 2;\n  // An index of the last+1 context token in a tensor.\n  const contextEndIdx = inputSize - padding - 1;\n\n  // Find product of all start-end combinations to find the best one.\n  let [maxScore, maxStart, maxEnd] = findBestAnswerWindow(scoreStart,\n                                                          scoreEnd,\n                                                          contextStartIdx,\n                                                          contextEndIdx);\n\n  // Convert to context text start-end index.\n  maxStart = contextTokensStartEnd[maxStart + startIdx][0];\n  maxEnd = contextTokensStartEnd[maxEnd + startIdx][1];\n\n  return [maxScore, maxStart, maxEnd];\n}"
            ],
            "outputs": []
        },
        {
            "language": "javascript",
            "source": [
                "// A function to add padding.\nfunction pad({ inputIds, attentionMask, tokenTypeIds }) {\n  // How many padding tokens.\n  const diffInputSize = inputSize - inputIds.length;\n\n  if (diffInputSize > 0) {\n    // Add padding to all the inputs.\n    inputIds = inputIds.concat(Array(diffInputSize).fill(padToken));\n    attentionMask = attentionMask.concat(Array(diffInputSize).fill(0));\n    tokenTypeIds = tokenTypeIds.concat(Array(diffInputSize).fill(0));\n  }\n\n  return [inputIds, attentionMask, tokenTypeIds, diffInputSize];\n}"
            ],
            "outputs": []
        },
        {
            "language": "javascript",
            "source": [
                "// A generator of a sequence of inputs.\nfunction* prepareInput(questionTokens, contextTokens) {\n  // A length of question in tokens.\n  const questionLen = questionTokens.length;\n  // The context part size.\n  const contextLen = inputSize - questionLen - 3;\n\n  if (contextLen < 16)\n      throw new Error('Question is too long in comparison to input size. No space for context');\n\n  const inputLayerNames = inputs.map(i => i.toString());\n\n  // Take parts of the context with overlapping by 0.5.\n  const max = Math.max(1, contextTokens.length - contextLen);\n\n  for (let start = 0; start < max; start += parseInt(contextLen / 2)) {\n    // A part of the context.\n    const partContextTokens = contextTokens.slice(start, start + contextLen);\n    // The input: a question and the context separated by special tokens.\n    let inputIds = [clsToken, ...questionTokens, sepToken, ...partContextTokens, sepToken];\n    // 1 for any index if there is no padding token, 0 otherwise.\n    let attentionMask = Array(inputIds.length).fill(1);\n    // 0 for question tokens, 1 for context part.\n    let tokenTypeIds = [...Array(questionLen + 2).fill(0), ...Array(partContextTokens.length + 1).fill(1)];\n\n    let padNumber = 0;\n\n    // Add padding at the end.\n    [inputIds, attentionMask, tokenTypeIds, padNumber] = pad({ inputIds, attentionMask, tokenTypeIds });\n\n    // Create an input to feed the model.\n    const inputDict = {\n      'input_ids': new Float32Array(inputIds),\n      'attention_mask': new Float32Array(attentionMask),\n      'token_type_ids': new Float32Array(tokenTypeIds),\n    };\n\n    // Some models require additional position_ids.\n    if (inputLayerNames.includes('position_ids')) {\n      positionIds = inputIds.map((_, index) => index);\n      inputDict['position_ids'] = new Float32Array(positionIds);\n    }\n\n    yield [inputDict, padNumber, start];\n  }\n}"
            ],
            "outputs": []
        },
        {
            "language": "markdown",
            "source": [
                "### Postprocessing\n\nThe results from the network are raw (logits). Use the softmax function to get the probability distribution. Then, find the best answer in the current part of the context (the highest score) and return the score and the context range for the answer."
            ],
            "outputs": []
        },
        {
            "language": "markdown",
            "source": [
                "First, create a list of tokens from the context and the question. Then, find the best answer by trying different parts of the context. The best answer should come with the highest score."
            ],
            "outputs": []
        },
        {
            "language": "javascript",
            "source": [
                "function getBestAnswer(question, context) {\n  // Convert the context string to tokens.\n  const [contextTokens, contextTokensStartEnd] = tokens.textToTokens(context.toLowerCase(), vocab);\n  // Convert the question string to tokens.\n  const [questionTokens] = tokens.textToTokens(question.toLowerCase(), vocab);\n\n  const results = [];\n  // Iterate through different parts of the context.\n  for ([networkInput, padding, startIdx] of prepareInput(questionTokens, contextTokens)) {\n    // Get output layers.\n    const outputStartKey = compiledModel.output('output_s');\n    const outputEndKey = compiledModel.output('output_e');\n\n    // OpenVINO inference.\n    const inferRequest = compiledModel.createInferRequest();\n\n    const transformedInput = {\n      'input_ids': new ov.Tensor(ov.element.f32, [1, 384], networkInput['input_ids']),\n      'attention_mask': new ov.Tensor(ov.element.f32, [1, 384], networkInput['attention_mask']),\n      'token_type_ids': new ov.Tensor(ov.element.f32, [1, 384], networkInput['token_type_ids']),\n      'position_ids': new ov.Tensor(ov.element.f32, [1, 384], networkInput['position_ids']),\n    }\n\n    inferRequest.infer(transformedInput);\n    inferRequest.getOutputTensors();\n\n    const resultStart = inferRequest.getTensor(outputStartKey).data;\n    const resultEnd = inferRequest.getTensor(outputEndKey).data;\n\n    // Postprocess the result, getting the score and context range for the answer.\n    const scoreStartEnd = postprocess(resultStart,\n                                  resultEnd,\n                                  questionTokens,\n                                  contextTokensStartEnd,\n                                  padding,\n                                  startIdx);\n    results.push(scoreStartEnd);\n  }\n\n  // Find the highest score.\n  const scores = results.map(r => r[0]);\n  const maxIndex = scores.indexOf(Math.max(scores));\n\n  const answer = results[maxIndex];\n  // Return the part of the context, which is already an answer.\n  return [context.slice(answer[1], answer[2]), answer[0]];\n}"
            ],
            "outputs": []
        },
        {
            "language": "markdown",
            "source": [
                "### Main Processing Function\n\nRun question answering on a specific knowledge base (websites) and iterate through the questions. \n"
            ],
            "outputs": []
        },
        {
            "language": "javascript",
            "source": [
                "function runQuestionAnswering(sources, exampleQuestion) {\n  console.log(`Context: ${sources}`);\n  const context = loadContext(sources);\n\n  if (!context.length)\n    return console.log('Error: Empty context or outside paragraphs');\n\n  if (exampleQuestion) {\n    const startTime = process.hrtime.bigint();\n    const [answer, score] = getBestAnswer(exampleQuestion, context);\n    const execTime = Number(process.hrtime.bigint() - startTime) / 1e9;\n\n    console.log(`Question: ${exampleQuestion}`);\n    console.log(`Answer: ${answer}`);\n    console.log(`Score: ${score}`);\n    console.log(`Time: ${execTime}s`);\n  }\n}\n\nconst sources = [\"Computational complexity theory is a branch of the theory of computation in theoretical computer \" +\n  \"science that focuses on classifying computational problems according to their inherent difficulty, \" +\n  \"and relating those classes to each other. A computational problem is understood to be a task that \" +\n  \"is in principle amenable to being solved by a computer, which is equivalent to stating that the \" +\n  \"problem may be solved by mechanical application of mathematical steps, such as an algorithm.\"]\n\nrunQuestionAnswering(sources, 'What is the term for a task that generally lends itself to being solved by a computer?');\n"
            ],
            "outputs": [
                {
                    "items": [
                        {
                            "mime": "application/vnd.code.notebook.stdout",
                            "value": [
                                "Context: Computational complexity theory is a branch of the theory of computation in theoretical computer science that focuses on classifying computational problems according to their inherent difficulty, and relating those classes to each other. A computational problem is understood to be a task that is in principle amenable to being solved by a computer, which is equivalent to stating that the problem may be solved by mechanical application of mathematical steps, such as an algorithm.",
                                "Time: 0.054585038s",
                                ""
                            ]
                        }
                    ]
                }
            ]
        }
    ]
}<|MERGE_RESOLUTION|>--- conflicted
+++ resolved
@@ -58,38 +58,16 @@
         {
             "language": "typescript",
             "source": [
-<<<<<<< HEAD
-                "const core = new ov.Core();\nconst model = core.read_model(modelXMLPath);\n\nnew ov.PrePostProcessor(model)\n  .setInputElementType(0, ov.element.f32)\n  .setInputElementType(1, ov.element.f32)\n  .setInputElementType(2, ov.element.f32)\n  .setInputElementType(3, ov.element.f32)\n  .build();\nconst compiledModel = core.compile_model(model, 'CPU');\n\nconst inputs = compiledModel.inputs;\nconst outputs = compiledModel.outputs;\n\nconst inputSize = compiledModel.input(0).shape[1];"
-=======
-                "const core = new ov.Core();\n  const model = core.readModel(modelXMLPath);\n\n  new ov.PrePostProcessor(model)\n        .setInputElementType(0, ov.element.f32)\n        .build();\n  new ov.PrePostProcessor(model)\n        .setInputElementType(1, ov.element.f32)\n        .build();\n  new ov.PrePostProcessor(model)\n        .setInputElementType(2, ov.element.f32)\n        .build();\n  new ov.PrePostProcessor(model)\n        .setInputElementType(3, ov.element.f32)\n        .build();\n\n  const compiledModel = core.compileModel(model, 'CPU');\n\n  const inputs = compiledModel.inputs;\n  const outputs = compiledModel.outputs;\n\n  const inputSize = compiledModel.input(0).shape[1];"
->>>>>>> 8c07f306
+                "const core = new ov.Core();\nconst model = core.readModel(modelXMLPath);\n\nnew ov.PrePostProcessor(model)\n  .setInputElementType(0, ov.element.f32)\n  .setInputElementType(1, ov.element.f32)\n  .setInputElementType(2, ov.element.f32)\n  .setInputElementType(3, ov.element.f32)\n  .build();\n\nconst compiledModel = core.compileModel(model, 'CPU');\n\nconst inputs = compiledModel.inputs;\nconst outputs = compiledModel.outputs;\n\nconst inputSize = compiledModel.input(0).shape[1];"
             ],
             "outputs": []
         },
         {
             "language": "javascript",
             "source": [
-                "inputs.forEach(i => console.log(`${i}`));\nconsole.log('===')\noutputs.forEach(o => console.log(`${o}`));"
+                "console.log('===')\noutputs.forEach(o => console.log(`${o}`));"
             ],
-            "outputs": [
-                {
-                    "items": [
-                        {
-                            "mime": "application/vnd.code.notebook.stdout",
-                            "value": [
-                                "input_ids",
-                                "attention_mask",
-                                "token_type_ids",
-                                "position_ids",
-                                "===",
-                                "output_s",
-                                "output_e",
-                                ""
-                            ]
-                        }
-                    ]
-                }
-            ]
+            "outputs": []
         },
         {
             "language": "markdown",
@@ -180,20 +158,7 @@
             "source": [
                 "function runQuestionAnswering(sources, exampleQuestion) {\n  console.log(`Context: ${sources}`);\n  const context = loadContext(sources);\n\n  if (!context.length)\n    return console.log('Error: Empty context or outside paragraphs');\n\n  if (exampleQuestion) {\n    const startTime = process.hrtime.bigint();\n    const [answer, score] = getBestAnswer(exampleQuestion, context);\n    const execTime = Number(process.hrtime.bigint() - startTime) / 1e9;\n\n    console.log(`Question: ${exampleQuestion}`);\n    console.log(`Answer: ${answer}`);\n    console.log(`Score: ${score}`);\n    console.log(`Time: ${execTime}s`);\n  }\n}\n\nconst sources = [\"Computational complexity theory is a branch of the theory of computation in theoretical computer \" +\n  \"science that focuses on classifying computational problems according to their inherent difficulty, \" +\n  \"and relating those classes to each other. A computational problem is understood to be a task that \" +\n  \"is in principle amenable to being solved by a computer, which is equivalent to stating that the \" +\n  \"problem may be solved by mechanical application of mathematical steps, such as an algorithm.\"]\n\nrunQuestionAnswering(sources, 'What is the term for a task that generally lends itself to being solved by a computer?');\n"
             ],
-            "outputs": [
-                {
-                    "items": [
-                        {
-                            "mime": "application/vnd.code.notebook.stdout",
-                            "value": [
-                                "Context: Computational complexity theory is a branch of the theory of computation in theoretical computer science that focuses on classifying computational problems according to their inherent difficulty, and relating those classes to each other. A computational problem is understood to be a task that is in principle amenable to being solved by a computer, which is equivalent to stating that the problem may be solved by mechanical application of mathematical steps, such as an algorithm.",
-                                "Time: 0.054585038s",
-                                ""
-                            ]
-                        }
-                    ]
-                }
-            ]
+            "outputs": []
         }
     ]
 }