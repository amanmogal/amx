const { addon: ov } = require('openvinojs-node');

const args = require('args');
<<<<<<< HEAD
const util = require('node:util');
const { cv } = require('opencv-wasm');
=======
const cv2 = require('opencv.js');
>>>>>>> c2115521
const { getImageData } = require('../helpers.js');

args.options([{
  name: 'img',
  defaultValue: [],
}, {
  name: 'model',
}, {
  name: 'device',
}]);
const { model: modelPath, device: deviceName, img: images } =
  args.parse(process.argv);

main(modelPath, images, deviceName);

function completionCallback(result, imagePath) {
  const predictions = Array.from(result.data)
    .map((prediction, classId) => ({ prediction, classId }))
    .sort(({ prediction: predictionA }, { prediction: predictionB }) =>
      predictionA === predictionB ? 0 : predictionA > predictionB ? -1 : 1);

  console.log(`Image path: ${imagePath}`);
  console.log('Top 10 results:');
  console.log('class_id probability');
  console.log('--------------------');
  predictions.slice(0, 10).forEach(({ classId, prediction }) =>
    console.log(`${classId}\t ${prediction.toFixed(7)}`),
  );
  console.log();
}

async function main(modelPath, images, deviceName) {
  //----------- Step 1. Initialize OpenVINO Runtime Core -----------------------
  console.log('Creating OpenVINO Runtime Core');
  const core = new ov.Core();

  //----------- Step 2. Read a model -------------------------------------------
  console.log(`Reading the model: ${modelPath}`);
  // (.xml and .bin files) or (.onnx file)
  const model = await core.readModel(modelPath);
  const [h, w] = model.inputs[0].shape.slice(-2);

  if (model.inputs.length !== 1)
    throw new Error('Sample supports only single input topologies');

  if (model.outputs.length !== 1)
    throw new Error('Sample supports only single output topologies');

  //----------- Step 3. Set up input -------------------------------------------
  // Read input image
  const imagesData = [];

  for (const imagePath of images)
    imagesData.push(await getImageData(imagePath));

  const tensors = imagesData.map((imgData) => {
    // Use opencv-wasm to preprocess image.
    const originalImage = cv.matFromImageData(imgData);
    const image = new cv.Mat();
    // The MobileNet model expects images in RGB format.
    cv.cvtColor(originalImage, image, cv.COLOR_RGBA2RGB);
    cv.resize(image, image, new cv.Size(w, h));

    const tensorData = new Uint8Array(image.data);
    const shape = [1, h, w, 3];

    return new ov.Tensor(ov.element.u8, shape, tensorData);
  });

  //----------- Step 4. Apply preprocessing ------------------------------------

  new ov.PrePostProcessor(model)
    .setInputElementType(0, ov.element.u8)
    .setInputTensorLayout('NHWC')
    .setInputModelLayout('NCHW')
    // TODO: add output tensor element type setup
    .build();

  //----------------- Step 5. Loading model to the device ----------------------
  console.log('Loading the model to the plugin');
  const compiledModel = core.compileModel(model, deviceName);
  const outputName = compiledModel.output(0).toString();

  //----------- Step 6. Creating promises that returns data from async inference
  console.log('Starting inference in asynchronous mode');

  // Create infer request
  const inferRequest = compiledModel.createInferRequest();

  const promises = tensors.map((t, i) => {
    const inferPromise = new Promise((resolve, reject) => {
      try {
        const output = inferRequest.infer([t]);

        resolve(output);
      } catch(err) {
        reject(err);
      }
    });

    inferPromise.then(result =>
      completionCallback(result[outputName], images[i]));

    return inferPromise;
  });

  //----------- Step 7. Do inference -------------------------------------------

  await Promise.all(promises);
  console.log('All inferences executed');

  console.log('\nThis sample is an API example, for any performance '
    + 'measurements please use the dedicated benchmark_app tool');
}<|MERGE_RESOLUTION|>--- conflicted
+++ resolved
@@ -1,12 +1,7 @@
 const { addon: ov } = require('openvinojs-node');
 
 const args = require('args');
-<<<<<<< HEAD
-const util = require('node:util');
 const { cv } = require('opencv-wasm');
-=======
-const cv2 = require('opencv.js');
->>>>>>> c2115521
 const { getImageData } = require('../helpers.js');
 
 args.options([{
