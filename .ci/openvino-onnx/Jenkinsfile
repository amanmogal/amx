--- conflicted
+++ resolved
@@ -94,34 +94,19 @@
 
 def updateModels() {
     sh """
-<<<<<<< HEAD
-        ./ngraph/python/tests/test_onnx/model_zoo_preprocess.sh -d ${HOME}/ONNX_CI/data -o -s ${ONNX_MODEL_ZOO_SHA}
-=======
         ./ngraph/python/tests/test_onnx/model_zoo_preprocess.sh -d ${HOME}/ONNX_CI/models_data -o -s ${ONNX_MODEL_ZOO_SHA}
->>>>>>> 82e2b418
     """
 }
 
 def get_docker_container_name(Map configuration){
     println "RUN get_docker_container_name for ${configuration.name}"
-<<<<<<< HEAD
-    docker_container_name = "${DOCKER_CONTAINER_NAME}_${BUILD_NUMBER}_${env.CHANGE_ID}_${configuration.name}"
-=======
     String docker_container_name = "${DOCKER_CONTAINER_NAME}_${BUILD_NUMBER}_${env.CHANGE_ID}_${configuration.name}"
->>>>>>> 82e2b418
     return docker_container_name
 }
 
 def buildDockerImage(Map configuration, String workdir) {
-<<<<<<< HEAD
-    println "Building docker image for workdir: ${workdir}"
-    docker_image_tag = "${DOCKER_IMAGE_TAG}_${BUILD_NUMBER}_${env.CHANGE_ID}_${configuration.name}".toLowerCase()
-    println "docker_image_tag: ${docker_image_tag}"
-    println "dziala"
-=======
     String docker_image_tag = "${DOCKER_IMAGE_TAG}_${BUILD_NUMBER}_${env.CHANGE_ID}_${configuration.name}".toLowerCase()
     println "docker_image_tag: ${docker_image_tag}"
->>>>>>> 82e2b418
     updateModels()
     sh """
         docker build --tag=${docker_image_tag} \
@@ -135,17 +120,9 @@
 
 def runTests(Map configuration, String workdir) {
     println "Run tests for ${configuration.name}"
-<<<<<<< HEAD
-    docker_image_tag = "${DOCKER_IMAGE_TAG}_${BUILD_NUMBER}_${env.CHANGE_ID}_${configuration.name}".toLowerCase()
-    println "docker_image_tag run test: ${docker_image_tag}"
-
-    docker_container_name = get_docker_container_name(configuration)
-    println "docker_container_name: ${docker_container_name}"
-=======
     String docker_image_tag = "${DOCKER_IMAGE_TAG}_${BUILD_NUMBER}_${env.CHANGE_ID}_${configuration.name}".toLowerCase()
 
     String docker_container_name = get_docker_container_name(configuration)
->>>>>>> 82e2b418
 
     // Run only basic unit tests in Debug configuration
     if (configuration.build_type == "Debug") {
@@ -158,11 +135,7 @@
     else {
         sh """
             docker run --name ${docker_container_name} \
-<<<<<<< HEAD
-            --volume ${HOME}/ONNX_CI/data/model_zoo/onnx_model_zoo_${ONNX_MODEL_ZOO_SHA}:/root/.onnx/model_zoo/onnx_model_zoo \
-=======
             --volume ${HOME}/ONNX_CI/models_data/model_zoo/onnx_model_zoo_${ONNX_MODEL_ZOO_SHA}:/root/.onnx/model_zoo/onnx_model_zoo \
->>>>>>> 82e2b418
             --volume ${HOME}/ONNX_CI/data/model_zoo/MSFT:/root/.onnx/model_zoo/MSFT \
             ${docker_image_tag} /bin/bash -c "tox && tox -e zoo_models"
         """
@@ -173,10 +146,6 @@
     def configurationsMap = [:]
     for (backend in BACKEND_CONFIGURATIONS) {
         def configuration = backend.clone()
-<<<<<<< HEAD
-        println "getConfigurationsMap: ${configuration.name}"
-=======
->>>>>>> 82e2b418
         configurationsMap[configuration.name] = {
             stage(configuration.name) { CONFIGURATION_WORKFLOW(configuration) }
         }
@@ -185,19 +154,11 @@
 }
 
 CONFIGURATION_WORKFLOW = { configuration ->
-<<<<<<< HEAD
-    node("OpenVino-test") {
+    node("OpenVINO-test") {
         try {
             PROJECT_NAME = "openvino"
             String workdir = "${HOME}/workspace/${BUILD_NUMBER}_${env.CHANGE_ID}_${configuration.name}"
-            println "CONFIGURATION_WORKFLOW: ${workdir}"
-=======
-    node("OpenVINO") {
-        try {
-            PROJECT_NAME = "openvino"
-            String workdir = "${HOME}/workspace/${BUILD_NUMBER}_${env.CHANGE_ID}_${configuration.name}"
-
->>>>>>> 82e2b418
+
             stage("Clone repository") {
                     prepare_repository(workdir)
             }
@@ -219,21 +180,13 @@
                 } else {
                     currentBuild.result = "FAILURE"
                 }
-<<<<<<< HEAD
-                gitPrInfo = getGitPrInfo(PROJECT_NAME, workdir)
-=======
                 def gitPrInfo = getGitPrInfo(PROJECT_NAME, workdir)
->>>>>>> 82e2b418
                 notifyByEmail(gitPrInfo)
         }
         finally {
             stage("Cleanup") {
                 deleteDir()
-<<<<<<< HEAD
-                docker_container_name = get_docker_container_name(configuration)
-=======
                 String docker_container_name = get_docker_container_name(configuration)
->>>>>>> 82e2b418
                 sh """
                     docker rm -f ${docker_container_name}
                 """
@@ -251,11 +204,7 @@
     stages {
         stage('Parallel CI') {
             steps {
-<<<<<<< HEAD
-                // stopPreviousRunningBuilds()
-=======
                 stopPreviousRunningBuilds()
->>>>>>> 82e2b418
                 script {
                     parallelStagesMap = getConfigurationsMap()
                     parallel parallelStagesMap
