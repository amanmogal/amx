trigger:
  branches:
    include:
    - 'master'
    - 'releases/*'
  paths:
    exclude:
    - '*/docs/*'
    - 'docs/*'
    - '*/*.md'
    - '*.md'
    - '*/layer_tests_summary/*'
    - '*/conformance/*'

pr:
  branches:
    include:
    - 'master'
    - 'releases/*'
  paths:
    exclude:
    - '*/docs/*'
    - 'docs/*'
    - '*/*.md'
    - '*.md'
    - '*/layer_tests_summary/*'
    - '*/conformance/*'

resources:
  repositories:
  - repository: openvino_contrib
    type: github
    endpoint: openvinotoolkit
    name: openvinotoolkit/openvino_contrib
    ref: master

  - repository: testdata
    type: github
    endpoint: openvinotoolkit
    name: openvinotoolkit/testdata
    ref: master

variables:
  - group: github

jobs:
- job: Lin
  strategy:
    matrix:
      # Dynamic:
      #   CMAKE_BUILD_SHARED_LIBS: 'ON'
      #   PYTHON_STATIC_ARGS:
      #   CMAKE_CPACK_GENERATOR:
      #   SAMPLES_INSTALL_DIR: $(INSTALL_DIR)/samples
      #   PYTHON_SAMPLES_INSTALL_DIR: $(SAMPLES_INSTALL_DIR)/python
      #   RUN_PREFIX: . $(SETUPVARS) -pyver 3.8 &&
      # Debian:
      #   CMAKE_BUILD_SHARED_LIBS: 'ON'
      #   PYTHON_STATIC_ARGS:
      #   CMAKE_CPACK_GENERATOR: 'DEB'
      #   SAMPLES_INSTALL_DIR: /usr/share/openvino/samples
      #   PYTHON_SAMPLES_INSTALL_DIR: $(INSTALL_DIR)/share/openvino/samples/python
      #   RUN_PREFIX: LD_LIBRARY_PATH=$(INSTALL_TEST_DIR):$(INSTALL_DIR)/opencv/lib:$LD_LIBRARY_PATH
      Static:
        CMAKE_BUILD_SHARED_LIBS: 'OFF'
        PYTHON_STATIC_ARGS: -m "not dynamic_library and not template_plugin"
        CMAKE_CPACK_GENERATOR:
        SAMPLES_INSTALL_DIR: $(INSTALL_DIR)/samples
        PYTHON_SAMPLES_INSTALL_DIR: $(SAMPLES_INSTALL_DIR)/python
        RUN_PREFIX: . $(SETUPVARS) &&
    maxParallel: '2'

  # About 150% of total time
  timeoutInMinutes: '180'

  pool:
    name: LIN_VMSS_VENV_F16S_U20_WU2

  variables:
    system.debug: true
    VSTS_HTTP_RETRY: 5
    VSTS_HTTP_TIMEOUT: 200
    BUILD_TYPE: Release
    REPO_DIR: $(Build.Repository.LocalPath)
    OPENVINO_CONTRIB_REPO_DIR: $(REPO_DIR)/../openvino_contrib
    MODELS_PATH: $(REPO_DIR)/../testdata
    WORK_DIR: $(Pipeline.Workspace)/_w
    BUILD_DIR: $(WORK_DIR)/build
    BUILD_SAMPLES_DIR: $(WORK_DIR)/build_samples
    BUILD_LAYER_TESTS_DIR: $(WORK_DIR)/build_layer_tests
    BUILD_SAMPLES_TESTS_DIR: $(WORK_DIR)/build_samples_tests
    INSTALL_DIR: $(WORK_DIR)/install_pkg
    INSTALL_TEST_DIR: $(INSTALL_DIR)/tests
    LAYER_TESTS_DIR: $(INSTALL_TEST_DIR)/layer_tests
    SETUPVARS: $(INSTALL_DIR)/setupvars.sh
    TMP_DIR: /mnt/tmp
    SHARE_DIR: /mount/cinfsshare/onnxtestdata
    CCACHE_DIR: $(SHARE_DIR)/ccache/master/linux
    CMAKE_VERSION: 3.24.0
    BUILD_PYTHON: $(WORK_DIR)/build_python
    INSTALL_PYTHON: $(INSTALL_OPENVINO)/extras/python
    LD_LIBRARY_PATH: $(Agent.ToolsDirectory)/Python/$(OV_PYTHON_VERSION)/x64/lib
    OV_PYTHON_VERSION: 3.11.2 # Full version of Python its required for LD_LIBRARY_PATH. More details https://github.com/microsoft/azure-pipelines-tool-lib/blob/master/docs/overview.md#tool-cache

  steps:
  - task: UsePythonVersion@0
    inputs:
      versionSpec: '$(OV_PYTHON_VERSION)' # Setting only major & minor version will download latest release from GH repo example 3.10 will be 3.10.10.
      addToPath: true
      disableDownloadFromRegistry: false
      architecture: 'x64'
      githubToken: $(auth_token)
    displayName: Setup Python 3.11
    name: setupPython
  - bash: |
      #!/bin/bash
      python -V

  - script: |
      curl -H Metadata:true --noproxy "*" "http://169.254.169.254/metadata/instance?api-version=2019-06-01"
      whoami
      uname -a
      echo Python3 info ; which python3 ; python3 --version
      echo Java info ; which java ; java -version
      echo gcc info ; which gcc ; gcc --version
      echo cmake info ; which cmake ; cmake --version
      lsb_release
      env
      cat /proc/cpuinfo
      cat /proc/meminfo
      cat /etc/fstab
      vmstat -s
      df
      lsblk -o NAME,HCTL,SIZE,MOUNTPOINT | grep -i "sd"
      free -h
      echo TargetBranch: $(System.PullRequest.TargetBranch)
      echo SourceBranch: $(Build.SourceBranch)
    displayName: 'System info'

  - script: |
      set -e
      rm -rf $(WORK_DIR) ; mkdir $(WORK_DIR)
      rm -rf $(BUILD_DIR) ; mkdir $(BUILD_DIR)
      rm -rf $(BUILD_SAMPLES_DIR) ; mkdir $(BUILD_SAMPLES_DIR)
      sudo rm -rf $(TMP_DIR) ; sudo mkdir $(TMP_DIR) ; sudo chmod 777 -R $(TMP_DIR)
      sudo mkdir -p $(SHARE_DIR)
      sudo apt --assume-yes update && sudo apt --assume-yes install nfs-common
      sudo mount -vvv -t nfs cinfsshare.file.core.windows.net:/cinfsshare/onnxtestdata $(SHARE_DIR) -o vers=4,minorversion=1,sec=sys
      mkdir -p $(CCACHE_DIR)
    displayName: 'Make dir'

  - checkout: self
    clean: 'true'
    submodules: 'true'
    path: openvino

  - checkout: openvino_contrib
    clean: 'true'
    submodules: 'true'
    path: openvino_contrib

  - script: |
      set -e
      sudo -E $(REPO_DIR)/install_build_dependencies.sh
      # Move jdk into contrib
      # 'clang' compiler is used as a default compiler
      sudo apt --assume-yes install openjdk-11-jdk libbz2-dev clang
      # For Python API
      python3 -m pip install --upgrade pip
      python3 -m pip install -r $(REPO_DIR)/src/bindings/python/wheel/requirements-dev.txt
      python3 -m pip install -r $(REPO_DIR)/src/bindings/python/requirements.txt
      # For running Python API tests
      python3 -m pip install -r $(REPO_DIR)/src/bindings/python/src/compatibility/openvino/requirements-dev.txt
      # For running Paddle frontend unit tests
      # TODO Reenable PDPD after paddlepaddle==2.5.0 with compliant protobuf is released (ticket 95904)
      #python3 -m pip install -r $(REPO_DIR)/src/frontends/paddle/tests/requirements.txt
      # For running ONNX frontend unit tests
      python3 -m pip install -r $(REPO_DIR)/src/frontends/onnx/tests/requirements.txt
      # For running TensorFlow frontend unit tests
      python3 -m pip install -r $(REPO_DIR)/src/frontends/tensorflow/tests/requirements.txt
      # For MO unit tests
      python3 -m pip install -r $(REPO_DIR)/tools/mo/requirements_mxnet.txt
      python3 -m pip install -r $(REPO_DIR)/tools/mo/requirements_caffe.txt
      python3 -m pip install -r $(REPO_DIR)/tools/mo/requirements_kaldi.txt
      python3 -m pip install -r $(REPO_DIR)/tools/mo/requirements_onnx.txt
      python3 -m pip install -r $(REPO_DIR)/tools/mo/requirements_tf2.txt
      python3 -m pip install -r $(REPO_DIR)/tools/mo/requirements_dev.txt
      # Speed up build
      sudo apt -y --no-install-recommends install unzip
      wget https://github.com/ninja-build/ninja/releases/download/v1.10.2/ninja-linux.zip
      unzip ninja-linux.zip
      sudo cp -v ninja /usr/local/bin/
    displayName: 'Install dependencies'

  - script: |
      curl -H Metadata:true --noproxy "*" "http://169.254.169.254/metadata/instance?api-version=2019-06-01"
      whoami
      uname -a
      echo Python3 info ; which python3 ; python3 --version
      echo Python info ; which python ; python --version
      echo Java info ; which java ; java -version
      echo gcc info ; which gcc ; gcc --version
      echo cmake info ; which cmake ; cmake --version
      lsb_release
      env
      cat /proc/cpuinfo
      cat /proc/meminfo
      cat /etc/fstab
      vmstat -s
      df
      lsblk -o NAME,HCTL,SIZE,MOUNTPOINT | grep -i "sd"
      free -h
      echo TargetBranch: $(System.PullRequest.TargetBranch)
      echo SourceBranch: $(Build.SourceBranch)
    displayName: 'System info'


    # Should be after 'Install dependencies' because Git lfs is not installed
  - checkout: testdata
    clean: 'true'
    lfs: 'true'
    path: testdata

  - task: CMake@1
    inputs:
      # CMake must get Python 3.x version by default
      cmakeArgs: >
        -GNinja
        -DCMAKE_VERBOSE_MAKEFILE=ON
        -DCMAKE_BUILD_TYPE=$(BUILD_TYPE)
        -DCMAKE_COMPILE_WARNING_AS_ERROR=ON
        -DENABLE_PYTHON=ON
        -DBUILD_SHARED_LIBS=$(CMAKE_BUILD_SHARED_LIBS)
        -DENABLE_ONEDNN_FOR_GPU=$(CMAKE_BUILD_SHARED_LIBS)
        -DENABLE_TESTS=ON
        -DENABLE_OV_ONNX_FRONTEND=ON
        -DENABLE_FASTER_BUILD=ON
        -DENABLE_STRICT_DEPENDENCIES=OFF
        -DOPENVINO_EXTRA_MODULES=$(OPENVINO_CONTRIB_REPO_DIR)/modules
        -DCUSTOM_OPERATIONS="calculate_grid;complex_mul;fft;grid_sample;sparse_conv;sparse_conv_transpose"
        -DCMAKE_CXX_COMPILER_LAUNCHER=ccache
        -DCMAKE_C_COMPILER_LAUNCHER=ccache
        -DCMAKE_CXX_LINKER_LAUNCHER=ccache
        -DCMAKE_C_LINKER_LAUNCHER=ccache
        -DCMAKE_CXX_COMPILER=clang++
        -DCMAKE_C_COMPILER=clang
        -DENABLE_SYSTEM_SNAPPY=ON
        -DENABLE_SYSTEM_TBB=ON
        -DCPACK_GENERATOR=$(CMAKE_CPACK_GENERATOR)
        -DBUILD_nvidia_plugin=OFF
        -S $(REPO_DIR)
        -B $(BUILD_DIR)
    displayName: 'Cmake OpenVINO'

  - script: ls -alR $(REPO_DIR)/temp/
    displayName: 'List temp SDKs'

  - script: ccache --zero-stats --max-size=50G --show-config
    displayName: 'Clean ccache stats'

  - script: cmake --build $(BUILD_DIR) --parallel --config $(BUILD_TYPE)
    env:
      CCACHE_DIR: $(CCACHE_DIR)
      CCACHE_TEMPDIR: $(TMP_DIR)/ccache
      CCACHE_BASEDIR: $(Pipeline.Workspace)
      CCACHE_MAXSIZE: 50G
    displayName: 'Build Lin'

  - script: ccache --show-stats
    displayName: 'Show ccache stats'

  - script: ls -alR $(REPO_DIR)/bin/
    displayName: 'List bin files'

  - task: CMake@1
    inputs:
      cmakeArgs: >
        -GNinja
        -S $(REPO_DIR)/tests/layer_tests
        -B $(BUILD_LAYER_TESTS_DIR)
    displayName: 'Cmake Layer Tests'

  - script: cmake --build $(BUILD_LAYER_TESTS_DIR) --parallel --config $(BUILD_TYPE)
    displayName: 'Build Layer Tests'

  - script: sudo apt-get remove libtbb2 -y
    displayName: 'Remove debian dependencies'
    condition: eq(variables['CMAKE_CPACK_GENERATOR'], 'DEB')

  - script: cmake -DCOMPONENT=python_wheels -DCMAKE_INSTALL_PREFIX=$(INSTALL_DIR) -P $(BUILD_DIR)/cmake_install.cmake
    displayName: 'Install wheel packages'

  - script: cmake -DCOMPONENT=tests -DCMAKE_INSTALL_PREFIX=$(INSTALL_DIR) -P $(BUILD_LAYER_TESTS_DIR)/cmake_install.cmake
    displayName: 'Install Layer Tests'

  - script: python3 -m pip install openvino-dev --find-links=$(INSTALL_DIR)/tools
    displayName: 'Install python wheels'

  - script: |
      set -e
      cmake -DCMAKE_INSTALL_PREFIX=$(INSTALL_DIR) -DCOMPONENT=tests -P $(BUILD_DIR)/cmake_install.cmake
    displayName: 'Install tests'

  - script: ls -alR $(INSTALL_DIR)
    displayName: 'List install test files'

  - script: |
      sudo apt-get install libtbb-dev libpugixml-dev -y
      cmake --build $(BUILD_DIR) --target package --parallel
    condition: eq(variables['CMAKE_CPACK_GENERATOR'], 'DEB')
    displayName: 'Build Debian packages'

  - script: |
      # install debian packages from previous release
      sudo apt-get install --no-install-recommends gnupg wget -y
      wget https://apt.repos.intel.com/intel-gpg-keys/GPG-PUB-KEY-INTEL-SW-PRODUCTS.PUB
      sudo apt-key add GPG-PUB-KEY-INTEL-SW-PRODUCTS.PUB
      echo "deb https://apt.repos.intel.com/openvino/2022 focal main" | sudo tee /etc/apt/sources.list.d/intel-openvino-2022.list
      sudo apt-get update -o Dir::Etc::sourcelist=/etc/apt/sources.list.d/intel-openvino-2022.list
      sudo apt-get install openvino -y || exit 1
      # install our local one and make sure the conflicts are resolved
      sudo apt-get install --no-install-recommends dpkg-dev -y
      rm -r _CPack_Packages
      dpkg-scanpackages . /dev/null | gzip -9c > Packages.gz
      echo "deb [trusted=yes] file:$(BUILD_DIR) ./" | sudo tee /etc/apt/sources.list.d/openvino-local.list
      sudo apt-get update -o Dir::Etc::sourcelist=/etc/apt/sources.list.d/openvino-local.list
      sudo apt-get install openvino -y
    workingDirectory: $(BUILD_DIR)
    condition: eq(variables['CMAKE_CPACK_GENERATOR'], 'DEB')
    displayName: 'Install Debian packages'

  - script: cmake -DCMAKE_INSTALL_PREFIX=$(INSTALL_DIR) -P $(BUILD_DIR)/cmake_install.cmake
    condition: ne(variables['CMAKE_CPACK_GENERATOR'], 'DEB')
    displayName: 'Install openvino'

  - script: ls -alR $(INSTALL_DIR)
    condition: ne(variables['CMAKE_CPACK_GENERATOR'], 'DEB')
    displayName: 'List install files'

  - script: $(SAMPLES_INSTALL_DIR)/cpp/build_samples.sh -i $(INSTALL_DIR) -b $(BUILD_DIR)/cpp_samples
    displayName: 'Build cpp samples - gcc'

  - script: $(SAMPLES_INSTALL_DIR)/cpp/build_samples.sh -b $(BUILD_DIR)/cpp_samples_clang
    env:
      CC: clang
      CXX: clang++
    displayName: 'Build cpp samples - clang'

  - script: $(SAMPLES_INSTALL_DIR)/c/build_samples.sh -i $(INSTALL_DIR) -b $(BUILD_DIR)/c_samples
    env:
      VERBOSE: 1
    displayName: 'Build c samples'

  - script: rm -fr $(BUILD_DIR)
    displayName: 'Clean build dir'

  - script: $(RUN_PREFIX) $(INSTALL_TEST_DIR)/ov_core_unit_tests --gtest_print_time=1 --gtest_filter=-*IE_GPU* --gtest_output=xml:$(INSTALL_TEST_DIR)/TEST-NGraphUT.xml
    displayName: 'OV Core UT'

  - script: $(RUN_PREFIX) $(INSTALL_TEST_DIR)/ov_inference_functional_tests --gtest_print_time=1 --gtest_output=xml:$(INSTALL_TEST_DIR)/TEST-InferenceFunc.xml
    displayName: 'Inference Func Tests'

  - script: $(RUN_PREFIX) $(INSTALL_TEST_DIR)/ov_inference_unit_tests --gtest_print_time=1 --gtest_output=xml:$(INSTALL_TEST_DIR)/TEST-InferenceUnit.xml
    displayName: 'Inference Unit Tests'

  - script: $(RUN_PREFIX) $(INSTALL_TEST_DIR)/ov_conditional_compilation_tests --gtest_print_time=1 --gtest_output=xml:$(INSTALL_TEST_DIR)/TEST-ConditionalCompilation.xml
    displayName: 'Conditional Compilation Tests'

  - script: $(RUN_PREFIX) $(INSTALL_TEST_DIR)/ov_ir_frontend_tests --gtest_print_time=1 --gtest_output=xml:$(INSTALL_TEST_DIR)/TEST-IRFrontend.xml
    displayName: 'IR Frontend Tests'

  - script: $(RUN_PREFIX) $(INSTALL_TEST_DIR)/ov_onnx_frontend_tests --gtest_print_time=1 --gtest_filter=-*IE_GPU* --gtest_output=xml:$(INSTALL_TEST_DIR)/TEST-ONNXFrontend.xml
    displayName: 'ONNX Frontend Tests'

  # TODO Reenable PDPD after paddlepaddle==2.5.0 with compliant protobuf is released (ticket 95904)
  - script: $(RUN_PREFIX) $(INSTALL_TEST_DIR)/paddle_tests --gtest_print_time=1 --gtest_output=xml:$(INSTALL_TEST_DIR)/TEST-Paddle.xml
    displayName: 'Paddle Frontend UT'
    enabled: 'false'

  - script: $(RUN_PREFIX) $(INSTALL_TEST_DIR)/ov_tensorflow_frontend_tests --gtest_print_time=1 --gtest_output=xml:$(INSTALL_TEST_DIR)/TEST-Tensorflow.xml
    displayName: 'TensorFlow Frontend Unit Tests'

  - script: $(RUN_PREFIX) $(INSTALL_TEST_DIR)/ov_tensorflow_common_tests --gtest_print_time=1 --gtest_output=xml:$(INSTALL_TEST_DIR)/TEST-TensorflowCommon.xml
    displayName: 'TensorFlow Common Unit Tests'

  - script: $(RUN_PREFIX) $(INSTALL_TEST_DIR)/ov_tensorflow_lite_frontend_tests --gtest_print_time=1 --gtest_output=xml:$(INSTALL_TEST_DIR)/TEST-TensorflowLite.xml
    displayName: 'TensorFlow Lite Frontend Unit Tests'

  - script: $(RUN_PREFIX) $(INSTALL_TEST_DIR)/ov_lp_transformations_tests --gtest_print_time=1 --gtest_output=xml:$(INSTALL_TEST_DIR)/TEST-LpTransformations.xml
    displayName: 'Low Precision Transformations Tests'

  - script: $(RUN_PREFIX) $(INSTALL_TEST_DIR)/ov_transformations_tests --gtest_print_time=1 --gtest_output=xml:$(INSTALL_TEST_DIR)/TEST-Transformations.xml
    displayName: 'Transformations Tests'

  - script: $(RUN_PREFIX) $(INSTALL_TEST_DIR)/ov_legacy_transformations_tests --gtest_print_time=1 --gtest_output=xml:$(INSTALL_TEST_DIR)/TEST-LegacyTransformations.xml
    displayName: 'Legacy Transformations Tests'

  - script: $(RUN_PREFIX) $(INSTALL_TEST_DIR)/commonUtilsTests --gtest_print_time=1 --gtest_output=xml:$(INSTALL_TEST_DIR)/TEST-CommonUtilTests.xml
    displayName: 'Common Utils Tests'

  - script: $(RUN_PREFIX) $(INSTALL_TEST_DIR)/InferenceEngineUnitTests --gtest_print_time=1 --gtest_output=xml:$(INSTALL_TEST_DIR)/TEST-InferenceEngineUnitTests.xml
    displayName: 'IE UT old'

  - script: $(RUN_PREFIX) $(INSTALL_TEST_DIR)/ov_cpu_unit_tests --gtest_output=xml:$(INSTALL_TEST_DIR)/TEST-ov_cpu_unit_tests.xml
    displayName: 'Intel CPU Unit Tests'

  - script: $(RUN_PREFIX) $(INSTALL_TEST_DIR)/ov_gna_unit_tests --gtest_output=xml:$(INSTALL_TEST_DIR)/TEST-ov_gna_unit_tests.xml
    displayName: 'GNA UT'
    enabled: 'false' # TODO: fix

  - script: $(RUN_PREFIX) $(INSTALL_TEST_DIR)/ov_auto_unit_tests --gtest_output=xml:$(INSTALL_TEST_DIR)/TEST-ov_auto_unit_tests.xml
    displayName: 'AUTO UT'

  - script: $(RUN_PREFIX) $(INSTALL_TEST_DIR)/ov_auto_batch_unit_tests --gtest_output=xml:$(INSTALL_TEST_DIR)/TEST-ov_auto_batch_unit_tests.xml
    displayName: 'AutoBatch UT'

  - script: $(RUN_PREFIX) $(INSTALL_TEST_DIR)/ov_template_func_tests --gtest_filter=*smoke* --gtest_output=xml:$(INSTALL_TEST_DIR)/TEST-templateFuncTests.xml
    displayName: 'TEMPLATE FuncTests'

  - script: |
      $(RUN_PREFIX) $(INSTALL_TEST_DIR)/InferenceEngineCAPITests --gtest_output=xml:$(INSTALL_TEST_DIR)/TEST-InferenceEngineCAPITests.xml
    displayName: 'IE CAPITests'

  - script: |
      $(RUN_PREFIX) $(INSTALL_TEST_DIR)/ov_capi_test --gtest_output=xml:$(INSTALL_TEST_DIR)/TEST-ov_capi_test.xml
    displayName: 'OV CAPITests'

  - script: $(RUN_PREFIX) $(INSTALL_TEST_DIR)/ov_auto_batch_func_tests --gtest_output=xml:$(INSTALL_TEST_DIR)/TEST-ov_auto_batch_func_tests.xml
    displayName: 'AutoBatch FuncTests'

  - script: $(RUN_PREFIX) $(INSTALL_TEST_DIR)/ov_cpu_func_tests --gtest_filter=*smoke* --gtest_print_time=1 --gtest_output=xml:$(INSTALL_TEST_DIR)/TEST-ov_cpu_func_tests.xml
    displayName: 'CPU FuncTests'
    condition: and(succeeded(), eq(variables['CMAKE_BUILD_SHARED_LIBS'], 'OFF'))

    # Skip test_onnx/test_zoo_models and test_onnx/test_backend due to long execution time
  - script: |
      python3 -m pytest -s $(INSTALL_TEST_DIR)/pyngraph $(PYTHON_STATIC_ARGS) \
        --junitxml=$(INSTALL_TEST_DIR)/TEST-Pyngraph.xml \
        --ignore=$(INSTALL_TEST_DIR)/pyngraph/tests/test_onnx/test_zoo_models.py \
        --ignore=$(INSTALL_TEST_DIR)/pyngraph/tests/test_onnx/test_backend.py
    displayName: 'nGraph and IE Python Bindings Tests'

    # Skip test_onnx/test_zoo_models and test_onnx/test_backend due to long execution time
  - script: |
      python3 -m pytest -sv $(INSTALL_TEST_DIR)/pyopenvino $(PYTHON_STATIC_ARGS) \
        --junitxml=$(INSTALL_TEST_DIR)/TEST-Pyngraph.xml \
        --ignore=$(INSTALL_TEST_DIR)/pyopenvino/tests/test_utils/test_utils.py \
        --ignore=$(INSTALL_TEST_DIR)/pyopenvino/tests/test_onnx/test_zoo_models.py \
        --ignore=$(INSTALL_TEST_DIR)/pyopenvino/tests/test_onnx/test_backend.py
    displayName: 'Python API 2.0 Tests'

  - script: |
      python3 -m pytest -s $(INSTALL_TEST_DIR)/mo/unit_tests --junitxml=$(INSTALL_TEST_DIR)/TEST-ModelOptimizer.xml
    displayName: 'Model Optimizer UT'

<<<<<<< HEAD
=======
  - script: |
      python3 -m pytest -s $(REPO_DIR)/tools/ovc/unit_tests --junitxml=$(INSTALL_TEST_DIR)/TEST-OpenVinoConversion.xml
    displayName: 'OpenVino Conversion UT'

  - script: $(RUN_PREFIX) $(INSTALL_TEST_DIR)/ov_cpu_func_tests --gtest_filter=*smoke* --gtest_print_time=1 --gtest_output=xml:$(INSTALL_TEST_DIR)/TEST-ov_cpu_func_tests.xml
    displayName: 'CPU FuncTests'
    condition: and(succeeded(), eq(variables['CMAKE_BUILD_SHARED_LIBS'], 'OFF'))

>>>>>>> 6be030be
  - task: CMake@1
    inputs:
      cmakeArgs: >
        -GNinja
        -S $(REPO_DIR)/tests/samples_tests
        -B $(BUILD_SAMPLES_TESTS_DIR)
    displayName: 'CMake Samples Tests'

  - script: cmake -DCOMPONENT=tests -DCMAKE_INSTALL_PREFIX=$(INSTALL_DIR) -P $(BUILD_SAMPLES_TESTS_DIR)/cmake_install.cmake
    displayName: 'Install Samples Tests'

  - script: python3 -m pip install -r $(INSTALL_TEST_DIR)/smoke_tests/requirements.txt
    displayName: 'Install dependencies for samples smoke tests'

  - script: |
      export PATH=$HOME/.local/bin:$PATH
      export LD_LIBRARY_PATH=$IE_APP_PATH:$LD_LIBRARY_PATH
      $(RUN_PREFIX) python3 -m pytest $(INSTALL_TEST_DIR)/smoke_tests/ \
        --env_conf $(INSTALL_TEST_DIR)/smoke_tests/env_config.yml \
        -s --junitxml=$(INSTALL_TEST_DIR)/TEST-SamplesSmokeTests.xml
    env:
      IE_APP_PATH: $(INSTALL_DIR)/samples_bin
      IE_APP_PYTHON_PATH: $(PYTHON_SAMPLES_INSTALL_DIR)/
      SHARE: $(INSTALL_TEST_DIR)/smoke_tests/samples_smoke_tests_data/
      WORKSPACE: $(INSTALL_DIR)
    displayName: 'Samples Smoke Tests'

  - script: |
      python3 -m pip install -r $(LAYER_TESTS_DIR)/requirements.txt
      export PYTHONPATH=$(REPO_DIR)/tools/mo/:$(LAYER_TESTS_DIR):$PYTHONPATH
      export TEST_DEVICE=CPU
      $(RUN_PREFIX) python3 -m pytest $(LAYER_TESTS_DIR)/pytorch_tests/ -m precommit --junitxml=$(INSTALL_TEST_DIR)/TEST-pytorch.xmlTEST
    displayName: 'PyTorch Layer Tests'

  - script: |
      python3 -m pip install -r $(LAYER_TESTS_DIR)/requirements.txt
      export PYTHONPATH=$(REPO_DIR)/tools/mo/:$(LAYER_TESTS_DIR):$PYTHONPATH
      export TEST_DEVICE=CPU
      $(RUN_PREFIX) python3 -m pytest $(LAYER_TESTS_DIR)/tensorflow_tests/ --use_new_frontend -m precommit_tf_fe --junitxml=$(INSTALL_TEST_DIR)/TEST-tf_fe.xmlTEST
    displayName: 'TensorFlow 1 Layer Tests - TF FE'

  - script: |
      python3 -m pip install -r $(LAYER_TESTS_DIR)/requirements.txt
      export PYTHONPATH=$(REPO_DIR)/tools/mo/:$(LAYER_TESTS_DIR):$PYTHONPATH
      export TEST_DEVICE=CPU
      $(RUN_PREFIX) python3 -m pytest $(LAYER_TESTS_DIR)/tensorflow2_keras_tests/ --use_new_frontend -m precommit_tf_fe --junitxml=$(INSTALL_TEST_DIR)/TEST-tf2_fe.xmlTEST
    displayName: 'TensorFlow 2 Layer Tests - TF FE'

  - script: |
      python3 -m pip install -r $(LAYER_TESTS_DIR)/requirements.txt
      export PYTHONPATH=$(LAYER_TESTS_DIR):$PYTHONPATH
      $(RUN_PREFIX) python3 -m pytest $(LAYER_TESTS_DIR)/tensorflow_tests/test_tf_Roll.py --ir_version=10 --junitxml=$(INSTALL_TEST_DIR)/TEST-tf_Roll.xmlTEST
    displayName: 'TensorFlow 1 Layer Tests - Legacy FE'

  - script: |
      python3 -m pip install -r $(LAYER_TESTS_DIR)/requirements.txt
      export PYTHONPATH=$(LAYER_TESTS_DIR):$PYTHONPATH
      export TEST_DEVICE=CPU
      $(RUN_PREFIX) python3 -m pytest $(LAYER_TESTS_DIR)/tensorflow2_keras_tests/test_tf2_keras_activation.py --ir_version=11 --junitxml=./TEST-tf2_Activation.xmlTEST -k "sigmoid"
    displayName: 'TensorFlow 2 Layer Tests - Legacy FE'

  - script: |
      python3 -m pip install -r $(LAYER_TESTS_DIR)/requirements.txt
      export PYTHONPATH=$(REPO_DIR)/tools/mo/:$(LAYER_TESTS_DIR):$PYTHONPATH
      export TEST_DEVICE=CPU
      $(RUN_PREFIX) python3 -m pytest $(LAYER_TESTS_DIR)/tensorflow_lite_tests/ --junitxml=$(INSTALL_TEST_DIR)/TEST-tfl_fe.xmlTEST
    displayName: 'TensorFlow Lite Layer Tests - TFL FE'

  - script: |
      python3 -m pip install -r $(LAYER_TESTS_DIR)/requirements.txt
      export PYTHONPATH=$(LAYER_TESTS_DIR):$PYTHONPATH
      export TEST_DEVICE=CPU
      $(RUN_PREFIX) python3 -m pytest $(LAYER_TESTS_DIR)/mo_python_api_tests/  --junitxml=./TEST-test_mo_convert.xmlTEST
    displayName: 'MO Python API Tests'


  - script: |
      python3 -m pip install -r $(LAYER_TESTS_DIR)/requirements.txt
      $(RUN_PREFIX) python3 -m pytest $(LAYER_TESTS_DIR)/py_frontend_tests --junitxml=./TEST-test_py_fontend.xml
    displayName: 'Python Frontend tests'

  - task: PublishTestResults@2
    condition: always()
    inputs:
      testResultsFormat: 'JUnit' # Options: JUnit, NUnit, VSTest, xUnit, cTest
      testResultsFiles: '**/TEST-*.xml'
      #searchFolder: '$(BUILD_DIR)'
      mergeTestResults: false # Optional
      #failTaskOnFailedTests: false # Optional
      #testRunTitle: 'Pre/Post-Commit' # Optional
      buildPlatform: 'x64' # Optional
      buildConfiguration: 'Linux' # Optional
      #publishRunAttachments: true # Optional<|MERGE_RESOLUTION|>--- conflicted
+++ resolved
@@ -453,8 +453,6 @@
       python3 -m pytest -s $(INSTALL_TEST_DIR)/mo/unit_tests --junitxml=$(INSTALL_TEST_DIR)/TEST-ModelOptimizer.xml
     displayName: 'Model Optimizer UT'
 
-<<<<<<< HEAD
-=======
   - script: |
       python3 -m pytest -s $(REPO_DIR)/tools/ovc/unit_tests --junitxml=$(INSTALL_TEST_DIR)/TEST-OpenVinoConversion.xml
     displayName: 'OpenVino Conversion UT'
@@ -463,7 +461,6 @@
     displayName: 'CPU FuncTests'
     condition: and(succeeded(), eq(variables['CMAKE_BUILD_SHARED_LIBS'], 'OFF'))
 
->>>>>>> 6be030be
   - task: CMake@1
     inputs:
       cmakeArgs: >
