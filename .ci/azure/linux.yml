trigger:
  branches:
    include:
    - master
    - releases/*
  paths:
    exclude:
    - docs/
    - /**/docs/*
    - /**/*.md
    - README.md
    - /**/layer_tests_summary/**

pr:
  branches:
    include:
    - master
    - releases/*
  paths:
    exclude:
    - docs/
    - /**/docs/*
    - /**/*.md
    - README.md
    - /**/layer_tests_summary/**

resources:
  repositories:
  - repository: openvino_contrib
    type: github
    endpoint: openvinotoolkit
    name: openvinotoolkit/openvino_contrib
    ref: master

  - repository: testdata
    type: github
    endpoint: openvinotoolkit
    name: openvinotoolkit/testdata
    ref: master

jobs:
- job: Lin
  strategy:
    matrix:
      # Dynamic:
      #   CMAKE_BUILD_SHARED_LIBS: 'ON'
      #   PYTHON_STATIC_ARGS:
      #   CMAKE_CPACK_GENERATOR:
      #   SAMPLES_INSTALL_DIR: $(INSTALL_DIR)/samples
      #   PYTHON_SAMPLES_INSTALL_DIR: $(SAMPLES_INSTALL_DIR)/python
      #   RUN_PREFIX: . $(SETUPVARS) -pyver 3.8 &&
      # Debian:
      #   CMAKE_BUILD_SHARED_LIBS: 'ON'
      #   PYTHON_STATIC_ARGS:
      #   CMAKE_CPACK_GENERATOR: 'DEB'
      #   SAMPLES_INSTALL_DIR: /usr/share/openvino/samples
      #   PYTHON_SAMPLES_INSTALL_DIR: $(INSTALL_DIR)/share/openvino/samples/python
      #   RUN_PREFIX: LD_LIBRARY_PATH=$(INSTALL_TEST_DIR):$(INSTALL_DIR)/opencv/lib:$LD_LIBRARY_PATH
      Static:
        CMAKE_BUILD_SHARED_LIBS: 'OFF'
        PYTHON_STATIC_ARGS: -m "not dynamic_library and not template_plugin"
        CMAKE_CPACK_GENERATOR:
        SAMPLES_INSTALL_DIR: $(INSTALL_DIR)/samples
        PYTHON_SAMPLES_INSTALL_DIR: $(SAMPLES_INSTALL_DIR)/python
        RUN_PREFIX: . $(SETUPVARS) -pyver 3.10 &&
    maxParallel: 2

  # About 150% of total time
  timeoutInMinutes: 120

  pool:
    name: LIN_VMSS_VENV_F16S_U20_WU2

  variables:
    system.debug: true
    VSTS_HTTP_RETRY: 5
    VSTS_HTTP_TIMEOUT: 200
    BUILD_TYPE: Release
    REPO_DIR: $(Build.Repository.LocalPath)
    OPENVINO_CONTRIB_REPO_DIR: $(REPO_DIR)/../openvino_contrib
    MODELS_PATH: $(REPO_DIR)/../testdata
    WORK_DIR: $(Pipeline.Workspace)/_w
    BUILD_DIR: $(WORK_DIR)/build
    BUILD_SAMPLES_DIR: $(WORK_DIR)/build_samples
    BUILD_LAYER_TESTS_DIR: $(WORK_DIR)/build_layer_tests
    BUILD_SAMPLES_TESTS_DIR: $(WORK_DIR)/build_samples_tests
    INSTALL_DIR: $(WORK_DIR)/install_pkg
    INSTALL_TEST_DIR: $(INSTALL_DIR)/tests
    LAYER_TESTS_DIR: $(INSTALL_TEST_DIR)/layer_tests
    SETUPVARS: $(INSTALL_DIR)/setupvars.sh
    TMP_DIR: /mnt/tmp
    SHARE_DIR: /mount/cinfsshare/onnxtestdata
    CCACHE_DIR: $(SHARE_DIR)/ccache/master/linux
    CMAKE_VERSION: 3.24.0
    BUILD_PYTHON: $(WORK_DIR)/build_python
    INSTALL_PYTHON: $(INSTALL_OPENVINO)/extras/python
    PY_VENV: $(WORK_DIR)/.venv
    PYTHON_VERSION: 3.10.7

  steps:
  - script: |
      curl -H Metadata:true --noproxy "*" "http://169.254.169.254/metadata/instance?api-version=2019-06-01"
      whoami
      uname -a
      echo Python3 info ; which python3 ; python3 --version
      echo Java info ; which java ; java -version
      echo gcc info ; which gcc ; gcc --version
      echo cmake info ; which cmake ; cmake --version
      lsb_release
      env
      cat /proc/cpuinfo
      cat /proc/meminfo
      cat /etc/fstab
      vmstat -s
      df
      lsblk -o NAME,HCTL,SIZE,MOUNTPOINT | grep -i "sd"
      free -h
      echo TargetBranch: $(System.PullRequest.TargetBranch)
      echo SourceBranch: $(Build.SourceBranch)
    displayName: 'System info'

  - script: |
      set -e
      rm -rf $(WORK_DIR) ; mkdir $(WORK_DIR)
      rm -rf $(BUILD_DIR) ; mkdir $(BUILD_DIR)
      rm -rf $(BUILD_SAMPLES_DIR) ; mkdir $(BUILD_SAMPLES_DIR)
      sudo rm -rf $(TMP_DIR) ; sudo mkdir $(TMP_DIR) ; sudo chmod 777 -R $(TMP_DIR)
      sudo mkdir -p $(SHARE_DIR)
      sudo apt --assume-yes update && sudo apt --assume-yes install nfs-common
      sudo mount -vvv -t nfs cinfsshare.file.core.windows.net:/cinfsshare/onnxtestdata $(SHARE_DIR) -o vers=4,minorversion=1,sec=sys
      mkdir -p $(CCACHE_DIR)
    displayName: 'Make dir'

  - checkout: self
    clean: true
    lfs: false
    submodules: recursive
    path: openvino

  - checkout: openvino_contrib
    clean: true
    lfs: false
    submodules: recursive
    path: openvino_contrib

  - script: |
      wget "https://github.com/Kitware/CMake/releases/download/v${CMAKE_VERSION}/cmake-${CMAKE_VERSION}-linux-x86_64.sh"
      chmod +x ./cmake-${CMAKE_VERSION}-linux-x86_64.sh
      sudo ./cmake-${CMAKE_VERSION}-linux-x86_64.sh --prefix=/usr/local/ --skip-license
      rm -rf ./cmake-${CMAKE_VERSION}-linux-x86_64.sh
    displayName: 'Install cmake'

  - script: |
      set -e
      $(REPO_DIR)/install_build_dependencies.sh
      # Move jdk into contrib
      # 'clang' compiler is to check that samples can be built using it
      sudo apt --assume-yes install openjdk-11-jdk libbz2-dev clang
      # For opencv-python: python3-setuptools and pip upgrade
      wget https://www.python.org/ftp/python/"$PYTHON_VERSION"/Python-"$PYTHON_VERSION".tgz
      tar -xzf Python-"$PYTHON_VERSION".tgz
      cd Python-"$PYTHON_VERSION" || exit
      ./configure --enable-optimizations --prefix=/usr/local --enable-shared LDFLAGS="-Wl,-rpath /usr/local/lib"
      make python
      sudo make install
      export LD_LIBRARY_PATH=/usr/local/lib:$LD_LIBRARY_PATH
      /usr/local/bin/python3.10 -m venv $(PY_VENV)
      . $(PY_VENV)/bin/activate
      echo Python3 info ; which python3 ; python3 --version
      python3 --version
      python3.10 --version
      curl https://bootstrap.pypa.io/get-pip.py | python3
      python3 -m pip install --upgrade pip
      python3 -m pip install -r $(REPO_DIR)/src/bindings/python/src/compatibility/openvino/requirements.txt
      python3 -m pip install -r $(REPO_DIR)/src/bindings/python/wheel/requirements-dev.txt
      python3 -m pip install -r $(REPO_DIR)/src/bindings/python/requirements.txt
      # For running Python API tests
      python3 -m pip install -r $(REPO_DIR)/src/bindings/python/src/compatibility/openvino/requirements-dev.txt
      # For running Paddle frontend unit tests
      python3 -m pip install -r $(REPO_DIR)/src/frontends/paddle/tests/requirements.txt
      # For running ONNX frontend unit tests
      python3 -m pip install -r $(REPO_DIR)/src/frontends/onnx/tests/requirements.txt
      # For MO unit tests
      python3 -m pip install -r $(REPO_DIR)/tools/mo/requirements.txt
      python3 -m pip install -r $(REPO_DIR)/tools/mo/requirements_dev.txt
      # Speed up build
      wget https://github.com/ninja-build/ninja/releases/download/v1.10.2/ninja-linux.zip
      unzip ninja-linux.zip
      sudo cp -v ninja /usr/local/bin/
      # Speed up tests
      git clone https://github.com/google/gtest-parallel.git
    workingDirectory: $(WORK_DIR)
    displayName: 'Install dependencies'

  - script: |
      curl -H Metadata:true --noproxy "*" "http://169.254.169.254/metadata/instance?api-version=2019-06-01"
      whoami
      uname -a
      echo Python3 info ; which python3 ; python3 --version
      echo Python info ; which python ; python --version
      echo Java info ; which java ; java -version
      echo gcc info ; which gcc ; gcc --version
      echo cmake info ; which cmake ; cmake --version
      lsb_release
      env
      cat /proc/cpuinfo
      cat /proc/meminfo
      cat /etc/fstab
      vmstat -s
      df
      lsblk -o NAME,HCTL,SIZE,MOUNTPOINT | grep -i "sd"
      free -h
      echo TargetBranch: $(System.PullRequest.TargetBranch)
      echo SourceBranch: $(Build.SourceBranch)
    displayName: 'System info'


    # Should be after 'Install dependencies' because Git lfs is not installed
  - checkout: testdata
    clean: true
    lfs: true
    path: testdata

  - task: CMake@1
    inputs:
      # CMake must get Python 3.x version by default
      cmakeArgs: >
        -GNinja
        -DCMAKE_VERBOSE_MAKEFILE=ON
        -DCMAKE_BUILD_TYPE=$(BUILD_TYPE)
        -DCMAKE_COMPILE_WARNING_AS_ERROR=ON
        -DENABLE_PYTHON=ON
        -DBUILD_SHARED_LIBS=$(CMAKE_BUILD_SHARED_LIBS)
        -DENABLE_ONEDNN_FOR_GPU=$(CMAKE_BUILD_SHARED_LIBS)
        -DPYTHON_EXECUTABLE=$(PY_VENV)/bin/python3.10
        -DENABLE_TESTS=ON
        -DENABLE_OV_ONNX_FRONTEND=ON
        -DENABLE_FASTER_BUILD=ON
        -DENABLE_STRICT_DEPENDENCIES=OFF
        -DENABLE_REQUIREMENTS_INSTALL=OFF
        -DOPENVINO_EXTRA_MODULES=$(OPENVINO_CONTRIB_REPO_DIR)/modules
        -DCMAKE_CXX_COMPILER_LAUNCHER=ccache
        -DCMAKE_C_COMPILER_LAUNCHER=ccache
        -DCMAKE_CXX_LINKER_LAUNCHER=ccache
        -DCMAKE_C_LINKER_LAUNCHER=ccache
        -DCPACK_GENERATOR=$(CMAKE_CPACK_GENERATOR)
        -DBUILD_nvidia_plugin=OFF
        -S $(REPO_DIR)
        -B $(BUILD_DIR)

  - script: ls -alR $(REPO_DIR)/temp/
    displayName: 'List temp SDKs'

  - script: ccache --zero-stats --max-size=50G --show-config
    displayName: 'Clean ccache stats'

  - script: |
      export CCACHE_DIR=$(CCACHE_DIR)
      export CCACHE_TEMPDIR=$(TMP_DIR)/ccache
      export CCACHE_BASEDIR=$(Pipeline.Workspace)
      export CCACHE_MAXSIZE=50G
      ninja -C $(BUILD_DIR)
    displayName: 'Build Lin'

  - script: ccache --show-stats
    displayName: 'Show ccache stats'

  - script: ls -alR $(REPO_DIR)/bin/
    displayName: 'List bin files'

  - task: CMake@1
    inputs:
      cmakeArgs: >
        -GNinja
        $(REPO_DIR)/tests/layer_tests
      workingDirectory: $(BUILD_LAYER_TESTS_DIR)

  - script: ninja -C $(BUILD_LAYER_TESTS_DIR)
    displayName: 'Build Layer Tests'

  - script: sudo apt-get remove libtbb2 -y
    displayName: 'Remove debian dependencies'
    condition: eq(variables['CMAKE_CPACK_GENERATOR'], 'DEB')
    continueOnError: false
  - script: cmake -DCOMPONENT=python_wheels -DCMAKE_INSTALL_PREFIX=$(INSTALL_DIR) -P $(BUILD_DIR)/cmake_install.cmake
    displayName: 'Install wheel packages'
  - script: cmake -DCOMPONENT=tests -DCMAKE_INSTALL_PREFIX=$(INSTALL_DIR) -P $(BUILD_LAYER_TESTS_DIR)/cmake_install.cmake
    displayName: 'Install Layer Tests'
  - script: |
      . $(PY_VENV)/bin/activate
      python3 -m pip install openvino-dev --find-links=$(INSTALL_DIR)/tools
    displayName: 'Install python wheels'
  - script: |
      set -e
      cmake -DCMAKE_INSTALL_PREFIX=$(INSTALL_DIR) -DCOMPONENT=tests -P $(BUILD_DIR)/cmake_install.cmake
    displayName: 'Install tests'
  - script: ls -alR $(INSTALL_DIR)
    displayName: 'List install test files'

    # Skip test_onnx/test_zoo_models and test_onnx/test_backend due to long execution time
  - script: |
      . $(PY_VENV)/bin/activate
      export DATA_PATH=$(MODELS_PATH)
      export MODELS_PATH=$(MODELS_PATH)
      # because of static build libgna is needed for python binary
      export LD_LIBRARY_PATH=$(REPO_DIR)/temp/gna_03.00.00.1815.1/linux/x64:$LD_LIBRARY_PATH
      python3 -m pytest -s $(INSTALL_TEST_DIR)/pyngraph $(PYTHON_STATIC_ARGS) \
        --junitxml=$(INSTALL_TEST_DIR)/TEST-Pyngraph.xml \
        --ignore=$(INSTALL_TEST_DIR)/pyngraph/tests/test_onnx/test_zoo_models.py \
        --ignore=$(INSTALL_TEST_DIR)/pyngraph/tests/test_onnx/test_backend.py
    displayName: 'nGraph and IE Python Bindings Tests'
    continueOnError: false

    # Skip test_onnx/test_zoo_models and test_onnx/test_backend due to long execution time
  - script: |
      . $(PY_VENV)/bin/activate
      export DATA_PATH=$(MODELS_PATH)
      export MODELS_PATH=$(MODELS_PATH)
      # because of static build libgna is needed for python binary and mock_py frontend library
      export LD_LIBRARY_PATH=$(REPO_DIR)/temp/gna_03.00.00.1815.1/linux/x64:$(INSTALL_TEST_DIR):$LD_LIBRARY_PATH
      # For python imports to import pybind_mock_frontend
      export PYTHONPATH=$(INSTALL_TEST_DIR):$(INSTALL_DIR)/python/python3.8:$PYTHONPATH
      # For frontend manager to load mock_py library
      export OV_FRONTEND_PATH=$(INSTALL_TEST_DIR)
      python3 -m pytest -sv $(INSTALL_TEST_DIR)/pyopenvino $(PYTHON_STATIC_ARGS) \
        --junitxml=$(INSTALL_TEST_DIR)/TEST-Pyngraph.xml \
        --ignore=$(INSTALL_TEST_DIR)/pyopenvino/tests/test_utils/test_utils.py \
        --ignore=$(INSTALL_TEST_DIR)/pyopenvino/tests/test_onnx/test_zoo_models.py \
        --ignore=$(INSTALL_TEST_DIR)/pyopenvino/tests/test_onnx/test_backend.py
    displayName: 'Python API 2.0 Tests'
    continueOnError: false

  - script: |
      . $(PY_VENV)/bin/activate
      # because of static build libgna is needed for python binary
      export LD_LIBRARY_PATH=$(REPO_DIR)/temp/gna_03.00.00.1815.1/linux/x64:$LD_LIBRARY_PATH
      python3 -m pytest -s $(INSTALL_TEST_DIR)/mo/unit_tests --junitxml=$(INSTALL_TEST_DIR)/TEST-ModelOptimizer.xml
    displayName: 'Model Optimizer UT'
    continueOnError: false

  - script: |
      sudo apt-get install libtbb-dev libpugixml-dev -y
      cmake --build $(BUILD_DIR) --target package -j8
    condition: eq(variables['CMAKE_CPACK_GENERATOR'], 'DEB')
    displayName: 'Build Debian packages'
    continueOnError: false

  - script: |
      # install debian packages from previous release
      wget https://apt.repos.intel.com/intel-gpg-keys/GPG-PUB-KEY-INTEL-SW-PRODUCTS.PUB
      sudo apt-key add GPG-PUB-KEY-INTEL-SW-PRODUCTS.PUB
      sudo apt-get install --no-install-recommends gnupg -y
      echo "deb https://apt.repos.intel.com/openvino/2022 focal main" | sudo tee /etc/apt/sources.list.d/intel-openvino-2022.list
      sudo apt-get update -o Dir::Etc::sourcelist=/etc/apt/sources.list.d/intel-openvino-2022.list
      # sudo apt-get install openvino -y
      # install our local one and make sure the conflicts are resolved
      sudo apt-get install --no-install-recommends dpkg-dev -y
      rm -r _CPack_Packages
      dpkg-scanpackages . /dev/null | gzip -9c > Packages.gz
      echo "deb [trusted=yes] file:$(BUILD_DIR) ./" | sudo tee /etc/apt/sources.list.d/openvino-local.list
      sudo apt-get update -o Dir::Etc::sourcelist=/etc/apt/sources.list.d/openvino-local.list
      sudo apt-get install openvino -y
    workingDirectory: $(BUILD_DIR)
    condition: eq(variables['CMAKE_CPACK_GENERATOR'], 'DEB')
    displayName: 'Install Debian packages'
    continueOnError: false

  - script: cmake -DCMAKE_INSTALL_PREFIX=$(INSTALL_DIR) -P $(BUILD_DIR)/cmake_install.cmake
    condition: ne(variables['CMAKE_CPACK_GENERATOR'], 'DEB')
    displayName: 'Install openvino'
    continueOnError: false

  - script: ls -alR $(INSTALL_DIR)
    condition: ne(variables['CMAKE_CPACK_GENERATOR'], 'DEB')
    displayName: 'List install files'

  - script: $(SAMPLES_INSTALL_DIR)/cpp/build_samples.sh -i $(INSTALL_DIR) -b $(BUILD_DIR)/cpp_samples
    displayName: 'Build cpp samples'
    continueOnError: false

  - script: |
      export CC=clang
      export CXX=clang++
      $(SAMPLES_INSTALL_DIR)/cpp/build_samples.sh -b $(BUILD_DIR)/cpp_samples_clang
    displayName: 'Build cpp samples - clang'
    continueOnError: false

  - script: |
      export VERBOSE=1
      $(SAMPLES_INSTALL_DIR)/c/build_samples.sh -i $(INSTALL_DIR) -b $(BUILD_DIR)/c_samples
    displayName: 'Build c samples'
    continueOnError: false

  - script: rm -fr $(BUILD_DIR)
    displayName: 'Clean build dir'
    continueOnError: false

  - script: $(RUN_PREFIX) $(INSTALL_TEST_DIR)/ov_core_unit_tests --gtest_print_time=1 --gtest_filter=-*IE_GPU* --gtest_output=xml:$(INSTALL_TEST_DIR)/TEST-NGraphUT.xml
    displayName: 'OV Core UT'
    continueOnError: false

<<<<<<< HEAD
  - script: $(RUN_PREFIX) $(INSTALL_TEST_DIR)/openvino_proxy_plugin_tests --gtest_print_time=1 --gtest_output=xml:$(INSTALL_TEST_DIR)/TEST-ProxyTests.xml
    displayName: 'Proxy plugin tests'
    continueOnError: false

  - script: $(RUN_PREFIX) $(INSTALL_TEST_DIR)/ov_onnx_frontend_test --gtest_print_time=1 --gtest_filter=-*IE_GPU* --gtest_output=xml:$(INSTALL_TEST_DIR)/TEST-ONNXFrontend.xml
    displayName: 'ONNX Frontend Test'
=======
  - script: $(RUN_PREFIX) $(INSTALL_TEST_DIR)/ov_ir_frontend_tests --gtest_print_time=1 --gtest_output=xml:$(INSTALL_TEST_DIR)/TEST-IRFrontend.xml
    displayName: 'IR Frontend Tests'
    continueOnError: false

  - script: $(RUN_PREFIX) $(INSTALL_TEST_DIR)/ov_onnx_frontend_tests --gtest_print_time=1 --gtest_filter=-*IE_GPU* --gtest_output=xml:$(INSTALL_TEST_DIR)/TEST-ONNXFrontend.xml
    displayName: 'ONNX Frontend Tests'
>>>>>>> e6159622
    continueOnError: false

  - script: $(RUN_PREFIX) $(INSTALL_TEST_DIR)/paddle_tests --gtest_print_time=1 --gtest_output=xml:$(INSTALL_TEST_DIR)/TEST-Paddle.xml
    displayName: 'Paddle Frontend UT'
    continueOnError: false

  - script: |
      # tensorflow frontend is not distributed to end users, we have to find it manually
      export OV_FRONTEND_PATH=$(INSTALL_TEST_DIR)
      $(RUN_PREFIX) $(INSTALL_TEST_DIR)/ov_tensorflow_frontend_tests --gtest_print_time=1 --gtest_output=xml:$(INSTALL_TEST_DIR)/TEST-Tensorflow.xml
    displayName: 'TensorFlow Frontend Unit Tests'
    continueOnError: false

    # python3 $(WORK_DIR)/gtest-parallel/gtest_parallel.py $(INSTALL_TEST_DIR)/InferenceEngineUnitTests --workers=16 --dump_json_test_results=InferenceEngineUnitTests.json --gtest_filter=*smoke* -- --gtest_print_time=1
  - script: $(RUN_PREFIX) $(INSTALL_TEST_DIR)/InferenceEngineUnitTests --gtest_print_time=1 --gtest_output=xml:$(INSTALL_TEST_DIR)/TEST-InferenceEngineUnitTests.xml
    displayName: 'IE UT old'
    continueOnError: false

  - script: $(RUN_PREFIX) $(INSTALL_TEST_DIR)/ieUnitTests --gtest_output=xml:$(INSTALL_TEST_DIR)/TEST-ieUnitTests.xml
    displayName: 'IE UT'
    continueOnError: false

  - script: $(RUN_PREFIX) $(INSTALL_TEST_DIR)/ov_cpu_unit_tests --gtest_output=xml:$(INSTALL_TEST_DIR)/TEST-ov_cpu_unit_tests.xml
    displayName: 'Intel CPU Unit Tests'
    continueOnError: false

  - script: $(RUN_PREFIX) $(INSTALL_TEST_DIR)/ov_gna_unit_tests --gtest_output=xml:$(INSTALL_TEST_DIR)/TEST-ov_gna_unit_tests.xml
    displayName: 'GNA UT'
    continueOnError: false

  - script: $(RUN_PREFIX) $(INSTALL_TEST_DIR)/vpuUnitTests --gtest_output=xml:$(INSTALL_TEST_DIR)/TEST-vpuUnitTests.xml
    displayName: 'VPU UT'
    continueOnError: false

  - script: $(RUN_PREFIX) $(INSTALL_TEST_DIR)/XLinkTests --gtest_output=xml:$(INSTALL_TEST_DIR)/TEST-XLinkTests.xml
    displayName: 'XLink Tests'
    continueOnError: false

  - script: $(RUN_PREFIX) $(INSTALL_TEST_DIR)/ieMultiPluginUnitTests --gtest_output=xml:$(INSTALL_TEST_DIR)/TEST-ieMultiPluginUnitTests.xml
    displayName: 'MULTI UT'
    continueOnError: false

  - script: |
      # because of IR reader v7
      export LD_LIBRARY_PATH=$(INSTALL_TEST_DIR)
      $(RUN_PREFIX) $(INSTALL_TEST_DIR)/ieFuncTests --gtest_output=xml:$(INSTALL_TEST_DIR)/TEST-ieFuncTests.xml
    displayName: 'IE FuncTests'
    continueOnError: false

  - script: $(RUN_PREFIX) $(INSTALL_TEST_DIR)/ov_template_func_tests --gtest_filter=*smoke* --gtest_output=xml:$(INSTALL_TEST_DIR)/TEST-templateFuncTests.xml
    displayName: 'TEMPLATE FuncTests'
    continueOnError: false

  - script: $(RUN_PREFIX) $(INSTALL_TEST_DIR)/ov_cpu_func_tests --gtest_filter=*smoke* --gtest_print_time=1 --gtest_output=xml:$(INSTALL_TEST_DIR)/TEST-ov_cpu_func_tests.xml
    displayName: 'CPU FuncTests'
    continueOnError: false
    condition: and(succeeded(), eq(variables['CMAKE_BUILD_SHARED_LIBS'], 'OFF'))

  - script: |
      export DATA_PATH=$(MODELS_PATH)
      export MODELS_PATH=$(MODELS_PATH)
      $(RUN_PREFIX) $(INSTALL_TEST_DIR)/InferenceEngineCAPITests --gtest_output=xml:$(INSTALL_TEST_DIR)/TEST-InferenceEngineCAPITests.xml
    displayName: 'IE CAPITests'
    continueOnError: false

  - script: |
      export DATA_PATH=$(MODELS_PATH)
      export MODELS_PATH=$(MODELS_PATH)
      $(RUN_PREFIX) $(INSTALL_TEST_DIR)/ov_capi_test --gtest_output=xml:$(INSTALL_TEST_DIR)/TEST-ov_capi_test.xml
    displayName: 'OV CAPITests'
    continueOnError: false

  - task: CMake@1
    inputs:
      cmakeArgs: >
        -GNinja
        $(REPO_DIR)/tests/samples_tests
      workingDirectory: $(BUILD_SAMPLES_TESTS_DIR)

  - script: cmake -DCOMPONENT=tests -DCMAKE_INSTALL_PREFIX=$(INSTALL_DIR) -P cmake_install.cmake
    workingDirectory: $(BUILD_SAMPLES_TESTS_DIR)
    displayName: 'Install Samples Tests'

  - script: |
      . $(PY_VENV)/bin/activate
      python3 -m pip install -r $(INSTALL_TEST_DIR)/smoke_tests/requirements.txt
    workingDirectory: $(INSTALL_TEST_DIR)

    displayName: 'Install dependencies for samples smoke tests'
    continueOnError: false

  - script: |
      . $(PY_VENV)/bin/activate
      export PATH=$HOME/.local/bin:$PATH
      export IE_APP_PATH=$(INSTALL_DIR)/samples_bin
      export LD_LIBRARY_PATH=$IE_APP_PATH:$LD_LIBRARY_PATH
      export IE_APP_PYTHON_PATH=$(PYTHON_SAMPLES_INSTALL_DIR)/
      export SHARE=$(INSTALL_TEST_DIR)/smoke_tests/samples_smoke_tests_data/
      export WORKSPACE=$(INSTALL_DIR)
      $(RUN_PREFIX) python3 -m pytest $(INSTALL_TEST_DIR)/smoke_tests/  --env_conf $(INSTALL_TEST_DIR)/smoke_tests/env_config.yml -s --junitxml=$(INSTALL_TEST_DIR)/TEST-SamplesSmokeTests.xml
    displayName: 'Samples Smoke Tests'
    continueOnError: false

  - script: |
      . $(PY_VENV)/bin/activate
      python3 -m pip install -r $(LAYER_TESTS_DIR)/requirements.txt
      export PYTHONPATH=$(REPO_DIR)/tools/mo/:$(LAYER_TESTS_DIR):$PYTHONPATH
      export OV_FRONTEND_PATH=$(INSTALL_DIR)/runtime/lib/intel64
      export TEST_DEVICE=CPU
      $(RUN_PREFIX) python3 -m pytest $(LAYER_TESTS_DIR)/tensorflow_tests/ --use_new_frontend -m precommit_tf_fe --junitxml=$(INSTALL_TEST_DIR)/TEST-tf_fe.xmlTEST
    displayName: 'TensorFlow 1 Layer Tests - TF FE'
    continueOnError: false

  - script: |
      . $(PY_VENV)/bin/activate
      python3 -m pip install -r $(LAYER_TESTS_DIR)/requirements.txt
      export PYTHONPATH=$(REPO_DIR)/tools/mo/:$(LAYER_TESTS_DIR):$PYTHONPATH
      export OV_FRONTEND_PATH=$(INSTALL_DIR)/runtime/lib/intel64
      export TEST_DEVICE=CPU
      $(RUN_PREFIX) python3 -m pytest $(LAYER_TESTS_DIR)/tensorflow2_keras_tests/ --use_new_frontend -m precommit_tf_fe --junitxml=$(INSTALL_TEST_DIR)/TEST-tf2_fe.xmlTEST
    displayName: 'TensorFlow 2 Layer Tests - TF FE'
    continueOnError: false

  - script: |
      . $(PY_VENV)/bin/activate
      python3 -m pip install -r $(LAYER_TESTS_DIR)/requirements.txt
      export PYTHONPATH=$(LAYER_TESTS_DIR):$PYTHONPATH
      $(RUN_PREFIX) python3 -m pytest $(LAYER_TESTS_DIR)/tensorflow_tests/test_tf_Roll.py --ir_version=10 --junitxml=$(INSTALL_TEST_DIR)/TEST-tf_Roll.xmlTEST
    displayName: 'TensorFlow 1 Layer Tests - Legacy FE'
    continueOnError: false

  - script: |
      . $(PY_VENV)/bin/activate
      python3 -m pip install -r $(LAYER_TESTS_DIR)/requirements.txt
      export PYTHONPATH=$(LAYER_TESTS_DIR):$PYTHONPATH
      export TEST_DEVICE=CPU
      $(RUN_PREFIX) python3 -m pytest $(LAYER_TESTS_DIR)/tensorflow2_keras_tests/test_tf2_keras_activation.py --ir_version=11 --junitxml=./TEST-tf2_Activation.xmlTEST -k "sigmoid"
    displayName: 'TensorFlow 2 Layer Tests - Legacy FE'
    continueOnError: false

  - task: PublishTestResults@2
    condition: always()
    inputs:
      testResultsFormat: 'JUnit' # Options: JUnit, NUnit, VSTest, xUnit, cTest
      testResultsFiles: '**/TEST-*.xml'
      #searchFolder: '$(BUILD_DIR)'
      mergeTestResults: false # Optional
      #failTaskOnFailedTests: false # Optional
      #testRunTitle: 'Pre/Post-Commit' # Optional
      buildPlatform: 'x64' # Optional
      buildConfiguration: 'Linux' # Optional
      #publishRunAttachments: true # Optional<|MERGE_RESOLUTION|>--- conflicted
+++ resolved
@@ -399,21 +399,16 @@
     displayName: 'OV Core UT'
     continueOnError: false
 
-<<<<<<< HEAD
   - script: $(RUN_PREFIX) $(INSTALL_TEST_DIR)/openvino_proxy_plugin_tests --gtest_print_time=1 --gtest_output=xml:$(INSTALL_TEST_DIR)/TEST-ProxyTests.xml
     displayName: 'Proxy plugin tests'
     continueOnError: false
 
-  - script: $(RUN_PREFIX) $(INSTALL_TEST_DIR)/ov_onnx_frontend_test --gtest_print_time=1 --gtest_filter=-*IE_GPU* --gtest_output=xml:$(INSTALL_TEST_DIR)/TEST-ONNXFrontend.xml
-    displayName: 'ONNX Frontend Test'
-=======
   - script: $(RUN_PREFIX) $(INSTALL_TEST_DIR)/ov_ir_frontend_tests --gtest_print_time=1 --gtest_output=xml:$(INSTALL_TEST_DIR)/TEST-IRFrontend.xml
     displayName: 'IR Frontend Tests'
     continueOnError: false
 
   - script: $(RUN_PREFIX) $(INSTALL_TEST_DIR)/ov_onnx_frontend_tests --gtest_print_time=1 --gtest_filter=-*IE_GPU* --gtest_output=xml:$(INSTALL_TEST_DIR)/TEST-ONNXFrontend.xml
-    displayName: 'ONNX Frontend Tests'
->>>>>>> e6159622
+    displayName: 'ONNX Frontend Tests
     continueOnError: false
 
   - script: $(RUN_PREFIX) $(INSTALL_TEST_DIR)/paddle_tests --gtest_print_time=1 --gtest_output=xml:$(INSTALL_TEST_DIR)/TEST-Paddle.xml
