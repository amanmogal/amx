trigger:
  branches:
    include:
    - master
    - releases/*
  paths:
    exclude:
    - docs/
    - /**/docs/*
    - /**/*.md
    - README.md
    - /**/layer_tests_summary/**

pr:
  branches:
    include:
    - master
    - releases/*
  paths:
    exclude:
    - docs/
    - /**/docs/*
    - /**/*.md
    - README.md
    - /**/layer_tests_summary/**

resources:
  repositories:
  - repository: openvino_contrib
    type: github
    endpoint: openvinotoolkit
    name: openvinotoolkit/openvino_contrib
    ref: master

  - repository: testdata
    type: github
    endpoint: openvinotoolkit
    name: openvinotoolkit/testdata
    ref: master

jobs:
- job: Lin
  strategy:
    matrix:
      # Dynamic:
      #   CMAKE_BUILD_SHARED_LIBS: 'ON'
      #   PYTHON_STATIC_ARGS:
      #   CMAKE_CPACK_GENERATOR:
      #   SAMPLES_INSTALL_DIR: $(INSTALL_DIR)/samples
      #   PYTHON_SAMPLES_INSTALL_DIR: $(SAMPLES_INSTALL_DIR)/python
      #   RUN_PREFIX: . $(SETUPVARS) -pyver 3.8 &&
      # Debian:
      #   CMAKE_BUILD_SHARED_LIBS: 'ON'
      #   PYTHON_STATIC_ARGS:
      #   CMAKE_CPACK_GENERATOR: 'DEB'
      #   SAMPLES_INSTALL_DIR: /usr/share/openvino/samples
      #   PYTHON_SAMPLES_INSTALL_DIR: $(INSTALL_DIR)/share/openvino/samples/python
      #   RUN_PREFIX: LD_LIBRARY_PATH=$(INSTALL_TEST_DIR):$(INSTALL_DIR)/opencv/lib:$LD_LIBRARY_PATH
      Static:
        CMAKE_BUILD_SHARED_LIBS: 'OFF'
        PYTHON_STATIC_ARGS: -m "not dynamic_library and not template_plugin"
        CMAKE_CPACK_GENERATOR:
        SAMPLES_INSTALL_DIR: $(INSTALL_DIR)/samples
        PYTHON_SAMPLES_INSTALL_DIR: $(SAMPLES_INSTALL_DIR)/python
        RUN_PREFIX: . $(SETUPVARS) -pyver 3.10 &&
    maxParallel: 2

  # About 150% of total time
  timeoutInMinutes: 120

  pool:
    name: LIN_VMSS_VENV_F16S_U20_WU2

  variables:
    system.debug: true
    VSTS_HTTP_RETRY: 5
    VSTS_HTTP_TIMEOUT: 200
    BUILD_TYPE: Release
    REPO_DIR: $(Build.Repository.LocalPath)
    OPENVINO_CONTRIB_REPO_DIR: $(REPO_DIR)/../openvino_contrib
    MODELS_PATH: $(REPO_DIR)/../testdata
    WORK_DIR: $(Pipeline.Workspace)/_w
    BUILD_DIR: $(WORK_DIR)/build
    BUILD_SAMPLES_DIR: $(WORK_DIR)/build_samples
    BUILD_LAYER_TESTS_DIR: $(WORK_DIR)/build_layer_tests
    BUILD_SAMPLES_TESTS_DIR: $(WORK_DIR)/build_samples_tests
    INSTALL_DIR: $(WORK_DIR)/install_pkg
    INSTALL_TEST_DIR: $(INSTALL_DIR)/tests
    LAYER_TESTS_DIR: $(INSTALL_TEST_DIR)/layer_tests
    SETUPVARS: $(INSTALL_DIR)/setupvars.sh
    TMP_DIR: /mnt/tmp
    SHARE_DIR: /mount/cinfsshare/onnxtestdata
    CCACHE_DIR: $(SHARE_DIR)/ccache/master/linux
<<<<<<< HEAD
    BUILD_PYTHON: $(WORK_DIR)/build_python
    INSTALL_PYTHON: $(INSTALL_OPENVINO)/extras/python
    PY_VENV: $(WORK_DIR)/.venv
    PYTHON_VERSION: 3.10.7

  steps:
  - script: |
      curl -H Metadata:true --noproxy "*" "http://169.254.169.254/metadata/instance?api-version=2019-06-01"
      whoami
      uname -a
      echo Python3 info ; which python3 ; python3 --version
      echo Java info ; which java ; java -version
      echo gcc info ; which gcc ; gcc --version
      echo cmake info ; which cmake ; cmake --version
      lsb_release
      env
      cat /proc/cpuinfo
      cat /proc/meminfo
      cat /etc/fstab
      vmstat -s
      df
      lsblk -o NAME,HCTL,SIZE,MOUNTPOINT | grep -i "sd"
      free -h
      echo TargetBranch: $(System.PullRequest.TargetBranch)
      echo SourceBranch: $(Build.SourceBranch)
    displayName: 'System info'

  - script: |
=======
    CMAKE_VERSION: 3.24.0

  steps:
  - script: |
>>>>>>> 6913a8ad
      set -e
      rm -rf $(WORK_DIR) ; mkdir $(WORK_DIR)
      rm -rf $(BUILD_DIR) ; mkdir $(BUILD_DIR)
      rm -rf $(BUILD_SAMPLES_DIR) ; mkdir $(BUILD_SAMPLES_DIR)
      sudo rm -rf $(TMP_DIR) ; sudo mkdir $(TMP_DIR) ; sudo chmod 777 -R $(TMP_DIR)
      sudo mkdir -p $(SHARE_DIR)
      sudo apt --assume-yes update && sudo apt --assume-yes install nfs-common
      sudo mount -vvv -t nfs cinfsshare.file.core.windows.net:/cinfsshare/onnxtestdata $(SHARE_DIR) -o vers=4,minorversion=1,sec=sys
      mkdir -p $(CCACHE_DIR)
    displayName: 'Make dir'

  - checkout: self
    clean: true
    lfs: false
    submodules: recursive
    path: openvino

  - checkout: openvino_contrib
    clean: true
    lfs: false
    submodules: recursive
    path: openvino_contrib

  - script: |
      wget "https://github.com/Kitware/CMake/releases/download/v${CMAKE_VERSION}/cmake-${CMAKE_VERSION}-linux-x86_64.sh"
      chmod +x ./cmake-${CMAKE_VERSION}-linux-x86_64.sh
      sudo ./cmake-${CMAKE_VERSION}-linux-x86_64.sh --prefix=/usr/local/ --skip-license
      rm -rf ./cmake-${CMAKE_VERSION}-linux-x86_64.sh
    displayName: 'Install cmake'

  - script: |
      set -e
      $(REPO_DIR)/install_build_dependencies.sh
      # Move jdk into contrib
      # 'clang' compiler is to check that samples can be built using it
      sudo apt --assume-yes install openjdk-11-jdk libbz2-dev clang
      # For opencv-python: python3-setuptools and pip upgrade
      wget https://www.python.org/ftp/python/"$PYTHON_VERSION"/Python-"$PYTHON_VERSION".tgz
      tar -xzf Python-"$PYTHON_VERSION".tgz
      cd Python-"$PYTHON_VERSION" || exit
      ./configure --enable-optimizations --prefix=/usr/local --enable-shared LDFLAGS="-Wl,-rpath /usr/local/lib"
      make python
      sudo make install
      export LD_LIBRARY_PATH=/usr/local/lib:$LD_LIBRARY_PATH
      /usr/local/bin/python3.10 -m venv $(PY_VENV)
      . $(PY_VENV)/bin/activate
      echo Python3 info ; which python3 ; python3 --version
      python3 --version
      python3.10 --version
      curl https://bootstrap.pypa.io/get-pip.py | python3
      python3 -m pip install --upgrade pip
      python3 -m pip install -r $(REPO_DIR)/src/bindings/python/src/compatibility/openvino/requirements.txt
      python3 -m pip install -r $(REPO_DIR)/src/bindings/python/wheel/requirements-dev.txt
      python3 -m pip install -r $(REPO_DIR)/src/bindings/python/requirements.txt
      # For running Python API tests
      python3 -m pip install -r $(REPO_DIR)/src/bindings/python/src/compatibility/openvino/requirements-dev.txt
      # For running Paddle frontend unit tests
      python3 -m pip install -r $(REPO_DIR)/src/core/tests/frontend/paddle/requirements_dev.txt
      # For running ONNX frontend unit tests
      python3 -m pip install -r $(REPO_DIR)/src/frontends/onnx/tests/requirements.txt
      # For MO unit tests
      python3 -m pip install -r $(REPO_DIR)/tools/mo/requirements.txt
      python3 -m pip install -r $(REPO_DIR)/tools/mo/requirements_dev.txt
      # Speed up build
      wget https://github.com/ninja-build/ninja/releases/download/v1.10.2/ninja-linux.zip
      unzip ninja-linux.zip
      sudo cp -v ninja /usr/local/bin/
      # Speed up tests
      git clone https://github.com/google/gtest-parallel.git
    workingDirectory: $(WORK_DIR)
    displayName: 'Install dependencies'

  - script: |
      curl -H Metadata:true --noproxy "*" "http://169.254.169.254/metadata/instance?api-version=2019-06-01"
      whoami
      uname -a
      echo Python3 info ; which python3 ; python3 --version
      echo Python info ; which python ; python --version
      echo Java info ; which java ; java -version
      echo gcc info ; which gcc ; gcc --version
      echo cmake info ; which cmake ; cmake --version
      lsb_release
      env
      cat /proc/cpuinfo
      cat /proc/meminfo
      cat /etc/fstab
      vmstat -s
      df
      lsblk -o NAME,HCTL,SIZE,MOUNTPOINT | grep -i "sd"
      free -h
      echo TargetBranch: $(System.PullRequest.TargetBranch)
      echo SourceBranch: $(Build.SourceBranch)
    displayName: 'System info'


    # Should be after 'Install dependencies' because Git lfs is not installed
  - checkout: testdata
    clean: true
    lfs: true
    path: testdata

  - task: CMake@1
    inputs:
      # CMake must get Python 3.x version by default
      cmakeArgs: >
        -GNinja
        -DCMAKE_VERBOSE_MAKEFILE=ON
        -DCMAKE_BUILD_TYPE=$(BUILD_TYPE)
        -DCMAKE_COMPILE_WARNING_AS_ERROR=ON
        -DENABLE_PYTHON=ON
        -DBUILD_SHARED_LIBS=$(CMAKE_BUILD_SHARED_LIBS)
        -DENABLE_ONEDNN_FOR_GPU=$(CMAKE_BUILD_SHARED_LIBS)
        -DPYTHON_EXECUTABLE=$(PY_VENV)/bin/python3.10
        -DENABLE_TESTS=ON
        -DENABLE_OV_ONNX_FRONTEND=ON
        -DENABLE_FASTER_BUILD=ON
        -DENABLE_STRICT_DEPENDENCIES=OFF
        -DENABLE_REQUIREMENTS_INSTALL=OFF
        -DOPENVINO_EXTRA_MODULES=$(OPENVINO_CONTRIB_REPO_DIR)/modules
        -DCMAKE_CXX_COMPILER_LAUNCHER=ccache
        -DCMAKE_C_COMPILER_LAUNCHER=ccache
        -DCMAKE_CXX_LINKER_LAUNCHER=ccache
        -DCMAKE_C_LINKER_LAUNCHER=ccache
        -DCPACK_GENERATOR=$(CMAKE_CPACK_GENERATOR)
        -DBUILD_nvidia_plugin=OFF
        -S $(REPO_DIR)
        -B $(BUILD_DIR)

  - script: ls -alR $(REPO_DIR)/temp/
    displayName: 'List temp SDKs'

  - script: ccache --zero-stats --max-size=50G --show-config
    displayName: 'Clean ccache stats'

  - script: |
      export CCACHE_DIR=$(CCACHE_DIR)
      export CCACHE_TEMPDIR=$(TMP_DIR)/ccache
      export CCACHE_BASEDIR=$(Pipeline.Workspace)
      export CCACHE_MAXSIZE=50G
      ninja -C $(BUILD_DIR)
    displayName: 'Build Lin'

  - script: ccache --show-stats
    displayName: 'Show ccache stats'

  - script: ls -alR $(REPO_DIR)/bin/
    displayName: 'List bin files'

  - task: CMake@1
    inputs:
      cmakeArgs: >
        -GNinja
        $(REPO_DIR)/tests/layer_tests
      workingDirectory: $(BUILD_LAYER_TESTS_DIR)

  - script: ninja -C $(BUILD_LAYER_TESTS_DIR)
    displayName: 'Build Layer Tests'

  - script: sudo apt-get remove libtbb2 -y
    displayName: 'Remove debian dependencies'
    condition: eq(variables['CMAKE_CPACK_GENERATOR'], 'DEB')
    continueOnError: false
  - script: cmake -DCOMPONENT=python_wheels -DCMAKE_INSTALL_PREFIX=$(INSTALL_DIR) -P $(BUILD_DIR)/cmake_install.cmake
    displayName: 'Install wheel packages'
  - script: cmake -DCOMPONENT=tests -DCMAKE_INSTALL_PREFIX=$(INSTALL_DIR) -P $(BUILD_LAYER_TESTS_DIR)/cmake_install.cmake
    displayName: 'Install Layer Tests'
  - script: |
      . $(PY_VENV)/bin/activate
      python3 -m pip install openvino-dev --find-links=$(INSTALL_DIR)/tools
    displayName: 'Install python wheels'
  - script: |
      set -e
      cmake -DCMAKE_INSTALL_PREFIX=$(INSTALL_DIR) -DCOMPONENT=tests -P $(BUILD_DIR)/cmake_install.cmake
    displayName: 'Install tests'
  - script: ls -alR $(INSTALL_DIR)
    displayName: 'List install test files'

    # Skip test_onnx/test_zoo_models and test_onnx/test_backend due to long execution time
  - script: |
      . $(PY_VENV)/bin/activate
      export DATA_PATH=$(MODELS_PATH)
      export MODELS_PATH=$(MODELS_PATH)
      # because of static build libgna is needed for python binary
      export LD_LIBRARY_PATH=$(REPO_DIR)/temp/gna_03.00.00.1815.1/linux/x64:$LD_LIBRARY_PATH
      python3 -m pytest -s $(INSTALL_TEST_DIR)/pyngraph $(PYTHON_STATIC_ARGS) \
        --junitxml=$(INSTALL_TEST_DIR)/TEST-Pyngraph.xml \
        --ignore=$(INSTALL_TEST_DIR)/pyngraph/tests/test_onnx/test_zoo_models.py \
        --ignore=$(INSTALL_TEST_DIR)/pyngraph/tests/test_onnx/test_backend.py
    displayName: 'nGraph and IE Python Bindings Tests'
    continueOnError: false

    # Skip test_onnx/test_zoo_models and test_onnx/test_backend due to long execution time
  - script: |
      . $(PY_VENV)/bin/activate
      export DATA_PATH=$(MODELS_PATH)
      export MODELS_PATH=$(MODELS_PATH)
      # because of static build libgna is needed for python binary and mock_py frontend library
      export LD_LIBRARY_PATH=$(REPO_DIR)/temp/gna_03.00.00.1815.1/linux/x64:$(INSTALL_TEST_DIR):$LD_LIBRARY_PATH
      # For python imports to import pybind_mock_frontend
      export PYTHONPATH=$(INSTALL_TEST_DIR):$(INSTALL_DIR)/python/python3.8:$PYTHONPATH
      # For frontend manager to load mock_py library
      export OV_FRONTEND_PATH=$(INSTALL_TEST_DIR)
      python3 -m pytest -sv $(INSTALL_TEST_DIR)/pyopenvino $(PYTHON_STATIC_ARGS) \
        --junitxml=$(INSTALL_TEST_DIR)/TEST-Pyngraph.xml \
        --ignore=$(INSTALL_TEST_DIR)/pyopenvino/tests/test_utils/test_utils.py \
        --ignore=$(INSTALL_TEST_DIR)/pyopenvino/tests/test_onnx/test_zoo_models.py \
        --ignore=$(INSTALL_TEST_DIR)/pyopenvino/tests/test_onnx/test_backend.py
    displayName: 'Python API 2.0 Tests'
    continueOnError: false

  - script: |
      . $(PY_VENV)/bin/activate
      # because of static build libgna is needed for python binary
      export LD_LIBRARY_PATH=$(REPO_DIR)/temp/gna_03.00.00.1815.1/linux/x64:$LD_LIBRARY_PATH
      python3 -m pytest -s $(INSTALL_TEST_DIR)/mo/unit_tests --junitxml=$(INSTALL_TEST_DIR)/TEST-ModelOptimizer.xml
    displayName: 'Model Optimizer UT'
    continueOnError: false

  - script: |
      sudo apt-get install libtbb-dev libpugixml-dev -y
      cmake --build $(BUILD_DIR) --target package -j8
    condition: eq(variables['CMAKE_CPACK_GENERATOR'], 'DEB')
    displayName: 'Build Debian packages'
    continueOnError: false

  - script: |
      # install debian packages from previous release
      wget https://apt.repos.intel.com/intel-gpg-keys/GPG-PUB-KEY-INTEL-SW-PRODUCTS.PUB
      sudo apt-key add GPG-PUB-KEY-INTEL-SW-PRODUCTS.PUB
      sudo apt-get install --no-install-recommends gnupg -y
      echo "deb https://apt.repos.intel.com/openvino/2022 focal main" | sudo tee /etc/apt/sources.list.d/intel-openvino-2022.list
      sudo apt-get update -o Dir::Etc::sourcelist=/etc/apt/sources.list.d/intel-openvino-2022.list
      # sudo apt-get install openvino -y
      # install our local one and make sure the conflicts are resolved
      sudo apt-get install --no-install-recommends dpkg-dev -y
      rm -r _CPack_Packages
      dpkg-scanpackages . /dev/null | gzip -9c > Packages.gz
      echo "deb [trusted=yes] file:$(BUILD_DIR) ./" | sudo tee /etc/apt/sources.list.d/openvino-local.list
      sudo apt-get update -o Dir::Etc::sourcelist=/etc/apt/sources.list.d/openvino-local.list
      sudo apt-get install openvino -y
    workingDirectory: $(BUILD_DIR)
    condition: eq(variables['CMAKE_CPACK_GENERATOR'], 'DEB')
    displayName: 'Install Debian packages'
    continueOnError: false

  - script: cmake -DCMAKE_INSTALL_PREFIX=$(INSTALL_DIR) -P $(BUILD_DIR)/cmake_install.cmake
    condition: ne(variables['CMAKE_CPACK_GENERATOR'], 'DEB')
    displayName: 'Install openvino'
    continueOnError: false

  - script: ls -alR $(INSTALL_DIR)
    condition: ne(variables['CMAKE_CPACK_GENERATOR'], 'DEB')
    displayName: 'List install files'

  - script: $(SAMPLES_INSTALL_DIR)/cpp/build_samples.sh -i $(INSTALL_DIR) -b $(BUILD_DIR)/cpp_samples
    displayName: 'Build cpp samples'
    continueOnError: false

  - script: |
      export CC=clang
      export CXX=clang++
      $(SAMPLES_INSTALL_DIR)/cpp/build_samples.sh -b $(BUILD_DIR)/cpp_samples_clang
    displayName: 'Build cpp samples - clang'
    continueOnError: false

  - script: |
      export VERBOSE=1
      $(SAMPLES_INSTALL_DIR)/c/build_samples.sh -i $(INSTALL_DIR) -b $(BUILD_DIR)/c_samples
    displayName: 'Build c samples'
    continueOnError: false

  - script: rm -fr $(BUILD_DIR)
    displayName: 'Clean build dir'
    continueOnError: false

  - script: $(RUN_PREFIX) $(INSTALL_TEST_DIR)/ov_core_unit_tests --gtest_print_time=1 --gtest_filter=-*IE_GPU* --gtest_output=xml:$(INSTALL_TEST_DIR)/TEST-NGraphUT.xml
    displayName: 'OV Core UT'
    continueOnError: false

  - script: $(RUN_PREFIX) $(INSTALL_TEST_DIR)/ov_ir_frontend_tests --gtest_print_time=1 --gtest_output=xml:$(INSTALL_TEST_DIR)/TEST-IRFrontend.xml
    displayName: 'IR Frontend Tests'
    continueOnError: false

  - script: $(RUN_PREFIX) $(INSTALL_TEST_DIR)/ov_onnx_frontend_tests --gtest_print_time=1 --gtest_filter=-*IE_GPU* --gtest_output=xml:$(INSTALL_TEST_DIR)/TEST-ONNXFrontend.xml
    displayName: 'ONNX Frontend Tests'
    continueOnError: false

  - script: $(RUN_PREFIX) $(INSTALL_TEST_DIR)/paddle_tests --gtest_print_time=1 --gtest_output=xml:$(INSTALL_TEST_DIR)/TEST-Paddle.xml
    displayName: 'Paddle Frontend UT'
    continueOnError: false

  - script: |
      # tensorflow frontend is not distributed to end users, we have to find it manually
      export OV_FRONTEND_PATH=$(INSTALL_TEST_DIR)
      $(RUN_PREFIX) $(INSTALL_TEST_DIR)/ov_tensorflow_frontend_tests --gtest_print_time=1 --gtest_output=xml:$(INSTALL_TEST_DIR)/TEST-Tensorflow.xml
    displayName: 'TensorFlow Frontend Unit Tests'
    continueOnError: false

    # python3 $(WORK_DIR)/gtest-parallel/gtest_parallel.py $(INSTALL_TEST_DIR)/InferenceEngineUnitTests --workers=16 --dump_json_test_results=InferenceEngineUnitTests.json --gtest_filter=*smoke* -- --gtest_print_time=1
  - script: $(RUN_PREFIX) $(INSTALL_TEST_DIR)/InferenceEngineUnitTests --gtest_print_time=1 --gtest_output=xml:$(INSTALL_TEST_DIR)/TEST-InferenceEngineUnitTests.xml
    displayName: 'IE UT old'
    continueOnError: false

  - script: $(RUN_PREFIX) $(INSTALL_TEST_DIR)/ieUnitTests --gtest_output=xml:$(INSTALL_TEST_DIR)/TEST-ieUnitTests.xml
    displayName: 'IE UT'
    continueOnError: false

  - script: $(RUN_PREFIX) $(INSTALL_TEST_DIR)/ov_cpu_unit_tests --gtest_output=xml:$(INSTALL_TEST_DIR)/TEST-ov_cpu_unit_tests.xml
    displayName: 'Intel CPU Unit Tests'
    continueOnError: false

  - script: $(RUN_PREFIX) $(INSTALL_TEST_DIR)/ov_gna_unit_tests --gtest_output=xml:$(INSTALL_TEST_DIR)/TEST-ov_gna_unit_tests.xml
    displayName: 'GNA UT'
    continueOnError: false

  - script: $(RUN_PREFIX) $(INSTALL_TEST_DIR)/vpuUnitTests --gtest_output=xml:$(INSTALL_TEST_DIR)/TEST-vpuUnitTests.xml
    displayName: 'VPU UT'
    continueOnError: false

  - script: $(RUN_PREFIX) $(INSTALL_TEST_DIR)/XLinkTests --gtest_output=xml:$(INSTALL_TEST_DIR)/TEST-XLinkTests.xml
    displayName: 'XLink Tests'
    continueOnError: false

  - script: $(RUN_PREFIX) $(INSTALL_TEST_DIR)/ieMultiPluginUnitTests --gtest_output=xml:$(INSTALL_TEST_DIR)/TEST-ieMultiPluginUnitTests.xml
    displayName: 'MULTI UT'
    continueOnError: false

  - script: |
      # because of IR reader v7
      export LD_LIBRARY_PATH=$(INSTALL_TEST_DIR)
      $(RUN_PREFIX) $(INSTALL_TEST_DIR)/ieFuncTests --gtest_output=xml:$(INSTALL_TEST_DIR)/TEST-ieFuncTests.xml
    displayName: 'IE FuncTests'
    continueOnError: false

  - script: $(RUN_PREFIX) $(INSTALL_TEST_DIR)/ov_template_func_tests --gtest_filter=*smoke* --gtest_output=xml:$(INSTALL_TEST_DIR)/TEST-templateFuncTests.xml
    displayName: 'TEMPLATE FuncTests'
    continueOnError: false

  - script: $(RUN_PREFIX) $(INSTALL_TEST_DIR)/ov_cpu_func_tests --gtest_filter=*smoke* --gtest_print_time=1 --gtest_output=xml:$(INSTALL_TEST_DIR)/TEST-ov_cpu_func_tests.xml
    displayName: 'CPU FuncTests'
    continueOnError: false
    condition: and(succeeded(), eq(variables['CMAKE_BUILD_SHARED_LIBS'], 'OFF'))

  - script: |
      export DATA_PATH=$(MODELS_PATH)
      export MODELS_PATH=$(MODELS_PATH)
      $(RUN_PREFIX) $(INSTALL_TEST_DIR)/InferenceEngineCAPITests --gtest_output=xml:$(INSTALL_TEST_DIR)/TEST-InferenceEngineCAPITests.xml
    displayName: 'IE CAPITests'
    continueOnError: false

  - script: |
      export DATA_PATH=$(MODELS_PATH)
      export MODELS_PATH=$(MODELS_PATH)
      $(RUN_PREFIX) $(INSTALL_TEST_DIR)/ov_capi_test --gtest_output=xml:$(INSTALL_TEST_DIR)/TEST-ov_capi_test.xml
    displayName: 'OV CAPITests'
    continueOnError: false

  - task: CMake@1
    inputs:
      cmakeArgs: >
        -GNinja
        $(REPO_DIR)/tests/samples_tests
      workingDirectory: $(BUILD_SAMPLES_TESTS_DIR)

  - script: cmake -DCOMPONENT=tests -DCMAKE_INSTALL_PREFIX=$(INSTALL_DIR) -P cmake_install.cmake
    workingDirectory: $(BUILD_SAMPLES_TESTS_DIR)
    displayName: 'Install Samples Tests'

  - script: |
      . $(PY_VENV)/bin/activate
      python3 -m pip install -r $(INSTALL_TEST_DIR)/smoke_tests/requirements.txt
    workingDirectory: $(INSTALL_TEST_DIR)

    displayName: 'Install dependencies for samples smoke tests'
    continueOnError: false

  - script: |
      . $(PY_VENV)/bin/activate
      export PATH=$HOME/.local/bin:$PATH
      export IE_APP_PATH=$(INSTALL_DIR)/samples_bin
      export LD_LIBRARY_PATH=$IE_APP_PATH:$LD_LIBRARY_PATH
      export IE_APP_PYTHON_PATH=$(PYTHON_SAMPLES_INSTALL_DIR)/
      export SHARE=$(INSTALL_TEST_DIR)/smoke_tests/samples_smoke_tests_data/
      export WORKSPACE=$(INSTALL_DIR)
      $(RUN_PREFIX) python3 -m pytest $(INSTALL_TEST_DIR)/smoke_tests/  --env_conf $(INSTALL_TEST_DIR)/smoke_tests/env_config.yml -s --junitxml=$(INSTALL_TEST_DIR)/TEST-SamplesSmokeTests.xml
    displayName: 'Samples Smoke Tests'
    continueOnError: false

  - script: |
      . $(PY_VENV)/bin/activate
      python3 -m pip install -r $(LAYER_TESTS_DIR)/requirements.txt
      export PYTHONPATH=$(REPO_DIR)/tools/mo/:$(LAYER_TESTS_DIR):$PYTHONPATH
      export OV_FRONTEND_PATH=$(INSTALL_DIR)/runtime/lib/intel64
      export TEST_DEVICE=CPU
      $(RUN_PREFIX) python3 -m pytest $(LAYER_TESTS_DIR)/tensorflow_tests/ --use_new_frontend -m precommit_tf_fe --junitxml=$(INSTALL_TEST_DIR)/TEST-tf_fe.xmlTEST
    displayName: 'TensorFlow 1 Layer Tests - TF FE'
    continueOnError: false

  - script: |
      python3 -m pip install -r $(LAYER_TESTS_DIR)/requirements.txt
      export PYTHONPATH=$(REPO_DIR)/tools/mo/:$(LAYER_TESTS_DIR):$PYTHONPATH
      export OV_FRONTEND_PATH=$(INSTALL_DIR)/runtime/lib/intel64
      export TEST_DEVICE=CPU
      $(RUN_PREFIX) python3 -m pytest $(LAYER_TESTS_DIR)/tensorflow2_keras_tests/ --use_new_frontend -m precommit_tf_fe --junitxml=$(INSTALL_TEST_DIR)/TEST-tf2_fe.xmlTEST
    displayName: 'TensorFlow 2 Layer Tests - TF FE'
    continueOnError: false

  - script: |
      python3 -m pip install -r $(LAYER_TESTS_DIR)/requirements.txt
      export PYTHONPATH=$(LAYER_TESTS_DIR):$PYTHONPATH
      $(RUN_PREFIX) python3 -m pytest $(LAYER_TESTS_DIR)/tensorflow_tests/test_tf_Roll.py --ir_version=10 --junitxml=$(INSTALL_TEST_DIR)/TEST-tf_Roll.xmlTEST
    displayName: 'TensorFlow 1 Layer Tests - Legacy FE'
    continueOnError: false

  - script: |
      python3 -m pip install -r $(LAYER_TESTS_DIR)/requirements.txt
      export PYTHONPATH=$(LAYER_TESTS_DIR):$PYTHONPATH
      export TEST_DEVICE=CPU
      $(RUN_PREFIX) python3 -m pytest $(LAYER_TESTS_DIR)/tensorflow2_keras_tests/test_tf2_keras_activation.py --ir_version=11 --junitxml=./TEST-tf2_Activation.xmlTEST -k "sigmoid"
    displayName: 'TensorFlow 2 Layer Tests - Legacy FE'
    continueOnError: false

  - task: PublishTestResults@2
    condition: always()
    inputs:
      testResultsFormat: 'JUnit' # Options: JUnit, NUnit, VSTest, xUnit, cTest
      testResultsFiles: '**/TEST-*.xml'
      #searchFolder: '$(BUILD_DIR)'
      mergeTestResults: false # Optional
      #failTaskOnFailedTests: false # Optional
      #testRunTitle: 'Pre/Post-Commit' # Optional
      buildPlatform: 'x64' # Optional
      buildConfiguration: 'Linux' # Optional
      #publishRunAttachments: true # Optional<|MERGE_RESOLUTION|>--- conflicted
+++ resolved
@@ -91,7 +91,7 @@
     TMP_DIR: /mnt/tmp
     SHARE_DIR: /mount/cinfsshare/onnxtestdata
     CCACHE_DIR: $(SHARE_DIR)/ccache/master/linux
-<<<<<<< HEAD
+    CMAKE_VERSION: 3.24.0
     BUILD_PYTHON: $(WORK_DIR)/build_python
     INSTALL_PYTHON: $(INSTALL_OPENVINO)/extras/python
     PY_VENV: $(WORK_DIR)/.venv
@@ -120,12 +120,6 @@
     displayName: 'System info'
 
   - script: |
-=======
-    CMAKE_VERSION: 3.24.0
-
-  steps:
-  - script: |
->>>>>>> 6913a8ad
       set -e
       rm -rf $(WORK_DIR) ; mkdir $(WORK_DIR)
       rm -rf $(BUILD_DIR) ; mkdir $(BUILD_DIR)
