--- conflicted
+++ resolved
@@ -303,13 +303,8 @@
   - script: |
       export DATA_PATH=$(MODELS_PATH)
       export MODELS_PATH=$(MODELS_PATH)
-<<<<<<< HEAD
       cd $(REPO_DIR)/runtime/bindings/python/tests_compatibility/test_inference_engine
-      . $(SETUPVARS) -pyver 3.8 && python3 -m pytest --junitxml=TEST-PythonAPI.xml
-=======
-      cd $(REPO_DIR)/inference-engine/ie_bridges/python/tests
       . $(SETUPVARS) -pyver 3.8 && python3 -m pytest --junitxml=TEST-PythonAPI.xml $(PYTHON_STATIC_ARGS)
->>>>>>> aaac5de2
     displayName: 'Python API Tests'
     continueOnError: false
 
