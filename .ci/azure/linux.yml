--- conflicted
+++ resolved
@@ -347,17 +347,12 @@
     displayName: 'OV Core UT'
     continueOnError: false
 
-<<<<<<< HEAD
   - script: $(RUN_PREFIX) $(INSTALL_TEST_DIR)/openvino_proxy_plugin_tests --gtest_print_time=1 --gtest_output=xml:$(INSTALL_TEST_DIR)/TEST-ProxyTests.xml
     displayName: 'Proxy plugin tests'
     continueOnError: false
 
-  - script: $(RUN_PREFIX) $(INSTALL_TEST_DIR)/ov_onnx_frontend_test --gtest_print_time=1 --gtest_filter=-*IE_GPU* --gtest_output=xml:$(INSTALL_TEST_DIR)/TEST-ONNXFrontend.xml
-    displayName: 'ONNX Frontend Test'
-=======
   - script: $(RUN_PREFIX) $(INSTALL_TEST_DIR)/ov_onnx_frontend_tests --gtest_print_time=1 --gtest_filter=-*IE_GPU* --gtest_output=xml:$(INSTALL_TEST_DIR)/TEST-ONNXFrontend.xml
     displayName: 'ONNX Frontend Tests'
->>>>>>> 8b781c93
     continueOnError: false
 
   - script: $(RUN_PREFIX) $(INSTALL_TEST_DIR)/paddle_tests --gtest_print_time=1 --gtest_output=xml:$(INSTALL_TEST_DIR)/TEST-Paddle.xml
