trigger:
  branches:
    include:
    - master
    - releases/*
  paths:
    exclude:
    - docs/*

resources:
  repositories:
  - repository: openvino_contrib
    type: github
    endpoint: openvinotoolkit
    name: openvinotoolkit/openvino_contrib
    ref: master

  - repository: testdata
    type: github
    endpoint: openvinotoolkit
    name: openvinotoolkit/testdata
    ref: master

jobs:
- job: Lin
  strategy:
    matrix:
      # Dynamic:
      #   CMAKE_BUILD_SHARED_LIBS: 'ON'
      #   PYTHON_STATIC_ARGS:
      #   CMAKE_CPACK_GENERATOR:
      #   SAMPLES_INSTALL_DIR: $(INSTALL_DIR)/samples
      #   RUN_PREFIX: . $(SETUPVARS) -pyver 3.8 &&
      # Debian:
      #   CMAKE_BUILD_SHARED_LIBS: 'ON'
      #   PYTHON_STATIC_ARGS:
      #   CMAKE_CPACK_GENERATOR: 'DEB'
      #   SAMPLES_INSTALL_DIR: /usr/share/openvino-2022.3.0/samples
      #   RUN_PREFIX: LD_LIBRARY_PATH=$(INSTALL_TEST_DIR):$(INSTALL_DIR)/opencv/lib:$LD_LIBRARY_PATH
      Static:
        CMAKE_BUILD_SHARED_LIBS: 'OFF'
        PYTHON_STATIC_ARGS: -m "not dynamic_library and not template_plugin"
        CMAKE_CPACK_GENERATOR:
        SAMPLES_INSTALL_DIR: $(INSTALL_DIR)/samples
        RUN_PREFIX: . $(SETUPVARS) -pyver 3.8 &&
    maxParallel: 2

  # About 150% of total time
  timeoutInMinutes: 120

  pool:
    name: LIN_VMSS_VENV_F16S_U20_WU2

  variables:
    system.debug: true
    VSTS_HTTP_RETRY: 5
    VSTS_HTTP_TIMEOUT: 200
    BUILD_TYPE: Release
    REPO_DIR: $(Build.Repository.LocalPath)
    OPENVINO_CONTRIB_REPO_DIR: $(REPO_DIR)/../openvino_contrib
    MODELS_PATH: $(REPO_DIR)/../testdata
    WORK_DIR: $(Pipeline.Workspace)/_w
    BUILD_DIR: $(WORK_DIR)/build
    BUILD_SAMPLES_DIR: $(WORK_DIR)/build_samples
    BUILD_LAYER_TESTS_DIR: $(WORK_DIR)/build_layer_tests
    BUILD_SAMPLES_TESTS_DIR: $(WORK_DIR)/build_samples_tests
    INSTALL_DIR: $(WORK_DIR)/install_pkg
    INSTALL_TEST_DIR: $(INSTALL_DIR)/tests
    LAYER_TESTS_DIR: $(INSTALL_TEST_DIR)/layer_tests
    SETUPVARS: $(INSTALL_DIR)/setupvars.sh
    TMP_DIR: /mnt/tmp
    SHARE_DIR: /mount/cinfsshare/onnxtestdata
    CCACHE_DIR: $(SHARE_DIR)/ccache/master/linux
    BUILD_PYTHON: $(WORK_DIR)/build_python
    INSTALL_PYTHON: $(INSTALL_OPENVINO)/extras/python
    PY_VENV: $(WORK_DIR)/.venv
    PYTHON_VERSION: 3.10.6
    NUM_PROC: 1

  steps:
  - script: |
      curl -H Metadata:true --noproxy "*" "http://169.254.169.254/metadata/instance?api-version=2019-06-01"
      whoami
      uname -a
      echo Python3 info ; which python3 ; python3 --version
      echo Java info ; which java ; java -version
      echo gcc info ; which gcc ; gcc --version
      echo cmake info ; which cmake ; cmake --version
      lsb_release
      env
      cat /proc/cpuinfo
      cat /proc/meminfo
      cat /etc/fstab
      vmstat -s
      df
      lsblk -o NAME,HCTL,SIZE,MOUNTPOINT | grep -i "sd"
      free -h
      echo TargetBranch: $(System.PullRequest.TargetBranch)
      echo SourceBranch: $(Build.SourceBranch)
    displayName: 'System info'

  - script: |
      set -e
      rm -rf $(WORK_DIR) ; mkdir $(WORK_DIR)
      rm -rf $(BUILD_DIR) ; mkdir $(BUILD_DIR)
      rm -rf $(BUILD_SAMPLES_DIR) ; mkdir $(BUILD_SAMPLES_DIR)
      sudo rm -rf $(TMP_DIR) ; sudo mkdir $(TMP_DIR) ; sudo chmod 777 -R $(TMP_DIR)
      sudo mkdir -p $(SHARE_DIR)
      sudo apt --assume-yes update && sudo apt --assume-yes install nfs-common
      sudo mount -vvv -t nfs cinfsshare.file.core.windows.net:/cinfsshare/onnxtestdata $(SHARE_DIR) -o vers=4,minorversion=1,sec=sys
      mkdir -p $(CCACHE_DIR)
    displayName: 'Make dir'

  - checkout: self
    clean: true
    lfs: false
    submodules: recursive
    path: openvino

  - checkout: openvino_contrib
    clean: true
    lfs: false
    submodules: recursive
    path: openvino_contrib

  - script: |
      set -e
      $(REPO_DIR)/install_build_dependencies.sh
      # Move jdk into contrib
      # 'clang' compiler is to check that samples can be built using it
      sudo apt --assume-yes install openjdk-11-jdk clang
      # For opencv-python: python3-setuptools and pip upgrade
      wget https://www.python.org/ftp/python/"$PYTHON_VERSION"/Python-"$PYTHON_VERSION".tgz
      tar -xzf Python-"$PYTHON_VERSION".tgz
      cd Python-"$PYTHON_VERSION" || exit
      ./configure --enable-optimizations --prefix=/usr/local --enable-shared LDFLAGS="-Wl,-rpath /usr/local/lib"
      make -j "$NUM_PROC" python
      sudo make -j "$NUM_PROC" install
      export LD_LIBRARY_PATH=/usr/local/lib:$LD_LIBRARY_PATH
      /usr/local/bin/python3.10 -m venv $(PY_VENV)
      . $(PY_VENV)/bin/activate
      echo Python3 info ; which python3 ; python3 --version
      python3 --version
      python3.10 --version
      curl https://bootstrap.pypa.io/get-pip.py | python3
      python3 -m pip install --upgrade pip
      python3 -m pip install -r $(REPO_DIR)/src/bindings/python/src/compatibility/openvino/requirements.txt
      python3 -m pip install -r $(REPO_DIR)/src/bindings/python/wheel/requirements-dev.txt
      python3 -m pip install -r $(REPO_DIR)/src/bindings/python/requirements.txt
      # For running Python API tests
      python3 -m pip install -r $(REPO_DIR)/src/bindings/python/src/compatibility/openvino/requirements-dev.txt
      # For running Paddle frontend unit tests
      python3 -m pip install -r $(REPO_DIR)/src/core/tests/frontend/paddle/requirements_dev.txt
      # For running ONNX frontend unit tests
      python3 -m pip install -r $(REPO_DIR)/src/core/tests/requirements_test_onnx.txt
      # For MO unit tests
      python3 -m pip install -r $(REPO_DIR)/tools/mo/requirements.txt
      python3 -m pip install -r $(REPO_DIR)/tools/mo/requirements_dev.txt
      # Speed up build
      wget https://github.com/ninja-build/ninja/releases/download/v1.10.2/ninja-linux.zip
      unzip ninja-linux.zip
      sudo cp -v ninja /usr/local/bin/
      # Speed up tests
      git clone https://github.com/google/gtest-parallel.git
    workingDirectory: $(WORK_DIR)
    displayName: 'Install dependencies'

    # Should be after 'Install dependencies' because Git lfs is not installed
  - checkout: testdata
    clean: true
    lfs: true
    path: testdata

  - task: CMake@1
    inputs:
      # CMake must get Python 3.x version by default
      cmakeArgs: >
        -GNinja
        -DVERBOSE_BUILD=ON
        -DCMAKE_BUILD_TYPE=$(BUILD_TYPE)
        -DENABLE_PYTHON=ON
        -DBUILD_SHARED_LIBS=$(CMAKE_BUILD_SHARED_LIBS)
        -DENABLE_ONEDNN_FOR_GPU=$(CMAKE_BUILD_SHARED_LIBS)
<<<<<<< HEAD
        -DPYTHON_EXECUTABLE=$(PY_VENV)/bin/python3.10
        -DENABLE_WHEEL=ON
=======
        -DPYTHON_EXECUTABLE=/usr/bin/python3.8
>>>>>>> 2e7284cf
        -DENABLE_TESTS=ON
        -DENABLE_OV_ONNX_FRONTEND=ON
        -DENABLE_FASTER_BUILD=ON
        -DENABLE_STRICT_DEPENDENCIES=OFF
        -DENABLE_REQUIREMENTS_INSTALL=OFF
        -DIE_EXTRA_MODULES=$(OPENVINO_CONTRIB_REPO_DIR)/modules
        -DCMAKE_CXX_COMPILER_LAUNCHER=ccache
        -DCMAKE_C_COMPILER_LAUNCHER=ccache
<<<<<<< HEAD
        $(REPO_DIR)
      workingDirectory: $(BUILD_DIR)
=======
        -DCPACK_GENERATOR=$(CMAKE_CPACK_GENERATOR)
        -S $(REPO_DIR)
        -B $(BUILD_DIR)
>>>>>>> 2e7284cf

  - script: ls -alR $(REPO_DIR)/temp/
    displayName: 'List temp SDKs'

  - script: ccache --zero-stats --max-size=50G --show-config
    displayName: 'Clean ccache stats'

  - script: |
      export CCACHE_DIR=$(CCACHE_DIR)
      export CCACHE_TEMPDIR=$(TMP_DIR)/ccache
      export CCACHE_BASEDIR=$(Pipeline.Workspace)
      export CCACHE_MAXSIZE=50G
      ninja -C $(BUILD_DIR)
    displayName: 'Build Lin'

  - script: ccache --show-stats
    displayName: 'Show ccache stats'

  - script: ls -alR $(REPO_DIR)/bin/
    displayName: 'List bin files'

<<<<<<< HEAD
  - script: cmake -DCMAKE_INSTALL_PREFIX=$(INSTALL_DIR) -P cmake_install.cmake
    workingDirectory: $(BUILD_DIR)
    displayName: 'Install'

=======
>>>>>>> 2e7284cf
  - task: CMake@1
    inputs:
      cmakeArgs: >
        -GNinja
        $(REPO_DIR)/tests/layer_tests
      workingDirectory: $(BUILD_LAYER_TESTS_DIR)

  - script: ninja -C $(BUILD_LAYER_TESTS_DIR)
    displayName: 'Build Layer Tests'

<<<<<<< HEAD
  - script: cmake -DCOMPONENT=tests -DCMAKE_INSTALL_PREFIX=$(INSTALL_DIR) -P cmake_install.cmake
    workingDirectory: $(BUILD_LAYER_TESTS_DIR)
    displayName: 'Install Layer Tests'

  - script: ls -alR $(INSTALL_DIR)
    displayName: 'List install files'

  - script: |
      . $(PY_VENV)/bin/activate
      python3 -m pip install openvino-dev --find-links=$(INSTALL_DIR)/tools
    displayName: 'Install wheels'

  - script: |
      set -e
      mkdir -p $(INSTALL_DIR)/opencv/
      cmake -DCMAKE_INSTALL_PREFIX=$(INSTALL_DIR) -DCOMPONENT=tests -P cmake_install.cmake
      cp -R $(REPO_DIR)/temp/opencv_4.5.2_ubuntu20/opencv/* $(INSTALL_DIR)/opencv/
    workingDirectory: $(BUILD_DIR)
    displayName: 'Install tests'

  - script: ls -alR $(INSTALL_DIR)
    displayName: 'List install files'

  - script: $(INSTALL_DIR)/samples/cpp/build_samples.sh -i $(INSTALL_DIR)
    workingDirectory: $(BUILD_SAMPLES_DIR)
    displayName: 'Build cpp samples'
    continueOnError: false

  - script: |
      export CC=clang
      export CXX=clang++
      $(INSTALL_DIR)/samples/cpp/build_samples.sh -i $(INSTALL_DIR)
    workingDirectory: $(BUILD_SAMPLES_DIR)
    displayName: 'Build cpp samples - clang'
    continueOnError: false

  - script: $(INSTALL_DIR)/samples/c/build_samples.sh -i $(INSTALL_DIR)
    workingDirectory: $(BUILD_SAMPLES_DIR)
    displayName: 'Build c samples'
    continueOnError: false

  - script: rm -fr $(BUILD_DIR)
    displayName: 'Clean build dir'
    continueOnError: false
=======
  - script: sudo apt-get remove libtbb2 -y
    displayName: 'Remove debian dependencies'
    condition: eq(variables['CMAKE_CPACK_GENERATOR'], 'DEB')
    continueOnError: false

  - script: cmake -DCOMPONENT=python_wheels -DCMAKE_INSTALL_PREFIX=$(INSTALL_DIR) -P $(BUILD_DIR)/cmake_install.cmake
    displayName: 'Install wheel packages'

  - script: cmake -DCOMPONENT=tests -DCMAKE_INSTALL_PREFIX=$(INSTALL_DIR) -P $(BUILD_LAYER_TESTS_DIR)/cmake_install.cmake
    displayName: 'Install Layer Tests'

  - script: python3 -m pip install openvino-dev --find-links=$(INSTALL_DIR)/tools
    displayName: 'Install python wheels'

  - script: |
      set -e
      cmake -DCMAKE_INSTALL_PREFIX=$(INSTALL_DIR) -DCOMPONENT=tests -P $(BUILD_DIR)/cmake_install.cmake
    displayName: 'Install tests'

  - script: ls -alR $(INSTALL_DIR)
    displayName: 'List install test files'
>>>>>>> 2e7284cf

    # Skip test_onnx/test_zoo_models and test_onnx/test_backend due to long execution time
  - script: |
      . $(PY_VENV)/bin/activate
      export DATA_PATH=$(MODELS_PATH)
      export MODELS_PATH=$(MODELS_PATH)
<<<<<<< HEAD
      . $(SETUPVARS) -pyver 3.10 && python3 -m pytest -s $(INSTALL_TEST_DIR)/pyngraph $(PYTHON_STATIC_ARGS) --junitxml=TEST-Pyngraph.xml --ignore=$(INSTALL_TEST_DIR)/pyngraph/tests/test_onnx/test_zoo_models.py --ignore=$(INSTALL_TEST_DIR)/pyngraph/tests/test_onnx/test_backend.py
=======
      # because of static build libgna is needed for python binary
      export LD_LIBRARY_PATH=$(REPO_DIR)/temp/gna_03.00.00.1455.2/linux/x64:$LD_LIBRARY_PATH
      python3 -m pytest -s $(INSTALL_TEST_DIR)/pyngraph $(PYTHON_STATIC_ARGS) \
        --junitxml=$(INSTALL_TEST_DIR)/TEST-Pyngraph.xml \
        --ignore=$(INSTALL_TEST_DIR)/pyngraph/tests/test_onnx/test_zoo_models.py \
        --ignore=$(INSTALL_TEST_DIR)/pyngraph/tests/test_onnx/test_backend.py
>>>>>>> 2e7284cf
    displayName: 'nGraph and IE Python Bindings Tests'
    continueOnError: false

    # Skip test_onnx/test_zoo_models and test_onnx/test_backend due to long execution time
  - script: |
      . $(PY_VENV)/bin/activate
      export DATA_PATH=$(MODELS_PATH)
      export MODELS_PATH=$(MODELS_PATH)
<<<<<<< HEAD
      . $(SETUPVARS) -pyver 3.10 && python3 -m pytest -s $(INSTALL_TEST_DIR)/pyopenvino $(PYTHON_STATIC_ARGS) --junitxml=TEST-Pyngraph.xml --ignore=$(INSTALL_TEST_DIR)/pyopenvino/tests/test_utils/test_utils.py --ignore=$(INSTALL_TEST_DIR)/pyopenvino/tests/test_onnx/test_zoo_models.py --ignore=$(INSTALL_TEST_DIR)/pyopenvino/tests/test_onnx/test_backend.py -v
=======
      # because of static build libgna is needed for python binary
      export LD_LIBRARY_PATH=$(REPO_DIR)/temp/gna_03.00.00.1455.2/linux/x64:$(INSTALL_TEST_DIR):$LD_LIBRARY_PATH
      python3 -m pytest -s $(INSTALL_TEST_DIR)/pyopenvino $(PYTHON_STATIC_ARGS) \
        --junitxml=$(INSTALL_TEST_DIR)/TEST-Pyngraph.xml \
        --ignore=$(INSTALL_TEST_DIR)/pyopenvino/tests/test_utils/test_utils.py \
        --ignore=$(INSTALL_TEST_DIR)/pyopenvino/tests/test_onnx/test_zoo_models.py \
        --ignore=$(INSTALL_TEST_DIR)/pyopenvino/tests/test_onnx/test_backend.py -v
>>>>>>> 2e7284cf
    displayName: 'Python API 2.0 Tests'
    continueOnError: false

  - script: |
<<<<<<< HEAD
      . $(PY_VENV)/bin/activate
      export MO_ROOT=$(INSTALL_DIR)/tools/mo
      . $(SETUPVARS) -pyver 3.10 && python3 -m pytest -s $(INSTALL_DIR)/tests/mo/unit_tests --junitxml=TEST-ModelOptimizer.xml
    displayName: 'Model Optimizer UT'
    continueOnError: false

  - script: . $(SETUPVARS) && $(INSTALL_TEST_DIR)/ov_core_unit_tests --gtest_print_time=1 --gtest_filter=-*IE_GPU* --gtest_output=xml:TEST-NGraphUT.xml
    workingDirectory: $(INSTALL_TEST_DIR)
    displayName: 'OV Core UT'
    continueOnError: false

  - script: . $(SETUPVARS) && $(INSTALL_TEST_DIR)/onnx_tests --gtest_print_time=1 --gtest_filter=-*IE_GPU* --gtest_output=xml:TEST-ONNXImportUT.xml
    workingDirectory: $(INSTALL_TEST_DIR)
    displayName: 'ONNX Frontend UT'
    continueOnError: false

  - script: . $(SETUPVARS) && $(INSTALL_TEST_DIR)/paddle_tests --gtest_print_time=1 --gtest_output=xml:TEST-Paddle.xml
    displayName: 'Paddle Frontend UT'
    continueOnError: false

  - script: . $(SETUPVARS) && $(INSTALL_TEST_DIR)/onnx_frontend_tests --gtest_print_time=1 --gtest_output=xml:TEST-Paddle.xml
    workingDirectory: $(INSTALL_TEST_DIR)
    displayName: 'ONNX Frontend UT'
    continueOnError: false

  - script: . $(SETUPVARS) && $(INSTALL_TEST_DIR)/tensorflow_tests --gtest_print_time=1 --gtest_output=xml:TEST-Tensorflow.xml
    displayName: 'Tensorflow Frontend UT'
    continueOnError: false

    # . $(SETUPVARS) && python3 $(WORK_DIR)/gtest-parallel/gtest_parallel.py $(INSTALL_TEST_DIR)/InferenceEngineUnitTests --workers=16 --dump_json_test_results=InferenceEngineUnitTests.json --gtest_filter=*smoke* -- --gtest_print_time=1
  - script: . $(SETUPVARS) && $(INSTALL_TEST_DIR)/InferenceEngineUnitTests --gtest_print_time=1 --gtest_output=xml:TEST-InferenceEngineUnitTests.xml
    displayName: 'IE UT old'
    continueOnError: false

  - script: . $(SETUPVARS) && $(INSTALL_TEST_DIR)/ieUnitTests --gtest_output=xml:TEST-ieUnitTests.xml
    displayName: 'IE UT'
    continueOnError: false

  - script: . $(SETUPVARS) && $(INSTALL_TEST_DIR)/cpuUnitTests --gtest_output=xml:TEST-cpuUnitTests.xml
    displayName: 'CPU UT'
    continueOnError: false

  - script: . $(SETUPVARS) && $(INSTALL_TEST_DIR)/gnaUnitTests --gtest_output=xml:TEST-gnaUnitTests.xml
    displayName: 'GNA UT'
    continueOnError: false

  - script: . $(SETUPVARS) && $(INSTALL_TEST_DIR)/vpuUnitTests --gtest_output=xml:TEST-vpuUnitTests.xml
    displayName: 'VPU UT'
    continueOnError: false

  - script: . $(SETUPVARS) && $(INSTALL_TEST_DIR)/XLinkTests --gtest_output=xml:TEST-XLinkTests.xml
    displayName: 'XLink Tests'
    continueOnError: false

  - script: . $(SETUPVARS) && $(INSTALL_TEST_DIR)/ieMultiPluginUnitTests --gtest_output=xml:TEST-ieMultiPluginUnitTests.xml
    displayName: 'MULTI UT'
    continueOnError: false

  - script: . $(SETUPVARS) && $(INSTALL_TEST_DIR)/onnxImporterUnitTests --gtest_output=xml:TEST-onnxImporterUnitTests.xml
    displayName: 'ONNX Importer UT'
    continueOnError: false

  - script: . $(SETUPVARS) && $(INSTALL_TEST_DIR)/ieFuncTests --gtest_output=xml:TEST-ieFuncTests.xml
    displayName: 'IE FuncTests'
    continueOnError: false

  - script: . $(SETUPVARS) && $(INSTALL_TEST_DIR)/ov_template_func_tests --gtest_filter=*smoke* --gtest_output=xml:TEST-templateFuncTests.xml
    displayName: 'TEMPLATE FuncTests'
    continueOnError: false

  - script: . $(SETUPVARS) && $(INSTALL_TEST_DIR)/cpuFuncTests --gtest_filter=*smoke* --gtest_print_time=1 --gtest_output=xml:TEST-cpuFuncTests.xml
=======
      # because of static build libgna is needed for python binary
      export LD_LIBRARY_PATH=$(REPO_DIR)/temp/gna_03.00.00.1455.2/linux/x64:$LD_LIBRARY_PATH
      python3 -m pytest -s $(INSTALL_TEST_DIR)/mo/unit_tests --junitxml=$(INSTALL_TEST_DIR)/TEST-ModelOptimizer.xml
    displayName: 'Model Optimizer UT'
    continueOnError: false

  - script: |
      sudo apt-get install libtbb-dev libpugixml-dev -y
      cmake --build $(BUILD_DIR) --target package -j8
    condition: eq(variables['CMAKE_CPACK_GENERATOR'], 'DEB')
    displayName: 'Build Debian packages'
    continueOnError: false

  - script: |
      # install debian packages from previous release
      wget https://apt.repos.intel.com/intel-gpg-keys/GPG-PUB-KEY-INTEL-SW-PRODUCTS.PUB
      sudo apt-key add GPG-PUB-KEY-INTEL-SW-PRODUCTS.PUB
      sudo apt-get install --no-install-recommends gnupg -y
      echo "deb https://apt.repos.intel.com/openvino/2022 focal main" | sudo tee /etc/apt/sources.list.d/intel-openvino-2022.list
      sudo apt-get update -o Dir::Etc::sourcelist=/etc/apt/sources.list.d/intel-openvino-2022.list
      # sudo apt-get install openvino -y
      # install our local one and make sure the conflicts are resolved
      sudo apt-get install --no-install-recommends dpkg-dev -y
      rm -r _CPack_Packages
      dpkg-scanpackages . /dev/null | gzip -9c > Packages.gz
      echo "deb [trusted=yes] file:$(BUILD_DIR) ./" | sudo tee /etc/apt/sources.list.d/openvino-local.list
      sudo apt-get update -o Dir::Etc::sourcelist=/etc/apt/sources.list.d/openvino-local.list
      sudo apt-get install openvino -y
    workingDirectory: $(BUILD_DIR)
    condition: eq(variables['CMAKE_CPACK_GENERATOR'], 'DEB')
    displayName: 'Install Debian packages'
    continueOnError: false

  - script: cmake -DCMAKE_INSTALL_PREFIX=$(INSTALL_DIR) -P $(BUILD_DIR)/cmake_install.cmake
    condition: ne(variables['CMAKE_CPACK_GENERATOR'], 'DEB')
    displayName: 'Install openvino'
    continueOnError: false

  - script: ls -alR $(INSTALL_DIR)
    condition: ne(variables['CMAKE_CPACK_GENERATOR'], 'DEB')
    displayName: 'List install files'

  - script: rm -fr $(BUILD_DIR)
    displayName: 'Clean build dir'
    continueOnError: false

  - script: $(SAMPLES_INSTALL_DIR)/cpp/build_samples.sh -i $(INSTALL_DIR)
    displayName: 'Build cpp samples'
    continueOnError: false

  - script: |
      export CC=clang
      export CXX=clang++
      $(SAMPLES_INSTALL_DIR)/cpp/build_samples.sh -i $(INSTALL_DIR)
    displayName: 'Build cpp samples - clang'
    continueOnError: false

  - script: $(SAMPLES_INSTALL_DIR)/c/build_samples.sh -i $(INSTALL_DIR)
    displayName: 'Build c samples'
    continueOnError: false

  - script: $(RUN_PREFIX) $(INSTALL_TEST_DIR)/ov_core_unit_tests --gtest_print_time=1 --gtest_filter=-*IE_GPU* --gtest_output=xml:$(INSTALL_TEST_DIR)/TEST-NGraphUT.xml
    displayName: 'OV Core UT'
    continueOnError: false

  - script: $(RUN_PREFIX) $(INSTALL_TEST_DIR)/onnx_tests --gtest_print_time=1 --gtest_filter=-*IE_GPU* --gtest_output=xml:$(INSTALL_TEST_DIR)/TEST-ONNXImportUT.xml
    displayName: 'ONNX Frontend UT'
    continueOnError: false

  - script: $(RUN_PREFIX) $(INSTALL_TEST_DIR)/paddle_tests --gtest_print_time=1 --gtest_output=xml:$(INSTALL_TEST_DIR)/TEST-Paddle.xml
    displayName: 'Paddle Frontend UT'
    continueOnError: false

  - script: $(RUN_PREFIX) $(INSTALL_TEST_DIR)/onnx_frontend_tests --gtest_print_time=1 --gtest_output=xml:$(INSTALL_TEST_DIR)/TEST-Paddle.xml
    displayName: 'ONNX Frontend UT'
    continueOnError: false

  - script: |
      # tensorflow frontend is not distributed to end users, we have to find it manually
      export OV_FRONTEND_PATH=$(INSTALL_TEST_DIR)
      $(RUN_PREFIX) $(INSTALL_TEST_DIR)/tensorflow_tests --gtest_print_time=1 --gtest_output=xml:$(INSTALL_TEST_DIR)/TEST-Tensorflow.xml
    displayName: 'Tensorflow Frontend UT'
    continueOnError: false

    # python3 $(WORK_DIR)/gtest-parallel/gtest_parallel.py $(INSTALL_TEST_DIR)/InferenceEngineUnitTests --workers=16 --dump_json_test_results=InferenceEngineUnitTests.json --gtest_filter=*smoke* -- --gtest_print_time=1
  - script: $(RUN_PREFIX) $(INSTALL_TEST_DIR)/InferenceEngineUnitTests --gtest_print_time=1 --gtest_output=xml:$(INSTALL_TEST_DIR)/TEST-InferenceEngineUnitTests.xml
    displayName: 'IE UT old'
    continueOnError: false

  - script: $(RUN_PREFIX) $(INSTALL_TEST_DIR)/ieUnitTests --gtest_output=xml:$(INSTALL_TEST_DIR)/TEST-ieUnitTests.xml
    displayName: 'IE UT'
    continueOnError: false

  - script: $(RUN_PREFIX) $(INSTALL_TEST_DIR)/cpuUnitTests --gtest_output=xml:$(INSTALL_TEST_DIR)/TEST-cpuUnitTests.xml
    displayName: 'CPU UT'
    continueOnError: false

  - script: $(RUN_PREFIX) $(INSTALL_TEST_DIR)/gnaUnitTests --gtest_output=xml:$(INSTALL_TEST_DIR)/TEST-gnaUnitTests.xml
    displayName: 'GNA UT'
    continueOnError: false

  - script: $(RUN_PREFIX) $(INSTALL_TEST_DIR)/vpuUnitTests --gtest_output=xml:$(INSTALL_TEST_DIR)/TEST-vpuUnitTests.xml
    displayName: 'VPU UT'
    continueOnError: false

  - script: $(RUN_PREFIX) $(INSTALL_TEST_DIR)/XLinkTests --gtest_output=xml:$(INSTALL_TEST_DIR)/TEST-XLinkTests.xml
    displayName: 'XLink Tests'
    continueOnError: false

  - script: $(RUN_PREFIX) $(INSTALL_TEST_DIR)/ieMultiPluginUnitTests --gtest_output=xml:$(INSTALL_TEST_DIR)/TEST-ieMultiPluginUnitTests.xml
    displayName: 'MULTI UT'
    continueOnError: false

  - script: $(RUN_PREFIX) $(INSTALL_TEST_DIR)/onnxImporterUnitTests --gtest_output=xml:$(INSTALL_TEST_DIR)/TEST-onnxImporterUnitTests.xml
    displayName: 'ONNX Importer UT'
    continueOnError: false

  - script: |
      # because of IR reader v7 
      export LD_LIBRARY_PATH=$(INSTALL_TEST_DIR)
      $(RUN_PREFIX) $(INSTALL_TEST_DIR)/ieFuncTests --gtest_output=xml:$(INSTALL_TEST_DIR)/TEST-ieFuncTests.xml
    displayName: 'IE FuncTests'
    continueOnError: false

  - script: $(RUN_PREFIX) $(INSTALL_TEST_DIR)/ov_template_func_tests --gtest_filter=*smoke* --gtest_output=xml:$(INSTALL_TEST_DIR)/TEST-templateFuncTests.xml
    displayName: 'TEMPLATE FuncTests'
    continueOnError: false

  - script: $(RUN_PREFIX) $(INSTALL_TEST_DIR)/cpuFuncTests --gtest_filter=*smoke* --gtest_print_time=1 --gtest_output=xml:$(INSTALL_TEST_DIR)/TEST-cpuFuncTests.xml
>>>>>>> 2e7284cf
    displayName: 'CPU FuncTests'
    continueOnError: false
    condition: eq(variables['CMAKE_BUILD_SHARED_LIBS'], 'OFF')

  - script: |
      export DATA_PATH=$(MODELS_PATH)
      export MODELS_PATH=$(MODELS_PATH)
<<<<<<< HEAD
      . $(SETUPVARS) && $(INSTALL_TEST_DIR)/InferenceEngineCAPITests --gtest_output=xml:TEST-InferenceEngineCAPITests.xml
=======
      $(RUN_PREFIX) $(INSTALL_TEST_DIR)/InferenceEngineCAPITests --gtest_output=xml:$(INSTALL_TEST_DIR)/TEST-InferenceEngineCAPITests.xml
>>>>>>> 2e7284cf
    displayName: 'IE CAPITests'
    continueOnError: false

  - script: |
      export DATA_PATH=$(MODELS_PATH)
      export MODELS_PATH=$(MODELS_PATH)
<<<<<<< HEAD
      . $(SETUPVARS) && $(INSTALL_TEST_DIR)/OpenVinoCAPITests --gtest_output=xml:TEST-OpenVinoCAPITests.xml
=======
      $(RUN_PREFIX) $(INSTALL_TEST_DIR)/ov_capi_test --gtest_filter=-*ov_core_read_model_from_memory* --gtest_output=xml:$(INSTALL_TEST_DIR)/TEST-ov_capi_test.xml
>>>>>>> 2e7284cf
    displayName: 'OV CAPITests'
    continueOnError: false

  - task: CMake@1
    inputs:
      cmakeArgs: >
        -GNinja
        $(REPO_DIR)/tests/samples_tests
      workingDirectory: $(BUILD_SAMPLES_TESTS_DIR)

  - script: cmake -DCOMPONENT=tests -DCMAKE_INSTALL_PREFIX=$(INSTALL_DIR) -P cmake_install.cmake
    workingDirectory: $(BUILD_SAMPLES_TESTS_DIR)
    displayName: 'Install Samples Tests'

<<<<<<< HEAD
  - script: |
      . $(PY_VENV)/bin/activate
      python3 -m pip install -r $(INSTALL_DIR)/tests/smoke_tests/requirements.txt
    workingDirectory: $(INSTALL_DIR)
=======
  - script: python3 -m pip install -r $(INSTALL_TEST_DIR)/smoke_tests/requirements.txt
>>>>>>> 2e7284cf
    displayName: 'Install dependencies for samples smoke tests'
    continueOnError: false

  - script: |
      . $(PY_VENV)/bin/activate
      export PATH=$HOME/.local/bin:$PATH
      export IE_APP_PATH=$(INSTALL_DIR)/samples_bin
      export LD_LIBRARY_PATH=$IE_APP_PATH:$LD_LIBRARY_PATH
      export IE_APP_PYTHON_PATH=$(SAMPLES_INSTALL_DIR)/python/
      export SHARE=$(INSTALL_TEST_DIR)/smoke_tests/samples_smoke_tests_data/
      export WORKSPACE=$(INSTALL_DIR)
<<<<<<< HEAD
      . $(SETUPVARS) && python3 -m pytest $(INSTALL_DIR)/tests/smoke_tests/  --env_conf $(INSTALL_DIR)/tests/smoke_tests/env_config.yml -s --junitxml=$(BUILD_DIR)/TEST-SamplesSmokeTests.xml
    workingDirectory: $(INSTALL_DIR)/samples_bin
=======
      $(RUN_PREFIX) python3 -m pytest $(INSTALL_TEST_DIR)/smoke_tests/  --env_conf $(INSTALL_TEST_DIR)/smoke_tests/env_config.yml -s --junitxml=$(INSTALL_TEST_DIR)/TEST-SamplesSmokeTests.xml
>>>>>>> 2e7284cf
    displayName: 'Samples Smoke Tests'
    continueOnError: false

  - script: |
<<<<<<< HEAD
      . $(PY_VENV)/bin/activate
      . $(SETUPVARS)
      python3 -m pip install -r requirements.txt
      export MO_ROOT=$(INSTALL_DIR)/tools/mo
      export PYTHONPATH=$(LAYER_TESTS_DIR):$PYTHONPATH
      python3 -m pytest tensorflow_tests/test_tf_Roll.py --ir_version=10 --junitxml=TEST-tf_Roll.xmlTEST
    workingDirectory: $(LAYER_TESTS_DIR)
=======
      python3 -m pip install -r $(LAYER_TESTS_DIR)/requirements.txt
      export PYTHONPATH=$(LAYER_TESTS_DIR):$PYTHONPATH
      $(RUN_PREFIX) python3 -m pytest $(LAYER_TESTS_DIR)/tensorflow_tests/test_tf_Roll.py --ir_version=10 --junitxml=$(INSTALL_TEST_DIR)/TEST-tf_Roll.xmlTEST
>>>>>>> 2e7284cf
    displayName: 'Layer Tests'
    continueOnError: false

  - task: PublishTestResults@2
    condition: always()
    inputs:
      testResultsFormat: 'JUnit' # Options: JUnit, NUnit, VSTest, xUnit, cTest
      testResultsFiles: '**/TEST-*.xml'
      #searchFolder: '$(BUILD_DIR)'
      mergeTestResults: false # Optional
      #failTaskOnFailedTests: false # Optional
      #testRunTitle: 'Pre/Post-Commit' # Optional
      buildPlatform: 'x64' # Optional
      buildConfiguration: 'Linux' # Optional
      #publishRunAttachments: true # Optional<|MERGE_RESOLUTION|>--- conflicted
+++ resolved
@@ -181,12 +181,7 @@
         -DENABLE_PYTHON=ON
         -DBUILD_SHARED_LIBS=$(CMAKE_BUILD_SHARED_LIBS)
         -DENABLE_ONEDNN_FOR_GPU=$(CMAKE_BUILD_SHARED_LIBS)
-<<<<<<< HEAD
         -DPYTHON_EXECUTABLE=$(PY_VENV)/bin/python3.10
-        -DENABLE_WHEEL=ON
-=======
-        -DPYTHON_EXECUTABLE=/usr/bin/python3.8
->>>>>>> 2e7284cf
         -DENABLE_TESTS=ON
         -DENABLE_OV_ONNX_FRONTEND=ON
         -DENABLE_FASTER_BUILD=ON
@@ -195,14 +190,9 @@
         -DIE_EXTRA_MODULES=$(OPENVINO_CONTRIB_REPO_DIR)/modules
         -DCMAKE_CXX_COMPILER_LAUNCHER=ccache
         -DCMAKE_C_COMPILER_LAUNCHER=ccache
-<<<<<<< HEAD
-        $(REPO_DIR)
-      workingDirectory: $(BUILD_DIR)
-=======
         -DCPACK_GENERATOR=$(CMAKE_CPACK_GENERATOR)
         -S $(REPO_DIR)
         -B $(BUILD_DIR)
->>>>>>> 2e7284cf
 
   - script: ls -alR $(REPO_DIR)/temp/
     displayName: 'List temp SDKs'
@@ -224,13 +214,6 @@
   - script: ls -alR $(REPO_DIR)/bin/
     displayName: 'List bin files'
 
-<<<<<<< HEAD
-  - script: cmake -DCMAKE_INSTALL_PREFIX=$(INSTALL_DIR) -P cmake_install.cmake
-    workingDirectory: $(BUILD_DIR)
-    displayName: 'Install'
-
-=======
->>>>>>> 2e7284cf
   - task: CMake@1
     inputs:
       cmakeArgs: >
@@ -241,90 +224,36 @@
   - script: ninja -C $(BUILD_LAYER_TESTS_DIR)
     displayName: 'Build Layer Tests'
 
-<<<<<<< HEAD
-  - script: cmake -DCOMPONENT=tests -DCMAKE_INSTALL_PREFIX=$(INSTALL_DIR) -P cmake_install.cmake
-    workingDirectory: $(BUILD_LAYER_TESTS_DIR)
-    displayName: 'Install Layer Tests'
-
-  - script: ls -alR $(INSTALL_DIR)
-    displayName: 'List install files'
-
-  - script: |
-      . $(PY_VENV)/bin/activate
-      python3 -m pip install openvino-dev --find-links=$(INSTALL_DIR)/tools
-    displayName: 'Install wheels'
-
-  - script: |
-      set -e
-      mkdir -p $(INSTALL_DIR)/opencv/
-      cmake -DCMAKE_INSTALL_PREFIX=$(INSTALL_DIR) -DCOMPONENT=tests -P cmake_install.cmake
-      cp -R $(REPO_DIR)/temp/opencv_4.5.2_ubuntu20/opencv/* $(INSTALL_DIR)/opencv/
-    workingDirectory: $(BUILD_DIR)
-    displayName: 'Install tests'
-
-  - script: ls -alR $(INSTALL_DIR)
-    displayName: 'List install files'
-
-  - script: $(INSTALL_DIR)/samples/cpp/build_samples.sh -i $(INSTALL_DIR)
-    workingDirectory: $(BUILD_SAMPLES_DIR)
-    displayName: 'Build cpp samples'
-    continueOnError: false
-
-  - script: |
-      export CC=clang
-      export CXX=clang++
-      $(INSTALL_DIR)/samples/cpp/build_samples.sh -i $(INSTALL_DIR)
-    workingDirectory: $(BUILD_SAMPLES_DIR)
-    displayName: 'Build cpp samples - clang'
-    continueOnError: false
-
-  - script: $(INSTALL_DIR)/samples/c/build_samples.sh -i $(INSTALL_DIR)
-    workingDirectory: $(BUILD_SAMPLES_DIR)
-    displayName: 'Build c samples'
-    continueOnError: false
-
-  - script: rm -fr $(BUILD_DIR)
-    displayName: 'Clean build dir'
-    continueOnError: false
-=======
-  - script: sudo apt-get remove libtbb2 -y
+- script: sudo apt-get remove libtbb2 -y
     displayName: 'Remove debian dependencies'
     condition: eq(variables['CMAKE_CPACK_GENERATOR'], 'DEB')
     continueOnError: false
-
   - script: cmake -DCOMPONENT=python_wheels -DCMAKE_INSTALL_PREFIX=$(INSTALL_DIR) -P $(BUILD_DIR)/cmake_install.cmake
     displayName: 'Install wheel packages'
-
   - script: cmake -DCOMPONENT=tests -DCMAKE_INSTALL_PREFIX=$(INSTALL_DIR) -P $(BUILD_LAYER_TESTS_DIR)/cmake_install.cmake
     displayName: 'Install Layer Tests'
-
-  - script: python3 -m pip install openvino-dev --find-links=$(INSTALL_DIR)/tools
+  - script: |
+    . $(PY_VENV)/bin/activate
+    python3 -m pip install openvino-dev --find-links=$(INSTALL_DIR)/tools
     displayName: 'Install python wheels'
-
   - script: |
       set -e
       cmake -DCMAKE_INSTALL_PREFIX=$(INSTALL_DIR) -DCOMPONENT=tests -P $(BUILD_DIR)/cmake_install.cmake
     displayName: 'Install tests'
-
   - script: ls -alR $(INSTALL_DIR)
     displayName: 'List install test files'
->>>>>>> 2e7284cf
 
     # Skip test_onnx/test_zoo_models and test_onnx/test_backend due to long execution time
   - script: |
       . $(PY_VENV)/bin/activate
       export DATA_PATH=$(MODELS_PATH)
       export MODELS_PATH=$(MODELS_PATH)
-<<<<<<< HEAD
-      . $(SETUPVARS) -pyver 3.10 && python3 -m pytest -s $(INSTALL_TEST_DIR)/pyngraph $(PYTHON_STATIC_ARGS) --junitxml=TEST-Pyngraph.xml --ignore=$(INSTALL_TEST_DIR)/pyngraph/tests/test_onnx/test_zoo_models.py --ignore=$(INSTALL_TEST_DIR)/pyngraph/tests/test_onnx/test_backend.py
-=======
       # because of static build libgna is needed for python binary
       export LD_LIBRARY_PATH=$(REPO_DIR)/temp/gna_03.00.00.1455.2/linux/x64:$LD_LIBRARY_PATH
       python3 -m pytest -s $(INSTALL_TEST_DIR)/pyngraph $(PYTHON_STATIC_ARGS) \
         --junitxml=$(INSTALL_TEST_DIR)/TEST-Pyngraph.xml \
         --ignore=$(INSTALL_TEST_DIR)/pyngraph/tests/test_onnx/test_zoo_models.py \
         --ignore=$(INSTALL_TEST_DIR)/pyngraph/tests/test_onnx/test_backend.py
->>>>>>> 2e7284cf
     displayName: 'nGraph and IE Python Bindings Tests'
     continueOnError: false
 
@@ -333,9 +262,6 @@
       . $(PY_VENV)/bin/activate
       export DATA_PATH=$(MODELS_PATH)
       export MODELS_PATH=$(MODELS_PATH)
-<<<<<<< HEAD
-      . $(SETUPVARS) -pyver 3.10 && python3 -m pytest -s $(INSTALL_TEST_DIR)/pyopenvino $(PYTHON_STATIC_ARGS) --junitxml=TEST-Pyngraph.xml --ignore=$(INSTALL_TEST_DIR)/pyopenvino/tests/test_utils/test_utils.py --ignore=$(INSTALL_TEST_DIR)/pyopenvino/tests/test_onnx/test_zoo_models.py --ignore=$(INSTALL_TEST_DIR)/pyopenvino/tests/test_onnx/test_backend.py -v
-=======
       # because of static build libgna is needed for python binary
       export LD_LIBRARY_PATH=$(REPO_DIR)/temp/gna_03.00.00.1455.2/linux/x64:$(INSTALL_TEST_DIR):$LD_LIBRARY_PATH
       python3 -m pytest -s $(INSTALL_TEST_DIR)/pyopenvino $(PYTHON_STATIC_ARGS) \
@@ -343,84 +269,11 @@
         --ignore=$(INSTALL_TEST_DIR)/pyopenvino/tests/test_utils/test_utils.py \
         --ignore=$(INSTALL_TEST_DIR)/pyopenvino/tests/test_onnx/test_zoo_models.py \
         --ignore=$(INSTALL_TEST_DIR)/pyopenvino/tests/test_onnx/test_backend.py -v
->>>>>>> 2e7284cf
     displayName: 'Python API 2.0 Tests'
     continueOnError: false
 
   - script: |
-<<<<<<< HEAD
-      . $(PY_VENV)/bin/activate
-      export MO_ROOT=$(INSTALL_DIR)/tools/mo
-      . $(SETUPVARS) -pyver 3.10 && python3 -m pytest -s $(INSTALL_DIR)/tests/mo/unit_tests --junitxml=TEST-ModelOptimizer.xml
-    displayName: 'Model Optimizer UT'
-    continueOnError: false
-
-  - script: . $(SETUPVARS) && $(INSTALL_TEST_DIR)/ov_core_unit_tests --gtest_print_time=1 --gtest_filter=-*IE_GPU* --gtest_output=xml:TEST-NGraphUT.xml
-    workingDirectory: $(INSTALL_TEST_DIR)
-    displayName: 'OV Core UT'
-    continueOnError: false
-
-  - script: . $(SETUPVARS) && $(INSTALL_TEST_DIR)/onnx_tests --gtest_print_time=1 --gtest_filter=-*IE_GPU* --gtest_output=xml:TEST-ONNXImportUT.xml
-    workingDirectory: $(INSTALL_TEST_DIR)
-    displayName: 'ONNX Frontend UT'
-    continueOnError: false
-
-  - script: . $(SETUPVARS) && $(INSTALL_TEST_DIR)/paddle_tests --gtest_print_time=1 --gtest_output=xml:TEST-Paddle.xml
-    displayName: 'Paddle Frontend UT'
-    continueOnError: false
-
-  - script: . $(SETUPVARS) && $(INSTALL_TEST_DIR)/onnx_frontend_tests --gtest_print_time=1 --gtest_output=xml:TEST-Paddle.xml
-    workingDirectory: $(INSTALL_TEST_DIR)
-    displayName: 'ONNX Frontend UT'
-    continueOnError: false
-
-  - script: . $(SETUPVARS) && $(INSTALL_TEST_DIR)/tensorflow_tests --gtest_print_time=1 --gtest_output=xml:TEST-Tensorflow.xml
-    displayName: 'Tensorflow Frontend UT'
-    continueOnError: false
-
-    # . $(SETUPVARS) && python3 $(WORK_DIR)/gtest-parallel/gtest_parallel.py $(INSTALL_TEST_DIR)/InferenceEngineUnitTests --workers=16 --dump_json_test_results=InferenceEngineUnitTests.json --gtest_filter=*smoke* -- --gtest_print_time=1
-  - script: . $(SETUPVARS) && $(INSTALL_TEST_DIR)/InferenceEngineUnitTests --gtest_print_time=1 --gtest_output=xml:TEST-InferenceEngineUnitTests.xml
-    displayName: 'IE UT old'
-    continueOnError: false
-
-  - script: . $(SETUPVARS) && $(INSTALL_TEST_DIR)/ieUnitTests --gtest_output=xml:TEST-ieUnitTests.xml
-    displayName: 'IE UT'
-    continueOnError: false
-
-  - script: . $(SETUPVARS) && $(INSTALL_TEST_DIR)/cpuUnitTests --gtest_output=xml:TEST-cpuUnitTests.xml
-    displayName: 'CPU UT'
-    continueOnError: false
-
-  - script: . $(SETUPVARS) && $(INSTALL_TEST_DIR)/gnaUnitTests --gtest_output=xml:TEST-gnaUnitTests.xml
-    displayName: 'GNA UT'
-    continueOnError: false
-
-  - script: . $(SETUPVARS) && $(INSTALL_TEST_DIR)/vpuUnitTests --gtest_output=xml:TEST-vpuUnitTests.xml
-    displayName: 'VPU UT'
-    continueOnError: false
-
-  - script: . $(SETUPVARS) && $(INSTALL_TEST_DIR)/XLinkTests --gtest_output=xml:TEST-XLinkTests.xml
-    displayName: 'XLink Tests'
-    continueOnError: false
-
-  - script: . $(SETUPVARS) && $(INSTALL_TEST_DIR)/ieMultiPluginUnitTests --gtest_output=xml:TEST-ieMultiPluginUnitTests.xml
-    displayName: 'MULTI UT'
-    continueOnError: false
-
-  - script: . $(SETUPVARS) && $(INSTALL_TEST_DIR)/onnxImporterUnitTests --gtest_output=xml:TEST-onnxImporterUnitTests.xml
-    displayName: 'ONNX Importer UT'
-    continueOnError: false
-
-  - script: . $(SETUPVARS) && $(INSTALL_TEST_DIR)/ieFuncTests --gtest_output=xml:TEST-ieFuncTests.xml
-    displayName: 'IE FuncTests'
-    continueOnError: false
-
-  - script: . $(SETUPVARS) && $(INSTALL_TEST_DIR)/ov_template_func_tests --gtest_filter=*smoke* --gtest_output=xml:TEST-templateFuncTests.xml
-    displayName: 'TEMPLATE FuncTests'
-    continueOnError: false
-
-  - script: . $(SETUPVARS) && $(INSTALL_TEST_DIR)/cpuFuncTests --gtest_filter=*smoke* --gtest_print_time=1 --gtest_output=xml:TEST-cpuFuncTests.xml
-=======
+      . $(PY_VENV)/bin/activate
       # because of static build libgna is needed for python binary
       export LD_LIBRARY_PATH=$(REPO_DIR)/temp/gna_03.00.00.1455.2/linux/x64:$LD_LIBRARY_PATH
       python3 -m pytest -s $(INSTALL_TEST_DIR)/mo/unit_tests --junitxml=$(INSTALL_TEST_DIR)/TEST-ModelOptimizer.xml
@@ -550,7 +403,6 @@
     continueOnError: false
 
   - script: $(RUN_PREFIX) $(INSTALL_TEST_DIR)/cpuFuncTests --gtest_filter=*smoke* --gtest_print_time=1 --gtest_output=xml:$(INSTALL_TEST_DIR)/TEST-cpuFuncTests.xml
->>>>>>> 2e7284cf
     displayName: 'CPU FuncTests'
     continueOnError: false
     condition: eq(variables['CMAKE_BUILD_SHARED_LIBS'], 'OFF')
@@ -558,22 +410,14 @@
   - script: |
       export DATA_PATH=$(MODELS_PATH)
       export MODELS_PATH=$(MODELS_PATH)
-<<<<<<< HEAD
-      . $(SETUPVARS) && $(INSTALL_TEST_DIR)/InferenceEngineCAPITests --gtest_output=xml:TEST-InferenceEngineCAPITests.xml
-=======
       $(RUN_PREFIX) $(INSTALL_TEST_DIR)/InferenceEngineCAPITests --gtest_output=xml:$(INSTALL_TEST_DIR)/TEST-InferenceEngineCAPITests.xml
->>>>>>> 2e7284cf
     displayName: 'IE CAPITests'
     continueOnError: false
 
   - script: |
       export DATA_PATH=$(MODELS_PATH)
       export MODELS_PATH=$(MODELS_PATH)
-<<<<<<< HEAD
-      . $(SETUPVARS) && $(INSTALL_TEST_DIR)/OpenVinoCAPITests --gtest_output=xml:TEST-OpenVinoCAPITests.xml
-=======
       $(RUN_PREFIX) $(INSTALL_TEST_DIR)/ov_capi_test --gtest_filter=-*ov_core_read_model_from_memory* --gtest_output=xml:$(INSTALL_TEST_DIR)/TEST-ov_capi_test.xml
->>>>>>> 2e7284cf
     displayName: 'OV CAPITests'
     continueOnError: false
 
@@ -588,14 +432,11 @@
     workingDirectory: $(BUILD_SAMPLES_TESTS_DIR)
     displayName: 'Install Samples Tests'
 
-<<<<<<< HEAD
-  - script: |
-      . $(PY_VENV)/bin/activate
-      python3 -m pip install -r $(INSTALL_DIR)/tests/smoke_tests/requirements.txt
-    workingDirectory: $(INSTALL_DIR)
-=======
-  - script: python3 -m pip install -r $(INSTALL_TEST_DIR)/smoke_tests/requirements.txt
->>>>>>> 2e7284cf
+  - script: |
+      . $(PY_VENV)/bin/activate
+      python3 -m pip install -r $(INSTALL_TEST_DIR)/tests/smoke_tests/requirements.txt
+    workingDirectory: $(INSTALL_TEST_DIR)
+
     displayName: 'Install dependencies for samples smoke tests'
     continueOnError: false
 
@@ -607,29 +448,15 @@
       export IE_APP_PYTHON_PATH=$(SAMPLES_INSTALL_DIR)/python/
       export SHARE=$(INSTALL_TEST_DIR)/smoke_tests/samples_smoke_tests_data/
       export WORKSPACE=$(INSTALL_DIR)
-<<<<<<< HEAD
-      . $(SETUPVARS) && python3 -m pytest $(INSTALL_DIR)/tests/smoke_tests/  --env_conf $(INSTALL_DIR)/tests/smoke_tests/env_config.yml -s --junitxml=$(BUILD_DIR)/TEST-SamplesSmokeTests.xml
-    workingDirectory: $(INSTALL_DIR)/samples_bin
-=======
       $(RUN_PREFIX) python3 -m pytest $(INSTALL_TEST_DIR)/smoke_tests/  --env_conf $(INSTALL_TEST_DIR)/smoke_tests/env_config.yml -s --junitxml=$(INSTALL_TEST_DIR)/TEST-SamplesSmokeTests.xml
->>>>>>> 2e7284cf
     displayName: 'Samples Smoke Tests'
     continueOnError: false
 
   - script: |
-<<<<<<< HEAD
-      . $(PY_VENV)/bin/activate
-      . $(SETUPVARS)
-      python3 -m pip install -r requirements.txt
-      export MO_ROOT=$(INSTALL_DIR)/tools/mo
-      export PYTHONPATH=$(LAYER_TESTS_DIR):$PYTHONPATH
-      python3 -m pytest tensorflow_tests/test_tf_Roll.py --ir_version=10 --junitxml=TEST-tf_Roll.xmlTEST
-    workingDirectory: $(LAYER_TESTS_DIR)
-=======
+      . $(PY_VENV)/bin/activate
       python3 -m pip install -r $(LAYER_TESTS_DIR)/requirements.txt
       export PYTHONPATH=$(LAYER_TESTS_DIR):$PYTHONPATH
       $(RUN_PREFIX) python3 -m pytest $(LAYER_TESTS_DIR)/tensorflow_tests/test_tf_Roll.py --ir_version=10 --junitxml=$(INSTALL_TEST_DIR)/TEST-tf_Roll.xmlTEST
->>>>>>> 2e7284cf
     displayName: 'Layer Tests'
     continueOnError: false
 
