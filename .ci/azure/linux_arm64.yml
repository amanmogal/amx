trigger:
  branches:
    include:
    - 'master'
    - 'releases/*'
  paths:
    exclude:
    - '*/docs/*'
    - 'docs/*'
    - '*/*.md'
    - '*.md'
    - '*/layer_tests_summary/*'
    - '*/conformance/*'
    - 'tools/*'
    - 'tests/layer_tests/*'

pr:
  drafts: 'false'
  branches:
    include:
    - 'master'
    - 'releases/*'
  paths:
    exclude:
    - '*/docs/*'
    - 'docs/*'
    - '*/*.md'
    - '*.md'
    - '*/layer_tests_summary/*'
    - '*/conformance/*'
    - 'tools/*'
    - 'tests/layer_tests/*'

variables:
  - group: github

jobs:
- job: linux_arm64
  # About 150% of total time
  timeoutInMinutes: '120'

  pool:
    name: LIN_VMSS_VENV_F16S_U20_WU2

  variables:
    system.debug: true
    VSTS_HTTP_RETRY: 5
    VSTS_HTTP_TIMEOUT: 200
    NUM_PROC: 2
    BUILD_TYPE: Release
    OPENVINO_REPO_DIR: $(Build.Repository.LocalPath)
    BUILD_OPENVINO: $(WORK_DIR)/build
    INSTALL_OPENVINO: $(WORK_DIR)/install_openvino
    WORK_DIR: $(Pipeline.Workspace)/_w
    SHARE_DIR: /mount/cinfsshare/onnxtestdata
    TMP_DIR: /mnt/tmp
    OPENVINO_CCACHE_DIR: $(SHARE_DIR)/ccache/master/linux_arm64
    LD_LIBRARY_PATH: $(Agent.ToolsDirectory)/Python/$(OV_PYTHON_VERSION)/x64/lib
    OV_PYTHON_VERSION: 3.11.2 # Full version of Python its required for LD_LIBRARY_PATH. More details https://github.com/microsoft/azure-pipelines-tool-lib/blob/master/docs/overview.md#tool-cache

  steps:
  - task: UsePythonVersion@0
    inputs:
      versionSpec: '$(OV_PYTHON_VERSION)' # Setting only major & minor version will download latest release from GH repo example 3.10 will be 3.10.10. 
      addToPath: true
      disableDownloadFromRegistry: false
      architecture: 'x64'
      githubToken: $(auth_token)
    displayName: Setup Python 3.11
    name: setupPython
  - bash: |
      #!/bin/bash
      python -V

  - script: |
      curl -H Metadata:true --noproxy "*" "http://169.254.169.254/metadata/instance?api-version=2019-06-01"
      whoami
      uname -a
      echo Python3 info ; which python3 ; python3 --version
      echo Python info ; which python ; python --version
      echo Java info ; which java ; java -version
      echo gcc info ; which gcc ; gcc --version
      echo cmake info ; which cmake ; cmake --version
      lsb_release
      env
      cat /proc/cpuinfo
      cat /proc/meminfo
      cat /etc/fstab
      vmstat -s
      df
      lsblk -o NAME,HCTL,SIZE,MOUNTPOINT | grep -i "sd"
      free -h
      echo "##vso[task.setvariable variable=NUM_PROC]$(nproc --all)"
      echo "NUM_PROC=$(NUM_PROC)"
    displayName: 'System information'

  - script: |
      rm -rf $(WORK_DIR) ; mkdir $(WORK_DIR)
      mkdir -p $(BUILD_OPENVINO)
      mkdir -p $(INSTALL_OPENVINO)
      sudo rm -rf $(TMP_DIR) ; sudo mkdir $(TMP_DIR) ; sudo chmod 777 -R $(TMP_DIR)
      sudo mkdir -p $(SHARE_DIR)
      sudo apt --assume-yes update && sudo apt --assume-yes install nfs-common
      sudo mount -vvv -t nfs cinfsshare.file.core.windows.net:/cinfsshare/onnxtestdata $(SHARE_DIR) -o vers=4,minorversion=1,sec=sys
      mkdir -p $(OPENVINO_CCACHE_DIR)
    displayName: 'Make directories'

  - checkout: self
    clean: 'true'
    path: openvino

  - script: |
      set -e
      python3 -m pip install --upgrade pip
      python3 -m pip install -r $(OPENVINO_REPO_DIR)/src/bindings/python/requirements.txt
      python3 -m pip install -r $(OPENVINO_REPO_DIR)/src/bindings/python/wheel/requirements-dev.txt
      python3 -m pip install -r $(OPENVINO_REPO_DIR)/src/bindings/python/src/compatibility/openvino/requirements-dev.txt
      # install dependencies needed to build CPU plugin for ARM
      sudo -E apt --assume-yes install scons gcc-10-aarch64-linux-gnu g++-10-aarch64-linux-gnu
      # generic dependencies
<<<<<<< HEAD
      sudo -E apt --assume-yes install cmake ccache
      # Speed up build
      sudo -E apt -y --no-install-recommends install unzip
      wget https://github.com/ninja-build/ninja/releases/download/v1.10.2/ninja-linux.zip
      unzip ninja-linux.zip
      sudo cp -v ninja /usr/local/bin/
    displayName: 'Install build dependencies'

  - script: |
      set -e
      echo deb [arch=amd64] http://archive.ubuntu.com/ubuntu/ focal main restricted > arm64-sources.list
      echo deb [arch=amd64] http://archive.ubuntu.com/ubuntu/ focal-updates main restricted >> arm64-sources.list
      echo deb [arch=amd64] http://archive.ubuntu.com/ubuntu/ focal universe >> arm64-sources.list
      echo deb [arch=amd64] http://archive.ubuntu.com/ubuntu/ focal-updates universe >> arm64-sources.list
      echo deb [arch=amd64] http://archive.ubuntu.com/ubuntu/ focal multiverse >> arm64-sources.list
      echo deb [arch=amd64] http://archive.ubuntu.com/ubuntu/ focal-updates multiverse >> arm64-sources.list
      echo deb [arch=amd64] http://archive.ubuntu.com/ubuntu/ focal-backports main restricted universe multiverse >> arm64-sources.list
      echo deb [arch=amd64] http://security.ubuntu.com/ubuntu/ focal-security main restricted >> arm64-sources.list
      echo deb [arch=amd64] http://security.ubuntu.com/ubuntu/ focal-security universe >> arm64-sources.list
      echo deb [arch=amd64] http://security.ubuntu.com/ubuntu/ focal-security multiverse >> arm64-sources.list
      echo deb [arch=arm64] http://ports.ubuntu.com/ubuntu-ports/ focal main >> arm64-sources.list
      echo deb [arch=arm64] http://ports.ubuntu.com/ubuntu-ports/ focal universe >> arm64-sources.list
      echo deb [arch=arm64] http://ports.ubuntu.com/ubuntu-ports/ focal-updates main >> arm64-sources.list
      echo deb [arch=arm64] http://ports.ubuntu.com/ubuntu-ports/ focal-security main >> arm64-sources.list
      sudo mv arm64-sources.list /etc/apt/sources.list.d/
      sudo -E dpkg --add-architecture arm64
      sudo -E apt-get update -o Dir::Etc::sourcelist=/etc/apt/sources.list.d/arm64-sources.list
      sudo -E apt-get install -y --no-install-recommends \
          libpython3-dev:arm64 \
          ocl-icd-opencl-dev:arm64 \
          opencl-headers:arm64
    displayName: 'Install arm64 libraries'
=======
      sudo -E apt --assume-yes install cmake ccache ninja-build unzip
    displayName: 'Install dependencies'
>>>>>>> added5c4

  - script: |
      git submodule update --init -- $(OPENVINO_REPO_DIR)/src/plugins
      git submodule update --init -- $(OPENVINO_REPO_DIR)/thirdparty/gtest
    displayName: 'Init submodules for non Conan dependencies'

  - script: |
      python3 -m pip install conan
      # install build profile compilers
      sudo -E apt --assume-yes install gcc g++
      # generate build profile
      conan profile detect
      # generate host profile for linux_arm64
      echo "include(default)" > $(BUILD_OPENVINO)/linux_arm64
      echo "[buildenv]" >> $(BUILD_OPENVINO)/linux_arm64
      echo "CC=aarch64-linux-gnu-gcc-10" >> $(BUILD_OPENVINO)/linux_arm64
      echo "CXX=aarch64-linux-gnu-g++-10" >> $(BUILD_OPENVINO)/linux_arm64
      # install OpenVINO dependencies
      export CMAKE_CXX_COMPILER_LAUNCHER=ccache
      export CMAKE_C_COMPILER_LAUNCHER=ccache
      conan install $(OPENVINO_REPO_DIR)/conanfile.txt \
        -pr:h $(BUILD_OPENVINO)/linux_arm64 \
        -s:h arch=armv8 \
        -of $(BUILD_OPENVINO) \
        -b missing
    env:
      CCACHE_DIR: $(OPENVINO_CCACHE_DIR)
      CCACHE_TEMPDIR: $(TMP_DIR)/ccache
      CCACHE_BASEDIR: $(Pipeline.Workspace)
      CCACHE_MAXSIZE: 50G
    displayName: 'Install conan and dependencies'

  - script: |
      source $(BUILD_OPENVINO)/conanbuild.sh
      cmake \
        -G Ninja \
        -DCMAKE_VERBOSE_MAKEFILE=ON \
        -DBUILD_SHARED_LIBS=ON \
        -DCMAKE_COMPILE_WARNING_AS_ERROR=ON \
        -DENABLE_CPPLINT=ON \
        -DENABLE_INTEL_GPU=ON \
        -DENABLE_PYTHON=ON \
        -DENABLE_WHEEL=ON \
        -DPYBIND11_PYTHONLIBS_OVERWRITE=OFF \
        -DPYTHON_MODULE_EXTENSION=$(aarch64-linux-gnu-python3-config --extension-suffix) \
        -DPYTHON_LIBRARY=/usr/lib/aarch64-linux-gnu/libc-2.31.so \
        -DPYTHON_INCLUDE_DIR=$(Agent.ToolsDirectory)/Python/$(OV_PYTHON_VERSION)/x64/include/ \
        -DENABLE_TESTS=ON \
        -DENABLE_DATA=OFF \
        -DENABLE_SYSTEM_TBB=ON \
        -DENABLE_SYSTEM_PROTOBUF=ON \
        -DENABLE_SYSTEM_SNAPPY=ON \
        -DENABLE_SYSTEM_PUGIXML=ON \
        -DCMAKE_TOOLCHAIN_FILE=$(BUILD_OPENVINO)/conan_toolchain.cmake \
        -DCMAKE_CXX_COMPILER_LAUNCHER=ccache \
        -DCMAKE_C_COMPILER_LAUNCHER=ccache \
        -DARM_COMPUTE_SCONS_JOBS=$(NUM_PROC) \
        -DCMAKE_INSTALL_PREFIX=$(INSTALL_OPENVINO) \
        -DCMAKE_BUILD_TYPE=$(BUILD_TYPE) \
        -S $(OPENVINO_REPO_DIR) \
        -B $(BUILD_OPENVINO)
      source $(BUILD_OPENVINO)/deactivate_conanbuild.sh
    displayName: 'CMake configure'

  - script: cmake --build $(BUILD_OPENVINO) --parallel --config $(BUILD_TYPE)
    env:
      CCACHE_DIR: $(OPENVINO_CCACHE_DIR)
      CCACHE_TEMPDIR: $(TMP_DIR)/ccache
      CCACHE_BASEDIR: $(Pipeline.Workspace)
      CCACHE_MAXSIZE: 50G
    displayName: 'Build OpenVINO Runtime'

  - script: cmake --build $(BUILD_OPENVINO) --parallel --config $(BUILD_TYPE) --target install
    displayName: 'Install OpenVINO Runtime'

  - task: PublishBuildArtifacts@1
    inputs:
      PathtoPublish: $(Build.ArtifactStagingDirectory)
      ArtifactName: 'openvino_aarch64_linux'
    displayName: 'Publish OpenVINO Runtime for ARM'<|MERGE_RESOLUTION|>--- conflicted
+++ resolved
@@ -118,13 +118,7 @@
       # install dependencies needed to build CPU plugin for ARM
       sudo -E apt --assume-yes install scons gcc-10-aarch64-linux-gnu g++-10-aarch64-linux-gnu
       # generic dependencies
-<<<<<<< HEAD
-      sudo -E apt --assume-yes install cmake ccache
-      # Speed up build
-      sudo -E apt -y --no-install-recommends install unzip
-      wget https://github.com/ninja-build/ninja/releases/download/v1.10.2/ninja-linux.zip
-      unzip ninja-linux.zip
-      sudo cp -v ninja /usr/local/bin/
+      sudo -E apt --assume-yes install cmake ccache ninja-build unzip
     displayName: 'Install build dependencies'
 
   - script: |
@@ -151,10 +145,6 @@
           ocl-icd-opencl-dev:arm64 \
           opencl-headers:arm64
     displayName: 'Install arm64 libraries'
-=======
-      sudo -E apt --assume-yes install cmake ccache ninja-build unzip
-    displayName: 'Install dependencies'
->>>>>>> added5c4
 
   - script: |
       git submodule update --init -- $(OPENVINO_REPO_DIR)/src/plugins
