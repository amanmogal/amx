--- conflicted
+++ resolved
@@ -192,15 +192,9 @@
         -DENABLE_PYTHON=ON \
         -DENABLE_WHEEL=ON \
         -DPYTHON_MODULE_EXTENSION=$(aarch64-linux-gnu-python3-config --extension-suffix) \
-<<<<<<< HEAD
         -DPython3_LIBRARY=/usr/lib/aarch64-linux-gnu/libc-2.31.so \
         -DPython3_INCLUDE_DIR=$(Agent.ToolsDirectory)/Python/$(OV_PYTHON_VERSION)/x64/include/python$(OV_PYTHON_VERSION_MAJOR_MINOR) \
-        -DENABLE_DATA=OFF \
-=======
-        -DPYTHON_LIBRARY=/usr/lib/aarch64-linux-gnu/libc-2.31.so \
-        -DPYTHON_INCLUDE_DIR=$(Agent.ToolsDirectory)/Python/$(OV_PYTHON_VERSION)/x64/include/python$(OV_PYTHON_VERSION_MAJOR_MINOR) \
         -DENABLE_TESTS=ON \
->>>>>>> e34c5a09
         -DENABLE_SYSTEM_TBB=ON \
         -DENABLE_SYSTEM_PROTOBUF=ON \
         -DENABLE_SYSTEM_SNAPPY=ON \
