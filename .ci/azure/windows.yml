--- conflicted
+++ resolved
@@ -108,16 +108,10 @@
   - script: |
       python -m pip install --upgrade pip
       rem For running Python API tests
-<<<<<<< HEAD
       python -m pip install -r $(REPO_DIR)\src\bindings\python\src\compatibility\openvino\requirements-dev.txt
-      rem For running PaddlePaddle frontend unit tests
-      python -m pip install -r $(REPO_DIR)\src\core\tests\frontend\paddlepaddle\requirements_dev.txt
-=======
-      python -m pip install -r $(REPO_DIR)\inference-engine\ie_bridges\python\src\requirements-dev.txt
-      python -m pip install -r $(REPO_DIR)\inference-engine\ie_bridges\python\wheel\requirements-dev.txt
+      python -m pip install -r $(REPO_DIR)\src\bindings\python\wheel\requirements-dev.txt
       rem For running Paddle frontend unit tests
       python -m pip install -r $(REPO_DIR)\src\core\tests\frontend\paddle\requirements_dev.txt
->>>>>>> 8d8ceeb5
       rem For running ONNX frontend unit tests
       python -m pip install -r $(REPO_DIR)\src\core\tests\requirements_test_onnx.txt
       rem For MO unit tests
