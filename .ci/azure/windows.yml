trigger:
  branches:
    include:
    - 'master'
    - 'releases/*'
  paths:
    exclude:
    - '*/docs/*'
    - 'docs/*'
    - '*/*.md'
    - '*.md'
    - '*/layer_tests_summary/*'
    - '*/conformance/*'

pr:
  branches:
    include:
    - 'master'
    - 'releases/*'
  paths:
    exclude:
    - '*/docs/*'
    - 'docs/*'
    - '*/*.md'
    - '*.md'
    - '*/layer_tests_summary/*'
    - '*/conformance/*'

resources:
  repositories:
  - repository: openvino_contrib
    type: github
    endpoint: openvinotoolkit
    name: openvinotoolkit/openvino_contrib
    ref: master

  - repository: testdata
    type: github
    endpoint: openvinotoolkit
    name: openvinotoolkit/testdata
    ref: master

jobs:
- job: Win
  strategy:
    matrix:
      Static:
        CMAKE_BUILD_SHARED_LIBS: 'OFF'
    #  Dynamic:
    #    CMAKE_BUILD_SHARED_LIBS: 'ON'
    maxParallel: '2'

  # About 150% of total time
  timeoutInMinutes: '270' #Temporary change

  pool:
    name: WIN_VMSS_VENV_D8S_WU2

  variables:
    system.debug: true
    VSTS_HTTP_RETRY: 5
    VSTS_HTTP_TIMEOUT: 200
    BUILD_TYPE: Release
    REPO_DIR: $(Build.Repository.LocalPath)
    OPENVINO_CONTRIB_REPO_DIR: $(REPO_DIR)\..\openvino_contrib
    MODELS_PATH: $(REPO_DIR)\..\testdata
    WORK_DIR: $(Pipeline.Workspace)\_w
    BUILD_DIR: $(WORK_DIR)\build
    BUILD_SAMPLES_DIR: $(WORK_DIR)\build_samples
    BUILD_SAMPLES_TESTS_DIR: $(WORK_DIR)\build_samples_tests
    MSVS_VARS_PATH: C:\Program Files (x86)\Microsoft Visual Studio\2019\Enterprise\VC\Auxiliary\Build\vcvars64.bat
    MSVC_COMPILER_PATH: C:\Program Files (x86)\Microsoft Visual Studio\2019\Enterprise\VC\Tools\MSVC\14.24.28314\bin\Hostx64\x64\cl.exe
    INSTALL_DIR: $(WORK_DIR)\install_pkg
    INSTALL_TEST_DIR: $(INSTALL_DIR)\tests
    SETUPVARS: $(INSTALL_DIR)\setupvars.bat
    PYTHON_DIR: C:\hostedtoolcache\windows\Python\3.10.7\x64
    CMAKE_VERSION: 3.24.0
    CMAKE_CMD: $(WORK_DIR)\cmake-$(CMAKE_VERSION)-windows-x86_64\cmake-$(CMAKE_VERSION)-windows-x86_64\bin\cmake.exe
<<<<<<< HEAD
    OV_CMAKE_TOOLCHAIN_FILE: $(REPO_DIR)\cmake\toolchains\onecoreuap.toolchain.cmake
=======
    OV_CMAKE_TOOLCHAIN_FILE: $(REPO_DIR)\cmake\toolchains\mt.runtime.win32.toolchain.cmake
    PYTHON_VENV_DIR: $(WORK_DIR)\.venv

>>>>>>> fef775b9

  steps:
  - script: |
      rd /Q /S $(WORK_DIR) & mkdir $(WORK_DIR)
      rd /Q /S $(BUILD_DIR) & mkdir $(BUILD_DIR)
      rd /Q /S $(WORK_DIR) & mkdir C:\hostedtoolcache\windows\Python\3.10.7
      rd /Q /S $(BUILD_DIR) & mkdir C:\hostedtoolcache\windows\Python\3.10.7\x64
      rd /Q /S $(BUILD_SAMPLES_DIR) & mkdir $(BUILD_SAMPLES_DIR)
      rd /Q /S $(BUILD_SAMPLES_TESTS_DIR) & mkdir $(BUILD_SAMPLES_TESTS_DIR)
    displayName: 'Make dir'

  - script: curl -O https://www.python.org/ftp/python/3.10.7/python-3.10.7-amd64.exe
    displayName: 'Download Python'
    workingDirectory: $(WORK_DIR)

  - script: |
      python-3.10.7-amd64.exe /passive InstallAllUsers=0 Include_launcher=0 TargetDir=C:\hostedtoolcache\windows\Python\3.10.7\x64
      cp C:\hostedtoolcache\windows\Python\3.8.2\x64.complete C:\hostedtoolcache\windows\Python\3.10.7\x64.complete
    displayName: 'Install Python'
    workingDirectory: $(WORK_DIR)

  - task: UsePythonVersion@0
    displayName: 'Use Python'
    inputs:
      versionSpec: '3.10'
      disableDownloadFromRegistry: true

  - script: |
      powershell -command "Invoke-RestMethod -Headers @{\"Metadata\"=\"true\"} -Method GET -Uri http://169.254.169.254/metadata/instance/compute?api-version=2019-06-01 | format-custom"
      tree C:\hostedtoolcache\windows\Python
      where python
      python --version
      where java
      java -version
      wmic computersystem get TotalPhysicalMemory
      wmic cpu list
      wmic logicaldisk get description,name
      wmic VOLUME list
      set
    displayName: 'System info'

  - checkout: self
    clean: 'true'
    fetchDepth: '1'
    submodules: 'true'
    path: openvino

  - checkout: openvino_contrib
    clean: 'true'
    fetchDepth: '1'
    submodules: 'true'
    path: openvino_contrib

  - checkout: testdata
    clean: 'true'
    fetchDepth: '1'
    lfs: 'true'
    path: testdata

  - script: |
      python -m pip install --upgrade pip
      rem For running Python API tests
      python -m pip install -r $(REPO_DIR)\src\bindings\python\src\compatibility\openvino\requirements-dev.txt
      python -m pip install -r $(REPO_DIR)\src\bindings\python\wheel\requirements-dev.txt
      python -m pip install -r $(REPO_DIR)\src\bindings\python\requirements.txt
      rem For running Paddle frontend unit tests
      python -m pip install -r $(REPO_DIR)\src\frontends\paddle\tests\requirements.txt
      rem For running ONNX frontend unit tests
      python -m pip install -r $(REPO_DIR)\src\frontends\onnx\tests\requirements.txt
      rem For running TensorFlow frontend unit tests
      python -m pip install -r $(REPO_DIR)\src\frontends\tensorflow\tests\requirements.txt
      rem For MO unit tests
      python -m pip install -r $(REPO_DIR)\tools\mo\requirements.txt
      python -m pip install -r $(REPO_DIR)\tools\mo\requirements_dev.txt
      rem Speed up build
      powershell -command "Invoke-WebRequest https://github.com/Kitware/CMake/releases/download/v$(CMAKE_VERSION)/cmake-$(CMAKE_VERSION)-windows-x86_64.zip -OutFile cmake-$(CMAKE_VERSION)-windows-x86_64.zip"
      powershell -command "Expand-Archive -Force cmake-$(CMAKE_VERSION)-windows-x86_64.zip"
<<<<<<< HEAD
      git clone https://github.com/google/gtest-parallel.git
=======
      powershell -command "Invoke-WebRequest https://github.com/ninja-build/ninja/releases/download/v1.10.2/ninja-win.zip -OutFile ninja-win.zip"
      powershell -command "Expand-Archive -Force ninja-win.zip"
>>>>>>> fef775b9
    workingDirectory: $(WORK_DIR)
    displayName: 'Install dependencies'

  - powershell: |
      Write-Host "##vso[task.setvariable variable=CMAKE_TOOLCHAIN_FILE]$(OV_CMAKE_TOOLCHAIN_FILE)"
    # condition: eq(variables['CMAKE_BUILD_SHARED_LIBS'], 'ON')
    displayName: "Set cmake toolchain"

  - script: |
      set PATH=$(WORK_DIR)\ninja-win;%PATH%
      call "$(MSVS_VARS_PATH)" && $(CMAKE_CMD) -G "Ninja Multi-Config" ^
        -DENABLE_CPPLINT=OFF ^
        -DENABLE_ONEDNN_FOR_GPU=$(CMAKE_BUILD_SHARED_LIBS) ^
        -DBUILD_SHARED_LIBS=$(CMAKE_BUILD_SHARED_LIBS) ^
        -DENABLE_FASTER_BUILD=ON ^
        -DCMAKE_BUILD_TYPE=$(BUILD_TYPE) ^
        -DENABLE_TESTS=ON ^
        -DCMAKE_COMPILE_WARNING_AS_ERROR=ON ^
        -DENABLE_STRICT_DEPENDENCIES=OFF ^
        -DENABLE_PYTHON=ON ^
        -DBUILD_nvidia_plugin=OFF ^
        -DPYTHON_EXECUTABLE="C:\hostedtoolcache\windows\Python\3.10.7\x64\python.exe" ^
        -DPYTHON_INCLUDE_DIR="C:\hostedtoolcache\windows\Python\3.10.7\x64\include" ^
        -DPYTHON_LIBRARY="C:\hostedtoolcache\windows\Python\3.10.7\x64\libs\python310.lib" ^
        -DOPENVINO_EXTRA_MODULES=$(OPENVINO_CONTRIB_REPO_DIR)\modules ^
        -DCMAKE_C_COMPILER:PATH="$(MSVC_COMPILER_PATH)" ^
        -DCMAKE_CXX_COMPILER:PATH="$(MSVC_COMPILER_PATH)" ^
        -S $(REPO_DIR) ^
        -B $(BUILD_DIR)
<<<<<<< HEAD
    displayName: 'CMake'
=======
    displayName: 'CMake OpenVINO'
>>>>>>> fef775b9

  - script: dir $(REPO_DIR)\temp\ /s
    displayName: 'List temp SDKs'

  - script: |
      set PATH=$(WORK_DIR)\ninja-win;%PATH%
      call "$(MSVS_VARS_PATH)" && $(CMAKE_CMD) --build $(BUILD_DIR) --parallel --config Release"
    displayName: 'Build Win'

  - script: dir $(REPO_DIR)\bin\ /s
    displayName: 'List bin files'

  - script: |
      $(CMAKE_CMD) -DCMAKE_INSTALL_PREFIX=$(INSTALL_DIR) -P $(BUILD_DIR)/cmake_install.cmake
    displayName: 'Install'

  - script: dir $(INSTALL_DIR) /s
    displayName: 'List install files'

  - script: |
      python -m pip install openvino-dev --find-links=$(INSTALL_DIR)\tools
    displayName: 'Install Wheels'

  - script: |
      call "$(MSVS_VARS_PATH)" && $(CMAKE_CMD) ^
        -DCMAKE_C_COMPILER:PATH="$(MSVC_COMPILER_PATH)" ^
        -DCMAKE_CXX_COMPILER:PATH="$(MSVC_COMPILER_PATH)" ^
        -S $(REPO_DIR)\tests\samples_tests ^
        -B $(BUILD_SAMPLES_TESTS_DIR)
    displayName: 'CMake Samples Tests'

  - script: |
      $(CMAKE_CMD) -DCOMPONENT=tests -DCMAKE_INSTALL_PREFIX=$(INSTALL_DIR) -P $(BUILD_SAMPLES_TESTS_DIR)\cmake_install.cmake
    displayName: 'Install Samples Tests'

  - script: |
      set CMAKE_TOOLCHAIN_FILE=$(OV_CMAKE_TOOLCHAIN_FILE)
      $(INSTALL_DIR)\samples\cpp\build_samples_msvc.bat -i $(INSTALL_DIR)
    displayName: 'Build cpp samples'

  - script: |
      set CMAKE_TOOLCHAIN_FILE=$(OV_CMAKE_TOOLCHAIN_FILE)
      $(INSTALL_DIR)\samples\c\build_samples_msvc.bat -i $(INSTALL_DIR)
    displayName: 'Build c samples'

  - script: python -m pip install -r $(INSTALL_TEST_DIR)\smoke_tests\requirements.txt
    displayName: 'Install dependencies for samples smoke tests'

  - script: |
      call $(SETUPVARS)
      python -m pytest $(INSTALL_DIR)\tests\smoke_tests\  --env_conf $(INSTALL_TEST_DIR)\smoke_tests\env_config.yml -s --junitxml=$(INSTALL_TEST_DIR)/TEST-SamplesSmokeTests.xml
    env:
      IE_APP_PATH: $(INSTALL_DIR)\samples_bin
      IE_APP_PYTHON_PATH: $(INSTALL_DIR)\samples\python\
      SHARE: $(INSTALL_DIR)\tests\smoke_tests\samples_smoke_tests_data\
      WORKSPACE: $(INSTALL_DIR)
    displayName: 'Samples Smoke Tests'

  - script: $(CMAKE_CMD) -DCMAKE_INSTALL_PREFIX=$(INSTALL_DIR) -DCOMPONENT=tests -P $(BUILD_DIR)\cmake_install.cmake
    displayName: 'Install tests'

  - script: dir $(INSTALL_DIR) /s
    displayName: 'List install files'

  - script: rd /Q /S $(BUILD_DIR)
    displayName: 'Clean build dir'

  - script: call $(SETUPVARS) && $(INSTALL_TEST_DIR)\ov_core_unit_tests --gtest_print_time=1 --gtest_filter=-*IE_GPU* --gtest_output=xml:$(INSTALL_TEST_DIR)\TEST-NGraphUT.xml
    displayName: 'OV Core UT'

  - script: call $(SETUPVARS) && $(INSTALL_TEST_DIR)\ov_inference_functional_tests --gtest_print_time=1 --gtest_output=xml:$(INSTALL_TEST_DIR)\TEST-InferenceFunc.xml
    displayName: 'Inference Func Tests'

  - script: call $(SETUPVARS) && $(INSTALL_TEST_DIR)\ov_inference_unit_tests --gtest_print_time=1 --gtest_output=xml:$(INSTALL_TEST_DIR)\TEST-InferenceUnit.xml
    displayName: 'Inference Unit Tests'

  - script: call $(SETUPVARS) && $(INSTALL_TEST_DIR)\ov_conditional_compilation_tests --gtest_print_time=1 --gtest_output=xml:$(INSTALL_TEST_DIR)\TEST-ConditionalCompilation.xml
    displayName: 'Conditional Compilation Tests'

  - script: call $(SETUPVARS) && $(INSTALL_TEST_DIR)\paddle_tests --gtest_print_time=1 --gtest_output=xml:$(INSTALL_TEST_DIR)\TEST-PaddleTests.xml
    displayName: 'Paddle Tests'

  - script: call $(SETUPVARS) && $(INSTALL_TEST_DIR)\ov_ir_frontend_tests --gtest_print_time=1 --gtest_output=xml:$(INSTALL_TEST_DIR)\TEST-IRFrontend.xml
    displayName: 'IR Frontend Tests'

  - script: call $(SETUPVARS) && $(INSTALL_TEST_DIR)\ov_onnx_frontend_tests --gtest_print_time=1 --gtest_filter=-*IE_GPU* --gtest_output=xml:$(INSTALL_TEST_DIR)\TEST-ONNXFrontend.xml
    displayName: 'ONNX Frontend Tests'

  - script: call $(SETUPVARS) && $(INSTALL_TEST_DIR)\paddle_tests --gtest_print_time=1 --gtest_output=xml:$(INSTALL_TEST_DIR)\TEST-Paddle.xml
    displayName: 'Paddle Frontend UT'

  - script: call $(SETUPVARS) && $(INSTALL_TEST_DIR)\ov_tensorflow_frontend_tests --gtest_print_time=1 --gtest_output=xml:$(INSTALL_TEST_DIR)\TEST-Tensorflow.xml
    displayName: 'TensorFlow Frontend Unit Tests'

  - script: call $(SETUPVARS) && $(INSTALL_TEST_DIR)\ov_tensorflow_common_tests --gtest_print_time=1 --gtest_output=xml:$(INSTALL_TEST_DIR)\TEST-TensorflowCommon.xml
    displayName: 'TensorFlow Common Unit Tests'

  - script: call $(SETUPVARS) && $(INSTALL_TEST_DIR)\ov_tensorflow_lite_frontend_tests --gtest_print_time=1 --gtest_output=xml:$(INSTALL_TEST_DIR)\TEST-TensorflowLite.xml
    displayName: 'TensorFlow Lite Frontend Unit Tests'

  - script: call $(SETUPVARS) && $(INSTALL_TEST_DIR)\ov_lp_transformations_tests --gtest_print_time=1 --gtest_output=xml:$(INSTALL_TEST_DIR)\LpTransformations.xml
    displayName: 'Low Precision Transformations Tests'

  - script: call $(SETUPVARS) && $(INSTALL_TEST_DIR)\ov_transformations_tests --gtest_print_time=1 --gtest_output=xml:$(INSTALL_TEST_DIR)\Transformations.xml
    displayName: 'Transformations Tests'
    
  - script: call $(SETUPVARS) && $(INSTALL_TEST_DIR)\ov_legacy_transformations_tests --gtest_print_time=1 --gtest_output=xml:$(INSTALL_TEST_DIR)\LegacyTransformations.xml
    displayName: 'Legacy Transformations Tests'
    
  - script: call $(SETUPVARS) && $(INSTALL_TEST_DIR)\commonUtilsTests --gtest_print_time=1 --gtest_output=xml:$(INSTALL_TEST_DIR)\CommonUtilTests.xml
    displayName: 'Common Utils Tests'

  - script: call $(SETUPVARS) && $(INSTALL_TEST_DIR)\InferenceEngineUnitTests --gtest_output=xml:$(INSTALL_TEST_DIR)\TEST-InferenceEngineUnitTests.xml
    displayName: 'IE UT old'

  - script: call $(SETUPVARS) && $(INSTALL_TEST_DIR)\ov_cpu_unit_tests --gtest_output=xml:$(INSTALL_TEST_DIR)\TEST-ov_cpu_unit_tests.xml
    displayName: 'Intel CPU Unit Tests'

  - script: call $(SETUPVARS) && $(INSTALL_TEST_DIR)\ov_gna_unit_tests --gtest_output=xml:$(INSTALL_TEST_DIR)\TEST-ov_gna_unit_tests.xml
    displayName: 'GNA UT'

  - script: call $(SETUPVARS) && $(INSTALL_TEST_DIR)\ieMultiPluginUnitTests --gtest_output=xml:$(INSTALL_TEST_DIR)\TEST-ieMultiPluginUnitTests.xml
    displayName: 'MULTI UT'

  - script: call $(SETUPVARS) && $(INSTALL_TEST_DIR)\ov_template_func_tests --gtest_output=xml:$(INSTALL_TEST_DIR)\TEST-templateFuncTests.xml
    displayName: 'TEMPLATE FuncTests'

  - script: call $(SETUPVARS) && $(INSTALL_TEST_DIR)\ov_cpu_func_tests --gtest_filter=*smoke* --gtest_output=xml:$(INSTALL_TEST_DIR)\TEST-ov_cpu_func_tests.xml
    displayName: 'CPU FuncTests'
    condition: and(succeeded(), eq(variables['CMAKE_BUILD_SHARED_LIBS'], 'OFF'))

  - script: |
      call $(SETUPVARS) && $(INSTALL_TEST_DIR)\InferenceEngineCAPITests --gtest_output=xml:$(INSTALL_TEST_DIR)\TEST-InferenceEngineCAPITests.xml
    env:
      DATA_PATH: $(MODELS_PATH)
      MODELS_PATH: $(MODELS_PATH)
    displayName: 'IE CAPITests'

  - script: |
      call $(SETUPVARS) && $(INSTALL_TEST_DIR)\ov_capi_test --gtest_output=xml:$(INSTALL_TEST_DIR)\TEST-ov_capi_test.xml
    env:
      DATA_PATH: $(MODELS_PATH)
      MODELS_PATH: $(MODELS_PATH)
    displayName: 'OV CAPITests'

  - task: PublishTestResults@2
    condition: always()
    inputs:
      testResultsFormat: 'JUnit' # Options: JUnit, NUnit, VSTest, xUnit, cTest
      testResultsFiles: '**/TEST-*.xml'
      #searchFolder: '$(BUILD_DIR)'
      mergeTestResults: false # Optional
      #failTaskOnFailedTests: false # Optional
      #testRunTitle: 'Pre/Post-Commit' # Optional
      buildPlatform: 'x64' # Optional
      buildConfiguration: 'Windows' # Optional
      #publishRunAttachments: true # Optional<|MERGE_RESOLUTION|>--- conflicted
+++ resolved
@@ -76,13 +76,8 @@
     PYTHON_DIR: C:\hostedtoolcache\windows\Python\3.10.7\x64
     CMAKE_VERSION: 3.24.0
     CMAKE_CMD: $(WORK_DIR)\cmake-$(CMAKE_VERSION)-windows-x86_64\cmake-$(CMAKE_VERSION)-windows-x86_64\bin\cmake.exe
-<<<<<<< HEAD
     OV_CMAKE_TOOLCHAIN_FILE: $(REPO_DIR)\cmake\toolchains\onecoreuap.toolchain.cmake
-=======
-    OV_CMAKE_TOOLCHAIN_FILE: $(REPO_DIR)\cmake\toolchains\mt.runtime.win32.toolchain.cmake
     PYTHON_VENV_DIR: $(WORK_DIR)\.venv
-
->>>>>>> fef775b9
 
   steps:
   - script: |
@@ -160,18 +155,14 @@
       rem Speed up build
       powershell -command "Invoke-WebRequest https://github.com/Kitware/CMake/releases/download/v$(CMAKE_VERSION)/cmake-$(CMAKE_VERSION)-windows-x86_64.zip -OutFile cmake-$(CMAKE_VERSION)-windows-x86_64.zip"
       powershell -command "Expand-Archive -Force cmake-$(CMAKE_VERSION)-windows-x86_64.zip"
-<<<<<<< HEAD
-      git clone https://github.com/google/gtest-parallel.git
-=======
       powershell -command "Invoke-WebRequest https://github.com/ninja-build/ninja/releases/download/v1.10.2/ninja-win.zip -OutFile ninja-win.zip"
       powershell -command "Expand-Archive -Force ninja-win.zip"
->>>>>>> fef775b9
     workingDirectory: $(WORK_DIR)
     displayName: 'Install dependencies'
 
   - powershell: |
       Write-Host "##vso[task.setvariable variable=CMAKE_TOOLCHAIN_FILE]$(OV_CMAKE_TOOLCHAIN_FILE)"
-    # condition: eq(variables['CMAKE_BUILD_SHARED_LIBS'], 'ON')
+    # condition: eq(variables['CMAKE_BUILD_SHARED_LIBS'], 'OFF')
     displayName: "Set cmake toolchain"
 
   - script: |
@@ -195,11 +186,7 @@
         -DCMAKE_CXX_COMPILER:PATH="$(MSVC_COMPILER_PATH)" ^
         -S $(REPO_DIR) ^
         -B $(BUILD_DIR)
-<<<<<<< HEAD
-    displayName: 'CMake'
-=======
     displayName: 'CMake OpenVINO'
->>>>>>> fef775b9
 
   - script: dir $(REPO_DIR)\temp\ /s
     displayName: 'List temp SDKs'
