trigger:
  branches:
    include:
    - master
    - releases/*
  paths:
    exclude: 
    - docs/
    - /**/docs/*
    - /**/*.md
    - README.md
    - /**/layer_tests_summary/**

pr:
  branches:
    include:
    - master
    - releases/*
  paths:
    exclude: 
    - docs/
    - /**/docs/*
    - /**/*.md
    - README.md
    - /**/layer_tests_summary/**

resources:
  repositories:
  - repository: openvino_contrib
    type: github
    endpoint: openvinotoolkit
    name: openvinotoolkit/openvino_contrib
    ref: master

  - repository: testdata
    type: github
    endpoint: openvinotoolkit
    name: openvinotoolkit/testdata
    ref: master

jobs:
- job: Win
  strategy:
    matrix:
      Static:
        CMAKE_BUILD_SHARED_LIBS: 'OFF'
    #  Dynamic:
    #    CMAKE_BUILD_SHARED_LIBS: 'ON'
    maxParallel: 2

  # About 150% of total time
  timeoutInMinutes: 270 #Temporary change

  pool:
    name: WIN_VMSS_VENV_D8S_WU2

  variables:
    system.debug: true
    VSTS_HTTP_RETRY: 5
    VSTS_HTTP_TIMEOUT: 200
    BUILD_TYPE: Release
    REPO_DIR: $(Build.Repository.LocalPath)
    OPENVINO_CONTRIB_REPO_DIR: $(REPO_DIR)\..\openvino_contrib
    MODELS_PATH: $(REPO_DIR)\..\testdata
    WORK_DIR: $(Pipeline.Workspace)\_w
    BUILD_DIR: $(WORK_DIR)\build
    BUILD_SAMPLES_DIR: $(WORK_DIR)\build_samples
    BUILD_SAMPLES_TESTS_DIR: $(WORK_DIR)\build_samples_tests
    MSVS_VARS_PATH: C:\Program Files (x86)\Microsoft Visual Studio\2019\Enterprise\VC\Auxiliary\Build\vcvars64.bat
    MSVC_COMPILER_PATH: C:\Program Files (x86)\Microsoft Visual Studio\2019\Enterprise\VC\Tools\MSVC\14.24.28314\bin\Hostx64\x64\cl.exe
    INSTALL_DIR: $(WORK_DIR)\install_pkg
    INSTALL_TEST_DIR: $(INSTALL_DIR)\tests
    SETUPVARS: $(INSTALL_DIR)\setupvars.bat
    IB_DIR: C:\Program Files (x86)\IncrediBuild
    IB_TESTCONSOLE: $(IB_DIR)\IBTestConsole.exe
<<<<<<< HEAD
    PYTHON_DIR: C:\hostedtoolcache\windows\Python\3.10.7\x64
    CMAKE_VERSION: 3.21.0
=======
    PYTHON_DIR: C:\hostedtoolcache\windows\Python\3.7.6\x64
    CMAKE_VERSION: 3.24.0
>>>>>>> 9872a34b
    CMAKE_CMD: $(WORK_DIR)\cmake-$(CMAKE_VERSION)-windows-x86_64\cmake-$(CMAKE_VERSION)-windows-x86_64\bin\cmake.exe
    OV_CMAKE_TOOLCHAIN_FILE: $(REPO_DIR)\cmake\toolchains\mt.runtime.win32.toolchain.cmake
    PYTHON_VENV_DIR: $(WORK_DIR)\.venv


  steps:
  - script: |
      rd /Q /S $(WORK_DIR) & mkdir $(WORK_DIR)
      rd /Q /S $(BUILD_DIR) & mkdir $(BUILD_DIR)
      rd /Q /S $(WORK_DIR) & mkdir C:\hostedtoolcache\windows\Python\3.10.7
      rd /Q /S $(BUILD_DIR) & mkdir C:\hostedtoolcache\windows\Python\3.10.7\x64
      rd /Q /S $(BUILD_SAMPLES_DIR) & mkdir $(BUILD_SAMPLES_DIR)
      rd /Q /S $(BUILD_SAMPLES_TESTS_DIR) & mkdir $(BUILD_SAMPLES_TESTS_DIR)
    displayName: 'Make dir'
    
  - script: curl -O https://www.python.org/ftp/python/3.10.7/python-3.10.7-amd64.exe
    displayName: 'Download Python'
    workingDirectory: $(WORK_DIR)
    continueOnError: false
  
  - script: |
      python-3.10.7-amd64.exe /passive InstallAllUsers=0 Include_launcher=0 TargetDir=C:\hostedtoolcache\windows\Python\3.10.7\x64
      cp C:\hostedtoolcache\windows\Python\3.8.2\x64.complete C:\hostedtoolcache\windows\Python\3.10.7\x64.complete
    displayName: 'Install Python'
    workingDirectory: $(WORK_DIR)
    continueOnError: false
  
  - task: UsePythonVersion@0
    displayName: 'Use Python'
    inputs:
      versionSpec: '3.10.7'
      disableDownloadFromRegistry: true
    
  - script: |
      powershell -command "Invoke-RestMethod -Headers @{\"Metadata\"=\"true\"} -Method GET -Uri http://169.254.169.254/metadata/instance/compute?api-version=2019-06-01 | format-custom"
      tree C:\hostedtoolcache\windows\Python
      where python
      python --version
      where java
      java -version
      wmic computersystem get TotalPhysicalMemory
      wmic cpu list
      wmic logicaldisk get description,name
      wmic VOLUME list
      set
    displayName: 'System info'

  - script: |
      curl -O https://openvinoweb.z5.web.core.windows.net/incredibuild/install_ib_console.bat
      call install_ib_console.bat
    workingDirectory: $(WORK_DIR)
    displayName: 'Install IncrediBuild'

  - checkout: self
    clean: true
    lfs: false
    submodules: recursive
    path: openvino

  - checkout: openvino_contrib
    clean: true
    lfs: false
    submodules: recursive
    path: openvino_contrib

  - checkout: testdata
    clean: true
    lfs: true
    path: testdata

  - script: |
      python -m pip install --upgrade pip
      rem For running Python API tests
      python -m pip install -r $(REPO_DIR)\src\bindings\python\src\compatibility\openvino\requirements-dev.txt
      python -m pip install -r $(REPO_DIR)\src\bindings\python\wheel\requirements-dev.txt
      python -m pip install -r $(REPO_DIR)\src\bindings\python\requirements.txt
      rem For running Paddle frontend unit tests
      python -m pip install -r $(REPO_DIR)\src\core\tests\frontend\paddle\requirements_dev.txt
      rem For running ONNX frontend unit tests
      python -m pip install -r $(REPO_DIR)\src\frontends\onnx\tests\requirements.txt
      rem For MO unit tests
      python -m pip install -r $(REPO_DIR)\tools\mo\requirements.txt
      python -m pip install -r $(REPO_DIR)\tools\mo\requirements_dev.txt
      rem Speed up build
      powershell -command "Invoke-WebRequest https://github.com/Kitware/CMake/releases/download/v$(CMAKE_VERSION)/cmake-$(CMAKE_VERSION)-windows-x86_64.zip -OutFile cmake-$(CMAKE_VERSION)-windows-x86_64.zip"
      powershell -command "Expand-Archive -Force cmake-$(CMAKE_VERSION)-windows-x86_64.zip"
      powershell -command "Invoke-WebRequest https://github.com/ninja-build/ninja/releases/download/v1.10.2/ninja-win.zip -OutFile ninja-win.zip"
      powershell -command "Expand-Archive -Force ninja-win.zip"
      git clone https://github.com/google/gtest-parallel.git
    workingDirectory: $(WORK_DIR)
    displayName: 'Install dependencies'

  - powershell: |
      Write-Host "##vso[task.setvariable variable=CMAKE_TOOLCHAIN_FILE]$(OV_CMAKE_TOOLCHAIN_FILE)"
    condition: eq(variables['CMAKE_BUILD_SHARED_LIBS'], 'ON')
    displayName: "Set cmake toolchain"

  - script: |
      set PATH=$(WORK_DIR)\ninja-win;%PATH%
      call "$(MSVS_VARS_PATH)" && $(CMAKE_CMD) -G "Ninja Multi-Config" ^
        -DENABLE_ONEDNN_FOR_GPU=$(CMAKE_BUILD_SHARED_LIBS) ^
        -DBUILD_SHARED_LIBS=$(CMAKE_BUILD_SHARED_LIBS) ^
        -DENABLE_REQUIREMENTS_INSTALL=OFF ^
        -DENABLE_FASTER_BUILD=ON ^
        -DCMAKE_BUILD_TYPE=$(BUILD_TYPE) ^
        -DENABLE_TESTS=ON ^
        -DCMAKE_COMPILE_WARNING_AS_ERROR=ON ^
        -DENABLE_STRICT_DEPENDENCIES=OFF ^
        -DENABLE_PYTHON=ON ^
        -DBUILD_nvidia_plugin=OFF ^
<<<<<<< HEAD
        -DPYTHON_EXECUTABLE="C:\hostedtoolcache\windows\Python\3.10.7\x64\python.exe" ^
        -DPYTHON_INCLUDE_DIR="C:\hostedtoolcache\windows\Python\3.10.7\x64\include" ^
        -DPYTHON_LIBRARY="C:\hostedtoolcache\windows\Python\3.10.7\x64\libs\python310.lib" ^
        -DIE_EXTRA_MODULES=$(OPENVINO_CONTRIB_REPO_DIR)\modules ^
=======
        -DPYTHON_EXECUTABLE="C:\hostedtoolcache\windows\Python\3.7.6\x64\python.exe" ^
        -DPYTHON_INCLUDE_DIR="C:\hostedtoolcache\windows\Python\3.7.6\x64\include" ^
        -DPYTHON_LIBRARY="C:\hostedtoolcache\windows\Python\3.7.6\x64\libs\python37.lib" ^
        -DOPENVINO_EXTRA_MODULES=$(OPENVINO_CONTRIB_REPO_DIR)\modules ^
>>>>>>> 9872a34b
        -DCMAKE_C_COMPILER:PATH="$(MSVC_COMPILER_PATH)" ^
        -DCMAKE_CXX_COMPILER:PATH="$(MSVC_COMPILER_PATH)" ^
        -S $(REPO_DIR) -B $(BUILD_DIR)
    displayName: 'CMake Samples Tests'

  - script: dir $(REPO_DIR)\temp\ /s
    displayName: 'List temp SDKs'

  - script: |
      set PATH=$(WORK_DIR)\ninja-win;%PATH%
      call "$(MSVS_VARS_PATH)" && "C:\Program Files (x86)\IncrediBuild\BuildConsole.exe" /COMMAND="$(CMAKE_CMD) --build $(BUILD_DIR) --config Release"
    displayName: 'Build Win - IB'

  - script: dir $(REPO_DIR)\bin\ /s
    displayName: 'List bin files'

  - script: |
      $(CMAKE_CMD) -DCMAKE_INSTALL_PREFIX=$(INSTALL_DIR) -P $(BUILD_DIR)/cmake_install.cmake
    displayName: 'Install'

  - script: dir $(INSTALL_DIR) /s
    displayName: 'List install files'

  - script: |
      python -m pip install openvino-dev --find-links=$(INSTALL_DIR)\tools
    displayName: 'Install Wheels'

  - script: |
      call "$(MSVS_VARS_PATH)" && $(CMAKE_CMD) ^
        -DCMAKE_C_COMPILER:PATH="$(MSVC_COMPILER_PATH)" ^
        -DCMAKE_CXX_COMPILER:PATH="$(MSVC_COMPILER_PATH)" ^
        -S $(REPO_DIR)\tests\samples_tests ^
        -B $(BUILD_SAMPLES_TESTS_DIR)
    displayName: 'CMake'

  - script: |
      $(CMAKE_CMD) -DCOMPONENT=tests -DCMAKE_INSTALL_PREFIX=$(INSTALL_DIR) -P $(BUILD_SAMPLES_TESTS_DIR)\cmake_install.cmake
    displayName: 'Install Samples Tests'

  - script: $(INSTALL_DIR)\samples\cpp\build_samples_msvc.bat -i $(INSTALL_DIR)
    displayName: 'Build cpp samples'
    continueOnError: false

  - script: $(INSTALL_DIR)\samples\c\build_samples_msvc.bat -i $(INSTALL_DIR)
    displayName: 'Build c samples'
    continueOnError: false

  - script: |
      python -m pip install -r $(INSTALL_TEST_DIR)\smoke_tests\requirements.txt
    displayName: 'Install dependencies for samples smoke tests'
    continueOnError: false

  - script: |
      call $(SETUPVARS) && set IE_APP_PATH=$(INSTALL_DIR)\samples_bin
      set IE_APP_PYTHON_PATH=$(INSTALL_DIR)\samples\python\
      set SHARE=$(INSTALL_DIR)\tests\smoke_tests\samples_smoke_tests_data\
      set WORKSPACE=$(INSTALL_DIR)
      python -m pytest $(INSTALL_DIR)\tests\smoke_tests\  --env_conf $(INSTALL_TEST_DIR)\smoke_tests\env_config.yml -s --junitxml=$(INSTALL_TEST_DIR)/TEST-SamplesSmokeTests.xml
    displayName: 'Samples Smoke Tests'
    continueOnError: false

  - script: $(CMAKE_CMD) -DCMAKE_INSTALL_PREFIX=$(INSTALL_DIR) -DCOMPONENT=tests -P $(BUILD_DIR)\cmake_install.cmake
    displayName: 'Install tests'

  - script: dir $(INSTALL_DIR) /s
    displayName: 'List install files'

  - script: rd /Q /S $(BUILD_DIR)
    displayName: 'Clean build dir'
    continueOnError: false

  - script: call $(SETUPVARS) && $(INSTALL_TEST_DIR)\ov_core_unit_tests --gtest_print_time=1 --gtest_filter=-*IE_GPU* --gtest_output=xml:$(INSTALL_TEST_DIR)\TEST-NGraphUT.xml
    displayName: 'OV Core UT'
    continueOnError: false

  - script: call $(SETUPVARS) && $(INSTALL_TEST_DIR)\ov_ir_frontend_tests --gtest_print_time=1 --gtest_output=xml:$(INSTALL_TEST_DIR)\TEST-IRFrontend.xml
    displayName: 'IR Frontend Tests'
    continueOnError: false

  - script: call $(SETUPVARS) && $(INSTALL_TEST_DIR)\ov_onnx_frontend_tests --gtest_print_time=1 --gtest_filter=-*IE_GPU* --gtest_output=xml:$(INSTALL_TEST_DIR)\TEST-ONNXFrontend.xml
    displayName: 'ONNX Frontend Tests'
    continueOnError: false

  - script: call $(SETUPVARS) && $(INSTALL_TEST_DIR)\paddle_tests --gtest_print_time=1 --gtest_output=xml:$(INSTALL_TEST_DIR)\TEST-Paddle.xml
    displayName: 'Paddle Frontend UT'
    continueOnError: false

  - script: call $(SETUPVARS) && $(INSTALL_TEST_DIR)\ov_tensorflow_frontend_tests --gtest_print_time=1 --gtest_output=xml:$(INSTALL_TEST_DIR)\TEST-Tensorflow.xml
    displayName: 'TensorFlow Frontend Unit Tests'
    continueOnError: false

    # set PATH=$(IB_DIR);%PATH%
    # call $(SETUPVARS) && "$(IB_TESTCONSOLE)" $(INSTALL_TEST_DIR)\InferenceEngineUnitTests.exe --gtest_output=xml:$(INSTALL_TEST_DIR)\TEST-InferenceEngineUnitTests-IB.xml
  - script: call $(SETUPVARS) && $(INSTALL_TEST_DIR)\InferenceEngineUnitTests --gtest_output=xml:$(INSTALL_TEST_DIR)\TEST-InferenceEngineUnitTests.xml
    displayName: 'IE UT old'
    continueOnError: false

  - script: call $(SETUPVARS) && $(INSTALL_TEST_DIR)\ieUnitTests --gtest_output=xml:$(INSTALL_TEST_DIR)\TEST-ieUnitTests.xml
    displayName: 'IE UT'
    continueOnError: false

  - script: call $(SETUPVARS) && $(INSTALL_TEST_DIR)\ov_cpu_unit_tests --gtest_output=xml:$(INSTALL_TEST_DIR)\TEST-ov_cpu_unit_tests.xml
    displayName: 'Intel CPU Unit Tests'
    continueOnError: false

  - script: call $(SETUPVARS) && $(INSTALL_TEST_DIR)\ov_gna_unit_tests --gtest_output=xml:$(INSTALL_TEST_DIR)\TEST-ov_gna_unit_tests.xml
    displayName: 'GNA UT'
    continueOnError: false

  - script: call $(SETUPVARS) && $(INSTALL_TEST_DIR)\vpuUnitTests --gtest_output=xml:$(INSTALL_TEST_DIR)\TEST-vpuUnitTests.xml
    displayName: 'VPU UT'
    continueOnError: false

  - script: call $(SETUPVARS) && $(INSTALL_TEST_DIR)\XLinkTests --gtest_output=xml:$(INSTALL_TEST_DIR)\TEST-XLinkTests.xml
    displayName: 'XLink Tests'
    continueOnError: false

  - script: call $(SETUPVARS) && $(INSTALL_TEST_DIR)\ieMultiPluginUnitTests --gtest_output=xml:$(INSTALL_TEST_DIR)\TEST-ieMultiPluginUnitTests.xml
    displayName: 'MULTI UT'
    continueOnError: false

  - script: call $(SETUPVARS) && $(INSTALL_TEST_DIR)\ieFuncTests --gtest_output=xml:$(INSTALL_TEST_DIR)\TEST-ieFuncTests.xml
    displayName: 'IE FuncTests'
    continueOnError: false

  - script: call $(SETUPVARS) && $(INSTALL_TEST_DIR)\ov_template_func_tests --gtest_output=xml:$(INSTALL_TEST_DIR)\TEST-templateFuncTests.xml
    displayName: 'TEMPLATE FuncTests'
    continueOnError: false

    # set PATH=$(IB_DIR);%PATH%
    # call $(SETUPVARS) && "$(IB_TESTCONSOLE)" $(INSTALL_TEST_DIR)\ov_cpu_func_tests.exe --gtest_filter=*smoke*:-*CompareWithRefs/base_size=16_pre_nms_topn=100_post_nms_topn=100_nms_thresh=0.7_feat_stride=1_min_size=1_ratio*:*smoke_GRUSequenceCommonZeroClip/GRUSequenceTest.CompareWithRefs/mode=CONVERT_TO_TI_MAX_SEQ_LEN_CONST_seq_lengths* --gtest_output=xml:$(INSTALL_TEST_DIR)\TEST-ov_cpu_func_tests-IB.xml /testlevel=24
  - script: call $(SETUPVARS) && $(INSTALL_TEST_DIR)\ov_cpu_func_tests --gtest_filter=*smoke* --gtest_output=xml:$(INSTALL_TEST_DIR)\TEST-ov_cpu_func_tests.xml
    displayName: 'CPU FuncTests'
    continueOnError: false
    condition: and(succeeded(), eq(variables['CMAKE_BUILD_SHARED_LIBS'], 'OFF'))

  - script: |
      set DATA_PATH=$(MODELS_PATH)
      set MODELS_PATH=$(MODELS_PATH)
      call $(SETUPVARS) && $(INSTALL_TEST_DIR)\InferenceEngineCAPITests --gtest_output=xml:$(INSTALL_TEST_DIR)\TEST-InferenceEngineCAPITests.xml
    displayName: 'IE CAPITests'
    continueOnError: false

  - script: |
      set DATA_PATH=$(MODELS_PATH)
      set MODELS_PATH=$(MODELS_PATH)
      call $(SETUPVARS) && $(INSTALL_TEST_DIR)\ov_capi_test --gtest_output=xml:$(INSTALL_TEST_DIR)\TEST-ov_capi_test.xml
    displayName: 'OV CAPITests'
    continueOnError: false

  - task: PublishTestResults@2
    condition: always()
    inputs:
      testResultsFormat: 'JUnit' # Options: JUnit, NUnit, VSTest, xUnit, cTest
      testResultsFiles: '**/TEST-*.xml'
      #searchFolder: '$(BUILD_DIR)'
      mergeTestResults: false # Optional
      #failTaskOnFailedTests: false # Optional
      #testRunTitle: 'Pre/Post-Commit' # Optional
      buildPlatform: 'x64' # Optional
      buildConfiguration: 'Windows' # Optional
      #publishRunAttachments: true # Optional

  - script: echo Stop IncrediBuild_Agent && net stop IncrediBuild_Agent
    displayName: Stop IncrediBuild
    continueOnError: true
    enabled: false<|MERGE_RESOLUTION|>--- conflicted
+++ resolved
@@ -73,13 +73,8 @@
     SETUPVARS: $(INSTALL_DIR)\setupvars.bat
     IB_DIR: C:\Program Files (x86)\IncrediBuild
     IB_TESTCONSOLE: $(IB_DIR)\IBTestConsole.exe
-<<<<<<< HEAD
     PYTHON_DIR: C:\hostedtoolcache\windows\Python\3.10.7\x64
-    CMAKE_VERSION: 3.21.0
-=======
-    PYTHON_DIR: C:\hostedtoolcache\windows\Python\3.7.6\x64
     CMAKE_VERSION: 3.24.0
->>>>>>> 9872a34b
     CMAKE_CMD: $(WORK_DIR)\cmake-$(CMAKE_VERSION)-windows-x86_64\cmake-$(CMAKE_VERSION)-windows-x86_64\bin\cmake.exe
     OV_CMAKE_TOOLCHAIN_FILE: $(REPO_DIR)\cmake\toolchains\mt.runtime.win32.toolchain.cmake
     PYTHON_VENV_DIR: $(WORK_DIR)\.venv
@@ -190,17 +185,10 @@
         -DENABLE_STRICT_DEPENDENCIES=OFF ^
         -DENABLE_PYTHON=ON ^
         -DBUILD_nvidia_plugin=OFF ^
-<<<<<<< HEAD
         -DPYTHON_EXECUTABLE="C:\hostedtoolcache\windows\Python\3.10.7\x64\python.exe" ^
         -DPYTHON_INCLUDE_DIR="C:\hostedtoolcache\windows\Python\3.10.7\x64\include" ^
         -DPYTHON_LIBRARY="C:\hostedtoolcache\windows\Python\3.10.7\x64\libs\python310.lib" ^
-        -DIE_EXTRA_MODULES=$(OPENVINO_CONTRIB_REPO_DIR)\modules ^
-=======
-        -DPYTHON_EXECUTABLE="C:\hostedtoolcache\windows\Python\3.7.6\x64\python.exe" ^
-        -DPYTHON_INCLUDE_DIR="C:\hostedtoolcache\windows\Python\3.7.6\x64\include" ^
-        -DPYTHON_LIBRARY="C:\hostedtoolcache\windows\Python\3.7.6\x64\libs\python37.lib" ^
         -DOPENVINO_EXTRA_MODULES=$(OPENVINO_CONTRIB_REPO_DIR)\modules ^
->>>>>>> 9872a34b
         -DCMAKE_C_COMPILER:PATH="$(MSVC_COMPILER_PATH)" ^
         -DCMAKE_CXX_COMPILER:PATH="$(MSVC_COMPILER_PATH)" ^
         -S $(REPO_DIR) -B $(BUILD_DIR)
