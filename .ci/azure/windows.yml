--- conflicted
+++ resolved
@@ -110,18 +110,8 @@
   - script: |
       python -m pip install --no-warn-script-location --upgrade pip
       rem For running Python API tests
-<<<<<<< HEAD
       python -m pip install --no-warn-script-location -r $(REPO_DIR)\src\bindings\python\src\compatibility\openvino\requirements-dev.txt
       python -m pip install --no-warn-script-location -r $(REPO_DIR)\src\bindings\python\requirements.txt
-=======
-      python -m pip install -r $(REPO_DIR)\src\bindings\python\src\compatibility\openvino\requirements-dev.txt
-      python -m pip install -r $(REPO_DIR)\src\bindings\python\wheel\requirements-dev.txt
-      python -m pip install -r $(REPO_DIR)\src\bindings\python\requirements.txt
-      rem For running Paddle frontend unit tests
-      python -m pip install -r $(REPO_DIR)\src\core\tests\frontend\paddle\requirements_dev.txt
-      rem For running ONNX frontend unit tests
-      python -m pip install -r $(REPO_DIR)\src\frontends/onnx\tests\requirements.txt
->>>>>>> 1ded0750
       rem For MO unit tests
       python -m pip install --no-warn-script-location -r $(REPO_DIR)\tools\mo\requirements.txt
       python -m pip install --no-warn-script-location -r $(REPO_DIR)\tools\mo\requirements_dev.txt
@@ -148,12 +138,8 @@
         -DCMAKE_BUILD_TYPE=$(BUILD_TYPE) ^
         -DENABLE_TESTS=ON ^
         -DENABLE_STRICT_DEPENDENCIES=OFF ^
-<<<<<<< HEAD
-        -DBUILD_cuda_plugin=OFF ^
-=======
         -DENABLE_PYTHON=ON ^
         -DBUILD_nvidia_plugin=OFF ^
->>>>>>> 1ded0750
         -DPYTHON_EXECUTABLE="C:\hostedtoolcache\windows\Python\3.7.6\x64\python.exe" ^
         -DPYTHON_INCLUDE_DIR="C:\hostedtoolcache\windows\Python\3.7.6\x64\include" ^
         -DPYTHON_LIBRARY="C:\hostedtoolcache\windows\Python\3.7.6\x64\libs\python37.lib" ^
