--- conflicted
+++ resolved
@@ -105,9 +105,6 @@
       rd /Q /S $(BUILD_SAMPLES_DIR) & mkdir $(BUILD_SAMPLES_DIR)
       rd /Q /S $(BUILD_SAMPLES_TESTS_DIR) & mkdir $(BUILD_SAMPLES_TESTS_DIR)
     displayName: 'Make dir'
-<<<<<<< HEAD
-    
-=======
 
   - script: curl -O https://www.python.org/ftp/python/3.10.7/python-3.10.7-amd64.exe
     displayName: 'Download Python'
@@ -125,7 +122,6 @@
       versionSpec: '3.10'
       disableDownloadFromRegistry: true
 
->>>>>>> 3017c8d1
   - script: |
       powershell -command "Invoke-RestMethod -Headers @{\"Metadata\"=\"true\"} -Method GET -Uri http://169.254.169.254/metadata/instance/compute?api-version=2019-06-01 | format-custom"
       tree C:\hostedtoolcache\windows\Python
