trigger:
  branches:
    include:
    - master
    - releases/*
  paths:
    exclude: 
    - docs/
    - /**/docs/*
    - /**/*.md
    - README.md
    - /**/layer_tests_summary/**

pr:
  branches:
    include:
    - master
    - releases/*
  paths:
    exclude: 
    - docs/
    - /**/docs/*
    - /**/*.md
    - README.md
    - /**/layer_tests_summary/**

resources:
  repositories:
  - repository: openvino_contrib
    type: github
    endpoint: openvinotoolkit
    name: openvinotoolkit/openvino_contrib
    ref: master

  - repository: testdata
    type: github
    endpoint: openvinotoolkit
    name: openvinotoolkit/testdata
    ref: master

jobs:
- job: Win
  strategy:
    matrix:
      # Static:
      #   CMAKE_BUILD_SHARED_LIBS: 'OFF'
      #  USE_TOOLCHAIN: 'OFF'
     OneCore:
       CMAKE_BUILD_SHARED_LIBS: 'OFF'
       USE_TOOLCHAIN: 'ON'
    maxParallel: 2

  # About 150% of total time
  timeoutInMinutes: 270 #Temporary change

  pool:
    name: WIN_VMSS_VENV_D8S_WU2

  variables:
    system.debug: true
    VSTS_HTTP_RETRY: 5
    VSTS_HTTP_TIMEOUT: 200
    BUILD_TYPE: Release
    REPO_DIR: $(Build.Repository.LocalPath)
    OPENVINO_CONTRIB_REPO_DIR: $(REPO_DIR)\..\openvino_contrib
    MODELS_PATH: $(REPO_DIR)\..\testdata
    WORK_DIR: $(Pipeline.Workspace)\_w
    BUILD_DIR: $(WORK_DIR)\build
    BUILD_SAMPLES_DIR: $(WORK_DIR)\build_samples
    BUILD_SAMPLES_TESTS_DIR: $(WORK_DIR)\build_samples_tests
    MSVS_VARS_PATH: C:\Program Files (x86)\Microsoft Visual Studio\2019\Enterprise\VC\Auxiliary\Build\vcvars64.bat
    MSVC_COMPILER_PATH: C:\Program Files (x86)\Microsoft Visual Studio\2019\Enterprise\VC\Tools\MSVC\14.24.28314\bin\Hostx64\x64\cl.exe
    INSTALL_DIR: $(WORK_DIR)\install_pkg
    INSTALL_TEST_DIR: $(INSTALL_DIR)\tests
    SETUPVARS: $(INSTALL_DIR)\setupvars.bat
    IB_DIR: C:\Program Files (x86)\IncrediBuild
    IB_TESTCONSOLE: $(IB_DIR)\IBTestConsole.exe
    PYTHON_DIR: C:\hostedtoolcache\windows\Python\3.7.6\x64
    CMAKE_VERSION: 3.24.0
    CMAKE_CMD: $(WORK_DIR)\cmake-$(CMAKE_VERSION)-windows-x86_64\cmake-$(CMAKE_VERSION)-windows-x86_64\bin\cmake.exe
    OV_CMAKE_TOOLCHAIN_FILE: $(REPO_DIR)\cmake\toolchains\onecoreuap.toolchain.cmake

  steps:
  - script: |
      powershell -command "Invoke-RestMethod -Headers @{\"Metadata\"=\"true\"} -Method GET -Uri http://169.254.169.254/metadata/instance/compute?api-version=2019-06-01 | format-custom"
      where python3
      python3 --version
      where python
      python --version
      where java
      java -version
      wmic computersystem get TotalPhysicalMemory
      wmic cpu list
      wmic logicaldisk get description,name
      wmic VOLUME list
      set
    displayName: 'System info'

  - script: |
      rd /Q /S $(WORK_DIR) & mkdir $(WORK_DIR)
      rd /Q /S $(BUILD_DIR) & mkdir $(BUILD_DIR)
      rd /Q /S $(BUILD_SAMPLES_DIR) & mkdir $(BUILD_SAMPLES_DIR)
      rd /Q /S $(BUILD_SAMPLES_TESTS_DIR) & mkdir $(BUILD_SAMPLES_TESTS_DIR)
    displayName: 'Make dir'

  - script: |
      curl -O https://openvinoweb.z5.web.core.windows.net/incredibuild/install_ib_console.bat
      call install_ib_console.bat
    workingDirectory: $(WORK_DIR)
    displayName: 'Install IncrediBuild'

  - checkout: self
    clean: true
    lfs: false
    submodules: recursive
    path: openvino

  - checkout: openvino_contrib
    clean: true
    lfs: false
    submodules: recursive
    path: openvino_contrib

  - checkout: testdata
    clean: true
    lfs: true
    path: testdata

  - script: |
      python -m pip install --upgrade pip
      rem For running Python API tests
      python -m pip install -r $(REPO_DIR)\src\bindings\python\src\compatibility\openvino\requirements-dev.txt
      python -m pip install -r $(REPO_DIR)\src\bindings\python\wheel\requirements-dev.txt
      python -m pip install -r $(REPO_DIR)\src\bindings\python\requirements.txt
      rem For running Paddle frontend unit tests
      python -m pip install -r $(REPO_DIR)\src\core\tests\frontend\paddle\requirements_dev.txt
      rem For running ONNX frontend unit tests
      python -m pip install -r $(REPO_DIR)\src\frontends/onnx\tests\requirements.txt
      rem For MO unit tests
      python -m pip install -r $(REPO_DIR)\tools\mo\requirements.txt
      python -m pip install -r $(REPO_DIR)\tools\mo\requirements_dev.txt
      rem Speed up build
      powershell -command "Invoke-WebRequest https://github.com/Kitware/CMake/releases/download/v$(CMAKE_VERSION)/cmake-$(CMAKE_VERSION)-windows-x86_64.zip -OutFile cmake-$(CMAKE_VERSION)-windows-x86_64.zip"
      powershell -command "Expand-Archive -Force cmake-$(CMAKE_VERSION)-windows-x86_64.zip"
      powershell -command "Invoke-WebRequest https://github.com/ninja-build/ninja/releases/download/v1.10.2/ninja-win.zip -OutFile ninja-win.zip"
      powershell -command "Expand-Archive -Force ninja-win.zip"
      git clone https://github.com/google/gtest-parallel.git
    workingDirectory: $(WORK_DIR)
    displayName: 'Install dependencies'

  - powershell: |
      Write-Host "##vso[task.setvariable variable=CMAKE_TOOLCHAIN_FILE]$(OV_CMAKE_TOOLCHAIN_FILE)"
    condition: eq(variables['USE_TOOLCHAIN'], 'ON')
    displayName: "Set cmake toolchain"

  - script: |
      set PATH=$(WORK_DIR)\ninja-win;%PATH%
      call "$(MSVS_VARS_PATH)" && $(CMAKE_CMD) -G "Ninja Multi-Config" ^
        -DENABLE_ONEDNN_FOR_GPU=$(CMAKE_BUILD_SHARED_LIBS) ^
        -DBUILD_SHARED_LIBS=$(CMAKE_BUILD_SHARED_LIBS) ^
        -DENABLE_REQUIREMENTS_INSTALL=OFF ^
        -DENABLE_FASTER_BUILD=ON ^
        -DCMAKE_BUILD_TYPE=$(BUILD_TYPE) ^
        -DENABLE_TESTS=ON ^
        -DCMAKE_COMPILE_WARNING_AS_ERROR=ON ^
        -DENABLE_STRICT_DEPENDENCIES=OFF ^
        -DENABLE_PYTHON=ON ^
        -DBUILD_nvidia_plugin=OFF ^
        -DPYTHON_EXECUTABLE="C:\hostedtoolcache\windows\Python\3.7.6\x64\python.exe" ^
        -DPYTHON_INCLUDE_DIR="C:\hostedtoolcache\windows\Python\3.7.6\x64\include" ^
        -DPYTHON_LIBRARY="C:\hostedtoolcache\windows\Python\3.7.6\x64\libs\python37.lib" ^
        -DOPENVINO_EXTRA_MODULES=$(OPENVINO_CONTRIB_REPO_DIR)\modules ^
        -DCMAKE_C_COMPILER:PATH="$(MSVC_COMPILER_PATH)" ^
        -DCMAKE_CXX_COMPILER:PATH="$(MSVC_COMPILER_PATH)" ^
        -S $(REPO_DIR) ^
        -B $(BUILD_DIR)
    displayName: 'CMake'

  - script: dir $(REPO_DIR)\temp\ /s
    displayName: 'List temp SDKs'

  - script: |
      set PATH=$(WORK_DIR)\ninja-win;%PATH%
      call "$(MSVS_VARS_PATH)" && "C:\Program Files (x86)\IncrediBuild\BuildConsole.exe" /COMMAND="$(CMAKE_CMD) --build $(BUILD_DIR) --config Release"
    displayName: 'Build Win - IB'

  - script: dir $(REPO_DIR)\bin\ /s
    displayName: 'List bin files'

  - script: $(CMAKE_CMD) -DCMAKE_INSTALL_PREFIX=$(INSTALL_DIR) -P $(BUILD_DIR)/cmake_install.cmake
    displayName: 'Install'

  - script: dir $(INSTALL_DIR) /s
    displayName: 'List install files'

  - script: python -m pip install openvino-dev --find-links=$(INSTALL_DIR)\tools
    displayName: 'Install Wheels'

  - script: |
      call "$(MSVS_VARS_PATH)" && $(CMAKE_CMD) ^
        -DCMAKE_C_COMPILER:PATH="$(MSVC_COMPILER_PATH)" ^
        -DCMAKE_CXX_COMPILER:PATH="$(MSVC_COMPILER_PATH)" ^
        -S $(REPO_DIR)\tests\samples_tests ^
        -B $(BUILD_SAMPLES_TESTS_DIR)
    displayName: 'CMake Samples Tests'

  - script: $(CMAKE_CMD) -DCOMPONENT=tests -DCMAKE_INSTALL_PREFIX=$(INSTALL_DIR) -P $(BUILD_SAMPLES_TESTS_DIR)\cmake_install.cmake
    displayName: 'Install Samples Tests'

  - script: |
      set _CL_=/MT
      $(INSTALL_DIR)\samples\cpp\build_samples_msvc.bat -i $(INSTALL_DIR)
    displayName: 'Build cpp samples'
    continueOnError: false

  - script: |
      set _CL_=/MT
      $(INSTALL_DIR)\samples\c\build_samples_msvc.bat -i $(INSTALL_DIR)
    displayName: 'Build c samples'
    continueOnError: false

  - script: python -m pip install -r $(INSTALL_TEST_DIR)\smoke_tests\requirements.txt
    displayName: 'Install dependencies for samples smoke tests'
    continueOnError: false

  - script: |
      call $(SETUPVARS) && set IE_APP_PATH=$(INSTALL_DIR)\samples_bin
      set IE_APP_PYTHON_PATH=$(INSTALL_DIR)\samples\python\
      set SHARE=$(INSTALL_DIR)\tests\smoke_tests\samples_smoke_tests_data\
      set WORKSPACE=$(INSTALL_DIR)
      python -m pytest $(INSTALL_DIR)\tests\smoke_tests\  --env_conf $(INSTALL_TEST_DIR)\smoke_tests\env_config.yml -s --junitxml=$(INSTALL_TEST_DIR)/TEST-SamplesSmokeTests.xml
    displayName: 'Samples Smoke Tests'
    continueOnError: false

  - script: $(CMAKE_CMD) -DCMAKE_INSTALL_PREFIX=$(INSTALL_DIR) -DCOMPONENT=tests -P $(BUILD_DIR)\cmake_install.cmake
    displayName: 'Install tests'

  - script: dir $(INSTALL_DIR) /s
    displayName: 'List install files'

  - script: rd /Q /S $(BUILD_DIR)
    displayName: 'Clean build dir'
    continueOnError: false

  - script: call $(SETUPVARS) && $(INSTALL_TEST_DIR)\ov_core_unit_tests --gtest_print_time=1 --gtest_filter=-*IE_GPU* --gtest_output=xml:$(INSTALL_TEST_DIR)\TEST-NGraphUT.xml
    displayName: 'OV Core UT'
    continueOnError: false

  - script: call $(SETUPVARS) && $(INSTALL_TEST_DIR)\ov_ir_frontend_tests --gtest_print_time=1 --gtest_output=xml:$(INSTALL_TEST_DIR)\TEST-IRFrontend.xml
    displayName: 'IR Frontend Tests'
    continueOnError: false

  - script: call $(SETUPVARS) && $(INSTALL_TEST_DIR)\ov_onnx_frontend_tests --gtest_print_time=1 --gtest_filter=-*IE_GPU* --gtest_output=xml:$(INSTALL_TEST_DIR)\TEST-ONNXFrontend.xml
    displayName: 'ONNX Frontend Tests'
    continueOnError: false

  - script: call $(SETUPVARS) && $(INSTALL_TEST_DIR)\paddle_tests --gtest_print_time=1 --gtest_output=xml:$(INSTALL_TEST_DIR)\TEST-Paddle.xml
    displayName: 'Paddle Frontend UT'
    continueOnError: false

<<<<<<< HEAD
  - script: |
      set PATH=$(INSTALL_TEST_DIR);%PATH%
      call $(SETUPVARS) && $(INSTALL_TEST_DIR)\ov_tensorflow_frontend_tests --gtest_print_time=1 --gtest_output=xml:$(INSTALL_TEST_DIR)\TEST-Tensorflow.xml
    displayName: 'Tensorflow Frontend UT'
=======
  - script: call $(SETUPVARS) && $(INSTALL_TEST_DIR)\ov_tensorflow_frontend_tests --gtest_print_time=1 --gtest_output=xml:$(INSTALL_TEST_DIR)\TEST-Tensorflow.xml
    displayName: 'TensorFlow Frontend Unit Tests'
>>>>>>> a098845c
    continueOnError: false

    # set PATH=$(IB_DIR);%PATH%
    # call $(SETUPVARS) && "$(IB_TESTCONSOLE)" $(INSTALL_TEST_DIR)\InferenceEngineUnitTests.exe --gtest_output=xml:$(INSTALL_TEST_DIR)\TEST-InferenceEngineUnitTests-IB.xml
  - script: call $(SETUPVARS) && $(INSTALL_TEST_DIR)\InferenceEngineUnitTests --gtest_output=xml:$(INSTALL_TEST_DIR)\TEST-InferenceEngineUnitTests.xml
    displayName: 'IE UT old'
    continueOnError: false

  - script: call $(SETUPVARS) && $(INSTALL_TEST_DIR)\ieUnitTests --gtest_output=xml:$(INSTALL_TEST_DIR)\TEST-ieUnitTests.xml
    displayName: 'IE UT'
    continueOnError: false

  - script: call $(SETUPVARS) && $(INSTALL_TEST_DIR)\ov_cpu_unit_tests --gtest_output=xml:$(INSTALL_TEST_DIR)\TEST-ov_cpu_unit_tests.xml
    displayName: 'Intel CPU Unit Tests'
    continueOnError: false

  - script: call $(SETUPVARS) && $(INSTALL_TEST_DIR)\ov_gna_unit_tests --gtest_output=xml:$(INSTALL_TEST_DIR)\TEST-ov_gna_unit_tests.xml
    displayName: 'GNA UT'
    continueOnError: false

  - script: call $(SETUPVARS) && $(INSTALL_TEST_DIR)\vpuUnitTests --gtest_output=xml:$(INSTALL_TEST_DIR)\TEST-vpuUnitTests.xml
    displayName: 'VPU UT'
    continueOnError: false

  - script: call $(SETUPVARS) && $(INSTALL_TEST_DIR)\XLinkTests --gtest_output=xml:$(INSTALL_TEST_DIR)\TEST-XLinkTests.xml
    displayName: 'XLink Tests'
    continueOnError: false

  - script: call $(SETUPVARS) && $(INSTALL_TEST_DIR)\ieMultiPluginUnitTests --gtest_output=xml:$(INSTALL_TEST_DIR)\TEST-ieMultiPluginUnitTests.xml
    displayName: 'MULTI UT'
    continueOnError: false

  - script: call $(SETUPVARS) && $(INSTALL_TEST_DIR)\ieFuncTests --gtest_output=xml:$(INSTALL_TEST_DIR)\TEST-ieFuncTests.xml
    displayName: 'IE FuncTests'
    continueOnError: false

  - script: call $(SETUPVARS) && $(INSTALL_TEST_DIR)\ov_template_func_tests --gtest_output=xml:$(INSTALL_TEST_DIR)\TEST-templateFuncTests.xml
    displayName: 'TEMPLATE FuncTests'
    continueOnError: false

    # set PATH=$(IB_DIR);%PATH%
    # call $(SETUPVARS) && "$(IB_TESTCONSOLE)" $(INSTALL_TEST_DIR)\ov_cpu_func_tests.exe --gtest_filter=*smoke*:-*CompareWithRefs/base_size=16_pre_nms_topn=100_post_nms_topn=100_nms_thresh=0.7_feat_stride=1_min_size=1_ratio*:*smoke_GRUSequenceCommonZeroClip/GRUSequenceTest.CompareWithRefs/mode=CONVERT_TO_TI_MAX_SEQ_LEN_CONST_seq_lengths* --gtest_output=xml:$(INSTALL_TEST_DIR)\TEST-ov_cpu_func_tests-IB.xml /testlevel=24
  - script: call $(SETUPVARS) && $(INSTALL_TEST_DIR)\ov_cpu_func_tests --gtest_filter=*smoke* --gtest_output=xml:$(INSTALL_TEST_DIR)\TEST-ov_cpu_func_tests.xml
    displayName: 'CPU FuncTests'
    continueOnError: false
    condition: and(succeeded(), eq(variables['CMAKE_BUILD_SHARED_LIBS'], 'OFF'))

  - script: |
      set DATA_PATH=$(MODELS_PATH)
      set MODELS_PATH=$(MODELS_PATH)
      call $(SETUPVARS) && $(INSTALL_TEST_DIR)\InferenceEngineCAPITests --gtest_output=xml:$(INSTALL_TEST_DIR)\TEST-InferenceEngineCAPITests.xml
    displayName: 'IE CAPITests'
    continueOnError: false

  - script: |
      set DATA_PATH=$(MODELS_PATH)
      set MODELS_PATH=$(MODELS_PATH)
      call $(SETUPVARS) && $(INSTALL_TEST_DIR)\ov_capi_test --gtest_output=xml:$(INSTALL_TEST_DIR)\TEST-ov_capi_test.xml
    displayName: 'OV CAPITests'
    continueOnError: false

  - task: PublishTestResults@2
    condition: always()
    inputs:
      testResultsFormat: 'JUnit' # Options: JUnit, NUnit, VSTest, xUnit, cTest
      testResultsFiles: '**/TEST-*.xml'
      #searchFolder: '$(BUILD_DIR)'
      mergeTestResults: false # Optional
      #failTaskOnFailedTests: false # Optional
      #testRunTitle: 'Pre/Post-Commit' # Optional
      buildPlatform: 'x64' # Optional
      buildConfiguration: 'Windows' # Optional
      #publishRunAttachments: true # Optional

  - script: echo Stop IncrediBuild_Agent && net stop IncrediBuild_Agent
    displayName: Stop IncrediBuild
    continueOnError: true
    enabled: false<|MERGE_RESOLUTION|>--- conflicted
+++ resolved
@@ -42,12 +42,15 @@
 - job: Win
   strategy:
     matrix:
-      # Static:
-      #   CMAKE_BUILD_SHARED_LIBS: 'OFF'
-      #  USE_TOOLCHAIN: 'OFF'
-     OneCore:
-       CMAKE_BUILD_SHARED_LIBS: 'OFF'
-       USE_TOOLCHAIN: 'ON'
+      Static:
+        CMAKE_BUILD_SHARED_LIBS: 'OFF'
+        USE_TOOLCHAIN: 'OFF'
+    #  OneCore:
+    #    CMAKE_BUILD_SHARED_LIBS: 'OFF'
+    #    USE_TOOLCHAIN: 'ON'
+      Dynamic:
+        CMAKE_BUILD_SHARED_LIBS: 'ON'
+        USE_TOOLCHAIN: 'OFF'
     maxParallel: 2
 
   # About 150% of total time
@@ -78,7 +81,7 @@
     PYTHON_DIR: C:\hostedtoolcache\windows\Python\3.7.6\x64
     CMAKE_VERSION: 3.24.0
     CMAKE_CMD: $(WORK_DIR)\cmake-$(CMAKE_VERSION)-windows-x86_64\cmake-$(CMAKE_VERSION)-windows-x86_64\bin\cmake.exe
-    OV_CMAKE_TOOLCHAIN_FILE: $(REPO_DIR)\cmake\toolchains\onecoreuap.toolchain.cmake
+    OV_CMAKE_TOOLCHAIN_FILE: $(REPO_DIR)\cmake\toolchains\mt.runtime.win32.toolchain.cmake
 
   steps:
   - script: |
@@ -258,15 +261,8 @@
     displayName: 'Paddle Frontend UT'
     continueOnError: false
 
-<<<<<<< HEAD
-  - script: |
-      set PATH=$(INSTALL_TEST_DIR);%PATH%
-      call $(SETUPVARS) && $(INSTALL_TEST_DIR)\ov_tensorflow_frontend_tests --gtest_print_time=1 --gtest_output=xml:$(INSTALL_TEST_DIR)\TEST-Tensorflow.xml
-    displayName: 'Tensorflow Frontend UT'
-=======
   - script: call $(SETUPVARS) && $(INSTALL_TEST_DIR)\ov_tensorflow_frontend_tests --gtest_print_time=1 --gtest_output=xml:$(INSTALL_TEST_DIR)\TEST-Tensorflow.xml
     displayName: 'TensorFlow Frontend Unit Tests'
->>>>>>> a098845c
     continueOnError: false
 
     # set PATH=$(IB_DIR);%PATH%
