--- conflicted
+++ resolved
@@ -176,16 +176,10 @@
         -DENABLE_STRICT_DEPENDENCIES=OFF ^
         -DENABLE_PYTHON=ON ^
         -DBUILD_nvidia_plugin=OFF ^
-<<<<<<< HEAD
+        -DCUSTOM_OPERATIONS="calculate_grid;complex_mul;fft;grid_sample;sparse_conv;sparse_conv_transpose" ^
         -DPYTHON_EXECUTABLE="C:\hostedtoolcache\windows\Python\3.11.2\x64\python.exe" ^
         -DPYTHON_INCLUDE_DIR="C:\hostedtoolcache\windows\Python\3.11.2\x64\include" ^
         -DPYTHON_LIBRARY="C:\hostedtoolcache\windows\Python\3.11.2\x64\libs\python311.lib" ^
-=======
-        -DCUSTOM_OPERATIONS="calculate_grid;complex_mul;fft;grid_sample;sparse_conv;sparse_conv_transpose" ^
-        -DPYTHON_EXECUTABLE="C:\hostedtoolcache\windows\Python\3.10.7\x64\python.exe" ^
-        -DPYTHON_INCLUDE_DIR="C:\hostedtoolcache\windows\Python\3.10.7\x64\include" ^
-        -DPYTHON_LIBRARY="C:\hostedtoolcache\windows\Python\3.10.7\x64\libs\python310.lib" ^
->>>>>>> 1e757de1
         -DOPENVINO_EXTRA_MODULES=$(OPENVINO_CONTRIB_REPO_DIR)\modules ^
         -DCMAKE_C_COMPILER:PATH="$(MSVC_COMPILER_PATH)" ^
         -DCMAKE_CXX_COMPILER:PATH="$(MSVC_COMPILER_PATH)" ^
