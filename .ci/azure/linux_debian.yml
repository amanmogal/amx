--- conflicted
+++ resolved
@@ -352,14 +352,10 @@
   - script: $(INSTALL_TEST_DIR)/ov_cpu_func_tests --gtest_filter=*OVCLass*:*CoreThreadingTests* --gtest_print_time=1 --gtest_output=xml:$(INSTALL_TEST_DIR)/TEST-ov_cpu_func_tests.xml
     displayName: 'CPU FuncTests'
 
-<<<<<<< HEAD
-  - script: $(INSTALL_TEST_DIR)/InferenceEngineCAPITests --gtest_output=xml:$(INSTALL_TEST_DIR)/TEST-InferenceEngineCAPITests.xml
-=======
   - script: |
       # TODO (vurusovs): revert skip of ie_core_*register_plugin*,
       # tests should be fixed
       $(INSTALL_TEST_DIR)/InferenceEngineCAPITests --gtest_filter=-*register_plugin* --gtest_output=xml:$(INSTALL_TEST_DIR)/TEST-InferenceEngineCAPITests.xml
->>>>>>> 163baa3c
     env:
       DATA_PATH: $(MODELS_PATH)
       MODELS_PATH: $(MODELS_PATH)
