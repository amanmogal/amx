--- conflicted
+++ resolved
@@ -118,34 +118,6 @@
       unzip ninja-linux.zip
     displayName: 'Install dependencies'
 
-<<<<<<< HEAD
-  - script: >
-      sudo docker pull openvino.azurecr.io/openvino_ci/cuda-ubuntu2004:2022.1 &&
-      sudo docker run --volume $(REPO_DIR)/../:/root/repos --volume $(WORK_DIR):/root/w
-      openvino.azurecr.io/openvino_ci/cuda-ubuntu2004:2022.1
-      bash -c "
-      sudo -E /root/repos/openvino/install_build_dependencies.sh &&
-      python3 -m pip install -r /root/repos/openvino/src/bindings/python/requirements.txt &&
-      cd /root/w/build &&
-      cmake -GNinja
-      -DCMAKE_VERBOSE_MAKEFILE=ON
-      -DCMAKE_BUILD_TYPE=$(BUILD_TYPE)
-      -DOPENVINO_EXTRA_MODULES=/root/repos/openvino_contrib/modules
-      -DENABLE_INTEL_CPU=OFF
-      -DENABLE_INTEL_GPU=OFF
-      -DENABLE_INTEL_GNA=OFF
-      -DENABLE_OV_TF_FRONTEND=OFF
-      -DENABLE_OV_PADDLE_FRONTEND=OFF
-      -DENABLE_OV_ONNX_FRONTEND=OFF
-      -DBUILD_arm_plugin=OFF
-      -DBUILD_java_api=OFF
-      -DENABLE_PYTHON=OFF
-      -DENABLE_NVIDIA=ON
-      -DENABLE_TESTS=ON
-      /root/repos/openvino &&
-      /root/w/ninja -v CudaFuncTests CudaUnitTests"
-    workingDirectory: $(WORK_DIR)
-=======
   - script: |
       sudo docker pull openvino.azurecr.io/openvino_ci/cuda-ubuntu2004:2022.1
       sudo docker run --volume $(REPO_DIR)/../:/root/repos --volume $(WORK_DIR):/root/w \
@@ -161,7 +133,6 @@
             -DENABLE_INTEL_CPU=OFF \
             -DENABLE_INTEL_GPU=OFF \
             -DENABLE_INTEL_GNA=OFF \
-            -DENABLE_INTEL_MYRIAD_COMMON=OFF \
             -DENABLE_OV_TF_FRONTEND=OFF \
             -DENABLE_OV_PADDLE_FRONTEND=OFF \
             -DENABLE_OV_ONNX_FRONTEND=OFF \
@@ -170,7 +141,6 @@
             -S /root/repos/openvino \
             -B /root/w/build &&
           cmake --build /root/w/build --parallel --config Release --verbose -- CudaFuncTests CudaUnitTests"
->>>>>>> 8eed22b4
     displayName: 'Docker build Lin'
 
   - script: ls -alR $(OPENVINO_REPO_DIR)/bin/
