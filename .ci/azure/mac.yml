--- conflicted
+++ resolved
@@ -197,11 +197,7 @@
     enabled: 'false'
 
   - script: . $(SETUPVARS) && $(INSTALL_TEST_DIR)/ov_auto_unit_tests --gtest_output=xml:$(INSTALL_TEST_DIR)/TEST-ov_auto_unit_tests.xml
-<<<<<<< HEAD
-    displayName: 'MULTI UT'
-=======
     displayName: 'AUTO UT'
->>>>>>> 504f1d82
     enabled: 'false'
 
   - script: . $(SETUPVARS) && $(INSTALL_TEST_DIR)/ov_cpu_func_tests --gtest_filter=*smoke* --gtest_print_time=1 --gtest_output=xml:$(INSTALL_TEST_DIR)/TEST-ov_cpu_func_tests.xml
