--- conflicted
+++ resolved
@@ -19,14 +19,7 @@
     MSVS_VARS_PATH: C:\Program Files (x86)\Microsoft Visual Studio\2019\Enterprise\VC\Auxiliary\Build\vcvars64.bat
     MSVC_COMPILER_PATH: C:\Program Files (x86)\Microsoft Visual Studio\2019\Enterprise\VC\Tools\MSVC\14.24.28314\bin\Hostx64\x64\cl.exe
     INSTALL_DIR: $(WORK_DIR)\install_pkg
-<<<<<<< HEAD
     SETUPVARS: $(INSTALL_DIR)\setupvars.bat
-    IB_DIR: C:\Program Files (x86)\IncrediBuild
-    IB_TESTCONSOLE: $(IB_DIR)\IBTestConsole.exe
-    TEST_ENV_PATH: $(REPO_DIR)\inference-engine\temp\tbb\bin;$(REPO_DIR)\inference-engine\temp\opencv_4.5.2\opencv\bin;$(IB_DIR);%PATH%
-=======
-    SETUPVARS: $(INSTALL_DIR)\bin\setupvars.bat
->>>>>>> 4a9ac227
 
   steps:
   - script: |
