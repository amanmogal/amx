--- conflicted
+++ resolved
@@ -151,11 +151,6 @@
         -G "Visual Studio 16 2019" ^
         -DVERBOSE_BUILD=ON ^
         -DENABLE_CPPLINT=OFF ^
-<<<<<<< HEAD
-        -DENABLE_FASTER_BUILD=ON ^
-=======
-        -DENABLE_GAPI_PREPROCESSING=OFF ^
->>>>>>> 5b6bab26
         -DENABLE_PROFILING_ITT=OFF ^
         -DSELECTIVE_BUILD=ON ^
         -DCMAKE_COMPILE_WARNING_AS_ERROR=ON ^
