# Copyright (C) 2018-2021 Intel Corporation
# SPDX-License-Identifier: Apache-2.0

if(NOT ENABLE_PYTHON)
    message(WARNING "Please enable IE & nGraph Python API (ie_api and offline_transformations_api) targets to enable Model Optimizer target")
else()
<<<<<<< HEAD
    add_custom_target(model_optimizer DEPENDS ie_api offline_transformations_api ir_ngraph_frontend pyopenvino)
=======
    add_custom_target(model_optimizer DEPENDS ie_api offline_transformations_api ir_ov_frontend)
>>>>>>> 5a48ca5f
    if(ENABLE_TESTS)
            add_subdirectory(unit_tests/mock_mo_frontend/mock_mo_ov_frontend)
            add_dependencies(model_optimizer mock_mo_ov_frontend)

            add_subdirectory(unit_tests/mock_mo_frontend/mock_mo_python_api)
            add_dependencies(model_optimizer mock_mo_python_api)
    endif()
endif()

# install
ie_cpack_add_component(model_optimizer)

configure_file(
    "${CMAKE_CURRENT_SOURCE_DIR}/automation/version.txt.in"
    "${CMAKE_CURRENT_SOURCE_DIR}/version.txt"
    @ONLY)

install(DIRECTORY ${CMAKE_CURRENT_SOURCE_DIR}/
        DESTINATION tools/model_optimizer
        USE_SOURCE_PERMISSIONS
        COMPONENT model_optimizer
        PATTERN ".*" EXCLUDE
        PATTERN "automation" EXCLUDE
        PATTERN "requirements_dev.txt" EXCLUDE
        PATTERN "README.md" EXCLUDE
        PATTERN "CMakeLists.txt" EXCLUDE

        PATTERN "extensions/front/caffe/CustomLayersMapping.xml" EXCLUDE
        PATTERN "mo/utils/convert.py" EXCLUDE
        PATTERN "unit_tests" EXCLUDE
        PATTERN "openvino_mo.egg-info" EXCLUDE
        PATTERN "build" EXCLUDE

        REGEX ".*__pycache__.*" EXCLUDE
        REGEX ".*\\.pyc$" EXCLUDE
        REGEX ".*\\.swp" EXCLUDE
        REGEX ".*\\.DS_Store$" EXCLUDE
        REGEX ".*_test\.py$" EXCLUDE
        )

install(FILES requirements_dev.txt
        DESTINATION tests/model_optimizer
        COMPONENT tests
        EXCLUDE_FROM_ALL)

install(DIRECTORY unit_tests
        DESTINATION tests/model_optimizer
        COMPONENT tests
        EXCLUDE_FROM_ALL)

install(DIRECTORY automation
        DESTINATION tests/model_optimizer
        COMPONENT tests
        EXCLUDE_FROM_ALL)

install(FILES .coveragerc
        DESTINATION tests/model_optimizer
        COMPONENT tests
        EXCLUDE_FROM_ALL)<|MERGE_RESOLUTION|>--- conflicted
+++ resolved
@@ -4,11 +4,7 @@
 if(NOT ENABLE_PYTHON)
     message(WARNING "Please enable IE & nGraph Python API (ie_api and offline_transformations_api) targets to enable Model Optimizer target")
 else()
-<<<<<<< HEAD
-    add_custom_target(model_optimizer DEPENDS ie_api offline_transformations_api ir_ngraph_frontend pyopenvino)
-=======
-    add_custom_target(model_optimizer DEPENDS ie_api offline_transformations_api ir_ov_frontend)
->>>>>>> 5a48ca5f
+    add_custom_target(model_optimizer DEPENDS ie_api offline_transformations_api ir_ov_frontend pyopenvino)
     if(ENABLE_TESTS)
             add_subdirectory(unit_tests/mock_mo_frontend/mock_mo_ov_frontend)
             add_dependencies(model_optimizer mock_mo_ov_frontend)
