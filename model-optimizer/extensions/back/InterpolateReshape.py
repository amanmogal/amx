--- conflicted
+++ resolved
@@ -1,12 +1,9 @@
 """
  Copyright (C) 2018-2020 Intel Corporation
-
  Licensed under the Apache License, Version 2.0 (the "License");
  you may not use this file except in compliance with the License.
  You may obtain a copy of the License at
-
       http://www.apache.org/licenses/LICENSE-2.0
-
  Unless required by applicable law or agreed to in writing, software
  distributed under the License is distributed on an "AS IS" BASIS,
  WITHOUT WARRANTIES OR CONDITIONS OF ANY KIND, either express or implied.
@@ -29,7 +26,6 @@
 class InterpolateConcat(BackReplacementPattern):
     """
     Replaces hard-coded 1-port input of Interpolate with reshape-able sub-graph using the following Concat inputs
-
     BEFORE:
             input                   Const
     shape=[1, 3, 30, 40]      value=[60, 160]
@@ -54,7 +50,6 @@
                         \                   /
                            Concat(axis=1)
                         shape=[1, 7, 60, 160]
-
     """
     enabled = True
     graph_condition = [lambda graph: not graph.graph['cmd_params'].static_shape]
@@ -89,15 +84,8 @@
         interpolate.in_port(1).get_connection().set_source(gather.out_port(0))
 
     def find_and_replace_pattern(self, graph: Graph):
-<<<<<<< HEAD
-        for interpolate in graph.get_op_nodes(type='Interpolate'):
-            num_inputs = len([p for p in interpolate.in_ports().values() if not p.disconnected()])
-=======
         for interpolate in graph.get_op_nodes(type='Interpolate', version='opset1'):
->>>>>>> 8ebd3440
             if interpolate.in_port(1).get_source().node.soft_get('type') != 'Const':
-                continue
-            if num_inputs == 3 and interpolate.in_port(2).get_source().node.soft_get('type') != 'Const':
                 continue
             dsts = interpolate.out_port(0).get_destinations()
             if len(dsts) == 1 and dsts[0].node.soft_get('type') == 'Concat':
@@ -108,14 +96,12 @@
     """
     Replaces hard-coded 1-port input of Interpolate with reshape-able sub-graph.
     WARNING: Could cause troubles if model has hard-coded Interpolate intentionally -- rare situation
-
     BEFORE:
         input                   Const
     shape=[1, 3, 30, 40]      value=[60, 160]
             \                   /
            Interpolate(axes=(2, 3))
             shape=[1, 3, 60, 160]
-
     AFTER:
             input
     shape=[1, 3, 30, 40]
@@ -158,16 +144,6 @@
         interpolate.in_port(1).get_connection().set_source(mul.out_port(0))
 
     def find_and_replace_pattern(self, graph: Graph):
-<<<<<<< HEAD
-        for interpolate in graph.get_op_nodes(type='Interpolate'):
-            num_inputs = len([p for p in interpolate.in_ports().values() if not p.disconnected()])
-            if interpolate.in_port(1).get_source().node.soft_get('type') != 'Const':
-                continue
-            if num_inputs == 3 and interpolate.in_port(2).get_source().node.soft_get('type') != 'Const':
-                continue
-            self.make_interpolate_reshapeable(interpolate)
-=======
         for interpolate in graph.get_op_nodes(type='Interpolate', version='opset1'):
             if interpolate.in_port(1).get_source().node.soft_get('type') == 'Const':
-                self.make_interpolate_reshapeable(interpolate)
->>>>>>> 8ebd3440
+                self.make_interpolate_reshapeable(interpolate)