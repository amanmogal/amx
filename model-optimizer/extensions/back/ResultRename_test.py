"""
 Copyright (C) 2018-2021 Intel Corporation

 Licensed under the Apache License, Version 2.0 (the "License");
 you may not use this file except in compliance with the License.
 You may obtain a copy of the License at

      http://www.apache.org/licenses/LICENSE-2.0

 Unless required by applicable law or agreed to in writing, software
 distributed under the License is distributed on an "AS IS" BASIS,
 WITHOUT WARRANTIES OR CONDITIONS OF ANY KIND, either express or implied.
 See the License for the specific language governing permissions and
 limitations under the License.
"""

import unittest

from extensions.back.ResultRename import ResultRename
from mo.graph.graph import Node
from mo.utils.ir_engine.compare_graphs import compare_graphs
from mo.utils.unittest.graph import build_graph, regular_op, result

nodes = {
    **regular_op('Op1', {'type': 'Op1', 'kind': 'op', 'op': 'Op1'}),
    **regular_op('Op2', {'type': 'Op2', 'kind': 'op', 'op': 'Op2'}),
    **result('result1'),
    **result('result2'),
    'Op1_data': {'kind': 'data', 'fw_tensor_debug_info': [('Op1', 0, 'Op1_tensor')]},
    'Op2_data': {'kind': 'data', 'fw_tensor_debug_info': [('Op1', 0, 'Op2_tensor')]},
}


class ResultRenameTest(unittest.TestCase):
    def test_case1(self):
<<<<<<< HEAD
        graph = build_graph(nodes, [('Op1', 'Op1_data'), ('Op1_data', 'result')])
        graph_ref = build_graph(nodes, [('Op1', 'Op1_data'), ('Op1_data', 'result')])
        res_node = Node(graph_ref, 'result')
        res_node['name'] = 'Op1_tensor'
        graph.stage = 'back'

=======
        graph = build_graph(nodes, [('Op1', 'Op1_data'), ('Op1_data', 'result1')])
>>>>>>> 9f5fad16
        ResultRename().find_and_replace_pattern(graph)
        res_node = Node(graph, 'result1')
        self.assertTrue(res_node['name'] == 'Op1_tensor')

    def test_case2(self):
        graph = build_graph(nodes, [])
        graph_ref = build_graph(nodes, [])
        graph.stage = 'back'

        ResultRename().find_and_replace_pattern(graph)
        (flag, resp) = compare_graphs(graph, graph_ref, 'result1', check_op_attrs=True)
        self.assertTrue(flag, resp)

    def test_case3(self):
        graph = build_graph(nodes, [('Op1', 'Op1_data'), ('Op1_data', 'result1')])
        res_node_graph = Node(graph, 'Op1')
        res_node_graph['name'] = 'Op1_tensor'
        ResultRename().find_and_replace_pattern(graph)
        res_node = Node(graph, 'result1')
        self.assertTrue(res_node['name'] == 'Op1_tensor/sink_port_0')

    def test_case4(self):
        graph = build_graph(nodes, [('Op1', 'Op1_data'), ('Op1_data', 'result1'),
                                    ('Op1_data', 'Op2'), ('Op2', 'Op2_data'),
                                    ('Op2_data', 'result2')])
        ResultRename().find_and_replace_pattern(graph)
        res1_node = Node(graph, 'result1')
        res2_node = Node(graph, 'result2')
        self.assertTrue(res1_node['name'] == 'Op1_tensor')
        self.assertTrue(res2_node['name'] == 'Op2_tensor')

    def test_case5(self):
        graph = build_graph(nodes, [('Op1', 'Op1_data'), ('Op1_data', 'result1'),
                                    ('Op1_data', 'Op2'), ('Op2', 'Op2_data'),
                                    ('Op2_data', 'result2')])

        res_node_graph = Node(graph, 'result1')
        res_node_graph['name'] = 'Op1_tensor'
        ResultRename().find_and_replace_pattern(graph)
        res1_node = Node(graph, 'result1')
        res2_node = Node(graph, 'result2')
        self.assertTrue(res1_node['name'] == 'Op1_tensor')
        self.assertTrue(res2_node['name'] == 'Op2_tensor')
<|MERGE_RESOLUTION|>--- conflicted
+++ resolved
@@ -33,16 +33,7 @@
 
 class ResultRenameTest(unittest.TestCase):
     def test_case1(self):
-<<<<<<< HEAD
-        graph = build_graph(nodes, [('Op1', 'Op1_data'), ('Op1_data', 'result')])
-        graph_ref = build_graph(nodes, [('Op1', 'Op1_data'), ('Op1_data', 'result')])
-        res_node = Node(graph_ref, 'result')
-        res_node['name'] = 'Op1_tensor'
-        graph.stage = 'back'
-
-=======
         graph = build_graph(nodes, [('Op1', 'Op1_data'), ('Op1_data', 'result1')])
->>>>>>> 9f5fad16
         ResultRename().find_and_replace_pattern(graph)
         res_node = Node(graph, 'result1')
         self.assertTrue(res_node['name'] == 'Op1_tensor')
@@ -50,7 +41,6 @@
     def test_case2(self):
         graph = build_graph(nodes, [])
         graph_ref = build_graph(nodes, [])
-        graph.stage = 'back'
 
         ResultRename().find_and_replace_pattern(graph)
         (flag, resp) = compare_graphs(graph, graph_ref, 'result1', check_op_attrs=True)
@@ -85,4 +75,4 @@
         res1_node = Node(graph, 'result1')
         res2_node = Node(graph, 'result2')
         self.assertTrue(res1_node['name'] == 'Op1_tensor')
-        self.assertTrue(res2_node['name'] == 'Op2_tensor')
+        self.assertTrue(res2_node['name'] == 'Op2_tensor')