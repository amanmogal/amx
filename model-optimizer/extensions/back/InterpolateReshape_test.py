--- conflicted
+++ resolved
@@ -79,10 +79,7 @@
             *connect('placeholder_1', '1:concat'),
             *connect('concat', 'output'),
         ], nodes_with_edges_only=True)
-<<<<<<< HEAD
-        graph.graph['cmd_params'] = Namespace(keep_shape_ops=True)
-=======
->>>>>>> 762cb8d6
+
         InterpolateConcat().find_and_replace_pattern(graph)
         graph.clean_up()
         graph_ref = build_graph(nodes, [
