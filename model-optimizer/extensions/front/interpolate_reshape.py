"""
 Copyright (C) 2018-2020 Intel Corporation

 Licensed under the Apache License, Version 2.0 (the "License");
 you may not use this file except in compliance with the License.
 You may obtain a copy of the License at

      http://www.apache.org/licenses/LICENSE-2.0

 Unless required by applicable law or agreed to in writing, software
 distributed under the License is distributed on an "AS IS" BASIS,
 WITHOUT WARRANTIES OR CONDITIONS OF ANY KIND, either express or implied.
 See the License for the specific language governing permissions and
 limitations under the License.
"""
import numpy as np

from extensions.ops.gather import Gather
from extensions.ops.interpolate import Interpolate
from mo.front.common.partial_infer.utils import int64_array
from mo.front.common.replacement import FrontReplacementPattern
from mo.front.tf.graph_utils import create_op_with_const_inputs
from mo.graph.graph import Graph, Node
from mo.ops.shape import Shape


class InterpolateWithConcat(FrontReplacementPattern):
    """
    Replaces hard-coded 1-port input of Interpolate with reshape-able sub-graph using the following Concat inputs

    BEFORE:
            input                   Const
    shape=[1, 3, 30, 40]      value=[60, 160]
            \                   /
           Interpolate(axes=(2, 3))     input_1
            shape=[1, 3, 60, 160]    shape=[1, 4, 60, 160]
                        \           /
                        Concat(axis=1)
                    shape=[1, 7, 60, 160]
    AFTER:
                input
            shape=[1, 3, 30, 40]           input_1
               |                     shape=[1, 4, 60, 160]
               |                      /        |
               |                  ShapeOf      |
               |                    |          |
               |               Gather          |
               |     indices=(2, 3); axis=0    |
               \                    |          |
                Interpolate(axes=(2, 3))       |
            shape=[1, 3, 60, 160]             |
                        \                   /
                           Concat(axis=1)
                        shape=[1, 7, 60, 160]

    1. Searches for Interpolate operation which output is connected to Concat (through identity operation or directly).
        Interpolate -- [identity] --> Concat
    2. Checks that Interpolate has positive  axes parameter
    3. Checks that Concat has positive axis (from attribute and N-input)
    4. Checks that interpolation takes place over different dimensions than concatenation
    5. Searches for Concat sources that are not connected to Interpolate operations
        and checks that we have at least one such source (we could create a loop if we won't check)
    6. If any of this checks are failed -- transformation doesn't do anything
    7. Otherwise, we take the first Concat source from the (5) item.
        Taking ShapeOf of this source and Gather'ing dimensions by the Interpolate::axes indices
        we connect them to the second Interpolate input

        This is how we get updated Interpolate second input that will fit the following Concat operation restrictions.


    We perform this transformation of the FRONT phase for MO to be able to reshape this Interpolate layer too.
    There is a similar transformation with less restrictions on the BACK phase.
    """
    enabled = True

    def run_after(self):
        from extensions.front.InterpolateNormalizer import InterpolateNormalizer
        return [InterpolateNormalizer]

    @staticmethod
    def get_concat_axis(concat: Node):
        # Concat axis may be stored as an attribute and as an input (TF) and this is not resolved yet
        # TODO: should be removed after Concat operation normalization
        assert concat.soft_get('type') == 'Concat'
        if concat.has_valid('axis'):
            return concat.axis
        if concat.has_valid('N'):
            axis_node = concat.in_port(concat.N).get_source().node
            if axis_node.has_valid('value'):
                return axis_node.value.item(0)
        return None

    @staticmethod
    def get_single_output_destination_safely(node: Node, idx: int = 0):
        """
        Checks if node has exactly one used output port and this output port is only used by one consumer
        If the checks passed, function returns consumer_node, otherwise None
        """
        connected_out_ports = [port for port in node.out_ports().values() if not port.disconnected()]
        if len(connected_out_ports) == 1 and connected_out_ports[0].idx == idx:
            dsts = node.out_port(idx).get_destinations()
            if len(dsts) == 1:
                return dsts[0].node
        return None

    @staticmethod
    def get_single_input_source_safely(node: Node, idx: int = 0):
        """
        Checks if node has exactly one used input port
        If the check passed, function returns input_node otherwise None
        """
        connected_in_ports = [port for port in node.in_ports().values() if not port.disconnected()]
        if len(connected_in_ports) == 1 and connected_in_ports[0].idx == idx:
            return node.in_port(idx).get_source().node
        return None

    def get_non_interpolate_concat_sources(self, concat: Node):
        """
        Traverses Concat input ports up to find which of them are not connected to Interpolate operations directly
        or through identity operation sequence. Returns the list of Concat sources that satisfy the condition.
        """
        assert concat.soft_get('type') == 'Concat'
        sources, ports_to_omit = [], []
        if concat.has_valid('N'):
            # TODO: should be removed after Concat operation normalization
            ports_to_omit.append(concat.N)

        for in_port in concat.in_ports().values():
            if in_port.disconnected() or in_port.idx in ports_to_omit:
                continue
            next_node = in_port.get_source().node
            while next_node.soft_get('type') != 'Interpolate' and next_node.has_and_set('identity'):
                node = self.get_single_input_source_safely(next_node)
                if node is not None:
                    next_node = node
                else:
                    break
            if next_node.soft_get('type') != 'Interpolate':
                sources.append(in_port.get_connection().get_source())
        return sources

    def make_interpolate_reshape_able(self, interpolate: Node, concat: Node):
        assert interpolate.soft_get('type') == 'Interpolate'
        assert concat.soft_get('type') == 'Concat'
        interp_axes = Interpolate.get_axes(interpolate)
        concat_axis = self.get_concat_axis(concat)

        if concat_axis is None or interp_axes is None \
                or np.any(interp_axes < 0) or concat_axis < 0 \
                or concat_axis in interp_axes:
            # checks that interpolate axes and concat axis are valid and do not intersect
            return

        non_interp_concat_srcs = self.get_non_interpolate_concat_sources(concat)
        if not len(non_interp_concat_srcs):
            # there is no Concat input to take input from
            return

        graph = interpolate.graph
        src = non_interp_concat_srcs[0]

        shape = Shape(graph, {'name': src.node.soft_get('name', src.node.id) + '/Shape'}).create_node()
        shape.in_port(0).connect(src)
        gather = create_op_with_const_inputs(graph, Gather,
                                             {1: np.array(interp_axes, dtype=np.int32), 2: int64_array(0)},
                                             {'name': shape.name + '/Gathered'}, input_node=shape)
        interpolate.in_port(1).get_connection().set_source(gather.out_port(0))

    def find_and_replace_pattern(self, graph: Graph):
<<<<<<< HEAD
        for interpolate in graph.get_op_nodes(type='Interpolate'):
            num_inputs = len([p for p in interpolate.in_ports().values() if not p.disconnected()])
=======
        for interpolate in graph.get_op_nodes(type='Interpolate', version='opset1'):
>>>>>>> 8ebd3440
            if interpolate.in_port(1).get_source().node.soft_get('type') != 'Const':
                continue
            if num_inputs == 3 and interpolate.in_port(2).get_source().node.soft_get('type') != 'Const':
                continue

            # Interpolate could be connected to Concat through identity operations, skipping them
            next_node = self.get_single_output_destination_safely(interpolate)
            if next_node is not None:
                while next_node.soft_get('type') != 'Concat' and next_node.has_and_set('identity'):
                    node = self.get_single_output_destination_safely(next_node)
                    if node is not None:
                        next_node = node
                    else:
                        break
                if next_node.soft_get('type') == 'Concat':
                    self.make_interpolate_reshape_able(interpolate, next_node)<|MERGE_RESOLUTION|>--- conflicted
+++ resolved
@@ -1,12 +1,9 @@
 """
  Copyright (C) 2018-2020 Intel Corporation
-
  Licensed under the Apache License, Version 2.0 (the "License");
  you may not use this file except in compliance with the License.
  You may obtain a copy of the License at
-
       http://www.apache.org/licenses/LICENSE-2.0
-
  Unless required by applicable law or agreed to in writing, software
  distributed under the License is distributed on an "AS IS" BASIS,
  WITHOUT WARRANTIES OR CONDITIONS OF ANY KIND, either express or implied.
@@ -27,7 +24,6 @@
 class InterpolateWithConcat(FrontReplacementPattern):
     """
     Replaces hard-coded 1-port input of Interpolate with reshape-able sub-graph using the following Concat inputs
-
     BEFORE:
             input                   Const
     shape=[1, 3, 30, 40]      value=[60, 160]
@@ -52,7 +48,6 @@
                         \                   /
                            Concat(axis=1)
                         shape=[1, 7, 60, 160]
-
     1. Searches for Interpolate operation which output is connected to Concat (through identity operation or directly).
         Interpolate -- [identity] --> Concat
     2. Checks that Interpolate has positive  axes parameter
@@ -64,10 +59,7 @@
     7. Otherwise, we take the first Concat source from the (5) item.
         Taking ShapeOf of this source and Gather'ing dimensions by the Interpolate::axes indices
         we connect them to the second Interpolate input
-
         This is how we get updated Interpolate second input that will fit the following Concat operation restrictions.
-
-
     We perform this transformation of the FRONT phase for MO to be able to reshape this Interpolate layer too.
     There is a similar transformation with less restrictions on the BACK phase.
     """
@@ -167,15 +159,8 @@
         interpolate.in_port(1).get_connection().set_source(gather.out_port(0))
 
     def find_and_replace_pattern(self, graph: Graph):
-<<<<<<< HEAD
-        for interpolate in graph.get_op_nodes(type='Interpolate'):
-            num_inputs = len([p for p in interpolate.in_ports().values() if not p.disconnected()])
-=======
         for interpolate in graph.get_op_nodes(type='Interpolate', version='opset1'):
->>>>>>> 8ebd3440
             if interpolate.in_port(1).get_source().node.soft_get('type') != 'Const':
-                continue
-            if num_inputs == 3 and interpolate.in_port(2).get_source().node.soft_get('type') != 'Const':
                 continue
 
             # Interpolate could be connected to Concat through identity operations, skipping them
