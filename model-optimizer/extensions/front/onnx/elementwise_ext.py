--- conflicted
+++ resolved
@@ -15,12 +15,8 @@
 """
 import numpy as np
 
-<<<<<<< HEAD
-from extensions.ops.elementwise import Add, Sub, Mul, Div, Pow, Less, Equal, Greater, LogicalAnd, LogicalOr, LogicalXor
-=======
-from extensions.ops.elementwise import Add, Sub, Mul, Div, Pow, Less, Equal, Greater, \
-    LogicalAnd, LogicalOr, LogicalXor, Round
->>>>>>> 44406691
+from extensions.ops.elementwise import Add, Sub, Mul, Div, Pow, Less, Equal, Greater, LogicalAnd, LogicalOr, LogicalXor, \
+    Round
 from mo.front.extractor import FrontExtractorOp
 from mo.front.onnx.extractors.utils import onnx_attr
 from mo.graph.graph import Node
