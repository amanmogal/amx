"""
 Copyright (C) 2018-2020 Intel Corporation

 Licensed under the Apache License, Version 2.0 (the "License");
 you may not use this file except in compliance with the License.
 You may obtain a copy of the License at

      http://www.apache.org/licenses/LICENSE-2.0

 Unless required by applicable law or agreed to in writing, software
 distributed under the License is distributed on an "AS IS" BASIS,
 WITHOUT WARRANTIES OR CONDITIONS OF ANY KIND, either express or implied.
 See the License for the specific language governing permissions and
 limitations under the License.
"""

import logging as log

import numpy as np

from extensions.front.Pack import Pack
from extensions.ops.interpolate import Interpolate
from mo.front.common.partial_infer.utils import int64_array
from mo.front.common.replacement import FrontReplacementSubgraph
from mo.graph.graph import Graph
from mo.ops.const import Const


class NearestNeighborUpsampling(FrontReplacementSubgraph):
    enabled = True

    def run_before(self):
        return [Pack]

    def pattern(self):
        return dict(
            nodes=[('op', dict(kind='op')),
                   ('shape', dict(kind='op', op='ShapeOf')),
                   ('strided_slice', dict(kind='op', op='StridedSlice')),
                   ('pack_1', dict(kind='op', op='Pack')),
                   ('reshape_1', dict(kind='op', op='Reshape')),
                   ('mul_const', dict(kind='op', op='Const')),
                   ('mul', dict(kind='op', op='Mul')),
                   ('pack_2', dict(kind='op', op='Pack')),
                   ('reshape_2', dict(kind='op', op='Reshape')),
                   ],
            edges=[
                ('op', 'shape'),
                ('op', 'reshape_1'),
                ('shape', 'strided_slice'),
                ('strided_slice', 'pack_1'),
                ('strided_slice', 'pack_2'),
                ('pack_1', 'reshape_1'),
                ('pack_2', 'reshape_2'),
                ('reshape_1', 'mul'),
                ('mul_const', 'mul'),
                ('mul', 'reshape_2'),
            ]
        )

    def replace_sub_graph(self, graph: Graph, match: dict):
        log.debug('Matched NearestNeighborUpsampling pattern: {}'.format([node.id for node in match.values()]))
        try:
            input_height = match['pack_1'].in_node(1).value.item()
            input_width = match['pack_1'].in_node(3).value.item()

            height_scale = match['mul_const'].shape[-4]
            width_scale = match['mul_const'].shape[-2]
        except Exception as ex:
            log.warning('Failed to determine scaling parameters from the topology. Do not apply pattern.')
            return

        axes = int64_array([2, 3]) if graph.graph['layout'] == 'NCHW' else int64_array([1, 2])

<<<<<<< HEAD
        const = Const(graph,
                      {'value': np.array([input_height * height_scale, input_width * width_scale])}).create_node()

        reshape2_name = match['reshape_2'].name
        resample_op = Interpolate(graph,
                                  {'axes': axes, 'mode': 'nearest', 'antialias': 0, 'pads_begin': int64_array([0]),
                                   'pads_end': int64_array([0]), 'coordinate_transformation_mode': 'half_pixel',
                                   'nearest_mode': 'round_prefer_floor', 'cube_coeff': -0.75, 'version': 'opset3',
                                   'name': reshape2_name + '/Resample_'})
=======
        resample_op = Interpolate(graph, {'name': 'Resample_', 'antialias': 0, 'mode': 'nearest', 'axes': axes})
>>>>>>> d0be6b1d
        resample_node = resample_op.create_node([match['op']])
        const = Const(graph, {'value': np.array([input_height * height_scale, input_width * width_scale]),
                              'name': resample_node.name + '/target_shape'}).create_node()

        match['reshape_2'].replace_node(resample_node)

        resample_node.add_input_port(1, skip_if_exist=True)
        assert resample_node.in_port(1).disconnected()
        const.out_port(0).connect(resample_node.in_port(1))

        graph.remove_nodes_from([node.id for node in match.values() if node.id != match['op'].id])<|MERGE_RESOLUTION|>--- conflicted
+++ resolved
@@ -72,7 +72,6 @@
 
         axes = int64_array([2, 3]) if graph.graph['layout'] == 'NCHW' else int64_array([1, 2])
 
-<<<<<<< HEAD
         const = Const(graph,
                       {'value': np.array([input_height * height_scale, input_width * width_scale])}).create_node()
 
@@ -82,9 +81,6 @@
                                    'pads_end': int64_array([0]), 'coordinate_transformation_mode': 'half_pixel',
                                    'nearest_mode': 'round_prefer_floor', 'cube_coeff': -0.75, 'version': 'opset3',
                                    'name': reshape2_name + '/Resample_'})
-=======
-        resample_op = Interpolate(graph, {'name': 'Resample_', 'antialias': 0, 'mode': 'nearest', 'axes': axes})
->>>>>>> d0be6b1d
         resample_node = resample_op.create_node([match['op']])
         const = Const(graph, {'value': np.array([input_height * height_scale, input_width * width_scale]),
                               'name': resample_node.name + '/target_shape'}).create_node()
