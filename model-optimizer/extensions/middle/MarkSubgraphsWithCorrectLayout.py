--- conflicted
+++ resolved
@@ -1,10 +1,5 @@
-<<<<<<< HEAD
-"""
- Copyright (C) 2018-2020 Intel Corporation
-=======
 # Copyright (C) 2018-2021 Intel Corporation
 # SPDX-License-Identifier: Apache-2.0
->>>>>>> d314a7c3
 
 import logging as log
 from collections import deque
