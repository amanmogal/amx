"""
 Copyright (c) 2020 Intel Corporation

 Licensed under the Apache License, Version 2.0 (the "License");
 you may not use this file except in compliance with the License.
 You may obtain a copy of the License at

      http://www.apache.org/licenses/LICENSE-2.0

 Unless required by applicable law or agreed to in writing, software
 distributed under the License is distributed on an "AS IS" BASIS,
 WITHOUT WARRANTIES OR CONDITIONS OF ANY KIND, either express or implied.
 See the License for the specific language governing permissions and
 limitations under the License.
"""

import unittest

import numpy as np
from generator import generator, generate

from extensions.middle.UpsampleToResample import UpsampleToResample
from mo.front.common.partial_infer.utils import int64_array
from mo.utils.ir_engine.compare_graphs import compare_graphs
from mo.utils.unittest.graph import build_graph

graph_node_attrs = {
    'placeholder': {'type': 'Parameter', 'kind': 'op', 'op': 'Parameter'},
    'placeholder_data': {'value': None, 'shape': None, 'kind': 'data', 'data_type': np.float32},
    'scales': {'kind': 'op', 'op': 'Const', 'type': 'Const', 'value': None, 'shape': None},
    'scales_data': {'kind': 'data', 'value': None, 'shape': None},
    'upsample': {'type': None, 'kind': 'op', 'op': 'Upsample', 'mode': 'linear'},
    'upsample_data': {'kind': 'data', 'shape': None, 'value': None},
    'output': {'kind': 'op', 'op': 'Result', 'type': 'Result'},
}

graph_edges = [
    ('placeholder', 'placeholder_data'),
    ('placeholder_data', 'upsample', {'in': 0}),
    ('scales', 'scales_data'),
    ('scales_data', 'upsample', {'in': 1}),
    ('upsample', 'upsample_data'),
    ('upsample_data', 'output'),
]

new_ref_graph_node_attr = {
    'placeholder': {'type': 'Parameter', 'kind': 'op', 'op': 'Parameter'},
    'placeholder_data': {'value': None, 'shape': None, 'kind': 'data', 'data_type': np.float32},
    'ss_begin': {'kind': 'op', 'op': 'Const', 'type': 'Const', 'value': int64_array([2]), 'shape': int64_array([1])},
    'ss_begin_data': {'kind': 'data', 'value': int64_array([2]), 'shape': int64_array([1])},
    'ss_end': {'kind': 'op', 'op': 'Const', 'type': 'Const', 'value': int64_array([4]), 'shape': int64_array([1])},
    'ss_end_data': {'kind': 'data', 'value': int64_array([4]), 'shape': int64_array([1])},
    'ss_stride': {'kind': 'op', 'op': 'Const', 'type': 'Const', 'value': int64_array([1]), 'shape': int64_array([1])},
    'ss_stride_data': {'kind': 'data', 'value': int64_array([1]), 'shape': int64_array([1])},
    'strided_slice': {'type': 'StridedSlice', 'kind': 'op', 'op': 'StridedSlice'},
    'strided_slice_data': {'kind': 'data', 'shape': None, 'value': None},
    'cast_to_float': {'kind': 'op', 'op': 'Cast', 'type': 'Convert', 'dst_type': np.float},
    'cast_to_float_d': {'kind': 'data', 'value': None, 'shape': None},
    'factor': {'kind': 'op', 'op': 'Const', 'type': 'Const', 'value': int64_array([5, 5]), 'shape': int64_array([2])},
    'factor_data': {'kind': 'data', 'value': int64_array([5, 5]), 'shape': int64_array([2])},
    'shapeof': {'type': 'ShapeOf', 'kind': 'op', 'op': 'ShapeOf'},
    'shapeof_data': {'kind': 'data', 'shape': None, 'value': None},
    'mul': {'type': 'Multiply', 'kind': 'op', 'op': 'Multiply'},
    'mul_data': {'kind': 'data', 'shape': None, 'value': None},
    'cast_to_int': {'kind': 'op', 'op': 'Cast', 'type': 'Convert', 'dst_type': np.int32},
    'cast_to_int_d': {'kind': 'data', 'shape': None, 'value': None},
    'axes_const': {'kind': 'op', 'op': 'Const', 'type': 'Const', 'value': None, 'shape': None},
    'axes_const_data': {'kind': 'data', 'value': None, 'shape': None},
    'scales': {'kind': 'op', 'op': 'Const', 'type': 'Const', 'value': int64_array([5, 5]), 'shape': int64_array([2])},
    'scales_data': {'kind': 'data', 'value': None, 'shape': None},
    'interpolate': {'type': 'Interpolate', 'kind': 'op', 'op': 'Interpolate', 'axes': None},
    'interpolate_data': {'kind': 'data', 'shape': None, 'value': None},
    'output': {'kind': 'op', 'op': 'Result', 'type': 'Result'},
}

new_ref_graph_edges = [
    ('placeholder', 'placeholder_data'),
    ('placeholder_data', 'shapeof', {'in': 0, 'out': 0}),
    ('placeholder_data', 'interpolate', {'in': 0, 'out': 0}),
    ('ss_begin', 'ss_begin_data'),
    ('ss_begin_data', 'strided_slice', {'in': 1, 'out': 0}),
    ('ss_end', 'ss_end_data'),
    ('ss_end_data', 'strided_slice', {'in': 2, 'out': 0}),
    ('ss_stride', 'ss_stride_data'),
    ('ss_stride_data', 'strided_slice', {'in': 3, 'out': 0}),
    ('strided_slice', 'strided_slice_data'),
    ('strided_slice_data', 'cast_to_float'),
    ('cast_to_float', 'cast_to_float_d'),
    ('shapeof', 'shapeof_data'),
    ('shapeof_data', 'strided_slice', {'in': 0, 'out': 0}),
    ('factor', 'factor_data'),
    ('cast_to_float_d', 'mul', {'in': 0, 'out': 0}),
    ('factor_data', 'mul', {'in': 1, 'out': 0}),
    ('mul', 'mul_data'),
    ('mul_data', 'cast_to_int'),
    ('cast_to_int', 'cast_to_int_d'),
    ('cast_to_int_d', 'interpolate', {'in': 1, 'out': 0}),
    ('axes_const', 'axes_const_data'),
    ('axes_const_data', 'interpolate', {'in': 3, 'out': 0}),
    ('scales', 'scales_data'),
    ('scales_data', 'interpolate', {'in': 2, 'out': 0}),
    ('interpolate', 'interpolate_data'),
    ('interpolate_data', 'output')
]

ref_graph_node_attrs = {
    'placeholder': {'type': 'Parameter', 'kind': 'op', 'op': 'Parameter'},
    'placeholder_data': {'value': None, 'shape': None, 'kind': 'data', 'data_type': np.float32},
    'factor': {'kind': 'op', 'op': 'Const', 'type': 'Const', 'value': int64_array([5, 5]), 'shape': int64_array([2])},
    'factor_data': {'kind': 'data', 'value': None, 'shape': None},
    'shapeof': {'type': 'ShapeOf', 'kind': 'op', 'op': 'ShapeOf'},
    'shapeof_data': {'kind': 'data', 'shape': None, 'value': None},
    'strided_slice': {'type': 'StridedSlice', 'kind': 'op', 'op': 'StridedSlice'},
    'strided_slice_data': {'kind': 'data', 'shape': None, 'value': None},
    'ss_begin': {'kind': 'op', 'op': 'Const', 'type': 'Const', 'value': int64_array([2]), 'shape': int64_array([1])},
    'ss_begin_data': {'kind': 'data', 'value': None, 'shape': None},
    'ss_end': {'kind': 'op', 'op': 'Const', 'type': 'Const', 'value': int64_array([4]), 'shape': int64_array([1])},
    'ss_end_data': {'kind': 'data', 'value': None, 'shape': None},
    'ss_stride': {'kind': 'op', 'op': 'Const', 'type': 'Const', 'value': int64_array([1]), 'shape': int64_array([1])},
    'ss_stride_data': {'kind': 'data', 'value': None, 'shape': None},
    'cast_to_float': {'kind': 'op', 'op': 'Cast', 'type': 'Convert', 'dst_type': np.float},
    'cast_to_float_d': {'kind': 'data', 'value': None, 'shape': None},
    'mul': {'type': 'Multiply', 'kind': 'op', 'op': 'Multiply'},
    'mul_data': {'kind': 'data', 'shape': None, 'value': None},
    'cast_to_int': {'kind': 'op', 'op': 'Cast', 'type': 'Convert', 'dst_type': np.int32},
    'cast_to_int_d': {'kind': 'data', 'shape': None, 'value': None},
    'interpolate': {'type': 'Interpolate', 'kind': 'op', 'op': 'Interpolate', 'axes': None},
    'interpolate_data': {'kind': 'data', 'shape': None, 'value': None},
    'output': {'kind': 'op', 'op': 'Result', 'type': 'Result'},
}

ref_graph_edges = [
    ('placeholder', 'placeholder_data'),
    ('placeholder_data', 'interpolate', {'in': 0, 'out': 0}),
    ('placeholder_data', 'shapeof', {'in': 0, 'out': 0}),
    ('shapeof', 'shapeof_data'),
    ('interpolate', 'interpolate_data'),
    ('factor', 'factor_data'),
    ('shapeof_data', 'strided_slice', {'in': 0, 'out': 0}),
    ('ss_begin', 'ss_begin_data'),
    ('ss_begin_data', 'strided_slice', {'in': 1, 'out': 0}),
    ('ss_end', 'ss_end_data'),
    ('ss_end_data', 'strided_slice', {'in': 2, 'out': 0}),
    ('ss_stride', 'ss_stride_data'),
    ('ss_stride_data', 'strided_slice', {'in': 3, 'out': 0}),
    ('strided_slice', 'strided_slice_data'),
    ('strided_slice_data', 'cast_to_float'),
    ('cast_to_float', 'cast_to_float_d'),
    ('cast_to_float_d', 'mul', {'in': 0, 'out': 0}),
    ('factor_data', 'mul', {'in': 1, 'out': 0}),
    ('mul', 'mul_data'),
    ('mul_data', 'cast_to_int'),
    ('cast_to_int', 'cast_to_int_d'),
    ('cast_to_int_d', 'interpolate', {'in': 1, 'out': 0}),
    ('interpolate_data', 'output'),
]


@generator
class UpsampleToResampleTest(unittest.TestCase):
<<<<<<< HEAD
    @generate(*[([2, 10, 20, 30], [1, 1, 5, 5], [2, 3]),
                ([2, 20, 30, 40], [1, 1, 3, 3], [2, 3]),
                ([2, 3, 20, 30, 40], [1, 1, 3, 3, 3], [2, 3, 4])
=======
    @generate(*[([2, 10, 20, 30], [1, 1, 5, 5],),
                ([2, 20, 30, 40], [1, 1, 3, 3],),
                ([2, 10, 20, 30], [1, 1, 6, 5],),
                ([2, 20, 30, 40], [1, 1, 3, 4],),
                ([2, 3, 20, 30, 40], [1, 1, 3, 3, 3],),
                ([2, 3, 20, 30, 40], [1, 1, 3, 4, 3],),
                ([2, 3, 20, 30, 40], [1, 1, 4, 3, 3],),
                ([2, 3, 20, 30, 40], [1, 1, 3, 3, 4],),
>>>>>>> 3c1e73e8
                ])
    def test_conversion(self, input_shape, scales, axes):
        graph = build_graph(graph_node_attrs,
                            graph_edges,
                            {
                                'placeholder_data': {'shape': int64_array(input_shape)},
                                'scales': {'value': int64_array(scales), 'shape': int64_array(scales).shape},
                                'scales_data': {'value': int64_array(scales), 'shape': int64_array(scales).shape},
                                'upsample_data': {'shape': int64_array(input_shape) * int64_array(scales)}
                            })
        graph.graph['layout'] = 'NCHW'
        ref_graph = build_graph(new_ref_graph_node_attr,
                                new_ref_graph_edges,
                                {
                                    'placeholder_data': {'shape': int64_array(input_shape)},
                                    'ss_begin': {'value': int64_array([axes[0]])},
                                    'ss_end': {'value': int64_array([axes[-1] + 1])},
                                    'ss_begin_data': {'value': int64_array([axes[0]])},
                                    'ss_end_data': {'value': int64_array([axes[-1] + 1])},
                                    'factor': {'value': int64_array(scales)[2:],
                                               'shape': int64_array(scales[2:]).shape},
                                    'factor_data': {'value': int64_array(scales)[2:],
                                                    'shape': int64_array(scales[2:]).shape},
                                    'axes_const': {'value': int64_array(axes), 'shape': int64_array(axes).shape},
                                    'interpolate_data': {'shape': int64_array(input_shape) * int64_array(scales)},
                                })
        UpsampleToResample().find_and_replace_pattern(graph)
        (flag, resp) = compare_graphs(graph, ref_graph, 'output')
        self.assertTrue(flag, resp)

<<<<<<< HEAD
    @generate(*[([2, 10, 20, 30], [1, 2, 5, 5])])
=======
    @generate(*[([2, 10, 20, 30], [1, 2, 5, 5],),
                ([2, 3, 20, 30, 40], [1, 2, 3, 3, 3],),
                ])
>>>>>>> 3c1e73e8
    def test_pattern_does_not_satisfy(self, input_shape, scales):
        graph = build_graph(graph_node_attrs, graph_edges,
                            {'placeholder_data': {'shape': int64_array(input_shape)},
                             'scales': {'value': int64_array(scales), 'shape': int64_array(scales).shape},
                             'scales_data': {'value': int64_array(scales), 'shape': int64_array(scales).shape},
                             'upsample_data': {'shape': int64_array(input_shape) * int64_array(scales)}})
        graph.graph['layout'] = 'NCHW'

        ref_graph = build_graph(graph_node_attrs, graph_edges,
                            {'placeholder_data': {'shape': int64_array(input_shape)},
                             'scales': {'value': int64_array(scales), 'shape': int64_array(scales).shape},
                             'scales_data': {'value': int64_array(scales), 'shape': int64_array(scales).shape},
                             'upsample_data': {'shape': int64_array(input_shape) * int64_array(scales)}})

        UpsampleToResample().find_and_replace_pattern(graph)
        (flag, resp) = compare_graphs(graph, ref_graph, 'output')
        self.assertTrue(flag, resp)<|MERGE_RESOLUTION|>--- conflicted
+++ resolved
@@ -158,11 +158,6 @@
 
 @generator
 class UpsampleToResampleTest(unittest.TestCase):
-<<<<<<< HEAD
-    @generate(*[([2, 10, 20, 30], [1, 1, 5, 5], [2, 3]),
-                ([2, 20, 30, 40], [1, 1, 3, 3], [2, 3]),
-                ([2, 3, 20, 30, 40], [1, 1, 3, 3, 3], [2, 3, 4])
-=======
     @generate(*[([2, 10, 20, 30], [1, 1, 5, 5],),
                 ([2, 20, 30, 40], [1, 1, 3, 3],),
                 ([2, 10, 20, 30], [1, 1, 6, 5],),
@@ -171,7 +166,6 @@
                 ([2, 3, 20, 30, 40], [1, 1, 3, 4, 3],),
                 ([2, 3, 20, 30, 40], [1, 1, 4, 3, 3],),
                 ([2, 3, 20, 30, 40], [1, 1, 3, 3, 4],),
->>>>>>> 3c1e73e8
                 ])
     def test_conversion(self, input_shape, scales, axes):
         graph = build_graph(graph_node_attrs,
@@ -202,13 +196,9 @@
         (flag, resp) = compare_graphs(graph, ref_graph, 'output')
         self.assertTrue(flag, resp)
 
-<<<<<<< HEAD
-    @generate(*[([2, 10, 20, 30], [1, 2, 5, 5])])
-=======
     @generate(*[([2, 10, 20, 30], [1, 2, 5, 5],),
                 ([2, 3, 20, 30, 40], [1, 2, 3, 3, 3],),
                 ])
->>>>>>> 3c1e73e8
     def test_pattern_does_not_satisfy(self, input_shape, scales):
         graph = build_graph(graph_node_attrs, graph_edges,
                             {'placeholder_data': {'shape': int64_array(input_shape)},
