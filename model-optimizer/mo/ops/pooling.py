--- conflicted
+++ resolved
@@ -3,7 +3,7 @@
 
 import numpy as np
 
-from mo.front.common.partial_infer.utils import tf_window_op_pad_infer, int64_array, float_array, shape_array, \
+from mo.front.common.partial_infer.utils import tf_window_op_pad_infer, int64_array, shape_array, \
     dynamic_dimension_value, dynamic_dimension
 from mo.front.onnx.extractors.utils import get_backend_pad
 from mo.graph.graph import Node, Graph
@@ -161,12 +161,9 @@
         output_shape = input_shape.copy()
         output_shape[node.spatial_dims] = node.output_spatial_shape
         node.out_port(0).data.set_shape(output_shape)
-<<<<<<< HEAD
 
         if len(node.out_ports()) == 2 and not node.out_port(1).disconnected():
             node.out_port(1).data.set_shape(output_shape)
-=======
->>>>>>> 5fc0abe9
 
         # Add permute_attrs
         PermuteAttrs.create_permute_attrs(node, attrs=[('pad', 'input:0'),
