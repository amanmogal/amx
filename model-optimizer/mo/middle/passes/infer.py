--- conflicted
+++ resolved
@@ -4,9 +4,7 @@
 import logging as log
 
 import networkx as nx
-import numpy as np
-
-# TODO remove it
+
 from mo.front.common.partial_infer.utils import dynamic_dimension
 from mo.graph.graph import Node, Graph
 from mo.graph.graph import dict_includes
@@ -191,21 +189,7 @@
     if batch is not None:
         for node_id, data in graph.nodes(data=True):
             if 'op' in data and data['op'] == 'Parameter' and not data.get('fixed_batch', False):
-<<<<<<< HEAD
-                if len(data['shape']) == 0 or (data['shape'][0] is not dynamic_dimension and
-                                               data['shape'][0] not in (-1, 0, 1)):
-                    raise Error(('The input layer {} has a shape {} defined in the model. \n\n' +
-                                 'When you use -b (--batch) option, Model Optimizer applies its value to the first ' +
-                                 'element of the shape if it is equal to -1, 0 or 1. Otherwise, this is the ambiguous ' +
-                                 'situation - Model Optimizer can not know in advance whether the layer has the batch ' +
-                                 'dimension or not.\n\n For example, you want to set batch dimension equals 100 ' +
-                                 'for the input layer "data" with shape (10,34). Although you can not use --batch, ' +
-                                 'you should pass --input_shape (100,34) instead of --batch 100. \n\n' +
-                                 refer_to_faq_msg(39))
-                                .format(data['name'], data['shape']))
-=======
                 validate_batch_in_shape(data['shape'], data['name'])
->>>>>>> d9b6c432
                 data['shape'][0] = batch
 
 
@@ -217,7 +201,7 @@
     shape: current shape of layer under validation
     layer_name: name of layer under validation
     """
-    if len(shape) == 0 or shape[0] not in (-1, 0, 1):
+    if len(shape) == 0 or (shape[0] is not dynamic_dimension and shape[0] not in (-1, 0, 1)):
         raise Error(('The input layer {} has a shape {} defined in the model. \n\n' +
                      'When you use -b (--batch) option, Model Optimizer applies its value to the first ' +
                      'element of the shape if it is equal to -1, 0 or 1. Otherwise, this is the ambiguous ' +
