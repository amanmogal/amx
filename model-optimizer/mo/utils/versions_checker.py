--- conflicted
+++ resolved
@@ -61,11 +61,7 @@
     # check environment marker
     if len(splited_requirement) > 1:
         env_req = splited_requirement[1]
-<<<<<<< HEAD
-        splited_env_req = re.split(r"==|>=|<=|>|<|!=", env_req)
-=======
-        splited_env_req = re.split(r"==|>=|<=|>|<|~=", env_req)
->>>>>>> 8395ce1b
+        splited_env_req = re.split(r"==|>=|<=|>|<|~=|!=", env_req)
         splited_env_req = [l.strip(',') for l in splited_env_req]
         env_marker = splited_env_req[0].strip(' ')
         if env_marker == 'python_version' and env_marker in env_setup:
