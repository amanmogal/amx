--- conflicted
+++ resolved
@@ -6,6 +6,7 @@
 import logging as log
 import os
 import re
+import sys
 from collections import OrderedDict
 from itertools import zip_longest
 
@@ -427,22 +428,13 @@
     caffe_group.add_argument('--caffe_parser_path',
                              help='Path to Python Caffe* parser generated from caffe.proto',
                              type=str,
-<<<<<<< HEAD
-                             default=os.path.join(os.path.dirname(__file__), os.path.pardir, 'front', 'caffe', 'proto'),
-=======
                              default=os.path.join(os.path.dirname(__file__), os.pardir, 'front', 'caffe', 'proto'),
->>>>>>> d166b482
                              action=CanonicalizePathCheckExistenceAction)
     caffe_group.add_argument('-k',
                              help='Path to CustomLayersMapping.xml to register custom layers',
                              type=str,
-<<<<<<< HEAD
-                             default=os.path.join(os.path.dirname(__file__), os.path.pardir, os.path.pardir,
-                                                  'extensions', 'front', 'caffe', 'CustomLayersMapping.xml'),
-=======
                              default=os.path.join(os.path.dirname(__file__), os.pardir, os.pardir, 'extensions', 'front', 'caffe',
                                                   'CustomLayersMapping.xml'),
->>>>>>> d166b482
                              action=CanonicalizePathCheckExistenceAction)
     caffe_group.add_argument('--mean_file', '-mf',
                              help='Mean image to be used for the input. Should be a binaryproto file',
