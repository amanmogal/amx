--- conflicted
+++ resolved
@@ -96,13 +96,8 @@
         return True
     except Exception as e:
         # Do not print a warning if module wasn't found or silent mode is on
-<<<<<<< HEAD
-        if "No module named 'openvino'" not in str(e):
+        if "No module named 'openvino" not in str(e):
             print("[ WARNING ] Failed to import OpenVINO Python API in: {}".format(path_to_module))
-=======
-        if "No module named 'openvino" not in str(e):
-            print("[ WARNING ] Failed to import Inference Engine Python API in: {}".format(path_to_module))
->>>>>>> d9acc137
             print("[ WARNING ] {}".format(e))
 
             # Send telemetry message about warning
