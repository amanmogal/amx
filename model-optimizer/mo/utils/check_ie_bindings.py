#!/usr/bin/env python3

# Copyright (C) 2018-2021 Intel Corporation
# SPDX-License-Identifier: Apache-2.0

import argparse
import os
import platform
import re
import sys

try:
    import mo
    execution_type = "mo"
except ModuleNotFoundError:
    mo_root_path = os.path.normpath(os.path.join(os.path.dirname(__file__), os.pardir, os.pardir))
    sys.path.insert(0, mo_root_path)
    execution_type = "install_prerequisites.{}".format("bat" if platform.system() == "Windows" else "sh")

import mo.utils.version as v
try:
    import openvino_telemetry as tm  # pylint: disable=import-error,no-name-in-module
except ImportError:
    import mo.utils.telemetry_stub as tm
from mo.utils.error import classify_error_type


def send_telemetry(mo_version: str, message: str, event_type: str):
    t = tm.Telemetry(app_name='Version Checker', app_version=mo_version)
    # do not trigger new session if we are executing from the check from within the MO because it is actually not model
    # conversion run which we want to send
    if execution_type != 'mo':
        t.start_session(execution_type)
    t.send_event(execution_type, event_type, message)
    if execution_type != "mo":
        t.end_session(execution_type)
    t.force_shutdown(1.0)


def import_core_modules(silent: bool, path_to_module: str):
    """
        This function checks that InferenceEngine Python API is available
        and necessary python modules exists. So the next list of imports
        must contain all IE/NG Python API imports that are used inside MO.

    :param silent: enables or disables logs printing to stdout
    :param path_to_module: path where python API modules were found
    :return: True if all imports were successful and False otherwise
    """
    try:
<<<<<<< HEAD
        from openvino.inference_engine import IECore, get_version  # pylint: disable=import-error,no-name-in-module
        from openvino.offline_transformations import ApplyMOCTransformations, CheckAPI  # pylint: disable=import-error,no-name-in-module
=======
        from openvino.inference_engine import get_version, read_network  # pylint: disable=import-error
        from openvino.offline_transformations import ApplyMOCTransformations, ApplyLowLatencyTransformation, GenerateMappingFile  # pylint: disable=import-error
>>>>>>> f88611e5

        import openvino  # pylint: disable=import-error

        if silent:
            return True

        ie_version = str(get_version())
        mo_version = str(v.get_version()) # pylint: disable=no-member

        print("\t- {}: \t{}".format("Inference Engine found in", os.path.dirname(openvino.__file__)))
        print("{}: \t{}".format("Inference Engine version", ie_version))
        print("{}: \t{}".format("Model Optimizer version", mo_version))

        versions_mismatch = False
        if mo_version != ie_version:
            versions_mismatch = True
            extracted_mo_release_version = v.extract_release_version(mo_version)
            mo_is_custom = extracted_mo_release_version == (None, None)

            print("[ WARNING ] Model Optimizer and Inference Engine versions do no match.")
            print("[ WARNING ] Consider building the Inference Engine Python API from sources or reinstall OpenVINO (TM) toolkit using", end=" ")
            if mo_is_custom:
                print("\"pip install openvino\" (may be incompatible with the current Model Optimizer version)")
            else:
                print("\"pip install openvino=={}.{}\"".format(*extracted_mo_release_version))

        simplified_mo_version = v.get_simplified_mo_version()
        message = str(dict({
            "platform": platform.system(),
            "mo_version": simplified_mo_version,
            "ie_version": v.get_simplified_ie_version(version=ie_version),
            "versions_mismatch": versions_mismatch,
        }))
        send_telemetry(simplified_mo_version, message, 'ie_version_check')

        return True
    except Exception as e:
        # Do not print a warning if module wasn't found or silent mode is on
        if "No module named 'openvino'" not in str(e) and not silent:
            print("[ WARNING ] Failed to import Inference Engine Python API in: {}".format(path_to_module))
            print("[ WARNING ] {}".format(e))

            # Send telemetry message about warning
            simplified_mo_version = v.get_simplified_mo_version()
            message = str(dict({
                "platform": platform.system(),
                "mo_version": simplified_mo_version,
                "ie_version": v.get_simplified_ie_version(env=os.environ),
                "python_version": sys.version,
                "error_type": classify_error_type(e),
            }))
            send_telemetry(simplified_mo_version, message, 'ie_import_failed')

        return False


if __name__ == "__main__":
    parser = argparse.ArgumentParser()
    parser.add_argument("--silent", action="store_true")
    parser.add_argument("--path_to_module")
    args = parser.parse_args()

    if not import_core_modules(args.silent, args.path_to_module):
        exit(1)<|MERGE_RESOLUTION|>--- conflicted
+++ resolved
@@ -6,7 +6,6 @@
 import argparse
 import os
 import platform
-import re
 import sys
 
 try:
@@ -48,21 +47,17 @@
     :return: True if all imports were successful and False otherwise
     """
     try:
-<<<<<<< HEAD
-        from openvino.inference_engine import IECore, get_version  # pylint: disable=import-error,no-name-in-module
-        from openvino.offline_transformations import ApplyMOCTransformations, CheckAPI  # pylint: disable=import-error,no-name-in-module
-=======
-        from openvino.inference_engine import get_version, read_network  # pylint: disable=import-error
-        from openvino.offline_transformations import ApplyMOCTransformations, ApplyLowLatencyTransformation, GenerateMappingFile  # pylint: disable=import-error
->>>>>>> f88611e5
+        from openvino.inference_engine import get_version, read_network  # pylint: disable=import-error,no-name-in-module
+        from openvino.offline_transformations import ApplyMOCTransformations, ApplyLowLatencyTransformation, \
+            GenerateMappingFile  # pylint: disable=import-error,no-name-in-module
 
-        import openvino  # pylint: disable=import-error
+        import openvino  # pylint: disable=import-error,no-name-in-module
 
         if silent:
             return True
 
         ie_version = str(get_version())
-        mo_version = str(v.get_version()) # pylint: disable=no-member
+        mo_version = str(v.get_version())  # pylint: disable=no-member,no-name-in-module
 
         print("\t- {}: \t{}".format("Inference Engine found in", os.path.dirname(openvino.__file__)))
         print("{}: \t{}".format("Inference Engine version", ie_version))
@@ -75,7 +70,8 @@
             mo_is_custom = extracted_mo_release_version == (None, None)
 
             print("[ WARNING ] Model Optimizer and Inference Engine versions do no match.")
-            print("[ WARNING ] Consider building the Inference Engine Python API from sources or reinstall OpenVINO (TM) toolkit using", end=" ")
+            print("[ WARNING ] Consider building the Inference Engine Python API from sources or reinstall OpenVINO "
+                  "(TM) toolkit using", end=" ")
             if mo_is_custom:
                 print("\"pip install openvino\" (may be incompatible with the current Model Optimizer version)")
             else:
