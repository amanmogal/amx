--- conflicted
+++ resolved
@@ -52,20 +52,11 @@
         from openvino.offline_transformations_pybind import apply_make_stateful_transformation, generate_mapping_file  # pylint: disable=import-error,no-name-in-module
         from openvino.offline_transformations_pybind import generate_mapping_file, apply_make_stateful_transformation, serialize  # pylint: disable=import-error,no-name-in-module
 
-<<<<<<< HEAD
-        from openvino import Function, get_version  # pylint: disable=import-error,no-name-in-module
-        from openvino.impl.op import Parameter  # pylint: disable=import-error,no-name-in-module
-        from openvino import PartialShape, Dimension  # pylint: disable=import-error,no-name-in-module
-        from openvino.frontend import FrontEndManager, FrontEnd  # pylint: disable=no-name-in-module,import-error
-
-        import openvino  # pylint: disable=import-error,no-name-in-module
-=======
         from openvino.runtime import Function, get_version  # pylint: disable=import-error,no-name-in-module
         from openvino.runtime.impl.op import Parameter  # pylint: disable=import-error,no-name-in-module
         from openvino.runtime import PartialShape, Dimension  # pylint: disable=import-error,no-name-in-module
         from openvino.frontend import FrontEndManager, FrontEnd  # pylint: disable=no-name-in-module,import-error
 
->>>>>>> 4e6eeea6
         import openvino.frontend  # pylint: disable=import-error,no-name-in-module
 
         if silent:
@@ -104,11 +95,7 @@
         return True
     except Exception as e:
         # Do not print a warning if module wasn't found or silent mode is on
-<<<<<<< HEAD
-        if "No module named 'openvino'" not in str(e):
-=======
         if "No module named 'openvino" not in str(e):
->>>>>>> 4e6eeea6
             print("[ WARNING ] Failed to import OpenVINO Python API in: {}".format(path_to_module))
             print("[ WARNING ] {}".format(e))
 
