# Copyright (C) 2018-2021 Intel Corporation
# SPDX-License-Identifier: Apache-2.0

import argparse
import datetime
import logging as log
import os
import platform
import subprocess
import sys
import traceback
from collections import OrderedDict
from copy import deepcopy

import numpy as np

try:
    import openvino_telemetry as tm
except ImportError:
    import mo.utils.telemetry_stub as tm

from extensions.back.SpecialNodesFinalization import RemoveConstOps, CreateConstNodesReplacement, NormalizeTI
from mo.back.ie_ir_ver_2.emitter import append_ir_info
from mo.moc_frontend.pipeline import moc_pipeline
from mo.moc_frontend.serialize import moc_emit_ir
from mo.graph.graph import Graph
from mo.middle.pattern_match import for_graph_and_each_sub_graph_recursively
from mo.pipeline.common import prepare_emit_ir, get_ir_version
from mo.pipeline.unified import unified_pipeline
from mo.utils import import_extensions
from mo.utils.cli_parser import get_placeholder_shapes, get_tuple_values, get_model_name, \
    get_common_cli_options, get_caffe_cli_options, get_tf_cli_options, get_mxnet_cli_options, get_kaldi_cli_options, \
    get_onnx_cli_options, get_mean_scale_dictionary, parse_tuple_pairs, get_freeze_placeholder_values, get_meta_info, \
    parse_transform, check_available_transforms
from mo.utils.error import Error, FrameworkError
from mo.utils.find_ie_version import find_ie_version
from mo.utils.get_ov_update_message import get_ov_update_message
from mo.utils.guess_framework import deduce_framework_by_namespace
from mo.utils.logger import init_logger
from mo.utils.model_analysis import AnalysisResults
from mo.utils.utils import refer_to_faq_msg
from mo.utils.telemetry_utils import send_params_info, send_framework_info
from mo.utils.version import get_simplified_mo_version, get_simplified_ie_version
from mo.utils.versions_checker import check_requirements  # pylint: disable=no-name-in-module
from mo.utils.telemetry_utils import get_tid

# pylint: disable=no-name-in-module,import-error
<<<<<<< HEAD
from openvino.frontend import FrontEndManager, FrontEnd
=======
from ngraph.frontend import FrontEndManager
>>>>>>> ece45630


def replace_ext(name: str, old: str, new: str):
    base, ext = os.path.splitext(name)
    log.debug("base: {}, ext: {}".format(base, ext))
    if ext == old:
        return base + new


def print_argv(argv: argparse.Namespace, is_caffe: bool, is_tf: bool, is_mxnet: bool, is_kaldi: bool, is_onnx: bool,
               model_name: str):
    print('Model Optimizer arguments:')
    props = OrderedDict()
    props['common_args'] = get_common_cli_options(model_name)
    if is_caffe:
        props['caffe_args'] = get_caffe_cli_options()
    if is_tf:
        props['tf_args'] = get_tf_cli_options()
    if is_mxnet:
        props['mxnet_args'] = get_mxnet_cli_options()
    if is_kaldi:
        props['kaldi_args'] = get_kaldi_cli_options()
    if is_onnx:
        props['onnx_args'] = get_onnx_cli_options()

    framework_specifics_map = {
        'common_args': 'Common parameters:',
        'caffe_args': 'Caffe specific parameters:',
        'tf_args': 'TensorFlow specific parameters:',
        'mxnet_args': 'MXNet specific parameters:',
        'kaldi_args': 'Kaldi specific parameters:',
        'onnx_args': 'ONNX specific parameters:',
    }

    lines = []
    for key in props:
        lines.append(framework_specifics_map[key])
        for (op, desc) in props[key].items():
            if isinstance(desc, list):
                lines.append('\t{}: \t{}'.format(desc[0], desc[1](getattr(argv, op, 'NONE'))))
            else:
                if op == 'k':
                    default_path = os.path.join(os.path.dirname(sys.argv[0]),
                                                'extensions/front/caffe/CustomLayersMapping.xml')
                    if getattr(argv, op, 'NONE') == default_path:
                        lines.append('\t{}: \t{}'.format(desc, 'Default'))
                        continue
                lines.append('\t{}: \t{}'.format(desc, getattr(argv, op, 'NONE')))
    print('\n'.join(lines), flush=True)


def get_moc_frontends(argv: argparse.Namespace):
    fem = argv.feManager

    # Read user flags:
    use_legacy_frontend = argv.use_legacy_frontend
    use_new_frontend = argv.use_new_frontend

    if not fem or use_legacy_frontend:
        return None, []

    available_moc_front_ends = fem.get_available_front_ends()

    if not argv.framework and argv.input_model:
        moc_front_end = fem.load_by_model(argv.input_model)
        if not moc_front_end:
            return None, available_moc_front_ends
        argv.framework = moc_front_end.get_name()
    elif argv.framework in available_moc_front_ends:
        moc_front_end = fem.load_by_framework(argv.framework)
    else:
        return None, []

    # Set which frontend to use by default, values should be 'new' or 'legacy'
    frontend_defaults = {
        'onnx': 'legacy',
        'tf': 'legacy'
    }
    # Disable MOC frontend if default is set to legacy and no user override
    if frontend_defaults.get(moc_front_end.get_name()) == 'legacy' and not use_new_frontend:
        moc_front_end = None

    return moc_front_end, available_moc_front_ends


def arguments_post_parsing(argv: argparse.Namespace):
    moc_front_end, available_moc_front_ends = get_moc_frontends(argv)

    is_tf, is_caffe, is_mxnet, is_kaldi, is_onnx =\
        deduce_framework_by_namespace(argv) if not moc_front_end else [False, False, False, False, False]

    if not any([is_tf, is_caffe, is_mxnet, is_kaldi, is_onnx]):
        frameworks = ['tf', 'caffe', 'mxnet', 'kaldi', 'onnx']
        frameworks = list(set(frameworks + available_moc_front_ends))
        if argv.framework not in frameworks:
            if argv.use_legacy_frontend:
                raise Error('Framework {} is not a valid target when using the --use_legacy_frontend flag. '
                            'The following legacy frameworks are available: {}' +
                            refer_to_faq_msg(15), argv.framework, frameworks)
            else:
                raise Error('Framework {} is not a valid target. Please use --framework with one from the list: {}. ' +
                            refer_to_faq_msg(15), argv.framework, frameworks)

    if is_tf and not argv.input_model and not argv.saved_model_dir and not argv.input_meta_graph:
        raise Error('Path to input model or saved model dir is required: use --input_model, --saved_model_dir or '
                    '--input_meta_graph')
    elif is_mxnet and not argv.input_model and not argv.input_symbol and not argv.pretrained_model_name:
        raise Error('Path to input model or input symbol or pretrained_model_name is required: use --input_model or '
                    '--input_symbol or --pretrained_model_name')
    elif is_caffe and not argv.input_model and not argv.input_proto:
        raise Error('Path to input model or input proto is required: use --input_model or --input_proto')
    elif (is_kaldi or is_onnx) and not argv.input_model:
        raise Error('Path to input model is required: use --input_model.')

    log.debug(str(argv))
    log.debug("Model Optimizer started")

    model_name = "<UNKNOWN_NAME>"
    if argv.model_name:
        model_name = argv.model_name
    elif argv.input_model:
        model_name = get_model_name(argv.input_model)
    elif is_tf and argv.saved_model_dir:
        model_name = "saved_model"
    elif is_tf and argv.input_meta_graph:
        model_name = get_model_name(argv.input_meta_graph)
    elif is_mxnet and argv.input_symbol:
        model_name = get_model_name(argv.input_symbol)
    argv.model_name = model_name

    log.debug('Output model name would be {}{{.xml, .bin}}'.format(argv.model_name))

    # if --input_proto is not provided, try to retrieve another one
    # by suffix substitution from model file name
    if is_caffe and not argv.input_proto:
        argv.input_proto = replace_ext(argv.input_model, '.caffemodel', '.prototxt')

        if not argv.input_proto:
            raise Error("Cannot find prototxt file: for Caffe please specify --input_proto - a " +
                        "protobuf file that stores topology and --input_model that stores " +
                        "pretrained weights. " +
                        refer_to_faq_msg(20))
        log.info('Deduced name for prototxt: {}'.format(argv.input_proto))

    if not argv.silent:
        print_argv(argv, is_caffe, is_tf, is_mxnet, is_kaldi, is_onnx, argv.model_name)

    # This try-except is additional reinsurance that the IE
    # dependency search does not break the MO pipeline
    def raise_ie_not_found():
        raise Error("Could not find the Inference Engine or nGraph Python API.\n"
                    "Consider building the Inference Engine and nGraph Python APIs from sources or try to install OpenVINO (TM) Toolkit using \"install_prerequisites.{}\"".format(
                    "bat" if sys.platform == "windows" else "sh"))
    try:
        if not find_ie_version(silent=argv.silent):
            raise_ie_not_found()
    except Exception as e:
        raise_ie_not_found()

    # This is just to check that transform key is valid and transformations are available
    check_available_transforms(parse_transform(argv.transform))

    if argv.legacy_ir_generation and len(argv.transform) != 0:
        raise Error("--legacy_ir_generation and --transform keys can not be used at the same time.")

    # For C++ frontends there are no specific Python installation requirements, check only generic ones
    if moc_front_end:
        ret_code = check_requirements()
    else:
        ret_code = check_requirements(framework=argv.framework)
    if ret_code:
        raise Error('check_requirements exited with return code {}'.format(ret_code))

    if is_tf and argv.tensorflow_use_custom_operations_config is not None:
        argv.transformations_config = argv.tensorflow_use_custom_operations_config

    if is_caffe and argv.mean_file and argv.mean_values:
        raise Error('Both --mean_file and mean_values are specified. Specify either mean file or mean values. ' +
                    refer_to_faq_msg(17))
    elif is_caffe and argv.mean_file and argv.mean_file_offsets:
        values = get_tuple_values(argv.mean_file_offsets, t=int, num_exp_values=2)
        mean_file_offsets = np.array([int(x) for x in values[0].split(',')])
        if not all([offset >= 0 for offset in mean_file_offsets]):
            raise Error("Negative value specified for --mean_file_offsets option. "
                        "Please specify positive integer values in format '(x,y)'. " +
                        refer_to_faq_msg(18))
        argv.mean_file_offsets = mean_file_offsets

    if argv.scale and argv.scale_values:
        raise Error(
            'Both --scale and --scale_values are defined. Specify either scale factor or scale values per input ' +
            'channels. ' + refer_to_faq_msg(19))

    if argv.scale and argv.scale < 1.0:
        log.error("The scale value is less than 1.0. This is most probably an issue because the scale value specifies "
                  "floating point value which all input values will be *divided*.", extra={'is_warning': True})

    if argv.input_model and (is_tf and argv.saved_model_dir):
        raise Error('Both --input_model and --saved_model_dir are defined. '
                    'Specify either input model or saved model directory.')
    if is_tf:
        if argv.saved_model_tags is not None:
            if ' ' in argv.saved_model_tags:
                raise Error('Incorrect saved model tag was provided. Specify --saved_model_tags with no spaces in it')
            argv.saved_model_tags = argv.saved_model_tags.split(',')

    argv.output = argv.output.split(',') if argv.output else None

    argv.placeholder_shapes, argv.placeholder_data_types = get_placeholder_shapes(argv.input, argv.input_shape,
                                                                                  argv.batch)

    mean_values = parse_tuple_pairs(argv.mean_values)
    scale_values = parse_tuple_pairs(argv.scale_values)
    mean_scale = get_mean_scale_dictionary(mean_values, scale_values, argv.input)
    argv.mean_scale_values = mean_scale

    if not os.path.exists(argv.output_dir):
        try:
            os.makedirs(argv.output_dir)
        except PermissionError as e:
            raise Error("Failed to create directory {}. Permission denied! " +
                        refer_to_faq_msg(22),
                        argv.output_dir) from e
    else:
        if not os.access(argv.output_dir, os.W_OK):
            raise Error("Output directory {} is not writable for current user. " +
                        refer_to_faq_msg(22), argv.output_dir)

    log.debug("Placeholder shapes : {}".format(argv.placeholder_shapes))

    if hasattr(argv, 'extensions') and argv.extensions and argv.extensions != '':
        extensions = argv.extensions.split(',')
    else:
        extensions = None

    argv.freeze_placeholder_with_value, argv.input = get_freeze_placeholder_values(argv.input,
                                                                                   argv.freeze_placeholder_with_value)
    if is_tf:
        from mo.front.tf.register_custom_ops import get_front_classes
        import_extensions.load_dirs(argv.framework, extensions, get_front_classes)
    elif is_caffe:
        send_framework_info('caffe')
        from mo.front.caffe.register_custom_ops import get_front_classes
        import_extensions.load_dirs(argv.framework, extensions, get_front_classes)
    elif is_mxnet:
        send_framework_info('mxnet')
        from mo.front.mxnet.register_custom_ops import get_front_classes
        import_extensions.load_dirs(argv.framework, extensions, get_front_classes)
    elif is_kaldi:
        send_framework_info('kaldi')
        from mo.front.kaldi.register_custom_ops import get_front_classes
        import_extensions.load_dirs(argv.framework, extensions, get_front_classes)
    elif is_onnx:
        send_framework_info('onnx')
        from mo.front.onnx.register_custom_ops import get_front_classes
        import_extensions.load_dirs(argv.framework, extensions, get_front_classes)

    return argv


def prepare_ir(argv):
    argv = arguments_post_parsing(argv)

    graph = None
    ngraph_function = None
    moc_front_end, available_moc_front_ends = get_moc_frontends(argv)

    if moc_front_end:
        ngraph_function = moc_pipeline(argv, moc_front_end)
    else:
        graph = unified_pipeline(argv)

    return graph, ngraph_function


def emit_ir(graph: Graph, argv: argparse.Namespace):
    NormalizeTI().find_and_replace_pattern(graph)
    for_graph_and_each_sub_graph_recursively(graph, RemoveConstOps().find_and_replace_pattern)
    for_graph_and_each_sub_graph_recursively(graph, CreateConstNodesReplacement().find_and_replace_pattern)

    if 'feManager' in argv:
        del argv.feManager

    mean_data = deepcopy(graph.graph['mf']) if 'mf' in graph.graph else None
    input_names = deepcopy(graph.graph['input_names']) if 'input_names' in graph.graph else []

    prepare_emit_ir(graph=graph,
                    data_type=graph.graph['cmd_params'].data_type,
                    output_dir=argv.output_dir,
                    output_model_name=argv.model_name,
                    mean_data=mean_data,
                    input_names=input_names,
                    meta_info=get_meta_info(argv),
                    use_temporary_path=True)

    # This graph cleanup is required to avoid double memory consumption
    graph.clear()

    if not (argv.framework == 'tf' and argv.tensorflow_custom_operations_config_update):
        output_dir = argv.output_dir if argv.output_dir != '.' else os.getcwd()
        orig_model_name = os.path.normpath(os.path.join(output_dir, argv.model_name))

        return_code = "not executed"
        # This try-except is additional reinsurance that the IE
        # dependency search does not break the MO pipeline
        try:
            if not argv.legacy_ir_generation:
                path_to_offline_transformations = os.path.join(os.path.realpath(os.path.dirname(__file__)), 'back',
                                                               'offline_transformations.py')
                status = subprocess.run([sys.executable, path_to_offline_transformations,
                                         "--input_model", orig_model_name,
                                         "--framework", argv.framework,
                                         "--transform", argv.transform], env=os.environ)
                return_code = status.returncode
        except Exception as e:
            return_code = "failed"
            log.error(e)

        message = str(dict({
            "platform": platform.system(),
            "mo_version": get_simplified_mo_version(),
            "ie_version": get_simplified_ie_version(env=os.environ),
            "python_version": sys.version,
            "return_code": return_code
        }))
        t = tm.Telemetry()
        t.send_event('mo', 'offline_transformations_status', message)

        if return_code != 0:
            raise Error("offline transformations step has failed.")

        for suf in [".xml", ".bin", ".mapping"]:
            # remove existing files
            path_to_file = orig_model_name + "_tmp" + suf
            if os.path.exists(path_to_file):
                os.remove(path_to_file)

        # add meta information to IR
        append_ir_info(file=orig_model_name,
                       meta_info=get_meta_info(argv),
                       mean_data=mean_data,
                       input_names=input_names)

        print('[ SUCCESS ] Generated IR version {} model.'.format(get_ir_version(argv)))
        print('[ SUCCESS ] XML file: {}.xml'.format(orig_model_name))
        print('[ SUCCESS ] BIN file: {}.bin'.format(orig_model_name))

    return 0


def driver(argv: argparse.Namespace):
    init_logger(argv.log_level.upper(), argv.silent)

    start_time = datetime.datetime.now()

    graph, ngraph_function = prepare_ir(argv)
    if graph is not None:
        ret_res = emit_ir(graph, argv)
    else:
        ret_res = moc_emit_ir(ngraph_function, argv)

    if ret_res != 0:
        return ret_res

    elapsed_time = datetime.datetime.now() - start_time
    print('[ SUCCESS ] Total execution time: {:.2f} seconds. '.format(elapsed_time.total_seconds()))

    try:
        import resource
        mem_usage = round(resource.getrusage(resource.RUSAGE_SELF).ru_maxrss / 1024)
        if sys.platform == 'darwin':
            mem_usage = round(mem_usage / 1024)
        print('[ SUCCESS ] Memory consumed: {} MB. '.format(mem_usage))
    except ImportError:
        pass

    return ret_res


def main(cli_parser: argparse.ArgumentParser, fem: FrontEndManager, framework: str):
    telemetry = tm.Telemetry(tid=get_tid(), app_name='Model Optimizer', app_version=get_simplified_mo_version())
    telemetry.start_session('mo')
    telemetry.send_event('mo', 'version', get_simplified_mo_version())
    try:
        # Initialize logger with 'ERROR' as default level to be able to form nice messages
        # before arg parser deliver log_level requested by user
        init_logger('ERROR', False)

        argv = cli_parser.parse_args()
        send_params_info(argv, cli_parser)
        if framework:
            argv.framework = framework
        argv.feManager = fem

        ov_update_message = None
        if not hasattr(argv, 'silent') or not argv.silent:
            ov_update_message = get_ov_update_message()
        ret_code = driver(argv)
        if ov_update_message:
            print(ov_update_message)
        telemetry.send_event('mo', 'conversion_result', 'success')
        telemetry.end_session('mo')
        telemetry.force_shutdown(1.0)
        return ret_code
    except (FileNotFoundError, NotADirectoryError) as e:
        log.error('File {} was not found'.format(str(e).split('No such file or directory:')[1]))
        log.debug(traceback.format_exc())
    except Error as err:
        analysis_results = AnalysisResults()
        if analysis_results.get_messages() is not None:
            for el in analysis_results.get_messages():
                log.error(el, extra={'analysis_info': True})
        log.error(err)
        log.debug(traceback.format_exc())
    except FrameworkError as err:
        log.error(err, extra={'framework_error': True})
        log.debug(traceback.format_exc())
    except Exception as err:
        log.error("-------------------------------------------------")
        log.error("----------------- INTERNAL ERROR ----------------")
        log.error("Unexpected exception happened.")
        log.error("Please contact Model Optimizer developers and forward the following information:")
        log.error(str(err))
        log.error(traceback.format_exc())
        log.error("---------------- END OF BUG REPORT --------------")
        log.error("-------------------------------------------------")

    telemetry.send_event('mo', 'conversion_result', 'fail')
    telemetry.end_session('mo')
    telemetry.force_shutdown(1.0)
    return 1


if __name__ == "__main__":
    from mo.utils.cli_parser import get_all_cli_parser
    fe_manager = FrontEndManager()
    sys.exit(main(get_all_cli_parser(fe_manager), fe_manager, None))<|MERGE_RESOLUTION|>--- conflicted
+++ resolved
@@ -45,11 +45,7 @@
 from mo.utils.telemetry_utils import get_tid
 
 # pylint: disable=no-name-in-module,import-error
-<<<<<<< HEAD
-from openvino.frontend import FrontEndManager, FrontEnd
-=======
-from ngraph.frontend import FrontEndManager
->>>>>>> ece45630
+from openvino.frontend import FrontEndManager
 
 
 def replace_ext(name: str, old: str, new: str):
