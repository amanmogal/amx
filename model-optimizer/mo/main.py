--- conflicted
+++ resolved
@@ -255,13 +255,8 @@
         send_framework_info('kaldi')
         from mo.front.kaldi.register_custom_ops import get_front_classes
         import_extensions.load_dirs(argv.framework, extensions, get_front_classes)
-<<<<<<< HEAD
     elif is_onnx and ('onnx' not in new_front_ends or argv.use_legacy_frontend):
-        t.send_event('mo', 'framework', 'onnx')
-=======
-    elif is_onnx:
         send_framework_info('onnx')
->>>>>>> ad19d84b
         from mo.front.onnx.register_custom_ops import get_front_classes
         import_extensions.load_dirs(argv.framework, extensions, get_front_classes)
 
