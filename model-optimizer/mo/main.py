--- conflicted
+++ resolved
@@ -101,11 +101,7 @@
 
     fem = argv.feManager
     new_front_ends = []
-<<<<<<< HEAD
-    if 'use_legacy_frontend' in argv and not argv.use_legacy_frontend and fem is not None:
-=======
     if fem is not None:  # in future, check of 'use_legacy_frontend' in argv can be added here
->>>>>>> 67361885
         new_front_ends = fem.get_available_front_ends()
 
     if not any([is_tf, is_caffe, is_mxnet, is_kaldi, is_onnx]):
@@ -177,19 +173,11 @@
     if argv.legacy_ir_generation and len(argv.transform) != 0:
         raise Error("--legacy_ir_generation and --transform keys can not be used at the same time.")
 
-<<<<<<< HEAD
-    if not new_front_ends or argv.framework not in new_front_ends:
-        ret_code = check_requirements(framework=argv.framework)
-        if ret_code:
-            raise Error('check_requirements exit with return code {}'.format(ret_code))
-    # TODO: should we check some 'generic' requirements if 'framework' belongs to FrontEndManager?
-=======
     use_legacy_fe = argv.framework not in new_front_ends
     # For C++ frontends there is no specific python installation requirements, thus check only generic ones
     ret_code = check_requirements(framework=argv.framework if use_legacy_fe else None)
     if ret_code:
         raise Error('check_requirements exit with return code {}'.format(ret_code))
->>>>>>> 67361885
 
     if is_tf and argv.tensorflow_use_custom_operations_config is not None:
         argv.transformations_config = argv.tensorflow_use_custom_operations_config
@@ -270,25 +258,12 @@
         send_framework_info('kaldi')
         from mo.front.kaldi.register_custom_ops import get_front_classes
         import_extensions.load_dirs(argv.framework, extensions, get_front_classes)
-<<<<<<< HEAD
-    elif is_onnx and ('onnx' not in new_front_ends or argv.use_legacy_frontend):
-=======
     elif is_onnx:  # in future check of 'use_legacy_frontend' can be added here
->>>>>>> 67361885
         send_framework_info('onnx')
         from mo.front.onnx.register_custom_ops import get_front_classes
         import_extensions.load_dirs(argv.framework, extensions, get_front_classes)
 
     graph = None
-<<<<<<< HEAD
-    ngraphFunction = None
-    if argv.feManager is None or argv.framework not in new_front_ends or argv.use_legacy_frontend:
-        graph = unified_pipeline(argv)
-    else:
-        from mo.front_ng.pipeline import moc_pipeline
-        ngraphFunction = moc_pipeline(argv)
-    return graph, ngraphFunction
-=======
     ngraph_function = None
 
     # In future check of use_legacy_frontend option can be added here
@@ -297,7 +272,6 @@
     else:
         ngraph_function = moc_pipeline(argv)
     return graph, ngraph_function
->>>>>>> 67361885
 
 
 def emit_ir(graph: Graph, argv: argparse.Namespace):
@@ -380,20 +354,11 @@
 
     start_time = datetime.datetime.now()
 
-<<<<<<< HEAD
-    graph, nGraphFunction = prepare_ir(argv)
-    if graph is not None:
-        ret_res = emit_ir(graph, argv)
-    else:
-        from mo.front_ng.serialize import ngraph_emit_ir
-        ret_res = ngraph_emit_ir(nGraphFunction, argv)
-=======
     graph, ngraph_function = prepare_ir(argv)
     if graph is not None:
         ret_res = emit_ir(graph, argv)
     else:
         ret_res = moc_emit_ir(ngraph_function, argv)
->>>>>>> 67361885
 
     if ret_res != 0:
         return ret_res
@@ -413,11 +378,7 @@
     return ret_res
 
 
-<<<<<<< HEAD
-def main(cli_parser: argparse.ArgumentParser, fem, framework: str):
-=======
 def main(cli_parser: argparse.ArgumentParser, fem: FrontEndManager, framework: str):
->>>>>>> 67361885
     telemetry = tm.Telemetry(app_name='Model Optimizer', app_version=get_simplified_mo_version())
     telemetry.start_session('mo')
     telemetry.send_event('mo', 'version', get_simplified_mo_version())
@@ -474,10 +435,5 @@
 
 if __name__ == "__main__":
     from mo.utils.cli_parser import get_all_cli_parser
-<<<<<<< HEAD
-    from mo.front_ng.frontendmanager_wrapper import create_fem
-    fem = create_fem()
-=======
     fem = FrontEndManager()
->>>>>>> 67361885
     sys.exit(main(get_all_cli_parser(fem), fem, None))