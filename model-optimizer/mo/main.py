# Copyright (C) 2018-2021 Intel Corporation
# SPDX-License-Identifier: Apache-2.0

import argparse
import datetime
import logging as log
import os
import platform
import subprocess
import sys
import traceback
from collections import OrderedDict
from copy import deepcopy

import numpy as np

import telemetry.telemetry as tm
from extensions.back.SpecialNodesFinalization import RemoveConstOps, CreateConstNodesReplacement, NormalizeTI
from mo.back.ie_ir_ver_2.emitter import append_ir_info
from mo.graph.graph import Graph
from mo.middle.pattern_match import for_graph_and_each_sub_graph_recursively
from mo.pipeline.common import prepare_emit_ir, get_ir_version
from mo.pipeline.unified import unified_pipeline
from mo.utils import import_extensions
from mo.utils.cli_parser import get_placeholder_shapes, get_tuple_values, get_model_name, \
    get_common_cli_options, get_caffe_cli_options, get_tf_cli_options, get_mxnet_cli_options, get_kaldi_cli_options, \
    get_onnx_cli_options, get_mean_scale_dictionary, parse_tuple_pairs, get_freeze_placeholder_values, get_meta_info
from mo.utils.error import Error, FrameworkError
from mo.utils.find_ie_version import find_ie_version
from mo.utils.get_ov_update_message import get_ov_update_message
from mo.utils.guess_framework import deduce_framework_by_namespace
from mo.utils.logger import init_logger
from mo.utils.model_analysis import AnalysisResults
from mo.utils.utils import refer_to_faq_msg
from mo.utils.version import get_version, get_simplified_mo_version, get_simplified_ie_version
from mo.utils.versions_checker import check_requirements


def replace_ext(name: str, old: str, new: str):
    base, ext = os.path.splitext(name)
    log.debug("base: {}, ext: {}".format(base, ext))
    if ext == old:
        return base + new


def print_argv(argv: argparse.Namespace, is_caffe: bool, is_tf: bool, is_mxnet: bool, is_kaldi: bool, is_onnx: bool,
               model_name: str):
    print('Model Optimizer arguments:')
    props = OrderedDict()
    props['common_args'] = get_common_cli_options(model_name)
    if is_caffe:
        props['caffe_args'] = get_caffe_cli_options()
    if is_tf:
        props['tf_args'] = get_tf_cli_options()
    if is_mxnet:
        props['mxnet_args'] = get_mxnet_cli_options()
    if is_kaldi:
        props['kaldi_args'] = get_kaldi_cli_options()
    if is_onnx:
        props['onnx_args'] = get_onnx_cli_options()

    framework_specifics_map = {
        'common_args': 'Common parameters:',
        'caffe_args': 'Caffe specific parameters:',
        'tf_args': 'TensorFlow specific parameters:',
        'mxnet_args': 'MXNet specific parameters:',
        'kaldi_args': 'Kaldi specific parameters:',
        'onnx_args': 'ONNX specific parameters:',
    }

    lines = []
    for key in props:
        lines.append(framework_specifics_map[key])
        for (op, desc) in props[key].items():
            if isinstance(desc, list):
                lines.append('\t{}: \t{}'.format(desc[0], desc[1](getattr(argv, op, 'NONE'))))
            else:
                if op == 'k':
                    default_path = os.path.join(os.path.dirname(sys.argv[0]),
                                                'extensions/front/caffe/CustomLayersMapping.xml')
                    if getattr(argv, op, 'NONE') == default_path:
                        lines.append('\t{}: \t{}'.format(desc, 'Default'))
                        continue
                lines.append('\t{}: \t{}'.format(desc, getattr(argv, op, 'NONE')))
    print('\n'.join(lines), flush=True)


def prepare_ir(argv: argparse.Namespace):
    is_tf, is_caffe, is_mxnet, is_kaldi, is_onnx = deduce_framework_by_namespace(argv)

    fem = argv.feManager
    new_front_ends = []
    if not argv.use_legacy_frontend and fem is not None:
        new_front_ends = fem.availableFrontEnds()

    if not any([is_tf, is_caffe, is_mxnet, is_kaldi, is_onnx]):
        frameworks = ['tf', 'caffe', 'mxnet', 'kaldi', 'onnx']
        frameworks = list(set(frameworks + new_front_ends))
        if argv.framework not in frameworks:
            raise Error('Framework {} is not a valid target. Please use --framework with one from the list: {}. ' +
                        refer_to_faq_msg(15), argv.framework, frameworks)

    if is_tf and not argv.input_model and not argv.saved_model_dir and not argv.input_meta_graph:
        raise Error('Path to input model or saved model dir is required: use --input_model, --saved_model_dir or '
                    '--input_meta_graph')
    elif is_mxnet and not argv.input_model and not argv.input_symbol and not argv.pretrained_model_name:
        raise Error('Path to input model or input symbol or pretrained_model_name is required: use --input_model or '
                    '--input_symbol or --pretrained_model_name')
    elif is_caffe and not argv.input_model and not argv.input_proto:
        raise Error('Path to input model or input proto is required: use --input_model or --input_proto')
    elif (is_kaldi or is_onnx) and not argv.input_model:
        raise Error('Path to input model is required: use --input_model.')

    log.debug(str(argv))
    log.debug("Model Optimizer started")
    t = tm.Telemetry()
    t.start_session()

    model_name = "<UNKNOWN_NAME>"
    if argv.model_name:
        model_name = argv.model_name
    elif argv.input_model:
        model_name = get_model_name(argv.input_model)
    elif is_tf and argv.saved_model_dir:
        model_name = "saved_model"
    elif is_tf and argv.input_meta_graph:
        model_name = get_model_name(argv.input_meta_graph)
    elif is_mxnet and argv.input_symbol:
        model_name = get_model_name(argv.input_symbol)
    argv.model_name = model_name

    log.debug('Output model name would be {}{{.xml, .bin}}'.format(argv.model_name))

    # if --input_proto is not provided, try to retrieve another one
    # by suffix substitution from model file name
    if is_caffe and not argv.input_proto:
        argv.input_proto = replace_ext(argv.input_model, '.caffemodel', '.prototxt')

        if not argv.input_proto:
            raise Error("Cannot find prototxt file: for Caffe please specify --input_proto - a " +
                        "protobuf file that stores topology and --input_model that stores " +
                        "pretrained weights. " +
                        refer_to_faq_msg(20))
        log.info('Deduced name for prototxt: {}'.format(argv.input_proto))

    if not argv.silent:
        print_argv(argv, is_caffe, is_tf, is_mxnet, is_kaldi, is_onnx, argv.model_name)

    # This try-except is additional reinsurance that the IE
    # dependency search does not break the MO pipeline
    try:
        if not find_ie_version(silent=argv.silent) and not argv.silent:
            print("[ WARNING ] Could not find the Inference Engine Python API. At this moment, the Inference Engine dependency is not required, but will be required in future releases.")
            print("[ WARNING ] Consider building the Inference Engine Python API from sources or try to install OpenVINO (TM) Toolkit using \"install_prerequisites.{}\"".format(
                    "bat" if sys.platform == "windows" else "sh"))
            # If the IE was not found, it will not print the MO version, so we have to print it manually
            print("{}: \t{}".format("Model Optimizer version", get_version()))
    except Exception as e:
        pass

    if not new_front_ends or argv.framework not in new_front_ends:
        ret_code = check_requirements(framework=argv.framework)
        if ret_code:
            raise Error('check_requirements exit with return code {}'.format(ret_code))
    # TODO: should we check some 'generic' requirements if 'framework' belongs to FrontEndManager?

    if is_tf and argv.tensorflow_use_custom_operations_config is not None:
        argv.transformations_config = argv.tensorflow_use_custom_operations_config

    if is_caffe and argv.mean_file and argv.mean_values:
        raise Error('Both --mean_file and mean_values are specified. Specify either mean file or mean values. ' +
                    refer_to_faq_msg(17))
    elif is_caffe and argv.mean_file and argv.mean_file_offsets:
        values = get_tuple_values(argv.mean_file_offsets, t=int, num_exp_values=2)
        mean_file_offsets = np.array([int(x) for x in values[0].split(',')])
        if not all([offset >= 0 for offset in mean_file_offsets]):
            raise Error("Negative value specified for --mean_file_offsets option. "
                        "Please specify positive integer values in format '(x,y)'. " +
                        refer_to_faq_msg(18))
        argv.mean_file_offsets = mean_file_offsets

    if argv.scale and argv.scale_values:
        raise Error(
            'Both --scale and --scale_values are defined. Specify either scale factor or scale values per input ' +
            'channels. ' + refer_to_faq_msg(19))

    if argv.scale and argv.scale < 1.0:
        log.error("The scale value is less than 1.0. This is most probably an issue because the scale value specifies "
                  "floating point value which all input values will be *divided*.", extra={'is_warning': True})

    if argv.input_model and (is_tf and argv.saved_model_dir):
        raise Error('Both --input_model and --saved_model_dir are defined. '
                    'Specify either input model or saved model directory.')
    if is_tf:
        if argv.saved_model_tags is not None:
            if ' ' in argv.saved_model_tags:
                raise Error('Incorrect saved model tag was provided. Specify --saved_model_tags with no spaces in it')
            argv.saved_model_tags = argv.saved_model_tags.split(',')

    argv.output = argv.output.split(',') if argv.output else None

    argv.placeholder_shapes, argv.placeholder_data_types = get_placeholder_shapes(argv.input, argv.input_shape,
                                                                                  argv.batch)

    mean_values = parse_tuple_pairs(argv.mean_values)
    scale_values = parse_tuple_pairs(argv.scale_values)
    mean_scale = get_mean_scale_dictionary(mean_values, scale_values, argv.input)
    argv.mean_scale_values = mean_scale

    if not os.path.exists(argv.output_dir):
        try:
            os.makedirs(argv.output_dir)
        except PermissionError as e:
            raise Error("Failed to create directory {}. Permission denied! " +
                        refer_to_faq_msg(22),
                        argv.output_dir) from e
    else:
        if not os.access(argv.output_dir, os.W_OK):
            raise Error("Output directory {} is not writable for current user. " +
                        refer_to_faq_msg(22), argv.output_dir)

    log.debug("Placeholder shapes : {}".format(argv.placeholder_shapes))

    if hasattr(argv, 'extensions') and argv.extensions and argv.extensions != '':
        extensions = argv.extensions.split(',')
    else:
        extensions = None

    argv.freeze_placeholder_with_value, argv.input = get_freeze_placeholder_values(argv.input,
                                                                                   argv.freeze_placeholder_with_value)
    if is_tf:
        t.send_event('mo', 'framework', 'tf')
        from mo.front.tf.register_custom_ops import get_front_classes
        import_extensions.load_dirs(argv.framework, extensions, get_front_classes)
    elif is_caffe:
        t.send_event('mo', 'framework', 'caffe')
        from mo.front.caffe.register_custom_ops import get_front_classes
        import_extensions.load_dirs(argv.framework, extensions, get_front_classes)
    elif is_mxnet:
        t.send_event('mo', 'framework', 'mxnet')
        from mo.front.mxnet.register_custom_ops import get_front_classes
        import_extensions.load_dirs(argv.framework, extensions, get_front_classes)
    elif is_kaldi:
        t.send_event('mo', 'framework', 'kaldi')
        from mo.front.kaldi.register_custom_ops import get_front_classes
        import_extensions.load_dirs(argv.framework, extensions, get_front_classes)
    elif is_onnx and ('onnx' not in new_front_ends or argv.use_legacy_frontend):
        t.send_event('mo', 'framework', 'onnx')
        from mo.front.onnx.register_custom_ops import get_front_classes
        import_extensions.load_dirs(argv.framework, extensions, get_front_classes)

    graph = None
    ngraphFunction = None
    if argv.feManager is None or argv.framework not in new_front_ends or argv.use_legacy_frontend:
        graph = unified_pipeline(argv)
    else:
        from mo.front_ng.pipeline import moc_pipeline
        ngraphFunction = moc_pipeline(argv)
    return graph, ngraphFunction


def emit_ir(graph: Graph, argv: argparse.Namespace):
    NormalizeTI().find_and_replace_pattern(graph)
    for_graph_and_each_sub_graph_recursively(graph, RemoveConstOps().find_and_replace_pattern)
    for_graph_and_each_sub_graph_recursively(graph, CreateConstNodesReplacement().find_and_replace_pattern)

<<<<<<< HEAD
    del argv.feManager
=======
    mean_data = deepcopy(graph.graph['mf']) if 'mf' in graph.graph else None
    input_names = deepcopy(graph.graph['input_names']) if 'input_names' in graph.graph else []

>>>>>>> 511cddb8
    prepare_emit_ir(graph=graph,
                    data_type=graph.graph['cmd_params'].data_type,
                    output_dir=argv.output_dir,
                    output_model_name=argv.model_name,
                    mean_data=mean_data,
                    input_names=input_names,
                    meta_info=get_meta_info(argv),
                    use_temporary_path=True)

    # This graph cleanup is required to avoid double memory consumption
    graph.clear()

    if not (argv.framework == 'tf' and argv.tensorflow_custom_operations_config_update):
        output_dir = argv.output_dir if argv.output_dir != '.' else os.getcwd()
        orig_model_name = os.path.normpath(os.path.join(output_dir, argv.model_name))

        return_code = "not executed"
        # This try-except is additional reinsurance that the IE
        # dependency search does not break the MO pipeline
        try:
            if not argv.legacy_ir_generation and find_ie_version(silent=True):
                path_to_offline_transformations = os.path.join(os.path.realpath(os.path.dirname(__file__)), 'back',
                                                               'offline_transformations.py')
                status = subprocess.run([sys.executable, path_to_offline_transformations,
                                         "--input_model", orig_model_name,
                                         "--framework", argv.framework], env=os.environ, timeout=10)
                return_code = status.returncode
                if return_code != 0 and not argv.silent:
                    log.error("offline_transformations return code {}".format(return_code), extra={'is_warning': True})
        except Exception as e:
            log.error(e, extra={'is_warning': True})

        message = str(dict({
            "platform": platform.system(),
            "mo_version": get_simplified_mo_version(),
            "ie_version": get_simplified_ie_version(env=os.environ),
            "python_version": sys.version,
            "return_code": return_code
        }))
        t = tm.Telemetry()
        t.send_event('mo', 'offline_transformations_status', message)

        # if IR wasn't produced by offline_transformations step we need to fallback to IR
        # produced by prepare_ir. This IR needs to be renamed from XXX_tmp.xml to XXX.xml
        suffixes = [".xml", ".bin", ".mapping"]
        if return_code != 0:
            log.error("Using fallback to produce IR.", extra={'is_warning': True})
            for suf in suffixes:
                # remove existing files
                path_to_file = orig_model_name + suf
                if os.path.exists(path_to_file):
                    os.remove(path_to_file)

                # rename tmp IR to original name
                os.rename(orig_model_name + "_tmp" + suf, orig_model_name + suf)
        else:
            for suf in suffixes:
                # remove existing files
                path_to_file = orig_model_name + "_tmp" + suf
                if os.path.exists(path_to_file):
                    os.remove(path_to_file)

            # add meta information to IR
            append_ir_info(file=orig_model_name,
                           meta_info=get_meta_info(argv),
                           mean_data=mean_data,
                           input_names=input_names)

        print('[ SUCCESS ] Generated IR version {} model.'.format(get_ir_version(argv)))
        print('[ SUCCESS ] XML file: {}.xml'.format(orig_model_name))
        print('[ SUCCESS ] BIN file: {}.bin'.format(orig_model_name))

    return 0


def driver(argv: argparse.Namespace):
    init_logger(argv.log_level.upper(), argv.silent)

    start_time = datetime.datetime.now()

    graph, nGraphFunction = prepare_ir(argv)
    if graph is not None:
        ret_res = emit_ir(graph, argv)
    else:
        from mo.front_ng.serialize import ngraph_emit_ir
        ret_res = ngraph_emit_ir(nGraphFunction, argv)

    if ret_res != 0:
        return ret_res

    elapsed_time = datetime.datetime.now() - start_time
    print('[ SUCCESS ] Total execution time: {:.2f} seconds. '.format(elapsed_time.total_seconds()))

    try:
        import resource
        mem_usage = round(resource.getrusage(resource.RUSAGE_SELF).ru_maxrss / 1024)
        if sys.platform == 'darwin':
            mem_usage = round(mem_usage / 1024)
        print('[ SUCCESS ] Memory consumed: {} MB. '.format(mem_usage))
    except ImportError:
        pass

    return ret_res


def main(cli_parser: argparse.ArgumentParser, fem, framework: str):
    telemetry = tm.Telemetry(app_name='Model Optimizer', app_version=get_simplified_mo_version())
    telemetry.start_session()
    telemetry.send_event('mo', 'version', get_simplified_mo_version())
    try:
        # Initialize logger with 'ERROR' as default level to be able to form nice messages
        # before arg parser deliver log_level requested by user
        init_logger('ERROR', False)

        argv = cli_parser.parse_args()
        if framework:
            argv.framework = framework
        argv.feManager = fem

        ov_update_message = None
        if not hasattr(argv, 'silent') or not argv.silent:
            ov_update_message = get_ov_update_message()
        ret_code = driver(argv)
        if ov_update_message:
            print(ov_update_message)
        telemetry.send_event('mo', 'conversion_result', 'success')
        telemetry.end_session()
        telemetry.force_shutdown(1.0)
        return ret_code
    except (FileNotFoundError, NotADirectoryError) as e:
        log.error('File {} was not found'.format(str(e).split('No such file or directory:')[1]))
        log.debug(traceback.format_exc())
    except Error as err:
        analysis_results = AnalysisResults()
        if analysis_results.get_messages() is not None:
            for el in analysis_results.get_messages():
                log.error(el, extra={'analysis_info': True})
        log.error(err)
        log.debug(traceback.format_exc())
    except FrameworkError as err:
        log.error(err, extra={'framework_error': True})
        log.debug(traceback.format_exc())
    except Exception as err:
        log.error("-------------------------------------------------")
        log.error("----------------- INTERNAL ERROR ----------------")
        log.error("Unexpected exception happened.")
        log.error("Please contact Model Optimizer developers and forward the following information:")
        log.error(str(err))
        log.error(traceback.format_exc())
        log.error("---------------- END OF BUG REPORT --------------")
        log.error("-------------------------------------------------")

    telemetry.send_event('mo', 'conversion_result', 'fail')
    telemetry.end_session()
    telemetry.force_shutdown(1.0)
    return 1<|MERGE_RESOLUTION|>--- conflicted
+++ resolved
@@ -264,13 +264,12 @@
     for_graph_and_each_sub_graph_recursively(graph, RemoveConstOps().find_and_replace_pattern)
     for_graph_and_each_sub_graph_recursively(graph, CreateConstNodesReplacement().find_and_replace_pattern)
 
-<<<<<<< HEAD
-    del argv.feManager
-=======
+    if 'feManager' in argv:
+        del argv.feManager
+
     mean_data = deepcopy(graph.graph['mf']) if 'mf' in graph.graph else None
     input_names = deepcopy(graph.graph['input_names']) if 'input_names' in graph.graph else []
 
->>>>>>> 511cddb8
     prepare_emit_ir(graph=graph,
                     data_type=graph.graph['cmd_params'].data_type,
                     output_dir=argv.output_dir,
