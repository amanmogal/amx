# Copyright (C) 2018-2021 Intel Corporation
# SPDX-License-Identifier: Apache-2.0

import logging as log
from io import IOBase

import networkx as nx
import numpy as np

from extensions.ops.elementwise import Mul
from extensions.ops.split import AttributedVariadicSplit
from mo.front.common.partial_infer.utils import float_array, int64_array
from mo.front.extractor import add_outputs_identity
from mo.front.kaldi.loader.utils import find_next_tag, read_placeholder, find_next_component, get_name_from_path, \
    find_end_of_component, end_of_nnet_tag, read_binary_integer32_token, get_parameters, read_token_value, \
    collect_until_token, collect_until_token_and_read, create_edge_attrs, get_args_for_specifier
from mo.graph.graph import Node, Graph
from mo.ops.const import Const
from mo.utils.error import Error
from mo.utils.utils import refer_to_faq_msg


def load_parallel_component(file_descr, graph: Graph, prev_layer_id):
    """
    Load ParallelComponent of the Kaldi model.
    ParallelComponent contains parallel nested networks.
    VariadicSplit is inserted before nested networks.
    Outputs of nested networks concatenate with layer Concat.

    :param file_descr: descriptor of the model file
    :param graph: graph with the topology.
    :param prev_layer_id: id of the input layers for parallel component layer
    :return: id of the concat layer - last layer of the parallel component layers
    """
    nnet_count = read_token_value(file_descr, b'<NestedNnetCount>')
    log.debug('Model contains parallel component with {} nested networks'.format(nnet_count))

    split_points = []
    outputs = []
    inputs = []

    for i in range(nnet_count):
        read_token_value(file_descr, b'<NestedNnet>')
        collect_until_token(file_descr, b'<Nnet>')
        g = Graph()
        load_kalid_nnet1_model(g, file_descr, 'Nested_net_{}'.format(i))

        # input to nnet1 models is of a rank 1 but we also insert batch_size to 0th axis
        # 1st axis contains input_size of the nested subnetwork
        # we split input from the main network to subnetworks
        input_node = Node(g, 'Parameter')
        split_points.append(input_node['shape'][1])
        g.remove_node(input_node.id)

        mapping = {node: graph.unique_id(node) for node in g.nodes(data=False) if node in graph}
        g = nx.relabel_nodes(g, mapping)
        for val in mapping.values():
            g.node[val]['name'] = val
        graph.add_nodes_from(g.nodes(data=True))
        graph.add_edges_from(g.edges(data=True))
        sorted_nodes = tuple(nx.topological_sort(g))

        outputs.append(Node(graph, sorted_nodes[-1]))
        inputs.append(Node(graph, sorted_nodes[0]))

    split_id = graph.unique_id(prefix='NestedNets/VariadicSplit')
    attrs = {'out_ports_count': nnet_count, 'size_splits': split_points, 'axis': 1, 'name': split_id}
    variadic_split_node = AttributedVariadicSplit(graph, attrs).create_node()
    prev_layer_node = Node(graph, prev_layer_id)
    prev_layer_node.add_output_port(0)
    graph.create_edge(prev_layer_node, variadic_split_node, 0, 0, create_edge_attrs(prev_layer_id, variadic_split_node.id, prev_layer_id))

    concat_id = graph.unique_id(prefix='Concat')
    graph.add_node(concat_id, parameters=None, op='concat', kind='op')
    concat_node = Node(graph, concat_id)

    # Connect each output of variadic_split_node to each subnetwork's inputs in ParallelComponent
    # and each subnetwork's output to concat_node
    for i, (input_node, output_node) in enumerate(zip(inputs, outputs)):
        output_node.add_output_port(0)
        concat_node.add_input_port(i)
        graph.create_edge(output_node, concat_node, 0, i, create_edge_attrs(output_node.id, concat_id, output_node.id, i, 0))
        graph.create_edge(variadic_split_node, input_node, i, 0, create_edge_attrs(variadic_split_node.id, input_node.id, variadic_split_node.id, 0, i))
    return concat_id


def load_kaldi_model(graph, nnet_path):
    """
    Structure of the file is the following:
    magic-number(16896)<Nnet> <Next Layer Name> weights etc.
    :param nnet_path:
    :return:
    """
    nnet_name = None
    if isinstance(nnet_path, str):
        file_desc = open(nnet_path, "rb")
        nnet_name = get_name_from_path(nnet_path)
    elif isinstance(nnet_path, IOBase):
        file_desc = nnet_path
    else:
        raise Error('Unsupported type of Kaldi model')

    tag = find_next_tag(file_desc)
    # start new model / submodel
    if tag == '<Nnet>':
        load_function = load_kalid_nnet1_model
    elif tag == '<TransitionModel>':
        while tag != '<Nnet>' and tag != '<Nnet3>':
            tag = find_next_tag(file_desc)

        if tag == '<Nnet3>':
            load_function = load_kaldi_nnet3_model
        else:
            load_function = load_kalid_nnet2_model
    elif tag == '<Nnet3>':
        load_function = load_kaldi_nnet3_model
    else:
        raise Error('Kaldi model should start with <Nnet> or <TransitionModel> tag. ',
                    refer_to_faq_msg(89))
    read_placeholder(file_desc, 1)

    return load_function(graph, file_desc, nnet_name)


def load_kalid_nnet1_model(graph, file_descr, name):
    prev_layer_id = 'Parameter'
    graph.add_node(prev_layer_id, name=prev_layer_id, kind='op', op='Parameter', parameters=None)

    used_layers = set()
    while True:
        component_type = find_next_component(file_descr)
        if component_type == end_of_nnet_tag.lower()[1:-1]:
            break

        layer_o = read_binary_integer32_token(file_descr)
        layer_i = read_binary_integer32_token(file_descr)

        if component_type == 'parallelcomponent':
            prev_layer_id = load_parallel_component(file_descr, graph, prev_layer_id)
            find_end_of_component(file_descr, component_type)
            continue

        start_index = file_descr.tell()
        end_tag, end_index = find_end_of_component(file_descr, component_type)
        end_index -= len(end_tag)
        layer_id = graph.unique_id(prefix=component_type)
        graph.add_node(layer_id,
                       parameters=get_parameters(file_descr, start_index, end_index),
                       op=component_type,
                       kind='op',
                       layer_i=layer_i,
                       layer_o=layer_o)

        prev_node = Node(graph, prev_layer_id)
        if prev_node.op == 'Parameter':
            prev_node['shape'] = np.array([1, layer_i], dtype=np.int64)

        prev_node.add_output_port(0)
        Node(graph, layer_id).add_input_port(0)
        graph.create_edge(prev_node, Node(graph, layer_id), 0, 0, create_edge_attrs(prev_layer_id, layer_id, prev_layer_id))
        used_layers.add(prev_layer_id)
        prev_layer_id = layer_id
        log.debug('{} (type is {}) was loaded'.format(prev_layer_id, component_type))

    # Tensor names information corresponding to a node is stored on outgoing edges.
    # As output nodes do not have outgoing edges, fake outputs are required. In the following code
    # for each output Identity node is added, and tensor name for the output is kept
    # on (output, fake output) edge. After Result nodes adding transformation fake outputs
    # are deleted from graph.
    output_layers = graph.nodes - used_layers
    add_outputs_identity(graph, output_layers, lambda g, output, fake_output: g.create_edge(
        Node(g, output), Node(g, fake_output), 0, 0, create_edge_attrs(output, fake_output, output)))


def load_kalid_nnet2_model(graph, file_descr, nnet_name):
    input_name = 'Input'
    graph.add_node(input_name, name=input_name, kind='op', op='Parameter', parameters=None, shape=None)

    prev_layer_id = input_name

    all_components = load_components(file_descr, graph)

    used_layers = set()
    for layer_id in all_components:
        prev_node = Node(graph, prev_layer_id)
        if prev_node.op == 'Parameter':
            parameters = Node(graph, layer_id).parameters
            input_dim = read_token_value(parameters, b'<InputDim>')
            prev_node['shape'] = np.array([1, input_dim], dtype=np.int64)
        prev_node.add_output_port(0)
        Node(graph, layer_id).add_input_port(0)
        graph.create_edge(prev_node, Node(graph, layer_id), 0, 0, create_edge_attrs(prev_layer_id, layer_id, prev_layer_id))
        used_layers.add(prev_layer_id)
        prev_layer_id = layer_id
        log.debug('{} and {} were connected'.format(prev_layer_id, layer_id))

    # Tensor names information corresponding to a node is stored on outgoing edges.
    # As output nodes do not have outgoing edges, fake outputs are required. In the following code
    # for each output Identity node is added, and tensor name for the output is kept
    # on (output, fake output) edge. After Result nodes adding transformation fake outputs
    # are deleted from graph.
    output_layers = graph.nodes - used_layers
    add_outputs_identity(graph, output_layers, lambda g, output, fake_output: g.create_edge(
        Node(g, output), Node(g, fake_output), 0, 0, create_edge_attrs(output, fake_output, output)))


def load_kaldi_nnet3_model(graph, file_descr, nnet_name):
    file_descr.read(1)
    component_layer_map = load_topology_map(file_descr, graph)
    # add information for shape calculation for MemoryOffset
    # shape calculation for MemoryOffset can't be done through shape of previous layer because
    # it is separated in 2 parts to remove cycle from graph
    for node in graph.get_op_nodes(**{'op': 'Parameter'}):
        for o_n_name, params in node.get_outputs():
            o_n = Node(graph, o_n_name)
            if o_n['op'] == 'MemoryOffset':
                # don't take batch from Parameter, it will be overwritten
                # take only second dimension because we have only 2 dimensions
                o_n['parameters']['element_size'] = int64_array([1, node.shape[1]])

    load_components(file_descr, graph, component_layer_map)


def load_components(file_descr, graph, component_layer_map=None):
    num_components = collect_until_token_and_read(file_descr, b'<NumComponents>')
    log.debug('Network contains {} components'.format(num_components))
    is_nnet3 = False if component_layer_map is None else True

    if not is_nnet3:
        collect_until_token(file_descr, b'<Components>')

    all_components = list()
    name = ""
    for _ in range(num_components):
        if is_nnet3:
            name = collect_until_token_and_read(file_descr, b'<ComponentName>', np.string_)

        component_type = find_next_component(file_descr)
        if component_type == end_of_nnet_tag.lower()[1:-1]:
            break

        start_index = file_descr.tell()
        end_tag, end_index = find_end_of_component(file_descr, component_type)
        # read dim info where possible to simplify shape calculation for MemoryOffset
        # shape calculation for MemoryOffset can't be done through shape of previous layer because
        # it is separated in 2 parts to remove cycle from graph
        file_descr.seek(start_index)
        dim = 0
        dim_words = {b'<Dim>', b'<InputDim>'}
        for dim_word in dim_words:
            try:
                collect_until_token(file_descr, dim_word, size_search_zone=end_index - start_index)
                cur_index = file_descr.tell()
                if start_index < cur_index < end_index:
                    dim = read_binary_integer32_token(file_descr)
                    break
                else:
                    file_descr.seek(start_index)
            except Error:
                file_descr.seek(start_index)

        if is_nnet3:
            if name in component_layer_map:
                layer_id = component_layer_map[name][0]
                for layer in component_layer_map[name]:
                    node = Node(graph, layer)
                    node['parameters'] = get_parameters(file_descr, start_index, end_index)
                    node['op'] = component_type
                    # Read dim info where possible to simplify shape calculation for MemoryOffset
                    for o_n_name, params in node.get_outputs():
                        o_n = Node(graph, o_n_name)
                        if o_n['op'] == 'MemoryOffset' and dim != 0:
                            o_n['parameters']['element_size'] = int64_array([1, dim])
            else:
                raise Error("Something wrong with layer {}".format(name))
        else:
            layer_id = graph.unique_id(prefix=component_type)
            graph.add_node(layer_id,
                           parameters=get_parameters(file_descr, start_index, end_index),
                           op=component_type,
                           kind='op')

        all_components.append(layer_id)
        log.debug('{} (type is {}) was loaded'.format(layer_id, component_type))

    return all_components


def load_topology_map(file_descr, graph):
    not_finished = True
    component_layer_map = {}
    layer_node_map = {}
    while not_finished:
        not_finished = read_node(file_descr, graph, component_layer_map, layer_node_map)
    return component_layer_map


def read_node(file_descr, graph, component_layer_map, layer_node_map):
    s = file_descr.readline()
    if s == b'\n':
        return False
    tokens = s.split(b' ')
    if tokens[0] == b'input-node':
        in_name = s[s.find(b'name=') + len(b'name='):].split(b' ')[0]
        in_name = str(in_name).strip('b').replace('\'', "")
        in_shape = np.array([1, s[s.find(b'dim=') + len(b'dim='):].split(b' ')[0]], dtype=np.int)

        if in_name not in layer_node_map:
            graph.add_node(in_name, name=in_name, kind='op', op='Parameter', parameters=None, shape=in_shape)
            layer_node_map[in_name] = in_name
        else:
            Node(graph, in_name)['op'] = 'Parameter'
            Node(graph, in_name)['shape'] = in_shape
    elif tokens[0] == b'component-node':
        layer_name = s[s.find(b'name=') + len(b'name='):].split(b' ')[0]
        layer_name = str(layer_name).strip('b').replace('\'', "")

        component_name = s[s.find(b'component=') + len(b'component='):].split(b' ')[0]
        if layer_name not in layer_node_map:
            node_name = graph.unique_id(prefix=layer_name)
            graph.add_node(node_name,
                           parameters=None,
                           op=None,
                           kind='op')
            layer_node_map[layer_name] = node_name
        else:
            node_name = layer_node_map[layer_name]

        if component_name in component_layer_map:
            component_layer_map[component_name].append(node_name)
        else:
            component_layer_map[component_name] = [node_name]

        # parse input
        in_node_id = parse_input_for_node(s[s.find(b'input=') + 6:], graph, layer_node_map)
        out_port = len(Node(graph, in_node_id).out_nodes())
        in_port = len(Node(graph, node_name).in_nodes())

        Node(graph, node_name).add_input_port(in_port)
        Node(graph, in_node_id).add_output_port(out_port, skip_if_exist=True)

        graph.add_edge(in_node_id, node_name, **create_edge_attrs(in_node_id, node_name, in_node_id, in_port, out_port))
    elif tokens[0] == b'output-node':
        layer_name = s[s.find(b'name=') + len(b'name='):].split(b' ')[0]
        layer_name = str(layer_name).strip('b').replace('\'', "")
        node_name = graph.unique_id(prefix=layer_name)
        graph.add_node(node_name,
                       parameters=None,
                       op='Identity',
                       kind='op')
        out_name = graph.unique_id(prefix=node_name + "_out")
        graph.add_node(out_name,
                       parameters=None,
                       op='Result',
                       kind='op')
        Node(graph, node_name).add_input_port(0)
        Node(graph, node_name).add_output_port(0)
        Node(graph, out_name).add_input_port(0)
        graph.add_edge(node_name, out_name, **create_edge_attrs(node_name, out_name, node_name))

        # parse input
        in_node_id = parse_input_for_node(s[s.find(b'input=') + len(b'input='):], graph, layer_node_map)

        out_port = len(Node(graph, in_node_id).out_nodes())
        Node(graph, in_node_id).add_output_port(out_port)
        graph.create_edge(Node(graph, in_node_id), Node(graph, node_name), out_port, 0, create_edge_attrs(in_node_id, node_name, in_node_id, 0, out_port))

        objective_type = s[s.find(b'objective=') + 10:].split(b' ')[0].split(b'\n')[0]
        if objective_type != b'linear':
            raise Error("Unsupported objective-type for output {}".format(node_name))
    elif tokens[0] == b'dim-range-node':
        layer_name = s[s.find(b'name=') + len(b'name='):].split(b' ')[0]
        layer_name = str(layer_name).strip('b').replace('\'', "")
        offset = int(s[s.find(b'dim-offset=') + len(b'dim-offset='):].split(b' ')[0])
        dim = int(s[s.find(b'dim=') + len(b'dim='):].split(b' ')[0])

        if layer_name in layer_node_map:
            node_name = layer_node_map[layer_name]
            node = Node(graph, node_name)
            node['parameters'] = {'offset': np.array([offset]), 'dim': np.array([dim]), 'axis': np.array([1])}
            node['op'] = 'Crop'
        else:
            node_name = graph.unique_id(prefix=layer_name)
            graph.add_node(node_name,
                           parameters={'offset': np.array([offset]), 'dim': np.array([dim]), 'axis': np.array([1])},
                           op='Crop',
                           kind='op')
            layer_node_map[layer_name] = node_name
            node = Node(graph, node_name)

        in_node_id = parse_input_for_node(s[s.find(b'input-node=') + len(b'input-node='):], graph, layer_node_map)
        out_port = len(Node(graph, in_node_id).out_nodes())
        in_port = len(Node(graph, node_name).in_nodes())

        node.add_input_port(in_port)
        Node(graph, in_node_id).add_output_port(out_port)

        graph.create_edge(Node(graph, in_node_id), node, out_port, in_port, create_edge_attrs(in_node_id, node_name, in_node_id, in_port, out_port))

        # read dim info where possible to simplify shape calculation for MemoryOffset
        # shape calculation for MemoryOffset can't be done through shape of previous layer because
        # it is separated in 2 parts to remove cycle from graph
        for o_n_name, params in node.get_outputs():
            o_n = Node(graph, o_n_name)
            if o_n['op'] == 'MemoryOffset':
                o_n['parameters']['element_size'] = int64_array([1, dim])
    else:
        raise Error("Unsupported node specifier {}".format(tokens[0]))
    return True


def parse_input_for_node(string, graph, component_layer_map):
    return parse_specifier(string, graph, component_layer_map)


def parse_specifier(string, graph, layer_node_map):
    pos = string.find(b'(')
    if pos == -1:
        # node name
        input_name = str(string.split(b' ')[0]).strip('b').replace("\'", '').replace('\\n', '')

        if input_name not in layer_node_map:
            node_name = graph.unique_id(prefix=input_name)
            graph.add_node(node_name, parameters=[], op="", kind='op')
            layer_node_map[input_name] = node_name
        else:
            node_name = layer_node_map[input_name]
        return node_name

    spec = string[:pos]
    args = get_args_for_specifier(string[pos:])
    if spec == b'Append':
        nodes = []
        for i in range(len(args)):
            nodes.append(parse_specifier(args[i], graph, layer_node_map))
        layer_name = 'Append_'
        for node in nodes:
            layer_name = layer_name + node + "_"

        if layer_name not in layer_node_map:
            concat_name = graph.unique_id(prefix=layer_name)
            graph.add_node(concat_name,
                           parameters=None,
                           op='concat',
                           kind='op')
            layer_node_map[layer_name] = concat_name
            i = 0
            Node(graph, concat_name).add_sequence_of_ports('in', range(len(nodes)))
            for node in nodes:
                out_port = len(Node(graph, node).out_nodes())
                Node(graph, node).add_output_port(out_port)
                graph.create_edge(Node(graph, node), Node(graph, concat_name), out_port, i, create_edge_attrs(node, concat_name, node, i, out_port))
                i = i + 1
        else:
            concat_name = layer_node_map[layer_name]
        return concat_name
    elif spec == b'Offset':
        node = parse_specifier(args[0], graph, layer_node_map)
        t = int(args[1])
        if len(args) > 2:
            raise Error("ModelOptimizer supports only 2 arguments for Offset")
        layer_name = 'Offset_' + node + '_'
        if t < 0:
            layer_name = layer_name + '_' + str(-t)
        else:
            layer_name = layer_name + str(t)

        if layer_name not in layer_node_map:
            memory_name = graph.unique_id(prefix=layer_name)
            layer_node_map[layer_name] = memory_name
            memory_name_2 = memory_name + '_out'
            graph.add_node(memory_name,
                           parameters=dict(t=t, pair_name=memory_name_2, has_default=False),
                           op='MemoryOffset',
                           kind='op')
            out_port = len(Node(graph, node).out_nodes())
            in_port = len(Node(graph, memory_name).in_nodes())
            Node(graph, memory_name).add_input_port(in_port)
            Node(graph, node).add_output_port(out_port, skip_if_exist=True)
            graph.create_edge(Node(graph, node), Node(graph, memory_name), out_port, in_port, create_edge_attrs(node, memory_name, node, in_port, out_port))
        else:
            memory_name = layer_node_map[layer_name]
        return memory_name
    elif spec == b'Sum':
        nodes = []
        for i in range(len(args)):
            nodes.append(parse_specifier(args[i], graph, layer_node_map))

        layer_name = 'Sum_'
        for node in nodes:
            layer_name = layer_name + node + "_"

        if layer_name not in layer_node_map:
            sum_name = graph.unique_id(prefix=layer_name)
            graph.add_node(sum_name, parameters=None, op='Add', kind='op')
            layer_node_map[layer_name] = sum_name
        else:
            sum_name = layer_node_map[layer_name]

        for i, node in enumerate(nodes):
            out_port = len(Node(graph, node).out_nodes())
            Node(graph, node).add_output_port(out_port, skip_if_exist=True)
            Node(graph, sum_name).add_input_port(i)
            graph.add_edge(node, sum_name, **create_edge_attrs(node, sum_name, node, i))

        return sum_name
    elif spec == b'IfDefined':
        node_id = parse_specifier(args[0], graph, layer_node_map)
        node = Node(graph, node_id)
        if node.op == 'MemoryOffset':
            node['parameters']['has_default'] = True
        return node_id
    elif spec == b'ReplaceIndex':
        node = parse_specifier(args[0], graph, layer_node_map)
        return node
    elif spec == b'Scale':
        node_name = parse_specifier(args[1], graph, layer_node_map)
        scale_value = float(args[0])
        layer_name = '{}/Mul/{}'.format(node_name, scale_value)

        if layer_name not in layer_node_map:
            scale_name = graph.unique_id(prefix=layer_name)
            scale_node = Mul(graph, {'name': scale_name}).create_node()

            layer_node_map[layer_name] = scale_name

            scale_const_name = 'Const_{}'.format(scale_value)
            const_node = Const(graph, {'name': scale_const_name, 'value': float_array([scale_value])}).create_node()

            node = Node(graph, node_name)
<<<<<<< HEAD
            graph.create_edge(const_node, scale_node, 0, 0, create_edge_attrs(const_node.id, scale_name, const_node.id))
=======
            graph.create_edge(const_node, scale_node, 0, 0, create_edge_attrs(const_node.id, scale_node.id, const_node.id))
>>>>>>> 3028c785
            out_port = len(node.out_nodes())
            graph.create_edge(node, scale_node, out_port, 1, create_edge_attrs(node_name, scale_node.id, node_name, 1, out_port))
        else:
            scale_name = layer_node_map[layer_name]

        return scale_name<|MERGE_RESOLUTION|>--- conflicted
+++ resolved
@@ -528,11 +528,7 @@
             const_node = Const(graph, {'name': scale_const_name, 'value': float_array([scale_value])}).create_node()
 
             node = Node(graph, node_name)
-<<<<<<< HEAD
-            graph.create_edge(const_node, scale_node, 0, 0, create_edge_attrs(const_node.id, scale_name, const_node.id))
-=======
             graph.create_edge(const_node, scale_node, 0, 0, create_edge_attrs(const_node.id, scale_node.id, const_node.id))
->>>>>>> 3028c785
             out_port = len(node.out_nodes())
             graph.create_edge(node, scale_node, out_port, 1, create_edge_attrs(node_name, scale_node.id, node_name, 1, out_port))
         else:
