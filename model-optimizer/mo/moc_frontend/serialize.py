--- conflicted
+++ resolved
@@ -8,13 +8,8 @@
 from mo.back.ie_ir_ver_2.emitter import append_ir_info
 from mo.utils.cli_parser import get_meta_info, parse_transform
 
-<<<<<<< HEAD
-from ngraph import Function  # pylint: disable=no-name-in-module,import-error
-from ngraph import function_to_cnn  # pylint: disable=no-name-in-module,import-error
-=======
 from openvino import Function         # pylint: disable=no-name-in-module,import-error
 from openvino import function_to_cnn  # pylint: disable=no-name-in-module,import-error
->>>>>>> 5fd72c97
 
 
 def moc_emit_ir(ngraph_function: Function, argv: argparse.Namespace):
