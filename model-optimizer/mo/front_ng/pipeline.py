# Copyright (C) 2018-2021 Intel Corporation
# SPDX-License-Identifier: Apache-2.0

import argparse

import logging as log
from mo.front_ng.extractor import fe_user_data_repack
from mo.middle.passes.infer import validate_batch_in_shape


def moc_pipeline(argv: argparse.Namespace):
<<<<<<< HEAD
    from ngraph import Dimension, PartialShape    # pylint: disable=no-name-in-module,import-error
=======
    from ngraph import function_to_cnn                # pylint: disable=no-name-in-module,import-error
    from ngraph import PartialShape                   # pylint: disable=no-name-in-module,import-error
    from ngraph.utils.types import get_element_type   # pylint: disable=no-name-in-module,import-error
>>>>>>> 2cc4ecf8
    log.info('New MOC pipeline')
    fem = argv.feManager
    log.info(f'fem.availableFrontEnds: {str(fem.availableFrontEnds())}')
    log.info(f'Initializing new FE for framework {argv.framework}')
    fe = fem.loadByFramework(argv.framework)
    inputModel = fe.loadFromFile(argv.input_model)

    user_shapes, outputs, freeze_placeholder = fe_user_data_repack(
        inputModel, argv.placeholder_shapes, argv.placeholder_data_types,
        argv.output, argv.freeze_placeholder_with_value)

    def compare_nodes(old, new):
        eq = len(old) == len(new)
        if eq:
            for item in old:
                found = [x for x in new if x['node'].isEqual(item)]
                if not found:
                    eq = False
                    break
        return eq

    inputsEqual = True
    if user_shapes:
        inputsEqual = compare_nodes(inputModel.getInputs(), user_shapes)

    outputsEqual = True
    if outputs:
        outputsEqual = compare_nodes(inputModel.getOutputs(), outputs)
    log.debug("Inputs are same: {}, outputs are same: {}".format(inputsEqual, outputsEqual))

    if not inputsEqual and not outputsEqual:
        # Use ExtractSubgraph
        newInputPlaces = [x['node'] for x in user_shapes]
        newOutputPlaces = [x['node'] for x in outputs]
        log.debug("Using extract subgraph")
        log.debug("Inputs: {}".format(newInputPlaces))
        log.debug("Outputs: {}".format(newOutputPlaces))
        inputModel.extractSubgraph(newInputPlaces, newOutputPlaces)
    elif not inputsEqual:
        newInputPlaces = [x['node'] for x in user_shapes]
        log.debug("Using overrideAllInputs")
        log.debug("Inputs: {}".format(newInputPlaces))
        inputModel.overrideAllInputs(newInputPlaces)
    elif not outputsEqual:
        newOutputPlaces = [x['node'] for x in outputs]
        log.debug("Using overrideAllOutputs")
        log.debug("Outputs: {}".format(newOutputPlaces))
        inputModel.overrideAllOutputs(newOutputPlaces)

    if user_shapes:
        for user_shape in user_shapes:
            if 'shape' in user_shape and user_shape['shape'] is not None:
                inputModel.setPartialShape(user_shape['node'], PartialShape(user_shape['shape']))
<<<<<<< HEAD

    # Set batch size
    if argv.batch is not None and argv.batch > 0:
        log.debug("Setting batch size to {}".format(argv.batch))
        for place in inputModel.getInputs():
            oldPartShape = inputModel.getPartialShape(place)
            newshape = []
            oldshape_converted = []
            joinedName = ' '.join(place.getNames())
            if oldPartShape.rank.is_static:
                for i in range(oldPartShape.rank.get_length()):
                    # Assume batch size is always 1-st dimension in shape
                    # Keep other dimensions unchanged
                    newshape.append(Dimension(argv.batch) if i is 0 else oldPartShape.get_dimension(i))
                    oldshape_converted.append(oldPartShape.get_dimension(i))

                validate_batch_in_shape(oldshape_converted, joinedName)
            else:
                # In case of fully dynamic shape raise the same error as for invalid batch dimension
                validate_batch_in_shape(oldshape_converted, joinedName)

            newPartShape = PartialShape(newshape)
            log.debug("Input: {}, Old shape: {}, New shape: {}"
                      .format(joinedName, oldshape_converted, newshape))
            inputModel.setPartialShape(place, newPartShape)

    nGraphFunction = fe.convert(inputModel)
    return nGraphFunction
=======
            if 'data_type' in user_shape and user_shape['data_type'] is not None:
                data_type = get_element_type(user_shape['data_type'])
                log.debug(f"Set data type: {data_type}")
                inputModel.setElementType(user_shape['node'], data_type)

    nGraphModel = fe.convert(inputModel)
    network = function_to_cnn(nGraphModel)
    return network
>>>>>>> 2cc4ecf8
<|MERGE_RESOLUTION|>--- conflicted
+++ resolved
@@ -9,13 +9,8 @@
 
 
 def moc_pipeline(argv: argparse.Namespace):
-<<<<<<< HEAD
-    from ngraph import Dimension, PartialShape    # pylint: disable=no-name-in-module,import-error
-=======
-    from ngraph import function_to_cnn                # pylint: disable=no-name-in-module,import-error
-    from ngraph import PartialShape                   # pylint: disable=no-name-in-module,import-error
+    from ngraph import Dimension, PartialShape        # pylint: disable=no-name-in-module,import-error
     from ngraph.utils.types import get_element_type   # pylint: disable=no-name-in-module,import-error
->>>>>>> 2cc4ecf8
     log.info('New MOC pipeline')
     fem = argv.feManager
     log.info(f'fem.availableFrontEnds: {str(fem.availableFrontEnds())}')
@@ -44,36 +39,39 @@
     outputsEqual = True
     if outputs:
         outputsEqual = compare_nodes(inputModel.getOutputs(), outputs)
-    log.debug("Inputs are same: {}, outputs are same: {}".format(inputsEqual, outputsEqual))
+    log.debug(f"Inputs are same: {inputsEqual}, outputs are same: {outputsEqual}")
 
     if not inputsEqual and not outputsEqual:
         # Use ExtractSubgraph
         newInputPlaces = [x['node'] for x in user_shapes]
         newOutputPlaces = [x['node'] for x in outputs]
         log.debug("Using extract subgraph")
-        log.debug("Inputs: {}".format(newInputPlaces))
-        log.debug("Outputs: {}".format(newOutputPlaces))
+        log.debug(f"Inputs: {newInputPlaces}")
+        log.debug(f"Outputs: {newOutputPlaces}")
         inputModel.extractSubgraph(newInputPlaces, newOutputPlaces)
     elif not inputsEqual:
         newInputPlaces = [x['node'] for x in user_shapes]
         log.debug("Using overrideAllInputs")
-        log.debug("Inputs: {}".format(newInputPlaces))
+        log.debug(f"Inputs: {newInputPlaces}")
         inputModel.overrideAllInputs(newInputPlaces)
     elif not outputsEqual:
         newOutputPlaces = [x['node'] for x in outputs]
         log.debug("Using overrideAllOutputs")
-        log.debug("Outputs: {}".format(newOutputPlaces))
+        log.debug(f"Outputs: {newOutputPlaces}")
         inputModel.overrideAllOutputs(newOutputPlaces)
 
     if user_shapes:
         for user_shape in user_shapes:
             if 'shape' in user_shape and user_shape['shape'] is not None:
                 inputModel.setPartialShape(user_shape['node'], PartialShape(user_shape['shape']))
-<<<<<<< HEAD
+            if 'data_type' in user_shape and user_shape['data_type'] is not None:
+                data_type = get_element_type(user_shape['data_type'])
+                log.debug(f"Set data type: {data_type}")
+                inputModel.setElementType(user_shape['node'], data_type)
 
     # Set batch size
     if argv.batch is not None and argv.batch > 0:
-        log.debug("Setting batch size to {}".format(argv.batch))
+        log.debug(f"Setting batch size to {argv.batch}")
         for place in inputModel.getInputs():
             oldPartShape = inputModel.getPartialShape(place)
             newshape = []
@@ -92,19 +90,8 @@
                 validate_batch_in_shape(oldshape_converted, joinedName)
 
             newPartShape = PartialShape(newshape)
-            log.debug("Input: {}, Old shape: {}, New shape: {}"
-                      .format(joinedName, oldshape_converted, newshape))
+            log.debug(f"Input: {joinedName}, Old shape: {oldshape_converted}, New shape: {newshape}")
             inputModel.setPartialShape(place, newPartShape)
 
     nGraphFunction = fe.convert(inputModel)
-    return nGraphFunction
-=======
-            if 'data_type' in user_shape and user_shape['data_type'] is not None:
-                data_type = get_element_type(user_shape['data_type'])
-                log.debug(f"Set data type: {data_type}")
-                inputModel.setElementType(user_shape['node'], data_type)
-
-    nGraphModel = fe.convert(inputModel)
-    network = function_to_cnn(nGraphModel)
-    return network
->>>>>>> 2cc4ecf8
+    return nGraphFunction