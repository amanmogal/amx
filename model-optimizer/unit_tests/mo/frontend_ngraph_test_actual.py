--- conflicted
+++ resolved
@@ -24,15 +24,9 @@
         mock_return_partial_shape
 
     # pylint: disable=no-name-in-module,import-error
-<<<<<<< HEAD
-    from ngraph import PartialShape
-    from openvino.frontend import FrontEndManager
-    from openvino.utils.types import get_element_type
-=======
     from openvino.runtime import PartialShape
     from openvino.frontend import FrontEndManager
     from openvino.runtime.utils.types import get_element_type
->>>>>>> 4e6eeea6
 
 except Exception:
     print("No mock frontend API available, "
