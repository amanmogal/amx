// Copyright (C) 2018-2019 Intel Corporation
// SPDX-License-Identifier: Apache-2.0
//

#pragma once

#include <ie_core.hpp>
#include <ie_common.h>

class IECoreAdapter {
public:
    using Ptr = std::shared_ptr<IECoreAdapter>;

    IECoreAdapter(
        std::shared_ptr<InferenceEngine::Core> ieCore, std::string deviceName);

<<<<<<< HEAD
    InferenceEngine::StatusCode LoadNetwork(
        InferenceEngine::IExecutableNetwork::Ptr& ret, InferenceEngine::CNNNetwork network,
        const std::map<std::string, std::string>& config, InferenceEngine::ResponseDesc* resp) noexcept;

    InferenceEngine::StatusCode ImportNetwork(
        InferenceEngine::IExecutableNetwork::Ptr& ret, const std::string& modelFileName,
        const std::map<std::string, std::string>& config, InferenceEngine::ResponseDesc* resp) noexcept;

    // -----------------------------------------
    // IInferencePlugin API (deprecated). End.
    // -----------------------------------------
=======
    InferenceEngine::ExecutableNetwork LoadNetwork(const InferenceEngine::CNNNetwork & network,
        const std::map<std::string, std::string>& config = {});

    InferenceEngine::ExecutableNetwork ImportNetwork(const std::string& modelFileName,
        const std::map<std::string, std::string>& config = {});
>>>>>>> 61ccde70

    InferenceEngine::ExecutableNetwork ImportNetwork(std::istream& networkModel,
        const std::map<std::string, std::string>& config = {});

    std::shared_ptr<InferenceEngine::Core>& ieCore() {
        return m_ieCore;
    }

private:
    std::shared_ptr<InferenceEngine::Core> m_ieCore;
    std::string m_deviceName;
};<|MERGE_RESOLUTION|>--- conflicted
+++ resolved
@@ -14,25 +14,11 @@
     IECoreAdapter(
         std::shared_ptr<InferenceEngine::Core> ieCore, std::string deviceName);
 
-<<<<<<< HEAD
-    InferenceEngine::StatusCode LoadNetwork(
-        InferenceEngine::IExecutableNetwork::Ptr& ret, InferenceEngine::CNNNetwork network,
-        const std::map<std::string, std::string>& config, InferenceEngine::ResponseDesc* resp) noexcept;
-
-    InferenceEngine::StatusCode ImportNetwork(
-        InferenceEngine::IExecutableNetwork::Ptr& ret, const std::string& modelFileName,
-        const std::map<std::string, std::string>& config, InferenceEngine::ResponseDesc* resp) noexcept;
-
-    // -----------------------------------------
-    // IInferencePlugin API (deprecated). End.
-    // -----------------------------------------
-=======
     InferenceEngine::ExecutableNetwork LoadNetwork(const InferenceEngine::CNNNetwork & network,
         const std::map<std::string, std::string>& config = {});
 
     InferenceEngine::ExecutableNetwork ImportNetwork(const std::string& modelFileName,
         const std::map<std::string, std::string>& config = {});
->>>>>>> 61ccde70
 
     InferenceEngine::ExecutableNetwork ImportNetwork(std::istream& networkModel,
         const std::map<std::string, std::string>& config = {});
