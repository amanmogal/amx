--- conflicted
+++ resolved
@@ -16,11 +16,7 @@
 namespace InferenceEngine {
 
 /**
-<<<<<<< HEAD
- * @deprecated This transformation will be removed in 2023.1.
-=======
- * @deprecated Use InferenceEngine::lowLatency2 instead
->>>>>>> fc7f80a3
+ * @deprecated Use InferenceEngine::lowLatency2 instead. This transformation will be removed in 2023.1.
  * @brief The transformation finds all TensorIterator layers in the network, processes all back
  * edges that describe a connection between Result and Parameter of the TensorIterator body,
  * and inserts ReadValue layer between Parameter and the next layers after this Parameter,
@@ -56,7 +52,6 @@
  *
  * @param network A network to apply LowLatency transformation
  */
-
 INFERENCE_ENGINE_DEPRECATED("This transformation will be removed in 2023.1. "
                             "Use InferenceEngine::lowLatency2 instead.")
 INFERENCE_ENGINE_API_CPP(void) LowLatency(InferenceEngine::CNNNetwork& network);
