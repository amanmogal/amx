--- conflicted
+++ resolved
@@ -10,12 +10,18 @@
 
 #pragma once
 
+#include <cstddef>
+#include <type_traits>
+
 #define IE_THREAD_TBB 0
 #define IE_THREAD_OMP 1
 #define IE_THREAD_SEQ 2
 #define IE_THREAD_TBB_AUTO 3
 
 #if (IE_THREAD == IE_THREAD_TBB || IE_THREAD == IE_THREAD_TBB_AUTO)
+#ifndef NOMINMAX
+# define NOMINMAX
+#endif
 #ifndef TBB_PREVIEW_LOCAL_OBSERVER
 # define TBB_PREVIEW_LOCAL_OBSERVER 1
 #endif
@@ -27,19 +33,10 @@
 #endif
 
 #include <mutex>
-#include <cstddef>
-#include <type_traits>
-#include <vector>
 
 #include "tbb/task_arena.h"
 #include "tbb/task_scheduler_observer.h"
 
-<<<<<<< HEAD
-#define TBB_NUMA_SUPPORT_PRESENT (TBB_INTERFACE_VERSION >= 11100 || TBBBIND_2_4_AVAILABLE)
-#define TBB_HYBRID_CPUS_SUPPORT_PRESENT (TBB_INTERFACE_VERSION >= 12020 || TBBBIND_2_4_AVAILABLE)
-
-=======
->>>>>>> 93df5acf
 namespace custom {
 
 using numa_node_id = int;
@@ -121,7 +118,4 @@
     int default_concurrency(task_arena::constraints c);
 } // namespace info
 } // namespace custom
-#else
-#define TBB_NUMA_SUPPORT_PRESENT 0
-#define TBB_HYBRID_CPUS_SUPPORT_PRESENT 0
 #endif /*(IE_THREAD == IE_THREAD_TBB || IE_THREAD == IE_THREAD_TBB_AUTO)*/