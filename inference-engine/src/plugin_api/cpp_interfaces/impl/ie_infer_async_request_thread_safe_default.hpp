--- conflicted
+++ resolved
@@ -152,17 +152,14 @@
         _publicInterface = std::shared_ptr<IInferRequest>(ptr.get(), [](IInferRequest*) {});
     }
 
-<<<<<<< HEAD
     std::vector<InferenceEngine::IVariableStateInternal::Ptr> QueryState() override {
         return _syncRequest->QueryState();
     }
 
-=======
     /**
      * @brief Get the "hardware" timestamp
      * @note
      */
->>>>>>> 3f60c2e2
     virtual std::chrono::high_resolution_clock::time_point GetHardwareTimeStamp() {
         return _syncRequest->GetHardwareTimeStamp();
     }
