// Copyright (C) 2018-2020 Intel Corporation
// SPDX-License-Identifier: Apache-2.0
//

#pragma once

#include <ie_icnn_network.hpp>
#include <ie_input_info.hpp>
#include <map>
#include <memory>
#include <string>
#include <utility>

#include "cpp_interfaces/exception2status.hpp"
#include "cpp_interfaces/plugin_itt.hpp"
#include "cpp_interfaces/interface/ie_iinfer_request_internal.hpp"
#include "cpp_interfaces/interface/ie_iplugin_internal.hpp"
#include "debug.h"
#include "ie_compound_blob.h"
#include "ie_memcpy.h"
#include "ie_preprocess_data.hpp"

namespace InferenceEngine {

class ExecutableNetworkInternal;

/**
 * @brief An optimal implementation of IInferRequestInternal interface to avoid duplication in all plugins
 * This base class is recommended to be used as a base class for plugin synchronous inference request implementation.
 * @ingroup ie_dev_api_infer_request_api
 */
class InferRequestInternal : virtual public IInferRequestInternal {
public:
    /**
     * @brief A shared pointer to a InferRequestInternal implementation.
     */
    typedef std::shared_ptr<InferRequestInternal> Ptr;

    /**
     * @brief      Constructs a new instance.
     * @param[in]  networkInputs   The network inputs info
     * @param[in]  networkOutputs  The network outputs data
     */
    InferRequestInternal(const InputsDataMap& networkInputs, const OutputsDataMap& networkOutputs): m_curBatch(-1) {
        // // We should copy maps since they can be overriden in SetBlob with preprocess
        copyInputOutputInfo(networkInputs, networkOutputs, _networkInputs, _networkOutputs);
    }

    /**
     * @brief The minimal infer function to be implemented by plugins. It infers specified input(s) in synchronous mode
     * @note
     *  * This method is used in InferRequestInternal::Infer, which calls the common code first and after uses this
     * plugin dependent implementation.
     *  * Blocks all method of IInferRequest while request is ongoing (running or waiting in queue)
     */
    virtual void InferImpl() = 0;

    /**
     * @brief Default common implementation for all plugins with checking input and output blobs before inference
     */
    void Infer() override {
        checkBlobs();
        InferImpl();
    }

    /**
     * @brief Given optional implementation of setting blob to avoid need for it to be implemented by plugin
     * @param name - a name of input or output blob.
     * @param data - a reference to input or output blob. The type of Blob must correspond to the network input
     * precision and size.
     */
    void SetBlob(const char* name, const Blob::Ptr& data) override {
        OV_ITT_SCOPED_TASK(itt::domains::Plugin, "SetBlob");
        if (name == nullptr) {
            THROW_IE_EXCEPTION << NOT_FOUND_str + "Failed to set blob with empty name";
        }
        if (!data) THROW_IE_EXCEPTION << NOT_ALLOCATED_str << "Failed to set empty blob with name: \'" << name << "\'";
        const bool compoundBlobPassed = data->is<CompoundBlob>();
        if (!compoundBlobPassed && data->buffer() == nullptr)
            THROW_IE_EXCEPTION << "Input data was not allocated. Input name: \'" << name << "\'";
        if (data->size() == 0) {
            THROW_IE_EXCEPTION << "Input data is empty. Input name: \'" << name << "\'";
        }

        InputInfo::Ptr foundInput;
        DataPtr foundOutput;
        size_t dataSize = data->size();
        if (findInputAndOutputBlobByName(name, foundInput, foundOutput)) {
            if (foundInput->getPrecision() != data->getTensorDesc().getPrecision()) {
                THROW_IE_EXCEPTION << PARAMETER_MISMATCH_str
                                   << "Failed to set Blob with precision not corresponding to user input precision";
            }

            const bool preProcRequired = preProcessingRequired(foundInput, data);
            if (compoundBlobPassed && !preProcRequired) {
                THROW_IE_EXCEPTION << NOT_IMPLEMENTED_str
                                   << "cannot set compound blob: supported only for input pre-processing";
            }

            if (preProcRequired) {
                if (_preProcData.find(name) == _preProcData.end()) {
                    _preProcData.emplace(name, CreatePreprocDataHelper());
                }
                _preProcData[name]->isApplicable(data, _inputs[name]);
                // Stores the given blob as ROI blob. It will be used to fill in network input
                // during pre-processing
                _preProcData[name]->setRoiBlob(data);
            } else {
                size_t inputSize = details::product(foundInput->getTensorDesc().getDims());
                if (dataSize != inputSize) {
                    THROW_IE_EXCEPTION << "Input blob size is not equal network input size (" << dataSize
                                       << "!=" << inputSize << ").";
                }
                _inputs[name] = data;
            }
        } else {
            if (compoundBlobPassed) {
                THROW_IE_EXCEPTION << NOT_IMPLEMENTED_str
                                   << "cannot set compound blob: supported only for input pre-processing";
            }
            size_t outputSize = details::product(foundOutput->getDims());
            if (dataSize != outputSize) {
                THROW_IE_EXCEPTION << "Output blob size is not equal network output size (" << dataSize
                                   << "!=" << outputSize << ").";
            }
            if (foundOutput->getPrecision() != data->getTensorDesc().getPrecision()) {
                THROW_IE_EXCEPTION << PARAMETER_MISMATCH_str
                                   << "Failed to set Blob with precision not corresponding to user output precision";
            }
            _outputs[name] = data;
        }
    }

    /**
     * @brief Given optional implementation of getting blob to avoid need for it to be implemented by plugin
     * @param name - a name of input or output blob.
     * @param data - a reference to input or output blob. The type of Blob must correspond to the network input
     * precision and size.
     * @note if ROI blob was previously set it is returned (without dimensions checks) instead of default blob.
     */
    void GetBlob(const char* name, Blob::Ptr& data) override {
        OV_ITT_SCOPED_TASK(itt::domains::Plugin, "GetBlob");
        InputInfo::Ptr foundInput;
        DataPtr foundOutput;
        const SizeVector oneVector = { 1 };
        if (findInputAndOutputBlobByName(name, foundInput, foundOutput)) {
            // ROI blob is returned only if it was set previously. Otherwise default blob is returned.
            auto it = _preProcData.find(name);
            if (it != _preProcData.end()) {
                data = it->second->getRoiBlob();
            } else {
                data = _inputs[name];
                const auto& dims = m_realShapes.find(name) != m_realShapes.end() ? m_realShapes.at(name) : foundInput->getTensorDesc().getDims();
                checkBlob(data, name, true,
                    foundInput->getTensorDesc().getLayout() != SCALAR
                    ? dims
                    : oneVector);
            }
        } else {
            data = _outputs[name];
            const auto& dims = m_realShapes.find(name) != m_realShapes.end() ? m_realShapes.at(name) : foundOutput->getTensorDesc().getDims();
            checkBlob(data, name, false,
                foundOutput->getTensorDesc().getLayout() != SCALAR
                ? dims
                : oneVector);
        }
    }

    /**
     * @brief Sets pre-process for input data
     * @param name Name of input blob.
     * @param data - a reference to input or output blob. The type of Blob must correspond to the network input precision and size.
     * @param info Preprocess info for blob.
     */
    void SetBlob(const char* name, const Blob::Ptr& data, const PreProcessInfo& info) override {
        InputInfo::Ptr foundInput;
        DataPtr foundOutput;
        if (findInputAndOutputBlobByName(name, foundInput, foundOutput)) {
            copyPreProcess(info, foundInput->getPreProcess());
        } else {
            THROW_IE_EXCEPTION << "Pre-process can't be set to output blob";
        }

        SetBlob(name, data);
    }

    /**
     * @brief Gets pre-process for input data
     * @param name Name of input blob.
     * @param info pointer to a pointer to PreProcessInfo structure
     */
    void GetPreProcess(const char* name, const PreProcessInfo** info) const override {
        InputInfo::Ptr foundInput;
        DataPtr foundOutput;
        if (findInputAndOutputBlobByName(name, foundInput, foundOutput)) {
            *info = &foundInput->getPreProcess();
        } else {
            THROW_IE_EXCEPTION << "Output blob can't have pre-processing";
        }
    }

    void SetBatch(int batch) override {
        (void)batch;
        THROW_IE_EXCEPTION << "Dynamic batch is not supported";
    };

    /**
     * @brief      Sets the pointer to executable network internal.
     * @note       Needed to correctly handle ownership between objects.
     * @param[in]  exeNetwork  The executable network
     */
    void setPointerToExecutableNetworkInternal(std::shared_ptr<ExecutableNetworkInternal> exeNetwork) {
        _exeNetwork = exeNetwork;
    }

    /**
     * @brief      Checks that both inputs and outputs blob are valid. Throws an exception if they are not.
     */
    virtual void checkBlobs() {
        for (auto const& input : _inputs) {
            checkBlob(input.second, input.first, true);
        }
        for (auto const& output : _outputs) {
            checkBlob(output.second, output.first, false);
        }
    }

    std::vector<IVariableStateInternal::Ptr> QueryState() override {
        // meaning base plugin reports as no state available - plugin owners need to create proper override of this
        THROW_IE_EXCEPTION << "Plugin doesn't override QueryState";
        return {};
    }

protected:
    InferenceEngine::InputsDataMap _networkInputs;  //!< Holds information about network inputs info
    InferenceEngine::OutputsDataMap _networkOutputs;  //!< Holds information about network outputs data
    InferenceEngine::BlobMap _inputs;  //!< A map of network input blobs
    InferenceEngine::BlobMap _outputs;  //!< A map of network output blobs
    std::map<std::string, PreProcessDataPtr> _preProcData;  //!< A map of pre-process data per input
    int m_curBatch;  //!< Current batch value used in dynamic batching

    /**
     * @brief A shared pointer to ExecutableNetworkInternal interface
     * @note Needed to correctly handle ownership between objects.
     */
    std::shared_ptr<ExecutableNetworkInternal> _exeNetwork;

    void SetShape(const char* name, const SizeVector& dims) override {
        (void)name;
        (void)dims;
        THROW_IE_EXCEPTION << "Dynamic shape is not supported";
    };

    /**
     * @brief Checks and executes input data pre-processing if needed.
     * @param inputs Inputs blobs to perform preprocessing on
     * @param serial Whether to use multiple threads to execute the step
     */
    void execDataPreprocessing(InferenceEngine::BlobMap& inputs, bool serial = false) {
        for (auto& input : inputs) {
            // If there is a pre-process entry for an input then it must be pre-processed
            // using preconfigured resize algorithm.
            auto it = _preProcData.find(input.first);
            if (it != _preProcData.end()) {
                _preProcData[input.first]->execute(input.second, _networkInputs[input.first]->getPreProcess(), serial,
                                                   m_curBatch);
            }
        }
    }

<<<<<<< HEAD
protected:
    InferenceEngine::InputsDataMap _networkInputs;  //!< Holds information about network inputs info
    InferenceEngine::OutputsDataMap _networkOutputs;  //!< Holds information about network outputs data
    InferenceEngine::BlobMap _inputs;  //!< A map of network input blobs
    InferenceEngine::BlobMap _outputs;  //!< A map of network output blobs
    std::map<std::string, PreProcessDataPtr> _preProcData;  //!< A map of pre-process data per input
    int m_curBatch;  //!< Current batch value used in dynamic batching

    // Shapes that set by real in
    std::map<std::string, InferenceEngine::SizeVector>      m_realShapes;



    /**
     * @brief A shared pointer to ExecutableNetworkInternal interface
     * @note Needed to correctly handle ownership between objects.
     */
    std::shared_ptr<ExecutableNetworkInternal> _exeNetwork;

=======
>>>>>>> b1e99ba6
    /**
     * @brief Helper function to find input or output blob by name
     * @param name A name of input or output blob.
     * @param foundInput A pointer to input information if found.
     * @param foundOutput A pointer to output DataPtr if found.
     * @return `True` - if loaded network has input with provided name,
     *         `false` - if loaded network has output with provided name
     * @throws [parameter_mismatch] exception if input and output has the same name
     * @throws [not_found] exception if there is no input and output layers with given name
     */
    bool findInputAndOutputBlobByName(const char* name, InputInfo::Ptr& foundInput, DataPtr& foundOutput) const {
        foundInput = nullptr;
        foundOutput = nullptr;
        if (_networkOutputs.empty()) {
            THROW_IE_EXCEPTION << "Internal error: network outputs is not set";
        }
        auto foundInputPair = std::find_if(std::begin(_networkInputs), std::end(_networkInputs),
                                           [&](const std::pair<std::string, InputInfo::Ptr>& pair) {
                                               return pair.first == name;
                                           });
        auto foundOutputPair = std::find_if(std::begin(_networkOutputs), std::end(_networkOutputs),
                                            [&](const std::pair<std::string, DataPtr>& pair) {
                                                return pair.first == name;
                                            });
        if (foundOutputPair == std::end(_networkOutputs) && (foundInputPair == std::end(_networkInputs))) {
            THROW_IE_EXCEPTION << NOT_FOUND_str << "Failed to find input or output with name: \'" << name << "\'";
        }
        if (foundInputPair != std::end(_networkInputs)) {
            foundInput = foundInputPair->second;
            return true;
        } else {
            foundOutput = foundOutputPair->second;
            return false;
        }
    }

    /**
     * @brief      Check that @p blob is valid. Throws an exception if it's not.
     *
     * @param[in]  blob     The blob to check
     * @param[in]  name     The name of input or output depending of if the @p blob is input or output
     * @param[in]  isInput  Indicates if @p is input
     * @param[in]  refDims  The reference dims, empty if not specified
     */
    void checkBlob(const Blob::Ptr& blob, const std::string& name, bool isInput, const SizeVector& refDims = {}) const {
        std::string bType = isInput ? "Input" : "Output";
        std::string sType = isInput ? "input" : "output";
        std::string strNotAllocated(bType + " data was not allocated.");
        std::string strNotMatched("The " + sType + " blob size is not equal to the network " + sType + " size");

        if (!blob) {
            THROW_IE_EXCEPTION << strNotAllocated;
        }
        size_t refSize;
        if (refDims.empty()) {
            SizeVector dims;
            if (isInput) {
                auto foundInputPair = std::find_if(std::begin(_networkInputs), std::end(_networkInputs),
                                                   [&](const std::pair<std::string, InputInfo::Ptr>& pair) {
                                                       return pair.first == name;
                                                   });
                if (foundInputPair == std::end(_networkInputs)) {
                    THROW_IE_EXCEPTION << NOT_FOUND_str << "Failed to find input with name: \'" << name << "\'";
                }
                dims = m_realShapes.find(name) != m_realShapes.end() ? m_realShapes.at(name) : foundInputPair->second->getTensorDesc().getDims();
                refSize = foundInputPair->second->getTensorDesc().getLayout() != SCALAR
                    ? details::product(dims)
                    : 1;
            } else {
                auto foundOutputPair = std::find_if(std::begin(_networkOutputs), std::end(_networkOutputs),
                                                    [&](const std::pair<std::string, DataPtr>& pair) {
                                                        return pair.first == name;
                                                    });
                if (foundOutputPair == std::end(_networkOutputs)) {
                    THROW_IE_EXCEPTION << NOT_FOUND_str << "Failed to find output with name: \'" << name << "\'";
                }
                if (foundOutputPair->second->getTensorDesc().getPartialShape().compatible(blob->getTensorDesc().getPartialShape())) {
                    dims = blob->getTensorDesc().getDims();
                } else {
                    // TODO: it is strange to request tensor desc from data when the shapes are not compatible, probably we need to immediately throw here
                    dims = foundOutputPair->second->getTensorDesc().getDims();
                }
                refSize = foundOutputPair->second->getTensorDesc().getLayout() != SCALAR
                    ? details::product(dims)
                    : 1;
            }
        } else {
            refSize = details::product(refDims);
        }

        if (refSize != blob->size()) {
            THROW_IE_EXCEPTION << strNotMatched + ": got " << blob->size() << " expecting " << refSize;
        }
        if (blob->buffer() == nullptr) THROW_IE_EXCEPTION << strNotAllocated;
    }

    /**
     * @brief Checks whether pre-processing step is required for a given input
     * @param info InputInfo corresponding to input blob
     * @param blob Input Blob object corresponding to input info
     * @return `True` if pre-processing is required, `false` otherwise
     */
    bool preProcessingRequired(const InputInfo::Ptr& info, const Blob::Ptr& blob) {
        // pre-processing is required if:
        // 1. resize algorithm is specified (resize required)
        // 2. color format specified:
        // 2.a. color format is not equal to network's expected (color conversion required)
        // 2.b. network's layout != blob's layout (reorder required)
        const auto& preProcessInfo = info->getPreProcess();
        const auto inputColorFormat = preProcessInfo.getColorFormat();
        // FIXME: support other network's input formats once the API is ready. Assuming input is in
        // the BGR format by default
        const auto networkColorFormat = ColorFormat::BGR;

        const bool colorFormatSpecified = inputColorFormat != ColorFormat::RAW;
        return preProcessInfo.getResizeAlgorithm() != ResizeAlgorithm::NO_RESIZE ||
               (colorFormatSpecified && inputColorFormat != networkColorFormat) ||
               (colorFormatSpecified && info->getLayout() != blob->getTensorDesc().getLayout());
    }
};

}  // namespace InferenceEngine<|MERGE_RESOLUTION|>--- conflicted
+++ resolved
@@ -225,6 +225,12 @@
         }
     }
 
+    void SetShape(const char* name, const SizeVector& dims) override {
+        (void)name;
+        (void)dims;
+        THROW_IE_EXCEPTION << "Dynamic shape is not supported";
+    };
+
     std::vector<IVariableStateInternal::Ptr> QueryState() override {
         // meaning base plugin reports as no state available - plugin owners need to create proper override of this
         THROW_IE_EXCEPTION << "Plugin doesn't override QueryState";
@@ -239,17 +245,14 @@
     std::map<std::string, PreProcessDataPtr> _preProcData;  //!< A map of pre-process data per input
     int m_curBatch;  //!< Current batch value used in dynamic batching
 
+    // Shapes that set by real in
+    std::map<std::string, InferenceEngine::SizeVector>      m_realShapes;
+
     /**
      * @brief A shared pointer to ExecutableNetworkInternal interface
      * @note Needed to correctly handle ownership between objects.
      */
     std::shared_ptr<ExecutableNetworkInternal> _exeNetwork;
-
-    void SetShape(const char* name, const SizeVector& dims) override {
-        (void)name;
-        (void)dims;
-        THROW_IE_EXCEPTION << "Dynamic shape is not supported";
-    };
 
     /**
      * @brief Checks and executes input data pre-processing if needed.
@@ -268,28 +271,6 @@
         }
     }
 
-<<<<<<< HEAD
-protected:
-    InferenceEngine::InputsDataMap _networkInputs;  //!< Holds information about network inputs info
-    InferenceEngine::OutputsDataMap _networkOutputs;  //!< Holds information about network outputs data
-    InferenceEngine::BlobMap _inputs;  //!< A map of network input blobs
-    InferenceEngine::BlobMap _outputs;  //!< A map of network output blobs
-    std::map<std::string, PreProcessDataPtr> _preProcData;  //!< A map of pre-process data per input
-    int m_curBatch;  //!< Current batch value used in dynamic batching
-
-    // Shapes that set by real in
-    std::map<std::string, InferenceEngine::SizeVector>      m_realShapes;
-
-
-
-    /**
-     * @brief A shared pointer to ExecutableNetworkInternal interface
-     * @note Needed to correctly handle ownership between objects.
-     */
-    std::shared_ptr<ExecutableNetworkInternal> _exeNetwork;
-
-=======
->>>>>>> b1e99ba6
     /**
      * @brief Helper function to find input or output blob by name
      * @param name A name of input or output blob.
