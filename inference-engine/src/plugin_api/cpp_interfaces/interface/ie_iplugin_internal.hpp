// Copyright (C) 2018-2021 Intel Corporation
// SPDX-License-Identifier: Apache-2.0
//

/**
 * @brief Inference Engine plugin API wrapper, to be used by particular implementors
 * @file ie_iplugin_internal.hpp
 */

#pragma once

#include <istream>
#include <map>
#include <memory>
#include <string>

#include "blob_factory.hpp"
#include "cpp/ie_cnn_network.h"
#include "details/ie_so_pointer.hpp"
#include "ie_iextension.h"
#include "ie_input_info.hpp"
#include "ie_parameter.hpp"
#include "openvino/pp.hpp"
#include "so_ptr.hpp"

namespace ov {
class Function;
}  // namespace ov
namespace InferenceEngine {

class ICore;
class IExecutableNetworkInternal;
class RemoteContext;
class IExtension;

/**
 * @brief      Copies preprocess info
 *
 * @param[in]  from  PreProcessInfo to copy from
 * @return     copy of preprocess info
 */
INFERENCE_ENGINE_API_CPP(PreProcessInfo) copyPreProcess(const PreProcessInfo& from);

/**
 * @brief       Copies the values of `std::string` indexed map and apply const cast
 *
 * @param[in]   map map to copy
 * @return      map that contains pointers to constant values
 */
template <typename T>
std::map<std::string, std::shared_ptr<const T>> constMapCast(const std::map<std::string, std::shared_ptr<T>>& map) {
    std::map<std::string, std::shared_ptr<const T>> res;
    for (auto&& v : map)
        res.emplace(v.first, std::const_pointer_cast<const T>(v.second));
    return res;
}

/**
 * @brief       Copies the values of `std::string` indexed map and apply const cast
 *
 * @param[in]   map map to copy
 * @return      map that contains pointers to values
 */
template <typename T>
std::map<std::string, std::shared_ptr<T>> constMapCast(const std::map<std::string, std::shared_ptr<const T>>& map) {
    std::map<std::string, std::shared_ptr<T>> res;
    for (auto&& v : map)
        res.emplace(v.first, std::const_pointer_cast<T>(v.second));
    return res;
}

/**
 * @brief      Copies InputInfo
 *
 * @param[in]  networkInputs    The network inputs to copy from
 * @return copy of network inputs
 */
INFERENCE_ENGINE_API_CPP(InputsDataMap) copyInfo(const InputsDataMap& networkInputs);

/**
 * @brief      Copies OutputsData
 *
 * @param[in]  networkInputs    network outputs to copy from
 * @return copy of network outputs
 */
INFERENCE_ENGINE_API_CPP(OutputsDataMap) copyInfo(const OutputsDataMap& networkOutputs);

/**
 * @interface IInferencePlugin
 * @brief An API of plugin to be implemented by a plugin
 * @ingroup ie_dev_api_plugin_api
 */
class INFERENCE_ENGINE_API_CLASS(IInferencePlugin) : public std::enable_shared_from_this<IInferencePlugin> {
    class VersionStore : public Version {
        std::string _dsc;
        std::string _buildNumber;

        void copyFrom(const Version& v);

    public:
        VersionStore() = default;

        explicit VersionStore(const Version& v);

        VersionStore& operator=(const VersionStore& v);
    } _version;

public:
    /**
     * @brief A shared pointer to IInferencePlugin interface
     */
    using Ptr = std::shared_ptr<IInferencePlugin>;

    /**
     * @brief Sets a plugin version
     * @param version A version to set
     */
    void SetVersion(const Version& version);

    /**
     * @brief Gets a plugin version
     * @return A const InferenceEngine::Version object
     */
    const Version& GetVersion() const;

    /**
     * @brief      Provides a name of a plugin
     * @return     The name.
     */
    virtual std::string GetName() const noexcept;

    /**
     * @brief      Sets a name for a plugin
     * @param[in]  name  The name
     */
    virtual void SetName(const std::string& name) noexcept;

    /**
     * @brief Creates an executable network from an pares network object, users can create as many networks as they need
     * and use them simultaneously (up to the limitation of the HW resources)
     * @param network A network object acquired from InferenceEngine::Core::ReadNetwork
     * @param config A string-string map of config parameters relevant only for this load operation
     * @return Created Executable Network object
     */
    virtual std::shared_ptr<IExecutableNetworkInternal> LoadNetwork(const CNNNetwork& network,
                                                                    const std::map<std::string, std::string>& config);

    /**
     * @brief Creates an executable network from network object, on specified remote context
     * @param network A network object acquired from InferenceEngine::Core::ReadNetwork
     * @param config string-string map of config parameters relevant only for this load operation
     * @param context A pointer to plugin context derived from RemoteContext class used to
     *        execute the network
     * @return Created Executable Network object
     */
    virtual std::shared_ptr<IExecutableNetworkInternal> LoadNetwork(const CNNNetwork& network,
                                                                    const std::map<std::string, std::string>& config,
                                                                    const std::shared_ptr<RemoteContext>& context);

    /**
     * @brief Creates an executable network from model file path
     * @param modelPath A path to model
     * @param config A string-string map of config parameters relevant only for this load operation
     * @return Created Executable Network object
     */
    virtual std::shared_ptr<IExecutableNetworkInternal> LoadNetwork(const std::string& modelPath,
                                                                    const std::map<std::string, std::string>& config);

    /**
     * @brief Registers extension within plugin
     * @param extension - pointer to already loaded extension
     */
    virtual void AddExtension(const std::shared_ptr<IExtension>& extension);

    /**
     * @brief Sets configuration for plugin, acceptable keys can be found in ie_plugin_config.hpp
     * @param config string-string map of config parameters
     */
    virtual void SetConfig(const std::map<std::string, std::string>& config);

    /**
     * @brief Gets configuration dedicated to plugin behaviour
     * @param name  - value of config corresponding to config key
     * @param options - configuration details for config
     * @return Value of config corresponding to config key
     */
    virtual Parameter GetConfig(const std::string& name, const std::map<std::string, Parameter>& options) const;

    /**
     * @brief Gets general runtime metric for dedicated hardware
     * @param name  - metric name to request
     * @param options - configuration details for metric
     * @return Metric value corresponding to metric key
     */
    virtual Parameter GetMetric(const std::string& name, const std::map<std::string, Parameter>& options) const;

    /**
     * @brief      Creates a remote context instance based on a map of parameters
     * @param[in]  params  The map of parameters
     * @return     A remote context object
     */
    virtual std::shared_ptr<RemoteContext> CreateContext(const ParamMap& params);

    /**
     * @brief      Provides a default remote context instance if supported by a plugin
     * @param[in]  params  The map of parameters
     * @return     The default context.
     */
    virtual std::shared_ptr<RemoteContext> GetDefaultContext(const ParamMap& params);

    /**
     * @deprecated Use ImportNetwork(std::istream& networkModel, const std::map<std::string, std::string>& config)
     * @brief Creates an executable network from an previously exported network
     * @param modelFileName - path to the location of the exported file
     * @param config A string -> string map of parameters
     * @return An Executable network
     */
    virtual std::shared_ptr<IExecutableNetworkInternal> ImportNetwork(const std::string& modelFileName,
                                                                      const std::map<std::string, std::string>& config);

    /**
     * @brief Creates an executable network from an previously exported network using plugin implementation
     *        and removes Inference Engine magic and plugin name
     * @param networkModel Reference to network model output stream
     * @param config A string -> string map of parameters
     * @return An Executable network
     */
    virtual std::shared_ptr<IExecutableNetworkInternal> ImportNetwork(std::istream& networkModel,
                                                                      const std::map<std::string, std::string>& config);

    /**
     * @brief Creates an executable network from an previously exported network using plugin implementation
     *        and removes Inference Engine magic and plugin name
     * @param networkModel Reference to network model output stream
     * @param context A pointer to plugin context derived from RemoteContext class used to
     *        execute the network
     * @param config A string -> string map of parameters
     * @return An Executable network
     */
    virtual std::shared_ptr<IExecutableNetworkInternal> ImportNetwork(std::istream& networkModel,
                                                                      const std::shared_ptr<RemoteContext>& context,
                                                                      const std::map<std::string, std::string>& config);

    /**
     * @brief Sets pointer to ICore interface
     * @param core Pointer to Core interface
     */
    virtual void SetCore(std::weak_ptr<ICore> core);

    /**
     * @brief Gets reference to ICore interface
     * @return Reference to ICore interface
     */
    virtual std::shared_ptr<ICore> GetCore() const noexcept;

    /**
     * @brief      Queries a plugin about supported layers in network
     * @param[in]  network  The network object to query
     * @param[in]  config   The map of configuration parameters
     * @return     The result of query operator containing supported layers map
     */
    virtual QueryNetworkResult QueryNetwork(const CNNNetwork& network,
                                            const std::map<std::string, std::string>& config) const;

protected:
    ~IInferencePlugin() = default;

    /**
     * @brief Creates an executable network from a parsed network object, users can create as many networks as they need
     *        and use them simultaneously (up to the limitation of the HW resources)
     * @note The function is used in
     * InferencePluginInternal::LoadNetwork(const CNNNetwork&, const std::map<std::string, std::string>&)
     * which performs common steps first and calls this plugin-dependent method implementation after.
     * @param network A network object
     * @param config string-string map of config parameters relevant only for this load operation
     * @return Shared pointer to the ExecutableNetwork object
     */
    virtual std::shared_ptr<IExecutableNetworkInternal> LoadExeNetworkImpl(
        const CNNNetwork& network,
        const std::map<std::string, std::string>& config);

    /**
     * @brief Creates an executable network using remote context from a parsed network object,
     * users can create as many networks as they need and use them simultaneously (up to the limitation of the HW
     * resources)
     * @note The function is used in
     * InferencePluginInternal::LoadNetwork(const CNNNetwork&, const std::map<std::string, std::string>&,
     * RemoteContext::Ptr) which performs common steps first and calls this plugin-dependent method implementation
     * after.
     * @param network A network object
     * @param context A remote context
     * @param config string-string map of config parameters relevant only for this load operation
     * @return Shared pointer to the ExecutableNetwork object
     */
    virtual std::shared_ptr<IExecutableNetworkInternal> LoadExeNetworkImpl(
        const CNNNetwork& network,
        const std::shared_ptr<RemoteContext>& context,
        const std::map<std::string, std::string>& config);

    /**
     * @brief Set input and output information to executable network. This method is used to
     * set addtional information to InferenceEngine::IExecutableNetworkInternal create by device plugin.
     * @param exeNetwork An executable network object to set information to
     * @param inputs An input information to set
     * @param outputs An output information to set
     * @param function Function with initial execution info
     */
    void SetExeNetworkInfo(const std::shared_ptr<IExecutableNetworkInternal>& exeNetwork,
                           const ConstInputsDataMap& inputs,
                           const ConstOutputsDataMap& outputs);

    /**
     * @brief Set input and output information to executable network. This method is used to
     * set additional information to InferenceEngine::IExecutableNetworkInternal create by device plugin.
     * @param function Function with initial execution info
     */
    void SetExeNetworkInfo(const std::shared_ptr<IExecutableNetworkInternal>& exeNetwork,
                           const std::shared_ptr<ov::Function>& function);

    std::string _pluginName;                     //!< A device name that plugins enables
    std::map<std::string, std::string> _config;  //!< A map config keys -> values
    std::weak_ptr<ICore> _core;                  //!< A pointer to ICore interface
};

/**
 * @private
 */
using CreatePluginEngineFunc = void(std::shared_ptr<IInferencePlugin>&);

/**
 * @private
 */
using CreateExtensionFunc = void(std::shared_ptr<IExtension>&);
<<<<<<< HEAD
;
=======
>>>>>>> 6c3e68a8

/**
 * @def IE_CREATE_PLUGIN
 * @brief Defines a name of a function creating plugin instance
 * @ingroup ie_dev_api_plugin_api
 */
#ifndef IE_CREATE_PLUGIN
#    define IE_CREATE_PLUGIN CreatePluginEngine
#endif

/**
 * @private
 */
constexpr static const auto create_plugin_function = OV_PP_TOSTRING(IE_CREATE_PLUGIN);

namespace details {
template <>
class SOCreatorTrait<IInferencePlugin> {
public:
    static constexpr auto name = create_plugin_function;
};
}  // namespace details
}  // namespace InferenceEngine

/**
 * @def IE_DEFINE_PLUGIN_CREATE_FUNCTION(PluginType, version)
 * @brief Defines the exported `IE_CREATE_PLUGIN` function which is used to create a plugin instance
 * @ingroup ie_dev_api_plugin_api
 */
#define IE_DEFINE_PLUGIN_CREATE_FUNCTION(PluginType, version, ...)                                          \
    INFERENCE_PLUGIN_API(void)                                                                              \
    IE_CREATE_PLUGIN(::std::shared_ptr<::InferenceEngine::IInferencePlugin>& plugin) noexcept(false);       \
    void IE_CREATE_PLUGIN(::std::shared_ptr<::InferenceEngine::IInferencePlugin>& plugin) noexcept(false) { \
        try {                                                                                               \
            plugin = ::std::make_shared<PluginType>(__VA_ARGS__);                                           \
        } catch (const InferenceEngine::Exception&) {                                                       \
            throw;                                                                                          \
        } catch (const std::exception& ex) {                                                                \
            IE_THROW() << ex.what();                                                                        \
        } catch (...) {                                                                                     \
            IE_THROW(Unexpected);                                                                           \
        }                                                                                                   \
        plugin->SetVersion(version);                                                                        \
    }

/**
 * @private
 */
#define IE_DEFINE_PLUGIN_CREATE_FUNCTION_DECLARATION(_IE_CREATE_PLUGIN_FUNC) \
    INFERENCE_PLUGIN_API(void)                                               \
    _IE_CREATE_PLUGIN_FUNC(::std::shared_ptr<::InferenceEngine::IInferencePlugin>& plugin) noexcept(false)

/**
 * @private
 */
#define IE_DEFINE_EXTENSION_CREATE_FUNCTION_DECLARATION(_IE_CREATE_EXTENSION_FUNC) \
    INFERENCE_EXTENSION_API(void)                                                  \
    _IE_CREATE_EXTENSION_FUNC(::InferenceEngine::IExtensionPtr& ext)<|MERGE_RESOLUTION|>--- conflicted
+++ resolved
@@ -331,10 +331,6 @@
  * @private
  */
 using CreateExtensionFunc = void(std::shared_ptr<IExtension>&);
-<<<<<<< HEAD
-;
-=======
->>>>>>> 6c3e68a8
 
 /**
  * @def IE_CREATE_PLUGIN
