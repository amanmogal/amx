--- conflicted
+++ resolved
@@ -93,22 +93,13 @@
         std::string _dsc;
         std::string _buildNumber;
 
-<<<<<<< HEAD
-    public:
-        VersionStore() = default;
-
-        explicit VersionStore(const Version& v) {
-=======
         void copyFrom(const Version & v) {
->>>>>>> f01a321b
             _dsc = v.description;
             _buildNumber = v.buildNumber;
             description = _dsc.c_str();
             buildNumber = _buildNumber.c_str();
             apiVersion = v.apiVersion;
         }
-<<<<<<< HEAD
-=======
 
     public:
         VersionStore() = default;
@@ -123,7 +114,6 @@
             }
             return *this;
         }
->>>>>>> f01a321b
     } _version;
 
 protected:
