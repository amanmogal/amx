--- conflicted
+++ resolved
@@ -159,21 +159,12 @@
     /**
      * @brief Creates an executable network from an pares network object, users can create as many networks as they need
      * and use them simultaneously (up to the limitation of the HW resources)
-<<<<<<< HEAD
-     * @param executableNetwork A reference to a shared ptr of the returned network interface
-     * @param network A network object acquired from InferenceEngine::Core::ReadNetwork
-     * @param config string-string map of config parameters relevant only for this load operation
-     */
-    virtual void LoadNetwork(IExecutableNetwork::Ptr& executableNetwork, const CNNNetwork& network,
-                             const std::map<std::string, std::string>& config) = 0;
-=======
      * @param network A network object acquired from InferenceEngine::Core::ReadNetwork
      * @param config A string-string map of config parameters relevant only for this load operation
      * @return Created Executable Network object
      */
-    virtual ExecutableNetwork LoadNetwork(const ICNNNetwork& network,
+    virtual ExecutableNetwork LoadNetwork(const CNNNetwork& network,
                                           const std::map<std::string, std::string>& config) = 0;
->>>>>>> 364bf089
 
     /**
      * @brief Creates an executable network from network object, on specified remote context
@@ -183,12 +174,8 @@
      *        execute the network
      * @return Created Executable Network object
      */
-<<<<<<< HEAD
-    virtual ExecutableNetwork LoadNetwork(const CNNNetwork& network, const std::map<std::string, std::string>& config,
-=======
-    virtual ExecutableNetwork LoadNetwork(const ICNNNetwork& network,
+    virtual ExecutableNetwork LoadNetwork(const CNNNetwork& network,
                                           const std::map<std::string, std::string>& config,
->>>>>>> 364bf089
                                           RemoteContext::Ptr context) = 0;
     /**
      * @brief Registers extension within plugin
@@ -283,12 +270,7 @@
      * @param[in]  config   The map of configuration parameters
      * @return     The result of query operator containing supported layers map
      */
-<<<<<<< HEAD
-    virtual void QueryNetwork(const CNNNetwork& network, const std::map<std::string, std::string>& config,
-                              QueryNetworkResult& res) const = 0;
-=======
-    virtual QueryNetworkResult QueryNetwork(const ICNNNetwork& network, const std::map<std::string, std::string>& config) const = 0;
->>>>>>> 364bf089
+    virtual QueryNetworkResult QueryNetwork(const CNNNetwork& network, const std::map<std::string, std::string>& config) const = 0;
 };
 
 }  // namespace InferenceEngine
