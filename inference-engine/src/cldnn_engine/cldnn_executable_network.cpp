--- conflicted
+++ resolved
@@ -166,24 +166,11 @@
         if (m_config.perfHintsConfig.ovPerfHint != CONFIG_VALUE(LATENCY))
             nr *= 2;
         IE_SET_METRIC_RETURN(OPTIMAL_NUMBER_OF_INFER_REQUESTS, nr);
-<<<<<<< HEAD
     } else if (name == GPU_METRIC_KEY(NETWORK_MEM_FOOTPRINT)) {
         uint64_t f = 0;
         for (const auto& g : m_graphs)
             f+= g->get_mem_footprint();
         IE_SET_METRIC_RETURN(GPU_NETWORK_MEM_FOOTPRINT, f);
-    } else if (name == GPU_METRIC_KEY(MEMORY_STATISTICS)) {
-        std::map<std::string, uint64_t> statistics;
-        if (m_context != nullptr) {
-            auto impl = getContextImpl(m_context);
-            impl->acquire_lock();
-            std::shared_ptr<cldnn::engine> eng = impl->GetEngine();
-            eng->get_memory_statistics(&statistics);
-            impl->release_lock();
-        }
-        IE_SET_METRIC_RETURN(GPU_MEMORY_STATISTICS, statistics);
-=======
->>>>>>> e34a66d8
     } else {
         IE_THROW() << "Unsupported ExecutableNetwork metric: " << name;
     }
