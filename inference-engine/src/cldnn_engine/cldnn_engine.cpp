﻿// Copyright (C) 2018-2020 Intel Corporation
// SPDX-License-Identifier: Apache-2.0
//

#include <limits>
#include <algorithm>

#include <string>
#include <map>
#include <vector>
#include <iostream>
#include <cmath>
#include <tuple>
#include <cctype>

#include "ie_metric_helpers.hpp"
#include <ie_data.h>
#include <cpp/ie_cnn_network.h>
#include <description_buffer.hpp>
#include <memory>
#include <cpp_interfaces/base/ie_plugin_base.hpp>
#include "ie_plugin_config.hpp"
#include "caseless.hpp"
#include <details/ie_cnn_network_tools.h>
#include <ngraph/opsets/opset2.hpp>
#include <ngraph/opsets/opset3.hpp>
#include <ngraph/op/fused/gelu.hpp>
#include <ngraph/pass/manager.hpp>
#include <generic_ie.hpp>
#include <transformations/apply_transformations_to_ti_body.hpp>
#include <transformations/common_optimizations/common_optimizations.hpp>
#include <transformations/convert_opset1_to_legacy/convert_opset1_to_legacy.hpp>
#include <transformations/convert_opset2_to_opset1/convert_opset2_to_opset1.hpp>
#include <transformations/convert_opset3_to_opset2/convert_opset3_to_opset2.hpp>
<<<<<<< HEAD

#include <transformations/low_precision/transformer.hpp>
#include <transformations/low_precision/mat_mul.hpp>

=======
#include <transformations/rt_info/fused_names_attribute.hpp>
>>>>>>> 135e7c0a
#include "convert_function_to_cnn_network.hpp"
#include <ie_util_internal.hpp>
#include <graph_transformer.h>

#include "cldnn_engine.h"
#include "cldnn_executable_network.h"
#include "cldnn_custom_layer.h"

#ifdef __linux__
#include <dlfcn.h>
#endif

using InferenceEngine::DescriptionBuffer;
using InferenceEngine::TBlob;
using InferenceEngine::Blob;
using namespace InferenceEngine;
using namespace InferenceEngine::gpu;
using namespace InferenceEngine::details;

namespace CLDNNPlugin {

struct clDNNEngine::impl {
    CLDNNPlugin::Config m_config;
};

cldnn::device_info clDNNEngine::GetDeviceInfo(const std::map<std::string, std::string> &config) const {
    auto device_info = device_map.begin()->second.get_info();
    if (config.find(PluginConfigParams::KEY_DEVICE_ID) != config.end()) {
        auto val = config.at(PluginConfigParams::KEY_DEVICE_ID);
        if (device_map.find(val) == device_map.end()) {
            THROW_IE_EXCEPTION << "Invalid device ID: " << val;
        }
        device_info = device_map.at(val).get_info();
    }

    return device_info;
}

<<<<<<< HEAD
InferenceEngine::ICNNNetwork::Ptr clDNNEngine::CloneNetwork(const InferenceEngine::ICNNNetwork& network, const Config& config) const {
=======
InferenceEngine::ICNNNetwork::Ptr clDNNEngine::CloneAndTransformNetwork(const InferenceEngine::ICNNNetwork& network) const {
>>>>>>> 135e7c0a
    std::shared_ptr<ICNNNetwork> clonedNetwork = cloneNetwork(network);
    if (clonedNetwork->getFunction()) {
        const auto transformations_callback = [](const std::shared_ptr<const ::ngraph::Node> &node) -> bool {
            // Reshape->Permute->Reshape pattern in theory can change output rank, so this check is added to be sure
            // that the following primitives will be handled correctly
            // DepthToSpace node implementation supports only equal input/output tensors with rank <= 5
            if (auto dtsOp = std::dynamic_pointer_cast<const ::ngraph::opset3::DepthToSpace>(node)) {
                return dtsOp->input_value(0).get_shape().size() <= 5lu && dtsOp->input_value(0).get_shape().size() == dtsOp->get_output_shape(0).size();
            }

            // SpaceToDepth node implementation supports only equal input/output tensors with rank <= 5
            if (auto stdOp = std::dynamic_pointer_cast<const ::ngraph::opset3::SpaceToDepth>(node)) {
                return stdOp->input_value(0).get_shape().size() <= 5lu && stdOp->input_value(0).get_shape().size() == stdOp->get_output_shape(0).size();
            }

            return std::dynamic_pointer_cast<const ::ngraph::opset2::Gelu>(node) ||
                   std::dynamic_pointer_cast<const ::ngraph::opset3::ShuffleChannels>(node) ||
                   std::dynamic_pointer_cast<const ::ngraph::opset2::BatchToSpace>(node) ||
                   std::dynamic_pointer_cast<const ::ngraph::opset2::SpaceToBatch>(node);
        };
        auto nGraphFunc = clonedNetwork->getFunction();
        // Disable shape inference (WA for generic operations)
        ::ngraph::op::GenericIE::DisableReshape noReshape(nGraphFunc);

        // Note: instead of running all Conversion Transformations you can make up your own transformation pipeline
        ngraph::pass::Manager manager;
        manager.register_pass<ngraph::pass::CommonOptimizations>();
        manager.register_pass<ngraph::pass::ConvertOpSet3ToOpSet2>();
        manager.register_pass<ngraph::pass::ConvertOpSet2ToOpSet1>();
        manager.set_callback(transformations_callback);
        manager.run_passes(nGraphFunc);

        using namespace ngraph::pass::low_precision;
        if (config.enableInt8 && (config.lptVersion == Config::LptVersion::nGraph)) {
            auto params = LayerTransformation::Params(
                true,  // updatePrecisions
                LayerTransformation::QuantizedTensorAlignment::UpdateLevel,  // quantizedTensorAlignmentOnActivations
                LayerTransformation::QuantizedTensorAlignment::None,  // quantizedTensorAlignmentOnWeights
                true);  // supportAsymmetricQuantization
            LowPrecisionTransformer transformer(LowPrecisionTransformer::getAllTransformations(params)
                .add<MatMulTransformation, ngraph::opset1::MatMul>(LayerTransformation::Params(params).setSupportAsymmetricQuantization(false)));

            transformer.transform(nGraphFunc);
        }

        manager = ngraph::pass::Manager();
        manager.register_pass<ngraph::pass::ConvertOpSet1ToLegacy>();
        manager.set_callback(transformations_callback);
        manager.run_passes(nGraphFunc);

<<<<<<< HEAD
=======
        // Apply all transformations to TensorIterator body
        ngraph::pass::Manager ti_manager;
        ti_manager.register_pass<ngraph::pass::ApplyTransformationsToTIBody>(manager);
        ti_manager.run_passes(nGraphFunc);

>>>>>>> 135e7c0a
        clonedNetwork = InferenceEngine::details::convertFunctionToICNNNetwork(nGraphFunc, *clonedNetwork);
    }

    auto implNetwork = std::dynamic_pointer_cast<InferenceEngine::details::CNNNetworkImpl>(clonedNetwork);
    if (implNetwork) {
        // valid for CNNNetworkImpl only, while there's no API in ICNNNetwork to change network
        ConstTransformer transformator(implNetwork.get());
        transformator.fullTrim();
    }

    return clonedNetwork;
}

clDNNEngine::clDNNEngine() : m_defaultContext(nullptr) {
    _pluginName = "GPU";
    _impl = std::make_shared<impl>();

    // try loading clDNN engine and get info from it
    {
        cldnn::device_query device_query;
        device_map = device_query.get_available_devices();
    }
    // locate global custom kernel config
    // and auto-load kernels from it
#ifdef _WIN32
    CHAR mpath[MAX_PATH + 1];
    HMODULE nModule;
    GetModuleHandleEx(GET_MODULE_HANDLE_EX_FLAG_FROM_ADDRESS | GET_MODULE_HANDLE_EX_FLAG_UNCHANGED_REFCOUNT,
        (LPCSTR)CLDNNCustomLayer::LoadFromFile,
        &nModule);
    GetModuleFileName(nModule, mpath, sizeof(mpath));
#elif __linux__
    Dl_info dl_info;
    dladdr(reinterpret_cast<void *>(CLDNNCustomLayer::LoadFromFile), &dl_info);
    const char* mpath = dl_info.dli_fname;
#endif
    std::string configFile(mpath);
    std::size_t dir_split_pos = configFile.find_last_of("/\\");
    std::string config_path;

    if (dir_split_pos != std::string::npos) {
        // path contains directory
        config_path = configFile.substr(0, dir_split_pos);
    }
    config_path += "/cldnn_global_custom_kernels/cldnn_global_custom_kernels.xml";
    CLDNNCustomLayer::LoadFromFile(config_path, _impl->m_config.customLayers, true);
}

auto check_inputs = [](InferenceEngine::InputsDataMap _networkInputs) {
    for (auto ii : _networkInputs) {
        auto input_precision = ii.second->getTensorDesc().getPrecision();
        if (input_precision != InferenceEngine::Precision::FP16 && input_precision != InferenceEngine::Precision::I16
            && input_precision != InferenceEngine::Precision::FP32 && input_precision != InferenceEngine::Precision::U8
            && input_precision != InferenceEngine::Precision::I32 && input_precision != InferenceEngine::Precision::I64
            && input_precision != InferenceEngine::Precision::I8 && input_precision != InferenceEngine::Precision::BOOL) {
            THROW_IE_EXCEPTION << NOT_IMPLEMENTED_str
                << "Input image format " << input_precision << " is not supported yet...";
        }
    }
};

ExecutableNetworkInternal::Ptr clDNNEngine::LoadExeNetworkImpl(const InferenceEngine::ICNNNetwork &network,
                                                               const std::map<std::string, std::string> &config) {
    // verification of supported input
    InferenceEngine::InputsDataMap _networkInputs;
    network.getInputsInfo(_networkInputs);
    check_inputs(_networkInputs);

    CLDNNPlugin::Config conf = _impl->m_config;
    auto device_info = GetDeviceInfo(config);
    conf.enableInt8 = device_info.supports_imad || device_info.supports_immad;
    conf.UpdateFromMap(config);

    if (conf.enableDynamicBatch) {
        conf.max_dynamic_batch = static_cast<int>(network.getBatchSize());
    }

    CLDNNRemoteCLContext::Ptr context;

    auto canReuseDefaultContext = [&]() -> bool {
        if (m_defaultContext == nullptr)
            return false;

        const Config& context_config = m_defaultContext->GetConfig();
        const Config& current_config = conf;

        return context_config.throughput_streams == current_config.throughput_streams &&
               context_config.useProfiling == current_config.useProfiling &&
               context_config.dumpCustomKernels == current_config.dumpCustomKernels &&
               context_config.memory_pool_on == current_config.memory_pool_on &&
               context_config.queueThrottle == current_config.queueThrottle &&
               context_config.queuePriority == current_config.queuePriority &&
               context_config.sources_dumps_dir == current_config.sources_dumps_dir &&
               context_config.tuningConfig.mode == current_config.tuningConfig.mode &&
               context_config.tuningConfig.cache_file_path == current_config.tuningConfig.cache_file_path &&
               context_config.device_id == current_config.device_id;
    };

    {
        std::lock_guard<std::mutex> lock(engine_mutex);
        if (!canReuseDefaultContext()) {
            m_defaultContext.reset(new CLDNNRemoteCLContext(shared_from_this(), ParamMap(), conf));
        }
    }

    context = m_defaultContext;

<<<<<<< HEAD
    return std::make_shared<CLDNNExecNetwork>(*CloneNetwork(network, conf), context, conf);
=======
    return std::make_shared<CLDNNExecNetwork>(*CloneAndTransformNetwork(network), context, conf);
>>>>>>> 135e7c0a
}

ExecutableNetworkInternal::Ptr clDNNEngine::LoadExeNetworkImpl(const InferenceEngine::ICNNNetwork &network,
                                                               RemoteContext::Ptr context,
                                                               const std::map<std::string, std::string> &config) {
    InferenceEngine::InputsDataMap _networkInputs;
    network.getInputsInfo(_networkInputs);
    check_inputs(_networkInputs);

    auto casted = std::dynamic_pointer_cast<ClContext>(context);
    if (nullptr == casted) {
        THROW_IE_EXCEPTION << "Invalid context";
    }

    CLDNNPlugin::Config conf = getContextImpl(casted)->GetConfig();
    auto device_info = GetDeviceInfo(config);
    conf.enableInt8 = device_info.supports_imad || device_info.supports_immad;
    conf.UpdateFromMap(config);

    if (conf.enableDynamicBatch) {
        conf.max_dynamic_batch = static_cast<int>(network.getBatchSize());
    }

<<<<<<< HEAD
    return std::make_shared<CLDNNExecNetwork>(*CloneNetwork(network, conf), casted, conf);
=======
    return std::make_shared<CLDNNExecNetwork>(*CloneAndTransformNetwork(network), casted, conf);
>>>>>>> 135e7c0a
}

RemoteContext::Ptr clDNNEngine::CreateContext(const ParamMap& params) {
    // parameter map is non-empty
    std::string contextTypeStr = _StrFromParams(params, GPU_PARAM_KEY(CONTEXT_TYPE));

    if (GPU_PARAM_VALUE(OCL) == contextTypeStr) {
        auto context = std::make_shared<CLDNNRemoteCLContext>(shared_from_this(), params, _impl->m_config);
        return std::dynamic_pointer_cast<RemoteContext>(context);
    } else if (GPU_PARAM_VALUE(VA_SHARED) == contextTypeStr) {
        #ifdef WIN32
        auto context = std::make_shared<CLDNNRemoteD3DContext>(shared_from_this(), params, _impl->m_config);
        #else
        auto context = std::make_shared<CLDNNRemoteVAContext>(shared_from_this(), params, _impl->m_config);
        #endif
        return std::dynamic_pointer_cast<RemoteContext>(context);
    } else {
        THROW_IE_EXCEPTION << "Invalid remote context type" << contextTypeStr;
    }
}

RemoteContext::Ptr clDNNEngine::GetDefaultContext() {
    if (nullptr == m_defaultContext) {
        m_defaultContext.reset(new CLDNNRemoteCLContext(shared_from_this(), ParamMap(), _impl->m_config));
    }
    return std::dynamic_pointer_cast<RemoteContext>(m_defaultContext);
}

void clDNNEngine::SetConfig(const std::map<std::string, std::string> &config) {
    _impl->m_config.UpdateFromMap(config);
}

void clDNNEngine::QueryNetwork(const ICNNNetwork& network,
                               const std::map<std::string,
                               std::string>& config,
                               QueryNetworkResult& res) const {
    GetDeviceInfo(config);      // Verify device id
    auto function = network.getFunction();
    if (function != nullptr) {
        std::unordered_set<std::string> originalOps;
        for (auto&& node : function->get_ops()) {
            if (!ngraph::op::is_parameter(node) &&
                !ngraph::op::is_output(node)) {
                originalOps.emplace(node->get_friendly_name());
            }
        }
        auto clonedNetwork = CloneAndTransformNetwork(network);
        std::unordered_set<std::string> supported;
        std::unordered_set<std::string> unsupported;

        std::unordered_set<std::string> splitNames;
        std::unordered_set<std::string> concatNames;
        std::unordered_set<std::string> depLayerNames;

        std::vector<std::shared_ptr<ngraph::Node>> splits;
        std::vector<std::shared_ptr<ngraph::Node>> concats;
        std::vector<std::shared_ptr<ngraph::Node>> nextLayerDependent;

        for (CNNNetworkIterator itLayer{clonedNetwork.get()};
             itLayer != CNNNetworkIterator();
             itLayer++) {
            auto layerIsSupported = [&] {
                auto node = (*itLayer)->getNode();
                if (std::dynamic_pointer_cast<const ::ngraph::opset3::DetectionOutput>(node) != nullptr ||
                    std::dynamic_pointer_cast<const ::ngraph::opset3::PriorBox>(node) != nullptr ||
                    std::dynamic_pointer_cast<const ::ngraph::opset3::PriorBoxClustered>(node) != nullptr ||
                    std::dynamic_pointer_cast<const ::ngraph::opset3::Proposal>(node) != nullptr) {
                    return false;
                } else if (std::dynamic_pointer_cast<const ::ngraph::opset3::Split>(node) != nullptr) {
                    splitNames.emplace(node->get_friendly_name());
                    splits.push_back(node);
                    return false;
                } else if (std::dynamic_pointer_cast<const ::ngraph::opset3::Concat>(node) != nullptr) {
                    concatNames.emplace(node->get_friendly_name());
                    concats.push_back(node);
                    return false;
                } else if (std::dynamic_pointer_cast<const ::ngraph::opset3::Reshape>(node) != nullptr ||
                           std::dynamic_pointer_cast<const ::ngraph::opset3::Squeeze>(node) != nullptr ||
                           std::dynamic_pointer_cast<const ::ngraph::opset3::Unsqueeze>(node) != nullptr ||
                           std::dynamic_pointer_cast<const ::ngraph::opset3::Transpose>(node) != nullptr ||
                           ngraph::op::is_constant(node)) {
                    depLayerNames.emplace(node->get_friendly_name());
                    nextLayerDependent.push_back(node);
                    return false;
                } else if (CLDNNGraph::IsLayerSupported((*itLayer)->type)) {
                    return true;
                } else {
                    return false;
                }
            }();
            const auto fusedNode = (*itLayer)->getNode();
            if (fusedNode == nullptr) {
                // skip layers completely generated by IR transformation
                continue;
            }
            for (auto&& fusedLayerName : ngraph::getFusedNamesVector(fusedNode)) {
                if (contains(originalOps, fusedLayerName)) {
                    if (layerIsSupported) {
                        supported.emplace(fusedLayerName);
                    } else {
                        unsupported.emplace(fusedLayerName);
                    }
                }
            }
        }

        for (auto&& layerName : supported) {
            if (contains(unsupported, layerName)) {
                supported.erase(layerName);
            }
        }
        unsupported.clear();

        for (const auto & split : splits) {
            bool is_supported = true;
            const auto outputs = split->outputs();
            for (const auto& output : outputs) {
                const auto& name = output.get_node()->get_friendly_name();
                if (!contains(supported, name) &&
                    !contains(depLayerNames, name) &&
                    !contains(concatNames, name) &&
                    !contains(splitNames, name)) {
                    is_supported = false;
                    break;
                }
            }
            if (is_supported) {
                supported.emplace(split->get_friendly_name());
            }
        }

        for (const auto& concat : concats) {
            bool is_supported = true;
            const auto inputs = concat->inputs();
            for (const auto& input : inputs) {
                const auto& name = input.get_node()->get_friendly_name();
                if (!contains(supported, name) &&
                    !contains(depLayerNames, name) &&
                    !contains(concatNames, name)) {
                    is_supported = false;
                    break;
                }
            }
            if (is_supported) {
                supported.emplace(concat->get_friendly_name());
            }
        }

        for (const auto& cnl : nextLayerDependent) {
            bool is_supported = true;
            // both inputs and output should be GPU to remain on GPU
            const auto inputs = cnl->inputs();
            for (const auto& input : inputs) {
                const auto& name = input.get_node()->get_friendly_name();
                if (!contains(supported, name)) {
                    is_supported = false;
                    break;
                }
            }
            const auto outputs = cnl->outputs();
            for (const auto& output : outputs) {
                const auto& name = output.get_node()->get_friendly_name();
                if (!contains(supported, name)) {
                    is_supported = false;
                    break;
                }
            }
            if (is_supported) {
                supported.emplace(cnl->get_friendly_name());
            }
        }

        for (auto&& layerName : supported) {
            res.supportedLayersMap.emplace(layerName, GetName());
        }
    } else {
        std::vector<CNNLayer::Ptr> concats;
        std::vector<CNNLayer::Ptr> nextLayerDependent;
        std::vector<CNNLayerPtr> sortedLayers = CNNNetSortTopologically(network);
        for (auto layer : sortedLayers) {
            if (CaselessEq<std::string>()(layer->type, "DetectionOutput")) {
            } else if (CaselessEq<std::string>()(layer->type, "PriorBox")) {
            } else if (CaselessEq<std::string>()(layer->type, "Proposal")) {
            } else if (CaselessEq<std::string>()(layer->type, "SimplerNMS")) {
            } else if (CaselessEq<std::string>()(layer->type, "Concat")) {
                concats.push_back(layer);
            } else if (CaselessEq<std::string>()(layer->type, "reshape")) {
                nextLayerDependent.push_back(layer);
            } else if (CaselessEq<std::string>()(layer->type, "permute")) {
                nextLayerDependent.push_back(layer);
            } else if (CaselessEq<std::string>()(layer->type, "Const")) {
                nextLayerDependent.push_back(layer);
            } else if (CLDNNGraph::IsLayerSupported(layer->type)) {
                res.supportedLayersMap.insert({ layer->name, GetName() });
            }
        }
        // evaluation of concats - if all parent layers are supported, only in this case we
        // will mark concat as a supported for GPU
        for (const auto& concat : concats) {
            // take all parrents.
            bool supported = true;
            for (DataWeakPtr insData : concat->insData) {
                CNNLayerPtr prev = getCreatorLayer(insData.lock()).lock();
                // verify if previous layer is not supported or if it in the list of not defined layers yet
                // not defined layers are treated as layers which will be assigned to GPU if next layer is assigned to GPU
                if (res.supportedLayersMap.find(prev->name) == res.supportedLayersMap.end()
                    && std::find(nextLayerDependent.begin(), nextLayerDependent.end(), prev) == nextLayerDependent.end()) {
                    supported = false;
                }
            }
            if (supported) {
                res.supportedLayersMap.insert({ concat->name, GetName() });
            }
        }

        // evaluation of constant blobs - if all consumers are on GPU,
        // then leave it on GPU, else - move to other device
        for (auto cnl = nextLayerDependent.rbegin();
            cnl != nextLayerDependent.rend();
            cnl++) {
            bool supported = true;
            for (DataPtr out : (*cnl)->outData) {
                for (auto ol : getInputTo(out)) {
                    if (res.supportedLayersMap.find(ol.second->name) == res.supportedLayersMap.end()) {
                        supported = false;
                    }
                }
            }

            if (supported) {
                res.supportedLayersMap.insert({ (*cnl)->name, GetName() });
            }
        }
    }
}

Parameter clDNNEngine::GetConfig(const std::string& name, const std::map<std::string, Parameter>& /*options*/) const {
    Parameter result;
    auto option = _impl->m_config.key_config_map.find(name);
    if (option != _impl->m_config.key_config_map.end()) {
        result = option->second;
    } else {
        THROW_IE_EXCEPTION << "Unsupported config key : " << name;
    }
    return result;
}

auto StringRightTrim = [](std::string string, std::string substring, bool case_sensitive = true) {
    auto ret_str = string;
    if (!case_sensitive) {
        std::transform(string.begin(), string.end(), string.begin(), ::tolower);
        std::transform(substring.begin(), substring.end(), substring.begin(), ::tolower);
    }
    auto erase_position = string.rfind(substring);
    if (erase_position != std::string::npos) {
        // if space exists before substring remove it also
        if (std::isspace(string.at(erase_position - 1))) {
            erase_position--;
        }
        return ret_str.substr(0, erase_position);
    }
    return ret_str;
};

Parameter clDNNEngine::GetMetric(const std::string& name, const std::map<std::string, Parameter>& options) const {
    auto device_id = GetConfig(CONFIG_KEY(DEVICE_ID), {});
    if (options.find(CONFIG_KEY(DEVICE_ID)) != options.end())
        device_id = options.at(CONFIG_KEY(DEVICE_ID)).as<std::string>();

    auto iter = device_map.find(device_id);
    auto device_info = iter != device_map.end() ?
        iter->second.get_info() :
        device_map.begin()->second.get_info();

    if (name == METRIC_KEY(SUPPORTED_METRICS)) {
        std::vector<std::string> metrics;
        metrics.push_back(METRIC_KEY(AVAILABLE_DEVICES));
        metrics.push_back(METRIC_KEY(SUPPORTED_METRICS));
        metrics.push_back(METRIC_KEY(FULL_DEVICE_NAME));
        metrics.push_back(METRIC_KEY(OPTIMIZATION_CAPABILITIES));
        metrics.push_back(METRIC_KEY(SUPPORTED_CONFIG_KEYS));
        metrics.push_back(METRIC_KEY(RANGE_FOR_ASYNC_INFER_REQUESTS));
        metrics.push_back(METRIC_KEY(RANGE_FOR_STREAMS));
        IE_SET_METRIC_RETURN(SUPPORTED_METRICS, metrics);
    } else if (name == METRIC_KEY(AVAILABLE_DEVICES)) {
        std::vector<std::string> availableDevices = { };
        for (auto const& dev : device_map)
            availableDevices.push_back(dev.first);
        IE_SET_METRIC_RETURN(AVAILABLE_DEVICES, availableDevices);
    } else if (name == METRIC_KEY(FULL_DEVICE_NAME)) {
        IE_SET_METRIC_RETURN(FULL_DEVICE_NAME, StringRightTrim(device_info.dev_name, "NEO", false));
    } else if (name == METRIC_KEY(SUPPORTED_CONFIG_KEYS)) {
        std::vector<std::string> configKeys;
        for (auto opt : _impl->m_config.key_config_map)
            configKeys.push_back(opt.first);
        IE_SET_METRIC_RETURN(SUPPORTED_CONFIG_KEYS, configKeys);
    } else if (name == METRIC_KEY(OPTIMIZATION_CAPABILITIES)) {
        std::vector<std::string> capabilities;

        capabilities.push_back(METRIC_VALUE(FP32));
        capabilities.push_back(METRIC_VALUE(BIN));
        if (device_info.supports_fp16)
            capabilities.push_back(METRIC_VALUE(FP16));
        if (device_info.supports_imad || device_info.supports_immad)
            capabilities.push_back(METRIC_VALUE(INT8));

        IE_SET_METRIC_RETURN(OPTIMIZATION_CAPABILITIES, capabilities);
    } else if (name == METRIC_KEY(RANGE_FOR_ASYNC_INFER_REQUESTS)) {
        std::tuple<unsigned int, unsigned int, unsigned int> range = std::make_tuple(1, 2, 1);
        IE_SET_METRIC_RETURN(RANGE_FOR_ASYNC_INFER_REQUESTS, range);
    } else if (name == METRIC_KEY(RANGE_FOR_STREAMS)) {
        std::tuple<unsigned int, unsigned int> range = std::make_tuple(1, 2);
        IE_SET_METRIC_RETURN(RANGE_FOR_STREAMS, range);
    } else {
        THROW_IE_EXCEPTION << "Unsupported metric key " << name;
    }
}

};  // namespace CLDNNPlugin

INFERENCE_PLUGIN_API(StatusCode) CreatePluginEngine(IInferencePlugin*& plugin, ResponseDesc* resp) noexcept {
    try {
        plugin = make_ie_compatible_plugin(
            { 2, 1,
             CI_BUILD_NUMBER,
             "clDNNPlugin" }, std::make_shared<CLDNNPlugin::clDNNEngine>());
        return OK;
    }
    catch (std::exception & ex) {
        return DescriptionBuffer(GENERAL_ERROR, resp) << ex.what();
    }
}
<|MERGE_RESOLUTION|>--- conflicted
+++ resolved
@@ -32,14 +32,11 @@
 #include <transformations/convert_opset1_to_legacy/convert_opset1_to_legacy.hpp>
 #include <transformations/convert_opset2_to_opset1/convert_opset2_to_opset1.hpp>
 #include <transformations/convert_opset3_to_opset2/convert_opset3_to_opset2.hpp>
-<<<<<<< HEAD
 
 #include <transformations/low_precision/transformer.hpp>
 #include <transformations/low_precision/mat_mul.hpp>
 
-=======
 #include <transformations/rt_info/fused_names_attribute.hpp>
->>>>>>> 135e7c0a
 #include "convert_function_to_cnn_network.hpp"
 #include <ie_util_internal.hpp>
 #include <graph_transformer.h>
@@ -78,11 +75,7 @@
     return device_info;
 }
 
-<<<<<<< HEAD
-InferenceEngine::ICNNNetwork::Ptr clDNNEngine::CloneNetwork(const InferenceEngine::ICNNNetwork& network, const Config& config) const {
-=======
-InferenceEngine::ICNNNetwork::Ptr clDNNEngine::CloneAndTransformNetwork(const InferenceEngine::ICNNNetwork& network) const {
->>>>>>> 135e7c0a
+InferenceEngine::ICNNNetwork::Ptr clDNNEngine::CloneAndTransformNetwork(const InferenceEngine::ICNNNetwork& network, const Config& config) const {
     std::shared_ptr<ICNNNetwork> clonedNetwork = cloneNetwork(network);
     if (clonedNetwork->getFunction()) {
         const auto transformations_callback = [](const std::shared_ptr<const ::ngraph::Node> &node) -> bool {
@@ -133,14 +126,11 @@
         manager.set_callback(transformations_callback);
         manager.run_passes(nGraphFunc);
 
-<<<<<<< HEAD
-=======
         // Apply all transformations to TensorIterator body
         ngraph::pass::Manager ti_manager;
         ti_manager.register_pass<ngraph::pass::ApplyTransformationsToTIBody>(manager);
         ti_manager.run_passes(nGraphFunc);
 
->>>>>>> 135e7c0a
         clonedNetwork = InferenceEngine::details::convertFunctionToICNNNetwork(nGraphFunc, *clonedNetwork);
     }
 
@@ -248,11 +238,7 @@
 
     context = m_defaultContext;
 
-<<<<<<< HEAD
-    return std::make_shared<CLDNNExecNetwork>(*CloneNetwork(network, conf), context, conf);
-=======
-    return std::make_shared<CLDNNExecNetwork>(*CloneAndTransformNetwork(network), context, conf);
->>>>>>> 135e7c0a
+    return std::make_shared<CLDNNExecNetwork>(*CloneAndTransformNetwork(network, conf), context, conf);
 }
 
 ExecutableNetworkInternal::Ptr clDNNEngine::LoadExeNetworkImpl(const InferenceEngine::ICNNNetwork &network,
@@ -276,11 +262,7 @@
         conf.max_dynamic_batch = static_cast<int>(network.getBatchSize());
     }
 
-<<<<<<< HEAD
-    return std::make_shared<CLDNNExecNetwork>(*CloneNetwork(network, conf), casted, conf);
-=======
-    return std::make_shared<CLDNNExecNetwork>(*CloneAndTransformNetwork(network), casted, conf);
->>>>>>> 135e7c0a
+    return std::make_shared<CLDNNExecNetwork>(*CloneAndTransformNetwork(network, conf), casted, conf);
 }
 
 RemoteContext::Ptr clDNNEngine::CreateContext(const ParamMap& params) {
