﻿// Copyright (C) 2018-2020 Intel Corporation
// SPDX-License-Identifier: Apache-2.0
//

#include <limits>
#include <algorithm>

#include <string>
#include <map>
#include <vector>
#include <iostream>
#include <cmath>
#include <tuple>
#include <cctype>

#include "ie_metric_helpers.hpp"
#include <ie_data.h>
#include <cpp/ie_cnn_network.h>
#include <description_buffer.hpp>
#include <memory>
#include <cpp_interfaces/base/ie_plugin_base.hpp>
#include "ie_plugin_config.hpp"
#include "caseless.hpp"
#include <legacy/details/ie_cnn_network_tools.h>
#include <ngraph/opsets/opset2.hpp>
#include <ngraph/opsets/opset3.hpp>
#include <ngraph/op/fused/gelu.hpp>
#include <ngraph/pass/manager.hpp>
#include <generic_ie.hpp>
#include <transformations/tensor_iterator_transformations/apply_transformations_to_ti_body.hpp>
#include <transformations/tensor_iterator_transformations/unroll_tensor_iterator.hpp>
#include <transformations/common_optimizations/common_optimizations.hpp>
#include <transformations/convert_opset1_to_legacy/convert_opset1_to_legacy.hpp>
#include <transformations/convert_opset2_to_opset1/convert_opset2_to_opset1.hpp>
#include <transformations/convert_opset3_to_opset2/convert_opset3_to_opset2.hpp>

#include <transformations/low_precision/transformer.hpp>
#include <transformations/low_precision/mat_mul.hpp>
#include <transformations/rt_info/fused_names_attribute.hpp>

#include <legacy/convert_function_to_cnn_network.hpp>
#include <legacy/ie_util_internal.hpp>
#include <legacy/graph_transformer.h>

#include "cldnn_engine.h"
#include "cldnn_executable_network.h"
#include "cldnn_custom_layer.h"

#ifdef __linux__
#include <dlfcn.h>
#endif

using InferenceEngine::DescriptionBuffer;
using InferenceEngine::TBlob;
using InferenceEngine::Blob;
using namespace InferenceEngine;
using namespace InferenceEngine::gpu;
using namespace InferenceEngine::details;

namespace CLDNNPlugin {

struct clDNNEngine::impl {
    CLDNNPlugin::Config m_config;
};

cldnn::device_info clDNNEngine::GetDeviceInfo(const std::map<std::string, std::string> &config) const {
    auto device_info = device_map.begin()->second.get_info();
    if (config.find(PluginConfigParams::KEY_DEVICE_ID) != config.end()) {
        auto val = config.at(PluginConfigParams::KEY_DEVICE_ID);
        if (device_map.find(val) == device_map.end()) {
            THROW_IE_EXCEPTION << "Invalid device ID: " << val;
        }
        device_info = device_map.at(val).get_info();
    }

    return device_info;
}

InferenceEngine::ICNNNetwork::Ptr clDNNEngine::CloneAndTransformNetwork(const InferenceEngine::ICNNNetwork& network) const {
    std::shared_ptr<ICNNNetwork> clonedNetwork = cloneNetwork(network);
    if (clonedNetwork->getFunction()) {
        const auto transformations_callback = [](const std::shared_ptr<const ::ngraph::Node> &node) -> bool {
            // Reshape->Permute->Reshape pattern in theory can change output rank, so this check is added to be sure
            // that the following primitives will be handled correctly
            // DepthToSpace node implementation supports only equal input/output tensors with rank <= 5
            if (auto dtsOp = std::dynamic_pointer_cast<const ::ngraph::opset3::DepthToSpace>(node)) {
                return dtsOp->input_value(0).get_shape().size() <= 5lu && dtsOp->input_value(0).get_shape().size() == dtsOp->get_output_shape(0).size();
            }

            // SpaceToDepth node implementation supports only equal input/output tensors with rank <= 5
            if (auto stdOp = std::dynamic_pointer_cast<const ::ngraph::opset3::SpaceToDepth>(node)) {
                return stdOp->input_value(0).get_shape().size() <= 5lu && stdOp->input_value(0).get_shape().size() == stdOp->get_output_shape(0).size();
            }

            return std::dynamic_pointer_cast<const ::ngraph::opset2::Gelu>(node) ||
                   std::dynamic_pointer_cast<const ::ngraph::opset3::ShuffleChannels>(node) ||
                   std::dynamic_pointer_cast<const ::ngraph::opset2::BatchToSpace>(node) ||
                   std::dynamic_pointer_cast<const ::ngraph::opset2::SpaceToBatch>(node);
        };
        auto nGraphFunc = clonedNetwork->getFunction();
        // Disable shape inference (WA for generic operations)
        ::ngraph::op::GenericIE::DisableReshape noReshape(nGraphFunc);

        {
            // Note: instead of running all Conversion Transformations you can make up your own transformation pipeline
            ngraph::pass::Manager manager;
            manager.register_pass<ngraph::pass::CommonOptimizations>();
            manager.register_pass<ngraph::pass::ConvertOpSet3ToOpSet2>();
            manager.register_pass<ngraph::pass::ConvertOpSet2ToOpSet1>();
            manager.set_callback(transformations_callback);
            manager.run_passes(nGraphFunc);

            // Apply all transformations to TensorIterator body
            ngraph::pass::Manager ti_manager;
            ti_manager.register_pass<ngraph::pass::ApplyTransformationsToTIBody>(manager);
            ti_manager.run_passes(nGraphFunc);
        }

        CLDNNPlugin::Config config = _impl->m_config;

        using namespace ngraph::pass::low_precision;
        if (config.enableInt8 && (config.lptVersion == Config::LptVersion::nGraph)) {
            auto params = LayerTransformation::Params(
                true,  // updatePrecisions
                LayerTransformation::QuantizedTensorAlignment::UpdateLevel,  // quantizedTensorAlignmentOnActivations
                LayerTransformation::QuantizedTensorAlignment::None,  // quantizedTensorAlignmentOnWeights
                true);  // supportAsymmetricQuantization
            LowPrecisionTransformer transformer(LowPrecisionTransformer::getAllTransformations(params)
                .add<MatMulTransformation, ngraph::opset1::MatMul>(LayerTransformation::Params(params).setSupportAsymmetricQuantization(false)));

            transformer.transform(nGraphFunc);

<<<<<<< HEAD
#ifdef LPT_SUPPORT
            ngraph::op::util::BinaryElementwiseArithmetic::multi_type_global = true;
#endif
        }

        {
            ngraph::pass::Manager manager = ngraph::pass::Manager();
            manager.register_pass<ngraph::pass::ConvertOpSet1ToLegacy>();
            manager.set_callback(transformations_callback);
            manager.run_passes(nGraphFunc);

            // Apply all transformations to TensorIterator body
            ngraph::pass::Manager ti_manager;
            ti_manager.register_pass<ngraph::pass::ApplyTransformationsToTIBody>(manager);
            ti_manager.run_passes(nGraphFunc);
        }
=======
        ngraph::pass::Manager ti_manager;
        // Apply all transformations to TensorIterator body
        ti_manager.register_pass<ngraph::pass::ApplyTransformationsToTIBody>(manager);
        // Unroll will be called after all conversions
        ti_manager.register_pass<ngraph::pass::UnrollTensorIterator>();
        ti_manager.run_passes(nGraphFunc);
>>>>>>> 7c921b8b

        clonedNetwork = InferenceEngine::details::convertFunctionToICNNNetwork(nGraphFunc, *clonedNetwork);
    }

    auto implNetwork = std::dynamic_pointer_cast<InferenceEngine::details::CNNNetworkImpl>(clonedNetwork);
    if (implNetwork) {
        // valid for CNNNetworkImpl only, while there's no API in ICNNNetwork to change network
        ConstTransformer transformator(implNetwork.get());
        transformator.fullTrim();
    }

    return clonedNetwork;
}

clDNNEngine::clDNNEngine() : m_defaultContext(nullptr) {
    _pluginName = "GPU";
    _impl = std::make_shared<impl>();

    // try loading clDNN engine and get info from it
    {
        cldnn::device_query device_query;
        device_map = device_query.get_available_devices();
    }
    // locate global custom kernel config
    // and auto-load kernels from it
#ifdef _WIN32
    CHAR mpath[MAX_PATH + 1];
    HMODULE nModule;
    GetModuleHandleEx(GET_MODULE_HANDLE_EX_FLAG_FROM_ADDRESS | GET_MODULE_HANDLE_EX_FLAG_UNCHANGED_REFCOUNT,
        (LPCSTR)CLDNNCustomLayer::LoadFromFile,
        &nModule);
    GetModuleFileName(nModule, mpath, sizeof(mpath));
#elif __linux__
    Dl_info dl_info;
    dladdr(reinterpret_cast<void *>(CLDNNCustomLayer::LoadFromFile), &dl_info);
    const char* mpath = dl_info.dli_fname;
#endif
    std::string configFile(mpath);
    std::size_t dir_split_pos = configFile.find_last_of("/\\");
    std::string config_path;

    if (dir_split_pos != std::string::npos) {
        // path contains directory
        config_path = configFile.substr(0, dir_split_pos);
    }
    config_path += "/cldnn_global_custom_kernels/cldnn_global_custom_kernels.xml";
    CLDNNCustomLayer::LoadFromFile(config_path, _impl->m_config.customLayers, true);
}

auto check_inputs = [](InferenceEngine::InputsDataMap _networkInputs) {
    for (auto ii : _networkInputs) {
        auto input_precision = ii.second->getTensorDesc().getPrecision();
        if (input_precision != InferenceEngine::Precision::FP16 && input_precision != InferenceEngine::Precision::I16
            && input_precision != InferenceEngine::Precision::FP32 && input_precision != InferenceEngine::Precision::U8
            && input_precision != InferenceEngine::Precision::I32 && input_precision != InferenceEngine::Precision::I64
            && input_precision != InferenceEngine::Precision::I8 && input_precision != InferenceEngine::Precision::BOOL) {
            THROW_IE_EXCEPTION << NOT_IMPLEMENTED_str
                << "Input image format " << input_precision << " is not supported yet...";
        }
    }
};

ExecutableNetworkInternal::Ptr clDNNEngine::LoadExeNetworkImpl(const InferenceEngine::ICNNNetwork &network,
                                                               const std::map<std::string, std::string> &config) {
    // verification of supported input
    InferenceEngine::InputsDataMap _networkInputs;
    network.getInputsInfo(_networkInputs);
    check_inputs(_networkInputs);

    CLDNNPlugin::Config conf = _impl->m_config;
    auto device_info = GetDeviceInfo(config);
    conf.enableInt8 = device_info.supports_imad || device_info.supports_immad;
    conf.UpdateFromMap(config);

    if (conf.enableDynamicBatch) {
        conf.max_dynamic_batch = static_cast<int>(network.getBatchSize());
    }

    CLDNNRemoteCLContext::Ptr context;

    auto canReuseDefaultContext = [&]() -> bool {
        if (m_defaultContext == nullptr)
            return false;

        const Config& context_config = m_defaultContext->GetConfig();
        const Config& current_config = conf;

        return context_config.throughput_streams == current_config.throughput_streams &&
               context_config.useProfiling == current_config.useProfiling &&
               context_config.dumpCustomKernels == current_config.dumpCustomKernels &&
               context_config.memory_pool_on == current_config.memory_pool_on &&
               context_config.queueThrottle == current_config.queueThrottle &&
               context_config.queuePriority == current_config.queuePriority &&
               context_config.sources_dumps_dir == current_config.sources_dumps_dir &&
               context_config.tuningConfig.mode == current_config.tuningConfig.mode &&
               context_config.tuningConfig.cache_file_path == current_config.tuningConfig.cache_file_path &&
               context_config.device_id == current_config.device_id;
    };

    {
        std::lock_guard<std::mutex> lock(engine_mutex);
        if (!canReuseDefaultContext()) {
            m_defaultContext.reset(new CLDNNRemoteCLContext(shared_from_this(), ParamMap(), conf));
        }
    }

    context = m_defaultContext;

    return std::make_shared<CLDNNExecNetwork>(*CloneAndTransformNetwork(network), context, conf);
}

ExecutableNetworkInternal::Ptr clDNNEngine::LoadExeNetworkImpl(const InferenceEngine::ICNNNetwork &network,
                                                               RemoteContext::Ptr context,
                                                               const std::map<std::string, std::string> &config) {
    InferenceEngine::InputsDataMap _networkInputs;
    network.getInputsInfo(_networkInputs);
    check_inputs(_networkInputs);

    auto casted = std::dynamic_pointer_cast<ClContext>(context);
    if (nullptr == casted) {
        THROW_IE_EXCEPTION << "Invalid context";
    }

    CLDNNPlugin::Config conf = getContextImpl(casted)->GetConfig();
    auto device_info = GetDeviceInfo(config);
    conf.enableInt8 = device_info.supports_imad || device_info.supports_immad;
    conf.UpdateFromMap(config);

    if (conf.enableDynamicBatch) {
        conf.max_dynamic_batch = static_cast<int>(network.getBatchSize());
    }

    return std::make_shared<CLDNNExecNetwork>(*CloneAndTransformNetwork(network), casted, conf);
}

RemoteContext::Ptr clDNNEngine::CreateContext(const ParamMap& params) {
    // parameter map is non-empty
    std::string contextTypeStr = _StrFromParams(params, GPU_PARAM_KEY(CONTEXT_TYPE));

    if (GPU_PARAM_VALUE(OCL) == contextTypeStr) {
        auto context = std::make_shared<CLDNNRemoteCLContext>(shared_from_this(), params, _impl->m_config);
        return std::dynamic_pointer_cast<RemoteContext>(context);
    } else if (GPU_PARAM_VALUE(VA_SHARED) == contextTypeStr) {
        #ifdef WIN32
        auto context = std::make_shared<CLDNNRemoteD3DContext>(shared_from_this(), params, _impl->m_config);
        #else
        auto context = std::make_shared<CLDNNRemoteVAContext>(shared_from_this(), params, _impl->m_config);
        #endif
        return std::dynamic_pointer_cast<RemoteContext>(context);
    } else {
        THROW_IE_EXCEPTION << "Invalid remote context type" << contextTypeStr;
    }
}

RemoteContext::Ptr clDNNEngine::GetDefaultContext() {
    if (nullptr == m_defaultContext) {
        m_defaultContext.reset(new CLDNNRemoteCLContext(shared_from_this(), ParamMap(), _impl->m_config));
    }
    return std::dynamic_pointer_cast<RemoteContext>(m_defaultContext);
}

void clDNNEngine::SetConfig(const std::map<std::string, std::string> &config) {
    _impl->m_config.UpdateFromMap(config);
}

void clDNNEngine::QueryNetwork(const ICNNNetwork& network,
                               const std::map<std::string,
                               std::string>& config,
                               QueryNetworkResult& res) const {
    GetDeviceInfo(config);      // Verify device id
    auto function = network.getFunction();
    if (function != nullptr) {
        std::unordered_set<std::string> originalOps;
        for (auto&& node : function->get_ops()) {
            if (!ngraph::op::is_parameter(node) &&
                !ngraph::op::is_output(node)) {
                originalOps.emplace(node->get_friendly_name());
            }
        }
        auto clonedNetwork = CloneAndTransformNetwork(network);
        std::unordered_set<std::string> supported;
        std::unordered_set<std::string> unsupported;

        std::unordered_set<std::string> splitNames;
        std::unordered_set<std::string> concatNames;
        std::unordered_set<std::string> depLayerNames;

        std::vector<std::shared_ptr<ngraph::Node>> splits;
        std::vector<std::shared_ptr<ngraph::Node>> concats;
        std::vector<std::shared_ptr<ngraph::Node>> nextLayerDependent;

        for (CNNNetworkIterator itLayer{clonedNetwork.get()};
             itLayer != CNNNetworkIterator();
             itLayer++) {
            auto layerIsSupported = [&] {
                auto node = (*itLayer)->getNode();
                if (std::dynamic_pointer_cast<const ::ngraph::opset3::DetectionOutput>(node) != nullptr ||
                    std::dynamic_pointer_cast<const ::ngraph::opset3::PriorBox>(node) != nullptr ||
                    std::dynamic_pointer_cast<const ::ngraph::opset3::PriorBoxClustered>(node) != nullptr ||
                    std::dynamic_pointer_cast<const ::ngraph::opset3::Proposal>(node) != nullptr) {
                    return false;
                } else if (std::dynamic_pointer_cast<const ::ngraph::opset3::Split>(node) != nullptr) {
                    splitNames.emplace(node->get_friendly_name());
                    splits.push_back(node);
                    return false;
                } else if (std::dynamic_pointer_cast<const ::ngraph::opset3::Concat>(node) != nullptr) {
                    concatNames.emplace(node->get_friendly_name());
                    concats.push_back(node);
                    return false;
                } else if (std::dynamic_pointer_cast<const ::ngraph::opset3::Reshape>(node) != nullptr ||
                           std::dynamic_pointer_cast<const ::ngraph::opset3::Squeeze>(node) != nullptr ||
                           std::dynamic_pointer_cast<const ::ngraph::opset3::Unsqueeze>(node) != nullptr ||
                           std::dynamic_pointer_cast<const ::ngraph::opset3::Transpose>(node) != nullptr ||
                           ngraph::op::is_constant(node)) {
                    depLayerNames.emplace(node->get_friendly_name());
                    nextLayerDependent.push_back(node);
                    return false;
                } else if (CLDNNGraph::IsLayerSupported((*itLayer)->type)) {
                    return true;
                } else {
                    return false;
                }
            }();
            const auto fusedNode = (*itLayer)->getNode();
            if (fusedNode == nullptr) {
                // skip layers completely generated by IR transformation
                continue;
            }
            for (auto&& fusedLayerName : ngraph::getFusedNamesVector(fusedNode)) {
                if (contains(originalOps, fusedLayerName)) {
                    if (layerIsSupported) {
                        supported.emplace(fusedLayerName);
                    } else {
                        unsupported.emplace(fusedLayerName);
                    }
                }
            }
        }

        for (auto&& layerName : supported) {
            if (contains(unsupported, layerName)) {
                supported.erase(layerName);
            }
        }
        unsupported.clear();

        for (const auto & split : splits) {
            bool is_supported = true;
            const auto outputs = split->outputs();
            for (const auto& output : outputs) {
                const auto& name = output.get_node()->get_friendly_name();
                if (!contains(supported, name) &&
                    !contains(depLayerNames, name) &&
                    !contains(concatNames, name) &&
                    !contains(splitNames, name)) {
                    is_supported = false;
                    break;
                }
            }
            if (is_supported) {
                supported.emplace(split->get_friendly_name());
            }
        }

        for (const auto& concat : concats) {
            bool is_supported = true;
            const auto inputs = concat->inputs();
            for (const auto& input : inputs) {
                const auto& name = input.get_node()->get_friendly_name();
                if (!contains(supported, name) &&
                    !contains(depLayerNames, name) &&
                    !contains(concatNames, name)) {
                    is_supported = false;
                    break;
                }
            }
            if (is_supported) {
                supported.emplace(concat->get_friendly_name());
            }
        }

        for (const auto& cnl : nextLayerDependent) {
            bool is_supported = true;
            // both inputs and output should be GPU to remain on GPU
            const auto inputs = cnl->inputs();
            for (const auto& input : inputs) {
                const auto& name = input.get_node()->get_friendly_name();
                if (!contains(supported, name)) {
                    is_supported = false;
                    break;
                }
            }
            const auto outputs = cnl->outputs();
            for (const auto& output : outputs) {
                const auto& name = output.get_node()->get_friendly_name();
                if (!contains(supported, name)) {
                    is_supported = false;
                    break;
                }
            }
            if (is_supported) {
                supported.emplace(cnl->get_friendly_name());
            }
        }

        for (auto&& layerName : supported) {
            res.supportedLayersMap.emplace(layerName, GetName());
        }
    } else {
        std::vector<CNNLayer::Ptr> concats;
        std::vector<CNNLayer::Ptr> nextLayerDependent;
        std::vector<CNNLayerPtr> sortedLayers = CNNNetSortTopologically(network);
        for (auto layer : sortedLayers) {
            if (CaselessEq<std::string>()(layer->type, "DetectionOutput")) {
            } else if (CaselessEq<std::string>()(layer->type, "PriorBox")) {
            } else if (CaselessEq<std::string>()(layer->type, "Proposal")) {
            } else if (CaselessEq<std::string>()(layer->type, "SimplerNMS")) {
            } else if (CaselessEq<std::string>()(layer->type, "Concat")) {
                concats.push_back(layer);
            } else if (CaselessEq<std::string>()(layer->type, "reshape")) {
                nextLayerDependent.push_back(layer);
            } else if (CaselessEq<std::string>()(layer->type, "permute")) {
                nextLayerDependent.push_back(layer);
            } else if (CaselessEq<std::string>()(layer->type, "Const")) {
                nextLayerDependent.push_back(layer);
            } else if (CLDNNGraph::IsLayerSupported(layer->type)) {
                res.supportedLayersMap.insert({ layer->name, GetName() });
            }
        }
        // evaluation of concats - if all parent layers are supported, only in this case we
        // will mark concat as a supported for GPU
        for (const auto& concat : concats) {
            // take all parrents.
            bool supported = true;
            for (DataWeakPtr insData : concat->insData) {
                CNNLayerPtr prev = getCreatorLayer(insData.lock()).lock();
                // verify if previous layer is not supported or if it in the list of not defined layers yet
                // not defined layers are treated as layers which will be assigned to GPU if next layer is assigned to GPU
                if (res.supportedLayersMap.find(prev->name) == res.supportedLayersMap.end()
                    && std::find(nextLayerDependent.begin(), nextLayerDependent.end(), prev) == nextLayerDependent.end()) {
                    supported = false;
                }
            }
            if (supported) {
                res.supportedLayersMap.insert({ concat->name, GetName() });
            }
        }

        // evaluation of constant blobs - if all consumers are on GPU,
        // then leave it on GPU, else - move to other device
        for (auto cnl = nextLayerDependent.rbegin();
            cnl != nextLayerDependent.rend();
            cnl++) {
            bool supported = true;
            for (DataPtr out : (*cnl)->outData) {
                for (auto ol : getInputTo(out)) {
                    if (res.supportedLayersMap.find(ol.second->name) == res.supportedLayersMap.end()) {
                        supported = false;
                    }
                }
            }

            if (supported) {
                res.supportedLayersMap.insert({ (*cnl)->name, GetName() });
            }
        }
    }
}

Parameter clDNNEngine::GetConfig(const std::string& name, const std::map<std::string, Parameter>& /*options*/) const {
    Parameter result;
    auto option = _impl->m_config.key_config_map.find(name);
    if (option != _impl->m_config.key_config_map.end()) {
        result = option->second;
    } else {
        THROW_IE_EXCEPTION << "Unsupported config key : " << name;
    }
    return result;
}

auto StringRightTrim = [](std::string string, std::string substring, bool case_sensitive = true) {
    auto ret_str = string;
    if (!case_sensitive) {
        std::transform(string.begin(), string.end(), string.begin(), ::tolower);
        std::transform(substring.begin(), substring.end(), substring.begin(), ::tolower);
    }
    auto erase_position = string.rfind(substring);
    if (erase_position != std::string::npos) {
        // if space exists before substring remove it also
        if (std::isspace(string.at(erase_position - 1))) {
            erase_position--;
        }
        return ret_str.substr(0, erase_position);
    }
    return ret_str;
};

Parameter clDNNEngine::GetMetric(const std::string& name, const std::map<std::string, Parameter>& options) const {
    auto device_id = GetConfig(CONFIG_KEY(DEVICE_ID), {});
    if (options.find(CONFIG_KEY(DEVICE_ID)) != options.end())
        device_id = options.at(CONFIG_KEY(DEVICE_ID)).as<std::string>();

    auto iter = device_map.find(device_id);
    auto device_info = iter != device_map.end() ?
        iter->second.get_info() :
        device_map.begin()->second.get_info();

    if (name == METRIC_KEY(SUPPORTED_METRICS)) {
        std::vector<std::string> metrics;
        metrics.push_back(METRIC_KEY(AVAILABLE_DEVICES));
        metrics.push_back(METRIC_KEY(SUPPORTED_METRICS));
        metrics.push_back(METRIC_KEY(FULL_DEVICE_NAME));
        metrics.push_back(METRIC_KEY(OPTIMIZATION_CAPABILITIES));
        metrics.push_back(METRIC_KEY(SUPPORTED_CONFIG_KEYS));
        metrics.push_back(METRIC_KEY(RANGE_FOR_ASYNC_INFER_REQUESTS));
        metrics.push_back(METRIC_KEY(RANGE_FOR_STREAMS));
        IE_SET_METRIC_RETURN(SUPPORTED_METRICS, metrics);
    } else if (name == METRIC_KEY(AVAILABLE_DEVICES)) {
        std::vector<std::string> availableDevices = { };
        for (auto const& dev : device_map)
            availableDevices.push_back(dev.first);
        IE_SET_METRIC_RETURN(AVAILABLE_DEVICES, availableDevices);
    } else if (name == METRIC_KEY(FULL_DEVICE_NAME)) {
        IE_SET_METRIC_RETURN(FULL_DEVICE_NAME, StringRightTrim(device_info.dev_name, "NEO", false));
    } else if (name == METRIC_KEY(SUPPORTED_CONFIG_KEYS)) {
        std::vector<std::string> configKeys;
        for (auto opt : _impl->m_config.key_config_map)
            configKeys.push_back(opt.first);
        IE_SET_METRIC_RETURN(SUPPORTED_CONFIG_KEYS, configKeys);
    } else if (name == METRIC_KEY(OPTIMIZATION_CAPABILITIES)) {
        std::vector<std::string> capabilities;

        capabilities.push_back(METRIC_VALUE(FP32));
        capabilities.push_back(METRIC_VALUE(BIN));
        if (device_info.supports_fp16)
            capabilities.push_back(METRIC_VALUE(FP16));
        if (device_info.supports_imad || device_info.supports_immad)
            capabilities.push_back(METRIC_VALUE(INT8));

        IE_SET_METRIC_RETURN(OPTIMIZATION_CAPABILITIES, capabilities);
    } else if (name == METRIC_KEY(RANGE_FOR_ASYNC_INFER_REQUESTS)) {
        std::tuple<unsigned int, unsigned int, unsigned int> range = std::make_tuple(1, 2, 1);
        IE_SET_METRIC_RETURN(RANGE_FOR_ASYNC_INFER_REQUESTS, range);
    } else if (name == METRIC_KEY(RANGE_FOR_STREAMS)) {
        std::tuple<unsigned int, unsigned int> range = std::make_tuple(1, 2);
        IE_SET_METRIC_RETURN(RANGE_FOR_STREAMS, range);
    } else {
        THROW_IE_EXCEPTION << "Unsupported metric key " << name;
    }
}

};  // namespace CLDNNPlugin

static const Version version = { {2, 1}, CI_BUILD_NUMBER, "clDNNPlugin" };
IE_DEFINE_PLUGIN_CREATE_FUNCTION(CLDNNPlugin::clDNNEngine, version)<|MERGE_RESOLUTION|>--- conflicted
+++ resolved
@@ -110,9 +110,11 @@
             manager.set_callback(transformations_callback);
             manager.run_passes(nGraphFunc);
 
+            ngraph::pass::Manager ti_manager;
             // Apply all transformations to TensorIterator body
-            ngraph::pass::Manager ti_manager;
             ti_manager.register_pass<ngraph::pass::ApplyTransformationsToTIBody>(manager);
+            // Unroll will be called after all conversions
+            ti_manager.register_pass<ngraph::pass::UnrollTensorIterator>();
             ti_manager.run_passes(nGraphFunc);
         }
 
@@ -130,7 +132,6 @@
 
             transformer.transform(nGraphFunc);
 
-<<<<<<< HEAD
 #ifdef LPT_SUPPORT
             ngraph::op::util::BinaryElementwiseArithmetic::multi_type_global = true;
 #endif
@@ -142,19 +143,13 @@
             manager.set_callback(transformations_callback);
             manager.run_passes(nGraphFunc);
 
+            ngraph::pass::Manager ti_manager;
             // Apply all transformations to TensorIterator body
-            ngraph::pass::Manager ti_manager;
             ti_manager.register_pass<ngraph::pass::ApplyTransformationsToTIBody>(manager);
+            // Unroll will be called after all conversions
+            ti_manager.register_pass<ngraph::pass::UnrollTensorIterator>();
             ti_manager.run_passes(nGraphFunc);
         }
-=======
-        ngraph::pass::Manager ti_manager;
-        // Apply all transformations to TensorIterator body
-        ti_manager.register_pass<ngraph::pass::ApplyTransformationsToTIBody>(manager);
-        // Unroll will be called after all conversions
-        ti_manager.register_pass<ngraph::pass::UnrollTensorIterator>();
-        ti_manager.run_passes(nGraphFunc);
->>>>>>> 7c921b8b
 
         clonedNetwork = InferenceEngine::details::convertFunctionToICNNNetwork(nGraphFunc, *clonedNetwork);
     }
