﻿// Copyright (C) 2018-2020 Intel Corporation
// SPDX-License-Identifier: Apache-2.0
//

#include <limits>
#include <algorithm>

#include <string>
#include <map>
#include <vector>
#include <iostream>
#include <cmath>
#include <tuple>
#include <cctype>

#include "ie_metric_helpers.hpp"
#include <ie_data.h>
#include <cpp/ie_cnn_network.h>
#include <description_buffer.hpp>
#include <memory>
#include <cpp_interfaces/base/ie_plugin_base.hpp>
#include "ie_plugin_config.hpp"
#include "caseless.hpp"
#include <legacy/details/ie_cnn_network_tools.h>
#include <ngraph/opsets/opset2.hpp>
#include <ngraph/opsets/opset3.hpp>
#include <ngraph/op/fused/gelu.hpp>
#include <ngraph/pass/manager.hpp>
#include <generic_ie.hpp>
#include <transformations/apply_transformations_to_ti_body.hpp>
#include <transformations/common_optimizations/common_optimizations.hpp>
#include <transformations/convert_opset1_to_legacy/convert_opset1_to_legacy.hpp>
#include <transformations/convert_opset2_to_opset1/convert_opset2_to_opset1.hpp>
#include <transformations/convert_opset3_to_opset2/convert_opset3_to_opset2.hpp>

#include <transformations/low_precision/transformer.hpp>
#include <transformations/low_precision/mat_mul.hpp>
#include <transformations/rt_info/fused_names_attribute.hpp>
<<<<<<< HEAD

#include "convert_function_to_cnn_network.hpp"
#include <ie_util_internal.hpp>
#include <graph_transformer.h>
=======
#include <legacy/convert_function_to_cnn_network.hpp>
#include <legacy/ie_util_internal.hpp>
#include <legacy/graph_transformer.h>
>>>>>>> e2e27851

#include "cldnn_engine.h"
#include "cldnn_executable_network.h"
#include "cldnn_custom_layer.h"

#ifdef __linux__
#include <dlfcn.h>
#endif

using InferenceEngine::DescriptionBuffer;
using InferenceEngine::TBlob;
using InferenceEngine::Blob;
using namespace InferenceEngine;
using namespace InferenceEngine::gpu;
using namespace InferenceEngine::details;

namespace CLDNNPlugin {

struct clDNNEngine::impl {
    CLDNNPlugin::Config m_config;
};

cldnn::device_info clDNNEngine::GetDeviceInfo(const std::map<std::string, std::string> &config) const {
    auto device_info = device_map.begin()->second.get_info();
    if (config.find(PluginConfigParams::KEY_DEVICE_ID) != config.end()) {
        auto val = config.at(PluginConfigParams::KEY_DEVICE_ID);
        if (device_map.find(val) == device_map.end()) {
            THROW_IE_EXCEPTION << "Invalid device ID: " << val;
        }
        device_info = device_map.at(val).get_info();
    }

    return device_info;
}

InferenceEngine::ICNNNetwork::Ptr clDNNEngine::CloneAndTransformNetwork(const InferenceEngine::ICNNNetwork& network) const {
    std::shared_ptr<ICNNNetwork> clonedNetwork = cloneNetwork(network);
    if (clonedNetwork->getFunction()) {
        const auto transformations_callback = [](const std::shared_ptr<const ::ngraph::Node> &node) -> bool {
            // Reshape->Permute->Reshape pattern in theory can change output rank, so this check is added to be sure
            // that the following primitives will be handled correctly
            // DepthToSpace node implementation supports only equal input/output tensors with rank <= 5
            if (auto dtsOp = std::dynamic_pointer_cast<const ::ngraph::opset3::DepthToSpace>(node)) {
                return dtsOp->input_value(0).get_shape().size() <= 5lu && dtsOp->input_value(0).get_shape().size() == dtsOp->get_output_shape(0).size();
            }

            // SpaceToDepth node implementation supports only equal input/output tensors with rank <= 5
            if (auto stdOp = std::dynamic_pointer_cast<const ::ngraph::opset3::SpaceToDepth>(node)) {
                return stdOp->input_value(0).get_shape().size() <= 5lu && stdOp->input_value(0).get_shape().size() == stdOp->get_output_shape(0).size();
            }

            return std::dynamic_pointer_cast<const ::ngraph::opset2::Gelu>(node) ||
                   std::dynamic_pointer_cast<const ::ngraph::opset3::ShuffleChannels>(node) ||
                   std::dynamic_pointer_cast<const ::ngraph::opset2::BatchToSpace>(node) ||
                   std::dynamic_pointer_cast<const ::ngraph::opset2::SpaceToBatch>(node);
        };
        auto nGraphFunc = clonedNetwork->getFunction();
        // Disable shape inference (WA for generic operations)
        ::ngraph::op::GenericIE::DisableReshape noReshape(nGraphFunc);

        {
            // Note: instead of running all Conversion Transformations you can make up your own transformation pipeline
            ngraph::pass::Manager manager;
            manager.register_pass<ngraph::pass::CommonOptimizations>();
            manager.register_pass<ngraph::pass::ConvertOpSet3ToOpSet2>();
            manager.register_pass<ngraph::pass::ConvertOpSet2ToOpSet1>();
            manager.set_callback(transformations_callback);
            manager.run_passes(nGraphFunc);
        }

        CLDNNPlugin::Config config = _impl->m_config;

        using namespace ngraph::pass::low_precision;
        if (config.enableInt8 && (config.lptVersion == Config::LptVersion::nGraph)) {
            auto params = LayerTransformation::Params(
                true,  // updatePrecisions
                LayerTransformation::QuantizedTensorAlignment::UpdateLevel,  // quantizedTensorAlignmentOnActivations
                LayerTransformation::QuantizedTensorAlignment::None,  // quantizedTensorAlignmentOnWeights
                true);  // supportAsymmetricQuantization
            LowPrecisionTransformer transformer(LowPrecisionTransformer::getAllTransformations(params)
                .add<MatMulTransformation, ngraph::opset1::MatMul>(LayerTransformation::Params(params).setSupportAsymmetricQuantization(false)));

            transformer.transform(nGraphFunc);

            // TODO: workaround to turn off validation after LPT
            ngraph::op::util::BinaryElementwiseArithmetic::multi_type_global = true;
        }

        {
            ngraph::pass::Manager manager = ngraph::pass::Manager();
            manager.register_pass<ngraph::pass::ConvertOpSet1ToLegacy>();
            manager.set_callback(transformations_callback);
            manager.run_passes(nGraphFunc);
        }

        // Apply all transformations to TensorIterator body
        ngraph::pass::Manager ti_manager;
        ti_manager.register_pass<ngraph::pass::ApplyTransformationsToTIBody>(manager);
        ti_manager.run_passes(nGraphFunc);

        clonedNetwork = InferenceEngine::details::convertFunctionToICNNNetwork(nGraphFunc, *clonedNetwork);
    }

    auto implNetwork = std::dynamic_pointer_cast<InferenceEngine::details::CNNNetworkImpl>(clonedNetwork);
    if (implNetwork) {
        // valid for CNNNetworkImpl only, while there's no API in ICNNNetwork to change network
        ConstTransformer transformator(implNetwork.get());
        transformator.fullTrim();
    }

    return clonedNetwork;
}

clDNNEngine::clDNNEngine() : m_defaultContext(nullptr) {
    _pluginName = "GPU";
    _impl = std::make_shared<impl>();

    // try loading clDNN engine and get info from it
    {
        cldnn::device_query device_query;
        device_map = device_query.get_available_devices();
    }
    // locate global custom kernel config
    // and auto-load kernels from it
#ifdef _WIN32
    CHAR mpath[MAX_PATH + 1];
    HMODULE nModule;
    GetModuleHandleEx(GET_MODULE_HANDLE_EX_FLAG_FROM_ADDRESS | GET_MODULE_HANDLE_EX_FLAG_UNCHANGED_REFCOUNT,
        (LPCSTR)CLDNNCustomLayer::LoadFromFile,
        &nModule);
    GetModuleFileName(nModule, mpath, sizeof(mpath));
#elif __linux__
    Dl_info dl_info;
    dladdr(reinterpret_cast<void *>(CLDNNCustomLayer::LoadFromFile), &dl_info);
    const char* mpath = dl_info.dli_fname;
#endif
    std::string configFile(mpath);
    std::size_t dir_split_pos = configFile.find_last_of("/\\");
    std::string config_path;

    if (dir_split_pos != std::string::npos) {
        // path contains directory
        config_path = configFile.substr(0, dir_split_pos);
    }
    config_path += "/cldnn_global_custom_kernels/cldnn_global_custom_kernels.xml";
    CLDNNCustomLayer::LoadFromFile(config_path, _impl->m_config.customLayers, true);
}

auto check_inputs = [](InferenceEngine::InputsDataMap _networkInputs) {
    for (auto ii : _networkInputs) {
        auto input_precision = ii.second->getTensorDesc().getPrecision();
        if (input_precision != InferenceEngine::Precision::FP16 && input_precision != InferenceEngine::Precision::I16
            && input_precision != InferenceEngine::Precision::FP32 && input_precision != InferenceEngine::Precision::U8
            && input_precision != InferenceEngine::Precision::I32 && input_precision != InferenceEngine::Precision::I64
            && input_precision != InferenceEngine::Precision::I8 && input_precision != InferenceEngine::Precision::BOOL) {
            THROW_IE_EXCEPTION << NOT_IMPLEMENTED_str
                << "Input image format " << input_precision << " is not supported yet...";
        }
    }
};

ExecutableNetworkInternal::Ptr clDNNEngine::LoadExeNetworkImpl(const InferenceEngine::ICNNNetwork &network,
                                                               const std::map<std::string, std::string> &config) {
    // verification of supported input
    InferenceEngine::InputsDataMap _networkInputs;
    network.getInputsInfo(_networkInputs);
    check_inputs(_networkInputs);

    CLDNNPlugin::Config conf = _impl->m_config;
    auto device_info = GetDeviceInfo(config);
    conf.enableInt8 = device_info.supports_imad || device_info.supports_immad;
    conf.UpdateFromMap(config);

    if (conf.enableDynamicBatch) {
        conf.max_dynamic_batch = static_cast<int>(network.getBatchSize());
    }

    CLDNNRemoteCLContext::Ptr context;

    auto canReuseDefaultContext = [&]() -> bool {
        if (m_defaultContext == nullptr)
            return false;

        const Config& context_config = m_defaultContext->GetConfig();
        const Config& current_config = conf;

        return context_config.throughput_streams == current_config.throughput_streams &&
               context_config.useProfiling == current_config.useProfiling &&
               context_config.dumpCustomKernels == current_config.dumpCustomKernels &&
               context_config.memory_pool_on == current_config.memory_pool_on &&
               context_config.queueThrottle == current_config.queueThrottle &&
               context_config.queuePriority == current_config.queuePriority &&
               context_config.sources_dumps_dir == current_config.sources_dumps_dir &&
               context_config.tuningConfig.mode == current_config.tuningConfig.mode &&
               context_config.tuningConfig.cache_file_path == current_config.tuningConfig.cache_file_path &&
               context_config.device_id == current_config.device_id;
    };

    {
        std::lock_guard<std::mutex> lock(engine_mutex);
        if (!canReuseDefaultContext()) {
            m_defaultContext.reset(new CLDNNRemoteCLContext(shared_from_this(), ParamMap(), conf));
        }
    }

    context = m_defaultContext;

    return std::make_shared<CLDNNExecNetwork>(*CloneAndTransformNetwork(network), context, conf);
}

ExecutableNetworkInternal::Ptr clDNNEngine::LoadExeNetworkImpl(const InferenceEngine::ICNNNetwork &network,
                                                               RemoteContext::Ptr context,
                                                               const std::map<std::string, std::string> &config) {
    InferenceEngine::InputsDataMap _networkInputs;
    network.getInputsInfo(_networkInputs);
    check_inputs(_networkInputs);

    auto casted = std::dynamic_pointer_cast<ClContext>(context);
    if (nullptr == casted) {
        THROW_IE_EXCEPTION << "Invalid context";
    }

    CLDNNPlugin::Config conf = getContextImpl(casted)->GetConfig();
    auto device_info = GetDeviceInfo(config);
    conf.enableInt8 = device_info.supports_imad || device_info.supports_immad;
    conf.UpdateFromMap(config);

    if (conf.enableDynamicBatch) {
        conf.max_dynamic_batch = static_cast<int>(network.getBatchSize());
    }

    return std::make_shared<CLDNNExecNetwork>(*CloneAndTransformNetwork(network), casted, conf);
}

RemoteContext::Ptr clDNNEngine::CreateContext(const ParamMap& params) {
    // parameter map is non-empty
    std::string contextTypeStr = _StrFromParams(params, GPU_PARAM_KEY(CONTEXT_TYPE));

    if (GPU_PARAM_VALUE(OCL) == contextTypeStr) {
        auto context = std::make_shared<CLDNNRemoteCLContext>(shared_from_this(), params, _impl->m_config);
        return std::dynamic_pointer_cast<RemoteContext>(context);
    } else if (GPU_PARAM_VALUE(VA_SHARED) == contextTypeStr) {
        #ifdef WIN32
        auto context = std::make_shared<CLDNNRemoteD3DContext>(shared_from_this(), params, _impl->m_config);
        #else
        auto context = std::make_shared<CLDNNRemoteVAContext>(shared_from_this(), params, _impl->m_config);
        #endif
        return std::dynamic_pointer_cast<RemoteContext>(context);
    } else {
        THROW_IE_EXCEPTION << "Invalid remote context type" << contextTypeStr;
    }
}

RemoteContext::Ptr clDNNEngine::GetDefaultContext() {
    if (nullptr == m_defaultContext) {
        m_defaultContext.reset(new CLDNNRemoteCLContext(shared_from_this(), ParamMap(), _impl->m_config));
    }
    return std::dynamic_pointer_cast<RemoteContext>(m_defaultContext);
}

void clDNNEngine::SetConfig(const std::map<std::string, std::string> &config) {
    _impl->m_config.UpdateFromMap(config);
}

void clDNNEngine::QueryNetwork(const ICNNNetwork& network,
                               const std::map<std::string,
                               std::string>& config,
                               QueryNetworkResult& res) const {
    GetDeviceInfo(config);      // Verify device id
    auto function = network.getFunction();
    if (function != nullptr) {
        std::unordered_set<std::string> originalOps;
        for (auto&& node : function->get_ops()) {
            if (!ngraph::op::is_parameter(node) &&
                !ngraph::op::is_output(node)) {
                originalOps.emplace(node->get_friendly_name());
            }
        }
        auto clonedNetwork = CloneAndTransformNetwork(network);
        std::unordered_set<std::string> supported;
        std::unordered_set<std::string> unsupported;

        std::unordered_set<std::string> splitNames;
        std::unordered_set<std::string> concatNames;
        std::unordered_set<std::string> depLayerNames;

        std::vector<std::shared_ptr<ngraph::Node>> splits;
        std::vector<std::shared_ptr<ngraph::Node>> concats;
        std::vector<std::shared_ptr<ngraph::Node>> nextLayerDependent;

        for (CNNNetworkIterator itLayer{clonedNetwork.get()};
             itLayer != CNNNetworkIterator();
             itLayer++) {
            auto layerIsSupported = [&] {
                auto node = (*itLayer)->getNode();
                if (std::dynamic_pointer_cast<const ::ngraph::opset3::DetectionOutput>(node) != nullptr ||
                    std::dynamic_pointer_cast<const ::ngraph::opset3::PriorBox>(node) != nullptr ||
                    std::dynamic_pointer_cast<const ::ngraph::opset3::PriorBoxClustered>(node) != nullptr ||
                    std::dynamic_pointer_cast<const ::ngraph::opset3::Proposal>(node) != nullptr) {
                    return false;
                } else if (std::dynamic_pointer_cast<const ::ngraph::opset3::Split>(node) != nullptr) {
                    splitNames.emplace(node->get_friendly_name());
                    splits.push_back(node);
                    return false;
                } else if (std::dynamic_pointer_cast<const ::ngraph::opset3::Concat>(node) != nullptr) {
                    concatNames.emplace(node->get_friendly_name());
                    concats.push_back(node);
                    return false;
                } else if (std::dynamic_pointer_cast<const ::ngraph::opset3::Reshape>(node) != nullptr ||
                           std::dynamic_pointer_cast<const ::ngraph::opset3::Squeeze>(node) != nullptr ||
                           std::dynamic_pointer_cast<const ::ngraph::opset3::Unsqueeze>(node) != nullptr ||
                           std::dynamic_pointer_cast<const ::ngraph::opset3::Transpose>(node) != nullptr ||
                           ngraph::op::is_constant(node)) {
                    depLayerNames.emplace(node->get_friendly_name());
                    nextLayerDependent.push_back(node);
                    return false;
                } else if (CLDNNGraph::IsLayerSupported((*itLayer)->type)) {
                    return true;
                } else {
                    return false;
                }
            }();
            const auto fusedNode = (*itLayer)->getNode();
            if (fusedNode == nullptr) {
                // skip layers completely generated by IR transformation
                continue;
            }
            for (auto&& fusedLayerName : ngraph::getFusedNamesVector(fusedNode)) {
                if (contains(originalOps, fusedLayerName)) {
                    if (layerIsSupported) {
                        supported.emplace(fusedLayerName);
                    } else {
                        unsupported.emplace(fusedLayerName);
                    }
                }
            }
        }

        for (auto&& layerName : supported) {
            if (contains(unsupported, layerName)) {
                supported.erase(layerName);
            }
        }
        unsupported.clear();

        for (const auto & split : splits) {
            bool is_supported = true;
            const auto outputs = split->outputs();
            for (const auto& output : outputs) {
                const auto& name = output.get_node()->get_friendly_name();
                if (!contains(supported, name) &&
                    !contains(depLayerNames, name) &&
                    !contains(concatNames, name) &&
                    !contains(splitNames, name)) {
                    is_supported = false;
                    break;
                }
            }
            if (is_supported) {
                supported.emplace(split->get_friendly_name());
            }
        }

        for (const auto& concat : concats) {
            bool is_supported = true;
            const auto inputs = concat->inputs();
            for (const auto& input : inputs) {
                const auto& name = input.get_node()->get_friendly_name();
                if (!contains(supported, name) &&
                    !contains(depLayerNames, name) &&
                    !contains(concatNames, name)) {
                    is_supported = false;
                    break;
                }
            }
            if (is_supported) {
                supported.emplace(concat->get_friendly_name());
            }
        }

        for (const auto& cnl : nextLayerDependent) {
            bool is_supported = true;
            // both inputs and output should be GPU to remain on GPU
            const auto inputs = cnl->inputs();
            for (const auto& input : inputs) {
                const auto& name = input.get_node()->get_friendly_name();
                if (!contains(supported, name)) {
                    is_supported = false;
                    break;
                }
            }
            const auto outputs = cnl->outputs();
            for (const auto& output : outputs) {
                const auto& name = output.get_node()->get_friendly_name();
                if (!contains(supported, name)) {
                    is_supported = false;
                    break;
                }
            }
            if (is_supported) {
                supported.emplace(cnl->get_friendly_name());
            }
        }

        for (auto&& layerName : supported) {
            res.supportedLayersMap.emplace(layerName, GetName());
        }
    } else {
        std::vector<CNNLayer::Ptr> concats;
        std::vector<CNNLayer::Ptr> nextLayerDependent;
        std::vector<CNNLayerPtr> sortedLayers = CNNNetSortTopologically(network);
        for (auto layer : sortedLayers) {
            if (CaselessEq<std::string>()(layer->type, "DetectionOutput")) {
            } else if (CaselessEq<std::string>()(layer->type, "PriorBox")) {
            } else if (CaselessEq<std::string>()(layer->type, "Proposal")) {
            } else if (CaselessEq<std::string>()(layer->type, "SimplerNMS")) {
            } else if (CaselessEq<std::string>()(layer->type, "Concat")) {
                concats.push_back(layer);
            } else if (CaselessEq<std::string>()(layer->type, "reshape")) {
                nextLayerDependent.push_back(layer);
            } else if (CaselessEq<std::string>()(layer->type, "permute")) {
                nextLayerDependent.push_back(layer);
            } else if (CaselessEq<std::string>()(layer->type, "Const")) {
                nextLayerDependent.push_back(layer);
            } else if (CLDNNGraph::IsLayerSupported(layer->type)) {
                res.supportedLayersMap.insert({ layer->name, GetName() });
            }
        }
        // evaluation of concats - if all parent layers are supported, only in this case we
        // will mark concat as a supported for GPU
        for (const auto& concat : concats) {
            // take all parrents.
            bool supported = true;
            for (DataWeakPtr insData : concat->insData) {
                CNNLayerPtr prev = getCreatorLayer(insData.lock()).lock();
                // verify if previous layer is not supported or if it in the list of not defined layers yet
                // not defined layers are treated as layers which will be assigned to GPU if next layer is assigned to GPU
                if (res.supportedLayersMap.find(prev->name) == res.supportedLayersMap.end()
                    && std::find(nextLayerDependent.begin(), nextLayerDependent.end(), prev) == nextLayerDependent.end()) {
                    supported = false;
                }
            }
            if (supported) {
                res.supportedLayersMap.insert({ concat->name, GetName() });
            }
        }

        // evaluation of constant blobs - if all consumers are on GPU,
        // then leave it on GPU, else - move to other device
        for (auto cnl = nextLayerDependent.rbegin();
            cnl != nextLayerDependent.rend();
            cnl++) {
            bool supported = true;
            for (DataPtr out : (*cnl)->outData) {
                for (auto ol : getInputTo(out)) {
                    if (res.supportedLayersMap.find(ol.second->name) == res.supportedLayersMap.end()) {
                        supported = false;
                    }
                }
            }

            if (supported) {
                res.supportedLayersMap.insert({ (*cnl)->name, GetName() });
            }
        }
    }
}

Parameter clDNNEngine::GetConfig(const std::string& name, const std::map<std::string, Parameter>& /*options*/) const {
    Parameter result;
    auto option = _impl->m_config.key_config_map.find(name);
    if (option != _impl->m_config.key_config_map.end()) {
        result = option->second;
    } else {
        THROW_IE_EXCEPTION << "Unsupported config key : " << name;
    }
    return result;
}

auto StringRightTrim = [](std::string string, std::string substring, bool case_sensitive = true) {
    auto ret_str = string;
    if (!case_sensitive) {
        std::transform(string.begin(), string.end(), string.begin(), ::tolower);
        std::transform(substring.begin(), substring.end(), substring.begin(), ::tolower);
    }
    auto erase_position = string.rfind(substring);
    if (erase_position != std::string::npos) {
        // if space exists before substring remove it also
        if (std::isspace(string.at(erase_position - 1))) {
            erase_position--;
        }
        return ret_str.substr(0, erase_position);
    }
    return ret_str;
};

Parameter clDNNEngine::GetMetric(const std::string& name, const std::map<std::string, Parameter>& options) const {
    auto device_id = GetConfig(CONFIG_KEY(DEVICE_ID), {});
    if (options.find(CONFIG_KEY(DEVICE_ID)) != options.end())
        device_id = options.at(CONFIG_KEY(DEVICE_ID)).as<std::string>();

    auto iter = device_map.find(device_id);
    auto device_info = iter != device_map.end() ?
        iter->second.get_info() :
        device_map.begin()->second.get_info();

    if (name == METRIC_KEY(SUPPORTED_METRICS)) {
        std::vector<std::string> metrics;
        metrics.push_back(METRIC_KEY(AVAILABLE_DEVICES));
        metrics.push_back(METRIC_KEY(SUPPORTED_METRICS));
        metrics.push_back(METRIC_KEY(FULL_DEVICE_NAME));
        metrics.push_back(METRIC_KEY(OPTIMIZATION_CAPABILITIES));
        metrics.push_back(METRIC_KEY(SUPPORTED_CONFIG_KEYS));
        metrics.push_back(METRIC_KEY(RANGE_FOR_ASYNC_INFER_REQUESTS));
        metrics.push_back(METRIC_KEY(RANGE_FOR_STREAMS));
        IE_SET_METRIC_RETURN(SUPPORTED_METRICS, metrics);
    } else if (name == METRIC_KEY(AVAILABLE_DEVICES)) {
        std::vector<std::string> availableDevices = { };
        for (auto const& dev : device_map)
            availableDevices.push_back(dev.first);
        IE_SET_METRIC_RETURN(AVAILABLE_DEVICES, availableDevices);
    } else if (name == METRIC_KEY(FULL_DEVICE_NAME)) {
        IE_SET_METRIC_RETURN(FULL_DEVICE_NAME, StringRightTrim(device_info.dev_name, "NEO", false));
    } else if (name == METRIC_KEY(SUPPORTED_CONFIG_KEYS)) {
        std::vector<std::string> configKeys;
        for (auto opt : _impl->m_config.key_config_map)
            configKeys.push_back(opt.first);
        IE_SET_METRIC_RETURN(SUPPORTED_CONFIG_KEYS, configKeys);
    } else if (name == METRIC_KEY(OPTIMIZATION_CAPABILITIES)) {
        std::vector<std::string> capabilities;

        capabilities.push_back(METRIC_VALUE(FP32));
        capabilities.push_back(METRIC_VALUE(BIN));
        if (device_info.supports_fp16)
            capabilities.push_back(METRIC_VALUE(FP16));
        if (device_info.supports_imad || device_info.supports_immad)
            capabilities.push_back(METRIC_VALUE(INT8));

        IE_SET_METRIC_RETURN(OPTIMIZATION_CAPABILITIES, capabilities);
    } else if (name == METRIC_KEY(RANGE_FOR_ASYNC_INFER_REQUESTS)) {
        std::tuple<unsigned int, unsigned int, unsigned int> range = std::make_tuple(1, 2, 1);
        IE_SET_METRIC_RETURN(RANGE_FOR_ASYNC_INFER_REQUESTS, range);
    } else if (name == METRIC_KEY(RANGE_FOR_STREAMS)) {
        std::tuple<unsigned int, unsigned int> range = std::make_tuple(1, 2);
        IE_SET_METRIC_RETURN(RANGE_FOR_STREAMS, range);
    } else {
        THROW_IE_EXCEPTION << "Unsupported metric key " << name;
    }
}

};  // namespace CLDNNPlugin

INFERENCE_PLUGIN_API(StatusCode) CreatePluginEngine(IInferencePlugin*& plugin, ResponseDesc* resp) noexcept {
    try {
        plugin = make_ie_compatible_plugin(
            { 2, 1,
             CI_BUILD_NUMBER,
             "clDNNPlugin" }, std::make_shared<CLDNNPlugin::clDNNEngine>());
        return OK;
    }
    catch (std::exception & ex) {
        return DescriptionBuffer(GENERAL_ERROR, resp) << ex.what();
    }
}
<|MERGE_RESOLUTION|>--- conflicted
+++ resolved
@@ -36,16 +36,10 @@
 #include <transformations/low_precision/transformer.hpp>
 #include <transformations/low_precision/mat_mul.hpp>
 #include <transformations/rt_info/fused_names_attribute.hpp>
-<<<<<<< HEAD
-
-#include "convert_function_to_cnn_network.hpp"
-#include <ie_util_internal.hpp>
-#include <graph_transformer.h>
-=======
+
 #include <legacy/convert_function_to_cnn_network.hpp>
 #include <legacy/ie_util_internal.hpp>
 #include <legacy/graph_transformer.h>
->>>>>>> e2e27851
 
 #include "cldnn_engine.h"
 #include "cldnn_executable_network.h"
@@ -114,6 +108,11 @@
             manager.register_pass<ngraph::pass::ConvertOpSet2ToOpSet1>();
             manager.set_callback(transformations_callback);
             manager.run_passes(nGraphFunc);
+
+            // Apply all transformations to TensorIterator body
+            ngraph::pass::Manager ti_manager;
+            ti_manager.register_pass<ngraph::pass::ApplyTransformationsToTIBody>(manager);
+            ti_manager.run_passes(nGraphFunc);
         }
 
         CLDNNPlugin::Config config = _impl->m_config;
@@ -139,12 +138,12 @@
             manager.register_pass<ngraph::pass::ConvertOpSet1ToLegacy>();
             manager.set_callback(transformations_callback);
             manager.run_passes(nGraphFunc);
-        }
-
-        // Apply all transformations to TensorIterator body
-        ngraph::pass::Manager ti_manager;
-        ti_manager.register_pass<ngraph::pass::ApplyTransformationsToTIBody>(manager);
-        ti_manager.run_passes(nGraphFunc);
+
+            // Apply all transformations to TensorIterator body
+            ngraph::pass::Manager ti_manager;
+            ti_manager.register_pass<ngraph::pass::ApplyTransformationsToTIBody>(manager);
+            ti_manager.run_passes(nGraphFunc);
+        }
 
         clonedNetwork = InferenceEngine::details::convertFunctionToICNNNetwork(nGraphFunc, *clonedNetwork);
     }
