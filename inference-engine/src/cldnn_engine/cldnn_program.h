--- conflicted
+++ resolved
@@ -27,18 +27,6 @@
 enum class eltwise_mode : int32_t;
 }  // namespace cldnn
 
-<<<<<<< HEAD
-// Forward declarations for ngraph part
-namespace ngraph {
-class Node;
-}  // namespace ngraph
-
-namespace ov {
-class DiscreteTypeInfo;
-}  // namespace ov
-
-=======
->>>>>>> f7d3f791
 #define REGISTER_FACTORY_IMPL(op_version, op_name)                                                \
 void __register ## _ ## op_name ## _ ## op_version() {                                            \
     Program::RegisterFactory<ngraph::op::op_version::op_name>(                                    \
