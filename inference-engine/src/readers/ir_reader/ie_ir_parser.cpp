// Copyright (C) 2018-2021 Intel Corporation
// SPDX-License-Identifier: Apache-2.0
//

#include "ie_ir_parser.hpp"
#include "ie_ir_itt.hpp"

#include <typeinfo>
#include <unordered_set>
#include <algorithm>
#include <deque>
#include <map>
#include <memory>
#include <ngraph/ngraph.hpp>
#include <set>
#include <sstream>
#include <string>
#include <vector>
#include <ngraph/ops.hpp>
#include <ngraph/opsets/opset2.hpp>
#include <ngraph/opsets/opset3.hpp>
#include <ngraph/opsets/opset5.hpp>
#include <ngraph/opsets/opset6.hpp>
#include <ngraph/variant.hpp>
#include <ngraph/op/util/sub_graph_base.hpp>

#include <cpp/ie_cnn_network.h>
#include "ie_blob_stream.hpp"
#include "caseless.hpp"
#include <ie_ngraph_utils.hpp>
#include "generic_ie.hpp"
#include "precision_utils.h"
#include "blob_factory.hpp"

using namespace InferenceEngine;
using namespace XMLParseUtils;

IRParser::IRParser(size_t version): IRParser(version, {}) {}
IRParser::IRParser(size_t version, const std::vector<InferenceEngine::IExtensionPtr>& exts) {
    switch (version) {
    case 10:
        parser = std::make_shared<V10Parser>(exts);
        break;
    default:
        THROW_IE_EXCEPTION << "Unsupported IR version: " << version;
    }
}

void V10Parser::XmlDeserializer::map_type_in_function(const pugi::xml_node& node,
    const std::string map_type, std::map<uint64_t, uint64_t>& type_id_in_function) {
    uint64_t map_type_number = 0;
    auto body_node = node.child("body");

    if (body_node.empty()) {
        THROW_IE_EXCEPTION << "Missing body part.";
    }

    // Fill map: parameter/result id to parameter/result number in Function
    FOREACH_CHILD(_layer, body_node.child("layers"), "layer") {
        auto type = XMLParseUtils::GetStrAttr(_layer, "type");

        if (type == map_type) {
            auto id = XMLParseUtils::GetUIntAttr(_layer, "id");
            type_id_in_function[id] = map_type_number;
            map_type_number++;
        }
    }
}

std::vector<std::shared_ptr<ngraph::op::util::SubGraphOp::InputDescription>> V10Parser::XmlDeserializer::parseInputDescription(const pugi::xml_node& node) {
    std::vector<std::shared_ptr<ngraph::op::util::SubGraphOp::InputDescription>> inputs;
    std::map<uint64_t, uint64_t> param_id_in_function;
    std::map<uint64_t, uint64_t> result_id_in_function;
    map_type_in_function(node, "Parameter", param_id_in_function);
    map_type_in_function(node, "Result", result_id_in_function);

    // Parse PortMap: external_port_id for inputs does not always appear in consecutive order
    std::map<uint64_t, pugi::xml_node> input_map;
    FOREACH_CHILD(_input, node.child("port_map"), "input") {
        int64_t ext_port_id = GetInt64Attr(_input, "external_port_id");
        input_map[ext_port_id] = _input;
    }

    for (const auto& input : input_map) {
        auto &_input = input.second;
        auto axis_attr = _input.attribute("axis");
        auto purpose = XMLParseUtils::GetStrAttr(_input, "purpose", "");
        int64_t ti_input_index = XMLParseUtils::GetInt64Attr(_input, "external_port_id");
        size_t body_parameter_index = XMLParseUtils::GetUIntAttr(_input, "internal_layer_id");

        // if axis is set, then slicing is enabled. Create ngraph::TensorIterator::SlicedInput.
        if (!axis_attr.empty()) {
            size_t axis = XMLParseUtils::GetUIntAttr(_input, "axis");
            int64_t start = XMLParseUtils::GetInt64Attr(_input, "start", 0);
            int64_t stride = XMLParseUtils::GetInt64Attr(_input, "stride", 1);
            int64_t end = XMLParseUtils::GetInt64Attr(_input, "end", -1);
            int64_t part_size = XMLParseUtils::GetInt64Attr(_input, "part_size", 1);

            inputs.push_back(std::make_shared<ngraph::op::util::SubGraphOp::SliceInputDescription>
                    (ti_input_index,
                    param_id_in_function[body_parameter_index],
                    start,
                    stride,
                    part_size,
                    end,
                    axis));
        } else {
            // otherwise find corresponding back edge and create ngraph::TensorIterator::MergedInput
            bool is_back_edge_exist = false;
            FOREACH_CHILD(_edge, node.child("back_edges"), "edge") {
                size_t to_layer = XMLParseUtils::GetUIntAttr(_edge, "to-layer");

                if (to_layer == body_parameter_index) {
                    size_t from_layer = XMLParseUtils::GetUIntAttr(_edge, "from-layer");
                    inputs.push_back(std::make_shared<ngraph::op::util::SubGraphOp::MergedInputDescription>
                        (ti_input_index,
                        param_id_in_function[body_parameter_index],
                        result_id_in_function[from_layer]));

                    is_back_edge_exist = true;
                    break;
                }
            }

            // ti_input_index = -1 means that Parameter of the body is not connected to inputs of TensorIterator
            // and is used only for internal needs.
            if (!is_back_edge_exist && ti_input_index >= 0) {
                inputs.push_back(std::make_shared<ngraph::op::util::SubGraphOp::InvariantInputDescription>
                    (ti_input_index,
                    param_id_in_function[body_parameter_index]));
            }
        }
    }
    return inputs;
}

std::vector<std::shared_ptr<ngraph::op::util::SubGraphOp::OutputDescription>> V10Parser::XmlDeserializer::parseOutputDescription(const pugi::xml_node& node) {
    std::vector<std::shared_ptr<ngraph::op::util::SubGraphOp::OutputDescription>> outputs;
    std::map<uint64_t, uint64_t> result_id_in_function;
    map_type_in_function(node, "Result", result_id_in_function);

    // Parse PortMap: outputs
    std::map<int64_t, pugi::xml_node> output_map;
    FOREACH_CHILD(_output, node.child("port_map"), "output") {
        int64_t ext_port_id = GetInt64Attr(_output, "external_port_id");
        output_map[ext_port_id] = _output;
    }

    uint64_t output_number = 0;
    for (const auto& output : output_map) {
        auto& _output = output.second;
        auto axis_attr = _output.attribute("axis");
        auto purpose = XMLParseUtils::GetStrAttr(_output, "purpose", "");
        size_t body_result_index = XMLParseUtils::GetUIntAttr(_output, "internal_layer_id");

        // if axis is set, then concatenation is enabled. Create ngraph::TensorIterator::ConcatOutput.
        if (!axis_attr.empty()) {
            int64_t axis = XMLParseUtils::GetInt64Attr(_output, "axis");
            int64_t start = XMLParseUtils::GetInt64Attr(_output, "start", 0);
            int64_t stride = XMLParseUtils::GetInt64Attr(_output, "stride", 1);
            int64_t end = XMLParseUtils::GetInt64Attr(_output, "end", -1);
            int64_t part_size = XMLParseUtils::GetInt64Attr(_output, "part_size", 1);

            outputs.push_back(std::make_shared<ngraph::op::util::SubGraphOp::ConcatOutputDescription>
                    (result_id_in_function[body_result_index],
                    output_number,
                    start,
                    stride,
                    part_size,
                    end,
                    axis));
        } else {
            // otherwise create ngraph::TensorIterator::BodyOutput. -1 means last iteration.
            outputs.push_back(std::make_shared<ngraph::op::util::SubGraphOp::BodyOutputDescription>
                    (result_id_in_function[body_result_index],
                    output_number,
                    -1));
        }
        output_number++;
    }
    return outputs;
}

void V10Parser::XmlDeserializer::on_adapter(const std::string& name, ngraph::ValueAccessor<void>& adapter) {
    std::string val;

    // for TensorIterator look for 'port_map' as 'data' does not exist
    if (node.child("port_map")) {
        if (auto a = ngraph::as_type<ngraph::AttributeAdapter<std::vector<std::shared_ptr
                    <ngraph::op::util::SubGraphOp::InputDescription>>>>(&adapter)) {
            a->set(parseInputDescription(node));
        } else if (auto a = ngraph::as_type<ngraph::AttributeAdapter<std::vector<std::shared_ptr
                    <ngraph::op::util::SubGraphOp::OutputDescription>>>>(&adapter)) {
            a->set(parseOutputDescription(node));
        }
    }

    if (!getStrAttribute(node.child("data"), name, val)) return;
    if (auto a = ngraph::as_type<ngraph::AttributeAdapter<ngraph::element::Type>>(&adapter)) {
        static_cast<ngraph::element::Type&>(*a) = details::convertPrecision(val);
    } else if (auto a = ngraph::as_type<ngraph::AttributeAdapter<ngraph::PartialShape>>(&adapter)) {
        std::vector<int64_t> shape;
        std::vector<ngraph::Dimension> dims;
        if (!getParameters<int64_t>(node.child("data"), name, shape)) return;
        for (const auto& dim : shape) dims.emplace_back(dim);
        static_cast<ngraph::PartialShape&>(*a) = ngraph::PartialShape(dims);
    } else if (auto a = ngraph::as_type<ngraph::AttributeAdapter<ngraph::Shape>>(&adapter)) {
        std::vector<size_t> shape;
        if (!getParameters<size_t>(node.child("data"), name, shape)) return;
        static_cast<ngraph::Shape&>(*a) = ngraph::Shape(shape);
    } else if (auto a = ngraph::as_type<ngraph::AttributeAdapter<ngraph::Strides>>(&adapter)) {
        std::vector<size_t> shape;
        if (!getParameters<size_t>(node.child("data"), name, shape)) return;
        static_cast<ngraph::Strides&>(*a) = ngraph::Strides(shape);
#ifdef __APPLE__
    } else if (auto a = ngraph::as_type<ngraph::AttributeAdapter<std::vector<size_t>>>(&adapter)) {
        std::vector<size_t> result;
        if (!getParameters<size_t>(node.child("data"), name, result)) return;
        static_cast<std::vector<size_t>&>(*a) = result;
#else
    } else if (auto a = ngraph::as_type<ngraph::AttributeAdapter<std::vector<size_t>>>(&adapter)) {
        std::vector<size_t> result;
        if (!getParameters<size_t>(node.child("data"), name, result)) return;
        a->set(result);
#endif
    } else if (auto a = ngraph::as_type<ngraph::AttributeAdapter<ngraph::AxisSet>>(&adapter)) {
        std::vector<size_t> axes;
        if (!getParameters<size_t>(node.child("data"), name, axes)) return;
        static_cast<ngraph::AxisSet&>(*a) = ngraph::AxisSet(axes);
    } else if (auto a = ngraph::as_type<ngraph::AttributeAdapter<ngraph::op::TopKSortType>>(&adapter)) {
        if (!getStrAttribute(node.child("data"), name, val)) return;
        static_cast<ngraph::op::TopKSortType&>(*a) = ngraph::as_enum<ngraph::op::TopKSortType>(val);
    } else if (auto a = ngraph::as_type<ngraph::AttributeAdapter<ngraph::op::TopKMode>>(&adapter)) {
        if (!getStrAttribute(node.child("data"), name, val)) return;
        static_cast<ngraph::op::TopKMode&>(*a) = ngraph::as_enum<ngraph::op::TopKMode>(val);
    } else if (auto a = ngraph::as_type<ngraph::AttributeAdapter<ngraph::CoordinateDiff>>(&adapter)) {
        std::vector<size_t> shape;
        if (!getParameters<size_t>(node.child("data"), name, shape)) return;
        std::vector<std::ptrdiff_t> coord_diff(shape.begin(), shape.end());
        static_cast<ngraph::CoordinateDiff&>(*a) = ngraph::CoordinateDiff(coord_diff);
    } else {
        THROW_IE_EXCEPTION << "Error IR reading. Attribute adapter can not be found for " << name
                            << " parameter";
    }
}

void V10Parser::XmlDeserializer::on_adapter(const std::string& name, ngraph::ValueAccessor<std::shared_ptr<ngraph::Function>>& adapter) {
    std::shared_ptr<ngraph::Function> ngraph_function;
    if (!name.compare("body")) {
        auto body_node = node.child(name.c_str());
        if (body_node.empty()) {
            THROW_IE_EXCEPTION << "TensorIterator has no body.";
        }
        ngraph_function = parse_function(node.child(name.c_str()), weights);
    } else if (!name.compare("net")) {
        ngraph_function = parse_function(node, weights);
    } else {
        THROW_IE_EXCEPTION << "Error: not recognized adapter name: " << name << ".";
    }
    // Disabled reshape for generic operations in the TI body
    ngraph::op::GenericIE::DisableReshape noReshape(ngraph_function);
    adapter.set(ngraph_function);
}

std::shared_ptr<ngraph::Function> V10Parser::XmlDeserializer::parse_function(const pugi::xml_node& root, const Blob::CPtr& weights) {
    OV_ITT_TASK_CHAIN(taskChain, itt::domains::V10Reader_RT, "V10Parser", "Parse");

    using node_params = struct {
        pugi::xml_node xml;
        GenericLayerParams params;
    };
    std::map<size_t, node_params> params;

    std::vector<size_t> outputs;
    std::unordered_set<std::string> opName;

    // Read all layers and store their parameters in params map
    FOREACH_CHILD(node, root.child("layers"), "layer") {
        auto node_param = parseGenericParams(node);
        if (opName.find(node_param.name) != opName.end())
            THROW_IE_EXCEPTION << "Invalid IR! " << node_param.name << " name is not unique!";
        opName.insert(node_param.name);
        params[node_param.layerId] = {node, node_param};
        if (node_param.type == "Result" || node_param.type == "Assign") {
            outputs.push_back(node_param.layerId);
        }
    }

    using edge = struct { size_t fromLayerId, fromPortId, toPortId; };
    std::map<size_t, std::vector<edge>> edges;
    std::map<size_t, std::shared_ptr<ngraph::Node>> id_to_node;

    // Read all edges and store them for further usage
    FOREACH_CHILD(_ec, root.child("edges"), "edge") {
        size_t fromLayer = GetUIntAttr(_ec, "from-layer");
        size_t fromPort = GetUIntAttr(_ec, "from-port");
        size_t toLayer = GetUIntAttr(_ec, "to-layer");
        size_t toPort = GetUIntAttr(_ec, "to-port");
        edges[toLayer].push_back({fromLayer, fromPort, toPort});
    }

    // Run DFS starting from outputs to get nodes topological order
    std::set<size_t> used;
    std::vector<size_t> order;
    std::function<void(size_t)> dfs = [&edges, &order, &used, &dfs](const size_t id) {
        if (used.count(id)) return;
        used.insert(id);
        for (auto& edge : edges[id]) {
            dfs(edge.fromLayerId);
        }
        order.push_back(id);
    };
    std::for_each(outputs.begin(), outputs.end(), dfs);

    OV_ITT_TASK_NEXT(taskChain, "ConstructNgraphNodes");

    ngraph::ParameterVector parameter_nodes;
    ngraph::ResultVector result_nodes;
    ngraph::NodeVector allNodes;
    ngraph::SinkVector assign_nodes;
    std::map<std::string, std::shared_ptr<ngraph::Node>> variable_id_to_read_value;

    //  Following topological order create nGraph operations
    for (auto& layer_id : order) {
        auto& p = params[layer_id];
        ngraph::OutputVector inputs(edges[layer_id].size());
        for (auto& e : edges[layer_id]) {
            auto input_node = id_to_node[e.fromLayerId];
            if (!input_node) {
                THROW_IE_EXCEPTION << "Attempt to access node " << e.fromLayerId << " that not in graph.";
            }
            auto& p_output = params[e.fromLayerId].params;
            size_t const realInputPortId = p.params.getRealInputPortId(e.toPortId);
            if (realInputPortId >= inputs.size())
                THROW_IE_EXCEPTION << p.params.type << " layer " << p.params.name << " with id: " << p.params.layerId
                    << " is inconsistent!";
            inputs[realInputPortId] =
                input_node->output(p_output.getRealOutputPortId(e.fromPortId));
        }

        auto node = createNode(inputs, p.xml, weights, p.params);
        id_to_node[layer_id] = node;

        // Check that output shape after nGraph node validation the same as in IR
        // because IR always right!
        // Temporary disabled!
        //        for (size_t i = 0; i < p.params.outputPorts.size(); ++i) {
        //            if (p.params.outputPorts[i].dims != node->output(i).get_shape()) {
        //                THROW_IE_EXCEPTION << "Shape after nGraph infer " <<
        //                details::dumpVec(node->output(i).get_shape())
        //                                   << " differ from IR shapes: " <<
        //                                   details::dumpVec(p.params.outputPorts[i].dims);
        //            }
        //        }

        if (auto parameter_node = std::dynamic_pointer_cast<ngraph::op::Parameter>(node)) {
            parameter_nodes.emplace_back(parameter_node);
        }

        if (auto result_node = std::dynamic_pointer_cast<ngraph::op::Result>(node)) {
            result_nodes.emplace_back(result_node);
        }

        if (auto assign_node = std::dynamic_pointer_cast<ngraph::op::Assign>(node)) {
            assign_nodes.emplace_back(assign_node);
        }

        if (auto read_value_node = std::dynamic_pointer_cast<ngraph::op::ReadValue>(node)) {
            variable_id_to_read_value[read_value_node->get_variable_id()] = read_value_node;
        }
        allNodes.emplace_back(node);
    }

    OV_ITT_TASK_NEXT(taskChain, "ConstructNgraphFunction");

    ::ngraph::op::GenericIE::DisableReshape noReshape(allNodes);
    auto function = std::make_shared<ngraph::Function>(result_nodes, assign_nodes, parameter_nodes, GetStrAttr(root, "name", ""));
    for (const auto& assign : assign_nodes) {
        assign->add_control_dependency(
            variable_id_to_read_value.at(std::dynamic_pointer_cast<ngraph::op::Assign>(assign)->get_variable_id()));
    }

    return function;
}

std::shared_ptr<ICNNNetwork> IRParser::parse(const pugi::xml_node& root, const Blob::CPtr& weights) {
    return parser->parse(root, weights);
}

/**
 * Hold original blob in order to avoid situations when original blob is allocated on stack
 */
class WeightsHolderBlob : public TBlob<uint8_t> {
    Blob::CPtr originBlob;

public:
    explicit WeightsHolderBlob(const Blob::CPtr& weights) :
        TBlob<uint8_t>(weights->getTensorDesc(),
                       weights->cbuffer().as<uint8_t*>()),
        originBlob(weights) { }
};

V10Parser::V10Parser(const std::vector<IExtensionPtr>& exts) : _exts(exts) {
    // Load default opsets
    opsets["opset1"] = ngraph::get_opset1();
    opsets["opset2"] = ngraph::get_opset2();
    opsets["opset3"] = ngraph::get_opset3();
    opsets["opset4"] = ngraph::get_opset4();
    opsets["opset5"] = ngraph::get_opset5();
    opsets["opset6"] = ngraph::get_opset6();

    // Load custom opsets
    for (const auto& ext : exts) {
        for (const auto& it : ext->getOpSets()) {
            if (opsets.find(it.first) != opsets.end())
                THROW_IE_EXCEPTION << "Cannot add opset with name: " << it.first << ". Opset with the same name already exists.";
            opsets[it.first] = it.second;
        }
    }
}

std::shared_ptr<ICNNNetwork> V10Parser::parse(const pugi::xml_node& root, const Blob::CPtr& weights) {
    std::shared_ptr<ngraph::Function> function;
    XmlDeserializer visitor(root, weights, opsets);
    visitor.on_attribute("net", function);

    OV_ITT_SCOPED_TASK(itt::domains::V10Reader_RT, "ConstructCNNNetwork");

    CNNNetwork net(function, _exts);
    parsePreProcess(net, root, weights);

    return net;
}

void V10Parser::parsePreProcess(CNNNetwork& network, const pugi::xml_node& root, const Blob::CPtr& weights) {
    /*
        <pre-process mean-precision="FP32">
        <channel id = ”0”>
        <mean offset = "121930449" size = "51529" / >  // in case of array – ref to the .bin file
        </channel>
        </pre-process>
    */

    auto ppNode = root.child("pre-process");
    if (ppNode.empty()) {
        return;
    }
    // find out to what input this belongs to
    std::string inputName;
    InputInfo::Ptr preProcessInput;

    inputName = GetStrAttr(ppNode, "reference-layer-name", "");
    inputName = ngraph::trim(inputName);
    if (inputName.empty()) {
        // fallback (old format), look for the picture in the inputs
        InputsDataMap inputs = network.getInputsInfo();

        if (inputs.empty()) THROW_IE_EXCEPTION << "network has no input";

        for (auto i : inputs) {
            if (i.second->getTensorDesc().getDims().size() == 4) {
                preProcessInput = i.second;
                break;
            }
        }
        if (!preProcessInput) {
            preProcessInput = inputs.begin()->second;
        }

        inputName = preProcessInput->name();
    } else {
        preProcessInput = network.getInputsInfo()[inputName];
        if (!preProcessInput)
            THROW_IE_EXCEPTION << "pre-process name ref '" << inputName << "' refers to un-existing input";
    }

    // dims vector without batch size
    SizeVector inputDims = preProcessInput->getTensorDesc().getDims();
    size_t noOfChannels = 0, width = 0, height = 0;

    if (inputDims.size() < 2) {
        THROW_IE_EXCEPTION << "network did not define input dimensions properly";
    } else if (inputDims.size() == 2) {  // NC
        noOfChannels = inputDims[1];
        width = inputDims[1];
        height = inputDims[0];
    } else if (inputDims.size() == 3) {
        width = inputDims[2];
        height = inputDims[1];
        noOfChannels = inputDims[0];
    } else if (inputDims.size() == 4) {
        width = inputDims[3];
        height = inputDims[2];
        noOfChannels = inputDims[1];
    } else if (inputDims.size() == 5) {
        width = inputDims[4];
        height = inputDims[3];
        noOfChannels = inputDims[2];
    }

    PreProcessInfo& pp = preProcessInput->getPreProcess();
    pp.init(noOfChannels);

    auto meanSegmentPrecision = GetPrecisionAttr(ppNode, "mean-precision", Precision::UNSPECIFIED);
    if (!meanSegmentPrecision || meanSegmentPrecision == Precision::MIXED)
        THROW_IE_EXCEPTION << "mean blob defined without specifying precision.";

    ResponseDesc resp;
    InferenceEngine::PreProcessChannel::Ptr preProcessChannel;

    int lastChanNo = -1;
    std::unordered_set<int> idsForMeanImage;

    FOREACH_CHILD(chan, ppNode, "channel") {
        int chanNo = GetIntAttr(chan, "id", lastChanNo + 1);
        if (chanNo >= static_cast<int>(noOfChannels) || chanNo < 0) {
            THROW_IE_EXCEPTION << "Pre-process channel id invalid: " << chanNo;
        }
        lastChanNo = chanNo;
        preProcessChannel = pp[chanNo];

        auto meanNode = chan.child("mean");
        if (!meanNode.empty()) {
            if (!meanNode.attribute("size")) {
                THROW_IE_EXCEPTION << "mean should have the attribute: size";
            }
            if (meanNode.attribute("size")) {
                idsForMeanImage.insert(chanNo);
                size_t size = static_cast<size_t>(GetIntAttr(meanNode, "size"));
                size_t offset = static_cast<size_t>(GetIntAttr(meanNode, "offset"));
                if (width * height * meanSegmentPrecision.size() != size) {
                    THROW_IE_EXCEPTION << "mean blob size mismatch expected input, got: " << size
                                       << " extpecting " << width << " x " << height << " x "
                                       << meanSegmentPrecision.size();
                }
                preProcessChannel->meanData = make_blob_with_precision(TensorDesc(meanSegmentPrecision, {height, width}, Layout::HW));
                preProcessChannel->meanData->allocate();
                auto lockedMem = preProcessChannel->meanData->buffer();
                char* data = lockedMem.as<char *>();
                uint8_t* src_data = weights->cbuffer().as<uint8_t*>() + offset;
                memcpy(data, src_data, size);
            }
        }
    }

    if (idsForMeanImage.size() == noOfChannels) {
        pp.setVariant(MEAN_IMAGE);
    } else if (idsForMeanImage.size() == 0) {
        pp.setVariant(NONE);
    } else {
        std::string validMeanImageIds = "";
        for (auto id : idsForMeanImage) {
            validMeanImageIds += std::to_string(id) + " ";
        }
        THROW_IE_EXCEPTION << "mean is not provided for all channels\n"
                              "Provided mean image for: "
                           << validMeanImageIds;
    }
}

V10Parser::GenericLayerParams V10Parser::XmlDeserializer::parseGenericParams(const pugi::xml_node& node) {
    const auto parsePort = [](const pugi::xml_node& parentNode,
                              const GenericLayerParams& params,
                              bool input) -> GenericLayerParams::LayerPortData {
        GenericLayerParams::LayerPortData port;

        port.portId = GetIntAttr(parentNode, "id");

        for (auto node = parentNode.child("dim"); !node.empty(); node = node.next_sibling("dim")) {
            size_t dim = 0;
            const pugi::char_t* dimVal = node.child_value();
            std::stringstream ss(dimVal);
            if (!(ss >> dim) || dim == 0) {
                THROW_IE_EXCEPTION << "dimension (" << dimVal << ") in node " << node.name()
                                   << " must be a positive integer: at offset " << node.offset_debug();
            }
            port.dims.push_back(dim);
        }

        ngraph::element::Type type(ngraph::element::Type_t::undefined);
        // Input port hasn't precision
        if (!input) {
            const std::string& preStr = GetStrAttr(parentNode, "precision");
            type = InferenceEngine::details::convertPrecision(preStr);
        }
        port.precision = type;
        return port;
    };
    GenericLayerParams params;

    params.layerId = GetIntAttr(node, "id");
    params.version = GetStrAttr(node, "version");

    params.type = XMLParseUtils::GetStrAttr(node, "type");

    params.name = GetStrAttr(node, "name");

    auto outNode = node.child("output");
    if (!outNode.empty()) {
        FOREACH_CHILD(_cn, outNode, "port") {
            params.outputPorts.emplace_back(parsePort(_cn, params, false));
        }
    }
    auto inpNode = node.child("input");
    if (!inpNode.empty()) {
        FOREACH_CHILD(_cn, inpNode, "port") {
            params.inputPorts.emplace_back(parsePort(_cn, params, true));
        }
    }
    return params;
}

bool V10Parser::LayerBaseCreator::shouldCreate(const std::string& nodeType) const {
    InferenceEngine::details::CaselessEq<std::string> comparator;
    return comparator(nodeType, type);
}

std::shared_ptr<ngraph::Node> V10Parser::XmlDeserializer::createNode(
                                                    const std::vector<ngraph::Output<ngraph::Node>>& inputs,
                                                    const pugi::xml_node& node,
                                                    const Blob::CPtr& weights,
                                                    const GenericLayerParams& params) {
    static const InferenceEngine::details::caseless_unordered_map<std::string, std::shared_ptr<LayerBaseCreator>> creators = {
        { "GreaterEqual", std::make_shared<LayerCreator<ngraph::op::v1::GreaterEqual>>("GreaterEqual") },
        { "SquaredDifference", std::make_shared<LayerCreator<ngraph::op::SquaredDifference>>("SquaredDifference") },
        { "LessEqual", std::make_shared<LayerCreator<ngraph::op::v1::LessEqual>>("LessEqual") },
        { "Equal", std::make_shared<LayerCreator<ngraph::op::v1::Equal>>("Equal") },
        { "LSTMCell", std::make_shared<LayerCreator<ngraph::op::v0::LSTMCell>>("LSTMCell") },
        { "ReorgYolo", std::make_shared<LayerCreator<ngraph::op::ReorgYolo>>("ReorgYolo") },
        { "RegionYolo", std::make_shared<LayerCreator<ngraph::op::RegionYolo>>("RegionYolo") },
        { "Result", std::make_shared<LayerCreator<ngraph::op::Result>>("Result") },
        { "PSROIPooling", std::make_shared<LayerCreator<ngraph::op::PSROIPooling>>("PSROIPooling") },
        { "VariadicSplit", std::make_shared<LayerCreator<ngraph::op::VariadicSplit>>("VariadicSplit") },
        { "Loop", std::make_shared<LayerCreator<ngraph::opset5::Loop>>("Loop") },
        { "LogicalAnd", std::make_shared<LayerCreator<ngraph::op::v1::LogicalAnd>>("LogicalAnd") },
        { "LogicalOr", std::make_shared<LayerCreator<ngraph::op::v1::LogicalOr>>("LogicalOr") },
        { "LogicalXor", std::make_shared<LayerCreator<ngraph::op::v1::LogicalXor>>("LogicalXor") },
        { "LogicalNot", std::make_shared<LayerCreator<ngraph::op::v1::LogicalNot>>("LogicalNot") },
    };

    // Check that operation in default opsets
    auto isDefaultOpSet = [](const std::string& version) -> bool {
        static char const * prefix = "opset";
        static size_t const prefixLen = strlen(prefix);
        return version.length() == prefixLen + 1
                && version.compare(0, prefixLen, prefix) == 0
                && version[prefixLen] >= '1'
                && version[prefixLen] <= '6';
    };

    for (size_t i = 0; i < inputs.size(); i++) {
        if (!inputs[i].get_node())
            THROW_IE_EXCEPTION << params.type << " layer " << params.name << " with id: " << params.layerId
                << " has incorrect input with index " << i << "!";
        if (ngraph::element::Type_t::undefined == inputs[i].get_element_type())
            THROW_IE_EXCEPTION << params.type << " layer " << params.name << " with id: " << params.layerId
                << " has undefined element type for input with index " << i << "!";
    }

    std::shared_ptr<ngraph::Node> ngraphNode;

    // Find registerd opset
    auto opsetIt = opsets.find(params.version);

    if (isDefaultOpSet(params.version)) {
        // Try to create operation from creators
        auto creatorIt = creators.find(params.type);
        if (creatorIt != creators.end()) {
            auto const & creator = creatorIt->second;
            // Check that opset isn't registered
            // or opset should contains the same version of operation
            // or doesn't contain operation with current type
            if (opsetIt == opsets.end()
                || opsetIt->second.contains_type(creator->getNodeType())
                || !opsetIt->second.contains_type(params.type))
                ngraphNode = creator->createLayer(inputs, node, weights, params);
        }
    }

    // Try to create operation from loaded opsets
    auto version = params.version;
<<<<<<< HEAD
    static const std::unordered_set<std::string> experimental_detectrons = {"ExperimentalDetectronROIFeatureExtractor"};
=======
    static const std::unordered_set<std::string> experimental_detectrons = {"ExperimentalDetectronDetectionOutput",
                                                                            "ExperimentalDetectronPriorGridGenerator"};
>>>>>>> 928201be
    if (experimental_detectrons.count(params.type)) {
        version = "opset6";
    }

    if (!ngraphNode && opsets.count(version)) {
        auto opset = opsets.at(version);
        auto const & type = params.type == "Const"
                                ? "Constant"
                                : params.type;

        if (params.version == "opset1") {
            // MVN and ROIPooling were missing in opset1
            if (type == "MVN" || type == "ROIPooling") {
                opsetIt = opsets.find("opset2");
                if (opsetIt == opsets.end()) {
                    THROW_IE_EXCEPTION << "Cannot create " << params.type << " layer " << params.name << " id:" << params.layerId
                        << " from unsupported opset: " << params.version;
                }
                opset = opsetIt->second;
            }
        }

        ngraphNode = std::shared_ptr<ngraph::Node>(opset.create_insensitive(type));
        if (!ngraphNode) {
            THROW_IE_EXCEPTION << "Opset " << params.version << " doesn't contain the operation with type: " << type;
        }
        ngraphNode->set_arguments(inputs);
        XmlDeserializer visitor(node, weights, opsets);
        if (ngraphNode->visit_attributes(visitor))
            ngraphNode->constructor_validate_and_infer_types();
    }

    // Create GenericIE operation for backward compatibility
    if (!ngraphNode && (params.version == "experimental" || params.version == "extension")) {
        // Try to create Generic node for backward compatibility
        std::map<std::string, Parameter> parameters;
        pugi::xml_node dn = node.child("data");
        if (dn) {
            for (const auto& attr : dn.attributes()) {
                parameters[attr.name()] = std::string(attr.value());
            }
        }

        auto blobs = node.child("blobs");
        if (!blobs.empty()) {
            size_t length = weights->byteSize();

            for (pugi::xml_node blob = blobs.first_child(); !blob.empty(); blob = blob.next_sibling()) {
                size_t size = GetUInt64Attr(blob, "size", 0);
                uint64_t offset = GetUInt64Attr(blob, "offset", 0);
                Precision precision(Precision::U8);
                const std::string& preStr = GetStrAttr(blob, "precision", "");
                if (!preStr.empty())
                    precision = Precision::FromStr(preStr);
                if (!size) continue;
                if (!length)
                    THROW_IE_EXCEPTION << "Cannot read network! The model requires weights data! "
                        << "Bin file cannot be found! Please specify the path to bin file.";
                if (static_cast<uint64_t>(length) < offset + size)
                    THROW_IE_EXCEPTION << "Cannot create " << params.type << " layer with name: " << params.name
                                       << ". Layer has incorrect weights!";
                uint8_t* data = weights->cbuffer().as<uint8_t*>() + offset;
                Blob::Ptr wBlob = make_shared_blob<uint8_t>({Precision::U8, { size / precision.size() }, C }, data);

                parameters[blob.name()] = wBlob;
            }
        }
        std::vector<ngraph::op::GenericIE::PortIE> outputs;
        for (const auto& port : params.outputPorts) {
            ngraph::op::GenericIE::PortIE iePort;
            iePort.dims = port.dims;
            iePort.precision = InferenceEngine::details::convertPrecision(port.precision);
            outputs.emplace_back(iePort);
        }

        ngraphNode = std::make_shared<ngraph::op::GenericIE>(inputs, parameters, params.type, outputs);
    }

    if (!ngraphNode) {
        THROW_IE_EXCEPTION << "Cannot create " << params.type << " layer " << params.name << " id:" << params.layerId
            << " from unsupported opset: " << params.version;
    }

    // Save run time info
    auto& rtInfo = ngraphNode->get_rt_info();
    pugi::xml_node dn = node.child("data");
    if (dn) {
        const auto pr_data = dn.attribute("PrimitivesPriority");
        if (pr_data) {
            rtInfo["PrimitivesPriority"] = std::make_shared<::ngraph::VariantWrapper<std::string> >(pr_data.value());
        }
        const auto aw_data = dn.attribute("alt_width");
        if (aw_data) {
            rtInfo["alt_width"] = std::make_shared<::ngraph::VariantWrapper<std::string> >(aw_data.value());
        }
    }

    ngraphNode->set_friendly_name(params.name);

    return ngraphNode;
}

namespace InferenceEngine {


// SubGraph layer
std::shared_ptr<ngraph::Node>
V10Parser::LayerBaseCreator::fillSubGraphLayer(const ngraph::OutputVector &inputs, const pugi::xml_node &node,
                                               const Blob::CPtr& weights,
                                               const V10Parser::GenericLayerParams &layerParsePrms,
                                               std::shared_ptr<ngraph::op::util::SubGraphOp> subgraph_op) {
    subgraph_op->set_friendly_name(GetStrAttr(node, "name"));
    auto body_node = node.child("body");

    if (body_node.empty()) {
        THROW_IE_EXCEPTION << "TensorIterator has no body.";
    }

    // Fill map: result/parameter id to name
    std::map<uint64_t, std::string> layer_idx_to_name;
    FOREACH_CHILD(_layer, body_node.child("layers"), "layer") {
        auto type = GetStrAttr(_layer, "type");

        if (type == "Result" || type == "Parameter") {
            auto id = GetUIntAttr(_layer, "id");
            auto name = GetStrAttr(_layer, "name");
            layer_idx_to_name[id] = name;
        }
    }

    // Create ngraph::Function and set it as body of TensorIterator layer
    IRParser parser(10);
    auto ngraph_function = parser.parse(node.child("body"), weights)->getFunction();
    auto parameter_nodes = ngraph_function->get_parameters();
    auto result_nodes = ngraph_function->get_results();
    // Disabled reshape for generic operations in the TI body
    ::ngraph::op::GenericIE::DisableReshape noReshape(ngraph_function);
    auto body = std::make_shared<ngraph::Function>(result_nodes, parameter_nodes);
    subgraph_op->set_function(body);

    // Parse PortMap: inputs
    std::map<uint64_t, pugi::xml_node> input_map;
    FOREACH_CHILD(_input, node.child("port_map"), "input") {
        int64_t ext_port_id = GetInt64Attr(_input, "external_port_id");
        input_map[ext_port_id] = _input;
    }

    bool is_sliced_input_exists = false;
    for (const auto& input : input_map) {
        auto &_input = input.second;
        auto axis_attr = _input.attribute("axis");
        auto purpose = GetStrAttr(_input, "purpose", "");
        int64_t ti_input_index = GetInt64Attr(_input, "external_port_id");
        size_t body_parameter_index = GetUIntAttr(_input, "internal_layer_id");

        auto body_param = std::find_if(parameter_nodes.begin(), parameter_nodes.end(),
                                       [&](const std::shared_ptr<ngraph::op::Parameter>& param) {
                                           return param->get_friendly_name() == layer_idx_to_name[body_parameter_index];
                                       });

        if (body_param == parameter_nodes.end()) {
            THROW_IE_EXCEPTION << "PortMap input parsing error. Body parameter with id = " << body_parameter_index
                               << " not found.";
        }

        if (ti_input_index >=  static_cast<int64_t>(inputs.size()))
            THROW_IE_EXCEPTION << "TensorIterator " << layerParsePrms.name << " has incorrect number of inputs!";

        // if axis is set, then slicing is enabled. Create ngraph::TensorIterator::SlicedInput.
        if (!axis_attr.empty()) {
            size_t axis = GetUIntAttr(_input, "axis");
            int64_t start = GetInt64Attr(_input, "start", 0);
            int64_t stride = GetInt64Attr(_input, "stride", 1);
            int64_t end = GetInt64Attr(_input, "end", -1);
            int64_t part_size = GetInt64Attr(_input, "part_size", 1);
            subgraph_op->set_sliced_input(*body_param, inputs.at(ti_input_index), start, stride, part_size, end, axis);
            is_sliced_input_exists = true;
        } else {
            // otherwise find corresponding back edge and create ngraph::TensorIterator::MergedInput
            bool is_back_edge_exist = false;
            FOREACH_CHILD(_edge, node.child("back_edges"), "edge") {
                size_t to_layer = GetUIntAttr(_edge, "to-layer");

                if (to_layer == body_parameter_index) {
                    size_t from_layer = GetUIntAttr(_edge, "from-layer");

                    auto body_result = std::find_if(
                        result_nodes.begin(), result_nodes.end(), [&](std::shared_ptr<ngraph::op::Result>& result) {
                            return result->get_friendly_name() == layer_idx_to_name[from_layer];
                        });

                    if (body_result == result_nodes.end()) {
                        THROW_IE_EXCEPTION << "PortMap input parsing error. Body result with id = " << from_layer
                                           << " not found.";
                    }

                    subgraph_op->set_merged_input(*body_param, inputs.at(ti_input_index), *body_result);
                    is_back_edge_exist = true;
                    break;
                }
            }

            // ti_input_index = -1 means that Parameter of the body is not connected to inputs of TensorIterator
            // and is used only for internal needs.
            if (!is_back_edge_exist && ti_input_index >= 0) {
                subgraph_op->set_invariant_input(*body_param, inputs.at(ti_input_index));
            }

            if (purpose == "current_iteration") {
                auto loop = std::dynamic_pointer_cast<ngraph::opset5::Loop>(subgraph_op);
                if (!loop)
                    THROW_IE_EXCEPTION << "PortMap output parsing error. Purpose attribute is available only for Loop operation.";
                loop->set_special_body_ports(ngraph::opset5::Loop::SpecialBodyPorts{ngraph_function->get_parameter_index(*body_param),
                                                                                    -1});
            }
        }
    }

    // Parse PortMap: outputs
    std::map<int64_t, pugi::xml_node> output_map;
    FOREACH_CHILD(_output, node.child("port_map"), "output") {
        int64_t ext_port_id = GetInt64Attr(_output, "external_port_id");
        output_map[ext_port_id] = _output;
    }

    for (const auto& output : output_map) {
        auto& _output = output.second;
        auto axis_attr = _output.attribute("axis");
        auto purpose = GetStrAttr(_output, "purpose", "");
        size_t body_result_index = GetUIntAttr(_output, "internal_layer_id");

        auto body_result =
            std::find_if(result_nodes.begin(), result_nodes.end(), [&](std::shared_ptr<ngraph::op::Result>& result) {
                return result->get_friendly_name() == layer_idx_to_name[body_result_index];
            });

        if (body_result == result_nodes.end()) {
            THROW_IE_EXCEPTION << "PortMap output parsing error. Body result with id = " << body_result_index
                               << " not found.";
        }

        // if axis is set, then concatenation is enabled. Create ngraph::TensorIterator::ConcatOutput.
        if (!axis_attr.empty()) {
            int64_t axis = GetInt64Attr(_output, "axis");
            int64_t start = GetInt64Attr(_output, "start", 0);
            int64_t stride = GetInt64Attr(_output, "stride", 1);
            int64_t end = GetInt64Attr(_output, "end", -1);
            int64_t part_size = GetInt64Attr(_output, "part_size", 1);
            subgraph_op->get_concatenated_slices(*body_result, start, stride, part_size, end, axis);

            if (!is_sliced_input_exists) {
                if (auto ti = std::dynamic_pointer_cast<ngraph::op::TensorIterator>(subgraph_op))
                    // for Loop op we just skip this call
                    if (ti)
                        ti->set_num_iterations((std::abs(end - start)) / part_size);
            }
        } else if (purpose == "execution_condition") {
            auto loop = std::dynamic_pointer_cast<ngraph::opset5::Loop>(subgraph_op);
            if (!loop)
                THROW_IE_EXCEPTION << "PortMap output parsing error. Purpose attribute is available only for Loop operation.";
            loop->set_special_body_ports(ngraph::opset5::Loop::SpecialBodyPorts{loop->get_special_body_ports().current_iteration_input_idx,
                                                                                ngraph_function->get_result_index(*body_result)});
            // if external_port_id < 0,
            // it means that this body result isn't connected to the Loop output and is used only for internal needs.
            if (output.first >= 0) {
                subgraph_op->get_iter_value(*body_result, -1);
            }
        } else {
            // otherwise create ngraph::TensorIterator::BodyOutput. -1 means last iteration.
            subgraph_op->get_iter_value(*body_result, -1);
        }
    }

    subgraph_op->validate_and_infer_types();
    return subgraph_op;
}


// TensorIterator layer
template <>
std::shared_ptr<ngraph::Node> V10Parser::LayerCreator<ngraph::op::TensorIterator>::createLayer(
        const ngraph::OutputVector& inputs, const pugi::xml_node& node, const Blob::CPtr& weights,
        const GenericLayerParams& layerParsePrms) {
    auto ti = std::make_shared<ngraph::op::TensorIterator>();
    return fillSubGraphLayer(inputs, node, weights, layerParsePrms, ti);
    }

// Loop layer
template <>
std::shared_ptr<ngraph::Node> V10Parser::LayerCreator<ngraph::opset5::Loop>::createLayer(
        const ngraph::OutputVector& inputs, const pugi::xml_node& node, const Blob::CPtr& weights,
        const GenericLayerParams& layerParsePrms) {
    auto loop = std::make_shared<ngraph::opset5::Loop>(inputs[0], inputs[1]);
    return fillSubGraphLayer(inputs, node, weights, layerParsePrms, loop);
}

// LSTMCell layer
template <>
std::shared_ptr<ngraph::Node> V10Parser::LayerCreator<ngraph::op::v0::LSTMCell>::createLayer(
    const ngraph::OutputVector& inputs, const pugi::xml_node& node, const Blob::CPtr& weights,
    const GenericLayerParams& layerParsePrms) {
    checkParameters(inputs, layerParsePrms, 6);
    pugi::xml_node dn = node.child("data");
    if (dn.empty())
        THROW_IE_EXCEPTION << "Cannot read parameter for " << getType() << " layer with name: " << layerParsePrms.name;

    std::vector<std::string> activations = getParameters<std::string>(dn, "activations", {"sigmoid", "tanh", "tanh"});
    std::vector<float> activations_alpha = getParameters<float>(dn, "activations_alpha", {});
    std::vector<float> activations_beta = getParameters<float>(dn, "activations_beta", {});
    float clip = GetFloatAttr(dn, "clip", 0.f);
    return std::make_shared<ngraph::op::v0::LSTMCell>(inputs[0], inputs[1], inputs[2], inputs[3], inputs[4], inputs[5],
                                                  GetUInt64Attr(dn, "hidden_size"), ngraph::op::LSTMWeightsFormat::IFCO,
                                                  activations, activations_alpha, activations_beta, clip);
}

// SquaredDifference layer
template <>
std::shared_ptr<ngraph::Node> V10Parser::LayerCreator<ngraph::op::SquaredDifference>::createLayer(
        const ngraph::OutputVector& inputs, const pugi::xml_node& node, const Blob::CPtr& weights,
        const GenericLayerParams& layerParsePrms) {
    checkParameters(inputs, layerParsePrms, 2);
    return std::make_shared<ngraph::op::SquaredDifference>(inputs[0], inputs[1]);
}

// GreaterEqual layer
template <>
std::shared_ptr<ngraph::Node> V10Parser::LayerCreator<ngraph::op::v1::GreaterEqual>::createLayer(
        const ngraph::OutputVector& inputs, const pugi::xml_node& node, const Blob::CPtr& weights,
        const GenericLayerParams& layerParsePrms) {
    checkParameters(inputs, layerParsePrms, 2);
    return std::make_shared<ngraph::op::v1::GreaterEqual>(inputs[0], inputs[1]);
}

// LessEqual layer
template <>
std::shared_ptr<ngraph::Node> V10Parser::LayerCreator<ngraph::op::v1::LessEqual>::createLayer(
        const ngraph::OutputVector& inputs, const pugi::xml_node& node, const Blob::CPtr& weights,
        const GenericLayerParams& layerParsePrms) {
    checkParameters(inputs, layerParsePrms, 2);
    return std::make_shared<ngraph::op::v1::LessEqual>(inputs[0], inputs[1]);
}

// Equal layer
template <>
std::shared_ptr<ngraph::Node> V10Parser::LayerCreator<ngraph::op::v1::Equal>::createLayer(
        const ngraph::OutputVector& inputs, const pugi::xml_node& node, const Blob::CPtr& weights,
        const GenericLayerParams& layerParsePrms) {
    checkParameters(inputs, layerParsePrms, 2);
    return std::make_shared<ngraph::op::v1::Equal>(inputs[0], inputs[1]);
}

// VariadicSplit layer
template <>
std::shared_ptr<ngraph::Node> V10Parser::LayerCreator<ngraph::op::VariadicSplit>::createLayer(
        const ngraph::OutputVector& inputs, const pugi::xml_node& node, const Blob::CPtr& weights,
        const GenericLayerParams& layerParsePrms) {
    checkParameters(inputs, layerParsePrms, 3);
    return std::make_shared<ngraph::op::VariadicSplit>(inputs[0], inputs[1], inputs[2]);
}

// DepthToSpace layer
template <>
std::shared_ptr<ngraph::Node> V10Parser::LayerCreator<ngraph::op::DepthToSpace>::createLayer(
        const ngraph::OutputVector& inputs, const pugi::xml_node& node, const Blob::CPtr& weights,
        const GenericLayerParams& layerParsePrms) {
    checkParameters(inputs, layerParsePrms, 1);
    pugi::xml_node dn = node.child("data");

    if (dn.empty())
        THROW_IE_EXCEPTION << "Cannot read parameter for " << getType() << " layer with name: " << layerParsePrms.name;

    return std::make_shared<ngraph::op::DepthToSpace>(inputs[0], GetStrAttr(dn, "mode"), GetIntAttr(dn, "block_size", 1));
}

// Result layer
template <>
std::shared_ptr<ngraph::Node> V10Parser::LayerCreator<ngraph::op::Result>::createLayer(
    const ngraph::OutputVector& inputs, const pugi::xml_node& node, const Blob::CPtr& weights,
    const GenericLayerParams& layerParsePrms) {
    checkParameters(inputs, layerParsePrms, 1);
    return std::make_shared<ngraph::op::Result>(inputs[0]);
}

// RegionYolo layer
template <>
std::shared_ptr<ngraph::Node> V10Parser::LayerCreator<ngraph::op::RegionYolo>::createLayer(
    const ngraph::OutputVector& inputs, const pugi::xml_node& node, const Blob::CPtr& weights,
    const GenericLayerParams& layerParsePrms) {
    checkParameters(inputs, layerParsePrms, 1);
    pugi::xml_node dn = node.child("data");

    if (dn.empty())
        THROW_IE_EXCEPTION << "Cannot read parameter for " << getType() << " layer with name: " << layerParsePrms.name;

    auto axis = GetIntAttr(dn, "axis");
    auto classes = GetUIntAttr(dn, "classes");
    auto coords = GetUIntAttr(dn, "coords");
    auto do_softmax = GetBoolAttr(dn, "do_softmax");
    auto end_axis = GetIntAttr(dn, "end_axis");
    auto num = GetUIntAttr(dn, "num");
    auto mask = getParameters<int64_t>(dn, "mask", {});
    auto anchors = getParameters<float>(dn, "anchors", {});

    return std::make_shared<ngraph::op::RegionYolo>(inputs[0], coords, classes, num, do_softmax,
                                                    mask, axis, end_axis, anchors);
}

// ReorgYolo layer
template <>
std::shared_ptr<ngraph::Node> V10Parser::LayerCreator<ngraph::op::ReorgYolo>::createLayer(
    const ngraph::OutputVector& inputs, const pugi::xml_node& node, const Blob::CPtr& weights,
    const GenericLayerParams& layerParsePrms) {
    checkParameters(inputs, layerParsePrms, 1);
    pugi::xml_node dn = node.child("data");

    if (dn.empty())
        THROW_IE_EXCEPTION << "Cannot read parameter for " << getType() << " layer with name: " << layerParsePrms.name;

    auto stride = GetUIntAttr(dn, "stride");
    return std::make_shared<ngraph::op::ReorgYolo>(inputs[0], ngraph::Strides {stride});
}

// PSROIPooling layer
template <>
std::shared_ptr<ngraph::Node> V10Parser::LayerCreator<ngraph::op::PSROIPooling>::createLayer(
    const ngraph::OutputVector& inputs, const pugi::xml_node& node, const Blob::CPtr& weights,
    const GenericLayerParams& layerParsePrms) {
    checkParameters(inputs, layerParsePrms, 2);
    pugi::xml_node dn = node.child("data");

    if (dn.empty())
        THROW_IE_EXCEPTION << "Cannot read parameter for " << getType() << " layer with name: " << layerParsePrms.name;

    auto output_dim = GetIntAttr(dn, "output_dim");
    auto group_size = GetIntAttr(dn, "group_size", 1);
    auto spatial_bins_x = GetIntAttr(dn, "spatial_bins_x", 1);
    auto spatial_bins_y = GetIntAttr(dn, "spatial_bins_y", 1);
    auto spatial_scale = GetFloatAttr(dn, "spatial_scale");
    auto mode = GetStrAttr(dn, "mode", "average");

    return std::make_shared<ngraph::op::PSROIPooling>(inputs[0], inputs[1],
                                                      output_dim, group_size, spatial_scale, spatial_bins_x,
                                                      spatial_bins_y, mode);
}

// LogicalAnd layer
template <>
std::shared_ptr<ngraph::Node> V10Parser::LayerCreator<ngraph::op::v1::LogicalAnd>::createLayer(
    const ngraph::OutputVector & inputs, const pugi::xml_node& node, const Blob::CPtr& weights,
    const GenericLayerParams& layerParsePrms) {
    checkParameters(inputs, layerParsePrms, 2);
    return std::make_shared<ngraph::op::v1::LogicalAnd>(inputs[0], inputs[1]);
}

// LogicalOr layer
template <>
std::shared_ptr<ngraph::Node> V10Parser::LayerCreator<ngraph::op::v1::LogicalOr>::createLayer(
    const ngraph::OutputVector & inputs, const pugi::xml_node& node, const Blob::CPtr& weights,
    const GenericLayerParams& layerParsePrms) {
    checkParameters(inputs, layerParsePrms, 2);
    return std::make_shared<ngraph::op::v1::LogicalOr>(inputs[0], inputs[1]);
}

// LogicalXor layer
template <>
std::shared_ptr<ngraph::Node> V10Parser::LayerCreator<ngraph::op::v1::LogicalXor>::createLayer(
    const ngraph::OutputVector & inputs, const pugi::xml_node& node, const Blob::CPtr& weights,
    const GenericLayerParams& layerParsePrms) {
    checkParameters(inputs, layerParsePrms, 2);
    return std::make_shared<ngraph::op::v1::LogicalXor>(inputs[0], inputs[1]);
}

// LogicalNot layer
template <>
std::shared_ptr<ngraph::Node> V10Parser::LayerCreator<ngraph::op::v1::LogicalNot>::createLayer(
    const ngraph::OutputVector & inputs, const pugi::xml_node& node, const Blob::CPtr& weights,
    const GenericLayerParams& layerParsePrms) {
    checkParameters(inputs, layerParsePrms, 1);
    return std::make_shared<ngraph::op::v1::LogicalNot>(inputs[0]);
}

}  // namespace InferenceEngine<|MERGE_RESOLUTION|>--- conflicted
+++ resolved
@@ -679,12 +679,9 @@
 
     // Try to create operation from loaded opsets
     auto version = params.version;
-<<<<<<< HEAD
-    static const std::unordered_set<std::string> experimental_detectrons = {"ExperimentalDetectronROIFeatureExtractor"};
-=======
     static const std::unordered_set<std::string> experimental_detectrons = {"ExperimentalDetectronDetectionOutput",
-                                                                            "ExperimentalDetectronPriorGridGenerator"};
->>>>>>> 928201be
+                                                                            "ExperimentalDetectronPriorGridGenerator",
+                                                                            "ExperimentalDetectronROIFeatureExtractor"};
     if (experimental_detectrons.count(params.type)) {
         version = "opset6";
     }
