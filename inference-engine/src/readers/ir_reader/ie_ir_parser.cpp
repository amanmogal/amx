--- conflicted
+++ resolved
@@ -429,13 +429,7 @@
         std::make_shared<LayerCreator<ngraph::op::v1::OneHot>>("OneHot"),
         std::make_shared<LayerCreator<ngraph::op::Relu>>("ReLU"),
         std::make_shared<LayerCreator<ngraph::op::v1::Pad>>("Pad"),
-<<<<<<< HEAD
-        std::make_shared<LayerCreator<ngraph::op::Range>>("Range"),
-=======
-        std::make_shared<LayerCreator<ngraph::op::v1::Power>>("Power"),
         std::make_shared<LayerCreator<ngraph::op::ReverseSequence>>("ReverseSequence"),
->>>>>>> 797d35ef
-        std::make_shared<LayerCreator<ngraph::op::PriorBox>>("PriorBox"),
         std::make_shared<LayerCreator<ngraph::op::PriorBoxClustered>>("PriorBoxClustered"),
         std::make_shared<LayerCreator<ngraph::op::ReorgYolo>>("ReorgYolo"),
         std::make_shared<LayerCreator<ngraph::op::RegionYolo>>("RegionYolo"),
@@ -504,7 +498,7 @@
             THROW_IE_EXCEPTION << "Opset " << params.version << " doesn't contain the operation with type: " << params.type;
         }
 
-        ngraphNode = std::shared_ptr<ngraph::Node>(opset.create_insensitive(params.type));
+        ngraphNode = std::shared_ptr<ngraph::Node>(opset.create_Finsensitive(params.type));
         ngraphNode->set_arguments(inputs);
         XmlDeserializer visitor(node);
         if (ngraphNode->visit_attributes(visitor))
@@ -1121,25 +1115,6 @@
     return std::make_shared<ngraph::op::v0::Selu>(inputs[0], inputs[1], inputs[2]);
 }
 
-<<<<<<< HEAD
-// Exp layer
-template <>
-std::shared_ptr<ngraph::Node> V10Parser::LayerCreator<ngraph::op::Exp>::createLayer(
-    const ngraph::OutputVector& inputs, const pugi::xml_node& node, std::istream& binStream,
-    const GenericLayerParams& layerParsePrms) {
-    checkParameters(inputs, layerParsePrms, 1);
-    return std::make_shared<ngraph::op::Exp>(inputs[0]);
-=======
-// PReLU layer
-template <>
-std::shared_ptr<ngraph::Node> V10Parser::LayerCreator<ngraph::op::PRelu>::createLayer(
-    const ngraph::OutputVector& inputs, const pugi::xml_node& node, std::istream& binStream,
-    const GenericLayerParams& layerParsePrms) {
-    checkParameters(inputs, layerParsePrms, 2);
-    return std::make_shared<ngraph::op::PRelu>(inputs[0], inputs[1]);
->>>>>>> 797d35ef
-}
-
 // ReLU layer
 template <>
 std::shared_ptr<ngraph::Node> V10Parser::LayerCreator<ngraph::op::Relu>::createLayer(
