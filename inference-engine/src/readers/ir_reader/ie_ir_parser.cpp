// Copyright (C) 2017-2021 Intel Corporation
// SPDX-License-Identifier: Apache-2.0
//

#include "ie_ir_parser.hpp"
#include "ie_ir_itt.hpp"

#include <typeinfo>
#include <unordered_set>
#include <algorithm>
#include <deque>
#include <map>
#include <memory>
#include <ngraph/ngraph.hpp>
#include <set>
#include <sstream>
#include <string>
#include <vector>
#include <ngraph/ops.hpp>
#include <ngraph/opsets/opset2.hpp>
#include <ngraph/opsets/opset3.hpp>
#include <ngraph/opsets/opset5.hpp>
#include <ngraph/opsets/opset6.hpp>
#include <ngraph/variant.hpp>
#include <ngraph/op/util/sub_graph_base.hpp>
#include <ngraph/op/util/variable.hpp>

#include <cpp/ie_cnn_network.h>
#include "ie_blob_stream.hpp"
#include "caseless.hpp"
#include <ie_ngraph_utils.hpp>
#include "precision_utils.h"
#include "blob_factory.hpp"

using namespace InferenceEngine;
using namespace XMLParseUtils;

IRParser::IRParser(size_t version): IRParser(version, {}) {}
IRParser::IRParser(size_t version, const std::vector<InferenceEngine::IExtensionPtr>& exts) {
    switch (version) {
    case 10:
        parser = std::make_shared<V10Parser>(exts);
        break;
    default:
        THROW_IE_EXCEPTION << "Unsupported IR version: " << version;
    }
}

std::map<uint64_t, uint64_t> V10Parser::XmlDeserializer::map_type_in_function(const pugi::xml_node& node,
    const std::string map_type) {
    std::map<uint64_t, uint64_t> type_id_in_function;
    uint64_t map_type_number = 0;
    auto body_node = node.child("body");

    if (body_node.empty()) {
        THROW_IE_EXCEPTION << "Missing body part.";
    }

    // Fill map: parameter/result id to parameter/result number in Function
    FOREACH_CHILD(layer, body_node.child("layers"), "layer") {
        auto type = XMLParseUtils::GetStrAttr(layer, "type");

        if (type == map_type) {
            auto id = XMLParseUtils::GetUIntAttr(layer, "id");
            type_id_in_function.emplace(id, map_type_number);
            map_type_number++;
        }
    }
    return type_id_in_function;
}

std::vector<std::shared_ptr<ngraph::op::util::SubGraphOp::InputDescription>> V10Parser::XmlDeserializer::parseInputDescription(const pugi::xml_node& node) {
    std::vector<std::shared_ptr<ngraph::op::util::SubGraphOp::InputDescription>> inputs;
    std::map<uint64_t, uint64_t> param_id_in_function = map_type_in_function(node, "Parameter");
    std::map<uint64_t, uint64_t> result_id_in_function = map_type_in_function(node, "Result");

    // Parse PortMap: external_port_id for inputs does not always appear in consecutive order
    std::map<uint64_t, pugi::xml_node> input_map;
    FOREACH_CHILD(input, node.child("port_map"), "input") {
        int64_t ext_port_id = GetInt64Attr(input, "external_port_id");
        input_map.emplace(ext_port_id, input);
    }

    for (const auto& input : input_map) {
        auto &xml_input = input.second;
        auto axis_attr = xml_input.attribute("axis");
        int64_t ti_input_index = XMLParseUtils::GetInt64Attr(xml_input, "external_port_id");
        size_t body_parameter_index = XMLParseUtils::GetUIntAttr(xml_input, "internal_layer_id");

        // if axis is set, then slicing is enabled. Create ngraph::TensorIterator::SlicedInput.
        if (!axis_attr.empty()) {
            size_t axis = XMLParseUtils::GetUIntAttr(xml_input, "axis");
            int64_t start = XMLParseUtils::GetInt64Attr(xml_input, "start", 0);
            int64_t stride = XMLParseUtils::GetInt64Attr(xml_input, "stride", 1);
            int64_t end = XMLParseUtils::GetInt64Attr(xml_input, "end", -1);
            int64_t part_size = XMLParseUtils::GetInt64Attr(xml_input, "part_size", 1);

            inputs.push_back(std::make_shared<ngraph::op::util::SubGraphOp::SliceInputDescription>
                    (ti_input_index,
                    param_id_in_function[body_parameter_index],
                    start,
                    stride,
                    part_size,
                    end,
                    axis));
        } else {
            // otherwise find corresponding back edge and create ngraph::TensorIterator::MergedInput
            bool is_back_edge_exist = false;
            FOREACH_CHILD(xml_edge, node.child("back_edges"), "edge") {
                size_t to_layer = XMLParseUtils::GetUIntAttr(xml_edge, "to-layer");

                if (to_layer == body_parameter_index) {
                    size_t from_layer = XMLParseUtils::GetUIntAttr(xml_edge, "from-layer");
                    inputs.push_back(std::make_shared<ngraph::op::util::SubGraphOp::MergedInputDescription>
                        (ti_input_index,
                        param_id_in_function[body_parameter_index],
                        result_id_in_function[from_layer]));

                    is_back_edge_exist = true;
                    break;
                }
            }

            // ti_input_index = -1 means that Parameter of the body is not connected to inputs of TensorIterator
            // and is used only for internal needs.
            if (!is_back_edge_exist && ti_input_index >= 0) {
                inputs.push_back(std::make_shared<ngraph::op::util::SubGraphOp::InvariantInputDescription>
                    (ti_input_index,
                    param_id_in_function[body_parameter_index]));
            }
        }
    }
    return inputs;
}

std::vector<std::shared_ptr<ngraph::op::util::SubGraphOp::OutputDescription>> V10Parser::XmlDeserializer::parseOutputDescription(const pugi::xml_node& node) {
    std::vector<std::shared_ptr<ngraph::op::util::SubGraphOp::OutputDescription>> outputs;
    std::map<uint64_t, uint64_t> result_id_in_function = map_type_in_function(node, "Result");

    // Parse PortMap: outputs
    std::map<int64_t, pugi::xml_node> output_map;
    FOREACH_CHILD(output, node.child("port_map"), "output") {
        int64_t ext_port_id = GetInt64Attr(output, "external_port_id");
        output_map.emplace(ext_port_id, output);
    }

    uint64_t output_number = 0;
    for (const auto& output : output_map) {
        auto& xml_output = output.second;
        auto axis_attr = xml_output.attribute("axis");
        size_t body_result_index = XMLParseUtils::GetUIntAttr(xml_output, "internal_layer_id");

        // if external_port_id < 0 it means that this body result isn't connected to the Loop output
        // and is used only for internal needs. For TensorIterator external_port_id is always > 0.
        if (XMLParseUtils::GetInt64Attr(xml_output, "external_port_id") >= 0) {
            // if axis is set, then concatenation is enabled. Create ngraph::TensorIterator::ConcatOutput.
            if (!axis_attr.empty()) {
                int64_t axis = XMLParseUtils::GetInt64Attr(xml_output, "axis");
                int64_t start = XMLParseUtils::GetInt64Attr(xml_output, "start", 0);
                int64_t stride = XMLParseUtils::GetInt64Attr(xml_output, "stride", 1);
                int64_t end = XMLParseUtils::GetInt64Attr(xml_output, "end", -1);
                int64_t part_size = XMLParseUtils::GetInt64Attr(xml_output, "part_size", 1);

                outputs.push_back(std::make_shared<ngraph::op::util::SubGraphOp::ConcatOutputDescription>
                        (result_id_in_function[body_result_index],
                        output_number,
                        start,
                        stride,
                        part_size,
                        end,
                        axis));
            } else {
                // otherwise create ngraph::TensorIterator::BodyOutput. -1 means last iteration.
                outputs.push_back(std::make_shared<ngraph::op::util::SubGraphOp::BodyOutputDescription>
                        (result_id_in_function[body_result_index],
                        output_number,
                        -1));
            }
            output_number++;
        }
    }
    return outputs;
}

ngraph::op::v5::Loop::SpecialBodyPorts V10Parser::XmlDeserializer::parsePurposeAttribute(const pugi::xml_node& node) {
    ngraph::op::v5::Loop::SpecialBodyPorts result = {-1, -1};
    std::map<uint64_t, uint64_t> params = map_type_in_function(node, "Parameter");
    std::map<uint64_t, uint64_t> results = map_type_in_function(node, "Result");

    NGRAPH_CHECK(!params.empty() || !results.empty(), "No parameters or results found in body Function.");

    // Parse PortMap: external_port_id for inputs/outputs does not always appear in consecutive order
    std::map<uint64_t, pugi::xml_node> input_map;
    FOREACH_CHILD(input, node.child("port_map"), "input") {
        int64_t ext_port_id = GetInt64Attr(input, "external_port_id");
        input_map.emplace(ext_port_id, input);
    }
    std::map<int64_t, pugi::xml_node> output_map;
    FOREACH_CHILD(output, node.child("port_map"), "output") {
        int64_t ext_port_id = GetInt64Attr(output, "external_port_id");
        output_map.emplace(ext_port_id, output);
    }

    for (const auto& input : input_map) {
        auto &xml_input = input.second;
        auto purpose = XMLParseUtils::GetStrAttr(xml_input, "purpose", "");
        size_t body_parameter_index = XMLParseUtils::GetUIntAttr(xml_input, "internal_layer_id");
        if (purpose == "current_iteration") {
            result.current_iteration_input_idx = params[body_parameter_index];
        }
    }

    for (const auto& output : output_map) {
        auto &xml_output = output.second;
        auto purpose = XMLParseUtils::GetStrAttr(xml_output, "purpose", "");
        size_t body_parameter_index = XMLParseUtils::GetUIntAttr(xml_output, "internal_layer_id");
        if (purpose == "execution_condition") {
            result.body_condition_output_idx = results[body_parameter_index];
        }
    }

    return result;
}

void V10Parser::XmlDeserializer::on_adapter(const std::string& name, ngraph::ValueAccessor<void>& adapter) {
    std::string val;

    // for TensorIterator look for 'port_map' as 'data' does not exist
    if (node.child("port_map")) {
        if (auto a = ngraph::as_type<ngraph::AttributeAdapter<std::vector<std::shared_ptr
                    <ngraph::op::util::SubGraphOp::InputDescription>>>>(&adapter)) {
            a->set(parseInputDescription(node));
        } else if (auto a = ngraph::as_type<ngraph::AttributeAdapter<std::vector<std::shared_ptr
                    <ngraph::op::util::SubGraphOp::OutputDescription>>>>(&adapter)) {
            a->set(parseOutputDescription(node));
        } else if (auto a = ngraph::as_type<ngraph::AttributeAdapter<ngraph::op::v5::Loop::SpecialBodyPorts>>(&adapter)) {
            a->set(parsePurposeAttribute(node));
        }
    }

    if (!getStrAttribute(node.child("data"), name, val)) return;
    if (auto a = ngraph::as_type<ngraph::AttributeAdapter<ngraph::element::Type>>(&adapter)) {
        static_cast<ngraph::element::Type&>(*a) = details::convertPrecision(val);
    } else if (auto a = ngraph::as_type<ngraph::AttributeAdapter<ngraph::PartialShape>>(&adapter)) {
        std::vector<int64_t> shape;
        std::vector<ngraph::Dimension> dims;
        if (!getParameters<int64_t>(node.child("data"), name, shape)) return;
        for (const auto& dim : shape) dims.emplace_back(dim);
        static_cast<ngraph::PartialShape&>(*a) = ngraph::PartialShape(dims);
    } else if (auto a = ngraph::as_type<ngraph::AttributeAdapter<ngraph::Shape>>(&adapter)) {
        std::vector<size_t> shape;
        if (!getParameters<size_t>(node.child("data"), name, shape)) return;
        static_cast<ngraph::Shape&>(*a) = ngraph::Shape(shape);
    } else if (auto a = ngraph::as_type<ngraph::AttributeAdapter<ngraph::Strides>>(&adapter)) {
        std::vector<size_t> shape;
        if (!getParameters<size_t>(node.child("data"), name, shape)) return;
        static_cast<ngraph::Strides&>(*a) = ngraph::Strides(shape);
#ifdef __APPLE__
    } else if (auto a = ngraph::as_type<ngraph::AttributeAdapter<std::vector<size_t>>>(&adapter)) {
        std::vector<size_t> result;
        if (!getParameters<size_t>(node.child("data"), name, result)) return;
        static_cast<std::vector<size_t>&>(*a) = result;
#else
    } else if (auto a = ngraph::as_type<ngraph::AttributeAdapter<std::vector<size_t>>>(&adapter)) {
        std::vector<size_t> result;
        if (!getParameters<size_t>(node.child("data"), name, result)) return;
        a->set(result);
#endif
    } else if (auto a = ngraph::as_type<ngraph::AttributeAdapter<ngraph::AxisSet>>(&adapter)) {
        std::vector<size_t> axes;
        if (!getParameters<size_t>(node.child("data"), name, axes)) return;
        static_cast<ngraph::AxisSet&>(*a) = ngraph::AxisSet(axes);
    } else if (auto a = ngraph::as_type<ngraph::AttributeAdapter<ngraph::op::TopKSortType>>(&adapter)) {
        if (!getStrAttribute(node.child("data"), name, val)) return;
        static_cast<ngraph::op::TopKSortType&>(*a) = ngraph::as_enum<ngraph::op::TopKSortType>(val);
    } else if (auto a = ngraph::as_type<ngraph::AttributeAdapter<ngraph::op::TopKMode>>(&adapter)) {
        if (!getStrAttribute(node.child("data"), name, val)) return;
        static_cast<ngraph::op::TopKMode&>(*a) = ngraph::as_enum<ngraph::op::TopKMode>(val);
    } else if (auto a = ngraph::as_type<ngraph::AttributeAdapter<ngraph::CoordinateDiff>>(&adapter)) {
        std::vector<size_t> shape;
        if (!getParameters<size_t>(node.child("data"), name, shape)) return;
        std::vector<std::ptrdiff_t> coord_diff(shape.begin(), shape.end());
        static_cast<ngraph::CoordinateDiff&>(*a) = ngraph::CoordinateDiff(coord_diff);
    } else if (auto a = ngraph::as_type<ngraph::AttributeAdapter
            <std::shared_ptr<ngraph::Variable>>>(&adapter)) {
        std::string variable_id;
        if (!getStrAttribute(node.child("data"), name, variable_id)) return;
        if (!variables.count(variable_id)) {
            variables[variable_id] = std::make_shared<ngraph::Variable>
                    (ngraph::VariableInfo{ngraph::PartialShape::dynamic(),
                                          ngraph::element::dynamic, variable_id});
        }
        a->set(variables[variable_id]);
    } else {
        THROW_IE_EXCEPTION << "Error IR reading. Attribute adapter can not be found for " << name
                            << " parameter";
    }
}

void V10Parser::XmlDeserializer::on_adapter(const std::string& name, ngraph::ValueAccessor<std::shared_ptr<ngraph::Function>>& adapter) {
    std::shared_ptr<ngraph::Function> ngraph_function;
    if (!name.compare("body")) {
        auto body_node = node.child(name.c_str());
        if (body_node.empty()) {
            THROW_IE_EXCEPTION << "TensorIterator has no body.";
        }
        ngraph_function = parse_function(node.child(name.c_str()), weights);
    } else if (!name.compare("net")) {
        ngraph_function = parse_function(node, weights);
    } else {
        THROW_IE_EXCEPTION << "Error: not recognized adapter name: " << name << ".";
    }
    adapter.set(ngraph_function);
}

std::shared_ptr<ngraph::Function> V10Parser::XmlDeserializer::parse_function(const pugi::xml_node& root, const Blob::CPtr& weights) {
    OV_ITT_TASK_CHAIN(taskChain, itt::domains::V10Reader_RT, "V10Parser", "Parse");

    using node_params = struct {
        pugi::xml_node xml;
        GenericLayerParams params;
    };
    std::map<size_t, node_params> params;

    std::vector<size_t> outputs;
    std::unordered_set<std::string> opName;

    // Read all layers and store their parameters in params map
    FOREACH_CHILD(node, root.child("layers"), "layer") {
        auto node_param = parseGenericParams(node);
        if (opName.find(node_param.name) != opName.end())
            THROW_IE_EXCEPTION << "Invalid IR! " << node_param.name << " name is not unique!";
        opName.insert(node_param.name);
        params[node_param.layerId] = {node, node_param};
        if (node_param.type == "Result" || node_param.type == "Assign") {
            outputs.push_back(node_param.layerId);
        }
    }

    using edge = struct { size_t fromLayerId, fromPortId, toPortId; };
    std::map<size_t, std::vector<edge>> edges;
    std::map<size_t, std::shared_ptr<ngraph::Node>> id_to_node;

    // Read all edges and store them for further usage
    FOREACH_CHILD(_ec, root.child("edges"), "edge") {
        size_t fromLayer = GetUIntAttr(_ec, "from-layer");
        size_t fromPort = GetUIntAttr(_ec, "from-port");
        size_t toLayer = GetUIntAttr(_ec, "to-layer");
        size_t toPort = GetUIntAttr(_ec, "to-port");
        edges[toLayer].push_back({fromLayer, fromPort, toPort});
    }

    // Run DFS starting from outputs to get nodes topological order
    std::set<size_t> used;
    std::vector<size_t> order;
    std::function<void(size_t)> dfs = [&edges, &order, &used, &dfs](const size_t id) {
        if (used.count(id)) return;
        used.insert(id);
        for (auto& edge : edges[id]) {
            dfs(edge.fromLayerId);
        }
        order.push_back(id);
    };
    std::for_each(outputs.begin(), outputs.end(), dfs);

    OV_ITT_TASK_NEXT(taskChain, "ConstructNgraphNodes");

    ngraph::ParameterVector parameter_nodes;
    ngraph::ResultVector result_nodes;
    ngraph::NodeVector allNodes;
    ngraph::SinkVector sink_nodes;
    std::map<std::string, std::shared_ptr<ngraph::Node>> variable_id_to_read_value;

    //  Following topological order create nGraph operations
    for (auto& layer_id : order) {
        auto& p = params[layer_id];
        ngraph::OutputVector inputs(edges[layer_id].size());
        for (auto& e : edges[layer_id]) {
            auto input_node = id_to_node[e.fromLayerId];
            if (!input_node) {
                THROW_IE_EXCEPTION << "Attempt to access node " << e.fromLayerId << " that not in graph.";
            }
            auto& p_output = params[e.fromLayerId].params;
            size_t const realInputPortId = p.params.getRealInputPortId(e.toPortId);
            if (realInputPortId >= inputs.size())
                THROW_IE_EXCEPTION << p.params.type << " layer " << p.params.name << " with id: " << p.params.layerId
                    << " is inconsistent!";
            inputs[realInputPortId] =
                input_node->output(p_output.getRealOutputPortId(e.fromPortId));
        }

        auto node = createNode(inputs, p.xml, weights, p.params);
        id_to_node[layer_id] = node;

        // Check that output shape after nGraph node validation the same as in IR
        // because IR always right!
        // Temporary disabled!
        //        for (size_t i = 0; i < p.params.outputPorts.size(); ++i) {
        //            if (p.params.outputPorts[i].dims != node->output(i).get_shape()) {
        //                THROW_IE_EXCEPTION << "Shape after nGraph infer " <<
        //                details::dumpVec(node->output(i).get_shape())
        //                                   << " differ from IR shapes: " <<
        //                                   details::dumpVec(p.params.outputPorts[i].dims);
        //            }
        //        }

        if (const auto& parameter_node = std::dynamic_pointer_cast<ngraph::op::Parameter>(node)) {
            parameter_nodes.emplace_back(parameter_node);
        }

        if (const auto& result_node = std::dynamic_pointer_cast<ngraph::op::Result>(node)) {
            result_nodes.emplace_back(result_node);
        }

        if (const auto& sink = std::dynamic_pointer_cast<ngraph::op::Sink>(node)) {
            sink_nodes.emplace_back(sink);
        }

        if (const auto& read_value = std::dynamic_pointer_cast<ngraph::op::ReadValueBase>(node)) {
            variable_id_to_read_value[read_value->get_variable_id()] = read_value;
        }

        allNodes.emplace_back(node);
    }

    OV_ITT_TASK_NEXT(taskChain, "ConstructNgraphFunction");

<<<<<<< HEAD
    auto function = std::make_shared<ngraph::Function>(result_nodes, assign_nodes, parameter_nodes, GetStrAttr(root, "name", ""));
    for (const auto& assign : assign_nodes) {
        assign->add_control_dependency(
            variable_id_to_read_value.at(std::dynamic_pointer_cast<ngraph::op::Assign>(assign)->get_variable_id()));
=======
    ::ngraph::op::GenericIE::DisableReshape noReshape(allNodes);
    auto function = std::make_shared<ngraph::Function>(result_nodes, sink_nodes, parameter_nodes, GetStrAttr(root, "name", ""));
    for (const auto& sink : sink_nodes) {
        if (const auto& assign = std::dynamic_pointer_cast<ngraph::op::AssignBase>(sink)) {
            assign->add_control_dependency(variable_id_to_read_value.at(assign->get_variable_id()));
        }
>>>>>>> 2c4c3a77
    }

    return function;
}

std::shared_ptr<ICNNNetwork> IRParser::parse(const pugi::xml_node& root, const Blob::CPtr& weights) {
    return parser->parse(root, weights);
}

/**
 * Hold original blob in order to avoid situations when original blob is allocated on stack
 */
class WeightsHolderBlob : public TBlob<uint8_t> {
    Blob::CPtr originBlob;

public:
    explicit WeightsHolderBlob(const Blob::CPtr& weights) :
        TBlob<uint8_t>(weights->getTensorDesc(),
                       weights->cbuffer().as<uint8_t*>()),
        originBlob(weights) { }
};

V10Parser::V10Parser(const std::vector<IExtensionPtr>& exts) : _exts(exts) {
    // Load default opsets
    opsets["opset1"] = ngraph::get_opset1();
    opsets["opset2"] = ngraph::get_opset2();
    opsets["opset3"] = ngraph::get_opset3();
    opsets["opset4"] = ngraph::get_opset4();
    opsets["opset5"] = ngraph::get_opset5();
    opsets["opset6"] = ngraph::get_opset6();

    // Load custom opsets
    for (const auto& ext : exts) {
        for (const auto& it : ext->getOpSets()) {
            if (opsets.find(it.first) != opsets.end())
                THROW_IE_EXCEPTION << "Cannot add opset with name: " << it.first << ". Opset with the same name already exists.";
            opsets[it.first] = it.second;
        }
    }
}

std::shared_ptr<ICNNNetwork> V10Parser::parse(const pugi::xml_node& root, const Blob::CPtr& weights) {
    std::shared_ptr<ngraph::Function> function;
    XmlDeserializer visitor(root, weights, opsets, variables);
    visitor.on_attribute("net", function);

    OV_ITT_SCOPED_TASK(itt::domains::V10Reader_RT, "ConstructCNNNetwork");

    CNNNetwork net(function, _exts);
    parsePreProcess(net, root, weights);

    return net;
}

void V10Parser::parsePreProcess(CNNNetwork& network, const pugi::xml_node& root, const Blob::CPtr& weights) {
    /*
        <pre-process mean-precision="FP32">
        <channel id = ”0”>
        <mean offset = "121930449" size = "51529" / >  // in case of array – ref to the .bin file
        </channel>
        </pre-process>
    */

    auto ppNode = root.child("pre-process");
    if (ppNode.empty()) {
        return;
    }
    // find out to what input this belongs to
    std::string inputName;
    InputInfo::Ptr preProcessInput;

    inputName = GetStrAttr(ppNode, "reference-layer-name", "");
    inputName = ngraph::trim(inputName);
    if (inputName.empty()) {
        // fallback (old format), look for the picture in the inputs
        InputsDataMap inputs = network.getInputsInfo();

        if (inputs.empty()) THROW_IE_EXCEPTION << "network has no input";

        for (auto i : inputs) {
            if (i.second->getTensorDesc().getDims().size() == 4) {
                preProcessInput = i.second;
                break;
            }
        }
        if (!preProcessInput) {
            preProcessInput = inputs.begin()->second;
        }

        inputName = preProcessInput->name();
    } else {
        preProcessInput = network.getInputsInfo()[inputName];
        if (!preProcessInput)
            THROW_IE_EXCEPTION << "pre-process name ref '" << inputName << "' refers to un-existing input";
    }

    // dims vector without batch size
    SizeVector inputDims = preProcessInput->getTensorDesc().getDims();
    size_t noOfChannels = 0, width = 0, height = 0;

    if (inputDims.size() < 2) {
        THROW_IE_EXCEPTION << "network did not define input dimensions properly";
    } else if (inputDims.size() == 2) {  // NC
        noOfChannels = inputDims[1];
        width = inputDims[1];
        height = inputDims[0];
    } else if (inputDims.size() == 3) {
        width = inputDims[2];
        height = inputDims[1];
        noOfChannels = inputDims[0];
    } else if (inputDims.size() == 4) {
        width = inputDims[3];
        height = inputDims[2];
        noOfChannels = inputDims[1];
    } else if (inputDims.size() == 5) {
        width = inputDims[4];
        height = inputDims[3];
        noOfChannels = inputDims[2];
    }

    PreProcessInfo& pp = preProcessInput->getPreProcess();
    pp.init(noOfChannels);

    auto meanSegmentPrecision = GetPrecisionAttr(ppNode, "mean-precision", Precision::UNSPECIFIED);
    if (!meanSegmentPrecision || meanSegmentPrecision == Precision::MIXED)
        THROW_IE_EXCEPTION << "mean blob defined without specifying precision.";

    InferenceEngine::PreProcessChannel::Ptr preProcessChannel;

    int lastChanNo = -1;
    std::unordered_set<int> idsForMeanImage;

    FOREACH_CHILD(chan, ppNode, "channel") {
        int chanNo = GetIntAttr(chan, "id", lastChanNo + 1);
        if (chanNo >= static_cast<int>(noOfChannels) || chanNo < 0) {
            THROW_IE_EXCEPTION << "Pre-process channel id invalid: " << chanNo;
        }
        lastChanNo = chanNo;
        preProcessChannel = pp[chanNo];

        auto meanNode = chan.child("mean");
        if (!meanNode.empty()) {
            if (!meanNode.attribute("size")) {
                THROW_IE_EXCEPTION << "mean should have the attribute: size";
            }
            if (meanNode.attribute("size")) {
                idsForMeanImage.insert(chanNo);
                size_t size = static_cast<size_t>(GetIntAttr(meanNode, "size"));
                size_t offset = static_cast<size_t>(GetIntAttr(meanNode, "offset"));
                if (width * height * meanSegmentPrecision.size() != size) {
                    THROW_IE_EXCEPTION << "mean blob size mismatch expected input, got: " << size
                                       << " extpecting " << width << " x " << height << " x "
                                       << meanSegmentPrecision.size();
                }
                preProcessChannel->meanData = make_blob_with_precision(TensorDesc(meanSegmentPrecision, {height, width}, Layout::HW));
                preProcessChannel->meanData->allocate();
                auto lockedMem = preProcessChannel->meanData->buffer();
                char* data = lockedMem.as<char *>();
                uint8_t* src_data = weights->cbuffer().as<uint8_t*>() + offset;
                memcpy(data, src_data, size);
            }
        }
    }

    if (idsForMeanImage.size() == noOfChannels) {
        pp.setVariant(MEAN_IMAGE);
    } else if (idsForMeanImage.size() == 0) {
        pp.setVariant(NONE);
    } else {
        std::string validMeanImageIds = "";
        for (auto id : idsForMeanImage) {
            validMeanImageIds += std::to_string(id) + " ";
        }
        THROW_IE_EXCEPTION << "mean is not provided for all channels\n"
                              "Provided mean image for: "
                           << validMeanImageIds;
    }
}

V10Parser::GenericLayerParams V10Parser::XmlDeserializer::parseGenericParams(const pugi::xml_node& node) {
    const auto parsePort = [this](const pugi::xml_node& parentNode,
                              const GenericLayerParams& params,
                              bool input) -> GenericLayerParams::LayerPortData {
        GenericLayerParams::LayerPortData port;

        port.portId = GetIntAttr(parentNode, "id");

        FOREACH_CHILD(node, parentNode, "dim") {
            size_t dim = 0;
            const pugi::char_t* dimVal = node.child_value();
            std::stringstream ss(dimVal);
            if (!(ss >> dim) || dim == 0) {
                THROW_IE_EXCEPTION << "dimension (" << dimVal << ") in node " << node.name()
                                   << " must be a positive integer: at offset " << node.offset_debug();
            }
            port.dims.push_back(dim);
        }

        ngraph::element::Type type(ngraph::element::Type_t::undefined);
        // Input port hasn't precision
        if (!input) {
            const std::string& preStr = GetStrAttr(parentNode, "precision");
            type = InferenceEngine::details::convertPrecision(preStr);
        }
        port.precision = type;
        std::vector<std::string> names;
        if (getParameters<std::string>(parentNode, "names", names)) {
            for (size_t i = 0; i < names.size(); i++) {
                std::string name = names[i];
                // Restore original name if it contains delimiter
                // getParameters(...) returns the vector of names which were split by delimiter ','
                // but some names can contain ',' as a part of name, in this case we use '\' to escape delimiter
                // the cycle below is needed in order to find names which contained delimiter and restore the original name
                while (i < names.size() && names[i].at(names[i].length() - 1) == '\\') {
                    name.replace(names[i].length() - 1, 1, ",");
                    name += names[++i];
                }
                port.names.emplace(name);
            }
        }
        return port;
    };
    GenericLayerParams params;

    params.layerId = GetIntAttr(node, "id");
    params.version = GetStrAttr(node, "version");

    params.type = XMLParseUtils::GetStrAttr(node, "type");

    params.name = GetStrAttr(node, "name");

    auto outNode = node.child("output");
    if (!outNode.empty()) {
        FOREACH_CHILD(_cn, outNode, "port") {
            params.outputPorts.emplace_back(parsePort(_cn, params, false));
        }
    }
    auto inpNode = node.child("input");
    if (!inpNode.empty()) {
        FOREACH_CHILD(_cn, inpNode, "port") {
            params.inputPorts.emplace_back(parsePort(_cn, params, true));
        }
    }
    return params;
}

bool V10Parser::LayerBaseCreator::shouldCreate(const std::string& nodeType) const {
    InferenceEngine::details::CaselessEq<std::string> comparator;
    return comparator(nodeType, type);
}

std::shared_ptr<ngraph::Node> V10Parser::XmlDeserializer::createNode(
                                                    const std::vector<ngraph::Output<ngraph::Node>>& inputs,
                                                    const pugi::xml_node& node,
                                                    const Blob::CPtr& weights,
                                                    const GenericLayerParams& params) {
    // Check that inputs are correctly defined
    for (size_t i = 0; i < inputs.size(); i++) {
        if (!inputs[i].get_node())
            THROW_IE_EXCEPTION << params.type << " layer " << params.name << " with id: " << params.layerId
                << " has incorrect input with index " << i << "!";
        if (ngraph::element::Type_t::undefined == inputs[i].get_element_type())
            THROW_IE_EXCEPTION << params.type << " layer " << params.name << " with id: " << params.layerId
                << " has undefined element type for input with index " << i << "!";
    }

    std::shared_ptr<ngraph::Node> ngraphNode;

    // Find registerd opset
    auto opsetIt = opsets.find(params.version);

    // Try to create operation from loaded opsets
    static const std::unordered_set<std::string> experimental_detectrons = {"ExperimentalDetectronDetectionOutput",
                                                                            "ExperimentalDetectronGenerateProposalsSingleImage",
                                                                            "ExperimentalDetectronPriorGridGenerator",
                                                                            "ExperimentalDetectronROIFeatureExtractor",
                                                                            "ExperimentalDetectronTopKROIs"};

    if (experimental_detectrons.count(params.type)) {
        opsetIt = opsets.find("opset6");
    }

    if (!ngraphNode && opsetIt != opsets.end()) {
        auto const & type = params.type == "Const"
                                ? "Constant"
                                : params.type;

        if (params.version == "opset1") {
            // MVN, ROIPooling and ReorgYolo were missing in opset1
            if (type == "MVN" || type == "ROIPooling" || type == "ReorgYolo") {
                opsetIt = opsets.find("opset2");
                if (opsetIt == opsets.end()) {
                    THROW_IE_EXCEPTION << "Cannot create " << params.type << " layer " << params.name << " id:" << params.layerId
                        << " from unsupported opset: " << params.version;
                }
            }
        }

        auto const& opset = opsetIt->second;

        ngraphNode = std::shared_ptr<ngraph::Node>(opset.create_insensitive(type));
        if (!ngraphNode) {
            THROW_IE_EXCEPTION << "Opset " << params.version << " doesn't contain the operation with type: " << type;
        }
        ngraphNode->set_arguments(inputs);
        XmlDeserializer visitor(node, weights, opsets, variables);
        if (ngraphNode->visit_attributes(visitor)) {
            ngraphNode->constructor_validate_and_infer_types();
        }

        // To be sure that all default values will be initialized:
        ngraphNode = ngraphNode->clone_with_new_inputs(ngraphNode->input_values());

        // Constructor of Loop and TensorIterator do not call validate_and_infer_types function
        // -> ticket 36145
        if (const auto& subGraph = std::dynamic_pointer_cast<ngraph::op::util::SubGraphOp>(ngraphNode)) {
            subGraph->validate_and_infer_types();
        }
    }

    if (!ngraphNode) {
        THROW_IE_EXCEPTION << "Cannot create " << params.type << " layer " << params.name << " id:" << params.layerId
            << " from unsupported opset: " << params.version;
    }

    // Save run time info
    auto& rtInfo = ngraphNode->get_rt_info();
    pugi::xml_node dn = node.child("data");
    if (dn) {
        const auto pr_data = dn.attribute("PrimitivesPriority");
        if (pr_data) {
            rtInfo["PrimitivesPriority"] = std::make_shared<::ngraph::VariantWrapper<std::string> >(pr_data.value());
        }
        const auto aw_data = dn.attribute("alt_width");
        if (aw_data) {
            rtInfo["alt_width"] = std::make_shared<::ngraph::VariantWrapper<std::string> >(aw_data.value());
        }
    }

    ngraphNode->set_friendly_name(params.name);
    for (size_t i = 0; i < params.outputPorts.size() && i < ngraphNode->get_output_size(); ++i) {
        if (!params.outputPorts[i].names.empty())
            ngraphNode->get_output_tensor(i).set_names(params.outputPorts[i].names);
    }

    return ngraphNode;
}<|MERGE_RESOLUTION|>--- conflicted
+++ resolved
@@ -425,19 +425,11 @@
 
     OV_ITT_TASK_NEXT(taskChain, "ConstructNgraphFunction");
 
-<<<<<<< HEAD
-    auto function = std::make_shared<ngraph::Function>(result_nodes, assign_nodes, parameter_nodes, GetStrAttr(root, "name", ""));
-    for (const auto& assign : assign_nodes) {
-        assign->add_control_dependency(
-            variable_id_to_read_value.at(std::dynamic_pointer_cast<ngraph::op::Assign>(assign)->get_variable_id()));
-=======
-    ::ngraph::op::GenericIE::DisableReshape noReshape(allNodes);
     auto function = std::make_shared<ngraph::Function>(result_nodes, sink_nodes, parameter_nodes, GetStrAttr(root, "name", ""));
     for (const auto& sink : sink_nodes) {
         if (const auto& assign = std::dynamic_pointer_cast<ngraph::op::AssignBase>(sink)) {
             assign->add_control_dependency(variable_id_to_read_value.at(assign->get_variable_id()));
         }
->>>>>>> 2c4c3a77
     }
 
     return function;
