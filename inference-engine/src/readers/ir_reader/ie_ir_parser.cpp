// Copyright (C) 2018-2020 Intel Corporation
// SPDX-License-Identifier: Apache-2.0
//

#include "ie_ir_parser.hpp"
#include "ie_ir_itt.hpp"

#include <typeinfo>
#include <unordered_set>
#include <algorithm>
#include <deque>
#include <map>
#include <memory>
#include <ngraph/ngraph.hpp>
#include <set>
#include <sstream>
#include <string>
#include <vector>
#include <ngraph/ops.hpp>
#include <ngraph/opsets/opset.hpp>
#include <ngraph/opsets/opset2.hpp>
#include <ngraph/opsets/opset3.hpp>
#include <ngraph/opsets/opset5.hpp>
#include <ngraph/opsets/opset6.hpp>
#include <ngraph/variant.hpp>
#include <ngraph/op/util/sub_graph_base.hpp>

#include <cpp/ie_cnn_network.h>
#include "ie_blob_stream.hpp"
#include "caseless.hpp"
#include <ie_ngraph_utils.hpp>
#include "generic_ie.hpp"
#include "precision_utils.h"
#include "blob_factory.hpp"

using namespace InferenceEngine;
using namespace XMLParseUtils;

IRParser::IRParser(size_t version): IRParser(version, {}) {}
IRParser::IRParser(size_t version, const std::vector<InferenceEngine::IExtensionPtr>& exts) {
    switch (version) {
    case 10:
        parser = std::make_shared<V10Parser>(exts);
        break;
    default:
        THROW_IE_EXCEPTION << "Unsupported IR version: " << version;
    }
}

void V10Parser::XmlDeserializer::map_type_in_function(const pugi::xml_node& node,
    const std::string map_type, std::map<uint64_t, uint64_t>& type_id_in_function) {
    uint64_t map_type_number = 0;
    auto body_node = node.child("body");

    if (body_node.empty()) {
        THROW_IE_EXCEPTION << "Missing body part.";
    }

    // Fill map: parameter/result id to parameter/result number in Function
    FOREACH_CHILD(_layer, body_node.child("layers"), "layer") {
        auto type = XMLParseUtils::GetStrAttr(_layer, "type");

        if (type == map_type) {
            auto id = XMLParseUtils::GetUIntAttr(_layer, "id");
            type_id_in_function[id] = map_type_number;
            map_type_number++;
        }
    }
}

std::vector<std::shared_ptr<ngraph::op::util::SubGraphOp::InputDescription>> V10Parser::XmlDeserializer::parseInputDescription(const pugi::xml_node& node) {
    std::vector<std::shared_ptr<ngraph::op::util::SubGraphOp::InputDescription>> inputs;
    std::map<uint64_t, uint64_t> param_id_in_function;
    std::map<uint64_t, uint64_t> result_id_in_function;
    map_type_in_function(node, "Parameter", param_id_in_function);
    map_type_in_function(node, "Result", result_id_in_function);

    // Parse PortMap: external_port_id for inputs does not always appear in consecutive order
    std::map<uint64_t, pugi::xml_node> input_map;
    FOREACH_CHILD(_input, node.child("port_map"), "input") {
        int64_t ext_port_id = GetInt64Attr(_input, "external_port_id");
        input_map[ext_port_id] = _input;
    }

<<<<<<< HEAD
    //FOREACH_CHILD(_input, node.child("port_map"), "input") {
    for (const auto& input : input_map) {
        auto &_input = input.second;
        auto axis_attr = _input.attribute("axis");
        auto purpose = XMLParseUtils::GetStrAttr(_input, "purpose", "");
        int64_t ti_input_index = XMLParseUtils::GetInt64Attr(_input, "external_port_id");
        size_t body_parameter_index = XMLParseUtils::GetUIntAttr(_input, "internal_layer_id");
=======
V10Parser::V10Parser(const std::vector<IExtensionPtr>& exts) : _exts(exts) {
    // Load default opsets
    opsets["opset1"] = ngraph::get_opset1();
    opsets["opset2"] = ngraph::get_opset2();
    opsets["opset3"] = ngraph::get_opset3();
    opsets["opset4"] = ngraph::get_opset4();
    opsets["opset5"] = ngraph::get_opset5();
    opsets["opset6"] = ngraph::get_opset6();
>>>>>>> a788c02c

        // if axis is set, then slicing is enabled. Create ngraph::TensorIterator::SlicedInput.
        if (!axis_attr.empty()) {
            size_t axis = XMLParseUtils::GetUIntAttr(_input, "axis");
            int64_t start = XMLParseUtils::GetInt64Attr(_input, "start", 0);
            int64_t stride = XMLParseUtils::GetInt64Attr(_input, "stride", 1);
            int64_t end = XMLParseUtils::GetInt64Attr(_input, "end", -1);
            int64_t part_size = XMLParseUtils::GetInt64Attr(_input, "part_size", 1);

            inputs.push_back(std::make_shared<ngraph::op::util::SubGraphOp::SliceInputDescription>
                    (ti_input_index,
                    param_id_in_function[body_parameter_index],
                    start,
                    stride,
                    part_size,
                    end,
                    axis));
        } else {
            // otherwise find corresponding back edge and create ngraph::TensorIterator::MergedInput
            bool is_back_edge_exist = false;
            FOREACH_CHILD(_edge, node.child("back_edges"), "edge") {
                size_t to_layer = XMLParseUtils::GetUIntAttr(_edge, "to-layer");

                if (to_layer == body_parameter_index) {
                    size_t from_layer = XMLParseUtils::GetUIntAttr(_edge, "from-layer");
                    inputs.push_back(std::make_shared<ngraph::op::util::SubGraphOp::MergedInputDescription>
                        (ti_input_index,
                        param_id_in_function[body_parameter_index],
                        result_id_in_function[from_layer]));

                    is_back_edge_exist = true;
                    break;
                }
            }

            // ti_input_index = -1 means that Parameter of the body is not connected to inputs of TensorIterator
            // and is used only for internal needs.
            if (!is_back_edge_exist && ti_input_index >= 0) {
                inputs.push_back(std::make_shared<ngraph::op::util::SubGraphOp::InvariantInputDescription>
                    (ti_input_index,
                    param_id_in_function[body_parameter_index]));
            }
        }
    }
    return inputs;
}

std::vector<std::shared_ptr<ngraph::op::util::SubGraphOp::OutputDescription>> V10Parser::XmlDeserializer::parseOutputDescription(const pugi::xml_node& node) {
    std::vector<std::shared_ptr<ngraph::op::util::SubGraphOp::OutputDescription>> outputs;
    std::map<uint64_t, uint64_t> result_id_in_function;
    map_type_in_function(node, "Result", result_id_in_function);

    // Parse PortMap: outputs
    std::map<int64_t, pugi::xml_node> output_map;
    FOREACH_CHILD(_output, node.child("port_map"), "output") {
        int64_t ext_port_id = GetInt64Attr(_output, "external_port_id");
        output_map[ext_port_id] = _output;
    }

    uint64_t output_number = 0;
    for (const auto& output : output_map) {
        auto& _output = output.second;
        auto axis_attr = _output.attribute("axis");
        auto purpose = XMLParseUtils::GetStrAttr(_output, "purpose", "");
        size_t body_result_index = XMLParseUtils::GetUIntAttr(_output, "internal_layer_id");

        // if axis is set, then concatenation is enabled. Create ngraph::TensorIterator::ConcatOutput.
        if (!axis_attr.empty()) {
            int64_t axis = XMLParseUtils::GetInt64Attr(_output, "axis");
            int64_t start = XMLParseUtils::GetInt64Attr(_output, "start", 0);
            int64_t stride = XMLParseUtils::GetInt64Attr(_output, "stride", 1);
            int64_t end = XMLParseUtils::GetInt64Attr(_output, "end", -1);
            int64_t part_size = XMLParseUtils::GetInt64Attr(_output, "part_size", 1);

            outputs.push_back(std::make_shared<ngraph::op::util::SubGraphOp::ConcatOutputDescription>
                    (result_id_in_function[body_result_index],
                    output_number,
                    start,
                    stride,
                    part_size,
                    end,
                    axis));
        } else {
            // otherwise create ngraph::TensorIterator::BodyOutput. -1 means last iteration.
            outputs.push_back(std::make_shared<ngraph::op::util::SubGraphOp::BodyOutputDescription>
                    (result_id_in_function[body_result_index],
                    output_number,
                    -1));
        }
        output_number++;
    }
    return outputs;
}

void V10Parser::XmlDeserializer::on_adapter(const std::string& name, ngraph::ValueAccessor<void>& adapter) {
    std::string val;

    // for TensorIterator look for 'port_map' as 'data' does not exist
    if (node.child("port_map")) {
        if (auto a = ngraph::as_type<ngraph::AttributeAdapter<std::vector<std::shared_ptr
                    <ngraph::op::util::SubGraphOp::InputDescription>>>>(&adapter)) {
            a->set(parseInputDescription(node));
        } else if (auto a = ngraph::as_type<ngraph::AttributeAdapter<std::vector<std::shared_ptr
                    <ngraph::op::util::SubGraphOp::OutputDescription>>>>(&adapter)) {
            a->set(parseOutputDescription(node));
        }
    }

    if (!getStrAttribute(node.child("data"), name, val)) return;
    if (auto a = ngraph::as_type<ngraph::AttributeAdapter<ngraph::element::Type>>(&adapter)) {
        static_cast<ngraph::element::Type&>(*a) = details::convertPrecision(val);
    } else if (auto a = ngraph::as_type<ngraph::AttributeAdapter<ngraph::PartialShape>>(&adapter)) {
        std::vector<int64_t> shape;
        std::vector<ngraph::Dimension> dims;
        if (!getParameters<int64_t>(node.child("data"), name, shape)) return;
        for (const auto& dim : shape) dims.emplace_back(dim);
        static_cast<ngraph::PartialShape&>(*a) = ngraph::PartialShape(dims);
    } else if (auto a = ngraph::as_type<ngraph::AttributeAdapter<ngraph::Shape>>(&adapter)) {
        std::vector<size_t> shape;
        if (!getParameters<size_t>(node.child("data"), name, shape)) return;
        static_cast<ngraph::Shape&>(*a) = ngraph::Shape(shape);
    } else if (auto a = ngraph::as_type<ngraph::AttributeAdapter<ngraph::Strides>>(&adapter)) {
        std::vector<size_t> shape;
        if (!getParameters<size_t>(node.child("data"), name, shape)) return;
        static_cast<ngraph::Strides&>(*a) = ngraph::Strides(shape);
#ifdef __APPLE__
    } else if (auto a = ngraph::as_type<ngraph::AttributeAdapter<std::vector<size_t>>>(&adapter)) {
        std::vector<size_t> result;
        if (!getParameters<size_t>(node.child("data"), name, result)) return;
        static_cast<std::vector<size_t>&>(*a) = result;
#else
    } else if (auto a = ngraph::as_type<ngraph::AttributeAdapter<std::vector<size_t>>>(&adapter)) {
        std::vector<size_t> result;
        if (!getParameters<size_t>(node.child("data"), name, result)) return;
        a->set(result);
#endif
    } else if (auto a = ngraph::as_type<ngraph::AttributeAdapter<ngraph::AxisSet>>(&adapter)) {
        std::vector<size_t> axes;
        if (!getParameters<size_t>(node.child("data"), name, axes)) return;
        static_cast<ngraph::AxisSet&>(*a) = ngraph::AxisSet(axes);
    } else if (auto a = ngraph::as_type<ngraph::AttributeAdapter<ngraph::op::TopKSortType>>(&adapter)) {
        if (!getStrAttribute(node.child("data"), name, val)) return;
        static_cast<ngraph::op::TopKSortType&>(*a) = ngraph::as_enum<ngraph::op::TopKSortType>(val);
    } else if (auto a = ngraph::as_type<ngraph::AttributeAdapter<ngraph::op::TopKMode>>(&adapter)) {
        if (!getStrAttribute(node.child("data"), name, val)) return;
        static_cast<ngraph::op::TopKMode&>(*a) = ngraph::as_enum<ngraph::op::TopKMode>(val);
    } else if (auto a = ngraph::as_type<ngraph::AttributeAdapter<ngraph::CoordinateDiff>>(&adapter)) {
        std::vector<size_t> shape;
        if (!getParameters<size_t>(node.child("data"), name, shape)) return;
        std::vector<std::ptrdiff_t> coord_diff(shape.begin(), shape.end());
        static_cast<ngraph::CoordinateDiff&>(*a) = ngraph::CoordinateDiff(coord_diff);
    } else {
        THROW_IE_EXCEPTION << "Error IR reading. Attribute adapter can not be found for " << name
                            << " parameter";
    }
}

void V10Parser::XmlDeserializer::on_adapter(const std::string& name, ngraph::ValueAccessor<std::shared_ptr<ngraph::Function>>& adapter) {
    std::shared_ptr<ngraph::Function> ngraph_function;
    if (!name.compare("body")) {
        auto body_node = node.child(name.c_str());
        if (body_node.empty()) {
            THROW_IE_EXCEPTION << "TensorIterator has no body.";
        }
        ngraph_function = parse_function(node.child(name.c_str()), weights);
    } else if (!name.compare("net")) {
        ngraph_function = parse_function(node, weights);
    } else {
        THROW_IE_EXCEPTION << "Error: not recognized adapter name: " << name << ".";
    }
    // Disabled reshape for generic operations in the TI body
    ngraph::op::GenericIE::DisableReshape noReshape(ngraph_function);
    adapter.set(ngraph_function);
}

std::shared_ptr<ngraph::Function> V10Parser::XmlDeserializer::parse_function(const pugi::xml_node& root, const Blob::CPtr& weights) {
    OV_ITT_TASK_CHAIN(taskChain, itt::domains::V10Reader_RT, "V10Parser", "Parse");

    using node_params = struct {
        pugi::xml_node xml;
        GenericLayerParams params;
    };
    std::map<size_t, node_params> params;

    std::vector<size_t> outputs;
    std::unordered_set<std::string> opName;

    // Read all layers and store their parameters in params map
    FOREACH_CHILD(node, root.child("layers"), "layer") {
        auto node_param = parseGenericParams(node);
        if (opName.find(node_param.name) != opName.end())
            THROW_IE_EXCEPTION << "Invalid IR! " << node_param.name << " name is not unique!";
        opName.insert(node_param.name);
        params[node_param.layerId] = {node, node_param};
        if (node_param.type == "Result" || node_param.type == "Assign") {
            outputs.push_back(node_param.layerId);
        }
    }

    using edge = struct { size_t fromLayerId, fromPortId, toPortId; };
    std::map<size_t, std::vector<edge>> edges;
    std::map<size_t, std::shared_ptr<ngraph::Node>> id_to_node;

    // Read all edges and store them for further usage
    FOREACH_CHILD(_ec, root.child("edges"), "edge") {
        size_t fromLayer = GetUIntAttr(_ec, "from-layer");
        size_t fromPort = GetUIntAttr(_ec, "from-port");
        size_t toLayer = GetUIntAttr(_ec, "to-layer");
        size_t toPort = GetUIntAttr(_ec, "to-port");
        edges[toLayer].push_back({fromLayer, fromPort, toPort});
    }

    // Run DFS starting from outputs to get nodes topological order
    std::set<size_t> used;
    std::vector<size_t> order;
    std::function<void(size_t)> dfs = [&edges, &order, &used, &dfs](const size_t id) {
        if (used.count(id)) return;
        used.insert(id);
        for (auto& edge : edges[id]) {
            dfs(edge.fromLayerId);
        }
        order.push_back(id);
    };
    std::for_each(outputs.begin(), outputs.end(), dfs);

    OV_ITT_TASK_NEXT(taskChain, "ConstructNgraphNodes");

    ngraph::ParameterVector parameter_nodes;
    ngraph::ResultVector result_nodes;
    ngraph::NodeVector allNodes;
    ngraph::SinkVector assign_nodes;
    std::map<std::string, std::shared_ptr<ngraph::Node>> variable_id_to_read_value;

    //  Following topological order create nGraph operations
    for (auto& layer_id : order) {
        auto& p = params[layer_id];
        ngraph::OutputVector inputs(edges[layer_id].size());
        for (auto& e : edges[layer_id]) {
            auto input_node = id_to_node[e.fromLayerId];
            if (!input_node) {
                THROW_IE_EXCEPTION << "Attempt to access node " << e.fromLayerId << " that not in graph.";
            }
            auto& p_output = params[e.fromLayerId].params;
            if (p.params.getRealInputPortId(e.toPortId) >= inputs.size())
                THROW_IE_EXCEPTION << p.params.type << " layer " << p.params.name << " with id: " << p.params.layerId
                    << " is inconsistent!";
            inputs[p.params.getRealInputPortId(e.toPortId)] =
                input_node->output(p_output.getRealOutputPortId(e.fromPortId));
        }

        auto node = createNode(inputs, p.xml, weights, p.params);
        id_to_node[layer_id] = node;

        // Check that output shape after nGraph node validation the same as in IR
        // because IR always right!
        // Temporary disabled!
        //        for (size_t i = 0; i < p.params.outputPorts.size(); ++i) {
        //            if (p.params.outputPorts[i].dims != node->output(i).get_shape()) {
        //                THROW_IE_EXCEPTION << "Shape after nGraph infer " <<
        //                details::dumpVec(node->output(i).get_shape())
        //                                   << " differ from IR shapes: " <<
        //                                   details::dumpVec(p.params.outputPorts[i].dims);
        //            }
        //        }

        if (auto parameter_node = std::dynamic_pointer_cast<ngraph::op::Parameter>(node)) {
            parameter_nodes.emplace_back(parameter_node);
        }

        if (auto result_node = std::dynamic_pointer_cast<ngraph::op::Result>(node)) {
            result_nodes.emplace_back(result_node);
        }

        if (auto assign_node = std::dynamic_pointer_cast<ngraph::op::Assign>(node)) {
            assign_nodes.emplace_back(assign_node);
        }

        if (auto read_value_node = std::dynamic_pointer_cast<ngraph::op::ReadValue>(node)) {
            variable_id_to_read_value[read_value_node->get_variable_id()] = read_value_node;
        }
        allNodes.emplace_back(node);
    }

    OV_ITT_TASK_NEXT(taskChain, "ConstructNgraphFunction");

    ::ngraph::op::GenericIE::DisableReshape noReshape(allNodes);
    auto function = std::make_shared<ngraph::Function>(result_nodes, assign_nodes, parameter_nodes, GetStrAttr(root, "name", ""));
    for (const auto& assign : assign_nodes) {
        assign->add_control_dependency(
            variable_id_to_read_value.at(std::dynamic_pointer_cast<ngraph::op::Assign>(assign)->get_variable_id()));
    }

    OV_ITT_TASK_NEXT(taskChain, "ConstructCNNNetwork");

    return function;
}

std::shared_ptr<ICNNNetwork> IRParser::parse(const pugi::xml_node& root, const Blob::CPtr& weights) {
    return parser->parse(root, weights);
}

/**
 * Hold original blob in order to avoid situations when original blob is allocated on stack
 */
class WeightsHolderBlob : public TBlob<uint8_t> {
    Blob::CPtr originBlob;

public:
    explicit WeightsHolderBlob(const Blob::CPtr& weights) :
        TBlob<uint8_t>(weights->getTensorDesc(),
                       weights->cbuffer().as<uint8_t*>()),
        originBlob(weights) { }
};

V10Parser::V10Parser(const std::vector<IExtensionPtr>& exts) : _exts(exts) {
    // Load default opsets
    opsets["opset1"] = ngraph::get_opset1();
    opsets["opset2"] = ngraph::get_opset2();
    opsets["opset3"] = ngraph::get_opset3();
    opsets["opset4"] = ngraph::get_opset4();
    opsets["opset5"] = ngraph::get_opset5();

    // Load custom opsets
    for (const auto& ext : exts) {
        std::map<std::string, ngraph::OpSet> extOpsets = ext->getOpSets();
        for (const auto& it : extOpsets) {
            if (opsets.find(it.first) != opsets.end())
                THROW_IE_EXCEPTION << "Cannot add opset with name: " << it.first << ". Opset with the same name already exists.";
            opsets[it.first] = it.second;
        }
    }
}

std::shared_ptr<ICNNNetwork> V10Parser::parse(const pugi::xml_node& root, const Blob::CPtr& weights) {
    OV_ITT_TASK_CHAIN(taskChain, itt::domains::V10Reader_RT, "V10Parser", "Parse");

    std::shared_ptr<ngraph::Function> function;
    XmlDeserializer visitor(root, weights, opsets);
    visitor.on_attribute("net", function);

    CNNNetwork net(function, _exts);
    parsePreProcess(net, root, weights);

    return net;
}

void V10Parser::parsePreProcess(CNNNetwork& network, const pugi::xml_node& root, const Blob::CPtr& weights) {
    /*
        <pre-process mean-precision="FP32">
        <channel id = ”0”>
        <mean offset = "121930449" size = "51529" / >  // in case of array – ref to the .bin file
        </channel>
        </pre-process>
    */

    auto ppNode = root.child("pre-process");
    if (ppNode.empty()) {
        return;
    }
    // find out to what input this belongs to
    std::string inputName;
    InputInfo::Ptr preProcessInput;

    inputName = GetStrAttr(ppNode, "reference-layer-name", "");
    inputName = ngraph::trim(inputName);
    if (inputName.empty()) {
        // fallback (old format), look for the picture in the inputs
        InputsDataMap inputs = network.getInputsInfo();

        if (inputs.empty()) THROW_IE_EXCEPTION << "network has no input";

        for (auto i : inputs) {
            if (i.second->getTensorDesc().getDims().size() == 4) {
                preProcessInput = i.second;
                break;
            }
        }
        if (!preProcessInput) {
            preProcessInput = inputs.begin()->second;
        }

        inputName = preProcessInput->name();
    } else {
        preProcessInput = network.getInputsInfo()[inputName];
        if (!preProcessInput)
            THROW_IE_EXCEPTION << "pre-process name ref '" << inputName << "' refers to un-existing input";
    }

    // dims vector without batch size
    SizeVector inputDims = preProcessInput->getTensorDesc().getDims();
    size_t noOfChannels = 0, width = 0, height = 0;

    if (inputDims.size() < 2) {
        THROW_IE_EXCEPTION << "network did not define input dimensions properly";
    } else if (inputDims.size() == 2) {  // NC
        noOfChannels = inputDims[1];
        width = inputDims[1];
        height = inputDims[0];
    } else if (inputDims.size() == 3) {
        width = inputDims[2];
        height = inputDims[1];
        noOfChannels = inputDims[0];
    } else if (inputDims.size() == 4) {
        width = inputDims[3];
        height = inputDims[2];
        noOfChannels = inputDims[1];
    } else if (inputDims.size() == 5) {
        width = inputDims[4];
        height = inputDims[3];
        noOfChannels = inputDims[2];
    }

    PreProcessInfo& pp = preProcessInput->getPreProcess();
    pp.init(noOfChannels);

    auto meanSegmentPrecision = GetPrecisionAttr(ppNode, "mean-precision", Precision::UNSPECIFIED);
    if (!meanSegmentPrecision || meanSegmentPrecision == Precision::MIXED)
        THROW_IE_EXCEPTION << "mean blob defined without specifying precision.";

    ResponseDesc resp;
    InferenceEngine::PreProcessChannel::Ptr preProcessChannel;

    int lastChanNo = -1;
    std::unordered_set<int> idsForMeanImage;

    FOREACH_CHILD(chan, ppNode, "channel") {
        int chanNo = GetIntAttr(chan, "id", lastChanNo + 1);
        if (chanNo >= static_cast<int>(noOfChannels) || chanNo < 0) {
            THROW_IE_EXCEPTION << "Pre-process channel id invalid: " << chanNo;
        }
        lastChanNo = chanNo;
        preProcessChannel = pp[chanNo];

        auto meanNode = chan.child("mean");
        if (!meanNode.empty()) {
            if (!meanNode.attribute("size")) {
                THROW_IE_EXCEPTION << "mean should have the attribute: size";
            }
            if (meanNode.attribute("size")) {
                idsForMeanImage.insert(chanNo);
                size_t size = static_cast<size_t>(GetIntAttr(meanNode, "size"));
                size_t offset = static_cast<size_t>(GetIntAttr(meanNode, "offset"));
                if (width * height * meanSegmentPrecision.size() != size) {
                    THROW_IE_EXCEPTION << "mean blob size mismatch expected input, got: " << size
                                       << " extpecting " << width << " x " << height << " x "
                                       << meanSegmentPrecision.size();
                }
                preProcessChannel->meanData = make_blob_with_precision(TensorDesc(meanSegmentPrecision, {height, width}, Layout::HW));
                preProcessChannel->meanData->allocate();
                auto lockedMem = preProcessChannel->meanData->buffer();
                char* data = lockedMem.as<char *>();
                uint8_t* src_data = weights->cbuffer().as<uint8_t*>() + offset;
                memcpy(data, src_data, size);
            }
        }
    }

    if (idsForMeanImage.size() == noOfChannels) {
        pp.setVariant(MEAN_IMAGE);
    } else if (idsForMeanImage.size() == 0) {
        pp.setVariant(NONE);
    } else {
        std::string validMeanImageIds = "";
        for (auto id : idsForMeanImage) {
            validMeanImageIds += std::to_string(id) + " ";
        }
        THROW_IE_EXCEPTION << "mean is not provided for all channels\n"
                              "Provided mean image for: "
                           << validMeanImageIds;
    }
}

V10Parser::GenericLayerParams V10Parser::XmlDeserializer::parseGenericParams(const pugi::xml_node& node) {
    const auto parsePort = [](const pugi::xml_node& parentNode,
                              const GenericLayerParams& params,
                              bool input) -> GenericLayerParams::LayerPortData {
        GenericLayerParams::LayerPortData port;

        port.portId = GetIntAttr(parentNode, "id");

        for (auto node = parentNode.child("dim"); !node.empty(); node = node.next_sibling("dim")) {
            size_t dim = 0;
            const pugi::char_t* dimVal = node.child_value();
            std::stringstream ss(dimVal);
            if (!(ss >> dim) || dim == 0) {
                THROW_IE_EXCEPTION << "dimension (" << dimVal << ") in node " << node.name()
                                   << " must be a positive integer: at offset " << node.offset_debug();
            }
            port.dims.push_back(dim);
        }

        ngraph::element::Type type(ngraph::element::Type_t::undefined);
        // Input port hasn't precision
        if (!input) {
            const std::string& preStr = GetStrAttr(parentNode, "precision");
            type = InferenceEngine::details::convertPrecision(preStr);
        }
        port.precision = type;
        return port;
    };
    GenericLayerParams params;

    params.layerId = GetIntAttr(node, "id");
    params.version = GetStrAttr(node, "version");

    params.type = XMLParseUtils::GetStrAttr(node, "type");

    params.name = GetStrAttr(node, "name");

    auto outNode = node.child("output");
    if (!outNode.empty()) {
        FOREACH_CHILD(_cn, outNode, "port") {
            params.outputPorts.emplace_back(parsePort(_cn, params, false));
        }
    }
    auto inpNode = node.child("input");
    if (!inpNode.empty()) {
        FOREACH_CHILD(_cn, inpNode, "port") {
            params.inputPorts.emplace_back(parsePort(_cn, params, true));
        }
    }
    return params;
}

bool V10Parser::LayerBaseCreator::shouldCreate(const std::string& nodeType) const {
    InferenceEngine::details::CaselessEq<std::string> comparator;
    return comparator(nodeType, type);
}

std::shared_ptr<ngraph::Node> V10Parser::XmlDeserializer::createNode(
                                                    const std::vector<ngraph::Output<ngraph::Node>>& inputs,
                                                    const pugi::xml_node& node,
                                                    const Blob::CPtr& weights,
                                                    const GenericLayerParams& params) {
    static std::vector<std::shared_ptr<LayerBaseCreator>> creators = {
        std::make_shared<LayerCreator<ngraph::op::v1::DeformableConvolution>>("DeformableConvolution"),
        std::make_shared<LayerCreator<ngraph::op::v1::DeformablePSROIPooling>>("DeformablePSROIPooling"),
        std::make_shared<LayerCreator<ngraph::op::v1::GreaterEqual>>("GreaterEqual"),
        std::make_shared<LayerCreator<ngraph::op::v1::GroupConvolution>>("GroupConvolution"),
        std::make_shared<LayerCreator<ngraph::op::v1::GroupConvolutionBackpropData>>("GroupConvolutionBackpropData"),
        std::make_shared<LayerCreator<ngraph::op::SquaredDifference>>("SquaredDifference"),
        std::make_shared<LayerCreator<ngraph::op::v1::LessEqual>>("LessEqual"),
        std::make_shared<LayerCreator<ngraph::op::v1::Equal>>("Equal"),
        std::make_shared<LayerCreator<ngraph::op::v0::LSTMCell>>("LSTMCell"),
        std::make_shared<LayerCreator<ngraph::op::v1::MaxPool>>("MaxPool"),
        std::make_shared<LayerCreator<ngraph::op::v1::NonMaxSuppression>>("NonMaxSuppression"),
        std::make_shared<LayerCreator<ngraph::op::ReorgYolo>>("ReorgYolo"),
        std::make_shared<LayerCreator<ngraph::op::RegionYolo>>("RegionYolo"),
        std::make_shared<LayerCreator<ngraph::op::Result>>("Result"),
        std::make_shared<LayerCreator<ngraph::op::PSROIPooling>>("PSROIPooling"),
        std::make_shared<LayerCreator<ngraph::op::VariadicSplit>>("VariadicSplit"),
        std::make_shared<LayerCreator<ngraph::opset5::Loop>>("Loop"),
        std::make_shared<LayerCreator<ngraph::op::v1::LogicalAnd>>("LogicalAnd"),
        std::make_shared<LayerCreator<ngraph::op::v1::LogicalOr>>("LogicalOr"),
        std::make_shared<LayerCreator<ngraph::op::v1::LogicalXor>>("LogicalXor"),
        std::make_shared<LayerCreator<ngraph::op::v1::LogicalNot>>("LogicalNot"),
    };

    // Check that operation in default opsets
    auto isDefaultOpSet = [](const std::string& version) -> bool {
        for (size_t i = 1; i <= 6; i++) {
            std::string opset_name = "opset" + std::to_string(i);
            if (version == opset_name)
                return true;
        }
        return false;
    };

    for (size_t i = 0; i < inputs.size(); i++) {
        if (!inputs[i].get_node())
            THROW_IE_EXCEPTION << params.type << " layer " << params.name << " with id: " << params.layerId
                << " has incorrect input with index " << i << "!";
        if (ngraph::element::Type_t::undefined == inputs[i].get_element_type())
            THROW_IE_EXCEPTION << params.type << " layer " << params.name << " with id: " << params.layerId
                << " has undefined element type for input with index " << i << "!";
    }

    std::shared_ptr<ngraph::Node> ngraphNode;
    if (isDefaultOpSet(params.version)) {
        // Try to create operation from creators
        for (const auto& creator : creators) {
            if (creator->shouldCreate(params.type)) {
                bool useCreator = false;
                // Check that opset is registered
                useCreator |= opsets.find(params.version) == opsets.end();
                if (!useCreator) {
                    // Check that creator can create operation with the version from opset
                    const auto opset = opsets.at(params.version);
                    // Opset should contains the same version of operation or doesn't contain operation with current type
                    useCreator |= opset.contains_type(creator->getNodeType()) || !opset.contains_type(params.type);
                }
                if (useCreator)
                    ngraphNode = creator->createLayer(inputs, node, weights, params);
                break;
            }
        }
    }

    // Try to create operation from loaded opsets
    if (!ngraphNode && opsets.count(params.version)) {
        auto opset = opsets.at(params.version);
        std::string type = params.type;

        if (type == "Const") {
            type = "Constant";
        }

        if (params.version == "opset1") {
            // MVN and ROIPooling were missing in opset1
            if (type == "MVN" || type == "ROIPooling") {
                opset = opsets.at("opset2");
            }
        }

        if (!opset.contains_type_insensitive(type)) {
            THROW_IE_EXCEPTION << "Opset " << params.version << " doesn't contain the operation with type: " << type;
        }

        ngraphNode = std::shared_ptr<ngraph::Node>(opset.create_insensitive(type));
        ngraphNode->set_friendly_name(params.name);
        ngraphNode->set_arguments(inputs);
        XmlDeserializer visitor(node, weights, opsets);
        if (ngraphNode->visit_attributes(visitor))
            ngraphNode->constructor_validate_and_infer_types();
    }

    // Create GenericIE operation for backward compatibility
    if (!ngraphNode && (params.version == "experimental" || params.version == "extension")) {
        // Try to create Generic node for backward compatibility
        std::map<std::string, Parameter> parameters;
        pugi::xml_node dn = node.child("data");
        if (dn) {
            for (const auto& attr : dn.attributes()) {
                parameters[attr.name()] = std::string(attr.value());
            }
        }

        auto blobs = node.child("blobs");
        if (!blobs.empty()) {
            size_t length = weights->byteSize();

            for (pugi::xml_node blob = blobs.first_child(); !blob.empty(); blob = blob.next_sibling()) {
                size_t size = GetUInt64Attr(blob, "size", 0);
                uint64_t offset = GetUInt64Attr(blob, "offset", 0);
                Precision precision(Precision::U8);
                const std::string& preStr = GetStrAttr(blob, "precision", "");
                if (!preStr.empty())
                    precision = Precision::FromStr(preStr);
                if (!size) continue;
                if (!length)
                    THROW_IE_EXCEPTION << "Cannot read network! The model requires weights data! "
                        << "Bin file cannot be found! Please specify the path to bin file.";
                if (static_cast<uint64_t>(length) < offset + size)
                    THROW_IE_EXCEPTION << "Cannot create " << params.type << " layer with name: " << params.name
                                       << ". Layer has incorrect weights!";
                uint8_t* data = weights->cbuffer().as<uint8_t*>() + offset;
                Blob::Ptr wBlob = make_shared_blob<uint8_t>({Precision::U8, { size / precision.size() }, C }, data);

                parameters[blob.name()] = wBlob;
            }
        }
        std::vector<ngraph::op::GenericIE::PortIE> outputs;
        for (const auto& port : params.outputPorts) {
            ngraph::op::GenericIE::PortIE iePort;
            iePort.dims = port.dims;
            iePort.precision = InferenceEngine::details::convertPrecision(port.precision);
            outputs.emplace_back(iePort);
        }

        ngraphNode = std::make_shared<ngraph::op::GenericIE>(inputs, parameters, params.type, outputs);
    }

    if (!ngraphNode) {
        THROW_IE_EXCEPTION << "Cannot create " << params.type << " layer " << params.name << " id:" << params.layerId
            << " from unsupported opset: " << params.version;
    }

    // Save run time info
    auto& rtInfo = ngraphNode->get_rt_info();
    pugi::xml_node dn = node.child("data");
    if (dn) {
        const auto pr_data = dn.attribute("PrimitivesPriority");
        if (pr_data) {
            rtInfo["PrimitivesPriority"] = std::make_shared<::ngraph::VariantWrapper<std::string> >(pr_data.value());
        }
    }

    ngraphNode->set_friendly_name(params.name);

    return ngraphNode;
}

namespace InferenceEngine {


// SubGraph layer
std::shared_ptr<ngraph::Node>
V10Parser::LayerBaseCreator::fillSubGraphLayer(const ngraph::OutputVector &inputs, const pugi::xml_node &node,
                                               const Blob::CPtr& weights,
                                               const V10Parser::GenericLayerParams &layerParsePrms,
                                               std::shared_ptr<ngraph::op::util::SubGraphOp> subgraph_op) {
    subgraph_op->set_friendly_name(GetStrAttr(node, "name"));
    auto body_node = node.child("body");

    if (body_node.empty()) {
        THROW_IE_EXCEPTION << "TensorIterator has no body.";
    }

    // Fill map: result/parameter id to name
    std::map<uint64_t, std::string> layer_idx_to_name;
    FOREACH_CHILD(_layer, body_node.child("layers"), "layer") {
        auto type = GetStrAttr(_layer, "type");

        if (type == "Result" || type == "Parameter") {
            auto id = GetUIntAttr(_layer, "id");
            auto name = GetStrAttr(_layer, "name");
            layer_idx_to_name[id] = name;
        }
    }

    // Create ngraph::Function and set it as body of TensorIterator layer
    IRParser parser(10);
    auto ngraph_function = parser.parse(node.child("body"), weights)->getFunction();
    auto parameter_nodes = ngraph_function->get_parameters();
    auto result_nodes = ngraph_function->get_results();
    // Disabled reshape for generic operations in the TI body
    ::ngraph::op::GenericIE::DisableReshape noReshape(ngraph_function);
    auto body = std::make_shared<ngraph::Function>(result_nodes, parameter_nodes);
    subgraph_op->set_function(body);

    // Parse PortMap: inputs
    std::map<uint64_t, pugi::xml_node> input_map;
    FOREACH_CHILD(_input, node.child("port_map"), "input") {
        int64_t ext_port_id = GetInt64Attr(_input, "external_port_id");
        input_map[ext_port_id] = _input;
    }

    bool is_sliced_input_exists = false;
    for (const auto& input : input_map) {
        auto &_input = input.second;
        auto axis_attr = _input.attribute("axis");
        auto purpose = GetStrAttr(_input, "purpose", "");
        int64_t ti_input_index = GetInt64Attr(_input, "external_port_id");
        size_t body_parameter_index = GetUIntAttr(_input, "internal_layer_id");

        auto body_param = std::find_if(parameter_nodes.begin(), parameter_nodes.end(),
                                       [&](const std::shared_ptr<ngraph::op::Parameter>& param) {
                                           return param->get_friendly_name() == layer_idx_to_name[body_parameter_index];
                                       });

        if (body_param == parameter_nodes.end()) {
            THROW_IE_EXCEPTION << "PortMap input parsing error. Body parameter with id = " << body_parameter_index
                               << " not found.";
        }

        if (ti_input_index >=  static_cast<int64_t>(inputs.size()))
            THROW_IE_EXCEPTION << "TensorIterator " << layerParsePrms.name << " has incorrect number of inputs!";

        // if axis is set, then slicing is enabled. Create ngraph::TensorIterator::SlicedInput.
        if (!axis_attr.empty()) {
            size_t axis = GetUIntAttr(_input, "axis");
            int64_t start = GetInt64Attr(_input, "start", 0);
            int64_t stride = GetInt64Attr(_input, "stride", 1);
            int64_t end = GetInt64Attr(_input, "end", -1);
            int64_t part_size = GetInt64Attr(_input, "part_size", 1);
            subgraph_op->set_sliced_input(*body_param, inputs.at(ti_input_index), start, stride, part_size, end, axis);
            is_sliced_input_exists = true;
        } else {
            // otherwise find corresponding back edge and create ngraph::TensorIterator::MergedInput
            bool is_back_edge_exist = false;
            FOREACH_CHILD(_edge, node.child("back_edges"), "edge") {
                size_t to_layer = GetUIntAttr(_edge, "to-layer");

                if (to_layer == body_parameter_index) {
                    size_t from_layer = GetUIntAttr(_edge, "from-layer");

                    auto body_result = std::find_if(
                        result_nodes.begin(), result_nodes.end(), [&](std::shared_ptr<ngraph::op::Result>& result) {
                            return result->get_friendly_name() == layer_idx_to_name[from_layer];
                        });

                    if (body_result == result_nodes.end()) {
                        THROW_IE_EXCEPTION << "PortMap input parsing error. Body result with id = " << from_layer
                                           << " not found.";
                    }

                    subgraph_op->set_merged_input(*body_param, inputs.at(ti_input_index), *body_result);
                    is_back_edge_exist = true;
                    break;
                }
            }

            // ti_input_index = -1 means that Parameter of the body is not connected to inputs of TensorIterator
            // and is used only for internal needs.
            if (!is_back_edge_exist && ti_input_index >= 0) {
                subgraph_op->set_invariant_input(*body_param, inputs.at(ti_input_index));
            }

            if (purpose == "current_iteration") {
                auto loop = std::dynamic_pointer_cast<ngraph::opset5::Loop>(subgraph_op);
                if (!loop)
                    THROW_IE_EXCEPTION << "PortMap output parsing error. Purpose attribute is available only for Loop operation.";
                loop->set_special_body_ports(ngraph::opset5::Loop::SpecialBodyPorts{ngraph_function->get_parameter_index(*body_param),
                                                                                    -1});
            }
        }
    }

    // Parse PortMap: outputs
    std::map<int64_t, pugi::xml_node> output_map;
    FOREACH_CHILD(_output, node.child("port_map"), "output") {
        int64_t ext_port_id = GetInt64Attr(_output, "external_port_id");
        output_map[ext_port_id] = _output;
    }

    int i = 0;
    for (const auto& output : output_map) {
        auto& _output = output.second;
        auto axis_attr = _output.attribute("axis");
        auto purpose = GetStrAttr(_output, "purpose", "");
        size_t body_result_index = GetUIntAttr(_output, "internal_layer_id");

        auto body_result =
            std::find_if(result_nodes.begin(), result_nodes.end(), [&](std::shared_ptr<ngraph::op::Result>& result) {
                return result->get_friendly_name() == layer_idx_to_name[body_result_index];
            });

        if (body_result == result_nodes.end()) {
            THROW_IE_EXCEPTION << "PortMap output parsing error. Body result with id = " << body_result_index
                               << " not found.";
        }

        // if axis is set, then concatenation is enabled. Create ngraph::TensorIterator::ConcatOutput.
        if (!axis_attr.empty()) {
            int64_t axis = GetInt64Attr(_output, "axis");
            int64_t start = GetInt64Attr(_output, "start", 0);
            int64_t stride = GetInt64Attr(_output, "stride", 1);
            int64_t end = GetInt64Attr(_output, "end", -1);
            int64_t part_size = GetInt64Attr(_output, "part_size", 1);
            subgraph_op->get_concatenated_slices(*body_result, start, stride, part_size, end, axis);

            if (!is_sliced_input_exists) {
                if (auto ti = std::dynamic_pointer_cast<ngraph::op::TensorIterator>(subgraph_op))
                    // for Loop op we just skip this call
                    if (ti)
                        ti->set_num_iterations((std::abs(end - start)) / part_size);
            }
        } else if (purpose == "execution_condition") {
            auto loop = std::dynamic_pointer_cast<ngraph::opset5::Loop>(subgraph_op);
            if (!loop)
                THROW_IE_EXCEPTION << "PortMap output parsing error. Purpose attribute is available only for Loop operation.";
            loop->set_special_body_ports(ngraph::opset5::Loop::SpecialBodyPorts{loop->get_special_body_ports().current_iteration_input_idx,
                                                                                ngraph_function->get_result_index(*body_result)});
            // if external_port_id < 0,
            // it means that this body result isn't connected to the Loop output and is used only for internal needs.
            if (output.first >= 0) {
                subgraph_op->get_iter_value(*body_result, -1);
            }
        } else {
            // otherwise create ngraph::TensorIterator::BodyOutput. -1 means last iteration.
            subgraph_op->get_iter_value(*body_result, -1);
        }
    }

    subgraph_op->validate_and_infer_types();
    return subgraph_op;
}


// TensorIterator layer
template <>
std::shared_ptr<ngraph::Node> V10Parser::LayerCreator<ngraph::op::TensorIterator>::createLayer(
        const ngraph::OutputVector& inputs, const pugi::xml_node& node, const Blob::CPtr& weights,
        const GenericLayerParams& layerParsePrms) {
    auto ti = std::make_shared<ngraph::op::TensorIterator>();
    return fillSubGraphLayer(inputs, node, weights, layerParsePrms, ti);
    }

// Loop layer
template <>
std::shared_ptr<ngraph::Node> V10Parser::LayerCreator<ngraph::opset5::Loop>::createLayer(
        const ngraph::OutputVector& inputs, const pugi::xml_node& node, const Blob::CPtr& weights,
        const GenericLayerParams& layerParsePrms) {
    auto loop = std::make_shared<ngraph::opset5::Loop>(inputs[0], inputs[1]);
    return fillSubGraphLayer(inputs, node, weights, layerParsePrms, loop);
}

// LSTMCell layer
template <>
std::shared_ptr<ngraph::Node> V10Parser::LayerCreator<ngraph::op::v0::LSTMCell>::createLayer(
    const ngraph::OutputVector& inputs, const pugi::xml_node& node, const Blob::CPtr& weights,
    const GenericLayerParams& layerParsePrms) {
    checkParameters(inputs, layerParsePrms, 6);
    pugi::xml_node dn = node.child("data");
    if (dn.empty())
        THROW_IE_EXCEPTION << "Cannot read parameter for " << getType() << " layer with name: " << layerParsePrms.name;

    std::vector<std::string> activations = getParameters<std::string>(dn, "activations", {"sigmoid", "tanh", "tanh"});
    std::vector<float> activations_alpha = getParameters<float>(dn, "activations_alpha", {});
    std::vector<float> activations_beta = getParameters<float>(dn, "activations_beta", {});
    float clip = GetFloatAttr(dn, "clip", 0.f);
    return std::make_shared<ngraph::op::v0::LSTMCell>(inputs[0], inputs[1], inputs[2], inputs[3], inputs[4], inputs[5],
                                                  GetUInt64Attr(dn, "hidden_size"), ngraph::op::LSTMWeightsFormat::IFCO,
                                                  activations, activations_alpha, activations_beta, clip);
}

// SquaredDifference layer
template <>
std::shared_ptr<ngraph::Node> V10Parser::LayerCreator<ngraph::op::SquaredDifference>::createLayer(
        const ngraph::OutputVector& inputs, const pugi::xml_node& node, const Blob::CPtr& weights,
        const GenericLayerParams& layerParsePrms) {
    checkParameters(inputs, layerParsePrms, 2);
    return std::make_shared<ngraph::op::SquaredDifference>(inputs[0], inputs[1]);
}

// GreaterEqual layer
template <>
std::shared_ptr<ngraph::Node> V10Parser::LayerCreator<ngraph::op::v1::GreaterEqual>::createLayer(
        const ngraph::OutputVector& inputs, const pugi::xml_node& node, const Blob::CPtr& weights,
        const GenericLayerParams& layerParsePrms) {
    checkParameters(inputs, layerParsePrms, 2);
    return std::make_shared<ngraph::op::v1::GreaterEqual>(inputs[0], inputs[1]);
}

// LessEqual layer
template <>
std::shared_ptr<ngraph::Node> V10Parser::LayerCreator<ngraph::op::v1::LessEqual>::createLayer(
        const ngraph::OutputVector& inputs, const pugi::xml_node& node, const Blob::CPtr& weights,
        const GenericLayerParams& layerParsePrms) {
    checkParameters(inputs, layerParsePrms, 2);
    return std::make_shared<ngraph::op::v1::LessEqual>(inputs[0], inputs[1]);
}

// Equal layer
template <>
std::shared_ptr<ngraph::Node> V10Parser::LayerCreator<ngraph::op::v1::Equal>::createLayer(
        const ngraph::OutputVector& inputs, const pugi::xml_node& node, const Blob::CPtr& weights,
        const GenericLayerParams& layerParsePrms) {
    checkParameters(inputs, layerParsePrms, 2);
    return std::make_shared<ngraph::op::v1::Equal>(inputs[0], inputs[1]);
}

// VariadicSplit layer
template <>
std::shared_ptr<ngraph::Node> V10Parser::LayerCreator<ngraph::op::VariadicSplit>::createLayer(
        const ngraph::OutputVector& inputs, const pugi::xml_node& node, const Blob::CPtr& weights,
        const GenericLayerParams& layerParsePrms) {
    checkParameters(inputs, layerParsePrms, 3);
    return std::make_shared<ngraph::op::VariadicSplit>(inputs[0], inputs[1], inputs[2]);
}

// DepthToSpace layer
template <>
std::shared_ptr<ngraph::Node> V10Parser::LayerCreator<ngraph::op::DepthToSpace>::createLayer(
        const ngraph::OutputVector& inputs, const pugi::xml_node& node, const Blob::CPtr& weights,
        const GenericLayerParams& layerParsePrms) {
    checkParameters(inputs, layerParsePrms, 1);
    pugi::xml_node dn = node.child("data");

    if (dn.empty())
        THROW_IE_EXCEPTION << "Cannot read parameter for " << getType() << " layer with name: " << layerParsePrms.name;

    return std::make_shared<ngraph::op::DepthToSpace>(inputs[0], GetStrAttr(dn, "mode"), GetIntAttr(dn, "block_size", 1));
}

// Result layer
template <>
std::shared_ptr<ngraph::Node> V10Parser::LayerCreator<ngraph::op::Result>::createLayer(
    const ngraph::OutputVector& inputs, const pugi::xml_node& node, const Blob::CPtr& weights,
    const GenericLayerParams& layerParsePrms) {
    checkParameters(inputs, layerParsePrms, 1);
    return std::make_shared<ngraph::op::Result>(inputs[0]);
}

// RegionYolo layer
template <>
std::shared_ptr<ngraph::Node> V10Parser::LayerCreator<ngraph::op::RegionYolo>::createLayer(
    const ngraph::OutputVector& inputs, const pugi::xml_node& node, const Blob::CPtr& weights,
    const GenericLayerParams& layerParsePrms) {
    checkParameters(inputs, layerParsePrms, 1);
    pugi::xml_node dn = node.child("data");

    if (dn.empty())
        THROW_IE_EXCEPTION << "Cannot read parameter for " << getType() << " layer with name: " << layerParsePrms.name;

    auto axis = GetIntAttr(dn, "axis");
    auto classes = GetUIntAttr(dn, "classes");
    auto coords = GetUIntAttr(dn, "coords");
    auto do_softmax = GetIntAttr(dn, "do_softmax");
    auto end_axis = GetIntAttr(dn, "end_axis");
    auto num = GetUIntAttr(dn, "num");
    auto mask = getParameters<int64_t>(dn, "mask", {});
    auto anchors = getParameters<float>(dn, "anchors", {});

    return std::make_shared<ngraph::op::RegionYolo>(inputs[0], coords, classes, num, do_softmax,
                                                    mask, axis, end_axis, anchors);
}

// ReorgYolo layer
template <>
std::shared_ptr<ngraph::Node> V10Parser::LayerCreator<ngraph::op::ReorgYolo>::createLayer(
    const ngraph::OutputVector& inputs, const pugi::xml_node& node, const Blob::CPtr& weights,
    const GenericLayerParams& layerParsePrms) {
    checkParameters(inputs, layerParsePrms, 1);
    pugi::xml_node dn = node.child("data");

    if (dn.empty())
        THROW_IE_EXCEPTION << "Cannot read parameter for " << getType() << " layer with name: " << layerParsePrms.name;

    auto stride = GetUIntAttr(dn, "stride");
    return std::make_shared<ngraph::op::ReorgYolo>(inputs[0], ngraph::Strides {stride});
}

// GroupConvolution layer
template <>
std::shared_ptr<ngraph::Node> V10Parser::LayerCreator<ngraph::op::v1::GroupConvolution>::createLayer(
        const ngraph::OutputVector& inputs, const pugi::xml_node& node, const Blob::CPtr& weights,
        const GenericLayerParams& layerParsePrms) {
    checkParameters(inputs, layerParsePrms, 2);
    pugi::xml_node dn = node.child("data");

    if (dn.empty())
        THROW_IE_EXCEPTION << "Cannot read parameter for " << getType() << " layer with name: " << layerParsePrms.name;

    ngraph::op::PadType pad_type = ngraph::op::PadType::EXPLICIT;
    std::string auto_pad = GetStrAttr(dn, "auto_pad", "");
    if (auto_pad == "same_lower") {
        pad_type = ngraph::op::PadType::SAME_LOWER;
    } else if (auto_pad == "same_upper") {
        pad_type = ngraph::op::PadType::SAME_UPPER;
    } else if (auto_pad == "valid") {
        pad_type = ngraph::op::PadType::VALID;
    }

    auto strides = ngraph::Strides(getParameters<size_t>(dn, "strides"));
    auto dilations = ngraph::Strides(getParameters<size_t>(dn, "dilations"));
    auto pads_begin = ngraph::CoordinateDiff(getParameters<std::ptrdiff_t>(dn, "pads_begin", {}));
    auto pads_end = ngraph::CoordinateDiff(getParameters<std::ptrdiff_t>(dn, "pads_end", {}));

    return std::make_shared<ngraph::op::v1::GroupConvolution>(inputs[0], inputs[1], strides, pads_begin, pads_end,
                                                              dilations, pad_type);
}

// DeformableConvolution layer
template <>
std::shared_ptr<ngraph::Node> V10Parser::LayerCreator<ngraph::op::v1::DeformableConvolution>::createLayer(
        const ngraph::OutputVector& inputs, const pugi::xml_node& node, const Blob::CPtr& weights,
        const GenericLayerParams& layerParsePrms) {
    checkParameters(inputs, layerParsePrms, 3);
    pugi::xml_node dn = node.child("data");

    if (dn.empty())
        THROW_IE_EXCEPTION << "Cannot read parameter for " << getType() << " layer with name: " << layerParsePrms.name;

    size_t group = GetUIntAttr(dn, "group");
    size_t deformable_group = GetUIntAttr(dn, "deformable_group");

    ngraph::op::PadType pad_type = ngraph::op::PadType::EXPLICIT;
    std::string auto_pad = GetStrAttr(dn, "auto_pad", "");
    if (auto_pad == "same_lower") {
        pad_type = ngraph::op::PadType::SAME_LOWER;
    } else if (auto_pad == "same_upper") {
        pad_type = ngraph::op::PadType::SAME_UPPER;
    } else if (auto_pad == "valid") {
        pad_type = ngraph::op::PadType::VALID;
    }

    auto strides = ngraph::Strides(getParameters<size_t>(dn, "strides"));
    auto dilations = ngraph::Strides(getParameters<size_t>(dn, "dilations"));
    auto pads_begin = ngraph::CoordinateDiff(getParameters<std::ptrdiff_t>(dn, "pads_begin"));
    auto pads_end = ngraph::CoordinateDiff(getParameters<std::ptrdiff_t>(dn, "pads_end"));

    return std::make_shared<ngraph::op::v1::DeformableConvolution>(inputs[0], inputs[1], inputs[2], strides, pads_begin,
                pads_end, dilations, pad_type, group, deformable_group);
}

// GroupConvolutionBackpropData layer
template <>
std::shared_ptr<ngraph::Node> V10Parser::LayerCreator<ngraph::op::v1::GroupConvolutionBackpropData>::createLayer(
        const ngraph::OutputVector& inputs, const pugi::xml_node& node, const Blob::CPtr& weights,
        const GenericLayerParams& layerParsePrms) {
    pugi::xml_node dn = node.child("data");

    if (dn.empty())
        THROW_IE_EXCEPTION << "Cannot read parameter for " << getType() << " layer with name: " << layerParsePrms.name;

    ngraph::op::PadType pad_type = ngraph::op::PadType::EXPLICIT;
    std::string auto_pad = GetStrAttr(dn, "auto_pad", "");
    if (auto_pad == "same_lower") {
        pad_type = ngraph::op::PadType::SAME_LOWER;
    } else if (auto_pad == "same_upper") {
        pad_type = ngraph::op::PadType::SAME_UPPER;
    } else if (auto_pad == "valid") {
        pad_type = ngraph::op::PadType::VALID;
    }

    auto strides = ngraph::Strides(getParameters<size_t>(dn, "strides"));
    auto dilations = ngraph::Strides(getParameters<size_t>(dn, "dilations"));
    auto pads_begin = ngraph::CoordinateDiff(getParameters<std::ptrdiff_t>(dn, "pads_begin", {}));
    auto pads_end = ngraph::CoordinateDiff(getParameters<std::ptrdiff_t>(dn, "pads_end", {}));
    auto output_padding = ngraph::CoordinateDiff(getParameters<std::ptrdiff_t>(dn, "output_padding", {}));

    if (inputs.size() != 3 && inputs.size() != 2) {
        THROW_IE_EXCEPTION << layerParsePrms.type << " layer " << layerParsePrms.name << " has incorrect number of input ports!";
    }

    if (inputs.size() == 3) {
        return std::make_shared<ngraph::op::v1::GroupConvolutionBackpropData>(inputs[0], inputs[1], inputs[2], strides, pads_begin, pads_end,
                                                                              dilations, pad_type, output_padding);
    } else {
        return std::make_shared<ngraph::op::v1::GroupConvolutionBackpropData>(inputs[0], inputs[1], strides, pads_begin, pads_end,
                                                                              dilations, pad_type, output_padding);
    }
}

// MaxPool layer
template <>
std::shared_ptr<ngraph::Node> V10Parser::LayerCreator<ngraph::op::v1::MaxPool>::createLayer(
    const ngraph::OutputVector& inputs, const pugi::xml_node& node, const Blob::CPtr& weights,
    const GenericLayerParams& layerParsePrms) {
    checkParameters(inputs, layerParsePrms, 1);
    pugi::xml_node dn = node.child("data");

    if (dn.empty())
        THROW_IE_EXCEPTION << "Cannot read parameter for " << getType() << " layer with name: " << layerParsePrms.name;

    auto strides = ngraph::Strides(getParameters<size_t>(dn, "strides"));
    auto kernel = ngraph::Shape(getParameters<size_t>(dn, "kernel"));
    auto pads_begin = ngraph::Shape(getParameters<std::size_t>(dn, "pads_begin"));
    auto pads_end = ngraph::Shape(getParameters<std::size_t>(dn, "pads_end"));
    auto pad_type = ngraph::op::PadType::EXPLICIT;

    auto pad_type_str = GetStrAttr(dn, "auto_pad", "");
    if (pad_type_str == "same_lower") {
        pad_type = ngraph::op::PadType::SAME_LOWER;
    } else if (pad_type_str == "same_upper") {
        pad_type = ngraph::op::PadType::SAME_UPPER;
    } else if (pad_type_str == "valid") {
        pad_type = ngraph::op::PadType::VALID;
    }

    ngraph::op::RoundingType rounding_type;
    auto str_rounding_type = GetStrAttr(dn, "rounding_type", "floor");
    if (str_rounding_type == "floor") {
        rounding_type = ngraph::op::RoundingType::FLOOR;
    } else if (str_rounding_type == "ceil") {
        rounding_type = ngraph::op::RoundingType::CEIL;
    } else {
        THROW_IE_EXCEPTION << "Unsuppored rounding type: " << str_rounding_type;
    }

    return std::make_shared<ngraph::op::v1::MaxPool>(inputs[0], strides, pads_begin, pads_end, kernel, rounding_type,
                                                     pad_type);
}

// PSROIPooling layer
template <>
std::shared_ptr<ngraph::Node> V10Parser::LayerCreator<ngraph::op::PSROIPooling>::createLayer(
    const ngraph::OutputVector& inputs, const pugi::xml_node& node, const Blob::CPtr& weights,
    const GenericLayerParams& layerParsePrms) {
    checkParameters(inputs, layerParsePrms, 2);
    pugi::xml_node dn = node.child("data");

    if (dn.empty())
        THROW_IE_EXCEPTION << "Cannot read parameter for " << getType() << " layer with name: " << layerParsePrms.name;

    auto output_dim = GetIntAttr(dn, "output_dim");
    auto group_size = GetIntAttr(dn, "group_size", 1);
    auto spatial_bins_x = GetIntAttr(dn, "spatial_bins_x", 1);
    auto spatial_bins_y = GetIntAttr(dn, "spatial_bins_y", 1);
    auto spatial_scale = GetFloatAttr(dn, "spatial_scale");
    auto mode = GetStrAttr(dn, "mode", "average");

    return std::make_shared<ngraph::op::PSROIPooling>(inputs[0], inputs[1],
                                                      output_dim, group_size, spatial_scale, spatial_bins_x,
                                                      spatial_bins_y, mode);
}

// DeformablePSROIPooling layer

template <>
std::shared_ptr<ngraph::Node> V10Parser::LayerCreator<ngraph::op::v1::DeformablePSROIPooling>::createLayer(
        const ngraph::OutputVector& inputs, const pugi::xml_node& node, const Blob::CPtr& weights,
        const GenericLayerParams& layerParsePrms) {
    pugi::xml_node dn = node.child("data");

    if (dn.empty())
        THROW_IE_EXCEPTION << "Cannot read parameter for " << getType() << " layer with name: " << layerParsePrms.name;

    auto output_dim = GetIntAttr(dn, "output_dim");
    auto group_size = GetIntAttr(dn, "group_size", 1);
    auto spatial_bins_x = GetIntAttr(dn, "spatial_bins_x", 1);
    auto spatial_bins_y = GetIntAttr(dn, "spatial_bins_y", 1);
    auto spatial_scale = GetFloatAttr(dn, "spatial_scale");
    auto mode = GetStrAttr(dn, "mode", "bilinear_deformable");
    auto trans_std = GetFloatAttr(dn, "trans_std", 1.0);
    auto part_size = GetIntAttr(dn, "part_size", 1);

    if (inputs.size() == 3) {
        return std::make_shared<ngraph::op::v1::DeformablePSROIPooling>(inputs[0],
                                                                        inputs[1],
                                                                        inputs[2], output_dim,
                                                                        spatial_scale, group_size, mode, spatial_bins_x,
                                                                        spatial_bins_y, trans_std, part_size);
    } else if (inputs.size() == 2) {
        return std::make_shared<ngraph::op::v1::DeformablePSROIPooling>(inputs[0],
                                                                        inputs[1], output_dim,
                                                                        spatial_scale, group_size, mode, spatial_bins_x,
                                                                        spatial_bins_y, trans_std, part_size);
    } else {
        THROW_IE_EXCEPTION << "Wrong number of inputs for " << getType() << " layer with name: " << layerParsePrms.name;
    }
}

// LogicalAnd layer
template <>
std::shared_ptr<ngraph::Node> V10Parser::LayerCreator<ngraph::op::v1::LogicalAnd>::createLayer(
    const ngraph::OutputVector & inputs, const pugi::xml_node& node, const Blob::CPtr& weights,
    const GenericLayerParams& layerParsePrms) {
    checkParameters(inputs, layerParsePrms, 2);
    return std::make_shared<ngraph::op::v1::LogicalAnd>(inputs[0], inputs[1]);
}

// LogicalOr layer
template <>
std::shared_ptr<ngraph::Node> V10Parser::LayerCreator<ngraph::op::v1::LogicalOr>::createLayer(
    const ngraph::OutputVector & inputs, const pugi::xml_node& node, const Blob::CPtr& weights,
    const GenericLayerParams& layerParsePrms) {
    checkParameters(inputs, layerParsePrms, 2);
    return std::make_shared<ngraph::op::v1::LogicalOr>(inputs[0], inputs[1]);
}

// LogicalXor layer
template <>
std::shared_ptr<ngraph::Node> V10Parser::LayerCreator<ngraph::op::v1::LogicalXor>::createLayer(
    const ngraph::OutputVector & inputs, const pugi::xml_node& node, const Blob::CPtr& weights,
    const GenericLayerParams& layerParsePrms) {
    checkParameters(inputs, layerParsePrms, 2);
    return std::make_shared<ngraph::op::v1::LogicalXor>(inputs[0], inputs[1]);
}

// LogicalNot layer
template <>
std::shared_ptr<ngraph::Node> V10Parser::LayerCreator<ngraph::op::v1::LogicalNot>::createLayer(
    const ngraph::OutputVector & inputs, const pugi::xml_node& node, const Blob::CPtr& weights,
    const GenericLayerParams& layerParsePrms) {
    checkParameters(inputs, layerParsePrms, 1);
    return std::make_shared<ngraph::op::v1::LogicalNot>(inputs[0]);
}

// NonMaxSuppression layer
template <>
std::shared_ptr<ngraph::Node> V10Parser::LayerCreator<ngraph::op::v1::NonMaxSuppression>::createLayer(
        const ngraph::OutputVector& inputs, const pugi::xml_node& node, const Blob::CPtr& weights,
        const GenericLayerParams& layerParsePrms) {
    pugi::xml_node dn = node.child("data");

    if (dn.empty())
        THROW_IE_EXCEPTION << "Cannot read parameter for " << getType() << " layer with name: " << layerParsePrms.name;

    auto box_encoding_string = GetStrAttr(dn, "box_encoding");
    ngraph::op::v1::NonMaxSuppression::BoxEncodingType box_enc_type;
    if (box_encoding_string == "corner") {
        box_enc_type = ngraph::op::v1::NonMaxSuppression::BoxEncodingType::CORNER;
    } else if (box_encoding_string == "center") {
        box_enc_type = ngraph::op::v1::NonMaxSuppression::BoxEncodingType::CENTER;
    } else {
        THROW_IE_EXCEPTION << "Unsupported box encoding type " << box_encoding_string << " for " << getType() <<
        " layer with name: " << layerParsePrms.name;
    }

    auto sort_flag = GetBoolAttr(dn, "sort_result_descending");

    std::vector<ngraph::Output<ngraph::Node>> new_inputs{inputs.begin(), inputs.end()};
    if (new_inputs.size() == 2)
        new_inputs.push_back(ngraph::op::Constant::create(ngraph::element::i64, ngraph::Shape{}, {0}));
    for (size_t ind = new_inputs.size(); ind < 5; ++ind)
        new_inputs.push_back(ngraph::op::Constant::create(ngraph::element::f32, ngraph::Shape{}, {.0f}));
    return std::make_shared<ngraph::op::v1::NonMaxSuppression>(new_inputs[0], new_inputs[1], new_inputs[2], new_inputs[3], new_inputs[4],
            box_enc_type, sort_flag);
}

}  // namespace InferenceEngine<|MERGE_RESOLUTION|>--- conflicted
+++ resolved
@@ -82,7 +82,6 @@
         input_map[ext_port_id] = _input;
     }
 
-<<<<<<< HEAD
     //FOREACH_CHILD(_input, node.child("port_map"), "input") {
     for (const auto& input : input_map) {
         auto &_input = input.second;
@@ -90,16 +89,6 @@
         auto purpose = XMLParseUtils::GetStrAttr(_input, "purpose", "");
         int64_t ti_input_index = XMLParseUtils::GetInt64Attr(_input, "external_port_id");
         size_t body_parameter_index = XMLParseUtils::GetUIntAttr(_input, "internal_layer_id");
-=======
-V10Parser::V10Parser(const std::vector<IExtensionPtr>& exts) : _exts(exts) {
-    // Load default opsets
-    opsets["opset1"] = ngraph::get_opset1();
-    opsets["opset2"] = ngraph::get_opset2();
-    opsets["opset3"] = ngraph::get_opset3();
-    opsets["opset4"] = ngraph::get_opset4();
-    opsets["opset5"] = ngraph::get_opset5();
-    opsets["opset6"] = ngraph::get_opset6();
->>>>>>> a788c02c
 
         // if axis is set, then slicing is enabled. Create ngraph::TensorIterator::SlicedInput.
         if (!axis_attr.empty()) {
@@ -421,6 +410,7 @@
     opsets["opset3"] = ngraph::get_opset3();
     opsets["opset4"] = ngraph::get_opset4();
     opsets["opset5"] = ngraph::get_opset5();
+    opsets["opset6"] = ngraph::get_opset6();
 
     // Load custom opsets
     for (const auto& ext : exts) {
