// Copyright (C) 2018-2020 Intel Corporation
// SPDX-License-Identifier: Apache-2.0
//

#include "ie_ir_parser.hpp"
#include "ie_ir_itt.hpp"

#include <typeinfo>
#include <unordered_set>
#include <algorithm>
#include <deque>
#include <map>
#include <memory>
#include <ngraph/ngraph.hpp>
#include <set>
#include <sstream>
#include <string>
#include <vector>
#include <ngraph/ops.hpp>
#include <ngraph/opsets/opset2.hpp>
#include <ngraph/opsets/opset3.hpp>
#include <ngraph/opsets/opset5.hpp>
#include <ngraph/opsets/opset6.hpp>
#include <ngraph/variant.hpp>
#include <ngraph/op/util/sub_graph_base.hpp>

#include <cpp/ie_cnn_network.h>
#include "ie_blob_stream.hpp"
#include "caseless.hpp"
#include <ie_ngraph_utils.hpp>
#include "generic_ie.hpp"
#include "precision_utils.h"
#include "blob_factory.hpp"

using namespace InferenceEngine;
using namespace XMLParseUtils;

IRParser::IRParser(size_t version): IRParser(version, {}) {}
IRParser::IRParser(size_t version, const std::vector<InferenceEngine::IExtensionPtr>& exts) {
    switch (version) {
    case 10:
        parser = std::make_shared<V10Parser>(exts);
        break;
    default:
        THROW_IE_EXCEPTION << "Unsupported IR version: " << version;
    }
}

void V10Parser::XmlDeserializer::map_type_in_function(const pugi::xml_node& node,
    const std::string map_type, std::map<uint64_t, uint64_t>& type_id_in_function) {
    uint64_t map_type_number = 0;
    auto body_node = node.child("body");

    if (body_node.empty()) {
        THROW_IE_EXCEPTION << "Missing body part.";
    }

    // Fill map: parameter/result id to parameter/result number in Function
    FOREACH_CHILD(_layer, body_node.child("layers"), "layer") {
        auto type = XMLParseUtils::GetStrAttr(_layer, "type");

        if (type == map_type) {
            auto id = XMLParseUtils::GetUIntAttr(_layer, "id");
            type_id_in_function[id] = map_type_number;
            map_type_number++;
        }
    }
}

std::vector<std::shared_ptr<ngraph::op::util::SubGraphOp::InputDescription>> V10Parser::XmlDeserializer::parseInputDescription(const pugi::xml_node& node) {
    std::vector<std::shared_ptr<ngraph::op::util::SubGraphOp::InputDescription>> inputs;
    std::map<uint64_t, uint64_t> param_id_in_function;
    std::map<uint64_t, uint64_t> result_id_in_function;
    map_type_in_function(node, "Parameter", param_id_in_function);
    map_type_in_function(node, "Result", result_id_in_function);

    // Parse PortMap: external_port_id for inputs does not always appear in consecutive order
    std::map<uint64_t, pugi::xml_node> input_map;
    FOREACH_CHILD(_input, node.child("port_map"), "input") {
        int64_t ext_port_id = GetInt64Attr(_input, "external_port_id");
        input_map[ext_port_id] = _input;
    }

    for (const auto& input : input_map) {
        auto &_input = input.second;
        auto axis_attr = _input.attribute("axis");
        auto purpose = XMLParseUtils::GetStrAttr(_input, "purpose", "");
        int64_t ti_input_index = XMLParseUtils::GetInt64Attr(_input, "external_port_id");
        size_t body_parameter_index = XMLParseUtils::GetUIntAttr(_input, "internal_layer_id");

        // if axis is set, then slicing is enabled. Create ngraph::TensorIterator::SlicedInput.
        if (!axis_attr.empty()) {
            size_t axis = XMLParseUtils::GetUIntAttr(_input, "axis");
            int64_t start = XMLParseUtils::GetInt64Attr(_input, "start", 0);
            int64_t stride = XMLParseUtils::GetInt64Attr(_input, "stride", 1);
            int64_t end = XMLParseUtils::GetInt64Attr(_input, "end", -1);
            int64_t part_size = XMLParseUtils::GetInt64Attr(_input, "part_size", 1);

            inputs.push_back(std::make_shared<ngraph::op::util::SubGraphOp::SliceInputDescription>
                    (ti_input_index,
                    param_id_in_function[body_parameter_index],
                    start,
                    stride,
                    part_size,
                    end,
                    axis));
        } else {
            // otherwise find corresponding back edge and create ngraph::TensorIterator::MergedInput
            bool is_back_edge_exist = false;
            FOREACH_CHILD(_edge, node.child("back_edges"), "edge") {
                size_t to_layer = XMLParseUtils::GetUIntAttr(_edge, "to-layer");

                if (to_layer == body_parameter_index) {
                    size_t from_layer = XMLParseUtils::GetUIntAttr(_edge, "from-layer");
                    inputs.push_back(std::make_shared<ngraph::op::util::SubGraphOp::MergedInputDescription>
                        (ti_input_index,
                        param_id_in_function[body_parameter_index],
                        result_id_in_function[from_layer]));

                    is_back_edge_exist = true;
                    break;
                }
            }

            // ti_input_index = -1 means that Parameter of the body is not connected to inputs of TensorIterator
            // and is used only for internal needs.
            if (!is_back_edge_exist && ti_input_index >= 0) {
                inputs.push_back(std::make_shared<ngraph::op::util::SubGraphOp::InvariantInputDescription>
                    (ti_input_index,
                    param_id_in_function[body_parameter_index]));
            }
        }
    }
    return inputs;
}

std::vector<std::shared_ptr<ngraph::op::util::SubGraphOp::OutputDescription>> V10Parser::XmlDeserializer::parseOutputDescription(const pugi::xml_node& node) {
    std::vector<std::shared_ptr<ngraph::op::util::SubGraphOp::OutputDescription>> outputs;
    std::map<uint64_t, uint64_t> result_id_in_function;
    map_type_in_function(node, "Result", result_id_in_function);

    // Parse PortMap: outputs
    std::map<int64_t, pugi::xml_node> output_map;
    FOREACH_CHILD(_output, node.child("port_map"), "output") {
        int64_t ext_port_id = GetInt64Attr(_output, "external_port_id");
        output_map[ext_port_id] = _output;
    }

    uint64_t output_number = 0;
    for (const auto& output : output_map) {
        auto& _output = output.second;
        auto axis_attr = _output.attribute("axis");
        auto purpose = XMLParseUtils::GetStrAttr(_output, "purpose", "");
        size_t body_result_index = XMLParseUtils::GetUIntAttr(_output, "internal_layer_id");

        // if axis is set, then concatenation is enabled. Create ngraph::TensorIterator::ConcatOutput.
        if (!axis_attr.empty()) {
            int64_t axis = XMLParseUtils::GetInt64Attr(_output, "axis");
            int64_t start = XMLParseUtils::GetInt64Attr(_output, "start", 0);
            int64_t stride = XMLParseUtils::GetInt64Attr(_output, "stride", 1);
            int64_t end = XMLParseUtils::GetInt64Attr(_output, "end", -1);
            int64_t part_size = XMLParseUtils::GetInt64Attr(_output, "part_size", 1);

            outputs.push_back(std::make_shared<ngraph::op::util::SubGraphOp::ConcatOutputDescription>
                    (result_id_in_function[body_result_index],
                    output_number,
                    start,
                    stride,
                    part_size,
                    end,
                    axis));
        } else {
            // otherwise create ngraph::TensorIterator::BodyOutput. -1 means last iteration.
            outputs.push_back(std::make_shared<ngraph::op::util::SubGraphOp::BodyOutputDescription>
                    (result_id_in_function[body_result_index],
                    output_number,
                    -1));
        }
        output_number++;
    }
    return outputs;
}

void V10Parser::XmlDeserializer::on_adapter(const std::string& name, ngraph::ValueAccessor<void>& adapter) {
    std::string val;

    // for TensorIterator look for 'port_map' as 'data' does not exist
    if (node.child("port_map")) {
        if (auto a = ngraph::as_type<ngraph::AttributeAdapter<std::vector<std::shared_ptr
                    <ngraph::op::util::SubGraphOp::InputDescription>>>>(&adapter)) {
            a->set(parseInputDescription(node));
        } else if (auto a = ngraph::as_type<ngraph::AttributeAdapter<std::vector<std::shared_ptr
                    <ngraph::op::util::SubGraphOp::OutputDescription>>>>(&adapter)) {
            a->set(parseOutputDescription(node));
        }
    }

    if (!getStrAttribute(node.child("data"), name, val)) return;
    if (auto a = ngraph::as_type<ngraph::AttributeAdapter<ngraph::element::Type>>(&adapter)) {
        static_cast<ngraph::element::Type&>(*a) = details::convertPrecision(val);
    } else if (auto a = ngraph::as_type<ngraph::AttributeAdapter<ngraph::PartialShape>>(&adapter)) {
        std::vector<int64_t> shape;
        std::vector<ngraph::Dimension> dims;
        if (!getParameters<int64_t>(node.child("data"), name, shape)) return;
        for (const auto& dim : shape) dims.emplace_back(dim);
        static_cast<ngraph::PartialShape&>(*a) = ngraph::PartialShape(dims);
    } else if (auto a = ngraph::as_type<ngraph::AttributeAdapter<ngraph::Shape>>(&adapter)) {
        std::vector<size_t> shape;
        if (!getParameters<size_t>(node.child("data"), name, shape)) return;
        static_cast<ngraph::Shape&>(*a) = ngraph::Shape(shape);
    } else if (auto a = ngraph::as_type<ngraph::AttributeAdapter<ngraph::Strides>>(&adapter)) {
        std::vector<size_t> shape;
        if (!getParameters<size_t>(node.child("data"), name, shape)) return;
        static_cast<ngraph::Strides&>(*a) = ngraph::Strides(shape);
#ifdef __APPLE__
    } else if (auto a = ngraph::as_type<ngraph::AttributeAdapter<std::vector<size_t>>>(&adapter)) {
        std::vector<size_t> result;
        if (!getParameters<size_t>(node.child("data"), name, result)) return;
        static_cast<std::vector<size_t>&>(*a) = result;
#else
    } else if (auto a = ngraph::as_type<ngraph::AttributeAdapter<std::vector<size_t>>>(&adapter)) {
        std::vector<size_t> result;
        if (!getParameters<size_t>(node.child("data"), name, result)) return;
        a->set(result);
#endif
    } else if (auto a = ngraph::as_type<ngraph::AttributeAdapter<ngraph::AxisSet>>(&adapter)) {
        std::vector<size_t> axes;
        if (!getParameters<size_t>(node.child("data"), name, axes)) return;
        static_cast<ngraph::AxisSet&>(*a) = ngraph::AxisSet(axes);
    } else if (auto a = ngraph::as_type<ngraph::AttributeAdapter<ngraph::op::TopKSortType>>(&adapter)) {
        if (!getStrAttribute(node.child("data"), name, val)) return;
        static_cast<ngraph::op::TopKSortType&>(*a) = ngraph::as_enum<ngraph::op::TopKSortType>(val);
    } else if (auto a = ngraph::as_type<ngraph::AttributeAdapter<ngraph::op::TopKMode>>(&adapter)) {
        if (!getStrAttribute(node.child("data"), name, val)) return;
        static_cast<ngraph::op::TopKMode&>(*a) = ngraph::as_enum<ngraph::op::TopKMode>(val);
    } else if (auto a = ngraph::as_type<ngraph::AttributeAdapter<ngraph::CoordinateDiff>>(&adapter)) {
        std::vector<size_t> shape;
        if (!getParameters<size_t>(node.child("data"), name, shape)) return;
        std::vector<std::ptrdiff_t> coord_diff(shape.begin(), shape.end());
        static_cast<ngraph::CoordinateDiff&>(*a) = ngraph::CoordinateDiff(coord_diff);
    } else {
        THROW_IE_EXCEPTION << "Error IR reading. Attribute adapter can not be found for " << name
                            << " parameter";
    }
}

void V10Parser::XmlDeserializer::on_adapter(const std::string& name, ngraph::ValueAccessor<std::shared_ptr<ngraph::Function>>& adapter) {
    std::shared_ptr<ngraph::Function> ngraph_function;
    if (!name.compare("body")) {
        auto body_node = node.child(name.c_str());
        if (body_node.empty()) {
            THROW_IE_EXCEPTION << "TensorIterator has no body.";
        }
        ngraph_function = parse_function(node.child(name.c_str()), weights);
    } else if (!name.compare("net")) {
        ngraph_function = parse_function(node, weights);
    } else {
        THROW_IE_EXCEPTION << "Error: not recognized adapter name: " << name << ".";
    }
    // Disabled reshape for generic operations in the TI body
    ngraph::op::GenericIE::DisableReshape noReshape(ngraph_function);
    adapter.set(ngraph_function);
}

std::shared_ptr<ngraph::Function> V10Parser::XmlDeserializer::parse_function(const pugi::xml_node& root, const Blob::CPtr& weights) {
    OV_ITT_TASK_CHAIN(taskChain, itt::domains::V10Reader_RT, "V10Parser", "Parse");

    using node_params = struct {
        pugi::xml_node xml;
        GenericLayerParams params;
    };
    std::map<size_t, node_params> params;

    std::vector<size_t> outputs;
    std::unordered_set<std::string> opName;

    // Read all layers and store their parameters in params map
    FOREACH_CHILD(node, root.child("layers"), "layer") {
        auto node_param = parseGenericParams(node);
        if (opName.find(node_param.name) != opName.end())
            THROW_IE_EXCEPTION << "Invalid IR! " << node_param.name << " name is not unique!";
        opName.insert(node_param.name);
        params[node_param.layerId] = {node, node_param};
        if (node_param.type == "Result" || node_param.type == "Assign") {
            outputs.push_back(node_param.layerId);
        }
    }

    using edge = struct { size_t fromLayerId, fromPortId, toPortId; };
    std::map<size_t, std::vector<edge>> edges;
    std::map<size_t, std::shared_ptr<ngraph::Node>> id_to_node;

    // Read all edges and store them for further usage
    FOREACH_CHILD(_ec, root.child("edges"), "edge") {
        size_t fromLayer = GetUIntAttr(_ec, "from-layer");
        size_t fromPort = GetUIntAttr(_ec, "from-port");
        size_t toLayer = GetUIntAttr(_ec, "to-layer");
        size_t toPort = GetUIntAttr(_ec, "to-port");
        edges[toLayer].push_back({fromLayer, fromPort, toPort});
    }

    // Run DFS starting from outputs to get nodes topological order
    std::set<size_t> used;
    std::vector<size_t> order;
    std::function<void(size_t)> dfs = [&edges, &order, &used, &dfs](const size_t id) {
        if (used.count(id)) return;
        used.insert(id);
        for (auto& edge : edges[id]) {
            dfs(edge.fromLayerId);
        }
        order.push_back(id);
    };
    std::for_each(outputs.begin(), outputs.end(), dfs);

    OV_ITT_TASK_NEXT(taskChain, "ConstructNgraphNodes");

    ngraph::ParameterVector parameter_nodes;
    ngraph::ResultVector result_nodes;
    ngraph::NodeVector allNodes;
    ngraph::SinkVector assign_nodes;
    std::map<std::string, std::shared_ptr<ngraph::Node>> variable_id_to_read_value;

    //  Following topological order create nGraph operations
    for (auto& layer_id : order) {
        auto& p = params[layer_id];
        ngraph::OutputVector inputs(edges[layer_id].size());
        for (auto& e : edges[layer_id]) {
            auto input_node = id_to_node[e.fromLayerId];
            if (!input_node) {
                THROW_IE_EXCEPTION << "Attempt to access node " << e.fromLayerId << " that not in graph.";
            }
            auto& p_output = params[e.fromLayerId].params;
            size_t const realInputPortId = p.params.getRealInputPortId(e.toPortId);
            if (realInputPortId >= inputs.size())
                THROW_IE_EXCEPTION << p.params.type << " layer " << p.params.name << " with id: " << p.params.layerId
                    << " is inconsistent!";
            inputs[realInputPortId] =
                input_node->output(p_output.getRealOutputPortId(e.fromPortId));
        }

        auto node = createNode(inputs, p.xml, weights, p.params);
        id_to_node[layer_id] = node;

        // Check that output shape after nGraph node validation the same as in IR
        // because IR always right!
        // Temporary disabled!
        //        for (size_t i = 0; i < p.params.outputPorts.size(); ++i) {
        //            if (p.params.outputPorts[i].dims != node->output(i).get_shape()) {
        //                THROW_IE_EXCEPTION << "Shape after nGraph infer " <<
        //                details::dumpVec(node->output(i).get_shape())
        //                                   << " differ from IR shapes: " <<
        //                                   details::dumpVec(p.params.outputPorts[i].dims);
        //            }
        //        }

        if (auto parameter_node = std::dynamic_pointer_cast<ngraph::op::Parameter>(node)) {
            parameter_nodes.emplace_back(parameter_node);
        }

        if (auto result_node = std::dynamic_pointer_cast<ngraph::op::Result>(node)) {
            result_nodes.emplace_back(result_node);
        }

        if (auto assign_node = std::dynamic_pointer_cast<ngraph::op::Assign>(node)) {
            assign_nodes.emplace_back(assign_node);
        }

        if (auto read_value_node = std::dynamic_pointer_cast<ngraph::op::ReadValue>(node)) {
            variable_id_to_read_value[read_value_node->get_variable_id()] = read_value_node;
        }
        allNodes.emplace_back(node);
    }

    OV_ITT_TASK_NEXT(taskChain, "ConstructNgraphFunction");

    ::ngraph::op::GenericIE::DisableReshape noReshape(allNodes);
    auto function = std::make_shared<ngraph::Function>(result_nodes, assign_nodes, parameter_nodes, GetStrAttr(root, "name", ""));
    for (const auto& assign : assign_nodes) {
        assign->add_control_dependency(
            variable_id_to_read_value.at(std::dynamic_pointer_cast<ngraph::op::Assign>(assign)->get_variable_id()));
    }

    OV_ITT_TASK_NEXT(taskChain, "ConstructCNNNetwork");

    return function;
}

std::shared_ptr<ICNNNetwork> IRParser::parse(const pugi::xml_node& root, const Blob::CPtr& weights) {
    return parser->parse(root, weights);
}

/**
 * Hold original blob in order to avoid situations when original blob is allocated on stack
 */
class WeightsHolderBlob : public TBlob<uint8_t> {
    Blob::CPtr originBlob;

public:
    explicit WeightsHolderBlob(const Blob::CPtr& weights) :
        TBlob<uint8_t>(weights->getTensorDesc(),
                       weights->cbuffer().as<uint8_t*>()),
        originBlob(weights) { }
};

V10Parser::V10Parser(const std::vector<IExtensionPtr>& exts) : _exts(exts) {
    // Load default opsets
    opsets["opset1"] = ngraph::get_opset1();
    opsets["opset2"] = ngraph::get_opset2();
    opsets["opset3"] = ngraph::get_opset3();
    opsets["opset4"] = ngraph::get_opset4();
    opsets["opset5"] = ngraph::get_opset5();
    opsets["opset6"] = ngraph::get_opset6();

    // Load custom opsets
    for (const auto& ext : exts) {
        for (const auto& it : ext->getOpSets()) {
            if (opsets.find(it.first) != opsets.end())
                THROW_IE_EXCEPTION << "Cannot add opset with name: " << it.first << ". Opset with the same name already exists.";
            opsets[it.first] = it.second;
        }
    }
}

std::shared_ptr<ICNNNetwork> V10Parser::parse(const pugi::xml_node& root, const Blob::CPtr& weights) {
    OV_ITT_TASK_CHAIN(taskChain, itt::domains::V10Reader_RT, "V10Parser", "Parse");

    std::shared_ptr<ngraph::Function> function;
    XmlDeserializer visitor(root, weights, opsets);
    visitor.on_attribute("net", function);

    CNNNetwork net(function, _exts);
    parsePreProcess(net, root, weights);

    return net;
}

void V10Parser::parsePreProcess(CNNNetwork& network, const pugi::xml_node& root, const Blob::CPtr& weights) {
    /*
        <pre-process mean-precision="FP32">
        <channel id = ”0”>
        <mean offset = "121930449" size = "51529" / >  // in case of array – ref to the .bin file
        </channel>
        </pre-process>
    */

    auto ppNode = root.child("pre-process");
    if (ppNode.empty()) {
        return;
    }
    // find out to what input this belongs to
    std::string inputName;
    InputInfo::Ptr preProcessInput;

    inputName = GetStrAttr(ppNode, "reference-layer-name", "");
    inputName = ngraph::trim(inputName);
    if (inputName.empty()) {
        // fallback (old format), look for the picture in the inputs
        InputsDataMap inputs = network.getInputsInfo();

        if (inputs.empty()) THROW_IE_EXCEPTION << "network has no input";

        for (auto i : inputs) {
            if (i.second->getTensorDesc().getDims().size() == 4) {
                preProcessInput = i.second;
                break;
            }
        }
        if (!preProcessInput) {
            preProcessInput = inputs.begin()->second;
        }

        inputName = preProcessInput->name();
    } else {
        preProcessInput = network.getInputsInfo()[inputName];
        if (!preProcessInput)
            THROW_IE_EXCEPTION << "pre-process name ref '" << inputName << "' refers to un-existing input";
    }

    // dims vector without batch size
    SizeVector inputDims = preProcessInput->getTensorDesc().getDims();
    size_t noOfChannels = 0, width = 0, height = 0;

    if (inputDims.size() < 2) {
        THROW_IE_EXCEPTION << "network did not define input dimensions properly";
    } else if (inputDims.size() == 2) {  // NC
        noOfChannels = inputDims[1];
        width = inputDims[1];
        height = inputDims[0];
    } else if (inputDims.size() == 3) {
        width = inputDims[2];
        height = inputDims[1];
        noOfChannels = inputDims[0];
    } else if (inputDims.size() == 4) {
        width = inputDims[3];
        height = inputDims[2];
        noOfChannels = inputDims[1];
    } else if (inputDims.size() == 5) {
        width = inputDims[4];
        height = inputDims[3];
        noOfChannels = inputDims[2];
    }

    PreProcessInfo& pp = preProcessInput->getPreProcess();
    pp.init(noOfChannels);

    auto meanSegmentPrecision = GetPrecisionAttr(ppNode, "mean-precision", Precision::UNSPECIFIED);
    if (!meanSegmentPrecision || meanSegmentPrecision == Precision::MIXED)
        THROW_IE_EXCEPTION << "mean blob defined without specifying precision.";

    ResponseDesc resp;
    InferenceEngine::PreProcessChannel::Ptr preProcessChannel;

    int lastChanNo = -1;
    std::unordered_set<int> idsForMeanImage;

    FOREACH_CHILD(chan, ppNode, "channel") {
        int chanNo = GetIntAttr(chan, "id", lastChanNo + 1);
        if (chanNo >= static_cast<int>(noOfChannels) || chanNo < 0) {
            THROW_IE_EXCEPTION << "Pre-process channel id invalid: " << chanNo;
        }
        lastChanNo = chanNo;
        preProcessChannel = pp[chanNo];

        auto meanNode = chan.child("mean");
        if (!meanNode.empty()) {
            if (!meanNode.attribute("size")) {
                THROW_IE_EXCEPTION << "mean should have the attribute: size";
            }
            if (meanNode.attribute("size")) {
                idsForMeanImage.insert(chanNo);
                size_t size = static_cast<size_t>(GetIntAttr(meanNode, "size"));
                size_t offset = static_cast<size_t>(GetIntAttr(meanNode, "offset"));
                if (width * height * meanSegmentPrecision.size() != size) {
                    THROW_IE_EXCEPTION << "mean blob size mismatch expected input, got: " << size
                                       << " extpecting " << width << " x " << height << " x "
                                       << meanSegmentPrecision.size();
                }
                preProcessChannel->meanData = make_blob_with_precision(TensorDesc(meanSegmentPrecision, {height, width}, Layout::HW));
                preProcessChannel->meanData->allocate();
                auto lockedMem = preProcessChannel->meanData->buffer();
                char* data = lockedMem.as<char *>();
                uint8_t* src_data = weights->cbuffer().as<uint8_t*>() + offset;
                memcpy(data, src_data, size);
            }
        }
    }

    if (idsForMeanImage.size() == noOfChannels) {
        pp.setVariant(MEAN_IMAGE);
    } else if (idsForMeanImage.size() == 0) {
        pp.setVariant(NONE);
    } else {
        std::string validMeanImageIds = "";
        for (auto id : idsForMeanImage) {
            validMeanImageIds += std::to_string(id) + " ";
        }
        THROW_IE_EXCEPTION << "mean is not provided for all channels\n"
                              "Provided mean image for: "
                           << validMeanImageIds;
    }
}

V10Parser::GenericLayerParams V10Parser::XmlDeserializer::parseGenericParams(const pugi::xml_node& node) {
    const auto parsePort = [](const pugi::xml_node& parentNode,
                              const GenericLayerParams& params,
                              bool input) -> GenericLayerParams::LayerPortData {
        GenericLayerParams::LayerPortData port;

        port.portId = GetIntAttr(parentNode, "id");

        for (auto node = parentNode.child("dim"); !node.empty(); node = node.next_sibling("dim")) {
            size_t dim = 0;
            const pugi::char_t* dimVal = node.child_value();
            std::stringstream ss(dimVal);
            if (!(ss >> dim) || dim == 0) {
                THROW_IE_EXCEPTION << "dimension (" << dimVal << ") in node " << node.name()
                                   << " must be a positive integer: at offset " << node.offset_debug();
            }
            port.dims.push_back(dim);
        }

        ngraph::element::Type type(ngraph::element::Type_t::undefined);
        // Input port hasn't precision
        if (!input) {
            const std::string& preStr = GetStrAttr(parentNode, "precision");
            type = InferenceEngine::details::convertPrecision(preStr);
        }
        port.precision = type;
        return port;
    };
    GenericLayerParams params;

    params.layerId = GetIntAttr(node, "id");
    params.version = GetStrAttr(node, "version");

    params.type = XMLParseUtils::GetStrAttr(node, "type");

    params.name = GetStrAttr(node, "name");

    auto outNode = node.child("output");
    if (!outNode.empty()) {
        FOREACH_CHILD(_cn, outNode, "port") {
            params.outputPorts.emplace_back(parsePort(_cn, params, false));
        }
    }
    auto inpNode = node.child("input");
    if (!inpNode.empty()) {
        FOREACH_CHILD(_cn, inpNode, "port") {
            params.inputPorts.emplace_back(parsePort(_cn, params, true));
        }
    }
    return params;
}

bool V10Parser::LayerBaseCreator::shouldCreate(const std::string& nodeType) const {
    InferenceEngine::details::CaselessEq<std::string> comparator;
    return comparator(nodeType, type);
}

std::shared_ptr<ngraph::Node> V10Parser::XmlDeserializer::createNode(
                                                    const std::vector<ngraph::Output<ngraph::Node>>& inputs,
                                                    const pugi::xml_node& node,
                                                    const Blob::CPtr& weights,
                                                    const GenericLayerParams& params) {
    static const InferenceEngine::details::caseless_unordered_map<std::string, std::shared_ptr<LayerBaseCreator>> creators = {
        { "GreaterEqual", std::make_shared<LayerCreator<ngraph::op::v1::GreaterEqual>>("GreaterEqual") },
        { "SquaredDifference", std::make_shared<LayerCreator<ngraph::op::SquaredDifference>>("SquaredDifference") },
        { "LessEqual", std::make_shared<LayerCreator<ngraph::op::v1::LessEqual>>("LessEqual") },
        { "Equal", std::make_shared<LayerCreator<ngraph::op::v1::Equal>>("Equal") },
        { "LSTMCell", std::make_shared<LayerCreator<ngraph::op::v0::LSTMCell>>("LSTMCell") },
        { "ReorgYolo", std::make_shared<LayerCreator<ngraph::op::ReorgYolo>>("ReorgYolo") },
        { "RegionYolo", std::make_shared<LayerCreator<ngraph::op::RegionYolo>>("RegionYolo") },
        { "Result", std::make_shared<LayerCreator<ngraph::op::Result>>("Result") },
        { "PSROIPooling", std::make_shared<LayerCreator<ngraph::op::PSROIPooling>>("PSROIPooling") },
        { "VariadicSplit", std::make_shared<LayerCreator<ngraph::op::VariadicSplit>>("VariadicSplit") },
        { "Loop", std::make_shared<LayerCreator<ngraph::opset5::Loop>>("Loop") },
        { "LogicalAnd", std::make_shared<LayerCreator<ngraph::op::v1::LogicalAnd>>("LogicalAnd") },
        { "LogicalOr", std::make_shared<LayerCreator<ngraph::op::v1::LogicalOr>>("LogicalOr") },
        { "LogicalXor", std::make_shared<LayerCreator<ngraph::op::v1::LogicalXor>>("LogicalXor") },
        { "LogicalNot", std::make_shared<LayerCreator<ngraph::op::v1::LogicalNot>>("LogicalNot") },
    };

    // Check that operation in default opsets
    auto isDefaultOpSet = [](const std::string& version) -> bool {
        static char const * prefix = "opset";
        static size_t const prefixLen = strlen(prefix);
        return version.length() == prefixLen + 1
                && version.compare(0, prefixLen, prefix) == 0
                && version[prefixLen] >= '1'
                && version[prefixLen] <= '6';
    };

    for (size_t i = 0; i < inputs.size(); i++) {
        if (!inputs[i].get_node())
            THROW_IE_EXCEPTION << params.type << " layer " << params.name << " with id: " << params.layerId
                << " has incorrect input with index " << i << "!";
        if (ngraph::element::Type_t::undefined == inputs[i].get_element_type())
            THROW_IE_EXCEPTION << params.type << " layer " << params.name << " with id: " << params.layerId
                << " has undefined element type for input with index " << i << "!";
    }

    std::shared_ptr<ngraph::Node> ngraphNode;

    // Find registerd opset
    auto opsetIt = opsets.find(params.version);

    if (isDefaultOpSet(params.version)) {
        // Try to create operation from creators
        auto creatorIt = creators.find(params.type);
        if (creatorIt != creators.end()) {
            auto const & creator = creatorIt->second;
            // Check that opset isn't registered
            // or opset should contains the same version of operation
            // or doesn't contain operation with current type
            if (opsetIt == opsets.end()
                || opsetIt->second.contains_type(creator->getNodeType())
                || !opsetIt->second.contains_type(params.type))
                ngraphNode = creator->createLayer(inputs, node, weights, params);
        }
    }

    // Try to create operation from loaded opsets
<<<<<<< HEAD
    auto version = params.version;
    static const std::unordered_set<std::string> experimental_detectrons = {"ExperimentalDetectronROIFeatureExtractor"};
    if (experimental_detectrons.count(params.type)) {
        version = "opset6";
    }

    if (!ngraphNode && opsets.count(version)) {
        auto opset = opsets.at(version);
        std::string type = params.type;

        if (type == "Const") {
            type = "Constant";
        }
=======
    if (!ngraphNode && opsetIt != opsets.end()) {
        auto const & type = params.type == "Const"
                                ? "Constant"
                                : params.type;
>>>>>>> 03625948

        if (params.version == "opset1") {
            // MVN and ROIPooling were missing in opset1
            if (type == "MVN" || type == "ROIPooling") {
                opsetIt = opsets.find("opset2");
                if (opsetIt == opsets.end()) {
                    THROW_IE_EXCEPTION << "Cannot create " << params.type << " layer " << params.name << " id:" << params.layerId
                        << " from unsupported opset: " << params.version;
                }
            }
        }

        auto const & opset = opsetIt->second;

        ngraphNode = std::shared_ptr<ngraph::Node>(opset.create_insensitive(type));
        if (!ngraphNode) {
            THROW_IE_EXCEPTION << "Opset " << params.version << " doesn't contain the operation with type: " << type;
        }
        ngraphNode->set_arguments(inputs);
        XmlDeserializer visitor(node, weights, opsets);
        if (ngraphNode->visit_attributes(visitor))
            ngraphNode->constructor_validate_and_infer_types();
    }

    // Create GenericIE operation for backward compatibility
    if (!ngraphNode && (params.version == "experimental" || params.version == "extension")) {
        // Try to create Generic node for backward compatibility
        std::map<std::string, Parameter> parameters;
        pugi::xml_node dn = node.child("data");
        if (dn) {
            for (const auto& attr : dn.attributes()) {
                parameters[attr.name()] = std::string(attr.value());
            }
        }

        auto blobs = node.child("blobs");
        if (!blobs.empty()) {
            size_t length = weights->byteSize();

            for (pugi::xml_node blob = blobs.first_child(); !blob.empty(); blob = blob.next_sibling()) {
                size_t size = GetUInt64Attr(blob, "size", 0);
                uint64_t offset = GetUInt64Attr(blob, "offset", 0);
                Precision precision(Precision::U8);
                const std::string& preStr = GetStrAttr(blob, "precision", "");
                if (!preStr.empty())
                    precision = Precision::FromStr(preStr);
                if (!size) continue;
                if (!length)
                    THROW_IE_EXCEPTION << "Cannot read network! The model requires weights data! "
                        << "Bin file cannot be found! Please specify the path to bin file.";
                if (static_cast<uint64_t>(length) < offset + size)
                    THROW_IE_EXCEPTION << "Cannot create " << params.type << " layer with name: " << params.name
                                       << ". Layer has incorrect weights!";
                uint8_t* data = weights->cbuffer().as<uint8_t*>() + offset;
                Blob::Ptr wBlob = make_shared_blob<uint8_t>({Precision::U8, { size / precision.size() }, C }, data);

                parameters[blob.name()] = wBlob;
            }
        }
        std::vector<ngraph::op::GenericIE::PortIE> outputs;
        for (const auto& port : params.outputPorts) {
            ngraph::op::GenericIE::PortIE iePort;
            iePort.dims = port.dims;
            iePort.precision = InferenceEngine::details::convertPrecision(port.precision);
            outputs.emplace_back(iePort);
        }

        ngraphNode = std::make_shared<ngraph::op::GenericIE>(inputs, parameters, params.type, outputs);
    }

    if (!ngraphNode) {
        THROW_IE_EXCEPTION << "Cannot create " << params.type << " layer " << params.name << " id:" << params.layerId
            << " from unsupported opset: " << params.version;
    }

    // Save run time info
    auto& rtInfo = ngraphNode->get_rt_info();
    pugi::xml_node dn = node.child("data");
    if (dn) {
        const auto pr_data = dn.attribute("PrimitivesPriority");
        if (pr_data) {
            rtInfo["PrimitivesPriority"] = std::make_shared<::ngraph::VariantWrapper<std::string> >(pr_data.value());
        }
        const auto aw_data = dn.attribute("alt_width");
        if (aw_data) {
            rtInfo["alt_width"] = std::make_shared<::ngraph::VariantWrapper<std::string> >(aw_data.value());
        }
    }

    ngraphNode->set_friendly_name(params.name);

    return ngraphNode;
}

namespace InferenceEngine {


// SubGraph layer
std::shared_ptr<ngraph::Node>
V10Parser::LayerBaseCreator::fillSubGraphLayer(const ngraph::OutputVector &inputs, const pugi::xml_node &node,
                                               const Blob::CPtr& weights,
                                               const V10Parser::GenericLayerParams &layerParsePrms,
                                               std::shared_ptr<ngraph::op::util::SubGraphOp> subgraph_op) {
    subgraph_op->set_friendly_name(GetStrAttr(node, "name"));
    auto body_node = node.child("body");

    if (body_node.empty()) {
        THROW_IE_EXCEPTION << "TensorIterator has no body.";
    }

    // Fill map: result/parameter id to name
    std::map<uint64_t, std::string> layer_idx_to_name;
    FOREACH_CHILD(_layer, body_node.child("layers"), "layer") {
        auto type = GetStrAttr(_layer, "type");

        if (type == "Result" || type == "Parameter") {
            auto id = GetUIntAttr(_layer, "id");
            auto name = GetStrAttr(_layer, "name");
            layer_idx_to_name[id] = name;
        }
    }

    // Create ngraph::Function and set it as body of TensorIterator layer
    IRParser parser(10);
    auto ngraph_function = parser.parse(node.child("body"), weights)->getFunction();
    auto parameter_nodes = ngraph_function->get_parameters();
    auto result_nodes = ngraph_function->get_results();
    // Disabled reshape for generic operations in the TI body
    ::ngraph::op::GenericIE::DisableReshape noReshape(ngraph_function);
    auto body = std::make_shared<ngraph::Function>(result_nodes, parameter_nodes);
    subgraph_op->set_function(body);

    // Parse PortMap: inputs
    std::map<uint64_t, pugi::xml_node> input_map;
    FOREACH_CHILD(_input, node.child("port_map"), "input") {
        int64_t ext_port_id = GetInt64Attr(_input, "external_port_id");
        input_map[ext_port_id] = _input;
    }

    bool is_sliced_input_exists = false;
    for (const auto& input : input_map) {
        auto &_input = input.second;
        auto axis_attr = _input.attribute("axis");
        auto purpose = GetStrAttr(_input, "purpose", "");
        int64_t ti_input_index = GetInt64Attr(_input, "external_port_id");
        size_t body_parameter_index = GetUIntAttr(_input, "internal_layer_id");

        auto body_param = std::find_if(parameter_nodes.begin(), parameter_nodes.end(),
                                       [&](const std::shared_ptr<ngraph::op::Parameter>& param) {
                                           return param->get_friendly_name() == layer_idx_to_name[body_parameter_index];
                                       });

        if (body_param == parameter_nodes.end()) {
            THROW_IE_EXCEPTION << "PortMap input parsing error. Body parameter with id = " << body_parameter_index
                               << " not found.";
        }

        if (ti_input_index >=  static_cast<int64_t>(inputs.size()))
            THROW_IE_EXCEPTION << "TensorIterator " << layerParsePrms.name << " has incorrect number of inputs!";

        // if axis is set, then slicing is enabled. Create ngraph::TensorIterator::SlicedInput.
        if (!axis_attr.empty()) {
            size_t axis = GetUIntAttr(_input, "axis");
            int64_t start = GetInt64Attr(_input, "start", 0);
            int64_t stride = GetInt64Attr(_input, "stride", 1);
            int64_t end = GetInt64Attr(_input, "end", -1);
            int64_t part_size = GetInt64Attr(_input, "part_size", 1);
            subgraph_op->set_sliced_input(*body_param, inputs.at(ti_input_index), start, stride, part_size, end, axis);
            is_sliced_input_exists = true;
        } else {
            // otherwise find corresponding back edge and create ngraph::TensorIterator::MergedInput
            bool is_back_edge_exist = false;
            FOREACH_CHILD(_edge, node.child("back_edges"), "edge") {
                size_t to_layer = GetUIntAttr(_edge, "to-layer");

                if (to_layer == body_parameter_index) {
                    size_t from_layer = GetUIntAttr(_edge, "from-layer");

                    auto body_result = std::find_if(
                        result_nodes.begin(), result_nodes.end(), [&](std::shared_ptr<ngraph::op::Result>& result) {
                            return result->get_friendly_name() == layer_idx_to_name[from_layer];
                        });

                    if (body_result == result_nodes.end()) {
                        THROW_IE_EXCEPTION << "PortMap input parsing error. Body result with id = " << from_layer
                                           << " not found.";
                    }

                    subgraph_op->set_merged_input(*body_param, inputs.at(ti_input_index), *body_result);
                    is_back_edge_exist = true;
                    break;
                }
            }

            // ti_input_index = -1 means that Parameter of the body is not connected to inputs of TensorIterator
            // and is used only for internal needs.
            if (!is_back_edge_exist && ti_input_index >= 0) {
                subgraph_op->set_invariant_input(*body_param, inputs.at(ti_input_index));
            }

            if (purpose == "current_iteration") {
                auto loop = std::dynamic_pointer_cast<ngraph::opset5::Loop>(subgraph_op);
                if (!loop)
                    THROW_IE_EXCEPTION << "PortMap output parsing error. Purpose attribute is available only for Loop operation.";
                loop->set_special_body_ports(ngraph::opset5::Loop::SpecialBodyPorts{ngraph_function->get_parameter_index(*body_param),
                                                                                    -1});
            }
        }
    }

    // Parse PortMap: outputs
    std::map<int64_t, pugi::xml_node> output_map;
    FOREACH_CHILD(_output, node.child("port_map"), "output") {
        int64_t ext_port_id = GetInt64Attr(_output, "external_port_id");
        output_map[ext_port_id] = _output;
    }

    int i = 0;
    for (const auto& output : output_map) {
        auto& _output = output.second;
        auto axis_attr = _output.attribute("axis");
        auto purpose = GetStrAttr(_output, "purpose", "");
        size_t body_result_index = GetUIntAttr(_output, "internal_layer_id");

        auto body_result =
            std::find_if(result_nodes.begin(), result_nodes.end(), [&](std::shared_ptr<ngraph::op::Result>& result) {
                return result->get_friendly_name() == layer_idx_to_name[body_result_index];
            });

        if (body_result == result_nodes.end()) {
            THROW_IE_EXCEPTION << "PortMap output parsing error. Body result with id = " << body_result_index
                               << " not found.";
        }

        // if axis is set, then concatenation is enabled. Create ngraph::TensorIterator::ConcatOutput.
        if (!axis_attr.empty()) {
            int64_t axis = GetInt64Attr(_output, "axis");
            int64_t start = GetInt64Attr(_output, "start", 0);
            int64_t stride = GetInt64Attr(_output, "stride", 1);
            int64_t end = GetInt64Attr(_output, "end", -1);
            int64_t part_size = GetInt64Attr(_output, "part_size", 1);
            subgraph_op->get_concatenated_slices(*body_result, start, stride, part_size, end, axis);

            if (!is_sliced_input_exists) {
                if (auto ti = std::dynamic_pointer_cast<ngraph::op::TensorIterator>(subgraph_op))
                    // for Loop op we just skip this call
                    if (ti)
                        ti->set_num_iterations((std::abs(end - start)) / part_size);
            }
        } else if (purpose == "execution_condition") {
            auto loop = std::dynamic_pointer_cast<ngraph::opset5::Loop>(subgraph_op);
            if (!loop)
                THROW_IE_EXCEPTION << "PortMap output parsing error. Purpose attribute is available only for Loop operation.";
            loop->set_special_body_ports(ngraph::opset5::Loop::SpecialBodyPorts{loop->get_special_body_ports().current_iteration_input_idx,
                                                                                ngraph_function->get_result_index(*body_result)});
            // if external_port_id < 0,
            // it means that this body result isn't connected to the Loop output and is used only for internal needs.
            if (output.first >= 0) {
                subgraph_op->get_iter_value(*body_result, -1);
            }
        } else {
            // otherwise create ngraph::TensorIterator::BodyOutput. -1 means last iteration.
            subgraph_op->get_iter_value(*body_result, -1);
        }
    }

    subgraph_op->validate_and_infer_types();
    return subgraph_op;
}


// TensorIterator layer
template <>
std::shared_ptr<ngraph::Node> V10Parser::LayerCreator<ngraph::op::TensorIterator>::createLayer(
        const ngraph::OutputVector& inputs, const pugi::xml_node& node, const Blob::CPtr& weights,
        const GenericLayerParams& layerParsePrms) {
    auto ti = std::make_shared<ngraph::op::TensorIterator>();
    return fillSubGraphLayer(inputs, node, weights, layerParsePrms, ti);
    }

// Loop layer
template <>
std::shared_ptr<ngraph::Node> V10Parser::LayerCreator<ngraph::opset5::Loop>::createLayer(
        const ngraph::OutputVector& inputs, const pugi::xml_node& node, const Blob::CPtr& weights,
        const GenericLayerParams& layerParsePrms) {
    auto loop = std::make_shared<ngraph::opset5::Loop>(inputs[0], inputs[1]);
    return fillSubGraphLayer(inputs, node, weights, layerParsePrms, loop);
}

// LSTMCell layer
template <>
std::shared_ptr<ngraph::Node> V10Parser::LayerCreator<ngraph::op::v0::LSTMCell>::createLayer(
    const ngraph::OutputVector& inputs, const pugi::xml_node& node, const Blob::CPtr& weights,
    const GenericLayerParams& layerParsePrms) {
    checkParameters(inputs, layerParsePrms, 6);
    pugi::xml_node dn = node.child("data");
    if (dn.empty())
        THROW_IE_EXCEPTION << "Cannot read parameter for " << getType() << " layer with name: " << layerParsePrms.name;

    std::vector<std::string> activations = getParameters<std::string>(dn, "activations", {"sigmoid", "tanh", "tanh"});
    std::vector<float> activations_alpha = getParameters<float>(dn, "activations_alpha", {});
    std::vector<float> activations_beta = getParameters<float>(dn, "activations_beta", {});
    float clip = GetFloatAttr(dn, "clip", 0.f);
    return std::make_shared<ngraph::op::v0::LSTMCell>(inputs[0], inputs[1], inputs[2], inputs[3], inputs[4], inputs[5],
                                                  GetUInt64Attr(dn, "hidden_size"), ngraph::op::LSTMWeightsFormat::IFCO,
                                                  activations, activations_alpha, activations_beta, clip);
}

// SquaredDifference layer
template <>
std::shared_ptr<ngraph::Node> V10Parser::LayerCreator<ngraph::op::SquaredDifference>::createLayer(
        const ngraph::OutputVector& inputs, const pugi::xml_node& node, const Blob::CPtr& weights,
        const GenericLayerParams& layerParsePrms) {
    checkParameters(inputs, layerParsePrms, 2);
    return std::make_shared<ngraph::op::SquaredDifference>(inputs[0], inputs[1]);
}

// GreaterEqual layer
template <>
std::shared_ptr<ngraph::Node> V10Parser::LayerCreator<ngraph::op::v1::GreaterEqual>::createLayer(
        const ngraph::OutputVector& inputs, const pugi::xml_node& node, const Blob::CPtr& weights,
        const GenericLayerParams& layerParsePrms) {
    checkParameters(inputs, layerParsePrms, 2);
    return std::make_shared<ngraph::op::v1::GreaterEqual>(inputs[0], inputs[1]);
}

// LessEqual layer
template <>
std::shared_ptr<ngraph::Node> V10Parser::LayerCreator<ngraph::op::v1::LessEqual>::createLayer(
        const ngraph::OutputVector& inputs, const pugi::xml_node& node, const Blob::CPtr& weights,
        const GenericLayerParams& layerParsePrms) {
    checkParameters(inputs, layerParsePrms, 2);
    return std::make_shared<ngraph::op::v1::LessEqual>(inputs[0], inputs[1]);
}

// Equal layer
template <>
std::shared_ptr<ngraph::Node> V10Parser::LayerCreator<ngraph::op::v1::Equal>::createLayer(
        const ngraph::OutputVector& inputs, const pugi::xml_node& node, const Blob::CPtr& weights,
        const GenericLayerParams& layerParsePrms) {
    checkParameters(inputs, layerParsePrms, 2);
    return std::make_shared<ngraph::op::v1::Equal>(inputs[0], inputs[1]);
}

// VariadicSplit layer
template <>
std::shared_ptr<ngraph::Node> V10Parser::LayerCreator<ngraph::op::VariadicSplit>::createLayer(
        const ngraph::OutputVector& inputs, const pugi::xml_node& node, const Blob::CPtr& weights,
        const GenericLayerParams& layerParsePrms) {
    checkParameters(inputs, layerParsePrms, 3);
    return std::make_shared<ngraph::op::VariadicSplit>(inputs[0], inputs[1], inputs[2]);
}

// DepthToSpace layer
template <>
std::shared_ptr<ngraph::Node> V10Parser::LayerCreator<ngraph::op::DepthToSpace>::createLayer(
        const ngraph::OutputVector& inputs, const pugi::xml_node& node, const Blob::CPtr& weights,
        const GenericLayerParams& layerParsePrms) {
    checkParameters(inputs, layerParsePrms, 1);
    pugi::xml_node dn = node.child("data");

    if (dn.empty())
        THROW_IE_EXCEPTION << "Cannot read parameter for " << getType() << " layer with name: " << layerParsePrms.name;

    return std::make_shared<ngraph::op::DepthToSpace>(inputs[0], GetStrAttr(dn, "mode"), GetIntAttr(dn, "block_size", 1));
}

// Result layer
template <>
std::shared_ptr<ngraph::Node> V10Parser::LayerCreator<ngraph::op::Result>::createLayer(
    const ngraph::OutputVector& inputs, const pugi::xml_node& node, const Blob::CPtr& weights,
    const GenericLayerParams& layerParsePrms) {
    checkParameters(inputs, layerParsePrms, 1);
    return std::make_shared<ngraph::op::Result>(inputs[0]);
}

// RegionYolo layer
template <>
std::shared_ptr<ngraph::Node> V10Parser::LayerCreator<ngraph::op::RegionYolo>::createLayer(
    const ngraph::OutputVector& inputs, const pugi::xml_node& node, const Blob::CPtr& weights,
    const GenericLayerParams& layerParsePrms) {
    checkParameters(inputs, layerParsePrms, 1);
    pugi::xml_node dn = node.child("data");

    if (dn.empty())
        THROW_IE_EXCEPTION << "Cannot read parameter for " << getType() << " layer with name: " << layerParsePrms.name;

    auto axis = GetIntAttr(dn, "axis");
    auto classes = GetUIntAttr(dn, "classes");
    auto coords = GetUIntAttr(dn, "coords");
    auto do_softmax = GetIntAttr(dn, "do_softmax");
    auto end_axis = GetIntAttr(dn, "end_axis");
    auto num = GetUIntAttr(dn, "num");
    auto mask = getParameters<int64_t>(dn, "mask", {});
    auto anchors = getParameters<float>(dn, "anchors", {});

    return std::make_shared<ngraph::op::RegionYolo>(inputs[0], coords, classes, num, do_softmax,
                                                    mask, axis, end_axis, anchors);
}

// ReorgYolo layer
template <>
std::shared_ptr<ngraph::Node> V10Parser::LayerCreator<ngraph::op::ReorgYolo>::createLayer(
    const ngraph::OutputVector& inputs, const pugi::xml_node& node, const Blob::CPtr& weights,
    const GenericLayerParams& layerParsePrms) {
    checkParameters(inputs, layerParsePrms, 1);
    pugi::xml_node dn = node.child("data");

    if (dn.empty())
        THROW_IE_EXCEPTION << "Cannot read parameter for " << getType() << " layer with name: " << layerParsePrms.name;

    auto stride = GetUIntAttr(dn, "stride");
    return std::make_shared<ngraph::op::ReorgYolo>(inputs[0], ngraph::Strides {stride});
}

// PSROIPooling layer
template <>
std::shared_ptr<ngraph::Node> V10Parser::LayerCreator<ngraph::op::PSROIPooling>::createLayer(
    const ngraph::OutputVector& inputs, const pugi::xml_node& node, const Blob::CPtr& weights,
    const GenericLayerParams& layerParsePrms) {
    checkParameters(inputs, layerParsePrms, 2);
    pugi::xml_node dn = node.child("data");

    if (dn.empty())
        THROW_IE_EXCEPTION << "Cannot read parameter for " << getType() << " layer with name: " << layerParsePrms.name;

    auto output_dim = GetIntAttr(dn, "output_dim");
    auto group_size = GetIntAttr(dn, "group_size", 1);
    auto spatial_bins_x = GetIntAttr(dn, "spatial_bins_x", 1);
    auto spatial_bins_y = GetIntAttr(dn, "spatial_bins_y", 1);
    auto spatial_scale = GetFloatAttr(dn, "spatial_scale");
    auto mode = GetStrAttr(dn, "mode", "average");

    return std::make_shared<ngraph::op::PSROIPooling>(inputs[0], inputs[1],
                                                      output_dim, group_size, spatial_scale, spatial_bins_x,
                                                      spatial_bins_y, mode);
}

// LogicalAnd layer
template <>
std::shared_ptr<ngraph::Node> V10Parser::LayerCreator<ngraph::op::v1::LogicalAnd>::createLayer(
    const ngraph::OutputVector & inputs, const pugi::xml_node& node, const Blob::CPtr& weights,
    const GenericLayerParams& layerParsePrms) {
    checkParameters(inputs, layerParsePrms, 2);
    return std::make_shared<ngraph::op::v1::LogicalAnd>(inputs[0], inputs[1]);
}

// LogicalOr layer
template <>
std::shared_ptr<ngraph::Node> V10Parser::LayerCreator<ngraph::op::v1::LogicalOr>::createLayer(
    const ngraph::OutputVector & inputs, const pugi::xml_node& node, const Blob::CPtr& weights,
    const GenericLayerParams& layerParsePrms) {
    checkParameters(inputs, layerParsePrms, 2);
    return std::make_shared<ngraph::op::v1::LogicalOr>(inputs[0], inputs[1]);
}

// LogicalXor layer
template <>
std::shared_ptr<ngraph::Node> V10Parser::LayerCreator<ngraph::op::v1::LogicalXor>::createLayer(
    const ngraph::OutputVector & inputs, const pugi::xml_node& node, const Blob::CPtr& weights,
    const GenericLayerParams& layerParsePrms) {
    checkParameters(inputs, layerParsePrms, 2);
    return std::make_shared<ngraph::op::v1::LogicalXor>(inputs[0], inputs[1]);
}

// LogicalNot layer
template <>
std::shared_ptr<ngraph::Node> V10Parser::LayerCreator<ngraph::op::v1::LogicalNot>::createLayer(
    const ngraph::OutputVector & inputs, const pugi::xml_node& node, const Blob::CPtr& weights,
    const GenericLayerParams& layerParsePrms) {
    checkParameters(inputs, layerParsePrms, 1);
    return std::make_shared<ngraph::op::v1::LogicalNot>(inputs[0]);
}

}  // namespace InferenceEngine<|MERGE_RESOLUTION|>--- conflicted
+++ resolved
@@ -680,7 +680,6 @@
     }
 
     // Try to create operation from loaded opsets
-<<<<<<< HEAD
     auto version = params.version;
     static const std::unordered_set<std::string> experimental_detectrons = {"ExperimentalDetectronROIFeatureExtractor"};
     if (experimental_detectrons.count(params.type)) {
@@ -689,17 +688,9 @@
 
     if (!ngraphNode && opsets.count(version)) {
         auto opset = opsets.at(version);
-        std::string type = params.type;
-
-        if (type == "Const") {
-            type = "Constant";
-        }
-=======
-    if (!ngraphNode && opsetIt != opsets.end()) {
         auto const & type = params.type == "Const"
                                 ? "Constant"
                                 : params.type;
->>>>>>> 03625948
 
         if (params.version == "opset1") {
             // MVN and ROIPooling were missing in opset1
@@ -711,8 +702,6 @@
                 }
             }
         }
-
-        auto const & opset = opsetIt->second;
 
         ngraphNode = std::shared_ptr<ngraph::Node>(opset.create_insensitive(type));
         if (!ngraphNode) {
