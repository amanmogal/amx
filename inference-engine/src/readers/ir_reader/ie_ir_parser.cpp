// Copyright (C) 2018-2020 Intel Corporation
// SPDX-License-Identifier: Apache-2.0
//

#include "ie_ir_parser.hpp"
#include "ie_ir_itt.hpp"

#include <typeinfo>
#include <unordered_set>
#include <algorithm>
#include <deque>
#include <map>
#include <memory>
#include <ngraph/ngraph.hpp>
#include <set>
#include <sstream>
#include <string>
#include <vector>
#include <ngraph/op/strided_slice.hpp>
#include <ngraph/ops.hpp>
#include <ngraph/opsets/opset.hpp>
#include <ngraph/opsets/opset2.hpp>
#include <ngraph/opsets/opset3.hpp>
#include <ngraph/opsets/opset5.hpp>
#include <ngraph/variant.hpp>
#include <ngraph/op/util/sub_graph_base.hpp>

#include <cpp/ie_cnn_network.h>
#include "ie_blob_stream.hpp"
#include "caseless.hpp"
#include <ie_ngraph_utils.hpp>
#include "generic_ie.hpp"
#include "precision_utils.h"
#include "blob_factory.hpp"

using namespace InferenceEngine;
using namespace XMLParseUtils;

IRParser::IRParser(size_t version): IRParser(version, {}) {}
IRParser::IRParser(size_t version, const std::vector<InferenceEngine::IExtensionPtr>& exts) {
    switch (version) {
    case 10:
        parser = std::make_shared<V10Parser>(exts);
        break;
    default:
        THROW_IE_EXCEPTION << "Unsupported IR version: " << version;
    }
}

void V10Parser::XmlDeserializer::map_type_in_function(const pugi::xml_node& node,
    const std::string map_type, std::map<uint64_t, uint64_t>& layer_idx_to_name) {
    uint64_t map_type_number = 0;
    auto body_node = node.child("body");

    if (body_node.empty()) {
        THROW_IE_EXCEPTION << "Missing body part.";
    }

    // Fill map: parameter id to parameter number in Function
    FOREACH_CHILD(_layer, body_node.child("layers"), "layer") {
        auto type = XMLParseUtils::GetStrAttr(_layer, "type");

        if (type == map_type) {
            auto id = XMLParseUtils::GetUIntAttr(_layer, "id");
            layer_idx_to_name[id] = map_type_number;
            map_type_number++;
        }
    }
}

std::vector<std::shared_ptr<ngraph::op::util::SubGraphOp::InputDescription>> V10Parser::XmlDeserializer::parseInputDescription(const pugi::xml_node& node) {
    std::vector<std::shared_ptr<ngraph::op::util::SubGraphOp::InputDescription>> inputs;
    std::map<uint64_t, uint64_t> param_id_in_function;
    std::map<uint64_t, uint64_t> result_id_in_function;
    map_type_in_function(node, "Parameter", param_id_in_function);
    map_type_in_function(node, "Result", result_id_in_function);

    FOREACH_CHILD(_input, node.child("port_map"), "input") {
        auto axis_attr = _input.attribute("axis");
        auto purpose = XMLParseUtils::GetStrAttr(_input, "purpose", "");
        int64_t ti_input_index = XMLParseUtils::GetInt64Attr(_input, "external_port_id");
        size_t body_parameter_index = XMLParseUtils::GetUIntAttr(_input, "internal_layer_id");

        // if axis is set, then slicing is enabled. Create ngraph::TensorIterator::SlicedInput.
        if (!axis_attr.empty()) {
            size_t axis = XMLParseUtils::GetUIntAttr(_input, "axis");
            int64_t start = XMLParseUtils::GetInt64Attr(_input, "start", 0);
            int64_t stride = XMLParseUtils::GetInt64Attr(_input, "stride", 1);
            int64_t end = XMLParseUtils::GetInt64Attr(_input, "end", -1);
            int64_t part_size = XMLParseUtils::GetInt64Attr(_input, "part_size", 1);

            inputs.push_back(std::make_shared<ngraph::op::util::SubGraphOp::SliceInputDescription>
                    (ti_input_index,
                    param_id_in_function[body_parameter_index],
                    start,
                    stride,
                    part_size,
                    end,
                    axis));
        } else {
            // otherwise find corresponding back edge and create ngraph::TensorIterator::MergedInput
            bool is_back_edge_exist = false;
            FOREACH_CHILD(_edge, node.child("back_edges"), "edge") {
                size_t to_layer = XMLParseUtils::GetUIntAttr(_edge, "to-layer");

                if (to_layer == body_parameter_index) {
                    size_t from_layer = XMLParseUtils::GetUIntAttr(_edge, "from-layer");
                    inputs.push_back(std::make_shared<ngraph::op::util::SubGraphOp::MergedInputDescription>
                        (ti_input_index,
                        param_id_in_function[body_parameter_index],
                        result_id_in_function[from_layer]));

                    is_back_edge_exist = true;
                    break;
                }
            }

            // ti_input_index = -1 means that Parameter of the body is not connected to inputs of TensorIterator
            // and is used only for internal needs.
            if (!is_back_edge_exist && ti_input_index >= 0) {
                inputs.push_back(std::make_shared<ngraph::op::util::SubGraphOp::InvariantInputDescription>
                    (ti_input_index,
                    param_id_in_function[body_parameter_index]));
            }
        }
    }
    return inputs;
}

std::vector<std::shared_ptr<ngraph::op::util::SubGraphOp::OutputDescription>> V10Parser::XmlDeserializer::parseOutputDescription(const pugi::xml_node& node) {
    std::vector<std::shared_ptr<ngraph::op::util::SubGraphOp::OutputDescription>> outputs;
    std::map<uint64_t, uint64_t> result_id_in_function;
    map_type_in_function(node, "Result", result_id_in_function);

    uint64_t output_number = 0;
    FOREACH_CHILD(_output, node.child("port_map"), "output") {
        auto axis_attr = _output.attribute("axis");
        auto purpose = XMLParseUtils::GetStrAttr(_output, "purpose", "");
        size_t body_result_index = XMLParseUtils::GetUIntAttr(_output, "internal_layer_id");

        // if axis is set, then concatenation is enabled. Create ngraph::TensorIterator::ConcatOutput.
        if (!axis_attr.empty()) {
            int64_t axis = XMLParseUtils::GetInt64Attr(_output, "axis");
            int64_t start = XMLParseUtils::GetInt64Attr(_output, "start", 0);
            int64_t stride = XMLParseUtils::GetInt64Attr(_output, "stride", 1);
            int64_t end = XMLParseUtils::GetInt64Attr(_output, "end", -1);
            int64_t part_size = XMLParseUtils::GetInt64Attr(_output, "part_size", 1);

            outputs.push_back(std::make_shared<ngraph::op::util::SubGraphOp::ConcatOutputDescription>
                    (result_id_in_function[body_result_index],
                    output_number,
                    start,
                    stride,
                    part_size,
                    end,
                    axis));
        } else {
            // otherwise create ngraph::TensorIterator::BodyOutput. -1 means last iteration.
            outputs.push_back(std::make_shared<ngraph::op::util::SubGraphOp::BodyOutputDescription>
                    (result_id_in_function[body_result_index],
                    output_number,
                    -1));
        }
        output_number++;
    }
    return outputs;
}

void V10Parser::XmlDeserializer::on_adapter(const std::string& name, ngraph::ValueAccessor<void>& adapter) {
    std::string val;

    // for TensorIterator look for 'port_map' as 'data' does not exist
    if (node.child("port_map")) {
        if (auto a = ngraph::as_type<ngraph::AttributeAdapter<std::vector<std::shared_ptr
                    <ngraph::op::util::SubGraphOp::InputDescription>>>>(&adapter)) {
            a->set(parseInputDescription(node));
        } else if (auto a = ngraph::as_type<ngraph::AttributeAdapter<std::vector<std::shared_ptr
                    <ngraph::op::util::SubGraphOp::OutputDescription>>>>(&adapter)) {
            a->set(parseOutputDescription(node));
        }
    }

    if (!getStrAttribute(node.child("data"), name, val)) return;
    if (auto a = ngraph::as_type<ngraph::AttributeAdapter<ngraph::element::Type>>(&adapter)) {
        static_cast<ngraph::element::Type&>(*a) = details::convertPrecision(val);
    } else if (auto a = ngraph::as_type<ngraph::AttributeAdapter<ngraph::PartialShape>>(&adapter)) {
        std::vector<int64_t> shape;
        std::vector<ngraph::Dimension> dims;
        if (!getParameters<int64_t>(node.child("data"), name, shape)) return;
        for (const auto& dim : shape) dims.emplace_back(dim);
        static_cast<ngraph::PartialShape&>(*a) = ngraph::PartialShape(dims);
    } else if (auto a = ngraph::as_type<ngraph::AttributeAdapter<ngraph::Shape>>(&adapter)) {
        std::vector<size_t> shape;
        if (!getParameters<size_t>(node.child("data"), name, shape)) return;
        static_cast<ngraph::Shape&>(*a) = ngraph::Shape(shape);
    } else if (auto a = ngraph::as_type<ngraph::AttributeAdapter<ngraph::Strides>>(&adapter)) {
        std::vector<size_t> shape;
        if (!getParameters<size_t>(node.child("data"), name, shape)) return;
        static_cast<ngraph::Strides&>(*a) = ngraph::Strides(shape);
#ifdef __APPLE__
    } else if (auto a = ngraph::as_type<ngraph::AttributeAdapter<std::vector<size_t>>>(&adapter)) {
        std::vector<size_t> result;
        if (!getParameters<size_t>(node.child("data"), name, result)) return;
        static_cast<std::vector<size_t>&>(*a) = result;
#else
    } else if (auto a = ngraph::as_type<ngraph::AttributeAdapter<std::vector<size_t>>>(&adapter)) {
        std::vector<size_t> result;
        if (!getParameters<size_t>(node.child("data"), name, result)) return;
        a->set(result);
#endif
    } else if (auto a = ngraph::as_type<ngraph::AttributeAdapter<ngraph::AxisSet>>(&adapter)) {
        std::vector<size_t> axes;
        if (!getParameters<size_t>(node.child("data"), name, axes)) return;
        static_cast<ngraph::AxisSet&>(*a) = ngraph::AxisSet(axes);
    } else if (auto a = ngraph::as_type<ngraph::AttributeAdapter<ngraph::op::TopKSortType>>(&adapter)) {
        if (!getStrAttribute(node.child("data"), name, val)) return;
        static_cast<ngraph::op::TopKSortType&>(*a) = ngraph::as_enum<ngraph::op::TopKSortType>(val);
    } else if (auto a = ngraph::as_type<ngraph::AttributeAdapter<ngraph::op::TopKMode>>(&adapter)) {
        if (!getStrAttribute(node.child("data"), name, val)) return;
        static_cast<ngraph::op::TopKMode&>(*a) = ngraph::as_enum<ngraph::op::TopKMode>(val);
    } else {
        THROW_IE_EXCEPTION << "Error IR reading. Attribute adapter can not be found for " << name
                            << " parameter";
    }
}

void V10Parser::XmlDeserializer::on_adapter(const std::string& name, ngraph::ValueAccessor<std::shared_ptr<ngraph::Function>>& adapter) {
    auto body_node = node.child("body");

    if (body_node.empty()) {
        THROW_IE_EXCEPTION << "TensorIterator has no body.";
    }

    IRParser parser(10);
    auto ngraph_function = parser.parse(node.child("body"), weights)->getFunction();
    // Disabled reshape for generic operations in the TI body
    ngraph::op::GenericIE::DisableReshape noReshape(ngraph_function);
    adapter.set(ngraph_function);
}

std::shared_ptr<ICNNNetwork> IRParser::parse(const pugi::xml_node& root, const Blob::CPtr& weights) {
    return parser->parse(root, weights);
}

/**
 * Hold original blob in order to avoid situations when original blob is allocated on stack
 */
class WeightsHolderBlob : public TBlob<uint8_t> {
    Blob::CPtr originBlob;

public:
    explicit WeightsHolderBlob(const Blob::CPtr& weights) :
        TBlob<uint8_t>(weights->getTensorDesc(),
                       weights->cbuffer().as<uint8_t*>()),
        originBlob(weights) { }
};

V10Parser::V10Parser(const std::vector<IExtensionPtr>& exts) : _exts(exts) {
    // Load default opsets
    opsets["opset1"] = ngraph::get_opset1();
    opsets["opset2"] = ngraph::get_opset2();
    opsets["opset3"] = ngraph::get_opset3();
    opsets["opset4"] = ngraph::get_opset4();
    opsets["opset5"] = ngraph::get_opset5();

    // Load custom opsets
    for (const auto& ext : exts) {
        std::map<std::string, ngraph::OpSet> extOpsets = ext->getOpSets();
        for (const auto& it : extOpsets) {
            if (opsets.find(it.first) != opsets.end())
                THROW_IE_EXCEPTION << "Cannot add opset with name: " << it.first << ". Opset with the same name already exists.";
            opsets[it.first] = it.second;
        }
    }
}

std::shared_ptr<ICNNNetwork> V10Parser::parse(const pugi::xml_node& root, const Blob::CPtr& weights) {
    OV_ITT_TASK_CHAIN(taskChain, itt::domains::V10Reader_RT, "V10Parser", "Parse");

    using node_params = struct {
        pugi::xml_node xml;
        GenericLayerParams params;
    };
    std::map<size_t, node_params> params;

    std::vector<size_t> outputs;
    std::unordered_set<std::string> opName;

    // Read all layers and store their parameters in params map
    FOREACH_CHILD(node, root.child("layers"), "layer") {
        auto node_param = parseGenericParams(node);
        if (opName.find(node_param.name) != opName.end())
            THROW_IE_EXCEPTION << "Invalid IR! " << node_param.name << " name is not unique!";
        opName.insert(node_param.name);
        params[node_param.layerId] = {node, node_param};
        if (node_param.type == "Result" || node_param.type == "Assign") {
            outputs.push_back(node_param.layerId);
        }
    }

    using edge = struct { size_t fromLayerId, fromPortId, toPortId; };
    std::map<size_t, std::vector<edge>> edges;
    std::map<size_t, std::shared_ptr<ngraph::Node>> id_to_node;

    // Read all edges and store them for further usage
    FOREACH_CHILD(_ec, root.child("edges"), "edge") {
        size_t fromLayer = GetUIntAttr(_ec, "from-layer");
        size_t fromPort = GetUIntAttr(_ec, "from-port");
        size_t toLayer = GetUIntAttr(_ec, "to-layer");
        size_t toPort = GetUIntAttr(_ec, "to-port");
        edges[toLayer].push_back({fromLayer, fromPort, toPort});
    }

    // Run DFS starting from outputs to get nodes topological order
    std::set<size_t> used;
    std::vector<size_t> order;
    std::function<void(size_t)> dfs = [&edges, &order, &used, &dfs](const size_t id) {
        if (used.count(id)) return;
        used.insert(id);
        for (auto& edge : edges[id]) {
            dfs(edge.fromLayerId);
        }
        order.push_back(id);
    };
    std::for_each(outputs.begin(), outputs.end(), dfs);

    OV_ITT_TASK_NEXT(taskChain, "ConstructNgraphNodes");

    ngraph::ParameterVector parameter_nodes;
    ngraph::ResultVector result_nodes;
    ngraph::NodeVector allNodes;
    ngraph::SinkVector assign_nodes;
    std::map<std::string, std::shared_ptr<ngraph::Node>> variable_id_to_read_value;

    //  Following topological order create nGraph operations
    for (auto& layer_id : order) {
        auto& p = params[layer_id];
        ngraph::OutputVector inputs(edges[layer_id].size());
        for (auto& e : edges[layer_id]) {
            auto input_node = id_to_node[e.fromLayerId];
            if (!input_node) {
                THROW_IE_EXCEPTION << "Attempt to access node " << e.fromLayerId << " that not in graph.";
            }
            auto& p_output = params[e.fromLayerId].params;
            if (p.params.getRealInputPortId(e.toPortId) >= inputs.size())
                THROW_IE_EXCEPTION << p.params.type << " layer " << p.params.name << " with id: " << p.params.layerId
                    << " is inconsistent!";
            inputs[p.params.getRealInputPortId(e.toPortId)] =
                input_node->output(p_output.getRealOutputPortId(e.fromPortId));
        }

        auto node = createNode(inputs, p.xml, weights, p.params);
        id_to_node[layer_id] = node;

        // Check that output shape after nGraph node validation the same as in IR
        // because IR always right!
        // Temporary disabled!
        //        for (size_t i = 0; i < p.params.outputPorts.size(); ++i) {
        //            if (p.params.outputPorts[i].dims != node->output(i).get_shape()) {
        //                THROW_IE_EXCEPTION << "Shape after nGraph infer " <<
        //                details::dumpVec(node->output(i).get_shape())
        //                                   << " differ from IR shapes: " <<
        //                                   details::dumpVec(p.params.outputPorts[i].dims);
        //            }
        //        }

        if (auto parameter_node = std::dynamic_pointer_cast<ngraph::op::Parameter>(node)) {
            parameter_nodes.emplace_back(parameter_node);
        }

        if (auto result_node = std::dynamic_pointer_cast<ngraph::op::Result>(node)) {
            result_nodes.emplace_back(result_node);
        }

        if (auto assign_node = std::dynamic_pointer_cast<ngraph::op::Assign>(node)) {
            assign_nodes.emplace_back(assign_node);
        }

        if (auto read_value_node = std::dynamic_pointer_cast<ngraph::op::ReadValue>(node)) {
            variable_id_to_read_value[read_value_node->get_variable_id()] = read_value_node;
        }
        allNodes.emplace_back(node);
    }

    OV_ITT_TASK_NEXT(taskChain, "ConstructNgraphFunction");

    ::ngraph::op::GenericIE::DisableReshape noReshape(allNodes);
    auto function = std::make_shared<ngraph::Function>(result_nodes, assign_nodes, parameter_nodes, GetStrAttr(root, "name", ""));
    for (const auto& assign : assign_nodes) {
        assign->add_control_dependency(
            variable_id_to_read_value.at(std::dynamic_pointer_cast<ngraph::op::Assign>(assign)->get_variable_id()));
    }

    OV_ITT_TASK_NEXT(taskChain, "ConstructCNNNetwork");

    CNNNetwork net(function, _exts);

    parsePreProcess(net, root, weights);

    return net;
}

void V10Parser::parsePreProcess(CNNNetwork& network, const pugi::xml_node& root, const Blob::CPtr& weights) {
    /*
        <pre-process mean-precision="FP32">
        <channel id = ”0”>
        <mean offset = "121930449" size = "51529" / >  // in case of array – ref to the .bin file
        </channel>
        </pre-process>
    */

    auto ppNode = root.child("pre-process");
    if (ppNode.empty()) {
        return;
    }
    // find out to what input this belongs to
    std::string inputName;
    InputInfo::Ptr preProcessInput;

    inputName = GetStrAttr(ppNode, "reference-layer-name", "");
    inputName = ngraph::trim(inputName);
    if (inputName.empty()) {
        // fallback (old format), look for the picture in the inputs
        InputsDataMap inputs = network.getInputsInfo();

        if (inputs.empty()) THROW_IE_EXCEPTION << "network has no input";

        for (auto i : inputs) {
            if (i.second->getTensorDesc().getDims().size() == 4) {
                preProcessInput = i.second;
                break;
            }
        }
        if (!preProcessInput) {
            preProcessInput = inputs.begin()->second;
        }

        inputName = preProcessInput->name();
    } else {
        preProcessInput = network.getInputsInfo()[inputName];
        if (!preProcessInput)
            THROW_IE_EXCEPTION << "pre-process name ref '" << inputName << "' refers to un-existing input";
    }

    // dims vector without batch size
    SizeVector inputDims = preProcessInput->getTensorDesc().getDims();
    size_t noOfChannels = 0, width = 0, height = 0;

    if (inputDims.size() < 2) {
        THROW_IE_EXCEPTION << "network did not define input dimensions properly";
    } else if (inputDims.size() == 2) {  // NC
        noOfChannels = inputDims[1];
        width = inputDims[1];
        height = inputDims[0];
    } else if (inputDims.size() == 3) {
        width = inputDims[2];
        height = inputDims[1];
        noOfChannels = inputDims[0];
    } else if (inputDims.size() == 4) {
        width = inputDims[3];
        height = inputDims[2];
        noOfChannels = inputDims[1];
    } else if (inputDims.size() == 5) {
        width = inputDims[4];
        height = inputDims[3];
        noOfChannels = inputDims[2];
    }

    PreProcessInfo& pp = preProcessInput->getPreProcess();
    pp.init(noOfChannels);

    auto meanSegmentPrecision = GetPrecisionAttr(ppNode, "mean-precision", Precision::UNSPECIFIED);
    if (!meanSegmentPrecision || meanSegmentPrecision == Precision::MIXED)
        THROW_IE_EXCEPTION << "mean blob defined without specifying precision.";

    ResponseDesc resp;
    InferenceEngine::PreProcessChannel::Ptr preProcessChannel;

    int lastChanNo = -1;
    std::unordered_set<int> idsForMeanImage;

    FOREACH_CHILD(chan, ppNode, "channel") {
        int chanNo = GetIntAttr(chan, "id", lastChanNo + 1);
        if (chanNo >= static_cast<int>(noOfChannels) || chanNo < 0) {
            THROW_IE_EXCEPTION << "Pre-process channel id invalid: " << chanNo;
        }
        lastChanNo = chanNo;
        preProcessChannel = pp[chanNo];

        auto meanNode = chan.child("mean");
        if (!meanNode.empty()) {
            if (!meanNode.attribute("size")) {
                THROW_IE_EXCEPTION << "mean should have the attribute: size";
            }
            if (meanNode.attribute("size")) {
                idsForMeanImage.insert(chanNo);
                size_t size = static_cast<size_t>(GetIntAttr(meanNode, "size"));
                size_t offset = static_cast<size_t>(GetIntAttr(meanNode, "offset"));
                if (width * height * meanSegmentPrecision.size() != size) {
                    THROW_IE_EXCEPTION << "mean blob size mismatch expected input, got: " << size
                                       << " extpecting " << width << " x " << height << " x "
                                       << meanSegmentPrecision.size();
                }
                preProcessChannel->meanData = make_blob_with_precision(TensorDesc(meanSegmentPrecision, {height, width}, Layout::HW));
                preProcessChannel->meanData->allocate();
                auto lockedMem = preProcessChannel->meanData->buffer();
                char* data = lockedMem.as<char *>();
                uint8_t* src_data = weights->cbuffer().as<uint8_t*>() + offset;
                memcpy(data, src_data, size);
            }
        }
    }

    if (idsForMeanImage.size() == noOfChannels) {
        pp.setVariant(MEAN_IMAGE);
    } else if (idsForMeanImage.size() == 0) {
        pp.setVariant(NONE);
    } else {
        std::string validMeanImageIds = "";
        for (auto id : idsForMeanImage) {
            validMeanImageIds += std::to_string(id) + " ";
        }
        THROW_IE_EXCEPTION << "mean is not provided for all channels\n"
                              "Provided mean image for: "
                           << validMeanImageIds;
    }
}

V10Parser::GenericLayerParams V10Parser::parseGenericParams(const pugi::xml_node& node) {
    const auto parsePort = [](const pugi::xml_node& parentNode,
                              const GenericLayerParams& params,
                              bool input) -> GenericLayerParams::LayerPortData {
        GenericLayerParams::LayerPortData port;

        port.portId = GetIntAttr(parentNode, "id");

        for (auto node = parentNode.child("dim"); !node.empty(); node = node.next_sibling("dim")) {
            size_t dim = 0;
            const pugi::char_t* dimVal = node.child_value();
            std::stringstream ss(dimVal);
            if (!(ss >> dim) || dim == 0) {
                THROW_IE_EXCEPTION << "dimension (" << dimVal << ") in node " << node.name()
                                   << " must be a positive integer: at offset " << node.offset_debug();
            }
            port.dims.push_back(dim);
        }

        ngraph::element::Type type(ngraph::element::Type_t::undefined);
        // Input port hasn't precision
        if (!input) {
            const std::string& preStr = GetStrAttr(parentNode, "precision");
            type = InferenceEngine::details::convertPrecision(preStr);
        }
        port.precision = type;
        return port;
    };
    GenericLayerParams params;

    params.layerId = GetIntAttr(node, "id");
    params.version = GetStrAttr(node, "version");

    params.type = XMLParseUtils::GetStrAttr(node, "type");

    params.name = GetStrAttr(node, "name");

    auto outNode = node.child("output");
    if (!outNode.empty()) {
        FOREACH_CHILD(_cn, outNode, "port") {
            params.outputPorts.emplace_back(parsePort(_cn, params, false));
        }
    }
    auto inpNode = node.child("input");
    if (!inpNode.empty()) {
        FOREACH_CHILD(_cn, inpNode, "port") {
            params.inputPorts.emplace_back(parsePort(_cn, params, true));
        }
    }
    return params;
}

bool V10Parser::LayerBaseCreator::shouldCreate(const std::string& nodeType) const {
    InferenceEngine::details::CaselessEq<std::string> comparator;
    return comparator(nodeType, type);
}

std::shared_ptr<ngraph::Node> V10Parser::createNode(const std::vector<ngraph::Output<ngraph::Node>>& inputs,
                                                    const pugi::xml_node& node, const Blob::CPtr& weights,
                                                    const GenericLayerParams& params) {
    static std::vector<std::shared_ptr<LayerBaseCreator>> creators = {
        std::make_shared<LayerCreator<ngraph::op::v1::AvgPool>>("AvgPool"),
        std::make_shared<LayerCreator<ngraph::op::CTCGreedyDecoder>>("CTCGreedyDecoder"),
        std::make_shared<LayerCreator<ngraph::op::v1::DeformableConvolution>>("DeformableConvolution"),
        std::make_shared<LayerCreator<ngraph::op::v1::DeformablePSROIPooling>>("DeformablePSROIPooling"),
        std::make_shared<LayerCreator<ngraph::op::v1::Broadcast>>("Broadcast"),
        std::make_shared<LayerCreator<ngraph::op::v1::StridedSlice>>("StridedSlice"),
        std::make_shared<LayerCreator<ngraph::op::v1::GreaterEqual>>("GreaterEqual"),
        std::make_shared<LayerCreator<ngraph::op::v1::GroupConvolution>>("GroupConvolution"),
        std::make_shared<LayerCreator<ngraph::op::v1::ConvolutionBackpropData>>("ConvolutionBackpropData"),
        std::make_shared<LayerCreator<ngraph::op::v1::GroupConvolutionBackpropData>>("GroupConvolutionBackpropData"),
        std::make_shared<LayerCreator<ngraph::op::v1::BinaryConvolution>>("BinaryConvolution"),
        std::make_shared<LayerCreator<ngraph::op::SquaredDifference>>("SquaredDifference"),
        std::make_shared<LayerCreator<ngraph::op::v1::LessEqual>>("LessEqual"),
        std::make_shared<LayerCreator<ngraph::op::v1::Equal>>("Equal"),
        std::make_shared<LayerCreator<ngraph::op::v0::LSTMCell>>("LSTMCell"),
        std::make_shared<LayerCreator<ngraph::op::v1::MaxPool>>("MaxPool"),
        std::make_shared<LayerCreator<ngraph::op::v1::NonMaxSuppression>>("NonMaxSuppression"),
        std::make_shared<LayerCreator<ngraph::op::ReorgYolo>>("ReorgYolo"),
        std::make_shared<LayerCreator<ngraph::op::RegionYolo>>("RegionYolo"),
        std::make_shared<LayerCreator<ngraph::op::Result>>("Result"),
        std::make_shared<LayerCreator<ngraph::op::PSROIPooling>>("PSROIPooling"),
        std::make_shared<LayerCreator<ngraph::op::VariadicSplit>>("VariadicSplit"),
<<<<<<< HEAD
        std::make_shared<LayerCreator<ngraph::op::Tanh>>("TanH"),
        std::make_shared<LayerCreator<ngraph::op::v0::Tile>>("Tile"),
=======
        std::make_shared<LayerCreator<ngraph::op::TensorIterator>>("TensorIterator"),
>>>>>>> b6f311b4
        std::make_shared<LayerCreator<ngraph::opset5::Loop>>("Loop"),
        std::make_shared<LayerCreator<ngraph::op::v1::LogicalAnd>>("LogicalAnd"),
        std::make_shared<LayerCreator<ngraph::op::v1::LogicalOr>>("LogicalOr"),
        std::make_shared<LayerCreator<ngraph::op::v1::LogicalXor>>("LogicalXor"),
        std::make_shared<LayerCreator<ngraph::op::v1::LogicalNot>>("LogicalNot"),
    };

    // Check that operation in default opsets
    auto isDefaultOpSet = [](const std::string& version) -> bool {
        for (size_t i = 1; i <= 5; i++) {
            std::string opset_name = "opset" + std::to_string(i);
            if (version == opset_name)
                return true;
        }
        return false;
    };

    for (size_t i = 0; i < inputs.size(); i++) {
        if (!inputs[i].get_node())
            THROW_IE_EXCEPTION << params.type << " layer " << params.name << " with id: " << params.layerId
                << " has incorrect input with index " << i << "!";
        if (ngraph::element::Type_t::undefined == inputs[i].get_element_type())
            THROW_IE_EXCEPTION << params.type << " layer " << params.name << " with id: " << params.layerId
                << " has undefined element type for input with index " << i << "!";
    }

    std::shared_ptr<ngraph::Node> ngraphNode;
    if (isDefaultOpSet(params.version)) {
        // Try to create operation from creators
        for (const auto& creator : creators) {
            if (creator->shouldCreate(params.type)) {
                bool useCreator = false;
                // Check that opset is registered
                useCreator |= opsets.find(params.version) == opsets.end();
                if (!useCreator) {
                    // Check that creator can create operation with the version from opset
                    const auto opset = opsets.at(params.version);
                    // Opset should contains the same version of operation or doesn't contain operation with current type
                    useCreator |= opset.contains_type(creator->getNodeType()) || !opset.contains_type(params.type);
                }
                if (useCreator)
                    ngraphNode = creator->createLayer(inputs, node, weights, params);
                break;
            }
        }
    }

    // Try to create operation from loaded opsets
    if (!ngraphNode && opsets.count(params.version)) {
        auto opset = opsets.at(params.version);
        std::string type = params.type;

        if (type == "Const") {
            type = "Constant";
        }

        if (params.version == "opset1") {
            // MVN and ROIPooling were missing in opset1
            if (type == "MVN" || type == "ROIPooling") {
                opset = opsets.at("opset2");
            }
        }

        if (!opset.contains_type_insensitive(type)) {
            THROW_IE_EXCEPTION << "Opset " << params.version << " doesn't contain the operation with type: " << type;
        }

        ngraphNode = std::shared_ptr<ngraph::Node>(opset.create_insensitive(type));
        ngraphNode->set_friendly_name(params.name);
        ngraphNode->set_arguments(inputs);
        XmlDeserializer visitor(node, weights);
        if (ngraphNode->visit_attributes(visitor))
            ngraphNode->constructor_validate_and_infer_types();
    }

    // Create GenericIE operation for backward compatibility
    if (!ngraphNode && (params.version == "experimental" || params.version == "extension")) {
        // Try to create Generic node for backward compatibility
        std::map<std::string, Parameter> parameters;
        pugi::xml_node dn = node.child("data");
        if (dn) {
            for (const auto& attr : dn.attributes()) {
                parameters[attr.name()] = std::string(attr.value());
            }
        }

        auto blobs = node.child("blobs");
        if (!blobs.empty()) {
            size_t length = weights->byteSize();

            for (pugi::xml_node blob = blobs.first_child(); !blob.empty(); blob = blob.next_sibling()) {
                size_t size = GetUInt64Attr(blob, "size", 0);
                uint64_t offset = GetUInt64Attr(blob, "offset", 0);
                Precision precision(Precision::U8);
                const std::string& preStr = GetStrAttr(blob, "precision", "");
                if (!preStr.empty())
                    precision = Precision::FromStr(preStr);
                if (!size) continue;
                if (!length)
                    THROW_IE_EXCEPTION << "Cannot read network! The model requires weights data! "
                        << "Bin file cannot be found! Please specify the path to bin file.";
                if (static_cast<uint64_t>(length) < offset + size)
                    THROW_IE_EXCEPTION << "Cannot create " << params.type << " layer with name: " << params.name
                                       << ". Layer has incorrect weights!";
                uint8_t* data = weights->cbuffer().as<uint8_t*>() + offset;
                Blob::Ptr wBlob = make_shared_blob<uint8_t>({Precision::U8, { size / precision.size() }, C }, data);

                parameters[blob.name()] = wBlob;
            }
        }
        std::vector<ngraph::op::GenericIE::PortIE> outputs;
        for (const auto& port : params.outputPorts) {
            ngraph::op::GenericIE::PortIE iePort;
            iePort.dims = port.dims;
            iePort.precision = InferenceEngine::details::convertPrecision(port.precision);
            outputs.emplace_back(iePort);
        }

        ngraphNode = std::make_shared<ngraph::op::GenericIE>(inputs, parameters, params.type, outputs);
    }

    if (!ngraphNode) {
        THROW_IE_EXCEPTION << "Cannot create " << params.type << " layer " << params.name << " id:" << params.layerId
            << " from unsupported opset: " << params.version;
    }

    // Save run time info
    auto& rtInfo = ngraphNode->get_rt_info();
    pugi::xml_node dn = node.child("data");
    if (dn) {
        const auto pr_data = dn.attribute("PrimitivesPriority");
        if (pr_data) {
            rtInfo["PrimitivesPriority"] = std::make_shared<::ngraph::VariantWrapper<std::string> >(pr_data.value());
        }
    }

    ngraphNode->set_friendly_name(params.name);

    return ngraphNode;
}

namespace InferenceEngine {


// SubGraph layer
std::shared_ptr<ngraph::Node>
V10Parser::LayerBaseCreator::fillSubGraphLayer(const ngraph::OutputVector &inputs, const pugi::xml_node &node,
                                               const Blob::CPtr& weights,
                                               const V10Parser::GenericLayerParams &layerParsePrms,
                                               std::shared_ptr<ngraph::op::util::SubGraphOp> subgraph_op) {
    subgraph_op->set_friendly_name(GetStrAttr(node, "name"));
    auto body_node = node.child("body");

    if (body_node.empty()) {
        THROW_IE_EXCEPTION << "TensorIterator has no body.";
    }

    // Fill map: result/parameter id to name
    std::map<uint64_t, std::string> layer_idx_to_name;
    FOREACH_CHILD(_layer, body_node.child("layers"), "layer") {
        auto type = GetStrAttr(_layer, "type");

        if (type == "Result" || type == "Parameter") {
            auto id = GetUIntAttr(_layer, "id");
            auto name = GetStrAttr(_layer, "name");
            layer_idx_to_name[id] = name;
        }
    }

    // Create ngraph::Function and set it as body of TensorIterator layer
    IRParser parser(10);
    auto ngraph_function = parser.parse(node.child("body"), weights)->getFunction();
    auto parameter_nodes = ngraph_function->get_parameters();
    auto result_nodes = ngraph_function->get_results();
    // Disabled reshape for generic operations in the TI body
    ::ngraph::op::GenericIE::DisableReshape noReshape(ngraph_function);
    auto body = std::make_shared<ngraph::Function>(result_nodes, parameter_nodes);
    subgraph_op->set_function(body);

    // Parse PortMap: inputs
    std::map<uint64_t, pugi::xml_node> input_map;
    FOREACH_CHILD(_input, node.child("port_map"), "input") {
        int64_t ext_port_id = GetInt64Attr(_input, "external_port_id");
        input_map[ext_port_id] = _input;
    }

    bool is_sliced_input_exists = false;
    for (const auto& input : input_map) {
        auto &_input = input.second;
        auto axis_attr = _input.attribute("axis");
        auto purpose = GetStrAttr(_input, "purpose", "");
        int64_t ti_input_index = GetInt64Attr(_input, "external_port_id");
        size_t body_parameter_index = GetUIntAttr(_input, "internal_layer_id");

        auto body_param = std::find_if(parameter_nodes.begin(), parameter_nodes.end(),
                                       [&](const std::shared_ptr<ngraph::op::Parameter>& param) {
                                           return param->get_friendly_name() == layer_idx_to_name[body_parameter_index];
                                       });

        if (body_param == parameter_nodes.end()) {
            THROW_IE_EXCEPTION << "PortMap input parsing error. Body parameter with id = " << body_parameter_index
                               << " not found.";
        }

        if (ti_input_index >=  static_cast<int64_t>(inputs.size()))
            THROW_IE_EXCEPTION << "TensorIterator " << layerParsePrms.name << " has incorrect number of inputs!";

        // if axis is set, then slicing is enabled. Create ngraph::TensorIterator::SlicedInput.
        if (!axis_attr.empty()) {
            size_t axis = GetUIntAttr(_input, "axis");
            int64_t start = GetInt64Attr(_input, "start", 0);
            int64_t stride = GetInt64Attr(_input, "stride", 1);
            int64_t end = GetInt64Attr(_input, "end", -1);
            int64_t part_size = GetInt64Attr(_input, "part_size", 1);
            subgraph_op->set_sliced_input(*body_param, inputs.at(ti_input_index), start, stride, part_size, end, axis);
            is_sliced_input_exists = true;
        } else {
            // otherwise find corresponding back edge and create ngraph::TensorIterator::MergedInput
            bool is_back_edge_exist = false;
            FOREACH_CHILD(_edge, node.child("back_edges"), "edge") {
                size_t to_layer = GetUIntAttr(_edge, "to-layer");

                if (to_layer == body_parameter_index) {
                    size_t from_layer = GetUIntAttr(_edge, "from-layer");

                    auto body_result = std::find_if(
                        result_nodes.begin(), result_nodes.end(), [&](std::shared_ptr<ngraph::op::Result>& result) {
                            return result->get_friendly_name() == layer_idx_to_name[from_layer];
                        });

                    if (body_result == result_nodes.end()) {
                        THROW_IE_EXCEPTION << "PortMap input parsing error. Body result with id = " << from_layer
                                           << " not found.";
                    }

                    subgraph_op->set_merged_input(*body_param, inputs.at(ti_input_index), *body_result);
                    is_back_edge_exist = true;
                    break;
                }
            }

            // ti_input_index = -1 means that Parameter of the body is not connected to inputs of TensorIterator
            // and is used only for internal needs.
            if (!is_back_edge_exist && ti_input_index >= 0) {
                subgraph_op->set_invariant_input(*body_param, inputs.at(ti_input_index));
            }

            if (purpose == "current_iteration") {
                auto loop = std::dynamic_pointer_cast<ngraph::opset5::Loop>(subgraph_op);
                if (!loop)
                    THROW_IE_EXCEPTION << "PortMap output parsing error. Purpose attribute is available only for Loop operation.";
                loop->set_special_body_ports(ngraph::opset5::Loop::SpecialBodyPorts{ngraph_function->get_parameter_index(*body_param),
                                                                                    -1});
            }
        }
    }

    // Parse PortMap: outputs
    std::map<int64_t, pugi::xml_node> output_map;
    FOREACH_CHILD(_output, node.child("port_map"), "output") {
        int64_t ext_port_id = GetInt64Attr(_output, "external_port_id");
        output_map[ext_port_id] = _output;
    }

    int i = 0;
    for (const auto& output : output_map) {
        auto& _output = output.second;
        auto axis_attr = _output.attribute("axis");
        auto purpose = GetStrAttr(_output, "purpose", "");
        size_t body_result_index = GetUIntAttr(_output, "internal_layer_id");

        auto body_result =
            std::find_if(result_nodes.begin(), result_nodes.end(), [&](std::shared_ptr<ngraph::op::Result>& result) {
                return result->get_friendly_name() == layer_idx_to_name[body_result_index];
            });

        if (body_result == result_nodes.end()) {
            THROW_IE_EXCEPTION << "PortMap output parsing error. Body result with id = " << body_result_index
                               << " not found.";
        }

        // if axis is set, then concatenation is enabled. Create ngraph::TensorIterator::ConcatOutput.
        if (!axis_attr.empty()) {
            int64_t axis = GetInt64Attr(_output, "axis");
            int64_t start = GetInt64Attr(_output, "start", 0);
            int64_t stride = GetInt64Attr(_output, "stride", 1);
            int64_t end = GetInt64Attr(_output, "end", -1);
            int64_t part_size = GetInt64Attr(_output, "part_size", 1);
            subgraph_op->get_concatenated_slices(*body_result, start, stride, part_size, end, axis);

            if (!is_sliced_input_exists) {
                if (auto ti = std::dynamic_pointer_cast<ngraph::op::TensorIterator>(subgraph_op))
                    // for Loop op we just skip this call
                    if (ti)
                        ti->set_num_iterations((std::abs(end - start)) / part_size);
            }
        } else if (purpose == "execution_condition") {
            auto loop = std::dynamic_pointer_cast<ngraph::opset5::Loop>(subgraph_op);
            if (!loop)
                THROW_IE_EXCEPTION << "PortMap output parsing error. Purpose attribute is available only for Loop operation.";
            loop->set_special_body_ports(ngraph::opset5::Loop::SpecialBodyPorts{loop->get_special_body_ports().current_iteration_input_idx,
                                                                                ngraph_function->get_result_index(*body_result)});
            // if external_port_id < 0,
            // it means that this body result isn't connected to the Loop output and is used only for internal needs.
            if (output.first >= 0) {
                subgraph_op->get_iter_value(*body_result, -1);
            }
        } else {
            // otherwise create ngraph::TensorIterator::BodyOutput. -1 means last iteration.
            subgraph_op->get_iter_value(*body_result, -1);
        }
    }

    subgraph_op->validate_and_infer_types();
    return subgraph_op;
}


// TensorIterator layer
template <>
std::shared_ptr<ngraph::Node> V10Parser::LayerCreator<ngraph::op::TensorIterator>::createLayer(
        const ngraph::OutputVector& inputs, const pugi::xml_node& node, const Blob::CPtr& weights,
        const GenericLayerParams& layerParsePrms) {
    auto ti = std::make_shared<ngraph::op::TensorIterator>();
    return fillSubGraphLayer(inputs, node, weights, layerParsePrms, ti);
    }

// Loop layer
template <>
std::shared_ptr<ngraph::Node> V10Parser::LayerCreator<ngraph::opset5::Loop>::createLayer(
        const ngraph::OutputVector& inputs, const pugi::xml_node& node, const Blob::CPtr& weights,
        const GenericLayerParams& layerParsePrms) {
    auto loop = std::make_shared<ngraph::opset5::Loop>(inputs[0], inputs[1]);
    return fillSubGraphLayer(inputs, node, weights, layerParsePrms, loop);
}

// LSTMCell layer
template <>
std::shared_ptr<ngraph::Node> V10Parser::LayerCreator<ngraph::op::v0::LSTMCell>::createLayer(
    const ngraph::OutputVector& inputs, const pugi::xml_node& node, const Blob::CPtr& weights,
    const GenericLayerParams& layerParsePrms) {
    checkParameters(inputs, layerParsePrms, 6);
    pugi::xml_node dn = node.child("data");
    if (dn.empty())
        THROW_IE_EXCEPTION << "Cannot read parameter for " << getType() << " layer with name: " << layerParsePrms.name;

    std::vector<std::string> activations = getParameters<std::string>(dn, "activations", {"sigmoid", "tanh", "tanh"});
    std::vector<float> activations_alpha = getParameters<float>(dn, "activations_alpha", {});
    std::vector<float> activations_beta = getParameters<float>(dn, "activations_beta", {});
    float clip = GetFloatAttr(dn, "clip", 0.f);
    return std::make_shared<ngraph::op::v0::LSTMCell>(inputs[0], inputs[1], inputs[2], inputs[3], inputs[4], inputs[5],
                                                  GetUInt64Attr(dn, "hidden_size"), ngraph::op::LSTMWeightsFormat::IFCO,
                                                  activations, activations_alpha, activations_beta, clip);
}

// CTCGreedyDecoder layer
template <>
std::shared_ptr<ngraph::Node> V10Parser::LayerCreator<ngraph::op::CTCGreedyDecoder>::createLayer(
    const ngraph::OutputVector& inputs, const pugi::xml_node& node, const Blob::CPtr& weights,
    const GenericLayerParams& layerParsePrms) {
    checkParameters(inputs, layerParsePrms, 2);
    pugi::xml_node dn = node.child("data");
    if (dn.empty())
        THROW_IE_EXCEPTION << "Cannot read parameter for " << getType() << " layer with name: " << layerParsePrms.name;

    return std::make_shared<ngraph::op::CTCGreedyDecoder>(inputs[0], inputs[1],
                                                          GetBoolAttr(dn, "ctc_merge_repeated", true));
}

// SquaredDifference layer
template <>
std::shared_ptr<ngraph::Node> V10Parser::LayerCreator<ngraph::op::SquaredDifference>::createLayer(
        const ngraph::OutputVector& inputs, const pugi::xml_node& node, const Blob::CPtr& weights,
        const GenericLayerParams& layerParsePrms) {
    checkParameters(inputs, layerParsePrms, 2);
    return std::make_shared<ngraph::op::SquaredDifference>(inputs[0], inputs[1]);
}

// GreaterEqual layer
template <>
std::shared_ptr<ngraph::Node> V10Parser::LayerCreator<ngraph::op::v1::GreaterEqual>::createLayer(
        const ngraph::OutputVector& inputs, const pugi::xml_node& node, const Blob::CPtr& weights,
        const GenericLayerParams& layerParsePrms) {
    checkParameters(inputs, layerParsePrms, 2);
    return std::make_shared<ngraph::op::v1::GreaterEqual>(inputs[0], inputs[1]);
}

// LessEqual layer
template <>
std::shared_ptr<ngraph::Node> V10Parser::LayerCreator<ngraph::op::v1::LessEqual>::createLayer(
        const ngraph::OutputVector& inputs, const pugi::xml_node& node, const Blob::CPtr& weights,
        const GenericLayerParams& layerParsePrms) {
    checkParameters(inputs, layerParsePrms, 2);
    return std::make_shared<ngraph::op::v1::LessEqual>(inputs[0], inputs[1]);
}

// Equal layer
template <>
std::shared_ptr<ngraph::Node> V10Parser::LayerCreator<ngraph::op::v1::Equal>::createLayer(
        const ngraph::OutputVector& inputs, const pugi::xml_node& node, const Blob::CPtr& weights,
        const GenericLayerParams& layerParsePrms) {
    checkParameters(inputs, layerParsePrms, 2);
    return std::make_shared<ngraph::op::v1::Equal>(inputs[0], inputs[1]);
}

// VariadicSplit layer
template <>
std::shared_ptr<ngraph::Node> V10Parser::LayerCreator<ngraph::op::VariadicSplit>::createLayer(
        const ngraph::OutputVector& inputs, const pugi::xml_node& node, const Blob::CPtr& weights,
        const GenericLayerParams& layerParsePrms) {
    checkParameters(inputs, layerParsePrms, 3);
    return std::make_shared<ngraph::op::VariadicSplit>(inputs[0], inputs[1], inputs[2]);
}

// DepthToSpace layer
template <>
std::shared_ptr<ngraph::Node> V10Parser::LayerCreator<ngraph::op::DepthToSpace>::createLayer(
        const ngraph::OutputVector& inputs, const pugi::xml_node& node, const Blob::CPtr& weights,
        const GenericLayerParams& layerParsePrms) {
    checkParameters(inputs, layerParsePrms, 1);
    pugi::xml_node dn = node.child("data");

    if (dn.empty())
        THROW_IE_EXCEPTION << "Cannot read parameter for " << getType() << " layer with name: " << layerParsePrms.name;

    return std::make_shared<ngraph::op::DepthToSpace>(inputs[0], GetStrAttr(dn, "mode"), GetIntAttr(dn, "block_size", 1));
}

// Result layer
template <>
std::shared_ptr<ngraph::Node> V10Parser::LayerCreator<ngraph::op::Result>::createLayer(
    const ngraph::OutputVector& inputs, const pugi::xml_node& node, const Blob::CPtr& weights,
    const GenericLayerParams& layerParsePrms) {
    checkParameters(inputs, layerParsePrms, 1);
    return std::make_shared<ngraph::op::Result>(inputs[0]);
}

// StridedSlice layer
template <>
std::shared_ptr<ngraph::Node> V10Parser::LayerCreator<ngraph::op::v1::StridedSlice>::createLayer(
    const ngraph::OutputVector& inputs, const pugi::xml_node& node, const Blob::CPtr& weights,
    const GenericLayerParams& layerParsePrms) {

    pugi::xml_node dn = node.child("data");

    std::vector<int64_t> begin_mask = getParameters<int64_t>(dn, "begin_mask");
    std::vector<int64_t> end_mask = getParameters<int64_t>(dn, "end_mask");
    std::vector<int64_t> new_axis = getParameters<int64_t>(dn, "new_axis_mask");
    std::vector<int64_t> shrink_axis = getParameters<int64_t>(dn, "shrink_axis_mask");
    std::vector<int64_t> ellipsis_mask = getParameters<int64_t>(dn, "ellipsis_mask");

    if (inputs.size() == 3) {
        return std::make_shared<ngraph::op::v1::StridedSlice>(inputs[0], inputs[1], inputs[2], begin_mask,
                                                              end_mask, new_axis, shrink_axis, ellipsis_mask);
    } else if (inputs.size() == 4) {
        return std::make_shared<ngraph::op::v1::StridedSlice>(inputs[0], inputs[1], inputs[2], inputs[3], begin_mask,
                                                              end_mask, new_axis, shrink_axis, ellipsis_mask);
    } else {
        THROW_IE_EXCEPTION << "Incorrect number of inputs " << inputs.size() << " for " << getType() << " layer with name: " << layerParsePrms.name;
    }
}

// Broadcast layer
template <>
std::shared_ptr<ngraph::Node> V10Parser::LayerCreator<ngraph::op::v1::Broadcast>::createLayer(
    const ngraph::OutputVector& inputs, const pugi::xml_node& node, const Blob::CPtr& weights,
    const GenericLayerParams& layerParsePrms) {
    if (inputs.size() == 2) {
        return std::make_shared<ngraph::op::v1::Broadcast>(inputs[0], inputs[1]);
    } else if (layerParsePrms.inputPorts.size() == 3) {
        return std::make_shared<ngraph::op::v1::Broadcast>(inputs[0], inputs[1], inputs[2]);
    }
    THROW_IE_EXCEPTION << "Invalid number of inputs: " << layerParsePrms.inputPorts.size();
}

// RegionYolo layer
template <>
std::shared_ptr<ngraph::Node> V10Parser::LayerCreator<ngraph::op::RegionYolo>::createLayer(
    const ngraph::OutputVector& inputs, const pugi::xml_node& node, const Blob::CPtr& weights,
    const GenericLayerParams& layerParsePrms) {
    checkParameters(inputs, layerParsePrms, 1);
    pugi::xml_node dn = node.child("data");

    if (dn.empty())
        THROW_IE_EXCEPTION << "Cannot read parameter for " << getType() << " layer with name: " << layerParsePrms.name;

    auto axis = GetIntAttr(dn, "axis");
    auto classes = GetUIntAttr(dn, "classes");
    auto coords = GetUIntAttr(dn, "coords");
    auto do_softmax = GetIntAttr(dn, "do_softmax");
    auto end_axis = GetIntAttr(dn, "end_axis");
    auto num = GetUIntAttr(dn, "num");
    auto mask = getParameters<int64_t>(dn, "mask", {});
    auto anchors = getParameters<float>(dn, "anchors", {});

    return std::make_shared<ngraph::op::RegionYolo>(inputs[0], coords, classes, num, do_softmax,
                                                    mask, axis, end_axis, anchors);
}

// ReorgYolo layer
template <>
std::shared_ptr<ngraph::Node> V10Parser::LayerCreator<ngraph::op::ReorgYolo>::createLayer(
    const ngraph::OutputVector& inputs, const pugi::xml_node& node, const Blob::CPtr& weights,
    const GenericLayerParams& layerParsePrms) {
    checkParameters(inputs, layerParsePrms, 1);
    pugi::xml_node dn = node.child("data");

    if (dn.empty())
        THROW_IE_EXCEPTION << "Cannot read parameter for " << getType() << " layer with name: " << layerParsePrms.name;

    auto stride = GetUIntAttr(dn, "stride");
    return std::make_shared<ngraph::op::ReorgYolo>(inputs[0], ngraph::Strides {stride});
}

// BinaryConvolution layer
template <>
std::shared_ptr<ngraph::Node> V10Parser::LayerCreator<ngraph::op::v1::BinaryConvolution>::createLayer(
        const ngraph::OutputVector& inputs, const pugi::xml_node& node, const Blob::CPtr& weights,
        const GenericLayerParams& layerParsePrms) {
    checkParameters(inputs, layerParsePrms, 2);
    pugi::xml_node dn = node.child("data");

    if (dn.empty())
        THROW_IE_EXCEPTION << "Cannot read parameter for " << getType() << " layer with name: " << layerParsePrms.name;

    size_t group = GetUIntAttr(dn, "group", 1);
    if (group != 1) THROW_IE_EXCEPTION << "Cannot create grouped BinaryConvolution layer " << layerParsePrms.name;

    ngraph::op::PadType pad_type = ngraph::op::PadType::EXPLICIT;
    std::string auto_pad = GetStrAttr(dn, "auto_pad", "");
    if (auto_pad == "same_lower") {
        pad_type = ngraph::op::PadType::SAME_LOWER;
    } else if (auto_pad == "same_upper") {
        pad_type = ngraph::op::PadType::SAME_UPPER;
    } else if (auto_pad == "valid") {
        pad_type = ngraph::op::PadType::VALID;
    }

    auto strides = ngraph::Strides(getParameters<size_t>(dn, "strides"));
    auto dilations = ngraph::Strides(getParameters<size_t>(dn, "dilations"));
    auto pads_begin = ngraph::CoordinateDiff(getParameters<std::ptrdiff_t>(dn, "pads_begin"));
    auto pads_end = ngraph::CoordinateDiff(getParameters<std::ptrdiff_t>(dn, "pads_end"));
    auto mode = GetStrAttr(dn, "mode");
    auto pad_value = GetFloatAttr(dn, "pad_value");

    return std::make_shared<ngraph::op::v1::BinaryConvolution>(inputs[0], inputs[1], strides, pads_begin, pads_end,
                                                               dilations, mode, pad_value, pad_type);
}

// GroupConvolution layer
template <>
std::shared_ptr<ngraph::Node> V10Parser::LayerCreator<ngraph::op::v1::GroupConvolution>::createLayer(
        const ngraph::OutputVector& inputs, const pugi::xml_node& node, const Blob::CPtr& weights,
        const GenericLayerParams& layerParsePrms) {
    checkParameters(inputs, layerParsePrms, 2);
    pugi::xml_node dn = node.child("data");

    if (dn.empty())
        THROW_IE_EXCEPTION << "Cannot read parameter for " << getType() << " layer with name: " << layerParsePrms.name;

    ngraph::op::PadType pad_type = ngraph::op::PadType::EXPLICIT;
    std::string auto_pad = GetStrAttr(dn, "auto_pad", "");
    if (auto_pad == "same_lower") {
        pad_type = ngraph::op::PadType::SAME_LOWER;
    } else if (auto_pad == "same_upper") {
        pad_type = ngraph::op::PadType::SAME_UPPER;
    } else if (auto_pad == "valid") {
        pad_type = ngraph::op::PadType::VALID;
    }

    auto strides = ngraph::Strides(getParameters<size_t>(dn, "strides"));
    auto dilations = ngraph::Strides(getParameters<size_t>(dn, "dilations"));
    auto pads_begin = ngraph::CoordinateDiff(getParameters<std::ptrdiff_t>(dn, "pads_begin", {}));
    auto pads_end = ngraph::CoordinateDiff(getParameters<std::ptrdiff_t>(dn, "pads_end", {}));

    return std::make_shared<ngraph::op::v1::GroupConvolution>(inputs[0], inputs[1], strides, pads_begin, pads_end,
                                                              dilations, pad_type);
}

// DeformableConvolution layer
template <>
std::shared_ptr<ngraph::Node> V10Parser::LayerCreator<ngraph::op::v1::DeformableConvolution>::createLayer(
        const ngraph::OutputVector& inputs, const pugi::xml_node& node, const Blob::CPtr& weights,
        const GenericLayerParams& layerParsePrms) {
    checkParameters(inputs, layerParsePrms, 3);
    pugi::xml_node dn = node.child("data");

    if (dn.empty())
        THROW_IE_EXCEPTION << "Cannot read parameter for " << getType() << " layer with name: " << layerParsePrms.name;

    size_t group = GetUIntAttr(dn, "group");
    size_t deformable_group = GetUIntAttr(dn, "deformable_group");

    ngraph::op::PadType pad_type = ngraph::op::PadType::EXPLICIT;
    std::string auto_pad = GetStrAttr(dn, "auto_pad", "");
    if (auto_pad == "same_lower") {
        pad_type = ngraph::op::PadType::SAME_LOWER;
    } else if (auto_pad == "same_upper") {
        pad_type = ngraph::op::PadType::SAME_UPPER;
    } else if (auto_pad == "valid") {
        pad_type = ngraph::op::PadType::VALID;
    }

    auto strides = ngraph::Strides(getParameters<size_t>(dn, "strides"));
    auto dilations = ngraph::Strides(getParameters<size_t>(dn, "dilations"));
    auto pads_begin = ngraph::CoordinateDiff(getParameters<std::ptrdiff_t>(dn, "pads_begin"));
    auto pads_end = ngraph::CoordinateDiff(getParameters<std::ptrdiff_t>(dn, "pads_end"));

    return std::make_shared<ngraph::op::v1::DeformableConvolution>(inputs[0], inputs[1], inputs[2], strides, pads_begin,
                pads_end, dilations, pad_type, group, deformable_group);
}

// ConvolutionBackpropData layer
template <>
std::shared_ptr<ngraph::Node> V10Parser::LayerCreator<ngraph::op::v1::ConvolutionBackpropData>::createLayer(
    const ngraph::OutputVector& inputs, const pugi::xml_node& node, const Blob::CPtr& weights,
    const GenericLayerParams& layerParsePrms) {
    pugi::xml_node dn = node.child("data");

    if (dn.empty())
        THROW_IE_EXCEPTION << "Cannot read parameter for " << getType() << " layer with name: " << layerParsePrms.name;

    ngraph::op::PadType pad_type = ngraph::op::PadType::EXPLICIT;
    std::string auto_pad = GetStrAttr(dn, "auto_pad", "");
    if (auto_pad == "same_lower") {
        pad_type = ngraph::op::PadType::SAME_LOWER;
    } else if (auto_pad == "same_upper") {
        pad_type = ngraph::op::PadType::SAME_UPPER;
    } else if (auto_pad == "valid") {
        pad_type = ngraph::op::PadType::VALID;
    }

    auto strides = ngraph::Strides(getParameters<size_t>(dn, "strides"));
    auto dilations = ngraph::Strides(getParameters<size_t>(dn, "dilations"));
    auto pads_begin = ngraph::CoordinateDiff(getParameters<std::ptrdiff_t>(dn, "pads_begin", {}));
    auto pads_end = ngraph::CoordinateDiff(getParameters<std::ptrdiff_t>(dn, "pads_end", {}));
    auto output_padding = ngraph::CoordinateDiff(getParameters<std::ptrdiff_t>(dn, "output_padding", {}));
    if (inputs.size() != 3 && inputs.size() != 2) {
        THROW_IE_EXCEPTION << layerParsePrms.type << " layer " << layerParsePrms.name << " has incorrect number of input ports!";
    }

    if (inputs.size() == 3) {
        return std::make_shared<ngraph::op::v1::ConvolutionBackpropData>(inputs[0], inputs[1], inputs[2], strides, pads_begin, pads_end,
                                                                         dilations, pad_type, output_padding);
    } else {
        return std::make_shared<ngraph::op::v1::ConvolutionBackpropData>(inputs[0], inputs[1], strides, pads_begin, pads_end,
                                                                         dilations, pad_type, output_padding);
    }
}

// GroupConvolutionBackpropData layer
template <>
std::shared_ptr<ngraph::Node> V10Parser::LayerCreator<ngraph::op::v1::GroupConvolutionBackpropData>::createLayer(
        const ngraph::OutputVector& inputs, const pugi::xml_node& node, const Blob::CPtr& weights,
        const GenericLayerParams& layerParsePrms) {
    pugi::xml_node dn = node.child("data");

    if (dn.empty())
        THROW_IE_EXCEPTION << "Cannot read parameter for " << getType() << " layer with name: " << layerParsePrms.name;

    ngraph::op::PadType pad_type = ngraph::op::PadType::EXPLICIT;
    std::string auto_pad = GetStrAttr(dn, "auto_pad", "");
    if (auto_pad == "same_lower") {
        pad_type = ngraph::op::PadType::SAME_LOWER;
    } else if (auto_pad == "same_upper") {
        pad_type = ngraph::op::PadType::SAME_UPPER;
    } else if (auto_pad == "valid") {
        pad_type = ngraph::op::PadType::VALID;
    }

    auto strides = ngraph::Strides(getParameters<size_t>(dn, "strides"));
    auto dilations = ngraph::Strides(getParameters<size_t>(dn, "dilations"));
    auto pads_begin = ngraph::CoordinateDiff(getParameters<std::ptrdiff_t>(dn, "pads_begin", {}));
    auto pads_end = ngraph::CoordinateDiff(getParameters<std::ptrdiff_t>(dn, "pads_end", {}));
    auto output_padding = ngraph::CoordinateDiff(getParameters<std::ptrdiff_t>(dn, "output_padding", {}));

    if (inputs.size() != 3 && inputs.size() != 2) {
        THROW_IE_EXCEPTION << layerParsePrms.type << " layer " << layerParsePrms.name << " has incorrect number of input ports!";
    }

    if (inputs.size() == 3) {
        return std::make_shared<ngraph::op::v1::GroupConvolutionBackpropData>(inputs[0], inputs[1], inputs[2], strides, pads_begin, pads_end,
                                                                              dilations, pad_type, output_padding);
    } else {
        return std::make_shared<ngraph::op::v1::GroupConvolutionBackpropData>(inputs[0], inputs[1], strides, pads_begin, pads_end,
                                                                              dilations, pad_type, output_padding);
    }
}

// AvgPool layer
template <>
std::shared_ptr<ngraph::Node> V10Parser::LayerCreator<ngraph::op::v1::AvgPool>::createLayer(
    const ngraph::OutputVector& inputs, const pugi::xml_node& node, const Blob::CPtr& weights,
    const GenericLayerParams& layerParsePrms) {
    checkParameters(inputs, layerParsePrms, 1);
    pugi::xml_node dn = node.child("data");

    if (dn.empty())
        THROW_IE_EXCEPTION << "Cannot read parameter for " << getType() << " layer with name: " << layerParsePrms.name;

    auto exclude_pad = GetStrAttr(dn, "exclude-pad") == "true";
    auto strides = ngraph::Strides(getParameters<size_t>(dn, "strides"));
    auto kernel = ngraph::Shape(getParameters<size_t>(dn, "kernel"));
    auto pads_begin = ngraph::Shape(getParameters<std::size_t>(dn, "pads_begin"));
    auto pads_end = ngraph::Shape(getParameters<std::size_t>(dn, "pads_end"));
    auto pad_type = ngraph::op::PadType::EXPLICIT;

    auto pad_type_str = GetStrAttr(dn, "auto_pad", "");
    if (pad_type_str == "same_lower") {
        pad_type = ngraph::op::PadType::SAME_LOWER;
    } else if (pad_type_str == "same_upper") {
        pad_type = ngraph::op::PadType::SAME_UPPER;
    } else if (pad_type_str == "valid") {
        pad_type = ngraph::op::PadType::VALID;
    }

    ngraph::op::RoundingType rounding_type;
    auto str_rounding_type = GetStrAttr(dn, "rounding_type", "floor");
    if (str_rounding_type == "floor") {
        rounding_type = ngraph::op::RoundingType::FLOOR;
    } else if (str_rounding_type == "ceil") {
        rounding_type = ngraph::op::RoundingType::CEIL;
    } else {
        THROW_IE_EXCEPTION << "Unsuppored rounding type: " << str_rounding_type;
    }

    return std::make_shared<ngraph::op::v1::AvgPool>(inputs[0], strides, pads_begin, pads_end, kernel, exclude_pad,
                                                     rounding_type, pad_type);
}

// MaxPool layer
template <>
std::shared_ptr<ngraph::Node> V10Parser::LayerCreator<ngraph::op::v1::MaxPool>::createLayer(
    const ngraph::OutputVector& inputs, const pugi::xml_node& node, const Blob::CPtr& weights,
    const GenericLayerParams& layerParsePrms) {
    checkParameters(inputs, layerParsePrms, 1);
    pugi::xml_node dn = node.child("data");

    if (dn.empty())
        THROW_IE_EXCEPTION << "Cannot read parameter for " << getType() << " layer with name: " << layerParsePrms.name;

    auto strides = ngraph::Strides(getParameters<size_t>(dn, "strides"));
    auto kernel = ngraph::Shape(getParameters<size_t>(dn, "kernel"));
    auto pads_begin = ngraph::Shape(getParameters<std::size_t>(dn, "pads_begin"));
    auto pads_end = ngraph::Shape(getParameters<std::size_t>(dn, "pads_end"));
    auto pad_type = ngraph::op::PadType::EXPLICIT;

    auto pad_type_str = GetStrAttr(dn, "auto_pad", "");
    if (pad_type_str == "same_lower") {
        pad_type = ngraph::op::PadType::SAME_LOWER;
    } else if (pad_type_str == "same_upper") {
        pad_type = ngraph::op::PadType::SAME_UPPER;
    } else if (pad_type_str == "valid") {
        pad_type = ngraph::op::PadType::VALID;
    }

    ngraph::op::RoundingType rounding_type;
    auto str_rounding_type = GetStrAttr(dn, "rounding_type", "floor");
    if (str_rounding_type == "floor") {
        rounding_type = ngraph::op::RoundingType::FLOOR;
    } else if (str_rounding_type == "ceil") {
        rounding_type = ngraph::op::RoundingType::CEIL;
    } else {
        THROW_IE_EXCEPTION << "Unsuppored rounding type: " << str_rounding_type;
    }

    return std::make_shared<ngraph::op::v1::MaxPool>(inputs[0], strides, pads_begin, pads_end, kernel, rounding_type,
                                                     pad_type);
}

// PSROIPooling layer
template <>
std::shared_ptr<ngraph::Node> V10Parser::LayerCreator<ngraph::op::PSROIPooling>::createLayer(
    const ngraph::OutputVector& inputs, const pugi::xml_node& node, const Blob::CPtr& weights,
    const GenericLayerParams& layerParsePrms) {
    checkParameters(inputs, layerParsePrms, 2);
    pugi::xml_node dn = node.child("data");

    if (dn.empty())
        THROW_IE_EXCEPTION << "Cannot read parameter for " << getType() << " layer with name: " << layerParsePrms.name;

    auto output_dim = GetIntAttr(dn, "output_dim");
    auto group_size = GetIntAttr(dn, "group_size", 1);
    auto spatial_bins_x = GetIntAttr(dn, "spatial_bins_x", 1);
    auto spatial_bins_y = GetIntAttr(dn, "spatial_bins_y", 1);
    auto spatial_scale = GetFloatAttr(dn, "spatial_scale");
    auto mode = GetStrAttr(dn, "mode", "average");

    return std::make_shared<ngraph::op::PSROIPooling>(inputs[0], inputs[1],
                                                      output_dim, group_size, spatial_scale, spatial_bins_x,
                                                      spatial_bins_y, mode);
}

// DeformablePSROIPooling layer

template <>
std::shared_ptr<ngraph::Node> V10Parser::LayerCreator<ngraph::op::v1::DeformablePSROIPooling>::createLayer(
        const ngraph::OutputVector& inputs, const pugi::xml_node& node, const Blob::CPtr& weights,
        const GenericLayerParams& layerParsePrms) {
    pugi::xml_node dn = node.child("data");

    if (dn.empty())
        THROW_IE_EXCEPTION << "Cannot read parameter for " << getType() << " layer with name: " << layerParsePrms.name;

    auto output_dim = GetIntAttr(dn, "output_dim");
    auto group_size = GetIntAttr(dn, "group_size", 1);
    auto spatial_bins_x = GetIntAttr(dn, "spatial_bins_x", 1);
    auto spatial_bins_y = GetIntAttr(dn, "spatial_bins_y", 1);
    auto spatial_scale = GetFloatAttr(dn, "spatial_scale");
    auto mode = GetStrAttr(dn, "mode", "bilinear_deformable");
    auto trans_std = GetFloatAttr(dn, "trans_std", 1.0);
    auto part_size = GetIntAttr(dn, "part_size", 1);

    if (inputs.size() == 3) {
        return std::make_shared<ngraph::op::v1::DeformablePSROIPooling>(inputs[0],
                                                                        inputs[1],
                                                                        inputs[2], output_dim,
                                                                        spatial_scale, group_size, mode, spatial_bins_x,
                                                                        spatial_bins_y, trans_std, part_size);
    } else if (inputs.size() == 2) {
        return std::make_shared<ngraph::op::v1::DeformablePSROIPooling>(inputs[0],
                                                                        inputs[1], output_dim,
                                                                        spatial_scale, group_size, mode, spatial_bins_x,
                                                                        spatial_bins_y, trans_std, part_size);
    } else {
        THROW_IE_EXCEPTION << "Wrong number of inputs for " << getType() << " layer with name: " << layerParsePrms.name;
    }
}

// LogicalAnd layer
template <>
std::shared_ptr<ngraph::Node> V10Parser::LayerCreator<ngraph::op::v1::LogicalAnd>::createLayer(
    const ngraph::OutputVector & inputs, const pugi::xml_node& node, const Blob::CPtr& weights,
    const GenericLayerParams& layerParsePrms) {
    checkParameters(inputs, layerParsePrms, 2);
    return std::make_shared<ngraph::op::v1::LogicalAnd>(inputs[0], inputs[1]);
}

// LogicalOr layer
template <>
std::shared_ptr<ngraph::Node> V10Parser::LayerCreator<ngraph::op::v1::LogicalOr>::createLayer(
    const ngraph::OutputVector & inputs, const pugi::xml_node& node, const Blob::CPtr& weights,
    const GenericLayerParams& layerParsePrms) {
    checkParameters(inputs, layerParsePrms, 2);
    return std::make_shared<ngraph::op::v1::LogicalOr>(inputs[0], inputs[1]);
}

// LogicalXor layer
template <>
std::shared_ptr<ngraph::Node> V10Parser::LayerCreator<ngraph::op::v1::LogicalXor>::createLayer(
    const ngraph::OutputVector & inputs, const pugi::xml_node& node, const Blob::CPtr& weights,
    const GenericLayerParams& layerParsePrms) {
    checkParameters(inputs, layerParsePrms, 2);
    return std::make_shared<ngraph::op::v1::LogicalXor>(inputs[0], inputs[1]);
}

// LogicalNot layer
template <>
std::shared_ptr<ngraph::Node> V10Parser::LayerCreator<ngraph::op::v1::LogicalNot>::createLayer(
    const ngraph::OutputVector & inputs, const pugi::xml_node& node, const Blob::CPtr& weights,
    const GenericLayerParams& layerParsePrms) {
    checkParameters(inputs, layerParsePrms, 1);
    return std::make_shared<ngraph::op::v1::LogicalNot>(inputs[0]);
}

// NonMaxSuppression layer
template <>
std::shared_ptr<ngraph::Node> V10Parser::LayerCreator<ngraph::op::v1::NonMaxSuppression>::createLayer(
        const ngraph::OutputVector& inputs, const pugi::xml_node& node, const Blob::CPtr& weights,
        const GenericLayerParams& layerParsePrms) {
    pugi::xml_node dn = node.child("data");

    if (dn.empty())
        THROW_IE_EXCEPTION << "Cannot read parameter for " << getType() << " layer with name: " << layerParsePrms.name;

    auto box_encoding_string = GetStrAttr(dn, "box_encoding");
    ngraph::op::v1::NonMaxSuppression::BoxEncodingType box_enc_type;
    if (box_encoding_string == "corner") {
        box_enc_type = ngraph::op::v1::NonMaxSuppression::BoxEncodingType::CORNER;
    } else if (box_encoding_string == "center") {
        box_enc_type = ngraph::op::v1::NonMaxSuppression::BoxEncodingType::CENTER;
    } else {
        THROW_IE_EXCEPTION << "Unsupported box encoding type " << box_encoding_string << " for " << getType() <<
        " layer with name: " << layerParsePrms.name;
    }

    auto sort_flag = GetBoolAttr(dn, "sort_result_descending");

    std::vector<ngraph::Output<ngraph::Node>> new_inputs{inputs.begin(), inputs.end()};
    if (new_inputs.size() == 2)
        new_inputs.push_back(ngraph::op::Constant::create(ngraph::element::i64, ngraph::Shape{}, {0}));
    for (size_t ind = new_inputs.size(); ind < 5; ++ind)
        new_inputs.push_back(ngraph::op::Constant::create(ngraph::element::f32, ngraph::Shape{}, {.0f}));
    return std::make_shared<ngraph::op::v1::NonMaxSuppression>(new_inputs[0], new_inputs[1], new_inputs[2], new_inputs[3], new_inputs[4],
            box_enc_type, sort_flag);
}

}  // namespace InferenceEngine<|MERGE_RESOLUTION|>--- conflicted
+++ resolved
@@ -609,12 +609,6 @@
         std::make_shared<LayerCreator<ngraph::op::Result>>("Result"),
         std::make_shared<LayerCreator<ngraph::op::PSROIPooling>>("PSROIPooling"),
         std::make_shared<LayerCreator<ngraph::op::VariadicSplit>>("VariadicSplit"),
-<<<<<<< HEAD
-        std::make_shared<LayerCreator<ngraph::op::Tanh>>("TanH"),
-        std::make_shared<LayerCreator<ngraph::op::v0::Tile>>("Tile"),
-=======
-        std::make_shared<LayerCreator<ngraph::op::TensorIterator>>("TensorIterator"),
->>>>>>> b6f311b4
         std::make_shared<LayerCreator<ngraph::opset5::Loop>>("Loop"),
         std::make_shared<LayerCreator<ngraph::op::v1::LogicalAnd>>("LogicalAnd"),
         std::make_shared<LayerCreator<ngraph::op::v1::LogicalOr>>("LogicalOr"),
