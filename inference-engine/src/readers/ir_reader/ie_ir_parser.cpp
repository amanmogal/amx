--- conflicted
+++ resolved
@@ -508,12 +508,8 @@
             }
         }
 
-<<<<<<< HEAD
-        ngraphNode = std::shared_ptr<ngraph::Node>(opset.create(type));
-=======
         ngraphNode = std::shared_ptr<ngraph::Node>(opset.create(params.type));
         ngraphNode->set_friendly_name(params.name);
->>>>>>> 70c02d0f
         ngraphNode->set_arguments(inputs);
         XmlDeserializer visitor(node);
         if (ngraphNode->visit_attributes(visitor))
@@ -1034,25 +1030,6 @@
                                              GetUInt64Attr(dn, "size"));
 }
 
-<<<<<<< HEAD
-=======
-// Clamp layer
-template <>
-std::shared_ptr<ngraph::Node> V10Parser::LayerCreator<ngraph::op::Clamp>::createLayer(
-    const ngraph::OutputVector& inputs, const pugi::xml_node& node, const Blob::CPtr& weights,
-    const GenericLayerParams& layerParsePrms) {
-    checkParameters(inputs, layerParsePrms, 1);
-    pugi::xml_node dn = node.child("data");
-
-    if (dn.empty())
-        THROW_IE_EXCEPTION << "Cannot read parameter for " << getType() << " layer with name: " << layerParsePrms.name;
-
-    double maxVal = GetFloatAttr(dn, "max");
-    double minVal = GetFloatAttr(dn, "min");
-    return std::make_shared<ngraph::op::Clamp>(inputs[0], minVal, maxVal);
-}
-
->>>>>>> 70c02d0f
 // VariadicSplit layer
 template <>
 std::shared_ptr<ngraph::Node> V10Parser::LayerCreator<ngraph::op::VariadicSplit>::createLayer(
@@ -1077,23 +1054,6 @@
     return std::make_shared<ngraph::op::v1::Split>(inputs[0], inputs[1], num_splits);
 }
 
-<<<<<<< HEAD
-=======
-// ELU layer
-template <>
-std::shared_ptr<ngraph::Node> V10Parser::LayerCreator<ngraph::op::Elu>::createLayer(
-    const ngraph::OutputVector& inputs, const pugi::xml_node& node, const Blob::CPtr& weights,
-    const GenericLayerParams& layerParsePrms) {
-    checkParameters(inputs, layerParsePrms, 1);
-    pugi::xml_node dn = node.child("data");
-
-    if (dn.empty())
-        THROW_IE_EXCEPTION << "Cannot read parameter for " << getType() << " layer with name: " << layerParsePrms.name;
-
-    return std::make_shared<ngraph::op::Elu>(inputs[0], GetFloatAttr(dn, "alpha"));
-}
-
->>>>>>> 70c02d0f
 // SpaceToDepth layer
 template <>
 std::shared_ptr<ngraph::Node> V10Parser::LayerCreator<ngraph::op::SpaceToDepth>::createLayer(
@@ -1733,18 +1693,6 @@
     return std::make_shared<ngraph::op::v1::Gather>(inputs[0], inputs[1], inputs[2]);
 }
 
-<<<<<<< HEAD
-=======
-// GatherTree layer
-template <>
-std::shared_ptr<ngraph::Node> V10Parser::LayerCreator<ngraph::op::v1::GatherTree>::createLayer(
-        const ngraph::OutputVector& inputs, const pugi::xml_node& node, const Blob::CPtr& weights,
-        const GenericLayerParams& layerParsePrms) {
-    checkParameters(inputs, layerParsePrms, 4);
-    return std::make_shared<ngraph::op::v1::GatherTree>(inputs[0], inputs[1], inputs[2], inputs[3]);
-}
-
->>>>>>> 70c02d0f
 // OneHot layer
 template <>
 std::shared_ptr<ngraph::Node> V10Parser::LayerCreator<ngraph::op::v1::OneHot>::createLayer(
@@ -1784,32 +1732,6 @@
     return std::make_shared<ngraph::op::NormalizeL2>(inputs[0], inputs[1], eps, em);
 }
 
-<<<<<<< HEAD
-=======
-// HardSigmoid layer
-template <>
-std::shared_ptr<ngraph::Node> V10Parser::LayerCreator<ngraph::op::HardSigmoid>::createLayer(
-    const ngraph::OutputVector & inputs, const pugi::xml_node& node, const Blob::CPtr& weights,
-    const GenericLayerParams& layerParsePrms) {
-    checkParameters(inputs, layerParsePrms, 3);
-    return std::make_shared<ngraph::op::HardSigmoid>(inputs[0], inputs[1], inputs[2]);
-}
-
-// GRN layer
-template <>
-std::shared_ptr<ngraph::Node> V10Parser::LayerCreator<ngraph::op::GRN>::createLayer(
-    const ngraph::OutputVector& inputs, const pugi::xml_node& node, const Blob::CPtr& weights,
-    const GenericLayerParams& layerParsePrms) {
-    checkParameters(inputs, layerParsePrms, 1);
-    pugi::xml_node dn = node.child("data");
-
-    if (dn.empty())
-        THROW_IE_EXCEPTION << "Cannot read parameter for " << getType() << " layer with name: " << layerParsePrms.name;
-
-    return std::make_shared<ngraph::op::GRN>(inputs[0], GetFloatAttr(dn, "bias"));
-}
-
->>>>>>> 70c02d0f
 // LogicalAnd layer
 template <>
 std::shared_ptr<ngraph::Node> V10Parser::LayerCreator<ngraph::op::v1::LogicalAnd>::createLayer(
