// Copyright (C) 2018-2020 Intel Corporation
// SPDX-License-Identifier: Apache-2.0
//

#include "ie_ir_parser.hpp"

#include <typeinfo>
#include <unordered_set>
#include <algorithm>
#include <deque>
#include <map>
#include <memory>
#include <ngraph/ngraph.hpp>
#include <set>
#include <sstream>
#include <string>
#include <vector>
#include <ngraph/op/strided_slice.hpp>
#include <ngraph/op/not_equal.hpp>
#include <ngraph/ops.hpp>
#include <ngraph/opsets/opset.hpp>
#include <ngraph/opsets/opset2.hpp>
#include <ngraph/opsets/opset3.hpp>
#include <ngraph/opsets/opset5.hpp>
#include <ngraph/variant.hpp>

#include <cpp/ie_cnn_network.h>
#include "ie_blob_stream.hpp"
#include "caseless.hpp"
#include <ie_ngraph_utils.hpp>
#include "generic_ie.hpp"
#include "precision_utils.h"
#include "blob_factory.hpp"

using namespace InferenceEngine;
using namespace XMLParseUtils;

IRParser::IRParser(size_t version): IRParser(version, {}) {}
IRParser::IRParser(size_t version, const std::vector<InferenceEngine::IExtensionPtr>& exts) {
    switch (version) {
    case 10:
        parser = std::make_shared<V10Parser>(exts);
        break;
    default:
        THROW_IE_EXCEPTION << "Unsupported IR version: " << version;
    }
}

std::shared_ptr<ICNNNetwork> IRParser::parse(const pugi::xml_node& root, std::istream& binStream) {
    return parser->parse(root, binStream);
}

/**
 * Hold original blob in order to avoid situations when original blob is allocated on stack
 */
class WeightsHolderBlob : public TBlob<uint8_t> {
    Blob::CPtr originBlob;

public:
    explicit WeightsHolderBlob(const Blob::CPtr& weights) :
        TBlob<uint8_t>(weights->getTensorDesc(),
                       weights->cbuffer().as<uint8_t*>()),
        originBlob(weights) { }
};

V10Parser::V10Parser(const std::vector<IExtensionPtr>& exts) : _exts(exts) {
    // Load default opsets
    opsets["opset1"] = ngraph::get_opset1();
    opsets["opset2"] = ngraph::get_opset2();
    opsets["opset3"] = ngraph::get_opset3();
    opsets["opset4"] = ngraph::get_opset4();
    opsets["opset5"] = ngraph::get_opset5();

    // Load custom opsets
    for (const auto& ext : exts) {
        std::map<std::string, ngraph::OpSet> extOpsets = ext->getOpSets();
        for (const auto& it : extOpsets) {
            if (opsets.find(it.first) != opsets.end())
                THROW_IE_EXCEPTION << "Cannot add opset with name: " << it.first << ". Opset with the same name already exists.";
            opsets[it.first] = it.second;
        }
    }
}

std::shared_ptr<ICNNNetwork> V10Parser::parse(const pugi::xml_node& root, std::istream& binStream) {
    using node_params = struct {
        pugi::xml_node xml;
        GenericLayerParams params;
    };
    std::map<size_t, node_params> params;

    std::vector<size_t> outputs;
    std::unordered_set<std::string> opName;

    // Read all layers and store their parameters in params map
    FOREACH_CHILD(node, root.child("layers"), "layer") {
        auto node_param = parseGenericParams(node);
        if (opName.find(node_param.name) != opName.end())
            THROW_IE_EXCEPTION << "Invalid IR! " << node_param.name << " name is not unique!";
        opName.insert(node_param.name);
        params[node_param.layerId] = {node, node_param};
        if (node_param.type == "Result" || node_param.type == "Assign") {
            outputs.push_back(node_param.layerId);
        }
    }

    using edge = struct { size_t fromLayerId, fromPortId, toPortId; };
    std::map<size_t, std::vector<edge>> edges;
    std::map<size_t, std::shared_ptr<ngraph::Node>> id_to_node;

    // Read all edges and store them for further usage
    FOREACH_CHILD(_ec, root.child("edges"), "edge") {
        size_t fromLayer = GetUIntAttr(_ec, "from-layer");
        size_t fromPort = GetUIntAttr(_ec, "from-port");
        size_t toLayer = GetUIntAttr(_ec, "to-layer");
        size_t toPort = GetUIntAttr(_ec, "to-port");
        edges[toLayer].push_back({fromLayer, fromPort, toPort});
    }

    // Run DFS starting from outputs to get nodes topological order
    std::set<size_t> used;
    std::vector<size_t> order;
    std::function<void(size_t)> dfs = [&edges, &order, &used, &dfs](const size_t id) {
        if (used.count(id)) return;
        used.insert(id);
        for (auto& edge : edges[id]) {
            dfs(edge.fromLayerId);
        }
        order.push_back(id);
    };
    std::for_each(outputs.begin(), outputs.end(), dfs);

    ngraph::ParameterVector parameter_nodes;
    ngraph::ResultVector result_nodes;
    ngraph::NodeVector allNodes;
    ngraph::SinkVector assign_nodes;
    std::map<std::string, std::shared_ptr<ngraph::Node>> variable_id_to_read_value;

    //  Following topological order create nGraph operations
    for (auto& layer_id : order) {
        auto& p = params[layer_id];
        ngraph::OutputVector inputs(edges[layer_id].size());
        for (auto& e : edges[layer_id]) {
            auto input_node = id_to_node[e.fromLayerId];
            if (!input_node) {
                THROW_IE_EXCEPTION << "Attempt to access node " << e.fromLayerId << " that not in graph.";
            }
            auto& p_output = params[e.fromLayerId].params;
            if (p.params.getRealInputPortId(e.toPortId) >= inputs.size())
                THROW_IE_EXCEPTION << p.params.type << " layer " << p.params.name << " with id: " << p.params.layerId
                    << " is inconsistent!";
            inputs[p.params.getRealInputPortId(e.toPortId)] =
                input_node->output(p_output.getRealOutputPortId(e.fromPortId));
        }

        auto node = createNode(inputs, p.xml, binStream, p.params);
        id_to_node[layer_id] = node;

        // Check that output shape after nGraph node validation the same as in IR
        // because IR always right!
        // Temporary disabled!
        //        for (size_t i = 0; i < p.params.outputPorts.size(); ++i) {
        //            if (p.params.outputPorts[i].dims != node->output(i).get_shape()) {
        //                THROW_IE_EXCEPTION << "Shape after nGraph infer " <<
        //                details::dumpVec(node->output(i).get_shape())
        //                                   << " differ from IR shapes: " <<
        //                                   details::dumpVec(p.params.outputPorts[i].dims);
        //            }
        //        }

        if (auto parameter_node = std::dynamic_pointer_cast<ngraph::op::Parameter>(node)) {
            parameter_nodes.emplace_back(parameter_node);
        }

        if (auto result_node = std::dynamic_pointer_cast<ngraph::op::Result>(node)) {
            result_nodes.emplace_back(result_node);
        }

        if (auto assign_node = std::dynamic_pointer_cast<ngraph::op::Assign>(node)) {
            assign_nodes.emplace_back(assign_node);
        }

        if (auto read_value_node = std::dynamic_pointer_cast<ngraph::op::ReadValue>(node)) {
            variable_id_to_read_value[read_value_node->get_variable_id()] = read_value_node;
        }
        allNodes.emplace_back(node);
    }

    ::ngraph::op::GenericIE::DisableReshape noReshape(allNodes);
    auto function = std::make_shared<ngraph::Function>(result_nodes, assign_nodes, parameter_nodes, GetStrAttr(root, "name", ""));
    for (const auto& assign : assign_nodes) {
        assign->add_control_dependency(
            variable_id_to_read_value.at(std::dynamic_pointer_cast<ngraph::op::Assign>(assign)->get_variable_id()));
    }

<<<<<<< HEAD
    CNNNetwork net(function);
=======
    CNNNetwork net(function, _exts);
>>>>>>> 4acd117c
    parsePreProcess(net, root, binStream);
    return net;
}

void V10Parser::parsePreProcess(CNNNetwork& network, const pugi::xml_node& root, std::istream& binStream) {
    /*
        <pre-process mean-precision="FP32">
        <channel id = ”0”>
        <mean offset = "121930449" size = "51529" / >  // in case of array – ref to the .bin file
        </channel>
        </pre-process>
    */

    auto ppNode = root.child("pre-process");
    if (ppNode.empty()) {
        return;
    }
    // find out to what input this belongs to
    std::string inputName;
    InputInfo::Ptr preProcessInput;

    inputName = GetStrAttr(ppNode, "reference-layer-name", "");
    inputName = ngraph::trim(inputName);
    if (inputName.empty()) {
        // fallback (old format), look for the picture in the inputs
        InputsDataMap inputs = network.getInputsInfo();

        if (inputs.empty()) THROW_IE_EXCEPTION << "network has no input";

        for (auto i : inputs) {
            if (i.second->getTensorDesc().getDims().size() == 4) {
                preProcessInput = i.second;
                break;
            }
        }
        if (!preProcessInput) {
            preProcessInput = inputs.begin()->second;
        }

        inputName = preProcessInput->name();
    } else {
        preProcessInput = network.getInputsInfo()[inputName];
        if (!preProcessInput)
            THROW_IE_EXCEPTION << "pre-process name ref '" << inputName << "' refers to un-existing input";
    }

    // dims vector without batch size
    SizeVector inputDims = preProcessInput->getTensorDesc().getDims();
    size_t noOfChannels = 0, width = 0, height = 0;

    if (inputDims.size() < 2) {
        THROW_IE_EXCEPTION << "network did not define input dimensions properly";
    } else if (inputDims.size() == 2) {  // NC
        noOfChannels = inputDims[1];
        width = inputDims[1];
        height = inputDims[0];
    } else if (inputDims.size() == 3) {
        width = inputDims[2];
        height = inputDims[1];
        noOfChannels = inputDims[0];
    } else if (inputDims.size() == 4) {
        width = inputDims[3];
        height = inputDims[2];
        noOfChannels = inputDims[1];
    } else if (inputDims.size() == 5) {
        width = inputDims[4];
        height = inputDims[3];
        noOfChannels = inputDims[2];
    }

    PreProcessInfo& pp = preProcessInput->getPreProcess();
    pp.init(noOfChannels);

    auto meanSegmentPrecision = GetPrecisionAttr(ppNode, "mean-precision", Precision::UNSPECIFIED);
    if (!meanSegmentPrecision || meanSegmentPrecision == Precision::MIXED)
        THROW_IE_EXCEPTION << "mean blob defined without specifying precision.";

    ResponseDesc resp;
    InferenceEngine::PreProcessChannel::Ptr preProcessChannel;

    int lastChanNo = -1;
    std::unordered_set<int> idsForMeanImage;

    FOREACH_CHILD(chan, ppNode, "channel") {
        int chanNo = GetIntAttr(chan, "id", lastChanNo + 1);
        if (chanNo >= static_cast<int>(noOfChannels) || chanNo < 0) {
            THROW_IE_EXCEPTION << "Pre-process channel id invalid: " << chanNo;
        }
        lastChanNo = chanNo;
        preProcessChannel = pp[chanNo];

        auto meanNode = chan.child("mean");
        if (!meanNode.empty()) {
            if (!meanNode.attribute("size")) {
                THROW_IE_EXCEPTION << "mean should have the attribute: size";
            }
            if (meanNode.attribute("size")) {
                idsForMeanImage.insert(chanNo);
                size_t size = static_cast<size_t>(GetIntAttr(meanNode, "size"));
                size_t offset = static_cast<size_t>(GetIntAttr(meanNode, "offset"));
                if (width * height * meanSegmentPrecision.size() != size) {
                    THROW_IE_EXCEPTION << "mean blob size mismatch expected input, got: " << size
                                       << " extpecting " << width << " x " << height << " x "
                                       << meanSegmentPrecision.size();
                }
                preProcessChannel->meanData = make_blob_with_precision(TensorDesc(meanSegmentPrecision, {height, width}, Layout::HW));
                preProcessChannel->meanData->allocate();
                auto lockedMem = preProcessChannel->meanData->buffer();
                char* data = lockedMem.as<char *>();
                binStream.seekg(offset, std::ios::beg);
                binStream.read(data, size);
            }
        }
    }

    if (idsForMeanImage.size() == noOfChannels) {
        pp.setVariant(MEAN_IMAGE);
    } else if (idsForMeanImage.size() == 0) {
        pp.setVariant(NONE);
    } else {
        std::string validMeanImageIds = "";
        for (auto id : idsForMeanImage) {
            validMeanImageIds += std::to_string(id) + " ";
        }
        THROW_IE_EXCEPTION << "mean is not provided for all channels\n"
                              "Provided mean image for: "
                           << validMeanImageIds;
    }
}

V10Parser::GenericLayerParams V10Parser::parseGenericParams(const pugi::xml_node& node) {
    const auto parsePort = [](const pugi::xml_node& parentNode,
                              const GenericLayerParams& params,
                              bool input) -> GenericLayerParams::LayerPortData {
        GenericLayerParams::LayerPortData port;

        port.portId = GetIntAttr(parentNode, "id");

        for (auto node = parentNode.child("dim"); !node.empty(); node = node.next_sibling("dim")) {
            size_t dim = 0;
            const pugi::char_t* dimVal = node.child_value();
            std::stringstream ss(dimVal);
            if (!(ss >> dim) || dim == 0) {
                THROW_IE_EXCEPTION << "dimension (" << dimVal << ") in node " << node.name()
                                   << " must be a positive integer: at offset " << node.offset_debug();
            }
            port.dims.push_back(dim);
        }

        ngraph::element::Type type(ngraph::element::Type_t::undefined);
        // Input port hasn't precision
        if (!input) {
            const std::string& preStr = GetStrAttr(parentNode, "precision");
            type = InferenceEngine::details::convertPrecision(preStr);
        }
        port.precision = type;
        return port;
    };
    GenericLayerParams params;

    params.layerId = GetIntAttr(node, "id");
    params.version = GetStrAttr(node, "version");

    params.type = XMLParseUtils::GetStrAttr(node, "type");

    params.name = GetStrAttr(node, "name");

    auto outNode = node.child("output");
    if (!outNode.empty()) {
        FOREACH_CHILD(_cn, outNode, "port") {
            params.outputPorts.emplace_back(parsePort(_cn, params, false));
        }
    }
    auto inpNode = node.child("input");
    if (!inpNode.empty()) {
        FOREACH_CHILD(_cn, inpNode, "port") {
            params.inputPorts.emplace_back(parsePort(_cn, params, true));
        }
    }
    return params;
}

bool V10Parser::LayerBaseCreator::shouldCreate(const std::string& nodeType) const {
    InferenceEngine::details::CaselessEq<std::string> comparator;
    return comparator(nodeType, type);
}

std::shared_ptr<ngraph::Node> V10Parser::createNode(const std::vector<ngraph::Output<ngraph::Node>>& inputs,
                                                    const pugi::xml_node& node, std::istream& binStream,
                                                    const GenericLayerParams& params) {
    static std::vector<std::shared_ptr<LayerBaseCreator>> creators = {
        std::make_shared<LayerCreator<ngraph::op::v1::AvgPool>>("AvgPool"),
        std::make_shared<LayerCreator<ngraph::op::Clamp>>("Clamp"),
        std::make_shared<LayerCreator<ngraph::op::Constant>>("Const"),
        std::make_shared<LayerCreator<ngraph::op::Convert>>("Convert"),
        std::make_shared<LayerCreator<ngraph::op::CTCGreedyDecoder>>("CTCGreedyDecoder"),
        std::make_shared<LayerCreator<ngraph::op::v1::DeformableConvolution>>("DeformableConvolution"),
        std::make_shared<LayerCreator<ngraph::op::v1::DeformablePSROIPooling>>("DeformablePSROIPooling"),
        std::make_shared<LayerCreator<ngraph::op::SpaceToDepth>>("SpaceToDepth"),
        std::make_shared<LayerCreator<ngraph::op::DepthToSpace>>("DepthToSpace"),
        std::make_shared<LayerCreator<ngraph::op::v1::Subtract>>("Subtract"),
        std::make_shared<LayerCreator<ngraph::op::MatMul>>("MatMul"),
        std::make_shared<LayerCreator<ngraph::op::v1::Broadcast>>("Broadcast"),
        std::make_shared<LayerCreator<ngraph::op::v1::Reshape>>("Reshape"),
        std::make_shared<LayerCreator<ngraph::op::v1::StridedSlice>>("StridedSlice"),
        std::make_shared<LayerCreator<ngraph::op::Elu>>("ELU"),
        std::make_shared<LayerCreator<ngraph::op::FakeQuantize>>("FakeQuantize"),
        std::make_shared<LayerCreator<ngraph::op::v1::Gather>>("Gather"),
        std::make_shared<LayerCreator<ngraph::op::v1::GatherTree>>("GatherTree"),
        std::make_shared<LayerCreator<ngraph::op::v1::GreaterEqual>>("GreaterEqual"),
        std::make_shared<LayerCreator<ngraph::op::v1::Convolution>>("Convolution"),
        std::make_shared<LayerCreator<ngraph::op::v1::GroupConvolution>>("GroupConvolution"),
        std::make_shared<LayerCreator<ngraph::op::v1::ConvolutionBackpropData>>("ConvolutionBackpropData"),
        std::make_shared<LayerCreator<ngraph::op::v1::GroupConvolutionBackpropData>>("GroupConvolutionBackpropData"),
        std::make_shared<LayerCreator<ngraph::op::v1::BinaryConvolution>>("BinaryConvolution"),
        std::make_shared<LayerCreator<ngraph::op::GRN>>("GRN"),
        std::make_shared<LayerCreator<ngraph::op::HardSigmoid>>("HardSigmoid"),
        std::make_shared<LayerCreator<ngraph::op::SquaredDifference>>("SquaredDifference"),
        std::make_shared<LayerCreator<ngraph::op::v1::LessEqual>>("LessEqual"),
        std::make_shared<LayerCreator<ngraph::op::v1::Equal>>("Equal"),
        std::make_shared<LayerCreator<ngraph::op::v1::NotEqual>>("NotEqual"),
        std::make_shared<LayerCreator<ngraph::op::v1::FloorMod>>("FloorMod"),
        std::make_shared<LayerCreator<ngraph::op::LRN>>("LRN"),
        std::make_shared<LayerCreator<ngraph::op::MVN>>("MVN"),
        std::make_shared<LayerCreator<ngraph::op::v0::LSTMCell>>("LSTMCell"),
        std::make_shared<LayerCreator<ngraph::op::v1::MaxPool>>("MaxPool"),
        std::make_shared<LayerCreator<ngraph::op::v1::Minimum>>("Minimum"),
        std::make_shared<LayerCreator<ngraph::op::v1::NonMaxSuppression>>("NonMaxSuppression"),
        std::make_shared<LayerCreator<ngraph::op::NormalizeL2>>("NormalizeL2"),
        std::make_shared<LayerCreator<ngraph::op::v1::OneHot>>("OneHot"),
        std::make_shared<LayerCreator<ngraph::op::PRelu>>("PReLU"),
        std::make_shared<LayerCreator<ngraph::op::Relu>>("ReLU"),
        std::make_shared<LayerCreator<ngraph::op::v1::Pad>>("Pad"),
        std::make_shared<LayerCreator<ngraph::op::v1::Power>>("Power"),
        std::make_shared<LayerCreator<ngraph::op::ReverseSequence>>("ReverseSequence"),
        std::make_shared<LayerCreator<ngraph::op::PriorBox>>("PriorBox"),
        std::make_shared<LayerCreator<ngraph::op::PriorBoxClustered>>("PriorBoxClustered"),
        std::make_shared<LayerCreator<ngraph::op::ReorgYolo>>("ReorgYolo"),
        std::make_shared<LayerCreator<ngraph::op::RegionYolo>>("RegionYolo"),
        std::make_shared<LayerCreator<ngraph::op::Result>>("Result"),
        std::make_shared<LayerCreator<ngraph::op::ROIPooling>>("ROIPooling"),
        std::make_shared<LayerCreator<ngraph::op::PSROIPooling>>("PSROIPooling"),
        std::make_shared<LayerCreator<ngraph::op::v0::Selu>>("Selu"),
        std::make_shared<LayerCreator<ngraph::op::v1::Softmax>>("Softmax"),
        std::make_shared<LayerCreator<ngraph::op::v1::Split>>("Split"),
        std::make_shared<LayerCreator<ngraph::op::VariadicSplit>>("VariadicSplit"),
        std::make_shared<LayerCreator<ngraph::op::Tanh>>("TanH"),
        std::make_shared<LayerCreator<ngraph::op::v0::Tile>>("Tile"),
        std::make_shared<LayerCreator<ngraph::op::TensorIterator>>("TensorIterator"),
        std::make_shared<LayerCreator<ngraph::opset5::Loop>>("Loop"),
        std::make_shared<LayerCreator<ngraph::op::v1::LogicalAnd>>("LogicalAnd"),
        std::make_shared<LayerCreator<ngraph::op::v1::LogicalOr>>("LogicalOr"),
        std::make_shared<LayerCreator<ngraph::op::v1::LogicalXor>>("LogicalXor"),
        std::make_shared<LayerCreator<ngraph::op::v1::LogicalNot>>("LogicalNot"),
    };

    // Check that operation in default opsets
    auto isDefaultOpSet = [](const std::string& version) -> bool {
        for (size_t i = 1; i <= 5; i++) {
            std::string opset_name = "opset" + std::to_string(i);
            if (version == opset_name)
                return true;
        }
        return false;
    };

    for (size_t i = 0; i < inputs.size(); i++) {
        if (!inputs[i].get_node())
            THROW_IE_EXCEPTION << params.type << " layer " << params.name << " with id: " << params.layerId
                << " has incorrect input with index " << i << "!";
        if (ngraph::element::Type_t::undefined == inputs[i].get_element_type())
            THROW_IE_EXCEPTION << params.type << " layer " << params.name << " with id: " << params.layerId
                << " has undefined element type for input with index " << i << "!";
    }

    std::shared_ptr<ngraph::Node> ngraphNode;
    if (isDefaultOpSet(params.version)) {
        // Try to create operation from creators
        for (const auto& creator : creators) {
            if (creator->shouldCreate(params.type)) {
                bool useCreator = false;
                // Check that opset is registered
                useCreator |= opsets.find(params.version) == opsets.end();
                if (!useCreator) {
                    // Check that creator can create operation with the version from opset
                    const auto opset = opsets.at(params.version);
                    // Opset should contains the same version of operation or doesn't contain operation with current type
                    useCreator |= opset.contains_type(creator->getNodeType()) || !opset.contains_type(params.type);
                }
                if (useCreator)
                    ngraphNode = creator->createLayer(inputs, node, binStream, params);
                break;
            }
        }
    }

    // Try to create operation from loaded opsets
    if (!ngraphNode && opsets.count(params.version)) {
        auto opset = opsets.at(params.version);

        if (!opset.contains_type(params.type)) {
            THROW_IE_EXCEPTION << "Opset " << params.version << " doesn't contain the operation with type: " << params.type;
        }

        ngraphNode = std::shared_ptr<ngraph::Node>(opset.create(params.type));
        ngraphNode->set_arguments(inputs);
        XmlDeserializer visitor(node);
        if (ngraphNode->visit_attributes(visitor))
            ngraphNode->constructor_validate_and_infer_types();
    }

    // Create GenericIE operation for backward compatibility
    if (!ngraphNode && (params.version == "experimental" || params.version == "extension")) {
        // Try to create Generic node for backward compatibility
        std::map<std::string, Parameter> parameters;
        pugi::xml_node dn = node.child("data");
        if (dn) {
            for (const auto& attr : dn.attributes()) {
                parameters[attr.name()] = std::string(attr.value());
            }
        }

        auto blobs = node.child("blobs");
        if (!blobs.empty()) {
            binStream.seekg(0, std::ios::end);
            std::streampos length = binStream.tellg();

            for (pugi::xml_node blob = blobs.first_child(); !blob.empty(); blob = blob.next_sibling()) {
                size_t size = GetUInt64Attr(blob, "size", 0);
                uint64_t offset = GetUInt64Attr(blob, "offset", 0);
                Precision precision(Precision::U8);
                const std::string& preStr = GetStrAttr(blob, "precision", "");
                if (!preStr.empty())
                    precision = Precision::FromStr(preStr);
                if (!size) continue;
                if (!length)
                    THROW_IE_EXCEPTION << "Cannot read network! The model requires weights data! "
                        << "Bin file cannot be found! Please specify the path to bin file.";
                if (static_cast<uint64_t>(length) < offset + size)
                    THROW_IE_EXCEPTION << "Cannot create " << params.type << " layer with name: " << params.name
                                       << ". Layer has incorrect weights!";
                Blob::Ptr wBlob = make_blob_with_precision(TensorDesc(precision, {size / precision.size()}, Layout::C));
                wBlob->allocate();
                char* data = wBlob->buffer().as<char*>();
                binStream.seekg(offset, std::ios::beg);
                binStream.read(data, size);

                Blob::CPtr cBlob = wBlob;
                parameters[blob.name()] = wBlob;
            }
        }
        std::vector<ngraph::op::GenericIE::PortIE> outputs;
        for (const auto& port : params.outputPorts) {
            ngraph::op::GenericIE::PortIE iePort;
            iePort.dims = port.dims;
            iePort.precision = InferenceEngine::details::convertPrecision(port.precision);
            outputs.emplace_back(iePort);
        }

        ngraphNode = std::make_shared<ngraph::op::GenericIE>(inputs, parameters, params.type, outputs);
    }

    if (!ngraphNode) {
        THROW_IE_EXCEPTION << "Cannot create " << params.type << " layer " << params.name << " id:" << params.layerId
            << " from unsupported opset: " << params.version;
    }

    // Save run time info
    auto& rtInfo = ngraphNode->get_rt_info();
    pugi::xml_node dn = node.child("data");
    if (dn) {
        const auto pr_data = dn.attribute("PrimitivesPriority");
        if (pr_data) {
            rtInfo["PrimitivesPriority"] = std::make_shared<::ngraph::VariantWrapper<std::string> >(pr_data.value());
        }
    }

    ngraphNode->set_friendly_name(params.name);

    return ngraphNode;
}

namespace InferenceEngine {


// SubGraph layer
std::shared_ptr<ngraph::Node>
V10Parser::LayerBaseCreator::fillSubGraphLayer(const ngraph::OutputVector &inputs, const pugi::xml_node &node,
                                               std::istream &binStream,
                                               const V10Parser::GenericLayerParams &layerParsePrms,
                                               std::shared_ptr<ngraph::op::util::SubGraphOp> subgraph_op) {
    subgraph_op->set_friendly_name(GetStrAttr(node, "name"));
    auto body_node = node.child("body");

    if (body_node.empty()) {
        THROW_IE_EXCEPTION << "TensorIterator has no body.";
    }

    // Fill map: result/parameter id to name
    std::map<uint64_t, std::string> layer_idx_to_name;
    FOREACH_CHILD(_layer, body_node.child("layers"), "layer") {
        auto type = GetStrAttr(_layer, "type");

        if (type == "Result" || type == "Parameter") {
            auto id = GetUIntAttr(_layer, "id");
            auto name = GetStrAttr(_layer, "name");
            layer_idx_to_name[id] = name;
        }
    }

    // Create ngraph::Function and set it as body of TensorIterator layer
    IRParser parser(10);
    auto ngraph_function = parser.parse(node.child("body"), binStream)->getFunction();
    auto parameter_nodes = ngraph_function->get_parameters();
    auto result_nodes = ngraph_function->get_results();
    // Disabled reshape for generic operations in the TI body
    ::ngraph::op::GenericIE::DisableReshape noReshape(ngraph_function);
    auto body = std::make_shared<ngraph::Function>(result_nodes, parameter_nodes);
    subgraph_op->set_function(body);

    // Parse PortMap: inputs
    std::map<uint64_t, pugi::xml_node> input_map;
    FOREACH_CHILD(_input, node.child("port_map"), "input") {
        int64_t ext_port_id = GetInt64Attr(_input, "external_port_id");
        input_map[ext_port_id] = _input;
    }

    bool is_sliced_input_exists = false;
    for (const auto& input : input_map) {
        auto &_input = input.second;
        auto axis_attr = _input.attribute("axis");
        auto purpose = GetStrAttr(_input, "purpose", "");
        int64_t ti_input_index = GetInt64Attr(_input, "external_port_id");
        size_t body_parameter_index = GetUIntAttr(_input, "internal_layer_id");

        auto body_param = std::find_if(parameter_nodes.begin(), parameter_nodes.end(),
                                       [&](const std::shared_ptr<ngraph::op::Parameter>& param) {
                                           return param->get_friendly_name() == layer_idx_to_name[body_parameter_index];
                                       });

        if (body_param == parameter_nodes.end()) {
            THROW_IE_EXCEPTION << "PortMap input parsing error. Body parameter with id = " << body_parameter_index
                               << " not found.";
        }

        if (ti_input_index >=  static_cast<int64_t>(inputs.size()))
            THROW_IE_EXCEPTION << "TensorIterator " << layerParsePrms.name << " has incorrect number of inputs!";

        // if axis is set, then slicing is enabled. Create ngraph::TensorIterator::SlicedInput.
        if (!axis_attr.empty()) {
            size_t axis = GetUIntAttr(_input, "axis");
            int64_t start = GetInt64Attr(_input, "start", 0);
            int64_t stride = GetInt64Attr(_input, "stride", 1);
            int64_t end = GetInt64Attr(_input, "end", -1);
            int64_t part_size = GetInt64Attr(_input, "part_size", 1);
            subgraph_op->set_sliced_input(*body_param, inputs.at(ti_input_index), start, stride, part_size, end, axis);
            is_sliced_input_exists = true;
        } else {
            // otherwise find corresponding back edge and create ngraph::TensorIterator::MergedInput
            bool is_back_edge_exist = false;
            FOREACH_CHILD(_edge, node.child("back_edges"), "edge") {
                size_t to_layer = GetUIntAttr(_edge, "to-layer");

                if (to_layer == body_parameter_index) {
                    size_t from_layer = GetUIntAttr(_edge, "from-layer");

                    auto body_result = std::find_if(
                        result_nodes.begin(), result_nodes.end(), [&](std::shared_ptr<ngraph::op::Result>& result) {
                            return result->get_friendly_name() == layer_idx_to_name[from_layer];
                        });

                    if (body_result == result_nodes.end()) {
                        THROW_IE_EXCEPTION << "PortMap input parsing error. Body result with id = " << from_layer
                                           << " not found.";
                    }

                    subgraph_op->set_merged_input(*body_param, inputs.at(ti_input_index), *body_result);
                    is_back_edge_exist = true;
                    break;
                }
            }

            // ti_input_index = -1 means that Parameter of the body is not connected to inputs of TensorIterator
            // and is used only for internal needs.
            if (!is_back_edge_exist && ti_input_index >= 0) {
                subgraph_op->set_invariant_input(*body_param, inputs.at(ti_input_index));
            }

            if (purpose == "current_iteration") {
                auto loop = std::dynamic_pointer_cast<ngraph::opset5::Loop>(subgraph_op);
                if (!loop)
                    THROW_IE_EXCEPTION << "PortMap output parsing error. Purpose attribute is available only for Loop operation.";
                loop->set_special_body_ports(ngraph::opset5::Loop::SpecialBodyPorts{ngraph_function->get_parameter_index(*body_param),
                                                                                    -1});
            }
        }
    }

    // Parse PortMap: outputs
    std::map<int64_t, pugi::xml_node> output_map;
    FOREACH_CHILD(_output, node.child("port_map"), "output") {
        int64_t ext_port_id = GetInt64Attr(_output, "external_port_id");
        output_map[ext_port_id] = _output;
    }

    int i = 0;
    for (const auto& output : output_map) {
        auto& _output = output.second;
        auto axis_attr = _output.attribute("axis");
        auto purpose = GetStrAttr(_output, "purpose", "");
        size_t body_result_index = GetUIntAttr(_output, "internal_layer_id");

        auto body_result =
            std::find_if(result_nodes.begin(), result_nodes.end(), [&](std::shared_ptr<ngraph::op::Result>& result) {
                return result->get_friendly_name() == layer_idx_to_name[body_result_index];
            });

        if (body_result == result_nodes.end()) {
            THROW_IE_EXCEPTION << "PortMap output parsing error. Body result with id = " << body_result_index
                               << " not found.";
        }

        // if axis is set, then concatenation is enabled. Create ngraph::TensorIterator::ConcatOutput.
        if (!axis_attr.empty()) {
            int64_t axis = GetInt64Attr(_output, "axis");
            int64_t start = GetInt64Attr(_output, "start", 0);
            int64_t stride = GetInt64Attr(_output, "stride", 1);
            int64_t end = GetInt64Attr(_output, "end", -1);
            int64_t part_size = GetInt64Attr(_output, "part_size", 1);
            subgraph_op->get_concatenated_slices(*body_result, start, stride, part_size, end, axis);

            if (!is_sliced_input_exists) {
                if (auto ti = std::dynamic_pointer_cast<ngraph::op::TensorIterator>(subgraph_op))
                    // for Loop op we just skip this call
                    if (ti)
                        ti->set_num_iterations((std::abs(end - start)) / part_size);
            }
        } else if (purpose == "execution_condition") {
            auto loop = std::dynamic_pointer_cast<ngraph::opset5::Loop>(subgraph_op);
            if (!loop)
                THROW_IE_EXCEPTION << "PortMap output parsing error. Purpose attribute is available only for Loop operation.";
            loop->set_special_body_ports(ngraph::opset5::Loop::SpecialBodyPorts{loop->get_special_body_ports().current_iteration_input_idx,
                                                                                ngraph_function->get_result_index(*body_result)});
            // if external_port_id < 0,
            // it means that this body result isn't connected to the Loop output and is used only for internal needs.
            if (output.first >= 0) {
                subgraph_op->get_iter_value(*body_result, -1);
            }
        } else {
            // otherwise create ngraph::TensorIterator::BodyOutput. -1 means last iteration.
            subgraph_op->get_iter_value(*body_result, -1);
        }
    }

    subgraph_op->validate_and_infer_types();
    return subgraph_op;
}


// TensorIterator layer
template <>
std::shared_ptr<ngraph::Node> V10Parser::LayerCreator<ngraph::op::TensorIterator>::createLayer(
        const ngraph::OutputVector& inputs, const pugi::xml_node& node, std::istream& binStream,
        const GenericLayerParams& layerParsePrms) {
    auto ti = std::make_shared<ngraph::op::TensorIterator>();
    return fillSubGraphLayer(inputs, node, binStream, layerParsePrms, ti);
    }

// Loop layer
template <>
std::shared_ptr<ngraph::Node> V10Parser::LayerCreator<ngraph::opset5::Loop>::createLayer(
        const ngraph::OutputVector& inputs, const pugi::xml_node& node, std::istream& binStream,
        const GenericLayerParams& layerParsePrms) {
    auto loop = std::make_shared<ngraph::opset5::Loop>(inputs[0], inputs[1]);
    return fillSubGraphLayer(inputs, node, binStream, layerParsePrms, loop);
}

// PriorBoxClustered layer
template <>
std::shared_ptr<ngraph::Node> V10Parser::LayerCreator<ngraph::op::PriorBoxClustered>::createLayer(
    const ngraph::OutputVector& inputs, const pugi::xml_node& node, std::istream& binStream,
    const GenericLayerParams& layerParsePrms) {
    checkParameters(inputs, layerParsePrms, 2);
    pugi::xml_node dn = node.child("data");

    if (dn.empty())
        THROW_IE_EXCEPTION << "Cannot read parameter for " << getType() << " layer with name: " << layerParsePrms.name;

    ngraph::op::PriorBoxClusteredAttrs attr;
    attr.widths = getParameters<float>(dn, "width");
    attr.heights = getParameters<float>(dn, "height");
    attr.variances = getParameters<float>(dn, "variance");
    attr.offset = GetFloatAttr(dn, "offset");
    float step = GetFloatAttr(dn, "step", 0);
    attr.step_heights = GetFloatAttr(dn, "step_h", step);
    attr.step_widths = GetFloatAttr(dn, "step_w", step);
    if (step != 0) {
        attr.step_heights = step;
        attr.step_widths = step;
    }
    attr.clip = (GetIntAttr(dn, "clip") != 0);

    return std::make_shared<ngraph::op::PriorBoxClustered>(inputs[0], inputs[1], attr);
}

// PriorBox layer
template <>
std::shared_ptr<ngraph::Node> V10Parser::LayerCreator<ngraph::op::PriorBox>::createLayer(
    const ngraph::OutputVector& inputs, const pugi::xml_node& node, std::istream& binStream,
    const GenericLayerParams& layerParsePrms) {
    checkParameters(inputs, layerParsePrms, 2);
    pugi::xml_node dn = node.child("data");

    if (dn.empty())
        THROW_IE_EXCEPTION << "Cannot read parameter for " << getType() << " layer with name: " << layerParsePrms.name;

    ngraph::op::PriorBoxAttrs attr;
    attr.min_size = getParameters<float>(dn, "min_size", {});
    attr.max_size = getParameters<float>(dn, "max_size", {});
    attr.density = getParameters<float>(dn, "density", {});
    attr.fixed_size = getParameters<float>(dn, "fixed_size", {});
    attr.fixed_ratio = getParameters<float>(dn, "fixed_ratio", {});
    attr.aspect_ratio = getParameters<float>(dn, "aspect_ratio", {});
    attr.variance = getParameters<float>(dn, "variance", {});
    attr.step = GetFloatAttr(dn, "step", 0);
    attr.offset = GetFloatAttr(dn, "offset");
    attr.clip = (GetIntAttr(dn, "clip") != 0);
    attr.flip = (GetIntAttr(dn, "flip") != 0);
    attr.scale_all_sizes = (GetIntAttr(dn, "scale_all_sizes", 1) != 0);

    return std::make_shared<ngraph::op::PriorBox>(inputs[0], inputs[1], attr);
}

// FakeQuantize layer
template <>
std::shared_ptr<ngraph::Node> V10Parser::LayerCreator<ngraph::op::FakeQuantize>::createLayer(
    const ngraph::OutputVector& inputs, const pugi::xml_node& node, std::istream& binStream,
    const GenericLayerParams& layerParsePrms) {
    checkParameters(inputs, layerParsePrms, 5);
    pugi::xml_node dn = node.child("data");
    if (dn.empty())
        THROW_IE_EXCEPTION << "Cannot read parameter for " << getType() << " layer with name: " << layerParsePrms.name;

    return std::make_shared<ngraph::op::FakeQuantize>(inputs[0], inputs[1], inputs[2], inputs[3], inputs[4],
                                                      GetUIntAttr(dn, "levels"));
}

// ReverseSequence layer
template <>
std::shared_ptr<ngraph::Node> V10Parser::LayerCreator<ngraph::op::ReverseSequence>::createLayer(const ngraph::OutputVector & inputs, const pugi::xml_node& node,
                                                                                                std::istream& binStream,
                                                                                                const GenericLayerParams& layerParsePrms) {
    checkParameters(inputs, layerParsePrms, 2);
    pugi::xml_node dn = node.child("data");
    return std::make_shared<ngraph::op::ReverseSequence>(inputs[0], inputs[1], GetIntAttr(dn, "batch_axis", 0), GetIntAttr(dn, "seq_axis", 1));
}

// Covnert layer
template <>
std::shared_ptr<ngraph::Node> V10Parser::LayerCreator<ngraph::op::Convert>::createLayer(
    const ngraph::OutputVector& inputs, const pugi::xml_node& node, std::istream& binStream,
    const GenericLayerParams& layerParsePrms) {
    checkParameters(inputs, layerParsePrms, 1);
    pugi::xml_node dn = node.child("data");
    if (dn.empty())
        THROW_IE_EXCEPTION << "Cannot read parameter for " << getType() << " layer with name: " << layerParsePrms.name;

    return std::make_shared<ngraph::op::Convert>(inputs[0],
                                                 details::convertPrecision(GetStrAttr(dn, "destination_type")));
}

// LSTMCell layer
template <>
std::shared_ptr<ngraph::Node> V10Parser::LayerCreator<ngraph::op::v0::LSTMCell>::createLayer(
    const ngraph::OutputVector& inputs, const pugi::xml_node& node, std::istream& binStream,
    const GenericLayerParams& layerParsePrms) {
    checkParameters(inputs, layerParsePrms, 6);
    pugi::xml_node dn = node.child("data");
    if (dn.empty())
        THROW_IE_EXCEPTION << "Cannot read parameter for " << getType() << " layer with name: " << layerParsePrms.name;

    std::vector<std::string> activations = getParameters<std::string>(dn, "activations", {"sigmoid", "tanh", "tanh"});
    std::vector<float> activations_alpha = getParameters<float>(dn, "activations_alpha", {});
    std::vector<float> activations_beta = getParameters<float>(dn, "activations_beta", {});
    float clip = GetFloatAttr(dn, "clip", 0.f);
    return std::make_shared<ngraph::op::v0::LSTMCell>(inputs[0], inputs[1], inputs[2], inputs[3], inputs[4], inputs[5],
                                                  GetUInt64Attr(dn, "hidden_size"), ngraph::op::LSTMWeightsFormat::IFCO,
                                                  activations, activations_alpha, activations_beta, clip);
}

// CTCGreedyDecoder layer
template <>
std::shared_ptr<ngraph::Node> V10Parser::LayerCreator<ngraph::op::CTCGreedyDecoder>::createLayer(
    const ngraph::OutputVector& inputs, const pugi::xml_node& node, std::istream& binStream,
    const GenericLayerParams& layerParsePrms) {
    checkParameters(inputs, layerParsePrms, 2);
    pugi::xml_node dn = node.child("data");
    if (dn.empty())
        THROW_IE_EXCEPTION << "Cannot read parameter for " << getType() << " layer with name: " << layerParsePrms.name;

    return std::make_shared<ngraph::op::CTCGreedyDecoder>(inputs[0], inputs[1],
                                                          GetBoolAttr(dn, "ctc_merge_repeated", true));
}

// Pad layer
template <>
std::shared_ptr<ngraph::Node> V10Parser::LayerCreator<ngraph::op::v1::Pad>::createLayer(
    const ngraph::OutputVector& inputs, const pugi::xml_node& node, std::istream& binStream,
    const GenericLayerParams& layerParsePrms) {
    pugi::xml_node dn = node.child("data");

    if (dn.empty())
        THROW_IE_EXCEPTION << "Cannot read parameter for " << getType() << " layer with name: " << layerParsePrms.name;

    std::string pad_mode_str = GetStrAttr(dn, "pad_mode");
    ngraph::op::PadMode pad_mode;

    if (pad_mode_str == "constant") {
        pad_mode = ngraph::op::PadMode::CONSTANT;
    } else if (pad_mode_str == "edge") {
        pad_mode = ngraph::op::PadMode::EDGE;
    } else if (pad_mode_str == "reflect") {
        pad_mode = ngraph::op::PadMode::REFLECT;
    } else if (pad_mode_str == "symmetric") {
        pad_mode = ngraph::op::PadMode::SYMMETRIC;
    } else {
        THROW_IE_EXCEPTION << "Pad mode: " << pad_mode_str << " is not supported";
    }

    if (pad_mode == ngraph::op::PadMode::CONSTANT) {
        if (inputs.size() == 3) {
            return std::make_shared<ngraph::op::v1::Pad>(inputs[0], inputs[1], inputs[2], pad_mode);
        }
        checkParameters(inputs, layerParsePrms, 4);
        return std::make_shared<ngraph::op::v1::Pad>(inputs[0], inputs[1], inputs[2], inputs[3], pad_mode);
    }

    checkParameters(inputs, layerParsePrms, 3);
    return std::make_shared<ngraph::op::v1::Pad>(inputs[0], inputs[1], inputs[2], pad_mode);
}

// SquaredDifference layer
template <>
std::shared_ptr<ngraph::Node> V10Parser::LayerCreator<ngraph::op::SquaredDifference>::createLayer(
        const ngraph::OutputVector& inputs, const pugi::xml_node& node, std::istream& binStream,
        const GenericLayerParams& layerParsePrms) {
    checkParameters(inputs, layerParsePrms, 2);
    return std::make_shared<ngraph::op::SquaredDifference>(inputs[0], inputs[1]);
}

// GreaterEqual layer
template <>
std::shared_ptr<ngraph::Node> V10Parser::LayerCreator<ngraph::op::v1::GreaterEqual>::createLayer(
        const ngraph::OutputVector& inputs, const pugi::xml_node& node, std::istream& binStream,
        const GenericLayerParams& layerParsePrms) {
    checkParameters(inputs, layerParsePrms, 2);
    return std::make_shared<ngraph::op::v1::GreaterEqual>(inputs[0], inputs[1]);
}

// LessEqual layer
template <>
std::shared_ptr<ngraph::Node> V10Parser::LayerCreator<ngraph::op::v1::LessEqual>::createLayer(
        const ngraph::OutputVector& inputs, const pugi::xml_node& node, std::istream& binStream,
        const GenericLayerParams& layerParsePrms) {
    checkParameters(inputs, layerParsePrms, 2);
    return std::make_shared<ngraph::op::v1::LessEqual>(inputs[0], inputs[1]);
}

// Equal layer
template <>
std::shared_ptr<ngraph::Node> V10Parser::LayerCreator<ngraph::op::v1::Equal>::createLayer(
        const ngraph::OutputVector& inputs, const pugi::xml_node& node, std::istream& binStream,
        const GenericLayerParams& layerParsePrms) {
    checkParameters(inputs, layerParsePrms, 2);
    return std::make_shared<ngraph::op::v1::Equal>(inputs[0], inputs[1]);
}

// NotEqual layer
template <>
std::shared_ptr<ngraph::Node> V10Parser::LayerCreator<ngraph::op::v1::NotEqual>::createLayer(
        const ngraph::OutputVector& inputs, const pugi::xml_node& node, std::istream& binStream,
        const GenericLayerParams& layerParsePrms) {
    checkParameters(inputs, layerParsePrms, 2);
    return std::make_shared<ngraph::op::v1::NotEqual>(inputs[0], inputs[1]);
}

// FloorMod layer
template <>
std::shared_ptr<ngraph::Node> V10Parser::LayerCreator<ngraph::op::v1::FloorMod>::createLayer(
        const ngraph::OutputVector& inputs, const pugi::xml_node& node, std::istream& binStream,
        const GenericLayerParams& layerParsePrms) {
    checkParameters(inputs, layerParsePrms, 2);
    return std::make_shared<ngraph::op::v1::FloorMod>(inputs[0], inputs[1]);
}

// MVN layer
template <>
std::shared_ptr<ngraph::Node> V10Parser::LayerCreator<ngraph::op::MVN>::createLayer(
    const ngraph::OutputVector& inputs, const pugi::xml_node& node, std::istream& binStream,
    const GenericLayerParams& layerParsePrms) {
    checkParameters(inputs, layerParsePrms, 1);
    pugi::xml_node dn = node.child("data");

    if (dn.empty())
        THROW_IE_EXCEPTION << "Cannot read parameter for " << getType() << " layer with name: " << layerParsePrms.name;

    double eps = GetFloatAttr(dn, "eps");
    bool across = GetUIntAttr(dn, "across_channels", 0) == 1;
    bool normalize_variance = GetUIntAttr(dn, "normalize_variance", 0) == 1;
    return std::make_shared<ngraph::op::MVN>(inputs[0], across, normalize_variance, eps);
}

// LRN layer
template <>
std::shared_ptr<ngraph::Node> V10Parser::LayerCreator<ngraph::op::LRN>::createLayer(
    const ngraph::OutputVector& inputs, const pugi::xml_node& node, std::istream& binStream,
    const GenericLayerParams& layerParsePrms) {
    checkParameters(inputs, layerParsePrms, 2);
    pugi::xml_node dn = node.child("data");
    if (dn.empty())
        THROW_IE_EXCEPTION << "Cannot read parameter for " << getType() << " layer with name: " << layerParsePrms.name;

    return std::make_shared<ngraph::op::LRN>(inputs[0],
                                             inputs[1],
                                             GetFloatAttr(dn, "alpha"),
                                             GetFloatAttr(dn, "beta"),
                                             GetFloatAttr(dn, "bias"),
                                             GetUInt64Attr(dn, "size"));
}

// Clamp layer
template <>
std::shared_ptr<ngraph::Node> V10Parser::LayerCreator<ngraph::op::Clamp>::createLayer(
    const ngraph::OutputVector& inputs, const pugi::xml_node& node, std::istream& binStream,
    const GenericLayerParams& layerParsePrms) {
    checkParameters(inputs, layerParsePrms, 1);
    pugi::xml_node dn = node.child("data");

    if (dn.empty())
        THROW_IE_EXCEPTION << "Cannot read parameter for " << getType() << " layer with name: " << layerParsePrms.name;

    double maxVal = GetFloatAttr(dn, "max");
    double minVal = GetFloatAttr(dn, "min");
    return std::make_shared<ngraph::op::Clamp>(inputs[0], minVal, maxVal);
}

// VariadicSplit layer
template <>
std::shared_ptr<ngraph::Node> V10Parser::LayerCreator<ngraph::op::VariadicSplit>::createLayer(
        const ngraph::OutputVector& inputs, const pugi::xml_node& node, std::istream& binStream,
        const GenericLayerParams& layerParsePrms) {
    checkParameters(inputs, layerParsePrms, 3);
    return std::make_shared<ngraph::op::VariadicSplit>(inputs[0], inputs[1], inputs[2]);
}

// Split layer
template <>
std::shared_ptr<ngraph::Node> V10Parser::LayerCreator<ngraph::op::v1::Split>::createLayer(
    const ngraph::OutputVector& inputs, const pugi::xml_node& node, std::istream& binStream,
    const GenericLayerParams& layerParsePrms) {
    pugi::xml_node dn = node.child("data");

    if (dn.empty())
        THROW_IE_EXCEPTION << "Cannot read parameter for " << getType() << " layer with name: " << layerParsePrms.name;

    int num_splits = GetIntAttr(dn, "num_splits");
    checkParameters(inputs, layerParsePrms, 2);
    return std::make_shared<ngraph::op::v1::Split>(inputs[0], inputs[1], num_splits);
}

// ELU layer
template <>
std::shared_ptr<ngraph::Node> V10Parser::LayerCreator<ngraph::op::Elu>::createLayer(
    const ngraph::OutputVector& inputs, const pugi::xml_node& node, std::istream& binStream,
    const GenericLayerParams& layerParsePrms) {
    checkParameters(inputs, layerParsePrms, 1);
    pugi::xml_node dn = node.child("data");

    if (dn.empty())
        THROW_IE_EXCEPTION << "Cannot read parameter for " << getType() << " layer with name: " << layerParsePrms.name;

    return std::make_shared<ngraph::op::Elu>(inputs[0], GetFloatAttr(dn, "alpha"));
}

// SpaceToDepth layer
template <>
std::shared_ptr<ngraph::Node> V10Parser::LayerCreator<ngraph::op::SpaceToDepth>::createLayer(
        const ngraph::OutputVector& inputs, const pugi::xml_node& node, std::istream& binStream,
        const GenericLayerParams& layerParsePrms) {
    checkParameters(inputs, layerParsePrms, 1);
    pugi::xml_node dn = node.child("data");

    if (dn.empty())
        THROW_IE_EXCEPTION << "Cannot read parameter for " << getType() << " layer with name: " << layerParsePrms.name;

    return std::make_shared<ngraph::op::SpaceToDepth>(inputs[0], GetStrAttr(dn, "mode"), GetIntAttr(dn, "block_size", 1));
}

// DepthToSpace layer
template <>
std::shared_ptr<ngraph::Node> V10Parser::LayerCreator<ngraph::op::DepthToSpace>::createLayer(
        const ngraph::OutputVector& inputs, const pugi::xml_node& node, std::istream& binStream,
        const GenericLayerParams& layerParsePrms) {
    checkParameters(inputs, layerParsePrms, 1);
    pugi::xml_node dn = node.child("data");

    if (dn.empty())
        THROW_IE_EXCEPTION << "Cannot read parameter for " << getType() << " layer with name: " << layerParsePrms.name;

    return std::make_shared<ngraph::op::DepthToSpace>(inputs[0], GetStrAttr(dn, "mode"), GetIntAttr(dn, "block_size", 1));
}

// SeLU layer
template <>
std::shared_ptr<ngraph::Node> V10Parser::LayerCreator<ngraph::op::v0::Selu>::createLayer(
        const ngraph::OutputVector& inputs, const pugi::xml_node& node, std::istream& binStream,
        const GenericLayerParams& layerParsePrms) {
    checkParameters(inputs, layerParsePrms, 3);
    return std::make_shared<ngraph::op::v0::Selu>(inputs[0], inputs[1], inputs[2]);
}

// PReLU layer
template <>
std::shared_ptr<ngraph::Node> V10Parser::LayerCreator<ngraph::op::PRelu>::createLayer(
    const ngraph::OutputVector& inputs, const pugi::xml_node& node, std::istream& binStream,
    const GenericLayerParams& layerParsePrms) {
    checkParameters(inputs, layerParsePrms, 2);
    return std::make_shared<ngraph::op::PRelu>(inputs[0], inputs[1]);
}

// ReLU layer
template <>
std::shared_ptr<ngraph::Node> V10Parser::LayerCreator<ngraph::op::Relu>::createLayer(
    const ngraph::OutputVector& inputs, const pugi::xml_node& node, std::istream& binStream,
    const GenericLayerParams& layerParsePrms) {
    checkParameters(inputs, layerParsePrms, 1);
    return std::make_shared<ngraph::op::Relu>(inputs[0]);
}

// Tanh layer
template <>
std::shared_ptr<ngraph::Node> V10Parser::LayerCreator<ngraph::op::Tanh>::createLayer(
    const ngraph::OutputVector& inputs, const pugi::xml_node& node, std::istream& binStream,
    const GenericLayerParams& layerParsePrms) {
    checkParameters(inputs, layerParsePrms, 1);
    return std::make_shared<ngraph::op::Tanh>(inputs[0]);
}

// Result layer
template <>
std::shared_ptr<ngraph::Node> V10Parser::LayerCreator<ngraph::op::Result>::createLayer(
    const ngraph::OutputVector& inputs, const pugi::xml_node& node, std::istream& binStream,
    const GenericLayerParams& layerParsePrms) {
    checkParameters(inputs, layerParsePrms, 1);
    return std::make_shared<ngraph::op::Result>(inputs[0]);
}

// Tile layer
template <>
std::shared_ptr<ngraph::Node> V10Parser::LayerCreator<ngraph::op::v0::Tile>::createLayer(
    const ngraph::OutputVector& inputs, const pugi::xml_node& node, std::istream& binStream,
    const GenericLayerParams& layerParsePrms) {
    checkParameters(inputs, layerParsePrms, 2);
    return std::make_shared<ngraph::op::v0::Tile>(inputs[0], inputs[1]);
}

// StridedSlice layer
template <>
std::shared_ptr<ngraph::Node> V10Parser::LayerCreator<ngraph::op::v1::StridedSlice>::createLayer(
    const ngraph::OutputVector& inputs, const pugi::xml_node& node, std::istream& binStream,
    const GenericLayerParams& layerParsePrms) {

    pugi::xml_node dn = node.child("data");

    std::vector<int64_t> begin_mask = getParameters<int64_t>(dn, "begin_mask");
    std::vector<int64_t> end_mask = getParameters<int64_t>(dn, "end_mask");
    std::vector<int64_t> new_axis = getParameters<int64_t>(dn, "new_axis_mask");
    std::vector<int64_t> shrink_axis = getParameters<int64_t>(dn, "shrink_axis_mask");
    std::vector<int64_t> ellipsis_mask = getParameters<int64_t>(dn, "ellipsis_mask");

    if (inputs.size() == 3) {
        return std::make_shared<ngraph::op::v1::StridedSlice>(inputs[0], inputs[1], inputs[2], begin_mask,
                                                              end_mask, new_axis, shrink_axis, ellipsis_mask);
    } else if (inputs.size() == 4) {
        return std::make_shared<ngraph::op::v1::StridedSlice>(inputs[0], inputs[1], inputs[2], inputs[3], begin_mask,
                                                              end_mask, new_axis, shrink_axis, ellipsis_mask);
    } else {
        THROW_IE_EXCEPTION << "Incorrect number of inputs " << inputs.size() << " for " << getType() << " layer with name: " << layerParsePrms.name;
    }
}

// Reshape layer
template <>
std::shared_ptr<ngraph::Node> V10Parser::LayerCreator<ngraph::op::v1::Reshape>::createLayer(
    const ngraph::OutputVector& inputs, const pugi::xml_node& node, std::istream& binStream,
    const GenericLayerParams& layerParsePrms) {
    checkParameters(inputs, layerParsePrms, 2);

    pugi::xml_node dn = node.child("data");
    if (dn.empty())
        THROW_IE_EXCEPTION << "Cannot read parameter for " << getType() << " layer with name: " << layerParsePrms.name;

    return std::make_shared<ngraph::op::v1::Reshape>(inputs[0], inputs[1], GetBoolAttr(dn, "special_zero"));
}

// Minimum layer
template <>
std::shared_ptr<ngraph::Node> V10Parser::LayerCreator<ngraph::op::v1::Minimum>::createLayer(
    const ngraph::OutputVector& inputs, const pugi::xml_node& node, std::istream& binStream,
    const GenericLayerParams& layerParsePrms) {
    checkParameters(inputs, layerParsePrms, 2);
    return std::make_shared<ngraph::op::v1::Minimum>(inputs[0], inputs[1]);
}

// Subtract layer
template <>
std::shared_ptr<ngraph::Node> V10Parser::LayerCreator<ngraph::op::v1::Subtract>::createLayer(
    const ngraph::OutputVector& inputs, const pugi::xml_node& node, std::istream& binStream,
    const GenericLayerParams& layerParsePrms) {
    checkParameters(inputs, layerParsePrms, 2);
    return std::make_shared<ngraph::op::v1::Subtract>(inputs[0], inputs[1]);
}

// Broadcast layer
template <>
std::shared_ptr<ngraph::Node> V10Parser::LayerCreator<ngraph::op::v1::Broadcast>::createLayer(
    const ngraph::OutputVector& inputs, const pugi::xml_node& node, std::istream& binStream,
    const GenericLayerParams& layerParsePrms) {
    if (inputs.size() == 2) {
        return std::make_shared<ngraph::op::v1::Broadcast>(inputs[0], inputs[1]);
    } else if (layerParsePrms.inputPorts.size() == 3) {
        return std::make_shared<ngraph::op::v1::Broadcast>(inputs[0], inputs[1], inputs[2]);
    }
    THROW_IE_EXCEPTION << "Invalid number of inputs: " << layerParsePrms.inputPorts.size();
}

// Constant layer
template <>
std::shared_ptr<ngraph::Node> V10Parser::LayerCreator<ngraph::op::Constant>::createLayer(
    const ngraph::OutputVector& inputs, const pugi::xml_node& node, std::istream& binStream,
    const GenericLayerParams& layerParsePrms) {
    checkParameters(inputs, layerParsePrms, 0);
    pugi::xml_node dn = node.child("data");

    if (dn.empty())
        THROW_IE_EXCEPTION << "Cannot read parameter for " << getType() << " layer with name: " << layerParsePrms.name;

    size_t offset = GetUInt64Attr(dn, "offset");
    size_t size = GetUInt64Attr(dn, "size");

    binStream.seekg(0, std::ios::end);
    std::streampos length = binStream.tellg();
    if (!length)
        THROW_IE_EXCEPTION << "Cannot read network! The model requires weights data! "
            << "Bin file cannot be found! Please specify the path to bin file.";
    if (static_cast<size_t>(length) < offset + size)
        THROW_IE_EXCEPTION << "Cannot create " << getType() << " layer with name: " << layerParsePrms.name
                           << ". Layer has incorrect weights!";

    auto port = layerParsePrms.outputPorts[0];
    ngraph::Shape shape(port.dims);
    ngraph::element::Type el_type(port.precision);
    if (size < std::ceil(ngraph::shape_size(shape) * el_type.bitwidth() / 8.f))
        THROW_IE_EXCEPTION << "Cannot create Constant op " << layerParsePrms.name << " size attribute and shape size are inconsistent!";

    auto constant = std::make_shared<ngraph::op::Constant>(port.precision, shape);
    char* data = const_cast<char*>(reinterpret_cast<const char*>(constant->get_data_ptr()));
    binStream.seekg(offset, std::ios::beg);
    binStream.read(data, size);
    return constant;
}

// Power layer
template <>
std::shared_ptr<ngraph::Node> V10Parser::LayerCreator<ngraph::op::v1::Power>::createLayer(
    const ngraph::OutputVector& inputs, const pugi::xml_node& node, std::istream& binStream,
    const GenericLayerParams& layerParsePrms) {
    checkParameters(inputs, layerParsePrms, 2);
    return std::make_shared<ngraph::op::v1::Power>(inputs[0], inputs[1]);
}

// MatMul layer
template <>
std::shared_ptr<ngraph::Node> V10Parser::LayerCreator<ngraph::op::MatMul>::createLayer(
    const ngraph::OutputVector& inputs, const pugi::xml_node& node, std::istream& binStream,
    const GenericLayerParams& layerParsePrms) {
    checkParameters(inputs, layerParsePrms, 2);
    pugi::xml_node dn = node.child("data");

    auto transpose_a = GetBoolAttr(dn, "transpose_a", false);
    auto transpose_b = GetBoolAttr(dn, "transpose_b", false);

    return std::make_shared<ngraph::op::MatMul>(inputs[0], inputs[1], transpose_a, transpose_b);
}

// Softmax layer
template <>
std::shared_ptr<ngraph::Node> V10Parser::LayerCreator<ngraph::op::v1::Softmax>::createLayer(
    const ngraph::OutputVector& inputs, const pugi::xml_node& node, std::istream& binStream,
    const GenericLayerParams& layerParsePrms) {
    checkParameters(inputs, layerParsePrms, 1);
    pugi::xml_node dn = node.child("data");

    if (dn.empty())
        THROW_IE_EXCEPTION << "Cannot read parameter for " << getType() << " layer with name: " << layerParsePrms.name;

    return std::make_shared<ngraph::op::v1::Softmax>(inputs[0], GetUIntAttr(dn, "axis"));
}

// RegionYolo layer
template <>
std::shared_ptr<ngraph::Node> V10Parser::LayerCreator<ngraph::op::RegionYolo>::createLayer(
    const ngraph::OutputVector& inputs, const pugi::xml_node& node, std::istream& binStream,
    const GenericLayerParams& layerParsePrms) {
    checkParameters(inputs, layerParsePrms, 1);
    pugi::xml_node dn = node.child("data");

    if (dn.empty())
        THROW_IE_EXCEPTION << "Cannot read parameter for " << getType() << " layer with name: " << layerParsePrms.name;

    auto axis = GetIntAttr(dn, "axis");
    auto classes = GetUIntAttr(dn, "classes");
    auto coords = GetUIntAttr(dn, "coords");
    auto do_softmax = GetIntAttr(dn, "do_softmax");
    auto end_axis = GetIntAttr(dn, "end_axis");
    auto num = GetUIntAttr(dn, "num");
    auto mask = getParameters<int64_t>(dn, "mask", {});
    auto anchors = getParameters<float>(dn, "anchors", {});

    return std::make_shared<ngraph::op::RegionYolo>(inputs[0], coords, classes, num, do_softmax,
                                                    mask, axis, end_axis, anchors);
}

// ReorgYolo layer
template <>
std::shared_ptr<ngraph::Node> V10Parser::LayerCreator<ngraph::op::ReorgYolo>::createLayer(
    const ngraph::OutputVector& inputs, const pugi::xml_node& node, std::istream& binStream,
    const GenericLayerParams& layerParsePrms) {
    checkParameters(inputs, layerParsePrms, 1);
    pugi::xml_node dn = node.child("data");

    if (dn.empty())
        THROW_IE_EXCEPTION << "Cannot read parameter for " << getType() << " layer with name: " << layerParsePrms.name;

    auto stride = GetUIntAttr(dn, "stride");
    return std::make_shared<ngraph::op::ReorgYolo>(inputs[0], ngraph::Strides {stride});
}

// BinaryConvolution layer
template <>
std::shared_ptr<ngraph::Node> V10Parser::LayerCreator<ngraph::op::v1::BinaryConvolution>::createLayer(
        const ngraph::OutputVector& inputs, const pugi::xml_node& node, std::istream& binStream,
        const GenericLayerParams& layerParsePrms) {
    checkParameters(inputs, layerParsePrms, 2);
    pugi::xml_node dn = node.child("data");

    if (dn.empty())
        THROW_IE_EXCEPTION << "Cannot read parameter for " << getType() << " layer with name: " << layerParsePrms.name;

    size_t group = GetUIntAttr(dn, "group", 1);
    if (group != 1) THROW_IE_EXCEPTION << "Cannot create grouped BinaryConvolution layer " << layerParsePrms.name;

    ngraph::op::PadType pad_type = ngraph::op::PadType::EXPLICIT;
    std::string auto_pad = GetStrAttr(dn, "auto_pad", "");
    if (auto_pad == "same_lower") {
        pad_type = ngraph::op::PadType::SAME_LOWER;
    } else if (auto_pad == "same_upper") {
        pad_type = ngraph::op::PadType::SAME_UPPER;
    } else if (auto_pad == "valid") {
        pad_type = ngraph::op::PadType::VALID;
    }

    auto strides = ngraph::Strides(getParameters<size_t>(dn, "strides"));
    auto dilations = ngraph::Strides(getParameters<size_t>(dn, "dilations"));
    auto pads_begin = ngraph::CoordinateDiff(getParameters<std::ptrdiff_t>(dn, "pads_begin"));
    auto pads_end = ngraph::CoordinateDiff(getParameters<std::ptrdiff_t>(dn, "pads_end"));
    auto mode = GetStrAttr(dn, "mode");
    auto pad_value = GetFloatAttr(dn, "pad_value");

    return std::make_shared<ngraph::op::v1::BinaryConvolution>(inputs[0], inputs[1], strides, pads_begin, pads_end,
                                                               dilations, mode, pad_value, pad_type);
}

// Convolution layer
template <>
std::shared_ptr<ngraph::Node> V10Parser::LayerCreator<ngraph::op::v1::Convolution>::createLayer(
    const ngraph::OutputVector& inputs, const pugi::xml_node& node, std::istream& binStream,
    const GenericLayerParams& layerParsePrms) {
    checkParameters(inputs, layerParsePrms, 2);
    pugi::xml_node dn = node.child("data");

    if (dn.empty())
        THROW_IE_EXCEPTION << "Cannot read parameter for " << getType() << " layer with name: " << layerParsePrms.name;

    ngraph::op::PadType pad_type = ngraph::op::PadType::EXPLICIT;
    std::string auto_pad = GetStrAttr(dn, "auto_pad", "");
    if (auto_pad == "same_lower") {
        pad_type = ngraph::op::PadType::SAME_LOWER;
    } else if (auto_pad == "same_upper") {
        pad_type = ngraph::op::PadType::SAME_UPPER;
    } else if (auto_pad == "valid") {
        pad_type = ngraph::op::PadType::VALID;
    }

    auto strides = ngraph::Strides(getParameters<size_t>(dn, "strides"));
    auto dilations = ngraph::Strides(getParameters<size_t>(dn, "dilations"));
    auto pads_begin = ngraph::CoordinateDiff(getParameters<std::ptrdiff_t>(dn, "pads_begin", {}));
    auto pads_end = ngraph::CoordinateDiff(getParameters<std::ptrdiff_t>(dn, "pads_end", {}));

    return std::make_shared<ngraph::op::v1::Convolution>(inputs[0], inputs[1], strides, pads_begin, pads_end,
                                                         dilations, pad_type);
}

// GroupConvolution layer
template <>
std::shared_ptr<ngraph::Node> V10Parser::LayerCreator<ngraph::op::v1::GroupConvolution>::createLayer(
        const ngraph::OutputVector& inputs, const pugi::xml_node& node, std::istream& binStream,
        const GenericLayerParams& layerParsePrms) {
    checkParameters(inputs, layerParsePrms, 2);
    pugi::xml_node dn = node.child("data");

    if (dn.empty())
        THROW_IE_EXCEPTION << "Cannot read parameter for " << getType() << " layer with name: " << layerParsePrms.name;

    ngraph::op::PadType pad_type = ngraph::op::PadType::EXPLICIT;
    std::string auto_pad = GetStrAttr(dn, "auto_pad", "");
    if (auto_pad == "same_lower") {
        pad_type = ngraph::op::PadType::SAME_LOWER;
    } else if (auto_pad == "same_upper") {
        pad_type = ngraph::op::PadType::SAME_UPPER;
    } else if (auto_pad == "valid") {
        pad_type = ngraph::op::PadType::VALID;
    }

    auto strides = ngraph::Strides(getParameters<size_t>(dn, "strides"));
    auto dilations = ngraph::Strides(getParameters<size_t>(dn, "dilations"));
    auto pads_begin = ngraph::CoordinateDiff(getParameters<std::ptrdiff_t>(dn, "pads_begin", {}));
    auto pads_end = ngraph::CoordinateDiff(getParameters<std::ptrdiff_t>(dn, "pads_end", {}));

    return std::make_shared<ngraph::op::v1::GroupConvolution>(inputs[0], inputs[1], strides, pads_begin, pads_end,
                                                              dilations, pad_type);
}

// DeformableConvolution layer
template <>
std::shared_ptr<ngraph::Node> V10Parser::LayerCreator<ngraph::op::v1::DeformableConvolution>::createLayer(
        const ngraph::OutputVector& inputs, const pugi::xml_node& node, std::istream& binStream,
        const GenericLayerParams& layerParsePrms) {
    checkParameters(inputs, layerParsePrms, 3);
    pugi::xml_node dn = node.child("data");

    if (dn.empty())
        THROW_IE_EXCEPTION << "Cannot read parameter for " << getType() << " layer with name: " << layerParsePrms.name;

    size_t group = GetUIntAttr(dn, "group");
    size_t deformable_group = GetUIntAttr(dn, "deformable_group");

    ngraph::op::PadType pad_type = ngraph::op::PadType::EXPLICIT;
    std::string auto_pad = GetStrAttr(dn, "auto_pad", "");
    if (auto_pad == "same_lower") {
        pad_type = ngraph::op::PadType::SAME_LOWER;
    } else if (auto_pad == "same_upper") {
        pad_type = ngraph::op::PadType::SAME_UPPER;
    } else if (auto_pad == "valid") {
        pad_type = ngraph::op::PadType::VALID;
    }

    auto strides = ngraph::Strides(getParameters<size_t>(dn, "strides"));
    auto dilations = ngraph::Strides(getParameters<size_t>(dn, "dilations"));
    auto pads_begin = ngraph::CoordinateDiff(getParameters<std::ptrdiff_t>(dn, "pads_begin"));
    auto pads_end = ngraph::CoordinateDiff(getParameters<std::ptrdiff_t>(dn, "pads_end"));

    return std::make_shared<ngraph::op::v1::DeformableConvolution>(inputs[0], inputs[1], inputs[2], strides, pads_begin,
                pads_end, dilations, pad_type, group, deformable_group);
}

// ConvolutionBackpropData layer
template <>
std::shared_ptr<ngraph::Node> V10Parser::LayerCreator<ngraph::op::v1::ConvolutionBackpropData>::createLayer(
    const ngraph::OutputVector& inputs, const pugi::xml_node& node, std::istream& binStream,
    const GenericLayerParams& layerParsePrms) {
    pugi::xml_node dn = node.child("data");

    if (dn.empty())
        THROW_IE_EXCEPTION << "Cannot read parameter for " << getType() << " layer with name: " << layerParsePrms.name;

    ngraph::op::PadType pad_type = ngraph::op::PadType::EXPLICIT;
    std::string auto_pad = GetStrAttr(dn, "auto_pad", "");
    if (auto_pad == "same_lower") {
        pad_type = ngraph::op::PadType::SAME_LOWER;
    } else if (auto_pad == "same_upper") {
        pad_type = ngraph::op::PadType::SAME_UPPER;
    } else if (auto_pad == "valid") {
        pad_type = ngraph::op::PadType::VALID;
    }

    auto strides = ngraph::Strides(getParameters<size_t>(dn, "strides"));
    auto dilations = ngraph::Strides(getParameters<size_t>(dn, "dilations"));
    auto pads_begin = ngraph::CoordinateDiff(getParameters<std::ptrdiff_t>(dn, "pads_begin", {}));
    auto pads_end = ngraph::CoordinateDiff(getParameters<std::ptrdiff_t>(dn, "pads_end", {}));
    auto output_padding = ngraph::CoordinateDiff(getParameters<std::ptrdiff_t>(dn, "output_padding", {}));
    if (inputs.size() != 3 && inputs.size() != 2) {
        THROW_IE_EXCEPTION << layerParsePrms.type << " layer " << layerParsePrms.name << " has incorrect number of input ports!";
    }

    if (inputs.size() == 3) {
        return std::make_shared<ngraph::op::v1::ConvolutionBackpropData>(inputs[0], inputs[1], inputs[2], strides, pads_begin, pads_end,
                                                                         dilations, pad_type, output_padding);
    } else {
        return std::make_shared<ngraph::op::v1::ConvolutionBackpropData>(inputs[0], inputs[1], strides, pads_begin, pads_end,
                                                                         dilations, pad_type, output_padding);
    }
}

// GroupConvolutionBackpropData layer
template <>
std::shared_ptr<ngraph::Node> V10Parser::LayerCreator<ngraph::op::v1::GroupConvolutionBackpropData>::createLayer(
        const ngraph::OutputVector& inputs, const pugi::xml_node& node, std::istream& binStream,
        const GenericLayerParams& layerParsePrms) {
    pugi::xml_node dn = node.child("data");

    if (dn.empty())
        THROW_IE_EXCEPTION << "Cannot read parameter for " << getType() << " layer with name: " << layerParsePrms.name;

    ngraph::op::PadType pad_type = ngraph::op::PadType::EXPLICIT;
    std::string auto_pad = GetStrAttr(dn, "auto_pad", "");
    if (auto_pad == "same_lower") {
        pad_type = ngraph::op::PadType::SAME_LOWER;
    } else if (auto_pad == "same_upper") {
        pad_type = ngraph::op::PadType::SAME_UPPER;
    } else if (auto_pad == "valid") {
        pad_type = ngraph::op::PadType::VALID;
    }

    auto strides = ngraph::Strides(getParameters<size_t>(dn, "strides"));
    auto dilations = ngraph::Strides(getParameters<size_t>(dn, "dilations"));
    auto pads_begin = ngraph::CoordinateDiff(getParameters<std::ptrdiff_t>(dn, "pads_begin", {}));
    auto pads_end = ngraph::CoordinateDiff(getParameters<std::ptrdiff_t>(dn, "pads_end", {}));
    auto output_padding = ngraph::CoordinateDiff(getParameters<std::ptrdiff_t>(dn, "output_padding", {}));

    if (inputs.size() != 3 && inputs.size() != 2) {
        THROW_IE_EXCEPTION << layerParsePrms.type << " layer " << layerParsePrms.name << " has incorrect number of input ports!";
    }

    if (inputs.size() == 3) {
        return std::make_shared<ngraph::op::v1::GroupConvolutionBackpropData>(inputs[0], inputs[1], inputs[2], strides, pads_begin, pads_end,
                                                                              dilations, pad_type, output_padding);
    } else {
        return std::make_shared<ngraph::op::v1::GroupConvolutionBackpropData>(inputs[0], inputs[1], strides, pads_begin, pads_end,
                                                                              dilations, pad_type, output_padding);
    }
}

// AvgPool layer
template <>
std::shared_ptr<ngraph::Node> V10Parser::LayerCreator<ngraph::op::v1::AvgPool>::createLayer(
    const ngraph::OutputVector& inputs, const pugi::xml_node& node, std::istream& binStream,
    const GenericLayerParams& layerParsePrms) {
    checkParameters(inputs, layerParsePrms, 1);
    pugi::xml_node dn = node.child("data");

    if (dn.empty())
        THROW_IE_EXCEPTION << "Cannot read parameter for " << getType() << " layer with name: " << layerParsePrms.name;

    auto exclude_pad = GetStrAttr(dn, "exclude-pad") == "true";
    auto strides = ngraph::Strides(getParameters<size_t>(dn, "strides"));
    auto kernel = ngraph::Shape(getParameters<size_t>(dn, "kernel"));
    auto pads_begin = ngraph::Shape(getParameters<std::size_t>(dn, "pads_begin"));
    auto pads_end = ngraph::Shape(getParameters<std::size_t>(dn, "pads_end"));
    auto pad_type = ngraph::op::PadType::EXPLICIT;

    auto pad_type_str = GetStrAttr(dn, "auto_pad", "");
    if (pad_type_str == "same_lower") {
        pad_type = ngraph::op::PadType::SAME_LOWER;
    } else if (pad_type_str == "same_upper") {
        pad_type = ngraph::op::PadType::SAME_UPPER;
    } else if (pad_type_str == "valid") {
        pad_type = ngraph::op::PadType::VALID;
    }

    ngraph::op::RoundingType rounding_type;
    auto str_rounding_type = GetStrAttr(dn, "rounding_type", "floor");
    if (str_rounding_type == "floor") {
        rounding_type = ngraph::op::RoundingType::FLOOR;
    } else if (str_rounding_type == "ceil") {
        rounding_type = ngraph::op::RoundingType::CEIL;
    } else {
        THROW_IE_EXCEPTION << "Unsuppored rounding type: " << str_rounding_type;
    }

    return std::make_shared<ngraph::op::v1::AvgPool>(inputs[0], strides, pads_begin, pads_end, kernel, exclude_pad,
                                                     rounding_type, pad_type);
}

// MaxPool layer
template <>
std::shared_ptr<ngraph::Node> V10Parser::LayerCreator<ngraph::op::v1::MaxPool>::createLayer(
    const ngraph::OutputVector& inputs, const pugi::xml_node& node, std::istream& binStream,
    const GenericLayerParams& layerParsePrms) {
    checkParameters(inputs, layerParsePrms, 1);
    pugi::xml_node dn = node.child("data");

    if (dn.empty())
        THROW_IE_EXCEPTION << "Cannot read parameter for " << getType() << " layer with name: " << layerParsePrms.name;

    auto strides = ngraph::Strides(getParameters<size_t>(dn, "strides"));
    auto kernel = ngraph::Shape(getParameters<size_t>(dn, "kernel"));
    auto pads_begin = ngraph::Shape(getParameters<std::size_t>(dn, "pads_begin"));
    auto pads_end = ngraph::Shape(getParameters<std::size_t>(dn, "pads_end"));
    auto pad_type = ngraph::op::PadType::EXPLICIT;

    auto pad_type_str = GetStrAttr(dn, "auto_pad", "");
    if (pad_type_str == "same_lower") {
        pad_type = ngraph::op::PadType::SAME_LOWER;
    } else if (pad_type_str == "same_upper") {
        pad_type = ngraph::op::PadType::SAME_UPPER;
    } else if (pad_type_str == "valid") {
        pad_type = ngraph::op::PadType::VALID;
    }

    ngraph::op::RoundingType rounding_type;
    auto str_rounding_type = GetStrAttr(dn, "rounding_type", "floor");
    if (str_rounding_type == "floor") {
        rounding_type = ngraph::op::RoundingType::FLOOR;
    } else if (str_rounding_type == "ceil") {
        rounding_type = ngraph::op::RoundingType::CEIL;
    } else {
        THROW_IE_EXCEPTION << "Unsuppored rounding type: " << str_rounding_type;
    }

    return std::make_shared<ngraph::op::v1::MaxPool>(inputs[0], strides, pads_begin, pads_end, kernel, rounding_type,
                                                     pad_type);
}

// ROIPooling layer
template <>
std::shared_ptr<ngraph::Node> V10Parser::LayerCreator<ngraph::op::ROIPooling>::createLayer(
    const ngraph::OutputVector& inputs, const pugi::xml_node& node, std::istream& binStream,
    const GenericLayerParams& layerParsePrms) {
    checkParameters(inputs, layerParsePrms, 2);
    pugi::xml_node dn = node.child("data");

    if (dn.empty())
        THROW_IE_EXCEPTION << "Cannot read parameter for " << getType() << " layer with name: " << layerParsePrms.name;

    auto pooled_h = GetUIntAttr(dn, "pooled_h");
    auto pooled_w = GetUIntAttr(dn, "pooled_w");
    auto spatial_scale = GetFloatAttr(dn, "spatial_scale");
    auto method = GetStrAttr(dn, "method", "max");
    return std::make_shared<ngraph::op::ROIPooling>(inputs[0], inputs[1],
                                                    ngraph::Shape {pooled_h, pooled_w}, spatial_scale, method);
}

// PSROIPooling layer
template <>
std::shared_ptr<ngraph::Node> V10Parser::LayerCreator<ngraph::op::PSROIPooling>::createLayer(
    const ngraph::OutputVector& inputs, const pugi::xml_node& node, std::istream& binStream,
    const GenericLayerParams& layerParsePrms) {
    checkParameters(inputs, layerParsePrms, 2);
    pugi::xml_node dn = node.child("data");

    if (dn.empty())
        THROW_IE_EXCEPTION << "Cannot read parameter for " << getType() << " layer with name: " << layerParsePrms.name;

    auto output_dim = GetIntAttr(dn, "output_dim");
    auto group_size = GetIntAttr(dn, "group_size", 1);
    auto spatial_bins_x = GetIntAttr(dn, "spatial_bins_x", 1);
    auto spatial_bins_y = GetIntAttr(dn, "spatial_bins_y", 1);
    auto spatial_scale = GetFloatAttr(dn, "spatial_scale");
    auto mode = GetStrAttr(dn, "mode", "average");

    return std::make_shared<ngraph::op::PSROIPooling>(inputs[0], inputs[1],
                                                      output_dim, group_size, spatial_scale, spatial_bins_x,
                                                      spatial_bins_y, mode);
}

// DeformablePSROIPooling layer

template <>
std::shared_ptr<ngraph::Node> V10Parser::LayerCreator<ngraph::op::v1::DeformablePSROIPooling>::createLayer(
        const ngraph::OutputVector& inputs, const pugi::xml_node& node, std::istream& binStream,
        const GenericLayerParams& layerParsePrms) {
    pugi::xml_node dn = node.child("data");

    if (dn.empty())
        THROW_IE_EXCEPTION << "Cannot read parameter for " << getType() << " layer with name: " << layerParsePrms.name;

    auto output_dim = GetIntAttr(dn, "output_dim");
    auto group_size = GetIntAttr(dn, "group_size", 1);
    auto spatial_bins_x = GetIntAttr(dn, "spatial_bins_x", 1);
    auto spatial_bins_y = GetIntAttr(dn, "spatial_bins_y", 1);
    auto spatial_scale = GetFloatAttr(dn, "spatial_scale");
    auto mode = GetStrAttr(dn, "mode", "bilinear_deformable");
    auto trans_std = GetFloatAttr(dn, "trans_std", 1.0);
    auto part_size = GetIntAttr(dn, "part_size", 1);

    if (inputs.size() == 3) {
        return std::make_shared<ngraph::op::v1::DeformablePSROIPooling>(inputs[0],
                                                                        inputs[1],
                                                                        inputs[2], output_dim,
                                                                        spatial_scale, group_size, mode, spatial_bins_x,
                                                                        spatial_bins_y, trans_std, part_size);
    } else if (inputs.size() == 2) {
        return std::make_shared<ngraph::op::v1::DeformablePSROIPooling>(inputs[0],
                                                                        inputs[1], output_dim,
                                                                        spatial_scale, group_size, mode, spatial_bins_x,
                                                                        spatial_bins_y, trans_std, part_size);
    } else {
        THROW_IE_EXCEPTION << "Wrong number of inputs for " << getType() << " layer with name: " << layerParsePrms.name;
    }
}

// Gather layer
template <>
std::shared_ptr<ngraph::Node> V10Parser::LayerCreator<ngraph::op::v1::Gather>::createLayer(
    const ngraph::OutputVector& inputs, const pugi::xml_node& node, std::istream& binStream,
    const GenericLayerParams& layerParsePrms) {
    checkParameters(inputs, layerParsePrms, 3);
    return std::make_shared<ngraph::op::v1::Gather>(inputs[0], inputs[1], inputs[2]);
}

// GatherTree layer
template <>
std::shared_ptr<ngraph::Node> V10Parser::LayerCreator<ngraph::op::v1::GatherTree>::createLayer(
        const ngraph::OutputVector& inputs, const pugi::xml_node& node, std::istream& binStream,
        const GenericLayerParams& layerParsePrms) {
    checkParameters(inputs, layerParsePrms, 4);
    return std::make_shared<ngraph::op::v1::GatherTree>(inputs[0], inputs[1], inputs[2], inputs[3]);
}

// OneHot layer
template <>
std::shared_ptr<ngraph::Node> V10Parser::LayerCreator<ngraph::op::v1::OneHot>::createLayer(
        const ngraph::OutputVector& inputs, const pugi::xml_node& node, std::istream& binStream,
        const GenericLayerParams& layerParsePrms) {
    checkParameters(inputs, layerParsePrms, 4);

    pugi::xml_node dn = node.child("data");
    if (dn.empty())
        THROW_IE_EXCEPTION << "Cannot read parameter for " << getType() << " layer with name: " << layerParsePrms.name;

    return std::make_shared<ngraph::op::v1::OneHot>(inputs[0], inputs[1], inputs[2], inputs[3], GetInt64Attr(dn, "axis"));
}

// NormalizeL2 layer
template <>
std::shared_ptr<ngraph::Node> V10Parser::LayerCreator<ngraph::op::NormalizeL2>::createLayer(
    const ngraph::OutputVector& inputs, const pugi::xml_node& node, std::istream& binStream,
    const GenericLayerParams& layerParsePrms) {
    checkParameters(inputs, layerParsePrms, 2);
    pugi::xml_node dn = node.child("data");

    if (dn.empty())
        THROW_IE_EXCEPTION << "Cannot read parameter for " << getType() << " layer with name: " << layerParsePrms.name;

    float eps = GetFloatAttr(dn, "eps");
    std::string eps_mode = GetStrAttr(dn, "eps_mode");
    ngraph::op::EpsMode em;
    if (eps_mode == "add") {
        em = ngraph::op::EpsMode::ADD;
    } else if (eps_mode == "max") {
        em = ngraph::op::EpsMode::MAX;
    } else {
        THROW_IE_EXCEPTION << "NormalizeL2 unsupported eps_mode: " << eps_mode;
    }

    return std::make_shared<ngraph::op::NormalizeL2>(inputs[0], inputs[1], eps, em);
}

// HardSigmoid layer
template <>
std::shared_ptr<ngraph::Node> V10Parser::LayerCreator<ngraph::op::HardSigmoid>::createLayer(
    const ngraph::OutputVector & inputs, const pugi::xml_node& node, std::istream& binStream,
    const GenericLayerParams& layerParsePrms) {
    checkParameters(inputs, layerParsePrms, 3);
    return std::make_shared<ngraph::op::HardSigmoid>(inputs[0], inputs[1], inputs[2]);
}

// GRN layer
template <>
std::shared_ptr<ngraph::Node> V10Parser::LayerCreator<ngraph::op::GRN>::createLayer(
    const ngraph::OutputVector& inputs, const pugi::xml_node& node, std::istream& binStream,
    const GenericLayerParams& layerParsePrms) {
    checkParameters(inputs, layerParsePrms, 1);
    pugi::xml_node dn = node.child("data");

    if (dn.empty())
        THROW_IE_EXCEPTION << "Cannot read parameter for " << getType() << " layer with name: " << layerParsePrms.name;

    return std::make_shared<ngraph::op::GRN>(inputs[0], GetFloatAttr(dn, "bias"));
}

// LogicalAnd layer
template <>
std::shared_ptr<ngraph::Node> V10Parser::LayerCreator<ngraph::op::v1::LogicalAnd>::createLayer(
    const ngraph::OutputVector & inputs, const pugi::xml_node& node, std::istream& binStream,
    const GenericLayerParams& layerParsePrms) {
    checkParameters(inputs, layerParsePrms, 2);
    return std::make_shared<ngraph::op::v1::LogicalAnd>(inputs[0], inputs[1]);
}

// LogicalOr layer
template <>
std::shared_ptr<ngraph::Node> V10Parser::LayerCreator<ngraph::op::v1::LogicalOr>::createLayer(
    const ngraph::OutputVector & inputs, const pugi::xml_node& node, std::istream& binStream,
    const GenericLayerParams& layerParsePrms) {
    checkParameters(inputs, layerParsePrms, 2);
    return std::make_shared<ngraph::op::v1::LogicalOr>(inputs[0], inputs[1]);
}

// LogicalXor layer
template <>
std::shared_ptr<ngraph::Node> V10Parser::LayerCreator<ngraph::op::v1::LogicalXor>::createLayer(
    const ngraph::OutputVector & inputs, const pugi::xml_node& node, std::istream& binStream,
    const GenericLayerParams& layerParsePrms) {
    checkParameters(inputs, layerParsePrms, 2);
    return std::make_shared<ngraph::op::v1::LogicalXor>(inputs[0], inputs[1]);
}

// LogicalNot layer
template <>
std::shared_ptr<ngraph::Node> V10Parser::LayerCreator<ngraph::op::v1::LogicalNot>::createLayer(
    const ngraph::OutputVector & inputs, const pugi::xml_node& node, std::istream& binStream,
    const GenericLayerParams& layerParsePrms) {
    checkParameters(inputs, layerParsePrms, 1);
    return std::make_shared<ngraph::op::v1::LogicalNot>(inputs[0]);
}

// NonMaxSuppression layer
template <>
std::shared_ptr<ngraph::Node> V10Parser::LayerCreator<ngraph::op::v1::NonMaxSuppression>::createLayer(
        const ngraph::OutputVector& inputs, const pugi::xml_node& node, std::istream& binStream,
        const GenericLayerParams& layerParsePrms) {
    pugi::xml_node dn = node.child("data");

    if (dn.empty())
        THROW_IE_EXCEPTION << "Cannot read parameter for " << getType() << " layer with name: " << layerParsePrms.name;

    auto box_encoding_string = GetStrAttr(dn, "box_encoding");
    ngraph::op::v1::NonMaxSuppression::BoxEncodingType box_enc_type;
    if (box_encoding_string == "corner") {
        box_enc_type = ngraph::op::v1::NonMaxSuppression::BoxEncodingType::CORNER;
    } else if (box_encoding_string == "center") {
        box_enc_type = ngraph::op::v1::NonMaxSuppression::BoxEncodingType::CENTER;
    } else {
        THROW_IE_EXCEPTION << "Unsupported box encoding type " << box_encoding_string << " for " << getType() <<
        " layer with name: " << layerParsePrms.name;
    }

    auto sort_flag = GetBoolAttr(dn, "sort_result_descending");

    std::vector<ngraph::Output<ngraph::Node>> new_inputs{inputs.begin(), inputs.end()};
    if (new_inputs.size() == 2)
        new_inputs.push_back(ngraph::op::Constant::create(ngraph::element::i64, ngraph::Shape{}, {0}));
    for (size_t ind = new_inputs.size(); ind < 5; ++ind)
        new_inputs.push_back(ngraph::op::Constant::create(ngraph::element::f32, ngraph::Shape{}, {.0f}));
    return std::make_shared<ngraph::op::v1::NonMaxSuppression>(new_inputs[0], new_inputs[1], new_inputs[2], new_inputs[3], new_inputs[4],
            box_enc_type, sort_flag);
}

}  // namespace InferenceEngine<|MERGE_RESOLUTION|>--- conflicted
+++ resolved
@@ -193,11 +193,7 @@
             variable_id_to_read_value.at(std::dynamic_pointer_cast<ngraph::op::Assign>(assign)->get_variable_id()));
     }
 
-<<<<<<< HEAD
-    CNNNetwork net(function);
-=======
     CNNNetwork net(function, _exts);
->>>>>>> 4acd117c
     parsePreProcess(net, root, binStream);
     return net;
 }
