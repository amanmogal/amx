// Copyright (C) 2018-2020 Intel Corporation
// SPDX-License-Identifier: Apache-2.0
//

#include "ie_ir_parser.hpp"
#include "ie_ir_itt.hpp"

#include <typeinfo>
#include <unordered_set>
#include <algorithm>
#include <deque>
#include <map>
#include <memory>
#include <ngraph/ngraph.hpp>
#include <set>
#include <sstream>
#include <string>
#include <vector>
#include <ngraph/op/strided_slice.hpp>
#include <ngraph/ops.hpp>
#include <ngraph/opsets/opset.hpp>
#include <ngraph/opsets/opset2.hpp>
#include <ngraph/opsets/opset3.hpp>
#include <ngraph/opsets/opset5.hpp>
#include <ngraph/variant.hpp>

#include <cpp/ie_cnn_network.h>
#include "ie_blob_stream.hpp"
#include "caseless.hpp"
#include <ie_ngraph_utils.hpp>
#include "generic_ie.hpp"
#include "precision_utils.h"
#include "blob_factory.hpp"

using namespace InferenceEngine;
using namespace XMLParseUtils;

IRParser::IRParser(size_t version): IRParser(version, {}) {}
IRParser::IRParser(size_t version, const std::vector<InferenceEngine::IExtensionPtr>& exts) {
    switch (version) {
    case 10:
        parser = std::make_shared<V10Parser>(exts);
        break;
    default:
        THROW_IE_EXCEPTION << "Unsupported IR version: " << version;
    }
}

std::shared_ptr<ICNNNetwork> IRParser::parse(const pugi::xml_node& root, const Blob::CPtr& weights) {
    return parser->parse(root, weights);
}

/**
 * Hold original blob in order to avoid situations when original blob is allocated on stack
 */
class WeightsHolderBlob : public TBlob<uint8_t> {
    Blob::CPtr originBlob;

public:
    explicit WeightsHolderBlob(const Blob::CPtr& weights) :
        TBlob<uint8_t>(weights->getTensorDesc(),
                       weights->cbuffer().as<uint8_t*>()),
        originBlob(weights) { }
};

V10Parser::V10Parser(const std::vector<IExtensionPtr>& exts) : _exts(exts) {
    // Load default opsets
    opsets["opset1"] = ngraph::get_opset1();
    opsets["opset2"] = ngraph::get_opset2();
    opsets["opset3"] = ngraph::get_opset3();
    opsets["opset4"] = ngraph::get_opset4();
    opsets["opset5"] = ngraph::get_opset5();

    // Load custom opsets
    for (const auto& ext : exts) {
        std::map<std::string, ngraph::OpSet> extOpsets = ext->getOpSets();
        for (const auto& it : extOpsets) {
            if (opsets.find(it.first) != opsets.end())
                THROW_IE_EXCEPTION << "Cannot add opset with name: " << it.first << ". Opset with the same name already exists.";
            opsets[it.first] = it.second;
        }
    }
}

std::shared_ptr<ICNNNetwork> V10Parser::parse(const pugi::xml_node& root, const Blob::CPtr& weights) {
    OV_ITT_TASK_CHAIN(taskChain, itt::domains::V10Reader_RT, "V10Parser", "Parse");

    using node_params = struct {
        pugi::xml_node xml;
        GenericLayerParams params;
    };
    std::map<size_t, node_params> params;

    std::vector<size_t> outputs;
    std::unordered_set<std::string> opName;

    // Read all layers and store their parameters in params map
    FOREACH_CHILD(node, root.child("layers"), "layer") {
        auto node_param = parseGenericParams(node);
        if (opName.find(node_param.name) != opName.end())
            THROW_IE_EXCEPTION << "Invalid IR! " << node_param.name << " name is not unique!";
        opName.insert(node_param.name);
        params[node_param.layerId] = {node, node_param};
        if (node_param.type == "Result" || node_param.type == "Assign") {
            outputs.push_back(node_param.layerId);
        }
    }

    using edge = struct { size_t fromLayerId, fromPortId, toPortId; };
    std::map<size_t, std::vector<edge>> edges;
    std::map<size_t, std::shared_ptr<ngraph::Node>> id_to_node;

    // Read all edges and store them for further usage
    FOREACH_CHILD(_ec, root.child("edges"), "edge") {
        size_t fromLayer = GetUIntAttr(_ec, "from-layer");
        size_t fromPort = GetUIntAttr(_ec, "from-port");
        size_t toLayer = GetUIntAttr(_ec, "to-layer");
        size_t toPort = GetUIntAttr(_ec, "to-port");
        edges[toLayer].push_back({fromLayer, fromPort, toPort});
    }

    // Run DFS starting from outputs to get nodes topological order
    std::set<size_t> used;
    std::vector<size_t> order;
    std::function<void(size_t)> dfs = [&edges, &order, &used, &dfs](const size_t id) {
        if (used.count(id)) return;
        used.insert(id);
        for (auto& edge : edges[id]) {
            dfs(edge.fromLayerId);
        }
        order.push_back(id);
    };
    std::for_each(outputs.begin(), outputs.end(), dfs);

    OV_ITT_TASK_NEXT(taskChain, "ConstructNgraphNodes");

    ngraph::ParameterVector parameter_nodes;
    ngraph::ResultVector result_nodes;
    ngraph::NodeVector allNodes;
    ngraph::SinkVector assign_nodes;
    std::map<std::string, std::shared_ptr<ngraph::Node>> variable_id_to_read_value;

    //  Following topological order create nGraph operations
    for (auto& layer_id : order) {
        auto& p = params[layer_id];
        ngraph::OutputVector inputs(edges[layer_id].size());
        for (auto& e : edges[layer_id]) {
            auto input_node = id_to_node[e.fromLayerId];
            if (!input_node) {
                THROW_IE_EXCEPTION << "Attempt to access node " << e.fromLayerId << " that not in graph.";
            }
            auto& p_output = params[e.fromLayerId].params;
            if (p.params.getRealInputPortId(e.toPortId) >= inputs.size())
                THROW_IE_EXCEPTION << p.params.type << " layer " << p.params.name << " with id: " << p.params.layerId
                    << " is inconsistent!";
            inputs[p.params.getRealInputPortId(e.toPortId)] =
                input_node->output(p_output.getRealOutputPortId(e.fromPortId));
        }

        auto node = createNode(inputs, p.xml, weights, p.params);
        id_to_node[layer_id] = node;

        // Check that output shape after nGraph node validation the same as in IR
        // because IR always right!
        // Temporary disabled!
        //        for (size_t i = 0; i < p.params.outputPorts.size(); ++i) {
        //            if (p.params.outputPorts[i].dims != node->output(i).get_shape()) {
        //                THROW_IE_EXCEPTION << "Shape after nGraph infer " <<
        //                details::dumpVec(node->output(i).get_shape())
        //                                   << " differ from IR shapes: " <<
        //                                   details::dumpVec(p.params.outputPorts[i].dims);
        //            }
        //        }

        if (auto parameter_node = std::dynamic_pointer_cast<ngraph::op::Parameter>(node)) {
            parameter_nodes.emplace_back(parameter_node);
        }

        if (auto result_node = std::dynamic_pointer_cast<ngraph::op::Result>(node)) {
            result_nodes.emplace_back(result_node);
        }

        if (auto assign_node = std::dynamic_pointer_cast<ngraph::op::Assign>(node)) {
            assign_nodes.emplace_back(assign_node);
        }

        if (auto read_value_node = std::dynamic_pointer_cast<ngraph::op::ReadValue>(node)) {
            variable_id_to_read_value[read_value_node->get_variable_id()] = read_value_node;
        }
        allNodes.emplace_back(node);
    }

    OV_ITT_TASK_NEXT(taskChain, "ConstructNgraphFunction");

    ::ngraph::op::GenericIE::DisableReshape noReshape(allNodes);
    auto function = std::make_shared<ngraph::Function>(result_nodes, assign_nodes, parameter_nodes, GetStrAttr(root, "name", ""));
    for (const auto& assign : assign_nodes) {
        assign->add_control_dependency(
            variable_id_to_read_value.at(std::dynamic_pointer_cast<ngraph::op::Assign>(assign)->get_variable_id()));
    }

    OV_ITT_TASK_NEXT(taskChain, "ConstructCNNNetwork");

    CNNNetwork net(function, _exts);

    parsePreProcess(net, root, weights);

    return net;
}

void V10Parser::parsePreProcess(CNNNetwork& network, const pugi::xml_node& root, const Blob::CPtr& weights) {
    /*
        <pre-process mean-precision="FP32">
        <channel id = ”0”>
        <mean offset = "121930449" size = "51529" / >  // in case of array – ref to the .bin file
        </channel>
        </pre-process>
    */

    auto ppNode = root.child("pre-process");
    if (ppNode.empty()) {
        return;
    }
    // find out to what input this belongs to
    std::string inputName;
    InputInfo::Ptr preProcessInput;

    inputName = GetStrAttr(ppNode, "reference-layer-name", "");
    inputName = ngraph::trim(inputName);
    if (inputName.empty()) {
        // fallback (old format), look for the picture in the inputs
        InputsDataMap inputs = network.getInputsInfo();

        if (inputs.empty()) THROW_IE_EXCEPTION << "network has no input";

        for (auto i : inputs) {
            if (i.second->getTensorDesc().getDims().size() == 4) {
                preProcessInput = i.second;
                break;
            }
        }
        if (!preProcessInput) {
            preProcessInput = inputs.begin()->second;
        }

        inputName = preProcessInput->name();
    } else {
        preProcessInput = network.getInputsInfo()[inputName];
        if (!preProcessInput)
            THROW_IE_EXCEPTION << "pre-process name ref '" << inputName << "' refers to un-existing input";
    }

    // dims vector without batch size
    SizeVector inputDims = preProcessInput->getTensorDesc().getDims();
    size_t noOfChannels = 0, width = 0, height = 0;

    if (inputDims.size() < 2) {
        THROW_IE_EXCEPTION << "network did not define input dimensions properly";
    } else if (inputDims.size() == 2) {  // NC
        noOfChannels = inputDims[1];
        width = inputDims[1];
        height = inputDims[0];
    } else if (inputDims.size() == 3) {
        width = inputDims[2];
        height = inputDims[1];
        noOfChannels = inputDims[0];
    } else if (inputDims.size() == 4) {
        width = inputDims[3];
        height = inputDims[2];
        noOfChannels = inputDims[1];
    } else if (inputDims.size() == 5) {
        width = inputDims[4];
        height = inputDims[3];
        noOfChannels = inputDims[2];
    }

    PreProcessInfo& pp = preProcessInput->getPreProcess();
    pp.init(noOfChannels);

    auto meanSegmentPrecision = GetPrecisionAttr(ppNode, "mean-precision", Precision::UNSPECIFIED);
    if (!meanSegmentPrecision || meanSegmentPrecision == Precision::MIXED)
        THROW_IE_EXCEPTION << "mean blob defined without specifying precision.";

    ResponseDesc resp;
    InferenceEngine::PreProcessChannel::Ptr preProcessChannel;

    int lastChanNo = -1;
    std::unordered_set<int> idsForMeanImage;

    FOREACH_CHILD(chan, ppNode, "channel") {
        int chanNo = GetIntAttr(chan, "id", lastChanNo + 1);
        if (chanNo >= static_cast<int>(noOfChannels) || chanNo < 0) {
            THROW_IE_EXCEPTION << "Pre-process channel id invalid: " << chanNo;
        }
        lastChanNo = chanNo;
        preProcessChannel = pp[chanNo];

        auto meanNode = chan.child("mean");
        if (!meanNode.empty()) {
            if (!meanNode.attribute("size")) {
                THROW_IE_EXCEPTION << "mean should have the attribute: size";
            }
            if (meanNode.attribute("size")) {
                idsForMeanImage.insert(chanNo);
                size_t size = static_cast<size_t>(GetIntAttr(meanNode, "size"));
                size_t offset = static_cast<size_t>(GetIntAttr(meanNode, "offset"));
                if (width * height * meanSegmentPrecision.size() != size) {
                    THROW_IE_EXCEPTION << "mean blob size mismatch expected input, got: " << size
                                       << " extpecting " << width << " x " << height << " x "
                                       << meanSegmentPrecision.size();
                }
                preProcessChannel->meanData = make_blob_with_precision(TensorDesc(meanSegmentPrecision, {height, width}, Layout::HW));
                preProcessChannel->meanData->allocate();
                auto lockedMem = preProcessChannel->meanData->buffer();
                char* data = lockedMem.as<char *>();
                uint8_t* src_data = weights->cbuffer().as<uint8_t*>() + offset;
                memcpy(data, src_data, size);
            }
        }
    }

    if (idsForMeanImage.size() == noOfChannels) {
        pp.setVariant(MEAN_IMAGE);
    } else if (idsForMeanImage.size() == 0) {
        pp.setVariant(NONE);
    } else {
        std::string validMeanImageIds = "";
        for (auto id : idsForMeanImage) {
            validMeanImageIds += std::to_string(id) + " ";
        }
        THROW_IE_EXCEPTION << "mean is not provided for all channels\n"
                              "Provided mean image for: "
                           << validMeanImageIds;
    }
}

V10Parser::GenericLayerParams V10Parser::parseGenericParams(const pugi::xml_node& node) {
    const auto parsePort = [](const pugi::xml_node& parentNode,
                              const GenericLayerParams& params,
                              bool input) -> GenericLayerParams::LayerPortData {
        GenericLayerParams::LayerPortData port;

        port.portId = GetIntAttr(parentNode, "id");

        for (auto node = parentNode.child("dim"); !node.empty(); node = node.next_sibling("dim")) {
            size_t dim = 0;
            const pugi::char_t* dimVal = node.child_value();
            std::stringstream ss(dimVal);
            if (!(ss >> dim) || dim == 0) {
                THROW_IE_EXCEPTION << "dimension (" << dimVal << ") in node " << node.name()
                                   << " must be a positive integer: at offset " << node.offset_debug();
            }
            port.dims.push_back(dim);
        }

        ngraph::element::Type type(ngraph::element::Type_t::undefined);
        // Input port hasn't precision
        if (!input) {
            const std::string& preStr = GetStrAttr(parentNode, "precision");
            type = InferenceEngine::details::convertPrecision(preStr);
        }
        port.precision = type;
        return port;
    };
    GenericLayerParams params;

    params.layerId = GetIntAttr(node, "id");
    params.version = GetStrAttr(node, "version");

    params.type = XMLParseUtils::GetStrAttr(node, "type");

    params.name = GetStrAttr(node, "name");

    auto outNode = node.child("output");
    if (!outNode.empty()) {
        FOREACH_CHILD(_cn, outNode, "port") {
            params.outputPorts.emplace_back(parsePort(_cn, params, false));
        }
    }
    auto inpNode = node.child("input");
    if (!inpNode.empty()) {
        FOREACH_CHILD(_cn, inpNode, "port") {
            params.inputPorts.emplace_back(parsePort(_cn, params, true));
        }
    }
    return params;
}

bool V10Parser::LayerBaseCreator::shouldCreate(const std::string& nodeType) const {
    InferenceEngine::details::CaselessEq<std::string> comparator;
    return comparator(nodeType, type);
}

std::shared_ptr<ngraph::Node> V10Parser::createNode(const std::vector<ngraph::Output<ngraph::Node>>& inputs,
                                                    const pugi::xml_node& node, const Blob::CPtr& weights,
                                                    const GenericLayerParams& params) {
    static std::vector<std::shared_ptr<LayerBaseCreator>> creators = {
        std::make_shared<LayerCreator<ngraph::op::v1::AvgPool>>("AvgPool"),
<<<<<<< HEAD
        std::make_shared<LayerCreator<ngraph::op::Clamp>>("Clamp"),
=======
        std::make_shared<LayerCreator<ngraph::op::Convert>>("Convert"),
>>>>>>> 4a91f914
        std::make_shared<LayerCreator<ngraph::op::CTCGreedyDecoder>>("CTCGreedyDecoder"),
        std::make_shared<LayerCreator<ngraph::op::v1::DeformableConvolution>>("DeformableConvolution"),
        std::make_shared<LayerCreator<ngraph::op::v1::DeformablePSROIPooling>>("DeformablePSROIPooling"),
        std::make_shared<LayerCreator<ngraph::op::SpaceToDepth>>("SpaceToDepth"),
<<<<<<< HEAD
        std::make_shared<LayerCreator<ngraph::op::MatMul>>("MatMul"),
=======
        std::make_shared<LayerCreator<ngraph::op::DepthToSpace>>("DepthToSpace"),
        std::make_shared<LayerCreator<ngraph::op::v1::Subtract>>("Subtract"),
>>>>>>> 4a91f914
        std::make_shared<LayerCreator<ngraph::op::v1::Broadcast>>("Broadcast"),
        std::make_shared<LayerCreator<ngraph::op::v1::Reshape>>("Reshape"),
        std::make_shared<LayerCreator<ngraph::op::v1::StridedSlice>>("StridedSlice"),
        std::make_shared<LayerCreator<ngraph::op::v1::Gather>>("Gather"),
        std::make_shared<LayerCreator<ngraph::op::v1::GreaterEqual>>("GreaterEqual"),
        std::make_shared<LayerCreator<ngraph::op::v1::GroupConvolution>>("GroupConvolution"),
        std::make_shared<LayerCreator<ngraph::op::v1::ConvolutionBackpropData>>("ConvolutionBackpropData"),
        std::make_shared<LayerCreator<ngraph::op::v1::GroupConvolutionBackpropData>>("GroupConvolutionBackpropData"),
        std::make_shared<LayerCreator<ngraph::op::v1::BinaryConvolution>>("BinaryConvolution"),
        std::make_shared<LayerCreator<ngraph::op::SquaredDifference>>("SquaredDifference"),
        std::make_shared<LayerCreator<ngraph::op::v1::LessEqual>>("LessEqual"),
        std::make_shared<LayerCreator<ngraph::op::v1::Equal>>("Equal"),
        std::make_shared<LayerCreator<ngraph::op::v1::FloorMod>>("FloorMod"),
<<<<<<< HEAD
        std::make_shared<LayerCreator<ngraph::op::LRN>>("LRN"),
=======
        std::make_shared<LayerCreator<ngraph::op::MVN>>("MVN"),
>>>>>>> 4a91f914
        std::make_shared<LayerCreator<ngraph::op::v0::LSTMCell>>("LSTMCell"),
        std::make_shared<LayerCreator<ngraph::op::v1::MaxPool>>("MaxPool"),
        std::make_shared<LayerCreator<ngraph::op::v1::Minimum>>("Minimum"),
        std::make_shared<LayerCreator<ngraph::op::v1::NonMaxSuppression>>("NonMaxSuppression"),
<<<<<<< HEAD
        std::make_shared<LayerCreator<ngraph::op::v1::OneHot>>("OneHot"),
=======
        std::make_shared<LayerCreator<ngraph::op::NormalizeL2>>("NormalizeL2"),
>>>>>>> 4a91f914
        std::make_shared<LayerCreator<ngraph::op::PRelu>>("PReLU"),
        std::make_shared<LayerCreator<ngraph::op::Relu>>("ReLU"),
        std::make_shared<LayerCreator<ngraph::op::v1::Power>>("Power"),
        std::make_shared<LayerCreator<ngraph::op::ReverseSequence>>("ReverseSequence"),
        std::make_shared<LayerCreator<ngraph::op::PriorBox>>("PriorBox"),
        std::make_shared<LayerCreator<ngraph::op::PriorBoxClustered>>("PriorBoxClustered"),
        std::make_shared<LayerCreator<ngraph::op::ReorgYolo>>("ReorgYolo"),
        std::make_shared<LayerCreator<ngraph::op::RegionYolo>>("RegionYolo"),
        std::make_shared<LayerCreator<ngraph::op::Result>>("Result"),
        std::make_shared<LayerCreator<ngraph::op::ROIPooling>>("ROIPooling"),
        std::make_shared<LayerCreator<ngraph::op::PSROIPooling>>("PSROIPooling"),
        std::make_shared<LayerCreator<ngraph::op::v0::Selu>>("Selu"),
        std::make_shared<LayerCreator<ngraph::op::v1::Softmax>>("Softmax"),
        std::make_shared<LayerCreator<ngraph::op::v1::Split>>("Split"),
        std::make_shared<LayerCreator<ngraph::op::VariadicSplit>>("VariadicSplit"),
        std::make_shared<LayerCreator<ngraph::op::Tanh>>("TanH"),
        std::make_shared<LayerCreator<ngraph::op::v0::Tile>>("Tile"),
        std::make_shared<LayerCreator<ngraph::op::TensorIterator>>("TensorIterator"),
        std::make_shared<LayerCreator<ngraph::opset5::Loop>>("Loop"),
        std::make_shared<LayerCreator<ngraph::op::v1::LogicalAnd>>("LogicalAnd"),
        std::make_shared<LayerCreator<ngraph::op::v1::LogicalOr>>("LogicalOr"),
        std::make_shared<LayerCreator<ngraph::op::v1::LogicalXor>>("LogicalXor"),
        std::make_shared<LayerCreator<ngraph::op::v1::LogicalNot>>("LogicalNot"),
    };

    // Check that operation in default opsets
    auto isDefaultOpSet = [](const std::string& version) -> bool {
        for (size_t i = 1; i <= 5; i++) {
            std::string opset_name = "opset" + std::to_string(i);
            if (version == opset_name)
                return true;
        }
        return false;
    };

    for (size_t i = 0; i < inputs.size(); i++) {
        if (!inputs[i].get_node())
            THROW_IE_EXCEPTION << params.type << " layer " << params.name << " with id: " << params.layerId
                << " has incorrect input with index " << i << "!";
        if (ngraph::element::Type_t::undefined == inputs[i].get_element_type())
            THROW_IE_EXCEPTION << params.type << " layer " << params.name << " with id: " << params.layerId
                << " has undefined element type for input with index " << i << "!";
    }

    std::shared_ptr<ngraph::Node> ngraphNode;
    if (isDefaultOpSet(params.version)) {
        // Try to create operation from creators
        for (const auto& creator : creators) {
            if (creator->shouldCreate(params.type)) {
                bool useCreator = false;
                // Check that opset is registered
                useCreator |= opsets.find(params.version) == opsets.end();
                if (!useCreator) {
                    // Check that creator can create operation with the version from opset
                    const auto opset = opsets.at(params.version);
                    // Opset should contains the same version of operation or doesn't contain operation with current type
                    useCreator |= opset.contains_type(creator->getNodeType()) || !opset.contains_type(params.type);
                }
                if (useCreator)
                    ngraphNode = creator->createLayer(inputs, node, weights, params);
                break;
            }
        }
    }

    // Try to create operation from loaded opsets
    if (!ngraphNode && opsets.count(params.version)) {
        auto opset = opsets.at(params.version);
        std::string type = params.type;
        if (type == "Const") {
            type = "Constant";
        }
        // MVN was missing in opset1
        if (type == "MVN" && params.version == "opset1") {
            opset = opsets.at("opset2");
        }

        if (!opset.contains_type(type)) {
            THROW_IE_EXCEPTION << "Opset " << params.version << " doesn't contain the operation with type: " << type;
        }

        ngraphNode = std::shared_ptr<ngraph::Node>(opset.create(type));
        ngraphNode->set_friendly_name(params.name);
        ngraphNode->set_arguments(inputs);
        XmlDeserializer visitor(node, weights);
        if (ngraphNode->visit_attributes(visitor))
            ngraphNode->constructor_validate_and_infer_types();
    }

    // Create GenericIE operation for backward compatibility
    if (!ngraphNode && (params.version == "experimental" || params.version == "extension")) {
        // Try to create Generic node for backward compatibility
        std::map<std::string, Parameter> parameters;
        pugi::xml_node dn = node.child("data");
        if (dn) {
            for (const auto& attr : dn.attributes()) {
                parameters[attr.name()] = std::string(attr.value());
            }
        }

        auto blobs = node.child("blobs");
        if (!blobs.empty()) {
            size_t length = weights->byteSize();

            for (pugi::xml_node blob = blobs.first_child(); !blob.empty(); blob = blob.next_sibling()) {
                size_t size = GetUInt64Attr(blob, "size", 0);
                uint64_t offset = GetUInt64Attr(blob, "offset", 0);
                Precision precision(Precision::U8);
                const std::string& preStr = GetStrAttr(blob, "precision", "");
                if (!preStr.empty())
                    precision = Precision::FromStr(preStr);
                if (!size) continue;
                if (!length)
                    THROW_IE_EXCEPTION << "Cannot read network! The model requires weights data! "
                        << "Bin file cannot be found! Please specify the path to bin file.";
                if (static_cast<uint64_t>(length) < offset + size)
                    THROW_IE_EXCEPTION << "Cannot create " << params.type << " layer with name: " << params.name
                                       << ". Layer has incorrect weights!";
                uint8_t* data = weights->cbuffer().as<uint8_t*>() + offset;
                Blob::Ptr wBlob = make_shared_blob<uint8_t>({Precision::U8, { size / precision.size() }, C }, data);

                parameters[blob.name()] = wBlob;
            }
        }
        std::vector<ngraph::op::GenericIE::PortIE> outputs;
        for (const auto& port : params.outputPorts) {
            ngraph::op::GenericIE::PortIE iePort;
            iePort.dims = port.dims;
            iePort.precision = InferenceEngine::details::convertPrecision(port.precision);
            outputs.emplace_back(iePort);
        }

        ngraphNode = std::make_shared<ngraph::op::GenericIE>(inputs, parameters, params.type, outputs);
    }

    if (!ngraphNode) {
        THROW_IE_EXCEPTION << "Cannot create " << params.type << " layer " << params.name << " id:" << params.layerId
            << " from unsupported opset: " << params.version;
    }

    // Save run time info
    auto& rtInfo = ngraphNode->get_rt_info();
    pugi::xml_node dn = node.child("data");
    if (dn) {
        const auto pr_data = dn.attribute("PrimitivesPriority");
        if (pr_data) {
            rtInfo["PrimitivesPriority"] = std::make_shared<::ngraph::VariantWrapper<std::string> >(pr_data.value());
        }
    }

    ngraphNode->set_friendly_name(params.name);

    return ngraphNode;
}

namespace InferenceEngine {


// SubGraph layer
std::shared_ptr<ngraph::Node>
V10Parser::LayerBaseCreator::fillSubGraphLayer(const ngraph::OutputVector &inputs, const pugi::xml_node &node,
                                               const Blob::CPtr& weights,
                                               const V10Parser::GenericLayerParams &layerParsePrms,
                                               std::shared_ptr<ngraph::op::util::SubGraphOp> subgraph_op) {
    subgraph_op->set_friendly_name(GetStrAttr(node, "name"));
    auto body_node = node.child("body");

    if (body_node.empty()) {
        THROW_IE_EXCEPTION << "TensorIterator has no body.";
    }

    // Fill map: result/parameter id to name
    std::map<uint64_t, std::string> layer_idx_to_name;
    FOREACH_CHILD(_layer, body_node.child("layers"), "layer") {
        auto type = GetStrAttr(_layer, "type");

        if (type == "Result" || type == "Parameter") {
            auto id = GetUIntAttr(_layer, "id");
            auto name = GetStrAttr(_layer, "name");
            layer_idx_to_name[id] = name;
        }
    }

    // Create ngraph::Function and set it as body of TensorIterator layer
    IRParser parser(10);
    auto ngraph_function = parser.parse(node.child("body"), weights)->getFunction();
    auto parameter_nodes = ngraph_function->get_parameters();
    auto result_nodes = ngraph_function->get_results();
    // Disabled reshape for generic operations in the TI body
    ::ngraph::op::GenericIE::DisableReshape noReshape(ngraph_function);
    auto body = std::make_shared<ngraph::Function>(result_nodes, parameter_nodes);
    subgraph_op->set_function(body);

    // Parse PortMap: inputs
    std::map<uint64_t, pugi::xml_node> input_map;
    FOREACH_CHILD(_input, node.child("port_map"), "input") {
        int64_t ext_port_id = GetInt64Attr(_input, "external_port_id");
        input_map[ext_port_id] = _input;
    }

    bool is_sliced_input_exists = false;
    for (const auto& input : input_map) {
        auto &_input = input.second;
        auto axis_attr = _input.attribute("axis");
        auto purpose = GetStrAttr(_input, "purpose", "");
        int64_t ti_input_index = GetInt64Attr(_input, "external_port_id");
        size_t body_parameter_index = GetUIntAttr(_input, "internal_layer_id");

        auto body_param = std::find_if(parameter_nodes.begin(), parameter_nodes.end(),
                                       [&](const std::shared_ptr<ngraph::op::Parameter>& param) {
                                           return param->get_friendly_name() == layer_idx_to_name[body_parameter_index];
                                       });

        if (body_param == parameter_nodes.end()) {
            THROW_IE_EXCEPTION << "PortMap input parsing error. Body parameter with id = " << body_parameter_index
                               << " not found.";
        }

        if (ti_input_index >=  static_cast<int64_t>(inputs.size()))
            THROW_IE_EXCEPTION << "TensorIterator " << layerParsePrms.name << " has incorrect number of inputs!";

        // if axis is set, then slicing is enabled. Create ngraph::TensorIterator::SlicedInput.
        if (!axis_attr.empty()) {
            size_t axis = GetUIntAttr(_input, "axis");
            int64_t start = GetInt64Attr(_input, "start", 0);
            int64_t stride = GetInt64Attr(_input, "stride", 1);
            int64_t end = GetInt64Attr(_input, "end", -1);
            int64_t part_size = GetInt64Attr(_input, "part_size", 1);
            subgraph_op->set_sliced_input(*body_param, inputs.at(ti_input_index), start, stride, part_size, end, axis);
            is_sliced_input_exists = true;
        } else {
            // otherwise find corresponding back edge and create ngraph::TensorIterator::MergedInput
            bool is_back_edge_exist = false;
            FOREACH_CHILD(_edge, node.child("back_edges"), "edge") {
                size_t to_layer = GetUIntAttr(_edge, "to-layer");

                if (to_layer == body_parameter_index) {
                    size_t from_layer = GetUIntAttr(_edge, "from-layer");

                    auto body_result = std::find_if(
                        result_nodes.begin(), result_nodes.end(), [&](std::shared_ptr<ngraph::op::Result>& result) {
                            return result->get_friendly_name() == layer_idx_to_name[from_layer];
                        });

                    if (body_result == result_nodes.end()) {
                        THROW_IE_EXCEPTION << "PortMap input parsing error. Body result with id = " << from_layer
                                           << " not found.";
                    }

                    subgraph_op->set_merged_input(*body_param, inputs.at(ti_input_index), *body_result);
                    is_back_edge_exist = true;
                    break;
                }
            }

            // ti_input_index = -1 means that Parameter of the body is not connected to inputs of TensorIterator
            // and is used only for internal needs.
            if (!is_back_edge_exist && ti_input_index >= 0) {
                subgraph_op->set_invariant_input(*body_param, inputs.at(ti_input_index));
            }

            if (purpose == "current_iteration") {
                auto loop = std::dynamic_pointer_cast<ngraph::opset5::Loop>(subgraph_op);
                if (!loop)
                    THROW_IE_EXCEPTION << "PortMap output parsing error. Purpose attribute is available only for Loop operation.";
                loop->set_special_body_ports(ngraph::opset5::Loop::SpecialBodyPorts{ngraph_function->get_parameter_index(*body_param),
                                                                                    -1});
            }
        }
    }

    // Parse PortMap: outputs
    std::map<int64_t, pugi::xml_node> output_map;
    FOREACH_CHILD(_output, node.child("port_map"), "output") {
        int64_t ext_port_id = GetInt64Attr(_output, "external_port_id");
        output_map[ext_port_id] = _output;
    }

    int i = 0;
    for (const auto& output : output_map) {
        auto& _output = output.second;
        auto axis_attr = _output.attribute("axis");
        auto purpose = GetStrAttr(_output, "purpose", "");
        size_t body_result_index = GetUIntAttr(_output, "internal_layer_id");

        auto body_result =
            std::find_if(result_nodes.begin(), result_nodes.end(), [&](std::shared_ptr<ngraph::op::Result>& result) {
                return result->get_friendly_name() == layer_idx_to_name[body_result_index];
            });

        if (body_result == result_nodes.end()) {
            THROW_IE_EXCEPTION << "PortMap output parsing error. Body result with id = " << body_result_index
                               << " not found.";
        }

        // if axis is set, then concatenation is enabled. Create ngraph::TensorIterator::ConcatOutput.
        if (!axis_attr.empty()) {
            int64_t axis = GetInt64Attr(_output, "axis");
            int64_t start = GetInt64Attr(_output, "start", 0);
            int64_t stride = GetInt64Attr(_output, "stride", 1);
            int64_t end = GetInt64Attr(_output, "end", -1);
            int64_t part_size = GetInt64Attr(_output, "part_size", 1);
            subgraph_op->get_concatenated_slices(*body_result, start, stride, part_size, end, axis);

            if (!is_sliced_input_exists) {
                if (auto ti = std::dynamic_pointer_cast<ngraph::op::TensorIterator>(subgraph_op))
                    // for Loop op we just skip this call
                    if (ti)
                        ti->set_num_iterations((std::abs(end - start)) / part_size);
            }
        } else if (purpose == "execution_condition") {
            auto loop = std::dynamic_pointer_cast<ngraph::opset5::Loop>(subgraph_op);
            if (!loop)
                THROW_IE_EXCEPTION << "PortMap output parsing error. Purpose attribute is available only for Loop operation.";
            loop->set_special_body_ports(ngraph::opset5::Loop::SpecialBodyPorts{loop->get_special_body_ports().current_iteration_input_idx,
                                                                                ngraph_function->get_result_index(*body_result)});
            // if external_port_id < 0,
            // it means that this body result isn't connected to the Loop output and is used only for internal needs.
            if (output.first >= 0) {
                subgraph_op->get_iter_value(*body_result, -1);
            }
        } else {
            // otherwise create ngraph::TensorIterator::BodyOutput. -1 means last iteration.
            subgraph_op->get_iter_value(*body_result, -1);
        }
    }

    subgraph_op->validate_and_infer_types();
    return subgraph_op;
}


// TensorIterator layer
template <>
std::shared_ptr<ngraph::Node> V10Parser::LayerCreator<ngraph::op::TensorIterator>::createLayer(
        const ngraph::OutputVector& inputs, const pugi::xml_node& node, const Blob::CPtr& weights,
        const GenericLayerParams& layerParsePrms) {
    auto ti = std::make_shared<ngraph::op::TensorIterator>();
    return fillSubGraphLayer(inputs, node, weights, layerParsePrms, ti);
    }

// Loop layer
template <>
std::shared_ptr<ngraph::Node> V10Parser::LayerCreator<ngraph::opset5::Loop>::createLayer(
        const ngraph::OutputVector& inputs, const pugi::xml_node& node, const Blob::CPtr& weights,
        const GenericLayerParams& layerParsePrms) {
    auto loop = std::make_shared<ngraph::opset5::Loop>(inputs[0], inputs[1]);
    return fillSubGraphLayer(inputs, node, weights, layerParsePrms, loop);
}

// PriorBoxClustered layer
template <>
std::shared_ptr<ngraph::Node> V10Parser::LayerCreator<ngraph::op::PriorBoxClustered>::createLayer(
    const ngraph::OutputVector& inputs, const pugi::xml_node& node, const Blob::CPtr& weights,
    const GenericLayerParams& layerParsePrms) {
    checkParameters(inputs, layerParsePrms, 2);
    pugi::xml_node dn = node.child("data");

    if (dn.empty())
        THROW_IE_EXCEPTION << "Cannot read parameter for " << getType() << " layer with name: " << layerParsePrms.name;

    ngraph::op::PriorBoxClusteredAttrs attr;
    attr.widths = getParameters<float>(dn, "width");
    attr.heights = getParameters<float>(dn, "height");
    attr.variances = getParameters<float>(dn, "variance");
    attr.offset = GetFloatAttr(dn, "offset");
    float step = GetFloatAttr(dn, "step", 0);
    attr.step_heights = GetFloatAttr(dn, "step_h", step);
    attr.step_widths = GetFloatAttr(dn, "step_w", step);
    if (step != 0) {
        attr.step_heights = step;
        attr.step_widths = step;
    }
    attr.clip = (GetIntAttr(dn, "clip") != 0);

    return std::make_shared<ngraph::op::PriorBoxClustered>(inputs[0], inputs[1], attr);
}

// PriorBox layer
template <>
std::shared_ptr<ngraph::Node> V10Parser::LayerCreator<ngraph::op::PriorBox>::createLayer(
    const ngraph::OutputVector& inputs, const pugi::xml_node& node, const Blob::CPtr& weights,
    const GenericLayerParams& layerParsePrms) {
    checkParameters(inputs, layerParsePrms, 2);
    pugi::xml_node dn = node.child("data");

    if (dn.empty())
        THROW_IE_EXCEPTION << "Cannot read parameter for " << getType() << " layer with name: " << layerParsePrms.name;

    ngraph::op::PriorBoxAttrs attr;
    attr.min_size = getParameters<float>(dn, "min_size", {});
    attr.max_size = getParameters<float>(dn, "max_size", {});
    attr.density = getParameters<float>(dn, "density", {});
    attr.fixed_size = getParameters<float>(dn, "fixed_size", {});
    attr.fixed_ratio = getParameters<float>(dn, "fixed_ratio", {});
    attr.aspect_ratio = getParameters<float>(dn, "aspect_ratio", {});
    attr.variance = getParameters<float>(dn, "variance", {});
    attr.step = GetFloatAttr(dn, "step", 0);
    attr.offset = GetFloatAttr(dn, "offset");
    attr.clip = (GetIntAttr(dn, "clip") != 0);
    attr.flip = (GetIntAttr(dn, "flip") != 0);
    attr.scale_all_sizes = (GetIntAttr(dn, "scale_all_sizes", 1) != 0);

    return std::make_shared<ngraph::op::PriorBox>(inputs[0], inputs[1], attr);
}

// ReverseSequence layer
template <>
std::shared_ptr<ngraph::Node> V10Parser::LayerCreator<ngraph::op::ReverseSequence>::createLayer(const ngraph::OutputVector & inputs, const pugi::xml_node& node,
                                                                                                const Blob::CPtr& weights,
                                                                                                const GenericLayerParams& layerParsePrms) {
    checkParameters(inputs, layerParsePrms, 2);
    pugi::xml_node dn = node.child("data");
    return std::make_shared<ngraph::op::ReverseSequence>(inputs[0], inputs[1], GetIntAttr(dn, "batch_axis", 0), GetIntAttr(dn, "seq_axis", 1));
}

// LSTMCell layer
template <>
std::shared_ptr<ngraph::Node> V10Parser::LayerCreator<ngraph::op::v0::LSTMCell>::createLayer(
    const ngraph::OutputVector& inputs, const pugi::xml_node& node, const Blob::CPtr& weights,
    const GenericLayerParams& layerParsePrms) {
    checkParameters(inputs, layerParsePrms, 6);
    pugi::xml_node dn = node.child("data");
    if (dn.empty())
        THROW_IE_EXCEPTION << "Cannot read parameter for " << getType() << " layer with name: " << layerParsePrms.name;

    std::vector<std::string> activations = getParameters<std::string>(dn, "activations", {"sigmoid", "tanh", "tanh"});
    std::vector<float> activations_alpha = getParameters<float>(dn, "activations_alpha", {});
    std::vector<float> activations_beta = getParameters<float>(dn, "activations_beta", {});
    float clip = GetFloatAttr(dn, "clip", 0.f);
    return std::make_shared<ngraph::op::v0::LSTMCell>(inputs[0], inputs[1], inputs[2], inputs[3], inputs[4], inputs[5],
                                                  GetUInt64Attr(dn, "hidden_size"), ngraph::op::LSTMWeightsFormat::IFCO,
                                                  activations, activations_alpha, activations_beta, clip);
}

// CTCGreedyDecoder layer
template <>
std::shared_ptr<ngraph::Node> V10Parser::LayerCreator<ngraph::op::CTCGreedyDecoder>::createLayer(
    const ngraph::OutputVector& inputs, const pugi::xml_node& node, const Blob::CPtr& weights,
    const GenericLayerParams& layerParsePrms) {
    checkParameters(inputs, layerParsePrms, 2);
    pugi::xml_node dn = node.child("data");
    if (dn.empty())
        THROW_IE_EXCEPTION << "Cannot read parameter for " << getType() << " layer with name: " << layerParsePrms.name;

    return std::make_shared<ngraph::op::CTCGreedyDecoder>(inputs[0], inputs[1],
                                                          GetBoolAttr(dn, "ctc_merge_repeated", true));
}

// SquaredDifference layer
template <>
std::shared_ptr<ngraph::Node> V10Parser::LayerCreator<ngraph::op::SquaredDifference>::createLayer(
        const ngraph::OutputVector& inputs, const pugi::xml_node& node, const Blob::CPtr& weights,
        const GenericLayerParams& layerParsePrms) {
    checkParameters(inputs, layerParsePrms, 2);
    return std::make_shared<ngraph::op::SquaredDifference>(inputs[0], inputs[1]);
}

// GreaterEqual layer
template <>
std::shared_ptr<ngraph::Node> V10Parser::LayerCreator<ngraph::op::v1::GreaterEqual>::createLayer(
        const ngraph::OutputVector& inputs, const pugi::xml_node& node, const Blob::CPtr& weights,
        const GenericLayerParams& layerParsePrms) {
    checkParameters(inputs, layerParsePrms, 2);
    return std::make_shared<ngraph::op::v1::GreaterEqual>(inputs[0], inputs[1]);
}

// LessEqual layer
template <>
std::shared_ptr<ngraph::Node> V10Parser::LayerCreator<ngraph::op::v1::LessEqual>::createLayer(
        const ngraph::OutputVector& inputs, const pugi::xml_node& node, const Blob::CPtr& weights,
        const GenericLayerParams& layerParsePrms) {
    checkParameters(inputs, layerParsePrms, 2);
    return std::make_shared<ngraph::op::v1::LessEqual>(inputs[0], inputs[1]);
}

// Equal layer
template <>
std::shared_ptr<ngraph::Node> V10Parser::LayerCreator<ngraph::op::v1::Equal>::createLayer(
        const ngraph::OutputVector& inputs, const pugi::xml_node& node, const Blob::CPtr& weights,
        const GenericLayerParams& layerParsePrms) {
    checkParameters(inputs, layerParsePrms, 2);
    return std::make_shared<ngraph::op::v1::Equal>(inputs[0], inputs[1]);
}

// FloorMod layer
template <>
std::shared_ptr<ngraph::Node> V10Parser::LayerCreator<ngraph::op::v1::FloorMod>::createLayer(
        const ngraph::OutputVector& inputs, const pugi::xml_node& node, const Blob::CPtr& weights,
        const GenericLayerParams& layerParsePrms) {
    checkParameters(inputs, layerParsePrms, 2);
    return std::make_shared<ngraph::op::v1::FloorMod>(inputs[0], inputs[1]);
}

<<<<<<< HEAD
// LRN layer
template <>
std::shared_ptr<ngraph::Node> V10Parser::LayerCreator<ngraph::op::LRN>::createLayer(
    const ngraph::OutputVector& inputs, const pugi::xml_node& node, const Blob::CPtr& weights,
    const GenericLayerParams& layerParsePrms) {
    checkParameters(inputs, layerParsePrms, 2);
    pugi::xml_node dn = node.child("data");
    if (dn.empty())
        THROW_IE_EXCEPTION << "Cannot read parameter for " << getType() << " layer with name: " << layerParsePrms.name;

    return std::make_shared<ngraph::op::LRN>(inputs[0],
                                             inputs[1],
                                             GetFloatAttr(dn, "alpha"),
                                             GetFloatAttr(dn, "beta"),
                                             GetFloatAttr(dn, "bias"),
                                             GetUInt64Attr(dn, "size"));
}

// Clamp layer
template <>
std::shared_ptr<ngraph::Node> V10Parser::LayerCreator<ngraph::op::Clamp>::createLayer(
=======
// MVN layer
template <>
std::shared_ptr<ngraph::Node> V10Parser::LayerCreator<ngraph::op::MVN>::createLayer(
>>>>>>> 4a91f914
    const ngraph::OutputVector& inputs, const pugi::xml_node& node, const Blob::CPtr& weights,
    const GenericLayerParams& layerParsePrms) {
    checkParameters(inputs, layerParsePrms, 1);
    pugi::xml_node dn = node.child("data");

    if (dn.empty())
        THROW_IE_EXCEPTION << "Cannot read parameter for " << getType() << " layer with name: " << layerParsePrms.name;

<<<<<<< HEAD
    double maxVal = GetFloatAttr(dn, "max");
    double minVal = GetFloatAttr(dn, "min");
    return std::make_shared<ngraph::op::Clamp>(inputs[0], minVal, maxVal);
=======
    double eps = GetFloatAttr(dn, "eps");
    bool across = GetUIntAttr(dn, "across_channels", 0) == 1;
    bool normalize_variance = GetUIntAttr(dn, "normalize_variance", 0) == 1;
    return std::make_shared<ngraph::op::MVN>(inputs[0], across, normalize_variance, eps);
>>>>>>> 4a91f914
}

// VariadicSplit layer
template <>
std::shared_ptr<ngraph::Node> V10Parser::LayerCreator<ngraph::op::VariadicSplit>::createLayer(
        const ngraph::OutputVector& inputs, const pugi::xml_node& node, const Blob::CPtr& weights,
        const GenericLayerParams& layerParsePrms) {
    checkParameters(inputs, layerParsePrms, 3);
    return std::make_shared<ngraph::op::VariadicSplit>(inputs[0], inputs[1], inputs[2]);
}

// Split layer
template <>
std::shared_ptr<ngraph::Node> V10Parser::LayerCreator<ngraph::op::v1::Split>::createLayer(
    const ngraph::OutputVector& inputs, const pugi::xml_node& node, const Blob::CPtr& weights,
    const GenericLayerParams& layerParsePrms) {
    pugi::xml_node dn = node.child("data");

    if (dn.empty())
        THROW_IE_EXCEPTION << "Cannot read parameter for " << getType() << " layer with name: " << layerParsePrms.name;

    int num_splits = GetIntAttr(dn, "num_splits");
    checkParameters(inputs, layerParsePrms, 2);
    return std::make_shared<ngraph::op::v1::Split>(inputs[0], inputs[1], num_splits);
}

// SpaceToDepth layer
template <>
std::shared_ptr<ngraph::Node> V10Parser::LayerCreator<ngraph::op::SpaceToDepth>::createLayer(
        const ngraph::OutputVector& inputs, const pugi::xml_node& node, const Blob::CPtr& weights,
        const GenericLayerParams& layerParsePrms) {
    checkParameters(inputs, layerParsePrms, 1);
    pugi::xml_node dn = node.child("data");

    if (dn.empty())
        THROW_IE_EXCEPTION << "Cannot read parameter for " << getType() << " layer with name: " << layerParsePrms.name;

    return std::make_shared<ngraph::op::SpaceToDepth>(inputs[0], GetStrAttr(dn, "mode"), GetIntAttr(dn, "block_size", 1));
}

// DepthToSpace layer
template <>
std::shared_ptr<ngraph::Node> V10Parser::LayerCreator<ngraph::op::DepthToSpace>::createLayer(
        const ngraph::OutputVector& inputs, const pugi::xml_node& node, const Blob::CPtr& weights,
        const GenericLayerParams& layerParsePrms) {
    checkParameters(inputs, layerParsePrms, 1);
    pugi::xml_node dn = node.child("data");

    if (dn.empty())
        THROW_IE_EXCEPTION << "Cannot read parameter for " << getType() << " layer with name: " << layerParsePrms.name;

    return std::make_shared<ngraph::op::DepthToSpace>(inputs[0], GetStrAttr(dn, "mode"), GetIntAttr(dn, "block_size", 1));
}

// SeLU layer
template <>
std::shared_ptr<ngraph::Node> V10Parser::LayerCreator<ngraph::op::v0::Selu>::createLayer(
        const ngraph::OutputVector& inputs, const pugi::xml_node& node, const Blob::CPtr& weights,
        const GenericLayerParams& layerParsePrms) {
    checkParameters(inputs, layerParsePrms, 3);
    return std::make_shared<ngraph::op::v0::Selu>(inputs[0], inputs[1], inputs[2]);
}

// PReLU layer
template <>
std::shared_ptr<ngraph::Node> V10Parser::LayerCreator<ngraph::op::PRelu>::createLayer(
    const ngraph::OutputVector& inputs, const pugi::xml_node& node, const Blob::CPtr& weights,
    const GenericLayerParams& layerParsePrms) {
    checkParameters(inputs, layerParsePrms, 2);
    return std::make_shared<ngraph::op::PRelu>(inputs[0], inputs[1]);
}

// ReLU layer
template <>
std::shared_ptr<ngraph::Node> V10Parser::LayerCreator<ngraph::op::Relu>::createLayer(
    const ngraph::OutputVector& inputs, const pugi::xml_node& node, const Blob::CPtr& weights,
    const GenericLayerParams& layerParsePrms) {
    checkParameters(inputs, layerParsePrms, 1);
    return std::make_shared<ngraph::op::Relu>(inputs[0]);
}

// Tanh layer
template <>
std::shared_ptr<ngraph::Node> V10Parser::LayerCreator<ngraph::op::Tanh>::createLayer(
    const ngraph::OutputVector& inputs, const pugi::xml_node& node, const Blob::CPtr& weights,
    const GenericLayerParams& layerParsePrms) {
    checkParameters(inputs, layerParsePrms, 1);
    return std::make_shared<ngraph::op::Tanh>(inputs[0]);
}

// Result layer
template <>
std::shared_ptr<ngraph::Node> V10Parser::LayerCreator<ngraph::op::Result>::createLayer(
    const ngraph::OutputVector& inputs, const pugi::xml_node& node, const Blob::CPtr& weights,
    const GenericLayerParams& layerParsePrms) {
    checkParameters(inputs, layerParsePrms, 1);
    return std::make_shared<ngraph::op::Result>(inputs[0]);
}

// Tile layer
template <>
std::shared_ptr<ngraph::Node> V10Parser::LayerCreator<ngraph::op::v0::Tile>::createLayer(
    const ngraph::OutputVector& inputs, const pugi::xml_node& node, const Blob::CPtr& weights,
    const GenericLayerParams& layerParsePrms) {
    checkParameters(inputs, layerParsePrms, 2);
    return std::make_shared<ngraph::op::v0::Tile>(inputs[0], inputs[1]);
}

// StridedSlice layer
template <>
std::shared_ptr<ngraph::Node> V10Parser::LayerCreator<ngraph::op::v1::StridedSlice>::createLayer(
    const ngraph::OutputVector& inputs, const pugi::xml_node& node, const Blob::CPtr& weights,
    const GenericLayerParams& layerParsePrms) {

    pugi::xml_node dn = node.child("data");

    std::vector<int64_t> begin_mask = getParameters<int64_t>(dn, "begin_mask");
    std::vector<int64_t> end_mask = getParameters<int64_t>(dn, "end_mask");
    std::vector<int64_t> new_axis = getParameters<int64_t>(dn, "new_axis_mask");
    std::vector<int64_t> shrink_axis = getParameters<int64_t>(dn, "shrink_axis_mask");
    std::vector<int64_t> ellipsis_mask = getParameters<int64_t>(dn, "ellipsis_mask");

    if (inputs.size() == 3) {
        return std::make_shared<ngraph::op::v1::StridedSlice>(inputs[0], inputs[1], inputs[2], begin_mask,
                                                              end_mask, new_axis, shrink_axis, ellipsis_mask);
    } else if (inputs.size() == 4) {
        return std::make_shared<ngraph::op::v1::StridedSlice>(inputs[0], inputs[1], inputs[2], inputs[3], begin_mask,
                                                              end_mask, new_axis, shrink_axis, ellipsis_mask);
    } else {
        THROW_IE_EXCEPTION << "Incorrect number of inputs " << inputs.size() << " for " << getType() << " layer with name: " << layerParsePrms.name;
    }
}

// Reshape layer
template <>
std::shared_ptr<ngraph::Node> V10Parser::LayerCreator<ngraph::op::v1::Reshape>::createLayer(
    const ngraph::OutputVector& inputs, const pugi::xml_node& node, const Blob::CPtr& weights,
    const GenericLayerParams& layerParsePrms) {
    checkParameters(inputs, layerParsePrms, 2);

    pugi::xml_node dn = node.child("data");
    if (dn.empty())
        THROW_IE_EXCEPTION << "Cannot read parameter for " << getType() << " layer with name: " << layerParsePrms.name;

    return std::make_shared<ngraph::op::v1::Reshape>(inputs[0], inputs[1], GetBoolAttr(dn, "special_zero"));
}

// Minimum layer
template <>
std::shared_ptr<ngraph::Node> V10Parser::LayerCreator<ngraph::op::v1::Minimum>::createLayer(
    const ngraph::OutputVector& inputs, const pugi::xml_node& node, const Blob::CPtr& weights,
    const GenericLayerParams& layerParsePrms) {
    checkParameters(inputs, layerParsePrms, 2);
    return std::make_shared<ngraph::op::v1::Minimum>(inputs[0], inputs[1]);
}


// Broadcast layer
template <>
std::shared_ptr<ngraph::Node> V10Parser::LayerCreator<ngraph::op::v1::Broadcast>::createLayer(
    const ngraph::OutputVector& inputs, const pugi::xml_node& node, const Blob::CPtr& weights,
    const GenericLayerParams& layerParsePrms) {
    if (inputs.size() == 2) {
        return std::make_shared<ngraph::op::v1::Broadcast>(inputs[0], inputs[1]);
    } else if (layerParsePrms.inputPorts.size() == 3) {
        return std::make_shared<ngraph::op::v1::Broadcast>(inputs[0], inputs[1], inputs[2]);
    }
    THROW_IE_EXCEPTION << "Invalid number of inputs: " << layerParsePrms.inputPorts.size();
}

// Power layer
template <>
std::shared_ptr<ngraph::Node> V10Parser::LayerCreator<ngraph::op::v1::Power>::createLayer(
    const ngraph::OutputVector& inputs, const pugi::xml_node& node, const Blob::CPtr& weights,
    const GenericLayerParams& layerParsePrms) {
    checkParameters(inputs, layerParsePrms, 2);
    return std::make_shared<ngraph::op::v1::Power>(inputs[0], inputs[1]);
}

// Softmax layer
template <>
std::shared_ptr<ngraph::Node> V10Parser::LayerCreator<ngraph::op::v1::Softmax>::createLayer(
    const ngraph::OutputVector& inputs, const pugi::xml_node& node, const Blob::CPtr& weights,
    const GenericLayerParams& layerParsePrms) {
    checkParameters(inputs, layerParsePrms, 1);
    pugi::xml_node dn = node.child("data");

    if (dn.empty())
        THROW_IE_EXCEPTION << "Cannot read parameter for " << getType() << " layer with name: " << layerParsePrms.name;

    return std::make_shared<ngraph::op::v1::Softmax>(inputs[0], GetUIntAttr(dn, "axis"));
}

// RegionYolo layer
template <>
std::shared_ptr<ngraph::Node> V10Parser::LayerCreator<ngraph::op::RegionYolo>::createLayer(
    const ngraph::OutputVector& inputs, const pugi::xml_node& node, const Blob::CPtr& weights,
    const GenericLayerParams& layerParsePrms) {
    checkParameters(inputs, layerParsePrms, 1);
    pugi::xml_node dn = node.child("data");

    if (dn.empty())
        THROW_IE_EXCEPTION << "Cannot read parameter for " << getType() << " layer with name: " << layerParsePrms.name;

    auto axis = GetIntAttr(dn, "axis");
    auto classes = GetUIntAttr(dn, "classes");
    auto coords = GetUIntAttr(dn, "coords");
    auto do_softmax = GetIntAttr(dn, "do_softmax");
    auto end_axis = GetIntAttr(dn, "end_axis");
    auto num = GetUIntAttr(dn, "num");
    auto mask = getParameters<int64_t>(dn, "mask", {});
    auto anchors = getParameters<float>(dn, "anchors", {});

    return std::make_shared<ngraph::op::RegionYolo>(inputs[0], coords, classes, num, do_softmax,
                                                    mask, axis, end_axis, anchors);
}

// ReorgYolo layer
template <>
std::shared_ptr<ngraph::Node> V10Parser::LayerCreator<ngraph::op::ReorgYolo>::createLayer(
    const ngraph::OutputVector& inputs, const pugi::xml_node& node, const Blob::CPtr& weights,
    const GenericLayerParams& layerParsePrms) {
    checkParameters(inputs, layerParsePrms, 1);
    pugi::xml_node dn = node.child("data");

    if (dn.empty())
        THROW_IE_EXCEPTION << "Cannot read parameter for " << getType() << " layer with name: " << layerParsePrms.name;

    auto stride = GetUIntAttr(dn, "stride");
    return std::make_shared<ngraph::op::ReorgYolo>(inputs[0], ngraph::Strides {stride});
}

// BinaryConvolution layer
template <>
std::shared_ptr<ngraph::Node> V10Parser::LayerCreator<ngraph::op::v1::BinaryConvolution>::createLayer(
        const ngraph::OutputVector& inputs, const pugi::xml_node& node, const Blob::CPtr& weights,
        const GenericLayerParams& layerParsePrms) {
    checkParameters(inputs, layerParsePrms, 2);
    pugi::xml_node dn = node.child("data");

    if (dn.empty())
        THROW_IE_EXCEPTION << "Cannot read parameter for " << getType() << " layer with name: " << layerParsePrms.name;

    size_t group = GetUIntAttr(dn, "group", 1);
    if (group != 1) THROW_IE_EXCEPTION << "Cannot create grouped BinaryConvolution layer " << layerParsePrms.name;

    ngraph::op::PadType pad_type = ngraph::op::PadType::EXPLICIT;
    std::string auto_pad = GetStrAttr(dn, "auto_pad", "");
    if (auto_pad == "same_lower") {
        pad_type = ngraph::op::PadType::SAME_LOWER;
    } else if (auto_pad == "same_upper") {
        pad_type = ngraph::op::PadType::SAME_UPPER;
    } else if (auto_pad == "valid") {
        pad_type = ngraph::op::PadType::VALID;
    }

    auto strides = ngraph::Strides(getParameters<size_t>(dn, "strides"));
    auto dilations = ngraph::Strides(getParameters<size_t>(dn, "dilations"));
    auto pads_begin = ngraph::CoordinateDiff(getParameters<std::ptrdiff_t>(dn, "pads_begin"));
    auto pads_end = ngraph::CoordinateDiff(getParameters<std::ptrdiff_t>(dn, "pads_end"));
    auto mode = GetStrAttr(dn, "mode");
    auto pad_value = GetFloatAttr(dn, "pad_value");

    return std::make_shared<ngraph::op::v1::BinaryConvolution>(inputs[0], inputs[1], strides, pads_begin, pads_end,
                                                               dilations, mode, pad_value, pad_type);
}

// GroupConvolution layer
template <>
std::shared_ptr<ngraph::Node> V10Parser::LayerCreator<ngraph::op::v1::GroupConvolution>::createLayer(
        const ngraph::OutputVector& inputs, const pugi::xml_node& node, const Blob::CPtr& weights,
        const GenericLayerParams& layerParsePrms) {
    checkParameters(inputs, layerParsePrms, 2);
    pugi::xml_node dn = node.child("data");

    if (dn.empty())
        THROW_IE_EXCEPTION << "Cannot read parameter for " << getType() << " layer with name: " << layerParsePrms.name;

    ngraph::op::PadType pad_type = ngraph::op::PadType::EXPLICIT;
    std::string auto_pad = GetStrAttr(dn, "auto_pad", "");
    if (auto_pad == "same_lower") {
        pad_type = ngraph::op::PadType::SAME_LOWER;
    } else if (auto_pad == "same_upper") {
        pad_type = ngraph::op::PadType::SAME_UPPER;
    } else if (auto_pad == "valid") {
        pad_type = ngraph::op::PadType::VALID;
    }

    auto strides = ngraph::Strides(getParameters<size_t>(dn, "strides"));
    auto dilations = ngraph::Strides(getParameters<size_t>(dn, "dilations"));
    auto pads_begin = ngraph::CoordinateDiff(getParameters<std::ptrdiff_t>(dn, "pads_begin", {}));
    auto pads_end = ngraph::CoordinateDiff(getParameters<std::ptrdiff_t>(dn, "pads_end", {}));

    return std::make_shared<ngraph::op::v1::GroupConvolution>(inputs[0], inputs[1], strides, pads_begin, pads_end,
                                                              dilations, pad_type);
}

// DeformableConvolution layer
template <>
std::shared_ptr<ngraph::Node> V10Parser::LayerCreator<ngraph::op::v1::DeformableConvolution>::createLayer(
        const ngraph::OutputVector& inputs, const pugi::xml_node& node, const Blob::CPtr& weights,
        const GenericLayerParams& layerParsePrms) {
    checkParameters(inputs, layerParsePrms, 3);
    pugi::xml_node dn = node.child("data");

    if (dn.empty())
        THROW_IE_EXCEPTION << "Cannot read parameter for " << getType() << " layer with name: " << layerParsePrms.name;

    size_t group = GetUIntAttr(dn, "group");
    size_t deformable_group = GetUIntAttr(dn, "deformable_group");

    ngraph::op::PadType pad_type = ngraph::op::PadType::EXPLICIT;
    std::string auto_pad = GetStrAttr(dn, "auto_pad", "");
    if (auto_pad == "same_lower") {
        pad_type = ngraph::op::PadType::SAME_LOWER;
    } else if (auto_pad == "same_upper") {
        pad_type = ngraph::op::PadType::SAME_UPPER;
    } else if (auto_pad == "valid") {
        pad_type = ngraph::op::PadType::VALID;
    }

    auto strides = ngraph::Strides(getParameters<size_t>(dn, "strides"));
    auto dilations = ngraph::Strides(getParameters<size_t>(dn, "dilations"));
    auto pads_begin = ngraph::CoordinateDiff(getParameters<std::ptrdiff_t>(dn, "pads_begin"));
    auto pads_end = ngraph::CoordinateDiff(getParameters<std::ptrdiff_t>(dn, "pads_end"));

    return std::make_shared<ngraph::op::v1::DeformableConvolution>(inputs[0], inputs[1], inputs[2], strides, pads_begin,
                pads_end, dilations, pad_type, group, deformable_group);
}

// ConvolutionBackpropData layer
template <>
std::shared_ptr<ngraph::Node> V10Parser::LayerCreator<ngraph::op::v1::ConvolutionBackpropData>::createLayer(
    const ngraph::OutputVector& inputs, const pugi::xml_node& node, const Blob::CPtr& weights,
    const GenericLayerParams& layerParsePrms) {
    pugi::xml_node dn = node.child("data");

    if (dn.empty())
        THROW_IE_EXCEPTION << "Cannot read parameter for " << getType() << " layer with name: " << layerParsePrms.name;

    ngraph::op::PadType pad_type = ngraph::op::PadType::EXPLICIT;
    std::string auto_pad = GetStrAttr(dn, "auto_pad", "");
    if (auto_pad == "same_lower") {
        pad_type = ngraph::op::PadType::SAME_LOWER;
    } else if (auto_pad == "same_upper") {
        pad_type = ngraph::op::PadType::SAME_UPPER;
    } else if (auto_pad == "valid") {
        pad_type = ngraph::op::PadType::VALID;
    }

    auto strides = ngraph::Strides(getParameters<size_t>(dn, "strides"));
    auto dilations = ngraph::Strides(getParameters<size_t>(dn, "dilations"));
    auto pads_begin = ngraph::CoordinateDiff(getParameters<std::ptrdiff_t>(dn, "pads_begin", {}));
    auto pads_end = ngraph::CoordinateDiff(getParameters<std::ptrdiff_t>(dn, "pads_end", {}));
    auto output_padding = ngraph::CoordinateDiff(getParameters<std::ptrdiff_t>(dn, "output_padding", {}));
    if (inputs.size() != 3 && inputs.size() != 2) {
        THROW_IE_EXCEPTION << layerParsePrms.type << " layer " << layerParsePrms.name << " has incorrect number of input ports!";
    }

    if (inputs.size() == 3) {
        return std::make_shared<ngraph::op::v1::ConvolutionBackpropData>(inputs[0], inputs[1], inputs[2], strides, pads_begin, pads_end,
                                                                         dilations, pad_type, output_padding);
    } else {
        return std::make_shared<ngraph::op::v1::ConvolutionBackpropData>(inputs[0], inputs[1], strides, pads_begin, pads_end,
                                                                         dilations, pad_type, output_padding);
    }
}

// GroupConvolutionBackpropData layer
template <>
std::shared_ptr<ngraph::Node> V10Parser::LayerCreator<ngraph::op::v1::GroupConvolutionBackpropData>::createLayer(
        const ngraph::OutputVector& inputs, const pugi::xml_node& node, const Blob::CPtr& weights,
        const GenericLayerParams& layerParsePrms) {
    pugi::xml_node dn = node.child("data");

    if (dn.empty())
        THROW_IE_EXCEPTION << "Cannot read parameter for " << getType() << " layer with name: " << layerParsePrms.name;

    ngraph::op::PadType pad_type = ngraph::op::PadType::EXPLICIT;
    std::string auto_pad = GetStrAttr(dn, "auto_pad", "");
    if (auto_pad == "same_lower") {
        pad_type = ngraph::op::PadType::SAME_LOWER;
    } else if (auto_pad == "same_upper") {
        pad_type = ngraph::op::PadType::SAME_UPPER;
    } else if (auto_pad == "valid") {
        pad_type = ngraph::op::PadType::VALID;
    }

    auto strides = ngraph::Strides(getParameters<size_t>(dn, "strides"));
    auto dilations = ngraph::Strides(getParameters<size_t>(dn, "dilations"));
    auto pads_begin = ngraph::CoordinateDiff(getParameters<std::ptrdiff_t>(dn, "pads_begin", {}));
    auto pads_end = ngraph::CoordinateDiff(getParameters<std::ptrdiff_t>(dn, "pads_end", {}));
    auto output_padding = ngraph::CoordinateDiff(getParameters<std::ptrdiff_t>(dn, "output_padding", {}));

    if (inputs.size() != 3 && inputs.size() != 2) {
        THROW_IE_EXCEPTION << layerParsePrms.type << " layer " << layerParsePrms.name << " has incorrect number of input ports!";
    }

    if (inputs.size() == 3) {
        return std::make_shared<ngraph::op::v1::GroupConvolutionBackpropData>(inputs[0], inputs[1], inputs[2], strides, pads_begin, pads_end,
                                                                              dilations, pad_type, output_padding);
    } else {
        return std::make_shared<ngraph::op::v1::GroupConvolutionBackpropData>(inputs[0], inputs[1], strides, pads_begin, pads_end,
                                                                              dilations, pad_type, output_padding);
    }
}

// AvgPool layer
template <>
std::shared_ptr<ngraph::Node> V10Parser::LayerCreator<ngraph::op::v1::AvgPool>::createLayer(
    const ngraph::OutputVector& inputs, const pugi::xml_node& node, const Blob::CPtr& weights,
    const GenericLayerParams& layerParsePrms) {
    checkParameters(inputs, layerParsePrms, 1);
    pugi::xml_node dn = node.child("data");

    if (dn.empty())
        THROW_IE_EXCEPTION << "Cannot read parameter for " << getType() << " layer with name: " << layerParsePrms.name;

    auto exclude_pad = GetStrAttr(dn, "exclude-pad") == "true";
    auto strides = ngraph::Strides(getParameters<size_t>(dn, "strides"));
    auto kernel = ngraph::Shape(getParameters<size_t>(dn, "kernel"));
    auto pads_begin = ngraph::Shape(getParameters<std::size_t>(dn, "pads_begin"));
    auto pads_end = ngraph::Shape(getParameters<std::size_t>(dn, "pads_end"));
    auto pad_type = ngraph::op::PadType::EXPLICIT;

    auto pad_type_str = GetStrAttr(dn, "auto_pad", "");
    if (pad_type_str == "same_lower") {
        pad_type = ngraph::op::PadType::SAME_LOWER;
    } else if (pad_type_str == "same_upper") {
        pad_type = ngraph::op::PadType::SAME_UPPER;
    } else if (pad_type_str == "valid") {
        pad_type = ngraph::op::PadType::VALID;
    }

    ngraph::op::RoundingType rounding_type;
    auto str_rounding_type = GetStrAttr(dn, "rounding_type", "floor");
    if (str_rounding_type == "floor") {
        rounding_type = ngraph::op::RoundingType::FLOOR;
    } else if (str_rounding_type == "ceil") {
        rounding_type = ngraph::op::RoundingType::CEIL;
    } else {
        THROW_IE_EXCEPTION << "Unsuppored rounding type: " << str_rounding_type;
    }

    return std::make_shared<ngraph::op::v1::AvgPool>(inputs[0], strides, pads_begin, pads_end, kernel, exclude_pad,
                                                     rounding_type, pad_type);
}

// MaxPool layer
template <>
std::shared_ptr<ngraph::Node> V10Parser::LayerCreator<ngraph::op::v1::MaxPool>::createLayer(
    const ngraph::OutputVector& inputs, const pugi::xml_node& node, const Blob::CPtr& weights,
    const GenericLayerParams& layerParsePrms) {
    checkParameters(inputs, layerParsePrms, 1);
    pugi::xml_node dn = node.child("data");

    if (dn.empty())
        THROW_IE_EXCEPTION << "Cannot read parameter for " << getType() << " layer with name: " << layerParsePrms.name;

    auto strides = ngraph::Strides(getParameters<size_t>(dn, "strides"));
    auto kernel = ngraph::Shape(getParameters<size_t>(dn, "kernel"));
    auto pads_begin = ngraph::Shape(getParameters<std::size_t>(dn, "pads_begin"));
    auto pads_end = ngraph::Shape(getParameters<std::size_t>(dn, "pads_end"));
    auto pad_type = ngraph::op::PadType::EXPLICIT;

    auto pad_type_str = GetStrAttr(dn, "auto_pad", "");
    if (pad_type_str == "same_lower") {
        pad_type = ngraph::op::PadType::SAME_LOWER;
    } else if (pad_type_str == "same_upper") {
        pad_type = ngraph::op::PadType::SAME_UPPER;
    } else if (pad_type_str == "valid") {
        pad_type = ngraph::op::PadType::VALID;
    }

    ngraph::op::RoundingType rounding_type;
    auto str_rounding_type = GetStrAttr(dn, "rounding_type", "floor");
    if (str_rounding_type == "floor") {
        rounding_type = ngraph::op::RoundingType::FLOOR;
    } else if (str_rounding_type == "ceil") {
        rounding_type = ngraph::op::RoundingType::CEIL;
    } else {
        THROW_IE_EXCEPTION << "Unsuppored rounding type: " << str_rounding_type;
    }

    return std::make_shared<ngraph::op::v1::MaxPool>(inputs[0], strides, pads_begin, pads_end, kernel, rounding_type,
                                                     pad_type);
}

// ROIPooling layer
template <>
std::shared_ptr<ngraph::Node> V10Parser::LayerCreator<ngraph::op::ROIPooling>::createLayer(
    const ngraph::OutputVector& inputs, const pugi::xml_node& node, const Blob::CPtr& weights,
    const GenericLayerParams& layerParsePrms) {
    checkParameters(inputs, layerParsePrms, 2);
    pugi::xml_node dn = node.child("data");

    if (dn.empty())
        THROW_IE_EXCEPTION << "Cannot read parameter for " << getType() << " layer with name: " << layerParsePrms.name;

    auto pooled_h = GetUIntAttr(dn, "pooled_h");
    auto pooled_w = GetUIntAttr(dn, "pooled_w");
    auto spatial_scale = GetFloatAttr(dn, "spatial_scale");
    auto method = GetStrAttr(dn, "method", "max");
    return std::make_shared<ngraph::op::ROIPooling>(inputs[0], inputs[1],
                                                    ngraph::Shape {pooled_h, pooled_w}, spatial_scale, method);
}

// PSROIPooling layer
template <>
std::shared_ptr<ngraph::Node> V10Parser::LayerCreator<ngraph::op::PSROIPooling>::createLayer(
    const ngraph::OutputVector& inputs, const pugi::xml_node& node, const Blob::CPtr& weights,
    const GenericLayerParams& layerParsePrms) {
    checkParameters(inputs, layerParsePrms, 2);
    pugi::xml_node dn = node.child("data");

    if (dn.empty())
        THROW_IE_EXCEPTION << "Cannot read parameter for " << getType() << " layer with name: " << layerParsePrms.name;

    auto output_dim = GetIntAttr(dn, "output_dim");
    auto group_size = GetIntAttr(dn, "group_size", 1);
    auto spatial_bins_x = GetIntAttr(dn, "spatial_bins_x", 1);
    auto spatial_bins_y = GetIntAttr(dn, "spatial_bins_y", 1);
    auto spatial_scale = GetFloatAttr(dn, "spatial_scale");
    auto mode = GetStrAttr(dn, "mode", "average");

    return std::make_shared<ngraph::op::PSROIPooling>(inputs[0], inputs[1],
                                                      output_dim, group_size, spatial_scale, spatial_bins_x,
                                                      spatial_bins_y, mode);
}

// DeformablePSROIPooling layer

template <>
std::shared_ptr<ngraph::Node> V10Parser::LayerCreator<ngraph::op::v1::DeformablePSROIPooling>::createLayer(
        const ngraph::OutputVector& inputs, const pugi::xml_node& node, const Blob::CPtr& weights,
        const GenericLayerParams& layerParsePrms) {
    pugi::xml_node dn = node.child("data");

    if (dn.empty())
        THROW_IE_EXCEPTION << "Cannot read parameter for " << getType() << " layer with name: " << layerParsePrms.name;

    auto output_dim = GetIntAttr(dn, "output_dim");
    auto group_size = GetIntAttr(dn, "group_size", 1);
    auto spatial_bins_x = GetIntAttr(dn, "spatial_bins_x", 1);
    auto spatial_bins_y = GetIntAttr(dn, "spatial_bins_y", 1);
    auto spatial_scale = GetFloatAttr(dn, "spatial_scale");
    auto mode = GetStrAttr(dn, "mode", "bilinear_deformable");
    auto trans_std = GetFloatAttr(dn, "trans_std", 1.0);
    auto part_size = GetIntAttr(dn, "part_size", 1);

    if (inputs.size() == 3) {
        return std::make_shared<ngraph::op::v1::DeformablePSROIPooling>(inputs[0],
                                                                        inputs[1],
                                                                        inputs[2], output_dim,
                                                                        spatial_scale, group_size, mode, spatial_bins_x,
                                                                        spatial_bins_y, trans_std, part_size);
    } else if (inputs.size() == 2) {
        return std::make_shared<ngraph::op::v1::DeformablePSROIPooling>(inputs[0],
                                                                        inputs[1], output_dim,
                                                                        spatial_scale, group_size, mode, spatial_bins_x,
                                                                        spatial_bins_y, trans_std, part_size);
    } else {
        THROW_IE_EXCEPTION << "Wrong number of inputs for " << getType() << " layer with name: " << layerParsePrms.name;
    }
}

// Gather layer
template <>
std::shared_ptr<ngraph::Node> V10Parser::LayerCreator<ngraph::op::v1::Gather>::createLayer(
    const ngraph::OutputVector& inputs, const pugi::xml_node& node, const Blob::CPtr& weights,
    const GenericLayerParams& layerParsePrms) {
    checkParameters(inputs, layerParsePrms, 3);
    return std::make_shared<ngraph::op::v1::Gather>(inputs[0], inputs[1], inputs[2]);
}

<<<<<<< HEAD
// GatherTree layer
template <>
std::shared_ptr<ngraph::Node> V10Parser::LayerCreator<ngraph::op::v1::GatherTree>::createLayer(
        const ngraph::OutputVector& inputs, const pugi::xml_node& node, const Blob::CPtr& weights,
        const GenericLayerParams& layerParsePrms) {
    checkParameters(inputs, layerParsePrms, 4);
    return std::make_shared<ngraph::op::v1::GatherTree>(inputs[0], inputs[1], inputs[2], inputs[3]);
}

// OneHot layer
template <>
std::shared_ptr<ngraph::Node> V10Parser::LayerCreator<ngraph::op::v1::OneHot>::createLayer(
        const ngraph::OutputVector& inputs, const pugi::xml_node& node, const Blob::CPtr& weights,
        const GenericLayerParams& layerParsePrms) {
    checkParameters(inputs, layerParsePrms, 4);

    pugi::xml_node dn = node.child("data");
    if (dn.empty())
        THROW_IE_EXCEPTION << "Cannot read parameter for " << getType() << " layer with name: " << layerParsePrms.name;

    return std::make_shared<ngraph::op::v1::OneHot>(inputs[0], inputs[1], inputs[2], inputs[3], GetInt64Attr(dn, "axis"));
}

// HardSigmoid layer
template <>
std::shared_ptr<ngraph::Node> V10Parser::LayerCreator<ngraph::op::HardSigmoid>::createLayer(
    const ngraph::OutputVector & inputs, const pugi::xml_node& node, const Blob::CPtr& weights,
    const GenericLayerParams& layerParsePrms) {
    checkParameters(inputs, layerParsePrms, 3);
    return std::make_shared<ngraph::op::HardSigmoid>(inputs[0], inputs[1], inputs[2]);
}

// GRN layer
template <>
std::shared_ptr<ngraph::Node> V10Parser::LayerCreator<ngraph::op::GRN>::createLayer(
    const ngraph::OutputVector& inputs, const pugi::xml_node& node, const Blob::CPtr& weights,
    const GenericLayerParams& layerParsePrms) {
    checkParameters(inputs, layerParsePrms, 1);
=======
// NormalizeL2 layer
template <>
std::shared_ptr<ngraph::Node> V10Parser::LayerCreator<ngraph::op::NormalizeL2>::createLayer(
    const ngraph::OutputVector& inputs, const pugi::xml_node& node, const Blob::CPtr& weights,
    const GenericLayerParams& layerParsePrms) {
    checkParameters(inputs, layerParsePrms, 2);
>>>>>>> 4a91f914
    pugi::xml_node dn = node.child("data");

    if (dn.empty())
        THROW_IE_EXCEPTION << "Cannot read parameter for " << getType() << " layer with name: " << layerParsePrms.name;

<<<<<<< HEAD
    return std::make_shared<ngraph::op::GRN>(inputs[0], GetFloatAttr(dn, "bias"));
=======
    float eps = GetFloatAttr(dn, "eps");
    std::string eps_mode = GetStrAttr(dn, "eps_mode");
    ngraph::op::EpsMode em;
    if (eps_mode == "add") {
        em = ngraph::op::EpsMode::ADD;
    } else if (eps_mode == "max") {
        em = ngraph::op::EpsMode::MAX;
    } else {
        THROW_IE_EXCEPTION << "NormalizeL2 unsupported eps_mode: " << eps_mode;
    }

    return std::make_shared<ngraph::op::NormalizeL2>(inputs[0], inputs[1], eps, em);
>>>>>>> 4a91f914
}

// LogicalAnd layer
template <>
std::shared_ptr<ngraph::Node> V10Parser::LayerCreator<ngraph::op::v1::LogicalAnd>::createLayer(
    const ngraph::OutputVector & inputs, const pugi::xml_node& node, const Blob::CPtr& weights,
    const GenericLayerParams& layerParsePrms) {
    checkParameters(inputs, layerParsePrms, 2);
    return std::make_shared<ngraph::op::v1::LogicalAnd>(inputs[0], inputs[1]);
}

// LogicalOr layer
template <>
std::shared_ptr<ngraph::Node> V10Parser::LayerCreator<ngraph::op::v1::LogicalOr>::createLayer(
    const ngraph::OutputVector & inputs, const pugi::xml_node& node, const Blob::CPtr& weights,
    const GenericLayerParams& layerParsePrms) {
    checkParameters(inputs, layerParsePrms, 2);
    return std::make_shared<ngraph::op::v1::LogicalOr>(inputs[0], inputs[1]);
}

// LogicalXor layer
template <>
std::shared_ptr<ngraph::Node> V10Parser::LayerCreator<ngraph::op::v1::LogicalXor>::createLayer(
    const ngraph::OutputVector & inputs, const pugi::xml_node& node, const Blob::CPtr& weights,
    const GenericLayerParams& layerParsePrms) {
    checkParameters(inputs, layerParsePrms, 2);
    return std::make_shared<ngraph::op::v1::LogicalXor>(inputs[0], inputs[1]);
}

// LogicalNot layer
template <>
std::shared_ptr<ngraph::Node> V10Parser::LayerCreator<ngraph::op::v1::LogicalNot>::createLayer(
    const ngraph::OutputVector & inputs, const pugi::xml_node& node, const Blob::CPtr& weights,
    const GenericLayerParams& layerParsePrms) {
    checkParameters(inputs, layerParsePrms, 1);
    return std::make_shared<ngraph::op::v1::LogicalNot>(inputs[0]);
}

// NonMaxSuppression layer
template <>
std::shared_ptr<ngraph::Node> V10Parser::LayerCreator<ngraph::op::v1::NonMaxSuppression>::createLayer(
        const ngraph::OutputVector& inputs, const pugi::xml_node& node, const Blob::CPtr& weights,
        const GenericLayerParams& layerParsePrms) {
    pugi::xml_node dn = node.child("data");

    if (dn.empty())
        THROW_IE_EXCEPTION << "Cannot read parameter for " << getType() << " layer with name: " << layerParsePrms.name;

    auto box_encoding_string = GetStrAttr(dn, "box_encoding");
    ngraph::op::v1::NonMaxSuppression::BoxEncodingType box_enc_type;
    if (box_encoding_string == "corner") {
        box_enc_type = ngraph::op::v1::NonMaxSuppression::BoxEncodingType::CORNER;
    } else if (box_encoding_string == "center") {
        box_enc_type = ngraph::op::v1::NonMaxSuppression::BoxEncodingType::CENTER;
    } else {
        THROW_IE_EXCEPTION << "Unsupported box encoding type " << box_encoding_string << " for " << getType() <<
        " layer with name: " << layerParsePrms.name;
    }

    auto sort_flag = GetBoolAttr(dn, "sort_result_descending");

    std::vector<ngraph::Output<ngraph::Node>> new_inputs{inputs.begin(), inputs.end()};
    if (new_inputs.size() == 2)
        new_inputs.push_back(ngraph::op::Constant::create(ngraph::element::i64, ngraph::Shape{}, {0}));
    for (size_t ind = new_inputs.size(); ind < 5; ++ind)
        new_inputs.push_back(ngraph::op::Constant::create(ngraph::element::f32, ngraph::Shape{}, {.0f}));
    return std::make_shared<ngraph::op::v1::NonMaxSuppression>(new_inputs[0], new_inputs[1], new_inputs[2], new_inputs[3], new_inputs[4],
            box_enc_type, sort_flag);
}

}  // namespace InferenceEngine<|MERGE_RESOLUTION|>--- conflicted
+++ resolved
@@ -396,23 +396,11 @@
                                                     const GenericLayerParams& params) {
     static std::vector<std::shared_ptr<LayerBaseCreator>> creators = {
         std::make_shared<LayerCreator<ngraph::op::v1::AvgPool>>("AvgPool"),
-<<<<<<< HEAD
-        std::make_shared<LayerCreator<ngraph::op::Clamp>>("Clamp"),
-=======
-        std::make_shared<LayerCreator<ngraph::op::Convert>>("Convert"),
->>>>>>> 4a91f914
         std::make_shared<LayerCreator<ngraph::op::CTCGreedyDecoder>>("CTCGreedyDecoder"),
         std::make_shared<LayerCreator<ngraph::op::v1::DeformableConvolution>>("DeformableConvolution"),
         std::make_shared<LayerCreator<ngraph::op::v1::DeformablePSROIPooling>>("DeformablePSROIPooling"),
         std::make_shared<LayerCreator<ngraph::op::SpaceToDepth>>("SpaceToDepth"),
-<<<<<<< HEAD
-        std::make_shared<LayerCreator<ngraph::op::MatMul>>("MatMul"),
-=======
-        std::make_shared<LayerCreator<ngraph::op::DepthToSpace>>("DepthToSpace"),
-        std::make_shared<LayerCreator<ngraph::op::v1::Subtract>>("Subtract"),
->>>>>>> 4a91f914
         std::make_shared<LayerCreator<ngraph::op::v1::Broadcast>>("Broadcast"),
-        std::make_shared<LayerCreator<ngraph::op::v1::Reshape>>("Reshape"),
         std::make_shared<LayerCreator<ngraph::op::v1::StridedSlice>>("StridedSlice"),
         std::make_shared<LayerCreator<ngraph::op::v1::Gather>>("Gather"),
         std::make_shared<LayerCreator<ngraph::op::v1::GreaterEqual>>("GreaterEqual"),
@@ -424,20 +412,10 @@
         std::make_shared<LayerCreator<ngraph::op::v1::LessEqual>>("LessEqual"),
         std::make_shared<LayerCreator<ngraph::op::v1::Equal>>("Equal"),
         std::make_shared<LayerCreator<ngraph::op::v1::FloorMod>>("FloorMod"),
-<<<<<<< HEAD
-        std::make_shared<LayerCreator<ngraph::op::LRN>>("LRN"),
-=======
-        std::make_shared<LayerCreator<ngraph::op::MVN>>("MVN"),
->>>>>>> 4a91f914
         std::make_shared<LayerCreator<ngraph::op::v0::LSTMCell>>("LSTMCell"),
         std::make_shared<LayerCreator<ngraph::op::v1::MaxPool>>("MaxPool"),
         std::make_shared<LayerCreator<ngraph::op::v1::Minimum>>("Minimum"),
         std::make_shared<LayerCreator<ngraph::op::v1::NonMaxSuppression>>("NonMaxSuppression"),
-<<<<<<< HEAD
-        std::make_shared<LayerCreator<ngraph::op::v1::OneHot>>("OneHot"),
-=======
-        std::make_shared<LayerCreator<ngraph::op::NormalizeL2>>("NormalizeL2"),
->>>>>>> 4a91f914
         std::make_shared<LayerCreator<ngraph::op::PRelu>>("PReLU"),
         std::make_shared<LayerCreator<ngraph::op::Relu>>("ReLU"),
         std::make_shared<LayerCreator<ngraph::op::v1::Power>>("Power"),
@@ -932,53 +910,6 @@
     return std::make_shared<ngraph::op::v1::FloorMod>(inputs[0], inputs[1]);
 }
 
-<<<<<<< HEAD
-// LRN layer
-template <>
-std::shared_ptr<ngraph::Node> V10Parser::LayerCreator<ngraph::op::LRN>::createLayer(
-    const ngraph::OutputVector& inputs, const pugi::xml_node& node, const Blob::CPtr& weights,
-    const GenericLayerParams& layerParsePrms) {
-    checkParameters(inputs, layerParsePrms, 2);
-    pugi::xml_node dn = node.child("data");
-    if (dn.empty())
-        THROW_IE_EXCEPTION << "Cannot read parameter for " << getType() << " layer with name: " << layerParsePrms.name;
-
-    return std::make_shared<ngraph::op::LRN>(inputs[0],
-                                             inputs[1],
-                                             GetFloatAttr(dn, "alpha"),
-                                             GetFloatAttr(dn, "beta"),
-                                             GetFloatAttr(dn, "bias"),
-                                             GetUInt64Attr(dn, "size"));
-}
-
-// Clamp layer
-template <>
-std::shared_ptr<ngraph::Node> V10Parser::LayerCreator<ngraph::op::Clamp>::createLayer(
-=======
-// MVN layer
-template <>
-std::shared_ptr<ngraph::Node> V10Parser::LayerCreator<ngraph::op::MVN>::createLayer(
->>>>>>> 4a91f914
-    const ngraph::OutputVector& inputs, const pugi::xml_node& node, const Blob::CPtr& weights,
-    const GenericLayerParams& layerParsePrms) {
-    checkParameters(inputs, layerParsePrms, 1);
-    pugi::xml_node dn = node.child("data");
-
-    if (dn.empty())
-        THROW_IE_EXCEPTION << "Cannot read parameter for " << getType() << " layer with name: " << layerParsePrms.name;
-
-<<<<<<< HEAD
-    double maxVal = GetFloatAttr(dn, "max");
-    double minVal = GetFloatAttr(dn, "min");
-    return std::make_shared<ngraph::op::Clamp>(inputs[0], minVal, maxVal);
-=======
-    double eps = GetFloatAttr(dn, "eps");
-    bool across = GetUIntAttr(dn, "across_channels", 0) == 1;
-    bool normalize_variance = GetUIntAttr(dn, "normalize_variance", 0) == 1;
-    return std::make_shared<ngraph::op::MVN>(inputs[0], across, normalize_variance, eps);
->>>>>>> 4a91f914
-}
-
 // VariadicSplit layer
 template <>
 std::shared_ptr<ngraph::Node> V10Parser::LayerCreator<ngraph::op::VariadicSplit>::createLayer(
@@ -1552,76 +1483,6 @@
     return std::make_shared<ngraph::op::v1::Gather>(inputs[0], inputs[1], inputs[2]);
 }
 
-<<<<<<< HEAD
-// GatherTree layer
-template <>
-std::shared_ptr<ngraph::Node> V10Parser::LayerCreator<ngraph::op::v1::GatherTree>::createLayer(
-        const ngraph::OutputVector& inputs, const pugi::xml_node& node, const Blob::CPtr& weights,
-        const GenericLayerParams& layerParsePrms) {
-    checkParameters(inputs, layerParsePrms, 4);
-    return std::make_shared<ngraph::op::v1::GatherTree>(inputs[0], inputs[1], inputs[2], inputs[3]);
-}
-
-// OneHot layer
-template <>
-std::shared_ptr<ngraph::Node> V10Parser::LayerCreator<ngraph::op::v1::OneHot>::createLayer(
-        const ngraph::OutputVector& inputs, const pugi::xml_node& node, const Blob::CPtr& weights,
-        const GenericLayerParams& layerParsePrms) {
-    checkParameters(inputs, layerParsePrms, 4);
-
-    pugi::xml_node dn = node.child("data");
-    if (dn.empty())
-        THROW_IE_EXCEPTION << "Cannot read parameter for " << getType() << " layer with name: " << layerParsePrms.name;
-
-    return std::make_shared<ngraph::op::v1::OneHot>(inputs[0], inputs[1], inputs[2], inputs[3], GetInt64Attr(dn, "axis"));
-}
-
-// HardSigmoid layer
-template <>
-std::shared_ptr<ngraph::Node> V10Parser::LayerCreator<ngraph::op::HardSigmoid>::createLayer(
-    const ngraph::OutputVector & inputs, const pugi::xml_node& node, const Blob::CPtr& weights,
-    const GenericLayerParams& layerParsePrms) {
-    checkParameters(inputs, layerParsePrms, 3);
-    return std::make_shared<ngraph::op::HardSigmoid>(inputs[0], inputs[1], inputs[2]);
-}
-
-// GRN layer
-template <>
-std::shared_ptr<ngraph::Node> V10Parser::LayerCreator<ngraph::op::GRN>::createLayer(
-    const ngraph::OutputVector& inputs, const pugi::xml_node& node, const Blob::CPtr& weights,
-    const GenericLayerParams& layerParsePrms) {
-    checkParameters(inputs, layerParsePrms, 1);
-=======
-// NormalizeL2 layer
-template <>
-std::shared_ptr<ngraph::Node> V10Parser::LayerCreator<ngraph::op::NormalizeL2>::createLayer(
-    const ngraph::OutputVector& inputs, const pugi::xml_node& node, const Blob::CPtr& weights,
-    const GenericLayerParams& layerParsePrms) {
-    checkParameters(inputs, layerParsePrms, 2);
->>>>>>> 4a91f914
-    pugi::xml_node dn = node.child("data");
-
-    if (dn.empty())
-        THROW_IE_EXCEPTION << "Cannot read parameter for " << getType() << " layer with name: " << layerParsePrms.name;
-
-<<<<<<< HEAD
-    return std::make_shared<ngraph::op::GRN>(inputs[0], GetFloatAttr(dn, "bias"));
-=======
-    float eps = GetFloatAttr(dn, "eps");
-    std::string eps_mode = GetStrAttr(dn, "eps_mode");
-    ngraph::op::EpsMode em;
-    if (eps_mode == "add") {
-        em = ngraph::op::EpsMode::ADD;
-    } else if (eps_mode == "max") {
-        em = ngraph::op::EpsMode::MAX;
-    } else {
-        THROW_IE_EXCEPTION << "NormalizeL2 unsupported eps_mode: " << eps_mode;
-    }
-
-    return std::make_shared<ngraph::op::NormalizeL2>(inputs[0], inputs[1], eps, em);
->>>>>>> 4a91f914
-}
-
 // LogicalAnd layer
 template <>
 std::shared_ptr<ngraph::Node> V10Parser::LayerCreator<ngraph::op::v1::LogicalAnd>::createLayer(
