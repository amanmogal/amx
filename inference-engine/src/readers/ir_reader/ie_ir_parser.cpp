--- conflicted
+++ resolved
@@ -664,11 +664,6 @@
                                                     const Blob::CPtr& weights,
                                                     const GenericLayerParams& params) {
     static const InferenceEngine::details::caseless_unordered_map<std::string, std::shared_ptr<LayerBaseCreator>> creators = {
-<<<<<<< HEAD
-        { "SquaredDifference", std::make_shared<LayerCreator<ngraph::op::SquaredDifference>>("SquaredDifference") },
-=======
-        { "GreaterEqual", std::make_shared<LayerCreator<ngraph::op::v1::GreaterEqual>>("GreaterEqual") },
->>>>>>> 86bf2c2b
         { "LessEqual", std::make_shared<LayerCreator<ngraph::op::v1::LessEqual>>("LessEqual") },
         { "ReorgYolo", std::make_shared<LayerCreator<ngraph::op::ReorgYolo>>("ReorgYolo") },
         { "PSROIPooling", std::make_shared<LayerCreator<ngraph::op::PSROIPooling>>("PSROIPooling") },
@@ -839,237 +834,6 @@
 }
 
 namespace InferenceEngine {
-
-<<<<<<< HEAD
-
-// SubGraph layer
-std::shared_ptr<ngraph::Node>
-V10Parser::LayerBaseCreator::fillSubGraphLayer(const ngraph::OutputVector &inputs, const pugi::xml_node &node,
-                                               const Blob::CPtr& weights,
-                                               const V10Parser::GenericLayerParams &layerParsePrms,
-                                               std::shared_ptr<ngraph::op::util::SubGraphOp> subgraph_op) {
-    subgraph_op->set_friendly_name(GetStrAttr(node, "name"));
-    auto body_node = node.child("body");
-
-    if (body_node.empty()) {
-        THROW_IE_EXCEPTION << "TensorIterator has no body.";
-    }
-
-    // Fill map: result/parameter id to name
-    std::map<uint64_t, std::string> layer_idx_to_name;
-    FOREACH_CHILD(_layer, body_node.child("layers"), "layer") {
-        auto type = GetStrAttr(_layer, "type");
-
-        if (type == "Result" || type == "Parameter") {
-            auto id = GetUIntAttr(_layer, "id");
-            auto name = GetStrAttr(_layer, "name");
-            layer_idx_to_name[id] = name;
-        }
-    }
-
-    // Create ngraph::Function and set it as body of TensorIterator layer
-    IRParser parser(10);
-    auto ngraph_function = parser.parse(node.child("body"), weights)->getFunction();
-    auto parameter_nodes = ngraph_function->get_parameters();
-    auto result_nodes = ngraph_function->get_results();
-    // Disabled reshape for generic operations in the TI body
-    ::ngraph::op::GenericIE::DisableReshape noReshape(ngraph_function);
-    auto body = std::make_shared<ngraph::Function>(result_nodes, parameter_nodes);
-    subgraph_op->set_function(body);
-
-    // Parse PortMap: inputs
-    std::map<uint64_t, pugi::xml_node> input_map;
-    FOREACH_CHILD(_input, node.child("port_map"), "input") {
-        int64_t ext_port_id = GetInt64Attr(_input, "external_port_id");
-        input_map[ext_port_id] = _input;
-    }
-
-    bool is_sliced_input_exists = false;
-    for (const auto& input : input_map) {
-        auto &_input = input.second;
-        auto axis_attr = _input.attribute("axis");
-        auto purpose = GetStrAttr(_input, "purpose", "");
-        int64_t ti_input_index = GetInt64Attr(_input, "external_port_id");
-        size_t body_parameter_index = GetUIntAttr(_input, "internal_layer_id");
-
-        auto body_param = std::find_if(parameter_nodes.begin(), parameter_nodes.end(),
-                                       [&](const std::shared_ptr<ngraph::op::Parameter>& param) {
-                                           return param->get_friendly_name() == layer_idx_to_name[body_parameter_index];
-                                       });
-
-        if (body_param == parameter_nodes.end()) {
-            THROW_IE_EXCEPTION << "PortMap input parsing error. Body parameter with id = " << body_parameter_index
-                               << " not found.";
-        }
-
-        if (ti_input_index >=  static_cast<int64_t>(inputs.size()))
-            THROW_IE_EXCEPTION << "TensorIterator " << layerParsePrms.name << " has incorrect number of inputs!";
-
-        // if axis is set, then slicing is enabled. Create ngraph::TensorIterator::SlicedInput.
-        if (!axis_attr.empty()) {
-            size_t axis = GetUIntAttr(_input, "axis");
-            int64_t start = GetInt64Attr(_input, "start", 0);
-            int64_t stride = GetInt64Attr(_input, "stride", 1);
-            int64_t end = GetInt64Attr(_input, "end", -1);
-            int64_t part_size = GetInt64Attr(_input, "part_size", 1);
-            subgraph_op->set_sliced_input(*body_param, inputs.at(ti_input_index), start, stride, part_size, end, axis);
-            is_sliced_input_exists = true;
-        } else {
-            // otherwise find corresponding back edge and create ngraph::TensorIterator::MergedInput
-            bool is_back_edge_exist = false;
-            FOREACH_CHILD(_edge, node.child("back_edges"), "edge") {
-                size_t to_layer = GetUIntAttr(_edge, "to-layer");
-
-                if (to_layer == body_parameter_index) {
-                    size_t from_layer = GetUIntAttr(_edge, "from-layer");
-
-                    auto body_result = std::find_if(
-                        result_nodes.begin(), result_nodes.end(), [&](std::shared_ptr<ngraph::op::Result>& result) {
-                            return result->get_friendly_name() == layer_idx_to_name[from_layer];
-                        });
-
-                    if (body_result == result_nodes.end()) {
-                        THROW_IE_EXCEPTION << "PortMap input parsing error. Body result with id = " << from_layer
-                                           << " not found.";
-                    }
-
-                    subgraph_op->set_merged_input(*body_param, inputs.at(ti_input_index), *body_result);
-                    is_back_edge_exist = true;
-                    break;
-                }
-            }
-
-            // ti_input_index = -1 means that Parameter of the body is not connected to inputs of TensorIterator
-            // and is used only for internal needs.
-            if (!is_back_edge_exist && ti_input_index >= 0) {
-                subgraph_op->set_invariant_input(*body_param, inputs.at(ti_input_index));
-            }
-
-            if (purpose == "current_iteration") {
-                auto loop = std::dynamic_pointer_cast<ngraph::opset5::Loop>(subgraph_op);
-                if (!loop)
-                    THROW_IE_EXCEPTION << "PortMap output parsing error. Purpose attribute is available only for Loop operation.";
-                loop->set_special_body_ports(ngraph::opset5::Loop::SpecialBodyPorts{ngraph_function->get_parameter_index(*body_param),
-                                                                                    -1});
-            }
-        }
-    }
-
-    // Parse PortMap: outputs
-    std::map<int64_t, pugi::xml_node> output_map;
-    FOREACH_CHILD(_output, node.child("port_map"), "output") {
-        int64_t ext_port_id = GetInt64Attr(_output, "external_port_id");
-        output_map[ext_port_id] = _output;
-    }
-
-    for (const auto& output : output_map) {
-        auto& _output = output.second;
-        auto axis_attr = _output.attribute("axis");
-        auto purpose = GetStrAttr(_output, "purpose", "");
-        size_t body_result_index = GetUIntAttr(_output, "internal_layer_id");
-
-        auto body_result =
-            std::find_if(result_nodes.begin(), result_nodes.end(), [&](std::shared_ptr<ngraph::op::Result>& result) {
-                return result->get_friendly_name() == layer_idx_to_name[body_result_index];
-            });
-
-        if (body_result == result_nodes.end()) {
-            THROW_IE_EXCEPTION << "PortMap output parsing error. Body result with id = " << body_result_index
-                               << " not found.";
-        }
-
-        // if axis is set, then concatenation is enabled. Create ngraph::TensorIterator::ConcatOutput.
-        if (!axis_attr.empty()) {
-            int64_t axis = GetInt64Attr(_output, "axis");
-            int64_t start = GetInt64Attr(_output, "start", 0);
-            int64_t stride = GetInt64Attr(_output, "stride", 1);
-            int64_t end = GetInt64Attr(_output, "end", -1);
-            int64_t part_size = GetInt64Attr(_output, "part_size", 1);
-            subgraph_op->get_concatenated_slices(*body_result, start, stride, part_size, end, axis);
-
-            if (!is_sliced_input_exists) {
-                if (auto ti = std::dynamic_pointer_cast<ngraph::op::TensorIterator>(subgraph_op))
-                    // for Loop op we just skip this call
-                    if (ti)
-                        ti->set_num_iterations((std::abs(end - start)) / part_size);
-            }
-        } else if (purpose == "execution_condition") {
-            auto loop = std::dynamic_pointer_cast<ngraph::opset5::Loop>(subgraph_op);
-            if (!loop)
-                THROW_IE_EXCEPTION << "PortMap output parsing error. Purpose attribute is available only for Loop operation.";
-            loop->set_special_body_ports(ngraph::opset5::Loop::SpecialBodyPorts{loop->get_special_body_ports().current_iteration_input_idx,
-                                                                                ngraph_function->get_result_index(*body_result)});
-            // if external_port_id < 0,
-            // it means that this body result isn't connected to the Loop output and is used only for internal needs.
-            if (output.first >= 0) {
-                subgraph_op->get_iter_value(*body_result, -1);
-            }
-        } else {
-            // otherwise create ngraph::TensorIterator::BodyOutput. -1 means last iteration.
-            subgraph_op->get_iter_value(*body_result, -1);
-        }
-    }
-
-    subgraph_op->validate_and_infer_types();
-    return subgraph_op;
-}
-
-
-// TensorIterator layer
-template <>
-std::shared_ptr<ngraph::Node> V10Parser::LayerCreator<ngraph::op::TensorIterator>::createLayer(
-        const ngraph::OutputVector& inputs, const pugi::xml_node& node, const Blob::CPtr& weights,
-        const GenericLayerParams& layerParsePrms) {
-    auto ti = std::make_shared<ngraph::op::TensorIterator>();
-    return fillSubGraphLayer(inputs, node, weights, layerParsePrms, ti);
-    }
-
-// Loop layer
-template <>
-std::shared_ptr<ngraph::Node> V10Parser::LayerCreator<ngraph::opset5::Loop>::createLayer(
-        const ngraph::OutputVector& inputs, const pugi::xml_node& node, const Blob::CPtr& weights,
-        const GenericLayerParams& layerParsePrms) {
-    auto loop = std::make_shared<ngraph::opset5::Loop>(inputs[0], inputs[1]);
-    return fillSubGraphLayer(inputs, node, weights, layerParsePrms, loop);
-}
-
-// SquaredDifference layer
-template <>
-std::shared_ptr<ngraph::Node> V10Parser::LayerCreator<ngraph::op::SquaredDifference>::createLayer(
-        const ngraph::OutputVector& inputs, const pugi::xml_node& node, const Blob::CPtr& weights,
-        const GenericLayerParams& layerParsePrms) {
-    checkParameters(inputs, layerParsePrms, 2);
-    return std::make_shared<ngraph::op::SquaredDifference>(inputs[0], inputs[1]);
-=======
-// LSTMCell layer
-template <>
-std::shared_ptr<ngraph::Node> V10Parser::LayerCreator<ngraph::op::v0::LSTMCell>::createLayer(
-    const ngraph::OutputVector& inputs, const pugi::xml_node& node, const Blob::CPtr& weights,
-    const GenericLayerParams& layerParsePrms) {
-    checkParameters(inputs, layerParsePrms, 6);
-    pugi::xml_node dn = node.child("data");
-    if (dn.empty())
-        THROW_IE_EXCEPTION << "Cannot read parameter for " << getType() << " layer with name: " << layerParsePrms.name;
-
-    std::vector<std::string> activations = getParameters<std::string>(dn, "activations", {"sigmoid", "tanh", "tanh"});
-    std::vector<float> activations_alpha = getParameters<float>(dn, "activations_alpha", {});
-    std::vector<float> activations_beta = getParameters<float>(dn, "activations_beta", {});
-    float clip = GetFloatAttr(dn, "clip", 0.f);
-    return std::make_shared<ngraph::op::v0::LSTMCell>(inputs[0], inputs[1], inputs[2], inputs[3], inputs[4], inputs[5],
-                                                  GetUInt64Attr(dn, "hidden_size"), ngraph::op::LSTMWeightsFormat::IFCO,
-                                                  activations, activations_alpha, activations_beta, clip);
-}
-
-// GreaterEqual layer
-template <>
-std::shared_ptr<ngraph::Node> V10Parser::LayerCreator<ngraph::op::v1::GreaterEqual>::createLayer(
-        const ngraph::OutputVector& inputs, const pugi::xml_node& node, const Blob::CPtr& weights,
-        const GenericLayerParams& layerParsePrms) {
-    checkParameters(inputs, layerParsePrms, 2);
-    return std::make_shared<ngraph::op::v1::GreaterEqual>(inputs[0], inputs[1]);
->>>>>>> 86bf2c2b
-}
-
 // LessEqual layer
 template <>
 std::shared_ptr<ngraph::Node> V10Parser::LayerCreator<ngraph::op::v1::LessEqual>::createLayer(
