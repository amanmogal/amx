// Copyright (C) 2018-2020 Intel Corporation
// SPDX-License-Identifier: Apache-2.0
//

#include "ie_ir_parser.hpp"

#include <typeinfo>
#include <unordered_set>
#include <algorithm>
#include <deque>
#include <map>
#include <memory>
#include <ngraph/ngraph.hpp>
#include <set>
#include <sstream>
#include <string>
#include <vector>
#include <ngraph/op/strided_slice.hpp>
#include <ngraph/op/not_equal.hpp>
#include <ngraph/ops.hpp>
#include <ngraph/opsets/opset.hpp>
#include <ngraph/opsets/opset2.hpp>
#include <ngraph/opsets/opset3.hpp>
#include <ngraph/opsets/opset5.hpp>
#include <ngraph/variant.hpp>

#include <cpp/ie_cnn_network.h>
#include "ie_blob_stream.hpp"
#include "caseless.hpp"
#include <ie_ngraph_utils.hpp>
#include "generic_ie.hpp"
#include "precision_utils.h"
#include "blob_factory.hpp"

using namespace InferenceEngine;
using namespace XMLParseUtils;

IRParser::IRParser(size_t version): IRParser(version, {}) {}
IRParser::IRParser(size_t version, const std::vector<InferenceEngine::IExtensionPtr>& exts) {
    switch (version) {
    case 10:
        parser = std::make_shared<V10Parser>(exts);
        break;
    default:
        THROW_IE_EXCEPTION << "Unsupported IR version: " << version;
    }
}

std::shared_ptr<ICNNNetwork> IRParser::parse(const pugi::xml_node& root, std::istream& binStream) {
    return parser->parse(root, binStream);
}

/**
 * Hold original blob in order to avoid situations when original blob is allocated on stack
 */
class WeightsHolderBlob : public TBlob<uint8_t> {
    Blob::CPtr originBlob;

public:
    explicit WeightsHolderBlob(const Blob::CPtr& weights) :
        TBlob<uint8_t>(weights->getTensorDesc(),
                       weights->cbuffer().as<uint8_t*>()),
        originBlob(weights) { }
};

V10Parser::V10Parser(const std::vector<IExtensionPtr>& exts) : _exts(exts) {
    // Load default opsets
    opsets["opset1"] = ngraph::get_opset1();
    opsets["opset2"] = ngraph::get_opset2();
    opsets["opset3"] = ngraph::get_opset3();
    opsets["opset4"] = ngraph::get_opset4();
    opsets["opset5"] = ngraph::get_opset5();

    // Load custom opsets
    for (const auto& ext : exts) {
        std::map<std::string, ngraph::OpSet> extOpsets = ext->getOpSets();
        for (const auto& it : extOpsets) {
            if (opsets.find(it.first) != opsets.end())
                THROW_IE_EXCEPTION << "Cannot add opset with name: " << it.first << ". Opset with the same name already exists.";
            opsets[it.first] = it.second;
        }
    }
}

std::shared_ptr<ICNNNetwork> V10Parser::parse(const pugi::xml_node& root, std::istream& binStream) {
    using node_params = struct {
        pugi::xml_node xml;
        GenericLayerParams params;
    };
    std::map<size_t, node_params> params;

    std::vector<size_t> outputs;
    std::unordered_set<std::string> opName;

    // Read all layers and store their parameters in params map
    FOREACH_CHILD(node, root.child("layers"), "layer") {
        auto node_param = parseGenericParams(node);
        if (opName.find(node_param.name) != opName.end())
            THROW_IE_EXCEPTION << "Invalid IR! " << node_param.name << " name is not unique!";
        opName.insert(node_param.name);
        params[node_param.layerId] = {node, node_param};
        if (node_param.type == "Result" || node_param.type == "Assign") {
            outputs.push_back(node_param.layerId);
        }
    }

    using edge = struct { size_t fromLayerId, fromPortId, toPortId; };
    std::map<size_t, std::vector<edge>> edges;
    std::map<size_t, std::shared_ptr<ngraph::Node>> id_to_node;

    // Read all edges and store them for further usage
    FOREACH_CHILD(_ec, root.child("edges"), "edge") {
        size_t fromLayer = GetUIntAttr(_ec, "from-layer");
        size_t fromPort = GetUIntAttr(_ec, "from-port");
        size_t toLayer = GetUIntAttr(_ec, "to-layer");
        size_t toPort = GetUIntAttr(_ec, "to-port");
        edges[toLayer].push_back({fromLayer, fromPort, toPort});
    }

    // Run DFS starting from outputs to get nodes topological order
    std::set<size_t> used;
    std::vector<size_t> order;
    std::function<void(size_t)> dfs = [&edges, &order, &used, &dfs](const size_t id) {
        if (used.count(id)) return;
        used.insert(id);
        for (auto& edge : edges[id]) {
            dfs(edge.fromLayerId);
        }
        order.push_back(id);
    };
    std::for_each(outputs.begin(), outputs.end(), dfs);

    ngraph::ParameterVector parameter_nodes;
    ngraph::ResultVector result_nodes;
    ngraph::NodeVector allNodes;
    std::vector<std::shared_ptr<ngraph::op::Assign>> assign_nodes;
    std::map<std::string, std::shared_ptr<ngraph::Node>> variable_id_to_read_value;

    //  Following topological order create nGraph operations
    for (auto& layer_id : order) {
        auto& p = params[layer_id];
        ngraph::OutputVector inputs(edges[layer_id].size());
        for (auto& e : edges[layer_id]) {
            auto input_node = id_to_node[e.fromLayerId];
            if (!input_node) {
                THROW_IE_EXCEPTION << "Attempt to access node " << e.fromLayerId << " that not in graph.";
            }
            auto& p_output = params[e.fromLayerId].params;
            if (p.params.getRealInputPortId(e.toPortId) >= inputs.size())
                THROW_IE_EXCEPTION << p.params.type << " layer " << p.params.name << " with id: " << p.params.layerId
                    << " is inconsistent!";
            inputs[p.params.getRealInputPortId(e.toPortId)] =
                input_node->output(p_output.getRealOutputPortId(e.fromPortId));
        }

        auto node = createNode(inputs, p.xml, binStream, p.params);
        id_to_node[layer_id] = node;

        // Check that output shape after nGraph node validation the same as in IR
        // because IR always right!
        // Temporary disabled!
        //        for (size_t i = 0; i < p.params.outputPorts.size(); ++i) {
        //            if (p.params.outputPorts[i].dims != node->output(i).get_shape()) {
        //                THROW_IE_EXCEPTION << "Shape after nGraph infer " <<
        //                details::dumpVec(node->output(i).get_shape())
        //                                   << " differ from IR shapes: " <<
        //                                   details::dumpVec(p.params.outputPorts[i].dims);
        //            }
        //        }

        if (auto parameter_node = std::dynamic_pointer_cast<ngraph::op::Parameter>(node)) {
            parameter_nodes.emplace_back(parameter_node);
        }

        if (auto result_node = std::dynamic_pointer_cast<ngraph::op::Result>(node)) {
            result_nodes.emplace_back(result_node);
        }

        if (auto assign_node = std::dynamic_pointer_cast<ngraph::op::Assign>(node)) {
            assign_nodes.emplace_back(assign_node);
        }

        if (auto read_value_node = std::dynamic_pointer_cast<ngraph::op::ReadValue>(node)) {
            variable_id_to_read_value[read_value_node->get_variable_id()] = read_value_node;
        }
        allNodes.emplace_back(node);
    }

    ::ngraph::op::GenericIE::DisableReshape noReshape(allNodes);
    auto function = std::make_shared<ngraph::Function>(result_nodes, parameter_nodes, GetStrAttr(root, "name", ""));
    if (!result_nodes.empty()) {
        for (const auto& assign : assign_nodes) {
            assign->add_control_dependency(variable_id_to_read_value.at(assign->get_variable_id()));
            // often Assign node is a leaf of the graph, we add control_dependency for one of the results
            // to make Assign node visible for traversals get_ops(), get_ordered_ops()
            result_nodes[0]->add_control_dependency(assign);
        }
    }
    CNNNetwork net(function, _exts);
    parsePreProcess(net, root, binStream);
    return net;
}

void V10Parser::parsePreProcess(CNNNetwork& network, const pugi::xml_node& root, std::istream& binStream) {
    /*
        <pre-process mean-precision="FP32">
        <channel id = ”0”>
        <mean offset = "121930449" size = "51529" / >  // in case of array – ref to the .bin file
        </channel>
        </pre-process>
    */

    auto ppNode = root.child("pre-process");
    if (ppNode.empty()) {
        return;
    }
    // find out to what input this belongs to
    std::string inputName;
    InputInfo::Ptr preProcessInput;

    inputName = GetStrAttr(ppNode, "reference-layer-name", "");
    inputName = ngraph::trim(inputName);
    if (inputName.empty()) {
        // fallback (old format), look for the picture in the inputs
        InputsDataMap inputs = network.getInputsInfo();

        if (inputs.empty()) THROW_IE_EXCEPTION << "network has no input";

        for (auto i : inputs) {
            if (i.second->getTensorDesc().getDims().size() == 4) {
                preProcessInput = i.second;
                break;
            }
        }
        if (!preProcessInput) {
            preProcessInput = inputs.begin()->second;
        }

        inputName = preProcessInput->name();
    } else {
        preProcessInput = network.getInputsInfo()[inputName];
        if (!preProcessInput)
            THROW_IE_EXCEPTION << "pre-process name ref '" << inputName << "' refers to un-existing input";
    }

    // dims vector without batch size
    SizeVector inputDims = preProcessInput->getTensorDesc().getDims();
    size_t noOfChannels = 0, width = 0, height = 0;

    if (inputDims.size() < 2) {
        THROW_IE_EXCEPTION << "network did not define input dimensions properly";
    } else if (inputDims.size() == 2) {  // NC
        noOfChannels = inputDims[1];
        width = inputDims[1];
        height = inputDims[0];
    } else if (inputDims.size() == 3) {
        width = inputDims[2];
        height = inputDims[1];
        noOfChannels = inputDims[0];
    } else if (inputDims.size() == 4) {
        width = inputDims[3];
        height = inputDims[2];
        noOfChannels = inputDims[1];
    } else if (inputDims.size() == 5) {
        width = inputDims[4];
        height = inputDims[3];
        noOfChannels = inputDims[2];
    }

    PreProcessInfo& pp = preProcessInput->getPreProcess();
    pp.init(noOfChannels);

    auto meanSegmentPrecision = GetPrecisionAttr(ppNode, "mean-precision", Precision::UNSPECIFIED);
    if (!meanSegmentPrecision || meanSegmentPrecision == Precision::MIXED)
        THROW_IE_EXCEPTION << "mean blob defined without specifying precision.";

    ResponseDesc resp;
    InferenceEngine::PreProcessChannel::Ptr preProcessChannel;

    int lastChanNo = -1;
    std::unordered_set<int> idsForMeanImage;

    FOREACH_CHILD(chan, ppNode, "channel") {
        int chanNo = GetIntAttr(chan, "id", lastChanNo + 1);
        if (chanNo >= static_cast<int>(noOfChannels) || chanNo < 0) {
            THROW_IE_EXCEPTION << "Pre-process channel id invalid: " << chanNo;
        }
        lastChanNo = chanNo;
        preProcessChannel = pp[chanNo];

        auto meanNode = chan.child("mean");
        if (!meanNode.empty()) {
            if (!meanNode.attribute("size")) {
                THROW_IE_EXCEPTION << "mean should have the attribute: size";
            }
            if (meanNode.attribute("size")) {
                idsForMeanImage.insert(chanNo);
                size_t size = static_cast<size_t>(GetIntAttr(meanNode, "size"));
                size_t offset = static_cast<size_t>(GetIntAttr(meanNode, "offset"));
                if (width * height * meanSegmentPrecision.size() != size) {
                    THROW_IE_EXCEPTION << "mean blob size mismatch expected input, got: " << size
                                       << " extpecting " << width << " x " << height << " x "
                                       << meanSegmentPrecision.size();
                }
                preProcessChannel->meanData = make_blob_with_precision(TensorDesc(meanSegmentPrecision, {height, width}, Layout::HW));
                preProcessChannel->meanData->allocate();
                auto lockedMem = preProcessChannel->meanData->buffer();
                char* data = lockedMem.as<char *>();
                binStream.seekg(offset, std::ios::beg);
                binStream.read(data, size);
            }
        }
    }

    if (idsForMeanImage.size() == noOfChannels) {
        pp.setVariant(MEAN_IMAGE);
    } else if (idsForMeanImage.size() == 0) {
        pp.setVariant(NONE);
    } else {
        std::string validMeanImageIds = "";
        for (auto id : idsForMeanImage) {
            validMeanImageIds += std::to_string(id) + " ";
        }
        THROW_IE_EXCEPTION << "mean is not provided for all channels\n"
                              "Provided mean image for: "
                           << validMeanImageIds;
    }
}

V10Parser::GenericLayerParams V10Parser::parseGenericParams(const pugi::xml_node& node) {
    const auto parsePort = [](const pugi::xml_node& parentNode,
                              const GenericLayerParams& params,
                              bool input) -> GenericLayerParams::LayerPortData {
        GenericLayerParams::LayerPortData port;

        port.portId = GetIntAttr(parentNode, "id");

        for (auto node = parentNode.child("dim"); !node.empty(); node = node.next_sibling("dim")) {
            size_t dim = 0;
            const pugi::char_t* dimVal = node.child_value();
            std::stringstream ss(dimVal);
            if (!(ss >> dim) || dim == 0) {
                THROW_IE_EXCEPTION << "dimension (" << dimVal << ") in node " << node.name()
                                   << " must be a positive integer: at offset " << node.offset_debug();
            }
            port.dims.push_back(dim);
        }

        ngraph::element::Type type(ngraph::element::Type_t::undefined);
        // Input port hasn't precision
        if (!input) {
            const std::string& preStr = GetStrAttr(parentNode, "precision");
            type = InferenceEngine::details::convertPrecision(preStr);
        }
        port.precision = type;
        return port;
    };
    GenericLayerParams params;

    params.layerId = GetIntAttr(node, "id");
    params.version = GetStrAttr(node, "version");

    params.type = XMLParseUtils::GetStrAttr(node, "type");

    params.name = GetStrAttr(node, "name");

    auto outNode = node.child("output");
    if (!outNode.empty()) {
        FOREACH_CHILD(_cn, outNode, "port") {
            params.outputPorts.emplace_back(parsePort(_cn, params, false));
        }
    }
    auto inpNode = node.child("input");
    if (!inpNode.empty()) {
        FOREACH_CHILD(_cn, inpNode, "port") {
            params.inputPorts.emplace_back(parsePort(_cn, params, true));
        }
    }
    return params;
}

bool V10Parser::LayerBaseCreator::shouldCreate(const std::string& nodeType) const {
    InferenceEngine::details::CaselessEq<std::string> comparator;
    return comparator(nodeType, type);
}

std::shared_ptr<ngraph::Node> V10Parser::createNode(const std::vector<ngraph::Output<ngraph::Node>>& inputs,
                                                    const pugi::xml_node& node, std::istream& binStream,
                                                    const GenericLayerParams& params) {
    static std::vector<std::shared_ptr<LayerBaseCreator>> creators = {
        std::make_shared<LayerCreator<ngraph::op::v1::AvgPool>>("AvgPool"),
        std::make_shared<LayerCreator<ngraph::op::Clamp>>("Clamp"),
<<<<<<< HEAD
        std::make_shared<LayerCreator<ngraph::op::Concat>>("Concat"),
=======
        std::make_shared<LayerCreator<ngraph::op::Constant>>("Const"),
>>>>>>> a1b144d0
        std::make_shared<LayerCreator<ngraph::op::Convert>>("Convert"),
        std::make_shared<LayerCreator<ngraph::op::CTCGreedyDecoder>>("CTCGreedyDecoder"),
        std::make_shared<LayerCreator<ngraph::op::v1::DeformableConvolution>>("DeformableConvolution"),
        std::make_shared<LayerCreator<ngraph::op::v1::DeformablePSROIPooling>>("DeformablePSROIPooling"),
        std::make_shared<LayerCreator<ngraph::op::SpaceToDepth>>("SpaceToDepth"),
        std::make_shared<LayerCreator<ngraph::op::DepthToSpace>>("DepthToSpace"),
        std::make_shared<LayerCreator<ngraph::op::v1::Subtract>>("Subtract"),
        std::make_shared<LayerCreator<ngraph::op::MatMul>>("MatMul"),
        std::make_shared<LayerCreator<ngraph::op::v1::Broadcast>>("Broadcast"),
        std::make_shared<LayerCreator<ngraph::op::v1::Reshape>>("Reshape"),
        std::make_shared<LayerCreator<ngraph::op::v1::StridedSlice>>("StridedSlice"),
        std::make_shared<LayerCreator<ngraph::op::Elu>>("ELU"),
        std::make_shared<LayerCreator<ngraph::op::FakeQuantize>>("FakeQuantize"),
        std::make_shared<LayerCreator<ngraph::op::v1::Gather>>("Gather"),
        std::make_shared<LayerCreator<ngraph::op::v1::GatherTree>>("GatherTree"),
        std::make_shared<LayerCreator<ngraph::op::v1::GreaterEqual>>("GreaterEqual"),
        std::make_shared<LayerCreator<ngraph::op::v1::Convolution>>("Convolution"),
        std::make_shared<LayerCreator<ngraph::op::v1::GroupConvolution>>("GroupConvolution"),
        std::make_shared<LayerCreator<ngraph::op::v1::ConvolutionBackpropData>>("ConvolutionBackpropData"),
        std::make_shared<LayerCreator<ngraph::op::v1::GroupConvolutionBackpropData>>("GroupConvolutionBackpropData"),
        std::make_shared<LayerCreator<ngraph::op::v1::BinaryConvolution>>("BinaryConvolution"),
        std::make_shared<LayerCreator<ngraph::op::GRN>>("GRN"),
        std::make_shared<LayerCreator<ngraph::op::HardSigmoid>>("HardSigmoid"),
        std::make_shared<LayerCreator<ngraph::op::SquaredDifference>>("SquaredDifference"),
        std::make_shared<LayerCreator<ngraph::op::v1::LessEqual>>("LessEqual"),
        std::make_shared<LayerCreator<ngraph::op::v1::Equal>>("Equal"),
        std::make_shared<LayerCreator<ngraph::op::v1::NotEqual>>("NotEqual"),
        std::make_shared<LayerCreator<ngraph::op::v1::FloorMod>>("FloorMod"),
        std::make_shared<LayerCreator<ngraph::op::LRN>>("LRN"),
        std::make_shared<LayerCreator<ngraph::op::MVN>>("MVN"),
        std::make_shared<LayerCreator<ngraph::op::v0::LSTMCell>>("LSTMCell"),
        std::make_shared<LayerCreator<ngraph::op::v1::MaxPool>>("MaxPool"),
        std::make_shared<LayerCreator<ngraph::op::v1::Minimum>>("Minimum"),
        std::make_shared<LayerCreator<ngraph::op::v1::NonMaxSuppression>>("NonMaxSuppression"),
        std::make_shared<LayerCreator<ngraph::op::NormalizeL2>>("NormalizeL2"),
        std::make_shared<LayerCreator<ngraph::op::v1::OneHot>>("OneHot"),
        std::make_shared<LayerCreator<ngraph::op::PRelu>>("PReLU"),
        std::make_shared<LayerCreator<ngraph::op::Relu>>("ReLU"),
        std::make_shared<LayerCreator<ngraph::op::v1::Pad>>("Pad"),
        std::make_shared<LayerCreator<ngraph::op::v1::Power>>("Power"),
        std::make_shared<LayerCreator<ngraph::op::ReverseSequence>>("ReverseSequence"),
        std::make_shared<LayerCreator<ngraph::op::PriorBox>>("PriorBox"),
        std::make_shared<LayerCreator<ngraph::op::PriorBoxClustered>>("PriorBoxClustered"),
        std::make_shared<LayerCreator<ngraph::op::ReorgYolo>>("ReorgYolo"),
        std::make_shared<LayerCreator<ngraph::op::RegionYolo>>("RegionYolo"),
        std::make_shared<LayerCreator<ngraph::op::Result>>("Result"),
        std::make_shared<LayerCreator<ngraph::op::ROIPooling>>("ROIPooling"),
        std::make_shared<LayerCreator<ngraph::op::PSROIPooling>>("PSROIPooling"),
        std::make_shared<LayerCreator<ngraph::op::v0::Selu>>("Selu"),
        std::make_shared<LayerCreator<ngraph::op::v1::Softmax>>("Softmax"),
        std::make_shared<LayerCreator<ngraph::op::v1::Split>>("Split"),
        std::make_shared<LayerCreator<ngraph::op::VariadicSplit>>("VariadicSplit"),
        std::make_shared<LayerCreator<ngraph::op::Tanh>>("TanH"),
        std::make_shared<LayerCreator<ngraph::op::v0::Tile>>("Tile"),
        std::make_shared<LayerCreator<ngraph::op::TensorIterator>>("TensorIterator"),
        std::make_shared<LayerCreator<ngraph::opset5::Loop>>("Loop"),
        std::make_shared<LayerCreator<ngraph::op::v1::LogicalAnd>>("LogicalAnd"),
        std::make_shared<LayerCreator<ngraph::op::v1::LogicalOr>>("LogicalOr"),
        std::make_shared<LayerCreator<ngraph::op::v1::LogicalXor>>("LogicalXor"),
        std::make_shared<LayerCreator<ngraph::op::v1::LogicalNot>>("LogicalNot"),
    };

    // Check that operation in default opsets
    auto isDefaultOpSet = [](const std::string& version) -> bool {
        for (size_t i = 1; i <= 5; i++) {
            std::string opset_name = "opset" + std::to_string(i);
            if (version == opset_name)
                return true;
        }
        return false;
    };

    for (size_t i = 0; i < inputs.size(); i++) {
        if (!inputs[i].get_node())
            THROW_IE_EXCEPTION << params.type << " layer " << params.name << " with id: " << params.layerId
                << " has incorrect input with index " << i << "!";
        if (ngraph::element::Type_t::undefined == inputs[i].get_element_type())
            THROW_IE_EXCEPTION << params.type << " layer " << params.name << " with id: " << params.layerId
                << " has undefined element type for input with index " << i << "!";
    }

    std::shared_ptr<ngraph::Node> ngraphNode;
    if (isDefaultOpSet(params.version)) {
        // Try to create operation from creators
        for (const auto& creator : creators) {
            if (creator->shouldCreate(params.type)) {
                bool useCreator = false;
                // Check that opset is registered
                useCreator |= opsets.find(params.version) == opsets.end();
                if (!useCreator) {
                    // Check that creator can create operation with the version from opset
                    const auto opset = opsets.at(params.version);
                    // Opset should contains the same version of operation or doesn't contain operation with current type
                    useCreator |= opset.contains_type(creator->getNodeType()) || !opset.contains_type(params.type);
                }
                if (useCreator)
                    ngraphNode = creator->createLayer(inputs, node, binStream, params);
                break;
            }
        }
    }

    // Try to create operation from loaded opsets
    if (!ngraphNode && opsets.count(params.version)) {
        auto opset = opsets.at(params.version);
        std::string type = params.type;
        if (type == "Const") {
            type = "Constant";
        }
        if (!opset.contains_type(type)) {
            THROW_IE_EXCEPTION << "Opset " << params.version << " doesn't contain the operation with type: " << type;
        }
        ngraphNode = std::shared_ptr<ngraph::Node>(opset.create(type));

        ngraphNode->set_arguments(inputs);
        XmlDeserializer visitor(node, binStream);
        if (ngraphNode->visit_attributes(visitor))
            ngraphNode->constructor_validate_and_infer_types();
    }

    // Create GenericIE operation for backward compatibility
    if (!ngraphNode && (params.version == "experimental" || params.version == "extension")) {
        // Try to create Generic node for backward compatibility
        std::map<std::string, Parameter> parameters;
        pugi::xml_node dn = node.child("data");
        if (dn) {
            for (const auto& attr : dn.attributes()) {
                parameters[attr.name()] = std::string(attr.value());
            }
        }

        auto blobs = node.child("blobs");
        if (!blobs.empty()) {
            binStream.seekg(0, std::ios::end);
            std::streampos length = binStream.tellg();

            for (pugi::xml_node blob = blobs.first_child(); !blob.empty(); blob = blob.next_sibling()) {
                size_t size = GetUInt64Attr(blob, "size", 0);
                uint64_t offset = GetUInt64Attr(blob, "offset", 0);
                Precision precision(Precision::U8);
                const std::string& preStr = GetStrAttr(blob, "precision", "");
                if (!preStr.empty())
                    precision = Precision::FromStr(preStr);
                if (!size) continue;
                if (!length)
                    THROW_IE_EXCEPTION << "Cannot read network! The model requires weights data! "
                        << "Bin file cannot be found! Please specify the path to bin file.";
                if (static_cast<uint64_t>(length) < offset + size)
                    THROW_IE_EXCEPTION << "Cannot create " << params.type << " layer with name: " << params.name
                                       << ". Layer has incorrect weights!";
                Blob::Ptr wBlob = make_blob_with_precision(TensorDesc(precision, {size / precision.size()}, Layout::C));
                wBlob->allocate();
                char* data = wBlob->buffer().as<char*>();
                binStream.seekg(offset, std::ios::beg);
                binStream.read(data, size);

                Blob::CPtr cBlob = wBlob;
                parameters[blob.name()] = wBlob;
            }
        }
        std::vector<ngraph::op::GenericIE::PortIE> outputs;
        for (const auto& port : params.outputPorts) {
            ngraph::op::GenericIE::PortIE iePort;
            iePort.dims = port.dims;
            iePort.precision = InferenceEngine::details::convertPrecision(port.precision);
            outputs.emplace_back(iePort);
        }

        ngraphNode = std::make_shared<ngraph::op::GenericIE>(inputs, parameters, params.type, outputs);
    }

    if (!ngraphNode) {
        THROW_IE_EXCEPTION << "Cannot create " << params.type << " layer " << params.name << " id:" << params.layerId
            << " from unsupported opset: " << params.version;
    }

    // Save run time info
    auto& rtInfo = ngraphNode->get_rt_info();
    pugi::xml_node dn = node.child("data");
    if (dn) {
        const auto pr_data = dn.attribute("PrimitivesPriority");
        if (pr_data) {
            rtInfo["PrimitivesPriority"] = std::make_shared<::ngraph::VariantWrapper<std::string> >(pr_data.value());
        }
    }

    ngraphNode->set_friendly_name(params.name);

    return ngraphNode;
}

namespace InferenceEngine {


// SubGraph layer
std::shared_ptr<ngraph::Node>
V10Parser::LayerBaseCreator::fillSubGraphLayer(const ngraph::OutputVector &inputs, const pugi::xml_node &node,
                                               std::istream &binStream,
                                               const V10Parser::GenericLayerParams &layerParsePrms,
                                               std::shared_ptr<ngraph::op::util::SubGraphOp> subgraph_op) {
    subgraph_op->set_friendly_name(GetStrAttr(node, "name"));
    auto body_node = node.child("body");

    if (body_node.empty()) {
        THROW_IE_EXCEPTION << "TensorIterator has no body.";
    }

    // Fill map: result/parameter id to name
    std::map<uint64_t, std::string> layer_idx_to_name;
    FOREACH_CHILD(_layer, body_node.child("layers"), "layer") {
        auto type = GetStrAttr(_layer, "type");

        if (type == "Result" || type == "Parameter") {
            auto id = GetUIntAttr(_layer, "id");
            auto name = GetStrAttr(_layer, "name");
            layer_idx_to_name[id] = name;
        }
    }

    // Create ngraph::Function and set it as body of TensorIterator layer
    IRParser parser(10);
    auto ngraph_function = parser.parse(node.child("body"), binStream)->getFunction();
    auto parameter_nodes = ngraph_function->get_parameters();
    auto result_nodes = ngraph_function->get_results();
    // Disabled reshape for generic operations in the TI body
    ::ngraph::op::GenericIE::DisableReshape noReshape(ngraph_function);
    auto body = std::make_shared<ngraph::Function>(result_nodes, parameter_nodes);
    subgraph_op->set_function(body);

    // Parse PortMap: inputs
    std::map<uint64_t, pugi::xml_node> input_map;
    FOREACH_CHILD(_input, node.child("port_map"), "input") {
        int64_t ext_port_id = GetInt64Attr(_input, "external_port_id");
        input_map[ext_port_id] = _input;
    }

    bool is_sliced_input_exists = false;
    for (const auto& input : input_map) {
        auto &_input = input.second;
        auto axis_attr = _input.attribute("axis");
        auto purpose = GetStrAttr(_input, "purpose", "");
        int64_t ti_input_index = GetInt64Attr(_input, "external_port_id");
        size_t body_parameter_index = GetUIntAttr(_input, "internal_layer_id");

        auto body_param = std::find_if(parameter_nodes.begin(), parameter_nodes.end(),
                                       [&](const std::shared_ptr<ngraph::op::Parameter>& param) {
                                           return param->get_friendly_name() == layer_idx_to_name[body_parameter_index];
                                       });

        if (body_param == parameter_nodes.end()) {
            THROW_IE_EXCEPTION << "PortMap input parsing error. Body parameter with id = " << body_parameter_index
                               << " not found.";
        }

        if (ti_input_index >=  static_cast<int64_t>(inputs.size()))
            THROW_IE_EXCEPTION << "TensorIterator " << layerParsePrms.name << " has incorrect number of inputs!";

        // if axis is set, then slicing is enabled. Create ngraph::TensorIterator::SlicedInput.
        if (!axis_attr.empty()) {
            size_t axis = GetUIntAttr(_input, "axis");
            int64_t start = GetInt64Attr(_input, "start", 0);
            int64_t stride = GetInt64Attr(_input, "stride", 1);
            int64_t end = GetInt64Attr(_input, "end", -1);
            int64_t part_size = GetInt64Attr(_input, "part_size", 1);
            subgraph_op->set_sliced_input(*body_param, inputs.at(ti_input_index), start, stride, part_size, end, axis);
            is_sliced_input_exists = true;
        } else {
            // otherwise find corresponding back edge and create ngraph::TensorIterator::MergedInput
            bool is_back_edge_exist = false;
            FOREACH_CHILD(_edge, node.child("back_edges"), "edge") {
                size_t to_layer = GetUIntAttr(_edge, "to-layer");

                if (to_layer == body_parameter_index) {
                    size_t from_layer = GetUIntAttr(_edge, "from-layer");

                    auto body_result = std::find_if(
                        result_nodes.begin(), result_nodes.end(), [&](std::shared_ptr<ngraph::op::Result>& result) {
                            return result->get_friendly_name() == layer_idx_to_name[from_layer];
                        });

                    if (body_result == result_nodes.end()) {
                        THROW_IE_EXCEPTION << "PortMap input parsing error. Body result with id = " << from_layer
                                           << " not found.";
                    }

                    subgraph_op->set_merged_input(*body_param, inputs.at(ti_input_index), *body_result);
                    is_back_edge_exist = true;
                    break;
                }
            }

            // ti_input_index = -1 means that Parameter of the body is not connected to inputs of TensorIterator
            // and is used only for internal needs.
            if (!is_back_edge_exist && ti_input_index >= 0) {
                subgraph_op->set_invariant_input(*body_param, inputs.at(ti_input_index));
            }

            if (purpose == "current_iteration") {
                auto loop = std::dynamic_pointer_cast<ngraph::opset5::Loop>(subgraph_op);
                if (!loop)
                    THROW_IE_EXCEPTION << "PortMap output parsing error. Purpose attribute is available only for Loop operation.";
                loop->set_special_body_ports(ngraph::opset5::Loop::SpecialBodyPorts{ngraph_function->get_parameter_index(*body_param),
                                                                                    -1});
            }
        }
    }

    // Parse PortMap: outputs
    std::map<int64_t, pugi::xml_node> output_map;
    FOREACH_CHILD(_output, node.child("port_map"), "output") {
        int64_t ext_port_id = GetInt64Attr(_output, "external_port_id");
        output_map[ext_port_id] = _output;
    }

    int i = 0;
    for (const auto& output : output_map) {
        auto& _output = output.second;
        auto axis_attr = _output.attribute("axis");
        auto purpose = GetStrAttr(_output, "purpose", "");
        size_t body_result_index = GetUIntAttr(_output, "internal_layer_id");

        auto body_result =
            std::find_if(result_nodes.begin(), result_nodes.end(), [&](std::shared_ptr<ngraph::op::Result>& result) {
                return result->get_friendly_name() == layer_idx_to_name[body_result_index];
            });

        if (body_result == result_nodes.end()) {
            THROW_IE_EXCEPTION << "PortMap output parsing error. Body result with id = " << body_result_index
                               << " not found.";
        }

        // if axis is set, then concatenation is enabled. Create ngraph::TensorIterator::ConcatOutput.
        if (!axis_attr.empty()) {
            int64_t axis = GetInt64Attr(_output, "axis");
            int64_t start = GetInt64Attr(_output, "start", 0);
            int64_t stride = GetInt64Attr(_output, "stride", 1);
            int64_t end = GetInt64Attr(_output, "end", -1);
            int64_t part_size = GetInt64Attr(_output, "part_size", 1);
            subgraph_op->get_concatenated_slices(*body_result, start, stride, part_size, end, axis);

            if (!is_sliced_input_exists) {
                if (auto ti = std::dynamic_pointer_cast<ngraph::op::TensorIterator>(subgraph_op))
                    // for Loop op we just skip this call
                    if (ti)
                        ti->set_num_iterations((std::abs(end - start)) / part_size);
            }
        } else if (purpose == "execution_condition") {
            auto loop = std::dynamic_pointer_cast<ngraph::opset5::Loop>(subgraph_op);
            if (!loop)
                THROW_IE_EXCEPTION << "PortMap output parsing error. Purpose attribute is available only for Loop operation.";
            loop->set_special_body_ports(ngraph::opset5::Loop::SpecialBodyPorts{loop->get_special_body_ports().current_iteration_input_idx,
                                                                                ngraph_function->get_result_index(*body_result)});
            // if external_port_id < 0,
            // it means that this body result isn't connected to the Loop output and is used only for internal needs.
            if (output.first >= 0) {
                subgraph_op->get_iter_value(*body_result, -1);
            }
        } else {
            // otherwise create ngraph::TensorIterator::BodyOutput. -1 means last iteration.
            subgraph_op->get_iter_value(*body_result, -1);
        }
    }

    subgraph_op->validate_and_infer_types();
    return subgraph_op;
}


// TensorIterator layer
template <>
std::shared_ptr<ngraph::Node> V10Parser::LayerCreator<ngraph::op::TensorIterator>::createLayer(
        const ngraph::OutputVector& inputs, const pugi::xml_node& node, std::istream& binStream,
        const GenericLayerParams& layerParsePrms) {
    auto ti = std::make_shared<ngraph::op::TensorIterator>();
    return fillSubGraphLayer(inputs, node, binStream, layerParsePrms, ti);
    }

// Loop layer
template <>
std::shared_ptr<ngraph::Node> V10Parser::LayerCreator<ngraph::opset5::Loop>::createLayer(
        const ngraph::OutputVector& inputs, const pugi::xml_node& node, std::istream& binStream,
        const GenericLayerParams& layerParsePrms) {
    auto loop = std::make_shared<ngraph::opset5::Loop>(inputs[0], inputs[1]);
    return fillSubGraphLayer(inputs, node, binStream, layerParsePrms, loop);
}

// PriorBoxClustered layer
template <>
std::shared_ptr<ngraph::Node> V10Parser::LayerCreator<ngraph::op::PriorBoxClustered>::createLayer(
    const ngraph::OutputVector& inputs, const pugi::xml_node& node, std::istream& binStream,
    const GenericLayerParams& layerParsePrms) {
    checkParameters(inputs, layerParsePrms, 2);
    pugi::xml_node dn = node.child("data");

    if (dn.empty())
        THROW_IE_EXCEPTION << "Cannot read parameter for " << getType() << " layer with name: " << layerParsePrms.name;

    ngraph::op::PriorBoxClusteredAttrs attr;
    attr.widths = getParameters<float>(dn, "width");
    attr.heights = getParameters<float>(dn, "height");
    attr.variances = getParameters<float>(dn, "variance");
    attr.offset = GetFloatAttr(dn, "offset");
    float step = GetFloatAttr(dn, "step", 0);
    attr.step_heights = GetFloatAttr(dn, "step_h", step);
    attr.step_widths = GetFloatAttr(dn, "step_w", step);
    if (step != 0) {
        attr.step_heights = step;
        attr.step_widths = step;
    }
    attr.clip = (GetIntAttr(dn, "clip") != 0);

    return std::make_shared<ngraph::op::PriorBoxClustered>(inputs[0], inputs[1], attr);
}

// PriorBox layer
template <>
std::shared_ptr<ngraph::Node> V10Parser::LayerCreator<ngraph::op::PriorBox>::createLayer(
    const ngraph::OutputVector& inputs, const pugi::xml_node& node, std::istream& binStream,
    const GenericLayerParams& layerParsePrms) {
    checkParameters(inputs, layerParsePrms, 2);
    pugi::xml_node dn = node.child("data");

    if (dn.empty())
        THROW_IE_EXCEPTION << "Cannot read parameter for " << getType() << " layer with name: " << layerParsePrms.name;

    ngraph::op::PriorBoxAttrs attr;
    attr.min_size = getParameters<float>(dn, "min_size", {});
    attr.max_size = getParameters<float>(dn, "max_size", {});
    attr.density = getParameters<float>(dn, "density", {});
    attr.fixed_size = getParameters<float>(dn, "fixed_size", {});
    attr.fixed_ratio = getParameters<float>(dn, "fixed_ratio", {});
    attr.aspect_ratio = getParameters<float>(dn, "aspect_ratio", {});
    attr.variance = getParameters<float>(dn, "variance", {});
    attr.step = GetFloatAttr(dn, "step", 0);
    attr.offset = GetFloatAttr(dn, "offset");
    attr.clip = (GetIntAttr(dn, "clip") != 0);
    attr.flip = (GetIntAttr(dn, "flip") != 0);
    attr.scale_all_sizes = (GetIntAttr(dn, "scale_all_sizes", 1) != 0);

    return std::make_shared<ngraph::op::PriorBox>(inputs[0], inputs[1], attr);
}

// FakeQuantize layer
template <>
std::shared_ptr<ngraph::Node> V10Parser::LayerCreator<ngraph::op::FakeQuantize>::createLayer(
    const ngraph::OutputVector& inputs, const pugi::xml_node& node, std::istream& binStream,
    const GenericLayerParams& layerParsePrms) {
    checkParameters(inputs, layerParsePrms, 5);
    pugi::xml_node dn = node.child("data");
    if (dn.empty())
        THROW_IE_EXCEPTION << "Cannot read parameter for " << getType() << " layer with name: " << layerParsePrms.name;

    return std::make_shared<ngraph::op::FakeQuantize>(inputs[0], inputs[1], inputs[2], inputs[3], inputs[4],
                                                      GetUIntAttr(dn, "levels"));
}

// ReverseSequence layer
template <>
std::shared_ptr<ngraph::Node> V10Parser::LayerCreator<ngraph::op::ReverseSequence>::createLayer(const ngraph::OutputVector & inputs, const pugi::xml_node& node,
                                                                                                std::istream& binStream,
                                                                                                const GenericLayerParams& layerParsePrms) {
    checkParameters(inputs, layerParsePrms, 2);
    pugi::xml_node dn = node.child("data");
    return std::make_shared<ngraph::op::ReverseSequence>(inputs[0], inputs[1], GetIntAttr(dn, "batch_axis", 0), GetIntAttr(dn, "seq_axis", 1));
}

// Covnert layer
template <>
std::shared_ptr<ngraph::Node> V10Parser::LayerCreator<ngraph::op::Convert>::createLayer(
    const ngraph::OutputVector& inputs, const pugi::xml_node& node, std::istream& binStream,
    const GenericLayerParams& layerParsePrms) {
    checkParameters(inputs, layerParsePrms, 1);
    pugi::xml_node dn = node.child("data");
    if (dn.empty())
        THROW_IE_EXCEPTION << "Cannot read parameter for " << getType() << " layer with name: " << layerParsePrms.name;

    return std::make_shared<ngraph::op::Convert>(inputs[0],
                                                 details::convertPrecision(GetStrAttr(dn, "destination_type")));
}

// LSTMCell layer
template <>
std::shared_ptr<ngraph::Node> V10Parser::LayerCreator<ngraph::op::v0::LSTMCell>::createLayer(
    const ngraph::OutputVector& inputs, const pugi::xml_node& node, std::istream& binStream,
    const GenericLayerParams& layerParsePrms) {
    checkParameters(inputs, layerParsePrms, 6);
    pugi::xml_node dn = node.child("data");
    if (dn.empty())
        THROW_IE_EXCEPTION << "Cannot read parameter for " << getType() << " layer with name: " << layerParsePrms.name;

    std::vector<std::string> activations = getParameters<std::string>(dn, "activations", {"sigmoid", "tanh", "tanh"});
    std::vector<float> activations_alpha = getParameters<float>(dn, "activations_alpha", {});
    std::vector<float> activations_beta = getParameters<float>(dn, "activations_beta", {});
    float clip = GetFloatAttr(dn, "clip", 0.f);
    return std::make_shared<ngraph::op::v0::LSTMCell>(inputs[0], inputs[1], inputs[2], inputs[3], inputs[4], inputs[5],
                                                  GetUInt64Attr(dn, "hidden_size"), ngraph::op::LSTMWeightsFormat::IFCO,
                                                  activations, activations_alpha, activations_beta, clip);
}

// CTCGreedyDecoder layer
template <>
std::shared_ptr<ngraph::Node> V10Parser::LayerCreator<ngraph::op::CTCGreedyDecoder>::createLayer(
    const ngraph::OutputVector& inputs, const pugi::xml_node& node, std::istream& binStream,
    const GenericLayerParams& layerParsePrms) {
    checkParameters(inputs, layerParsePrms, 2);
    pugi::xml_node dn = node.child("data");
    if (dn.empty())
        THROW_IE_EXCEPTION << "Cannot read parameter for " << getType() << " layer with name: " << layerParsePrms.name;

    return std::make_shared<ngraph::op::CTCGreedyDecoder>(inputs[0], inputs[1],
                                                          GetBoolAttr(dn, "ctc_merge_repeated", true));
}

// Pad layer
template <>
std::shared_ptr<ngraph::Node> V10Parser::LayerCreator<ngraph::op::v1::Pad>::createLayer(
    const ngraph::OutputVector& inputs, const pugi::xml_node& node, std::istream& binStream,
    const GenericLayerParams& layerParsePrms) {
    pugi::xml_node dn = node.child("data");

    if (dn.empty())
        THROW_IE_EXCEPTION << "Cannot read parameter for " << getType() << " layer with name: " << layerParsePrms.name;

    std::string pad_mode_str = GetStrAttr(dn, "pad_mode");
    ngraph::op::PadMode pad_mode;

    if (pad_mode_str == "constant") {
        pad_mode = ngraph::op::PadMode::CONSTANT;
    } else if (pad_mode_str == "edge") {
        pad_mode = ngraph::op::PadMode::EDGE;
    } else if (pad_mode_str == "reflect") {
        pad_mode = ngraph::op::PadMode::REFLECT;
    } else if (pad_mode_str == "symmetric") {
        pad_mode = ngraph::op::PadMode::SYMMETRIC;
    } else {
        THROW_IE_EXCEPTION << "Pad mode: " << pad_mode_str << " is not supported";
    }

    if (pad_mode == ngraph::op::PadMode::CONSTANT) {
        if (inputs.size() == 3) {
            return std::make_shared<ngraph::op::v1::Pad>(inputs[0], inputs[1], inputs[2], pad_mode);
        }
        checkParameters(inputs, layerParsePrms, 4);
        return std::make_shared<ngraph::op::v1::Pad>(inputs[0], inputs[1], inputs[2], inputs[3], pad_mode);
    }

    checkParameters(inputs, layerParsePrms, 3);
    return std::make_shared<ngraph::op::v1::Pad>(inputs[0], inputs[1], inputs[2], pad_mode);
}

// SquaredDifference layer
template <>
std::shared_ptr<ngraph::Node> V10Parser::LayerCreator<ngraph::op::SquaredDifference>::createLayer(
        const ngraph::OutputVector& inputs, const pugi::xml_node& node, std::istream& binStream,
        const GenericLayerParams& layerParsePrms) {
    checkParameters(inputs, layerParsePrms, 2);
    return std::make_shared<ngraph::op::SquaredDifference>(inputs[0], inputs[1]);
}

// GreaterEqual layer
template <>
std::shared_ptr<ngraph::Node> V10Parser::LayerCreator<ngraph::op::v1::GreaterEqual>::createLayer(
        const ngraph::OutputVector& inputs, const pugi::xml_node& node, std::istream& binStream,
        const GenericLayerParams& layerParsePrms) {
    checkParameters(inputs, layerParsePrms, 2);
    return std::make_shared<ngraph::op::v1::GreaterEqual>(inputs[0], inputs[1]);
}

// LessEqual layer
template <>
std::shared_ptr<ngraph::Node> V10Parser::LayerCreator<ngraph::op::v1::LessEqual>::createLayer(
        const ngraph::OutputVector& inputs, const pugi::xml_node& node, std::istream& binStream,
        const GenericLayerParams& layerParsePrms) {
    checkParameters(inputs, layerParsePrms, 2);
    return std::make_shared<ngraph::op::v1::LessEqual>(inputs[0], inputs[1]);
}

// Equal layer
template <>
std::shared_ptr<ngraph::Node> V10Parser::LayerCreator<ngraph::op::v1::Equal>::createLayer(
        const ngraph::OutputVector& inputs, const pugi::xml_node& node, std::istream& binStream,
        const GenericLayerParams& layerParsePrms) {
    checkParameters(inputs, layerParsePrms, 2);
    return std::make_shared<ngraph::op::v1::Equal>(inputs[0], inputs[1]);
}

// NotEqual layer
template <>
std::shared_ptr<ngraph::Node> V10Parser::LayerCreator<ngraph::op::v1::NotEqual>::createLayer(
        const ngraph::OutputVector& inputs, const pugi::xml_node& node, std::istream& binStream,
        const GenericLayerParams& layerParsePrms) {
    checkParameters(inputs, layerParsePrms, 2);
    return std::make_shared<ngraph::op::v1::NotEqual>(inputs[0], inputs[1]);
}

// FloorMod layer
template <>
std::shared_ptr<ngraph::Node> V10Parser::LayerCreator<ngraph::op::v1::FloorMod>::createLayer(
        const ngraph::OutputVector& inputs, const pugi::xml_node& node, std::istream& binStream,
        const GenericLayerParams& layerParsePrms) {
    checkParameters(inputs, layerParsePrms, 2);
    return std::make_shared<ngraph::op::v1::FloorMod>(inputs[0], inputs[1]);
}

// MVN layer
template <>
std::shared_ptr<ngraph::Node> V10Parser::LayerCreator<ngraph::op::MVN>::createLayer(
    const ngraph::OutputVector& inputs, const pugi::xml_node& node, std::istream& binStream,
    const GenericLayerParams& layerParsePrms) {
    checkParameters(inputs, layerParsePrms, 1);
    pugi::xml_node dn = node.child("data");

    if (dn.empty())
        THROW_IE_EXCEPTION << "Cannot read parameter for " << getType() << " layer with name: " << layerParsePrms.name;

    double eps = GetFloatAttr(dn, "eps");
    bool across = GetUIntAttr(dn, "across_channels", 0) == 1;
    bool normalize_variance = GetUIntAttr(dn, "normalize_variance", 0) == 1;
    return std::make_shared<ngraph::op::MVN>(inputs[0], across, normalize_variance, eps);
}

// LRN layer
template <>
std::shared_ptr<ngraph::Node> V10Parser::LayerCreator<ngraph::op::LRN>::createLayer(
    const ngraph::OutputVector& inputs, const pugi::xml_node& node, std::istream& binStream,
    const GenericLayerParams& layerParsePrms) {
    checkParameters(inputs, layerParsePrms, 2);
    pugi::xml_node dn = node.child("data");
    if (dn.empty())
        THROW_IE_EXCEPTION << "Cannot read parameter for " << getType() << " layer with name: " << layerParsePrms.name;

    return std::make_shared<ngraph::op::LRN>(inputs[0],
                                             inputs[1],
                                             GetFloatAttr(dn, "alpha"),
                                             GetFloatAttr(dn, "beta"),
                                             GetFloatAttr(dn, "bias"),
                                             GetUInt64Attr(dn, "size"));
}

// Clamp layer
template <>
std::shared_ptr<ngraph::Node> V10Parser::LayerCreator<ngraph::op::Clamp>::createLayer(
    const ngraph::OutputVector& inputs, const pugi::xml_node& node, std::istream& binStream,
    const GenericLayerParams& layerParsePrms) {
    checkParameters(inputs, layerParsePrms, 1);
    pugi::xml_node dn = node.child("data");

    if (dn.empty())
        THROW_IE_EXCEPTION << "Cannot read parameter for " << getType() << " layer with name: " << layerParsePrms.name;

    double maxVal = GetFloatAttr(dn, "max");
    double minVal = GetFloatAttr(dn, "min");
    return std::make_shared<ngraph::op::Clamp>(inputs[0], minVal, maxVal);
}

// VariadicSplit layer
template <>
std::shared_ptr<ngraph::Node> V10Parser::LayerCreator<ngraph::op::VariadicSplit>::createLayer(
        const ngraph::OutputVector& inputs, const pugi::xml_node& node, std::istream& binStream,
        const GenericLayerParams& layerParsePrms) {
    checkParameters(inputs, layerParsePrms, 3);
    return std::make_shared<ngraph::op::VariadicSplit>(inputs[0], inputs[1], inputs[2]);
}

// Split layer
template <>
std::shared_ptr<ngraph::Node> V10Parser::LayerCreator<ngraph::op::v1::Split>::createLayer(
    const ngraph::OutputVector& inputs, const pugi::xml_node& node, std::istream& binStream,
    const GenericLayerParams& layerParsePrms) {
    pugi::xml_node dn = node.child("data");

    if (dn.empty())
        THROW_IE_EXCEPTION << "Cannot read parameter for " << getType() << " layer with name: " << layerParsePrms.name;

    int num_splits = GetIntAttr(dn, "num_splits");
    checkParameters(inputs, layerParsePrms, 2);
    return std::make_shared<ngraph::op::v1::Split>(inputs[0], inputs[1], num_splits);
}

// ELU layer
template <>
std::shared_ptr<ngraph::Node> V10Parser::LayerCreator<ngraph::op::Elu>::createLayer(
    const ngraph::OutputVector& inputs, const pugi::xml_node& node, std::istream& binStream,
    const GenericLayerParams& layerParsePrms) {
    checkParameters(inputs, layerParsePrms, 1);
    pugi::xml_node dn = node.child("data");

    if (dn.empty())
        THROW_IE_EXCEPTION << "Cannot read parameter for " << getType() << " layer with name: " << layerParsePrms.name;

    return std::make_shared<ngraph::op::Elu>(inputs[0], GetFloatAttr(dn, "alpha"));
}

// SpaceToDepth layer
template <>
std::shared_ptr<ngraph::Node> V10Parser::LayerCreator<ngraph::op::SpaceToDepth>::createLayer(
        const ngraph::OutputVector& inputs, const pugi::xml_node& node, std::istream& binStream,
        const GenericLayerParams& layerParsePrms) {
    checkParameters(inputs, layerParsePrms, 1);
    pugi::xml_node dn = node.child("data");

    if (dn.empty())
        THROW_IE_EXCEPTION << "Cannot read parameter for " << getType() << " layer with name: " << layerParsePrms.name;

    return std::make_shared<ngraph::op::SpaceToDepth>(inputs[0], GetStrAttr(dn, "mode"), GetIntAttr(dn, "block_size", 1));
}

// DepthToSpace layer
template <>
std::shared_ptr<ngraph::Node> V10Parser::LayerCreator<ngraph::op::DepthToSpace>::createLayer(
        const ngraph::OutputVector& inputs, const pugi::xml_node& node, std::istream& binStream,
        const GenericLayerParams& layerParsePrms) {
    checkParameters(inputs, layerParsePrms, 1);
    pugi::xml_node dn = node.child("data");

    if (dn.empty())
        THROW_IE_EXCEPTION << "Cannot read parameter for " << getType() << " layer with name: " << layerParsePrms.name;

    return std::make_shared<ngraph::op::DepthToSpace>(inputs[0], GetStrAttr(dn, "mode"), GetIntAttr(dn, "block_size", 1));
}

// SeLU layer
template <>
std::shared_ptr<ngraph::Node> V10Parser::LayerCreator<ngraph::op::v0::Selu>::createLayer(
        const ngraph::OutputVector& inputs, const pugi::xml_node& node, std::istream& binStream,
        const GenericLayerParams& layerParsePrms) {
    checkParameters(inputs, layerParsePrms, 3);
    return std::make_shared<ngraph::op::v0::Selu>(inputs[0], inputs[1], inputs[2]);
}

// PReLU layer
template <>
std::shared_ptr<ngraph::Node> V10Parser::LayerCreator<ngraph::op::PRelu>::createLayer(
    const ngraph::OutputVector& inputs, const pugi::xml_node& node, std::istream& binStream,
    const GenericLayerParams& layerParsePrms) {
    checkParameters(inputs, layerParsePrms, 2);
    return std::make_shared<ngraph::op::PRelu>(inputs[0], inputs[1]);
}

// ReLU layer
template <>
std::shared_ptr<ngraph::Node> V10Parser::LayerCreator<ngraph::op::Relu>::createLayer(
    const ngraph::OutputVector& inputs, const pugi::xml_node& node, std::istream& binStream,
    const GenericLayerParams& layerParsePrms) {
    checkParameters(inputs, layerParsePrms, 1);
    return std::make_shared<ngraph::op::Relu>(inputs[0]);
}

// Tanh layer
template <>
std::shared_ptr<ngraph::Node> V10Parser::LayerCreator<ngraph::op::Tanh>::createLayer(
    const ngraph::OutputVector& inputs, const pugi::xml_node& node, std::istream& binStream,
    const GenericLayerParams& layerParsePrms) {
    checkParameters(inputs, layerParsePrms, 1);
    return std::make_shared<ngraph::op::Tanh>(inputs[0]);
}

// Result layer
template <>
std::shared_ptr<ngraph::Node> V10Parser::LayerCreator<ngraph::op::Result>::createLayer(
    const ngraph::OutputVector& inputs, const pugi::xml_node& node, std::istream& binStream,
    const GenericLayerParams& layerParsePrms) {
    checkParameters(inputs, layerParsePrms, 1);
    return std::make_shared<ngraph::op::Result>(inputs[0]);
}

// Tile layer
template <>
std::shared_ptr<ngraph::Node> V10Parser::LayerCreator<ngraph::op::v0::Tile>::createLayer(
    const ngraph::OutputVector& inputs, const pugi::xml_node& node, std::istream& binStream,
    const GenericLayerParams& layerParsePrms) {
    checkParameters(inputs, layerParsePrms, 2);
    return std::make_shared<ngraph::op::v0::Tile>(inputs[0], inputs[1]);
}

// StridedSlice layer
template <>
std::shared_ptr<ngraph::Node> V10Parser::LayerCreator<ngraph::op::v1::StridedSlice>::createLayer(
    const ngraph::OutputVector& inputs, const pugi::xml_node& node, std::istream& binStream,
    const GenericLayerParams& layerParsePrms) {

    pugi::xml_node dn = node.child("data");

    std::vector<int64_t> begin_mask = getParameters<int64_t>(dn, "begin_mask");
    std::vector<int64_t> end_mask = getParameters<int64_t>(dn, "end_mask");
    std::vector<int64_t> new_axis = getParameters<int64_t>(dn, "new_axis_mask");
    std::vector<int64_t> shrink_axis = getParameters<int64_t>(dn, "shrink_axis_mask");
    std::vector<int64_t> ellipsis_mask = getParameters<int64_t>(dn, "ellipsis_mask");

    if (inputs.size() == 3) {
        return std::make_shared<ngraph::op::v1::StridedSlice>(inputs[0], inputs[1], inputs[2], begin_mask,
                                                              end_mask, new_axis, shrink_axis, ellipsis_mask);
    } else if (inputs.size() == 4) {
        return std::make_shared<ngraph::op::v1::StridedSlice>(inputs[0], inputs[1], inputs[2], inputs[3], begin_mask,
                                                              end_mask, new_axis, shrink_axis, ellipsis_mask);
    } else {
        THROW_IE_EXCEPTION << "Incorrect number of inputs " << inputs.size() << " for " << getType() << " layer with name: " << layerParsePrms.name;
    }
}

// Reshape layer
template <>
std::shared_ptr<ngraph::Node> V10Parser::LayerCreator<ngraph::op::v1::Reshape>::createLayer(
    const ngraph::OutputVector& inputs, const pugi::xml_node& node, std::istream& binStream,
    const GenericLayerParams& layerParsePrms) {
    checkParameters(inputs, layerParsePrms, 2);

    pugi::xml_node dn = node.child("data");
    if (dn.empty())
        THROW_IE_EXCEPTION << "Cannot read parameter for " << getType() << " layer with name: " << layerParsePrms.name;

    return std::make_shared<ngraph::op::v1::Reshape>(inputs[0], inputs[1], GetBoolAttr(dn, "special_zero"));
}

// Minimum layer
template <>
std::shared_ptr<ngraph::Node> V10Parser::LayerCreator<ngraph::op::v1::Minimum>::createLayer(
    const ngraph::OutputVector& inputs, const pugi::xml_node& node, std::istream& binStream,
    const GenericLayerParams& layerParsePrms) {
    checkParameters(inputs, layerParsePrms, 2);
    return std::make_shared<ngraph::op::v1::Minimum>(inputs[0], inputs[1]);
}

// Subtract layer
template <>
std::shared_ptr<ngraph::Node> V10Parser::LayerCreator<ngraph::op::v1::Subtract>::createLayer(
    const ngraph::OutputVector& inputs, const pugi::xml_node& node, std::istream& binStream,
    const GenericLayerParams& layerParsePrms) {
    checkParameters(inputs, layerParsePrms, 2);
    return std::make_shared<ngraph::op::v1::Subtract>(inputs[0], inputs[1]);
}

// Broadcast layer
template <>
std::shared_ptr<ngraph::Node> V10Parser::LayerCreator<ngraph::op::v1::Broadcast>::createLayer(
    const ngraph::OutputVector& inputs, const pugi::xml_node& node, std::istream& binStream,
    const GenericLayerParams& layerParsePrms) {
    if (inputs.size() == 2) {
        return std::make_shared<ngraph::op::v1::Broadcast>(inputs[0], inputs[1]);
    } else if (layerParsePrms.inputPorts.size() == 3) {
        return std::make_shared<ngraph::op::v1::Broadcast>(inputs[0], inputs[1], inputs[2]);
    }
    THROW_IE_EXCEPTION << "Invalid number of inputs: " << layerParsePrms.inputPorts.size();
}

// Power layer
template <>
std::shared_ptr<ngraph::Node> V10Parser::LayerCreator<ngraph::op::v1::Power>::createLayer(
    const ngraph::OutputVector& inputs, const pugi::xml_node& node, std::istream& binStream,
    const GenericLayerParams& layerParsePrms) {
    checkParameters(inputs, layerParsePrms, 2);
    return std::make_shared<ngraph::op::v1::Power>(inputs[0], inputs[1]);
}

// MatMul layer
template <>
std::shared_ptr<ngraph::Node> V10Parser::LayerCreator<ngraph::op::MatMul>::createLayer(
    const ngraph::OutputVector& inputs, const pugi::xml_node& node, std::istream& binStream,
    const GenericLayerParams& layerParsePrms) {
    checkParameters(inputs, layerParsePrms, 2);
    pugi::xml_node dn = node.child("data");

    auto transpose_a = GetBoolAttr(dn, "transpose_a", false);
    auto transpose_b = GetBoolAttr(dn, "transpose_b", false);

    return std::make_shared<ngraph::op::MatMul>(inputs[0], inputs[1], transpose_a, transpose_b);
}

// Softmax layer
template <>
std::shared_ptr<ngraph::Node> V10Parser::LayerCreator<ngraph::op::v1::Softmax>::createLayer(
    const ngraph::OutputVector& inputs, const pugi::xml_node& node, std::istream& binStream,
    const GenericLayerParams& layerParsePrms) {
    checkParameters(inputs, layerParsePrms, 1);
    pugi::xml_node dn = node.child("data");

    if (dn.empty())
        THROW_IE_EXCEPTION << "Cannot read parameter for " << getType() << " layer with name: " << layerParsePrms.name;

    return std::make_shared<ngraph::op::v1::Softmax>(inputs[0], GetUIntAttr(dn, "axis"));
}

// RegionYolo layer
template <>
std::shared_ptr<ngraph::Node> V10Parser::LayerCreator<ngraph::op::RegionYolo>::createLayer(
    const ngraph::OutputVector& inputs, const pugi::xml_node& node, std::istream& binStream,
    const GenericLayerParams& layerParsePrms) {
    checkParameters(inputs, layerParsePrms, 1);
    pugi::xml_node dn = node.child("data");

    if (dn.empty())
        THROW_IE_EXCEPTION << "Cannot read parameter for " << getType() << " layer with name: " << layerParsePrms.name;

    auto axis = GetIntAttr(dn, "axis");
    auto classes = GetUIntAttr(dn, "classes");
    auto coords = GetUIntAttr(dn, "coords");
    auto do_softmax = GetIntAttr(dn, "do_softmax");
    auto end_axis = GetIntAttr(dn, "end_axis");
    auto num = GetUIntAttr(dn, "num");
    auto mask = getParameters<int64_t>(dn, "mask", {});
    auto anchors = getParameters<float>(dn, "anchors", {});

    return std::make_shared<ngraph::op::RegionYolo>(inputs[0], coords, classes, num, do_softmax,
                                                    mask, axis, end_axis, anchors);
}

// ReorgYolo layer
template <>
std::shared_ptr<ngraph::Node> V10Parser::LayerCreator<ngraph::op::ReorgYolo>::createLayer(
    const ngraph::OutputVector& inputs, const pugi::xml_node& node, std::istream& binStream,
    const GenericLayerParams& layerParsePrms) {
    checkParameters(inputs, layerParsePrms, 1);
    pugi::xml_node dn = node.child("data");

    if (dn.empty())
        THROW_IE_EXCEPTION << "Cannot read parameter for " << getType() << " layer with name: " << layerParsePrms.name;

    auto stride = GetUIntAttr(dn, "stride");
    return std::make_shared<ngraph::op::ReorgYolo>(inputs[0], ngraph::Strides {stride});
}

// BinaryConvolution layer
template <>
std::shared_ptr<ngraph::Node> V10Parser::LayerCreator<ngraph::op::v1::BinaryConvolution>::createLayer(
        const ngraph::OutputVector& inputs, const pugi::xml_node& node, std::istream& binStream,
        const GenericLayerParams& layerParsePrms) {
    checkParameters(inputs, layerParsePrms, 2);
    pugi::xml_node dn = node.child("data");

    if (dn.empty())
        THROW_IE_EXCEPTION << "Cannot read parameter for " << getType() << " layer with name: " << layerParsePrms.name;

    size_t group = GetUIntAttr(dn, "group", 1);
    if (group != 1) THROW_IE_EXCEPTION << "Cannot create grouped BinaryConvolution layer " << layerParsePrms.name;

    ngraph::op::PadType pad_type = ngraph::op::PadType::EXPLICIT;
    std::string auto_pad = GetStrAttr(dn, "auto_pad", "");
    if (auto_pad == "same_lower") {
        pad_type = ngraph::op::PadType::SAME_LOWER;
    } else if (auto_pad == "same_upper") {
        pad_type = ngraph::op::PadType::SAME_UPPER;
    } else if (auto_pad == "valid") {
        pad_type = ngraph::op::PadType::VALID;
    }

    auto strides = ngraph::Strides(getParameters<size_t>(dn, "strides"));
    auto dilations = ngraph::Strides(getParameters<size_t>(dn, "dilations"));
    auto pads_begin = ngraph::CoordinateDiff(getParameters<std::ptrdiff_t>(dn, "pads_begin"));
    auto pads_end = ngraph::CoordinateDiff(getParameters<std::ptrdiff_t>(dn, "pads_end"));
    auto mode = GetStrAttr(dn, "mode");
    auto pad_value = GetFloatAttr(dn, "pad_value");

    return std::make_shared<ngraph::op::v1::BinaryConvolution>(inputs[0], inputs[1], strides, pads_begin, pads_end,
                                                               dilations, mode, pad_value, pad_type);
}

// Convolution layer
template <>
std::shared_ptr<ngraph::Node> V10Parser::LayerCreator<ngraph::op::v1::Convolution>::createLayer(
    const ngraph::OutputVector& inputs, const pugi::xml_node& node, std::istream& binStream,
    const GenericLayerParams& layerParsePrms) {
    checkParameters(inputs, layerParsePrms, 2);
    pugi::xml_node dn = node.child("data");

    if (dn.empty())
        THROW_IE_EXCEPTION << "Cannot read parameter for " << getType() << " layer with name: " << layerParsePrms.name;

    ngraph::op::PadType pad_type = ngraph::op::PadType::EXPLICIT;
    std::string auto_pad = GetStrAttr(dn, "auto_pad", "");
    if (auto_pad == "same_lower") {
        pad_type = ngraph::op::PadType::SAME_LOWER;
    } else if (auto_pad == "same_upper") {
        pad_type = ngraph::op::PadType::SAME_UPPER;
    } else if (auto_pad == "valid") {
        pad_type = ngraph::op::PadType::VALID;
    }

    auto strides = ngraph::Strides(getParameters<size_t>(dn, "strides"));
    auto dilations = ngraph::Strides(getParameters<size_t>(dn, "dilations"));
    auto pads_begin = ngraph::CoordinateDiff(getParameters<std::ptrdiff_t>(dn, "pads_begin", {}));
    auto pads_end = ngraph::CoordinateDiff(getParameters<std::ptrdiff_t>(dn, "pads_end", {}));

    return std::make_shared<ngraph::op::v1::Convolution>(inputs[0], inputs[1], strides, pads_begin, pads_end,
                                                         dilations, pad_type);
}

// GroupConvolution layer
template <>
std::shared_ptr<ngraph::Node> V10Parser::LayerCreator<ngraph::op::v1::GroupConvolution>::createLayer(
        const ngraph::OutputVector& inputs, const pugi::xml_node& node, std::istream& binStream,
        const GenericLayerParams& layerParsePrms) {
    checkParameters(inputs, layerParsePrms, 2);
    pugi::xml_node dn = node.child("data");

    if (dn.empty())
        THROW_IE_EXCEPTION << "Cannot read parameter for " << getType() << " layer with name: " << layerParsePrms.name;

    ngraph::op::PadType pad_type = ngraph::op::PadType::EXPLICIT;
    std::string auto_pad = GetStrAttr(dn, "auto_pad", "");
    if (auto_pad == "same_lower") {
        pad_type = ngraph::op::PadType::SAME_LOWER;
    } else if (auto_pad == "same_upper") {
        pad_type = ngraph::op::PadType::SAME_UPPER;
    } else if (auto_pad == "valid") {
        pad_type = ngraph::op::PadType::VALID;
    }

    auto strides = ngraph::Strides(getParameters<size_t>(dn, "strides"));
    auto dilations = ngraph::Strides(getParameters<size_t>(dn, "dilations"));
    auto pads_begin = ngraph::CoordinateDiff(getParameters<std::ptrdiff_t>(dn, "pads_begin", {}));
    auto pads_end = ngraph::CoordinateDiff(getParameters<std::ptrdiff_t>(dn, "pads_end", {}));

    return std::make_shared<ngraph::op::v1::GroupConvolution>(inputs[0], inputs[1], strides, pads_begin, pads_end,
                                                              dilations, pad_type);
}

// DeformableConvolution layer
template <>
std::shared_ptr<ngraph::Node> V10Parser::LayerCreator<ngraph::op::v1::DeformableConvolution>::createLayer(
        const ngraph::OutputVector& inputs, const pugi::xml_node& node, std::istream& binStream,
        const GenericLayerParams& layerParsePrms) {
    checkParameters(inputs, layerParsePrms, 3);
    pugi::xml_node dn = node.child("data");

    if (dn.empty())
        THROW_IE_EXCEPTION << "Cannot read parameter for " << getType() << " layer with name: " << layerParsePrms.name;

    size_t group = GetUIntAttr(dn, "group");
    size_t deformable_group = GetUIntAttr(dn, "deformable_group");

    ngraph::op::PadType pad_type = ngraph::op::PadType::EXPLICIT;
    std::string auto_pad = GetStrAttr(dn, "auto_pad", "");
    if (auto_pad == "same_lower") {
        pad_type = ngraph::op::PadType::SAME_LOWER;
    } else if (auto_pad == "same_upper") {
        pad_type = ngraph::op::PadType::SAME_UPPER;
    } else if (auto_pad == "valid") {
        pad_type = ngraph::op::PadType::VALID;
    }

    auto strides = ngraph::Strides(getParameters<size_t>(dn, "strides"));
    auto dilations = ngraph::Strides(getParameters<size_t>(dn, "dilations"));
    auto pads_begin = ngraph::CoordinateDiff(getParameters<std::ptrdiff_t>(dn, "pads_begin"));
    auto pads_end = ngraph::CoordinateDiff(getParameters<std::ptrdiff_t>(dn, "pads_end"));

    return std::make_shared<ngraph::op::v1::DeformableConvolution>(inputs[0], inputs[1], inputs[2], strides, pads_begin,
                pads_end, dilations, pad_type, group, deformable_group);
}

// ConvolutionBackpropData layer
template <>
std::shared_ptr<ngraph::Node> V10Parser::LayerCreator<ngraph::op::v1::ConvolutionBackpropData>::createLayer(
    const ngraph::OutputVector& inputs, const pugi::xml_node& node, std::istream& binStream,
    const GenericLayerParams& layerParsePrms) {
    pugi::xml_node dn = node.child("data");

    if (dn.empty())
        THROW_IE_EXCEPTION << "Cannot read parameter for " << getType() << " layer with name: " << layerParsePrms.name;

    ngraph::op::PadType pad_type = ngraph::op::PadType::EXPLICIT;
    std::string auto_pad = GetStrAttr(dn, "auto_pad", "");
    if (auto_pad == "same_lower") {
        pad_type = ngraph::op::PadType::SAME_LOWER;
    } else if (auto_pad == "same_upper") {
        pad_type = ngraph::op::PadType::SAME_UPPER;
    } else if (auto_pad == "valid") {
        pad_type = ngraph::op::PadType::VALID;
    }

    auto strides = ngraph::Strides(getParameters<size_t>(dn, "strides"));
    auto dilations = ngraph::Strides(getParameters<size_t>(dn, "dilations"));
    auto pads_begin = ngraph::CoordinateDiff(getParameters<std::ptrdiff_t>(dn, "pads_begin", {}));
    auto pads_end = ngraph::CoordinateDiff(getParameters<std::ptrdiff_t>(dn, "pads_end", {}));
    auto output_padding = ngraph::CoordinateDiff(getParameters<std::ptrdiff_t>(dn, "output_padding", {}));
    if (inputs.size() != 3 && inputs.size() != 2) {
        THROW_IE_EXCEPTION << layerParsePrms.type << " layer " << layerParsePrms.name << " has incorrect number of input ports!";
    }

    if (inputs.size() == 3) {
        return std::make_shared<ngraph::op::v1::ConvolutionBackpropData>(inputs[0], inputs[1], inputs[2], strides, pads_begin, pads_end,
                                                                         dilations, pad_type, output_padding);
    } else {
        return std::make_shared<ngraph::op::v1::ConvolutionBackpropData>(inputs[0], inputs[1], strides, pads_begin, pads_end,
                                                                         dilations, pad_type, output_padding);
    }
}

// GroupConvolutionBackpropData layer
template <>
std::shared_ptr<ngraph::Node> V10Parser::LayerCreator<ngraph::op::v1::GroupConvolutionBackpropData>::createLayer(
        const ngraph::OutputVector& inputs, const pugi::xml_node& node, std::istream& binStream,
        const GenericLayerParams& layerParsePrms) {
    pugi::xml_node dn = node.child("data");

    if (dn.empty())
        THROW_IE_EXCEPTION << "Cannot read parameter for " << getType() << " layer with name: " << layerParsePrms.name;

    ngraph::op::PadType pad_type = ngraph::op::PadType::EXPLICIT;
    std::string auto_pad = GetStrAttr(dn, "auto_pad", "");
    if (auto_pad == "same_lower") {
        pad_type = ngraph::op::PadType::SAME_LOWER;
    } else if (auto_pad == "same_upper") {
        pad_type = ngraph::op::PadType::SAME_UPPER;
    } else if (auto_pad == "valid") {
        pad_type = ngraph::op::PadType::VALID;
    }

    auto strides = ngraph::Strides(getParameters<size_t>(dn, "strides"));
    auto dilations = ngraph::Strides(getParameters<size_t>(dn, "dilations"));
    auto pads_begin = ngraph::CoordinateDiff(getParameters<std::ptrdiff_t>(dn, "pads_begin", {}));
    auto pads_end = ngraph::CoordinateDiff(getParameters<std::ptrdiff_t>(dn, "pads_end", {}));
    auto output_padding = ngraph::CoordinateDiff(getParameters<std::ptrdiff_t>(dn, "output_padding", {}));

    if (inputs.size() != 3 && inputs.size() != 2) {
        THROW_IE_EXCEPTION << layerParsePrms.type << " layer " << layerParsePrms.name << " has incorrect number of input ports!";
    }

    if (inputs.size() == 3) {
        return std::make_shared<ngraph::op::v1::GroupConvolutionBackpropData>(inputs[0], inputs[1], inputs[2], strides, pads_begin, pads_end,
                                                                              dilations, pad_type, output_padding);
    } else {
        return std::make_shared<ngraph::op::v1::GroupConvolutionBackpropData>(inputs[0], inputs[1], strides, pads_begin, pads_end,
                                                                              dilations, pad_type, output_padding);
    }
}

// AvgPool layer
template <>
std::shared_ptr<ngraph::Node> V10Parser::LayerCreator<ngraph::op::v1::AvgPool>::createLayer(
    const ngraph::OutputVector& inputs, const pugi::xml_node& node, std::istream& binStream,
    const GenericLayerParams& layerParsePrms) {
    checkParameters(inputs, layerParsePrms, 1);
    pugi::xml_node dn = node.child("data");

    if (dn.empty())
        THROW_IE_EXCEPTION << "Cannot read parameter for " << getType() << " layer with name: " << layerParsePrms.name;

    auto exclude_pad = GetStrAttr(dn, "exclude-pad") == "true";
    auto strides = ngraph::Strides(getParameters<size_t>(dn, "strides"));
    auto kernel = ngraph::Shape(getParameters<size_t>(dn, "kernel"));
    auto pads_begin = ngraph::Shape(getParameters<std::size_t>(dn, "pads_begin"));
    auto pads_end = ngraph::Shape(getParameters<std::size_t>(dn, "pads_end"));
    auto pad_type = ngraph::op::PadType::EXPLICIT;

    auto pad_type_str = GetStrAttr(dn, "auto_pad", "");
    if (pad_type_str == "same_lower") {
        pad_type = ngraph::op::PadType::SAME_LOWER;
    } else if (pad_type_str == "same_upper") {
        pad_type = ngraph::op::PadType::SAME_UPPER;
    } else if (pad_type_str == "valid") {
        pad_type = ngraph::op::PadType::VALID;
    }

    ngraph::op::RoundingType rounding_type;
    auto str_rounding_type = GetStrAttr(dn, "rounding_type", "floor");
    if (str_rounding_type == "floor") {
        rounding_type = ngraph::op::RoundingType::FLOOR;
    } else if (str_rounding_type == "ceil") {
        rounding_type = ngraph::op::RoundingType::CEIL;
    } else {
        THROW_IE_EXCEPTION << "Unsuppored rounding type: " << str_rounding_type;
    }

    return std::make_shared<ngraph::op::v1::AvgPool>(inputs[0], strides, pads_begin, pads_end, kernel, exclude_pad,
                                                     rounding_type, pad_type);
}

// MaxPool layer
template <>
std::shared_ptr<ngraph::Node> V10Parser::LayerCreator<ngraph::op::v1::MaxPool>::createLayer(
    const ngraph::OutputVector& inputs, const pugi::xml_node& node, std::istream& binStream,
    const GenericLayerParams& layerParsePrms) {
    checkParameters(inputs, layerParsePrms, 1);
    pugi::xml_node dn = node.child("data");

    if (dn.empty())
        THROW_IE_EXCEPTION << "Cannot read parameter for " << getType() << " layer with name: " << layerParsePrms.name;

    auto strides = ngraph::Strides(getParameters<size_t>(dn, "strides"));
    auto kernel = ngraph::Shape(getParameters<size_t>(dn, "kernel"));
    auto pads_begin = ngraph::Shape(getParameters<std::size_t>(dn, "pads_begin"));
    auto pads_end = ngraph::Shape(getParameters<std::size_t>(dn, "pads_end"));
    auto pad_type = ngraph::op::PadType::EXPLICIT;

    auto pad_type_str = GetStrAttr(dn, "auto_pad", "");
    if (pad_type_str == "same_lower") {
        pad_type = ngraph::op::PadType::SAME_LOWER;
    } else if (pad_type_str == "same_upper") {
        pad_type = ngraph::op::PadType::SAME_UPPER;
    } else if (pad_type_str == "valid") {
        pad_type = ngraph::op::PadType::VALID;
    }

    ngraph::op::RoundingType rounding_type;
    auto str_rounding_type = GetStrAttr(dn, "rounding_type", "floor");
    if (str_rounding_type == "floor") {
        rounding_type = ngraph::op::RoundingType::FLOOR;
    } else if (str_rounding_type == "ceil") {
        rounding_type = ngraph::op::RoundingType::CEIL;
    } else {
        THROW_IE_EXCEPTION << "Unsuppored rounding type: " << str_rounding_type;
    }

    return std::make_shared<ngraph::op::v1::MaxPool>(inputs[0], strides, pads_begin, pads_end, kernel, rounding_type,
                                                     pad_type);
}

// ROIPooling layer
template <>
std::shared_ptr<ngraph::Node> V10Parser::LayerCreator<ngraph::op::ROIPooling>::createLayer(
    const ngraph::OutputVector& inputs, const pugi::xml_node& node, std::istream& binStream,
    const GenericLayerParams& layerParsePrms) {
    checkParameters(inputs, layerParsePrms, 2);
    pugi::xml_node dn = node.child("data");

    if (dn.empty())
        THROW_IE_EXCEPTION << "Cannot read parameter for " << getType() << " layer with name: " << layerParsePrms.name;

    auto pooled_h = GetUIntAttr(dn, "pooled_h");
    auto pooled_w = GetUIntAttr(dn, "pooled_w");
    auto spatial_scale = GetFloatAttr(dn, "spatial_scale");
    auto method = GetStrAttr(dn, "method", "max");
    return std::make_shared<ngraph::op::ROIPooling>(inputs[0], inputs[1],
                                                    ngraph::Shape {pooled_h, pooled_w}, spatial_scale, method);
}

// PSROIPooling layer
template <>
std::shared_ptr<ngraph::Node> V10Parser::LayerCreator<ngraph::op::PSROIPooling>::createLayer(
    const ngraph::OutputVector& inputs, const pugi::xml_node& node, std::istream& binStream,
    const GenericLayerParams& layerParsePrms) {
    checkParameters(inputs, layerParsePrms, 2);
    pugi::xml_node dn = node.child("data");

    if (dn.empty())
        THROW_IE_EXCEPTION << "Cannot read parameter for " << getType() << " layer with name: " << layerParsePrms.name;

    auto output_dim = GetIntAttr(dn, "output_dim");
    auto group_size = GetIntAttr(dn, "group_size", 1);
    auto spatial_bins_x = GetIntAttr(dn, "spatial_bins_x", 1);
    auto spatial_bins_y = GetIntAttr(dn, "spatial_bins_y", 1);
    auto spatial_scale = GetFloatAttr(dn, "spatial_scale");
    auto mode = GetStrAttr(dn, "mode", "average");

    return std::make_shared<ngraph::op::PSROIPooling>(inputs[0], inputs[1],
                                                      output_dim, group_size, spatial_scale, spatial_bins_x,
                                                      spatial_bins_y, mode);
}

// DeformablePSROIPooling layer

template <>
std::shared_ptr<ngraph::Node> V10Parser::LayerCreator<ngraph::op::v1::DeformablePSROIPooling>::createLayer(
        const ngraph::OutputVector& inputs, const pugi::xml_node& node, std::istream& binStream,
        const GenericLayerParams& layerParsePrms) {
    pugi::xml_node dn = node.child("data");

    if (dn.empty())
        THROW_IE_EXCEPTION << "Cannot read parameter for " << getType() << " layer with name: " << layerParsePrms.name;

    auto output_dim = GetIntAttr(dn, "output_dim");
    auto group_size = GetIntAttr(dn, "group_size", 1);
    auto spatial_bins_x = GetIntAttr(dn, "spatial_bins_x", 1);
    auto spatial_bins_y = GetIntAttr(dn, "spatial_bins_y", 1);
    auto spatial_scale = GetFloatAttr(dn, "spatial_scale");
    auto mode = GetStrAttr(dn, "mode", "bilinear_deformable");
    auto trans_std = GetFloatAttr(dn, "trans_std", 1.0);
    auto part_size = GetIntAttr(dn, "part_size", 1);

    if (inputs.size() == 3) {
        return std::make_shared<ngraph::op::v1::DeformablePSROIPooling>(inputs[0],
                                                                        inputs[1],
                                                                        inputs[2], output_dim,
                                                                        spatial_scale, group_size, mode, spatial_bins_x,
                                                                        spatial_bins_y, trans_std, part_size);
    } else if (inputs.size() == 2) {
        return std::make_shared<ngraph::op::v1::DeformablePSROIPooling>(inputs[0],
                                                                        inputs[1], output_dim,
                                                                        spatial_scale, group_size, mode, spatial_bins_x,
                                                                        spatial_bins_y, trans_std, part_size);
    } else {
        THROW_IE_EXCEPTION << "Wrong number of inputs for " << getType() << " layer with name: " << layerParsePrms.name;
    }
}

// Gather layer
template <>
std::shared_ptr<ngraph::Node> V10Parser::LayerCreator<ngraph::op::v1::Gather>::createLayer(
    const ngraph::OutputVector& inputs, const pugi::xml_node& node, std::istream& binStream,
    const GenericLayerParams& layerParsePrms) {
    checkParameters(inputs, layerParsePrms, 3);
    return std::make_shared<ngraph::op::v1::Gather>(inputs[0], inputs[1], inputs[2]);
}

// GatherTree layer
template <>
std::shared_ptr<ngraph::Node> V10Parser::LayerCreator<ngraph::op::v1::GatherTree>::createLayer(
        const ngraph::OutputVector& inputs, const pugi::xml_node& node, std::istream& binStream,
        const GenericLayerParams& layerParsePrms) {
    checkParameters(inputs, layerParsePrms, 4);
    return std::make_shared<ngraph::op::v1::GatherTree>(inputs[0], inputs[1], inputs[2], inputs[3]);
}

// OneHot layer
template <>
std::shared_ptr<ngraph::Node> V10Parser::LayerCreator<ngraph::op::v1::OneHot>::createLayer(
        const ngraph::OutputVector& inputs, const pugi::xml_node& node, std::istream& binStream,
        const GenericLayerParams& layerParsePrms) {
    checkParameters(inputs, layerParsePrms, 4);

    pugi::xml_node dn = node.child("data");
    if (dn.empty())
        THROW_IE_EXCEPTION << "Cannot read parameter for " << getType() << " layer with name: " << layerParsePrms.name;

    return std::make_shared<ngraph::op::v1::OneHot>(inputs[0], inputs[1], inputs[2], inputs[3], GetInt64Attr(dn, "axis"));
}

// NormalizeL2 layer
template <>
std::shared_ptr<ngraph::Node> V10Parser::LayerCreator<ngraph::op::NormalizeL2>::createLayer(
    const ngraph::OutputVector& inputs, const pugi::xml_node& node, std::istream& binStream,
    const GenericLayerParams& layerParsePrms) {
    checkParameters(inputs, layerParsePrms, 2);
    pugi::xml_node dn = node.child("data");

    if (dn.empty())
        THROW_IE_EXCEPTION << "Cannot read parameter for " << getType() << " layer with name: " << layerParsePrms.name;

    float eps = GetFloatAttr(dn, "eps");
    std::string eps_mode = GetStrAttr(dn, "eps_mode");
    ngraph::op::EpsMode em;
    if (eps_mode == "add") {
        em = ngraph::op::EpsMode::ADD;
    } else if (eps_mode == "max") {
        em = ngraph::op::EpsMode::MAX;
    } else {
        THROW_IE_EXCEPTION << "NormalizeL2 unsupported eps_mode: " << eps_mode;
    }

    return std::make_shared<ngraph::op::NormalizeL2>(inputs[0], inputs[1], eps, em);
}

// HardSigmoid layer
template <>
std::shared_ptr<ngraph::Node> V10Parser::LayerCreator<ngraph::op::HardSigmoid>::createLayer(
    const ngraph::OutputVector & inputs, const pugi::xml_node& node, std::istream& binStream,
    const GenericLayerParams& layerParsePrms) {
    checkParameters(inputs, layerParsePrms, 3);
    return std::make_shared<ngraph::op::HardSigmoid>(inputs[0], inputs[1], inputs[2]);
}

// GRN layer
template <>
std::shared_ptr<ngraph::Node> V10Parser::LayerCreator<ngraph::op::GRN>::createLayer(
    const ngraph::OutputVector& inputs, const pugi::xml_node& node, std::istream& binStream,
    const GenericLayerParams& layerParsePrms) {
    checkParameters(inputs, layerParsePrms, 1);
    pugi::xml_node dn = node.child("data");

    if (dn.empty())
        THROW_IE_EXCEPTION << "Cannot read parameter for " << getType() << " layer with name: " << layerParsePrms.name;

    return std::make_shared<ngraph::op::GRN>(inputs[0], GetFloatAttr(dn, "bias"));
}

// LogicalAnd layer
template <>
std::shared_ptr<ngraph::Node> V10Parser::LayerCreator<ngraph::op::v1::LogicalAnd>::createLayer(
    const ngraph::OutputVector & inputs, const pugi::xml_node& node, std::istream& binStream,
    const GenericLayerParams& layerParsePrms) {
    checkParameters(inputs, layerParsePrms, 2);
    return std::make_shared<ngraph::op::v1::LogicalAnd>(inputs[0], inputs[1]);
}

// LogicalOr layer
template <>
std::shared_ptr<ngraph::Node> V10Parser::LayerCreator<ngraph::op::v1::LogicalOr>::createLayer(
    const ngraph::OutputVector & inputs, const pugi::xml_node& node, std::istream& binStream,
    const GenericLayerParams& layerParsePrms) {
    checkParameters(inputs, layerParsePrms, 2);
    return std::make_shared<ngraph::op::v1::LogicalOr>(inputs[0], inputs[1]);
}

// LogicalXor layer
template <>
std::shared_ptr<ngraph::Node> V10Parser::LayerCreator<ngraph::op::v1::LogicalXor>::createLayer(
    const ngraph::OutputVector & inputs, const pugi::xml_node& node, std::istream& binStream,
    const GenericLayerParams& layerParsePrms) {
    checkParameters(inputs, layerParsePrms, 2);
    return std::make_shared<ngraph::op::v1::LogicalXor>(inputs[0], inputs[1]);
}

// LogicalNot layer
template <>
std::shared_ptr<ngraph::Node> V10Parser::LayerCreator<ngraph::op::v1::LogicalNot>::createLayer(
    const ngraph::OutputVector & inputs, const pugi::xml_node& node, std::istream& binStream,
    const GenericLayerParams& layerParsePrms) {
    checkParameters(inputs, layerParsePrms, 1);
    return std::make_shared<ngraph::op::v1::LogicalNot>(inputs[0]);
}

// NonMaxSuppression layer
template <>
std::shared_ptr<ngraph::Node> V10Parser::LayerCreator<ngraph::op::v1::NonMaxSuppression>::createLayer(
        const ngraph::OutputVector& inputs, const pugi::xml_node& node, std::istream& binStream,
        const GenericLayerParams& layerParsePrms) {
    pugi::xml_node dn = node.child("data");

    if (dn.empty())
        THROW_IE_EXCEPTION << "Cannot read parameter for " << getType() << " layer with name: " << layerParsePrms.name;

    auto box_encoding_string = GetStrAttr(dn, "box_encoding");
    ngraph::op::v1::NonMaxSuppression::BoxEncodingType box_enc_type;
    if (box_encoding_string == "corner") {
        box_enc_type = ngraph::op::v1::NonMaxSuppression::BoxEncodingType::CORNER;
    } else if (box_encoding_string == "center") {
        box_enc_type = ngraph::op::v1::NonMaxSuppression::BoxEncodingType::CENTER;
    } else {
        THROW_IE_EXCEPTION << "Unsupported box encoding type " << box_encoding_string << " for " << getType() <<
        " layer with name: " << layerParsePrms.name;
    }

    auto sort_flag = GetBoolAttr(dn, "sort_result_descending");

    std::vector<ngraph::Output<ngraph::Node>> new_inputs{inputs.begin(), inputs.end()};
    if (new_inputs.size() == 2)
        new_inputs.push_back(ngraph::op::Constant::create(ngraph::element::i64, ngraph::Shape{}, {0}));
    for (size_t ind = new_inputs.size(); ind < 5; ++ind)
        new_inputs.push_back(ngraph::op::Constant::create(ngraph::element::f32, ngraph::Shape{}, {.0f}));
    return std::make_shared<ngraph::op::v1::NonMaxSuppression>(new_inputs[0], new_inputs[1], new_inputs[2], new_inputs[3], new_inputs[4],
            box_enc_type, sort_flag);
}

}  // namespace InferenceEngine<|MERGE_RESOLUTION|>--- conflicted
+++ resolved
@@ -390,11 +390,6 @@
     static std::vector<std::shared_ptr<LayerBaseCreator>> creators = {
         std::make_shared<LayerCreator<ngraph::op::v1::AvgPool>>("AvgPool"),
         std::make_shared<LayerCreator<ngraph::op::Clamp>>("Clamp"),
-<<<<<<< HEAD
-        std::make_shared<LayerCreator<ngraph::op::Concat>>("Concat"),
-=======
-        std::make_shared<LayerCreator<ngraph::op::Constant>>("Const"),
->>>>>>> a1b144d0
         std::make_shared<LayerCreator<ngraph::op::Convert>>("Convert"),
         std::make_shared<LayerCreator<ngraph::op::CTCGreedyDecoder>>("CTCGreedyDecoder"),
         std::make_shared<LayerCreator<ngraph::op::v1::DeformableConvolution>>("DeformableConvolution"),
