--- conflicted
+++ resolved
@@ -490,30 +490,20 @@
     // Try to create operation from loaded opsets
     if (!ngraphNode && opsets.count(params.version)) {
         auto opset = opsets.at(params.version);
-<<<<<<< HEAD
-
-        // ROIPooling was missing in opset1 and was added in opset2
-        if (params.type == "ROIPooling" && params.version == "opset1") {
-            opset = opsets.at("opset2");
-        }
-
-        if (!opset.contains_type_insensitive(params.type)) {
-            THROW_IE_EXCEPTION << "Opset " << params.version << " doesn't contain the operation with type: " << params.type;
-        }
-
-
-        ngraphNode = std::shared_ptr<ngraph::Node>(opset.create_insensitive(params.type));
-=======
         std::string type = params.type;
         if (type == "Const") {
             type = "Constant";
         }
-        if (!opset.contains_type(type)) {
+        // ROIPooling was missing in opset1 and was added in opset2
+        if (type == "ROIPooling" && params.version == "opset1") {
+            opset = opsets.at("opset2");
+        }
+
+        if (!opset.contains_type_insensitive(type)) {
             THROW_IE_EXCEPTION << "Opset " << params.version << " doesn't contain the operation with type: " << type;
         }
 
-        ngraphNode = std::shared_ptr<ngraph::Node>(opset.create(type));
->>>>>>> 4bfb353d
+        ngraphNode = std::shared_ptr<ngraph::Node>(opset.create_insensitive(type));
         ngraphNode->set_friendly_name(params.name);
         ngraphNode->set_arguments(inputs);
         XmlDeserializer visitor(node, weights);
@@ -1101,54 +1091,6 @@
     THROW_IE_EXCEPTION << "Invalid number of inputs: " << layerParsePrms.inputPorts.size();
 }
 
-<<<<<<< HEAD
-// Constant layer
-template <>
-std::shared_ptr<ngraph::Node> V10Parser::LayerCreator<ngraph::op::Constant>::createLayer(
-    const ngraph::OutputVector& inputs, const pugi::xml_node& node, const Blob::CPtr& weights,
-    const GenericLayerParams& layerParsePrms) {
-    checkParameters(inputs, layerParsePrms, 0);
-    pugi::xml_node dn = node.child("data");
-
-    if (dn.empty())
-        THROW_IE_EXCEPTION << "Cannot read parameter for " << getType() << " layer with name: " << layerParsePrms.name;
-
-    size_t offset = GetUInt64Attr(dn, "offset");
-    size_t size = GetUInt64Attr(dn, "size");
-
-    size_t length = weights->byteSize();
-    if (!length)
-        THROW_IE_EXCEPTION << "Cannot read network! The model requires weights data! "
-            << "Bin file cannot be found! Please specify the path to bin file.";
-    if (static_cast<size_t>(length) < offset + size)
-        THROW_IE_EXCEPTION << "Cannot create " << getType() << " layer with name: " << layerParsePrms.name
-                           << ". Layer has incorrect weights!";
-
-    auto port = layerParsePrms.outputPorts[0];
-    ngraph::Shape shape(port.dims);
-    ngraph::element::Type el_type(port.precision);
-    if (size < std::ceil(ngraph::shape_size(shape) * el_type.bitwidth() / 8.f))
-        THROW_IE_EXCEPTION << "Cannot create Constant op " << layerParsePrms.name << " size attribute and shape size are inconsistent!";
-
-    char* data = weights->cbuffer().as<char*>() + offset;
-
-    using SharedBuffer = ngraph::runtime::SharedBuffer<const Blob::CPtr>;
-
-    auto buffer = std::make_shared<SharedBuffer>(data, size, weights);
-    auto constant = std::make_shared<ngraph::op::Constant>(port.precision, shape, buffer);
-
-    return constant;
-=======
-// Power layer
-template <>
-std::shared_ptr<ngraph::Node> V10Parser::LayerCreator<ngraph::op::v1::Power>::createLayer(
-    const ngraph::OutputVector& inputs, const pugi::xml_node& node, const Blob::CPtr& weights,
-    const GenericLayerParams& layerParsePrms) {
-    checkParameters(inputs, layerParsePrms, 2);
-    return std::make_shared<ngraph::op::v1::Power>(inputs[0], inputs[1]);
->>>>>>> 4bfb353d
-}
-
 // MatMul layer
 template <>
 std::shared_ptr<ngraph::Node> V10Parser::LayerCreator<ngraph::op::MatMul>::createLayer(
