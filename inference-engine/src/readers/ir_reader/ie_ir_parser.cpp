--- conflicted
+++ resolved
@@ -664,14 +664,6 @@
                                                     const GenericLayerParams& params) {
     static const InferenceEngine::details::caseless_unordered_map<std::string, std::shared_ptr<LayerBaseCreator>> creators = {
         { "LessEqual", std::make_shared<LayerCreator<ngraph::op::v1::LessEqual>>("LessEqual") },
-<<<<<<< HEAD
-        { "Equal", std::make_shared<LayerCreator<ngraph::op::v1::Equal>>("Equal") },
-        { "LSTMCell", std::make_shared<LayerCreator<ngraph::op::v0::LSTMCell>>("LSTMCell") },
-=======
-        { "ReorgYolo", std::make_shared<LayerCreator<ngraph::op::ReorgYolo>>("ReorgYolo") },
-        { "PSROIPooling", std::make_shared<LayerCreator<ngraph::op::PSROIPooling>>("PSROIPooling") },
-        { "VariadicSplit", std::make_shared<LayerCreator<ngraph::op::VariadicSplit>>("VariadicSplit") },
->>>>>>> 298506fb
         { "LogicalAnd", std::make_shared<LayerCreator<ngraph::op::v1::LogicalAnd>>("LogicalAnd") },
         { "LogicalOr", std::make_shared<LayerCreator<ngraph::op::v1::LogicalOr>>("LogicalOr") },
         { "LogicalXor", std::make_shared<LayerCreator<ngraph::op::v1::LogicalXor>>("LogicalXor") },
@@ -847,25 +839,6 @@
     return std::make_shared<ngraph::op::v1::LessEqual>(inputs[0], inputs[1]);
 }
 
-<<<<<<< HEAD
-// Equal layer
-template <>
-std::shared_ptr<ngraph::Node> V10Parser::LayerCreator<ngraph::op::v1::Equal>::createLayer(
-        const ngraph::OutputVector& inputs, const pugi::xml_node& node, const Blob::CPtr& weights,
-        const GenericLayerParams& layerParsePrms) {
-    checkParameters(inputs, layerParsePrms, 2);
-    return std::make_shared<ngraph::op::v1::Equal>(inputs[0], inputs[1]);
-=======
-// VariadicSplit layer
-template <>
-std::shared_ptr<ngraph::Node> V10Parser::LayerCreator<ngraph::op::VariadicSplit>::createLayer(
-        const ngraph::OutputVector& inputs, const pugi::xml_node& node, const Blob::CPtr& weights,
-        const GenericLayerParams& layerParsePrms) {
-    checkParameters(inputs, layerParsePrms, 3);
-    return std::make_shared<ngraph::op::VariadicSplit>(inputs[0], inputs[1], inputs[2]);
->>>>>>> 298506fb
-}
-
 // DepthToSpace layer
 template <>
 std::shared_ptr<ngraph::Node> V10Parser::LayerCreator<ngraph::op::DepthToSpace>::createLayer(
