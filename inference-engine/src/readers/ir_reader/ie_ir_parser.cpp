// Copyright (C) 2018-2020 Intel Corporation
// SPDX-License-Identifier: Apache-2.0
//

#include "ie_ir_parser.hpp"
#include "ie_ir_itt.hpp"

#include <typeinfo>
#include <unordered_set>
#include <algorithm>
#include <deque>
#include <map>
#include <memory>
#include <ngraph/ngraph.hpp>
#include <set>
#include <sstream>
#include <string>
#include <vector>
#include <ngraph/op/strided_slice.hpp>
#include <ngraph/ops.hpp>
#include <ngraph/opsets/opset.hpp>
#include <ngraph/opsets/opset2.hpp>
#include <ngraph/opsets/opset3.hpp>
#include <ngraph/opsets/opset5.hpp>
#include <ngraph/variant.hpp>

#include <cpp/ie_cnn_network.h>
#include "ie_blob_stream.hpp"
#include "caseless.hpp"
#include <ie_ngraph_utils.hpp>
#include "generic_ie.hpp"
#include "precision_utils.h"
#include "blob_factory.hpp"

using namespace InferenceEngine;
using namespace XMLParseUtils;

IRParser::IRParser(size_t version): IRParser(version, {}) {}
IRParser::IRParser(size_t version, const std::vector<InferenceEngine::IExtensionPtr>& exts) {
    switch (version) {
    case 10:
        parser = std::make_shared<V10Parser>(exts);
        break;
    default:
        THROW_IE_EXCEPTION << "Unsupported IR version: " << version;
    }
}

std::shared_ptr<ICNNNetwork> IRParser::parse(const pugi::xml_node& root, const Blob::CPtr& weights) {
    return parser->parse(root, weights);
}

/**
 * Hold original blob in order to avoid situations when original blob is allocated on stack
 */
class WeightsHolderBlob : public TBlob<uint8_t> {
    Blob::CPtr originBlob;

public:
    explicit WeightsHolderBlob(const Blob::CPtr& weights) :
        TBlob<uint8_t>(weights->getTensorDesc(),
                       weights->cbuffer().as<uint8_t*>()),
        originBlob(weights) { }
};

V10Parser::V10Parser(const std::vector<IExtensionPtr>& exts) : _exts(exts) {
    // Load default opsets
    opsets["opset1"] = ngraph::get_opset1();
    opsets["opset2"] = ngraph::get_opset2();
    opsets["opset3"] = ngraph::get_opset3();
    opsets["opset4"] = ngraph::get_opset4();
    opsets["opset5"] = ngraph::get_opset5();

    // Load custom opsets
    for (const auto& ext : exts) {
        std::map<std::string, ngraph::OpSet> extOpsets = ext->getOpSets();
        for (const auto& it : extOpsets) {
            if (opsets.find(it.first) != opsets.end())
                THROW_IE_EXCEPTION << "Cannot add opset with name: " << it.first << ". Opset with the same name already exists.";
            opsets[it.first] = it.second;
        }
    }
}

std::shared_ptr<ICNNNetwork> V10Parser::parse(const pugi::xml_node& root, const Blob::CPtr& weights) {
    OV_ITT_TASK_CHAIN(taskChain, itt::domains::V10Reader_RT, "V10Parser", "Parse");

    using node_params = struct {
        pugi::xml_node xml;
        GenericLayerParams params;
    };
    std::map<size_t, node_params> params;

    std::vector<size_t> outputs;
    std::unordered_set<std::string> opName;

    // Read all layers and store their parameters in params map
    FOREACH_CHILD(node, root.child("layers"), "layer") {
        auto node_param = parseGenericParams(node);
        if (opName.find(node_param.name) != opName.end())
            THROW_IE_EXCEPTION << "Invalid IR! " << node_param.name << " name is not unique!";
        opName.insert(node_param.name);
        params[node_param.layerId] = {node, node_param};
        if (node_param.type == "Result" || node_param.type == "Assign") {
            outputs.push_back(node_param.layerId);
        }
    }

    using edge = struct { size_t fromLayerId, fromPortId, toPortId; };
    std::map<size_t, std::vector<edge>> edges;
    std::map<size_t, std::shared_ptr<ngraph::Node>> id_to_node;

    // Read all edges and store them for further usage
    FOREACH_CHILD(_ec, root.child("edges"), "edge") {
        size_t fromLayer = GetUIntAttr(_ec, "from-layer");
        size_t fromPort = GetUIntAttr(_ec, "from-port");
        size_t toLayer = GetUIntAttr(_ec, "to-layer");
        size_t toPort = GetUIntAttr(_ec, "to-port");
        edges[toLayer].push_back({fromLayer, fromPort, toPort});
    }

    // Run DFS starting from outputs to get nodes topological order
    std::set<size_t> used;
    std::vector<size_t> order;
    std::function<void(size_t)> dfs = [&edges, &order, &used, &dfs](const size_t id) {
        if (used.count(id)) return;
        used.insert(id);
        for (auto& edge : edges[id]) {
            dfs(edge.fromLayerId);
        }
        order.push_back(id);
    };
    std::for_each(outputs.begin(), outputs.end(), dfs);

    OV_ITT_TASK_NEXT(taskChain, "ConstructNgraphNodes");

    ngraph::ParameterVector parameter_nodes;
    ngraph::ResultVector result_nodes;
    ngraph::NodeVector allNodes;
    ngraph::SinkVector assign_nodes;
    std::map<std::string, std::shared_ptr<ngraph::Node>> variable_id_to_read_value;

    //  Following topological order create nGraph operations
    for (auto& layer_id : order) {
        auto& p = params[layer_id];
        ngraph::OutputVector inputs(edges[layer_id].size());
        for (auto& e : edges[layer_id]) {
            auto input_node = id_to_node[e.fromLayerId];
            if (!input_node) {
                THROW_IE_EXCEPTION << "Attempt to access node " << e.fromLayerId << " that not in graph.";
            }
            auto& p_output = params[e.fromLayerId].params;
            if (p.params.getRealInputPortId(e.toPortId) >= inputs.size())
                THROW_IE_EXCEPTION << p.params.type << " layer " << p.params.name << " with id: " << p.params.layerId
                    << " is inconsistent!";
            inputs[p.params.getRealInputPortId(e.toPortId)] =
                input_node->output(p_output.getRealOutputPortId(e.fromPortId));
        }

        auto node = createNode(inputs, p.xml, weights, p.params);
        id_to_node[layer_id] = node;

        // Check that output shape after nGraph node validation the same as in IR
        // because IR always right!
        // Temporary disabled!
        //        for (size_t i = 0; i < p.params.outputPorts.size(); ++i) {
        //            if (p.params.outputPorts[i].dims != node->output(i).get_shape()) {
        //                THROW_IE_EXCEPTION << "Shape after nGraph infer " <<
        //                details::dumpVec(node->output(i).get_shape())
        //                                   << " differ from IR shapes: " <<
        //                                   details::dumpVec(p.params.outputPorts[i].dims);
        //            }
        //        }

        if (auto parameter_node = std::dynamic_pointer_cast<ngraph::op::Parameter>(node)) {
            parameter_nodes.emplace_back(parameter_node);
        }

        if (auto result_node = std::dynamic_pointer_cast<ngraph::op::Result>(node)) {
            result_nodes.emplace_back(result_node);
        }

        if (auto assign_node = std::dynamic_pointer_cast<ngraph::op::Assign>(node)) {
            assign_nodes.emplace_back(assign_node);
        }

        if (auto read_value_node = std::dynamic_pointer_cast<ngraph::op::ReadValue>(node)) {
            variable_id_to_read_value[read_value_node->get_variable_id()] = read_value_node;
        }
        allNodes.emplace_back(node);
    }

    OV_ITT_TASK_NEXT(taskChain, "ConstructNgraphFunction");

    ::ngraph::op::GenericIE::DisableReshape noReshape(allNodes);
    auto function = std::make_shared<ngraph::Function>(result_nodes, assign_nodes, parameter_nodes, GetStrAttr(root, "name", ""));
    for (const auto& assign : assign_nodes) {
        assign->add_control_dependency(
            variable_id_to_read_value.at(std::dynamic_pointer_cast<ngraph::op::Assign>(assign)->get_variable_id()));
    }

    OV_ITT_TASK_NEXT(taskChain, "ConstructCNNNetwork");

    CNNNetwork net(function, _exts);

    parsePreProcess(net, root, weights);

    return net;
}

void V10Parser::parsePreProcess(CNNNetwork& network, const pugi::xml_node& root, const Blob::CPtr& weights) {
    /*
        <pre-process mean-precision="FP32">
        <channel id = ”0”>
        <mean offset = "121930449" size = "51529" / >  // in case of array – ref to the .bin file
        </channel>
        </pre-process>
    */

    auto ppNode = root.child("pre-process");
    if (ppNode.empty()) {
        return;
    }
    // find out to what input this belongs to
    std::string inputName;
    InputInfo::Ptr preProcessInput;

    inputName = GetStrAttr(ppNode, "reference-layer-name", "");
    inputName = ngraph::trim(inputName);
    if (inputName.empty()) {
        // fallback (old format), look for the picture in the inputs
        InputsDataMap inputs = network.getInputsInfo();

        if (inputs.empty()) THROW_IE_EXCEPTION << "network has no input";

        for (auto i : inputs) {
            if (i.second->getTensorDesc().getDims().size() == 4) {
                preProcessInput = i.second;
                break;
            }
        }
        if (!preProcessInput) {
            preProcessInput = inputs.begin()->second;
        }

        inputName = preProcessInput->name();
    } else {
        preProcessInput = network.getInputsInfo()[inputName];
        if (!preProcessInput)
            THROW_IE_EXCEPTION << "pre-process name ref '" << inputName << "' refers to un-existing input";
    }

    // dims vector without batch size
    SizeVector inputDims = preProcessInput->getTensorDesc().getDims();
    size_t noOfChannels = 0, width = 0, height = 0;

    if (inputDims.size() < 2) {
        THROW_IE_EXCEPTION << "network did not define input dimensions properly";
    } else if (inputDims.size() == 2) {  // NC
        noOfChannels = inputDims[1];
        width = inputDims[1];
        height = inputDims[0];
    } else if (inputDims.size() == 3) {
        width = inputDims[2];
        height = inputDims[1];
        noOfChannels = inputDims[0];
    } else if (inputDims.size() == 4) {
        width = inputDims[3];
        height = inputDims[2];
        noOfChannels = inputDims[1];
    } else if (inputDims.size() == 5) {
        width = inputDims[4];
        height = inputDims[3];
        noOfChannels = inputDims[2];
    }

    PreProcessInfo& pp = preProcessInput->getPreProcess();
    pp.init(noOfChannels);

    auto meanSegmentPrecision = GetPrecisionAttr(ppNode, "mean-precision", Precision::UNSPECIFIED);
    if (!meanSegmentPrecision || meanSegmentPrecision == Precision::MIXED)
        THROW_IE_EXCEPTION << "mean blob defined without specifying precision.";

    ResponseDesc resp;
    InferenceEngine::PreProcessChannel::Ptr preProcessChannel;

    int lastChanNo = -1;
    std::unordered_set<int> idsForMeanImage;

    FOREACH_CHILD(chan, ppNode, "channel") {
        int chanNo = GetIntAttr(chan, "id", lastChanNo + 1);
        if (chanNo >= static_cast<int>(noOfChannels) || chanNo < 0) {
            THROW_IE_EXCEPTION << "Pre-process channel id invalid: " << chanNo;
        }
        lastChanNo = chanNo;
        preProcessChannel = pp[chanNo];

        auto meanNode = chan.child("mean");
        if (!meanNode.empty()) {
            if (!meanNode.attribute("size")) {
                THROW_IE_EXCEPTION << "mean should have the attribute: size";
            }
            if (meanNode.attribute("size")) {
                idsForMeanImage.insert(chanNo);
                size_t size = static_cast<size_t>(GetIntAttr(meanNode, "size"));
                size_t offset = static_cast<size_t>(GetIntAttr(meanNode, "offset"));
                if (width * height * meanSegmentPrecision.size() != size) {
                    THROW_IE_EXCEPTION << "mean blob size mismatch expected input, got: " << size
                                       << " extpecting " << width << " x " << height << " x "
                                       << meanSegmentPrecision.size();
                }
                preProcessChannel->meanData = make_blob_with_precision(TensorDesc(meanSegmentPrecision, {height, width}, Layout::HW));
                preProcessChannel->meanData->allocate();
                auto lockedMem = preProcessChannel->meanData->buffer();
                char* data = lockedMem.as<char *>();
                uint8_t* src_data = weights->cbuffer().as<uint8_t*>() + offset;
                memcpy(data, src_data, size);
            }
        }
    }

    if (idsForMeanImage.size() == noOfChannels) {
        pp.setVariant(MEAN_IMAGE);
    } else if (idsForMeanImage.size() == 0) {
        pp.setVariant(NONE);
    } else {
        std::string validMeanImageIds = "";
        for (auto id : idsForMeanImage) {
            validMeanImageIds += std::to_string(id) + " ";
        }
        THROW_IE_EXCEPTION << "mean is not provided for all channels\n"
                              "Provided mean image for: "
                           << validMeanImageIds;
    }
}

V10Parser::GenericLayerParams V10Parser::parseGenericParams(const pugi::xml_node& node) {
    const auto parsePort = [](const pugi::xml_node& parentNode,
                              const GenericLayerParams& params,
                              bool input) -> GenericLayerParams::LayerPortData {
        GenericLayerParams::LayerPortData port;

        port.portId = GetIntAttr(parentNode, "id");

        for (auto node = parentNode.child("dim"); !node.empty(); node = node.next_sibling("dim")) {
            size_t dim = 0;
            const pugi::char_t* dimVal = node.child_value();
            std::stringstream ss(dimVal);
            if (!(ss >> dim) || dim == 0) {
                THROW_IE_EXCEPTION << "dimension (" << dimVal << ") in node " << node.name()
                                   << " must be a positive integer: at offset " << node.offset_debug();
            }
            port.dims.push_back(dim);
        }

        ngraph::element::Type type(ngraph::element::Type_t::undefined);
        // Input port hasn't precision
        if (!input) {
            const std::string& preStr = GetStrAttr(parentNode, "precision");
            type = InferenceEngine::details::convertPrecision(preStr);
        }
        port.precision = type;
        return port;
    };
    GenericLayerParams params;

    params.layerId = GetIntAttr(node, "id");
    params.version = GetStrAttr(node, "version");

    params.type = XMLParseUtils::GetStrAttr(node, "type");

    params.name = GetStrAttr(node, "name");

    auto outNode = node.child("output");
    if (!outNode.empty()) {
        FOREACH_CHILD(_cn, outNode, "port") {
            params.outputPorts.emplace_back(parsePort(_cn, params, false));
        }
    }
    auto inpNode = node.child("input");
    if (!inpNode.empty()) {
        FOREACH_CHILD(_cn, inpNode, "port") {
            params.inputPorts.emplace_back(parsePort(_cn, params, true));
        }
    }
    return params;
}

bool V10Parser::LayerBaseCreator::shouldCreate(const std::string& nodeType) const {
    InferenceEngine::details::CaselessEq<std::string> comparator;
    return comparator(nodeType, type);
}

std::shared_ptr<ngraph::Node> V10Parser::createNode(const std::vector<ngraph::Output<ngraph::Node>>& inputs,
                                                    const pugi::xml_node& node, const Blob::CPtr& weights,
                                                    const GenericLayerParams& params) {
    static std::vector<std::shared_ptr<LayerBaseCreator>> creators = {
        std::make_shared<LayerCreator<ngraph::op::v1::AvgPool>>("AvgPool"),
        std::make_shared<LayerCreator<ngraph::op::CTCGreedyDecoder>>("CTCGreedyDecoder"),
        std::make_shared<LayerCreator<ngraph::op::v1::DeformableConvolution>>("DeformableConvolution"),
        std::make_shared<LayerCreator<ngraph::op::v1::DeformablePSROIPooling>>("DeformablePSROIPooling"),
<<<<<<< HEAD
        std::make_shared<LayerCreator<ngraph::op::DepthToSpace>>("DepthToSpace"),
        std::make_shared<LayerCreator<ngraph::op::v1::Subtract>>("Subtract"),
=======
        std::make_shared<LayerCreator<ngraph::op::SpaceToDepth>>("SpaceToDepth"),
>>>>>>> 86347bd9
        std::make_shared<LayerCreator<ngraph::op::v1::Broadcast>>("Broadcast"),
        std::make_shared<LayerCreator<ngraph::op::v1::StridedSlice>>("StridedSlice"),
        std::make_shared<LayerCreator<ngraph::op::v1::GreaterEqual>>("GreaterEqual"),
        std::make_shared<LayerCreator<ngraph::op::v1::GroupConvolution>>("GroupConvolution"),
        std::make_shared<LayerCreator<ngraph::op::v1::ConvolutionBackpropData>>("ConvolutionBackpropData"),
        std::make_shared<LayerCreator<ngraph::op::v1::GroupConvolutionBackpropData>>("GroupConvolutionBackpropData"),
        std::make_shared<LayerCreator<ngraph::op::v1::BinaryConvolution>>("BinaryConvolution"),
        std::make_shared<LayerCreator<ngraph::op::SquaredDifference>>("SquaredDifference"),
        std::make_shared<LayerCreator<ngraph::op::v1::LessEqual>>("LessEqual"),
        std::make_shared<LayerCreator<ngraph::op::v1::Equal>>("Equal"),
<<<<<<< HEAD
        std::make_shared<LayerCreator<ngraph::op::v1::NotEqual>>("NotEqual"),
        std::make_shared<LayerCreator<ngraph::op::MVN>>("MVN"),
=======
        std::make_shared<LayerCreator<ngraph::op::v1::FloorMod>>("FloorMod"),
>>>>>>> 86347bd9
        std::make_shared<LayerCreator<ngraph::op::v0::LSTMCell>>("LSTMCell"),
        std::make_shared<LayerCreator<ngraph::op::v1::MaxPool>>("MaxPool"),
        std::make_shared<LayerCreator<ngraph::op::v1::NonMaxSuppression>>("NonMaxSuppression"),
        std::make_shared<LayerCreator<ngraph::op::ReorgYolo>>("ReorgYolo"),
        std::make_shared<LayerCreator<ngraph::op::RegionYolo>>("RegionYolo"),
        std::make_shared<LayerCreator<ngraph::op::Result>>("Result"),
        std::make_shared<LayerCreator<ngraph::op::PSROIPooling>>("PSROIPooling"),
        std::make_shared<LayerCreator<ngraph::op::VariadicSplit>>("VariadicSplit"),
        std::make_shared<LayerCreator<ngraph::op::TensorIterator>>("TensorIterator"),
        std::make_shared<LayerCreator<ngraph::opset5::Loop>>("Loop"),
        std::make_shared<LayerCreator<ngraph::op::v1::LogicalAnd>>("LogicalAnd"),
        std::make_shared<LayerCreator<ngraph::op::v1::LogicalOr>>("LogicalOr"),
        std::make_shared<LayerCreator<ngraph::op::v1::LogicalXor>>("LogicalXor"),
        std::make_shared<LayerCreator<ngraph::op::v1::LogicalNot>>("LogicalNot"),
    };

    // Check that operation in default opsets
    auto isDefaultOpSet = [](const std::string& version) -> bool {
        for (size_t i = 1; i <= 5; i++) {
            std::string opset_name = "opset" + std::to_string(i);
            if (version == opset_name)
                return true;
        }
        return false;
    };

    for (size_t i = 0; i < inputs.size(); i++) {
        if (!inputs[i].get_node())
            THROW_IE_EXCEPTION << params.type << " layer " << params.name << " with id: " << params.layerId
                << " has incorrect input with index " << i << "!";
        if (ngraph::element::Type_t::undefined == inputs[i].get_element_type())
            THROW_IE_EXCEPTION << params.type << " layer " << params.name << " with id: " << params.layerId
                << " has undefined element type for input with index " << i << "!";
    }

    std::shared_ptr<ngraph::Node> ngraphNode;
    if (isDefaultOpSet(params.version)) {
        // Try to create operation from creators
        for (const auto& creator : creators) {
            if (creator->shouldCreate(params.type)) {
                bool useCreator = false;
                // Check that opset is registered
                useCreator |= opsets.find(params.version) == opsets.end();
                if (!useCreator) {
                    // Check that creator can create operation with the version from opset
                    const auto opset = opsets.at(params.version);
                    // Opset should contains the same version of operation or doesn't contain operation with current type
                    useCreator |= opset.contains_type(creator->getNodeType()) || !opset.contains_type(params.type);
                }
                if (useCreator)
                    ngraphNode = creator->createLayer(inputs, node, weights, params);
                break;
            }
        }
    }

    // Try to create operation from loaded opsets
    if (!ngraphNode && opsets.count(params.version)) {
        auto opset = opsets.at(params.version);
        std::string type = params.type;

        if (type == "Const") {
            type = "Constant";
        }

        if (params.version == "opset1") {
            // MVN and ROIPooling were missing in opset1
            if (type == "MVN" || type == "ROIPooling") {
                opset = opsets.at("opset2");
            }
        }

        if (!opset.contains_type_insensitive(type)) {
            THROW_IE_EXCEPTION << "Opset " << params.version << " doesn't contain the operation with type: " << type;
        }

        ngraphNode = std::shared_ptr<ngraph::Node>(opset.create_insensitive(type));
        ngraphNode->set_friendly_name(params.name);
        ngraphNode->set_arguments(inputs);
        XmlDeserializer visitor(node, weights);
        if (ngraphNode->visit_attributes(visitor))
            ngraphNode->constructor_validate_and_infer_types();
    }

    // Create GenericIE operation for backward compatibility
    if (!ngraphNode && (params.version == "experimental" || params.version == "extension")) {
        // Try to create Generic node for backward compatibility
        std::map<std::string, Parameter> parameters;
        pugi::xml_node dn = node.child("data");
        if (dn) {
            for (const auto& attr : dn.attributes()) {
                parameters[attr.name()] = std::string(attr.value());
            }
        }

        auto blobs = node.child("blobs");
        if (!blobs.empty()) {
            size_t length = weights->byteSize();

            for (pugi::xml_node blob = blobs.first_child(); !blob.empty(); blob = blob.next_sibling()) {
                size_t size = GetUInt64Attr(blob, "size", 0);
                uint64_t offset = GetUInt64Attr(blob, "offset", 0);
                Precision precision(Precision::U8);
                const std::string& preStr = GetStrAttr(blob, "precision", "");
                if (!preStr.empty())
                    precision = Precision::FromStr(preStr);
                if (!size) continue;
                if (!length)
                    THROW_IE_EXCEPTION << "Cannot read network! The model requires weights data! "
                        << "Bin file cannot be found! Please specify the path to bin file.";
                if (static_cast<uint64_t>(length) < offset + size)
                    THROW_IE_EXCEPTION << "Cannot create " << params.type << " layer with name: " << params.name
                                       << ". Layer has incorrect weights!";
                uint8_t* data = weights->cbuffer().as<uint8_t*>() + offset;
                Blob::Ptr wBlob = make_shared_blob<uint8_t>({Precision::U8, { size / precision.size() }, C }, data);

                parameters[blob.name()] = wBlob;
            }
        }
        std::vector<ngraph::op::GenericIE::PortIE> outputs;
        for (const auto& port : params.outputPorts) {
            ngraph::op::GenericIE::PortIE iePort;
            iePort.dims = port.dims;
            iePort.precision = InferenceEngine::details::convertPrecision(port.precision);
            outputs.emplace_back(iePort);
        }

        ngraphNode = std::make_shared<ngraph::op::GenericIE>(inputs, parameters, params.type, outputs);
    }

    if (!ngraphNode) {
        THROW_IE_EXCEPTION << "Cannot create " << params.type << " layer " << params.name << " id:" << params.layerId
            << " from unsupported opset: " << params.version;
    }

    // Save run time info
    auto& rtInfo = ngraphNode->get_rt_info();
    pugi::xml_node dn = node.child("data");
    if (dn) {
        const auto pr_data = dn.attribute("PrimitivesPriority");
        if (pr_data) {
            rtInfo["PrimitivesPriority"] = std::make_shared<::ngraph::VariantWrapper<std::string> >(pr_data.value());
        }
    }

    ngraphNode->set_friendly_name(params.name);

    return ngraphNode;
}

namespace InferenceEngine {


// SubGraph layer
std::shared_ptr<ngraph::Node>
V10Parser::LayerBaseCreator::fillSubGraphLayer(const ngraph::OutputVector &inputs, const pugi::xml_node &node,
                                               const Blob::CPtr& weights,
                                               const V10Parser::GenericLayerParams &layerParsePrms,
                                               std::shared_ptr<ngraph::op::util::SubGraphOp> subgraph_op) {
    subgraph_op->set_friendly_name(GetStrAttr(node, "name"));
    auto body_node = node.child("body");

    if (body_node.empty()) {
        THROW_IE_EXCEPTION << "TensorIterator has no body.";
    }

    // Fill map: result/parameter id to name
    std::map<uint64_t, std::string> layer_idx_to_name;
    FOREACH_CHILD(_layer, body_node.child("layers"), "layer") {
        auto type = GetStrAttr(_layer, "type");

        if (type == "Result" || type == "Parameter") {
            auto id = GetUIntAttr(_layer, "id");
            auto name = GetStrAttr(_layer, "name");
            layer_idx_to_name[id] = name;
        }
    }

    // Create ngraph::Function and set it as body of TensorIterator layer
    IRParser parser(10);
    auto ngraph_function = parser.parse(node.child("body"), weights)->getFunction();
    auto parameter_nodes = ngraph_function->get_parameters();
    auto result_nodes = ngraph_function->get_results();
    // Disabled reshape for generic operations in the TI body
    ::ngraph::op::GenericIE::DisableReshape noReshape(ngraph_function);
    auto body = std::make_shared<ngraph::Function>(result_nodes, parameter_nodes);
    subgraph_op->set_function(body);

    // Parse PortMap: inputs
    std::map<uint64_t, pugi::xml_node> input_map;
    FOREACH_CHILD(_input, node.child("port_map"), "input") {
        int64_t ext_port_id = GetInt64Attr(_input, "external_port_id");
        input_map[ext_port_id] = _input;
    }

    bool is_sliced_input_exists = false;
    for (const auto& input : input_map) {
        auto &_input = input.second;
        auto axis_attr = _input.attribute("axis");
        auto purpose = GetStrAttr(_input, "purpose", "");
        int64_t ti_input_index = GetInt64Attr(_input, "external_port_id");
        size_t body_parameter_index = GetUIntAttr(_input, "internal_layer_id");

        auto body_param = std::find_if(parameter_nodes.begin(), parameter_nodes.end(),
                                       [&](const std::shared_ptr<ngraph::op::Parameter>& param) {
                                           return param->get_friendly_name() == layer_idx_to_name[body_parameter_index];
                                       });

        if (body_param == parameter_nodes.end()) {
            THROW_IE_EXCEPTION << "PortMap input parsing error. Body parameter with id = " << body_parameter_index
                               << " not found.";
        }

        if (ti_input_index >=  static_cast<int64_t>(inputs.size()))
            THROW_IE_EXCEPTION << "TensorIterator " << layerParsePrms.name << " has incorrect number of inputs!";

        // if axis is set, then slicing is enabled. Create ngraph::TensorIterator::SlicedInput.
        if (!axis_attr.empty()) {
            size_t axis = GetUIntAttr(_input, "axis");
            int64_t start = GetInt64Attr(_input, "start", 0);
            int64_t stride = GetInt64Attr(_input, "stride", 1);
            int64_t end = GetInt64Attr(_input, "end", -1);
            int64_t part_size = GetInt64Attr(_input, "part_size", 1);
            subgraph_op->set_sliced_input(*body_param, inputs.at(ti_input_index), start, stride, part_size, end, axis);
            is_sliced_input_exists = true;
        } else {
            // otherwise find corresponding back edge and create ngraph::TensorIterator::MergedInput
            bool is_back_edge_exist = false;
            FOREACH_CHILD(_edge, node.child("back_edges"), "edge") {
                size_t to_layer = GetUIntAttr(_edge, "to-layer");

                if (to_layer == body_parameter_index) {
                    size_t from_layer = GetUIntAttr(_edge, "from-layer");

                    auto body_result = std::find_if(
                        result_nodes.begin(), result_nodes.end(), [&](std::shared_ptr<ngraph::op::Result>& result) {
                            return result->get_friendly_name() == layer_idx_to_name[from_layer];
                        });

                    if (body_result == result_nodes.end()) {
                        THROW_IE_EXCEPTION << "PortMap input parsing error. Body result with id = " << from_layer
                                           << " not found.";
                    }

                    subgraph_op->set_merged_input(*body_param, inputs.at(ti_input_index), *body_result);
                    is_back_edge_exist = true;
                    break;
                }
            }

            // ti_input_index = -1 means that Parameter of the body is not connected to inputs of TensorIterator
            // and is used only for internal needs.
            if (!is_back_edge_exist && ti_input_index >= 0) {
                subgraph_op->set_invariant_input(*body_param, inputs.at(ti_input_index));
            }

            if (purpose == "current_iteration") {
                auto loop = std::dynamic_pointer_cast<ngraph::opset5::Loop>(subgraph_op);
                if (!loop)
                    THROW_IE_EXCEPTION << "PortMap output parsing error. Purpose attribute is available only for Loop operation.";
                loop->set_special_body_ports(ngraph::opset5::Loop::SpecialBodyPorts{ngraph_function->get_parameter_index(*body_param),
                                                                                    -1});
            }
        }
    }

    // Parse PortMap: outputs
    std::map<int64_t, pugi::xml_node> output_map;
    FOREACH_CHILD(_output, node.child("port_map"), "output") {
        int64_t ext_port_id = GetInt64Attr(_output, "external_port_id");
        output_map[ext_port_id] = _output;
    }

    int i = 0;
    for (const auto& output : output_map) {
        auto& _output = output.second;
        auto axis_attr = _output.attribute("axis");
        auto purpose = GetStrAttr(_output, "purpose", "");
        size_t body_result_index = GetUIntAttr(_output, "internal_layer_id");

        auto body_result =
            std::find_if(result_nodes.begin(), result_nodes.end(), [&](std::shared_ptr<ngraph::op::Result>& result) {
                return result->get_friendly_name() == layer_idx_to_name[body_result_index];
            });

        if (body_result == result_nodes.end()) {
            THROW_IE_EXCEPTION << "PortMap output parsing error. Body result with id = " << body_result_index
                               << " not found.";
        }

        // if axis is set, then concatenation is enabled. Create ngraph::TensorIterator::ConcatOutput.
        if (!axis_attr.empty()) {
            int64_t axis = GetInt64Attr(_output, "axis");
            int64_t start = GetInt64Attr(_output, "start", 0);
            int64_t stride = GetInt64Attr(_output, "stride", 1);
            int64_t end = GetInt64Attr(_output, "end", -1);
            int64_t part_size = GetInt64Attr(_output, "part_size", 1);
            subgraph_op->get_concatenated_slices(*body_result, start, stride, part_size, end, axis);

            if (!is_sliced_input_exists) {
                if (auto ti = std::dynamic_pointer_cast<ngraph::op::TensorIterator>(subgraph_op))
                    // for Loop op we just skip this call
                    if (ti)
                        ti->set_num_iterations((std::abs(end - start)) / part_size);
            }
        } else if (purpose == "execution_condition") {
            auto loop = std::dynamic_pointer_cast<ngraph::opset5::Loop>(subgraph_op);
            if (!loop)
                THROW_IE_EXCEPTION << "PortMap output parsing error. Purpose attribute is available only for Loop operation.";
            loop->set_special_body_ports(ngraph::opset5::Loop::SpecialBodyPorts{loop->get_special_body_ports().current_iteration_input_idx,
                                                                                ngraph_function->get_result_index(*body_result)});
            // if external_port_id < 0,
            // it means that this body result isn't connected to the Loop output and is used only for internal needs.
            if (output.first >= 0) {
                subgraph_op->get_iter_value(*body_result, -1);
            }
        } else {
            // otherwise create ngraph::TensorIterator::BodyOutput. -1 means last iteration.
            subgraph_op->get_iter_value(*body_result, -1);
        }
    }

    subgraph_op->validate_and_infer_types();
    return subgraph_op;
}


// TensorIterator layer
template <>
std::shared_ptr<ngraph::Node> V10Parser::LayerCreator<ngraph::op::TensorIterator>::createLayer(
        const ngraph::OutputVector& inputs, const pugi::xml_node& node, const Blob::CPtr& weights,
        const GenericLayerParams& layerParsePrms) {
    auto ti = std::make_shared<ngraph::op::TensorIterator>();
    return fillSubGraphLayer(inputs, node, weights, layerParsePrms, ti);
    }

// Loop layer
template <>
std::shared_ptr<ngraph::Node> V10Parser::LayerCreator<ngraph::opset5::Loop>::createLayer(
        const ngraph::OutputVector& inputs, const pugi::xml_node& node, const Blob::CPtr& weights,
        const GenericLayerParams& layerParsePrms) {
    auto loop = std::make_shared<ngraph::opset5::Loop>(inputs[0], inputs[1]);
    return fillSubGraphLayer(inputs, node, weights, layerParsePrms, loop);
}

// LSTMCell layer
template <>
std::shared_ptr<ngraph::Node> V10Parser::LayerCreator<ngraph::op::v0::LSTMCell>::createLayer(
    const ngraph::OutputVector& inputs, const pugi::xml_node& node, const Blob::CPtr& weights,
    const GenericLayerParams& layerParsePrms) {
    checkParameters(inputs, layerParsePrms, 6);
    pugi::xml_node dn = node.child("data");
    if (dn.empty())
        THROW_IE_EXCEPTION << "Cannot read parameter for " << getType() << " layer with name: " << layerParsePrms.name;

    std::vector<std::string> activations = getParameters<std::string>(dn, "activations", {"sigmoid", "tanh", "tanh"});
    std::vector<float> activations_alpha = getParameters<float>(dn, "activations_alpha", {});
    std::vector<float> activations_beta = getParameters<float>(dn, "activations_beta", {});
    float clip = GetFloatAttr(dn, "clip", 0.f);
    return std::make_shared<ngraph::op::v0::LSTMCell>(inputs[0], inputs[1], inputs[2], inputs[3], inputs[4], inputs[5],
                                                  GetUInt64Attr(dn, "hidden_size"), ngraph::op::LSTMWeightsFormat::IFCO,
                                                  activations, activations_alpha, activations_beta, clip);
}

// CTCGreedyDecoder layer
template <>
std::shared_ptr<ngraph::Node> V10Parser::LayerCreator<ngraph::op::CTCGreedyDecoder>::createLayer(
    const ngraph::OutputVector& inputs, const pugi::xml_node& node, const Blob::CPtr& weights,
    const GenericLayerParams& layerParsePrms) {
    checkParameters(inputs, layerParsePrms, 2);
    pugi::xml_node dn = node.child("data");
    if (dn.empty())
        THROW_IE_EXCEPTION << "Cannot read parameter for " << getType() << " layer with name: " << layerParsePrms.name;

    return std::make_shared<ngraph::op::CTCGreedyDecoder>(inputs[0], inputs[1],
                                                          GetBoolAttr(dn, "ctc_merge_repeated", true));
}

// SquaredDifference layer
template <>
std::shared_ptr<ngraph::Node> V10Parser::LayerCreator<ngraph::op::SquaredDifference>::createLayer(
        const ngraph::OutputVector& inputs, const pugi::xml_node& node, const Blob::CPtr& weights,
        const GenericLayerParams& layerParsePrms) {
    checkParameters(inputs, layerParsePrms, 2);
    return std::make_shared<ngraph::op::SquaredDifference>(inputs[0], inputs[1]);
}

// GreaterEqual layer
template <>
std::shared_ptr<ngraph::Node> V10Parser::LayerCreator<ngraph::op::v1::GreaterEqual>::createLayer(
        const ngraph::OutputVector& inputs, const pugi::xml_node& node, const Blob::CPtr& weights,
        const GenericLayerParams& layerParsePrms) {
    checkParameters(inputs, layerParsePrms, 2);
    return std::make_shared<ngraph::op::v1::GreaterEqual>(inputs[0], inputs[1]);
}

// LessEqual layer
template <>
std::shared_ptr<ngraph::Node> V10Parser::LayerCreator<ngraph::op::v1::LessEqual>::createLayer(
        const ngraph::OutputVector& inputs, const pugi::xml_node& node, const Blob::CPtr& weights,
        const GenericLayerParams& layerParsePrms) {
    checkParameters(inputs, layerParsePrms, 2);
    return std::make_shared<ngraph::op::v1::LessEqual>(inputs[0], inputs[1]);
}

// Equal layer
template <>
std::shared_ptr<ngraph::Node> V10Parser::LayerCreator<ngraph::op::v1::Equal>::createLayer(
        const ngraph::OutputVector& inputs, const pugi::xml_node& node, const Blob::CPtr& weights,
        const GenericLayerParams& layerParsePrms) {
    checkParameters(inputs, layerParsePrms, 2);
    return std::make_shared<ngraph::op::v1::Equal>(inputs[0], inputs[1]);
}

<<<<<<< HEAD
// NotEqual layer
template <>
std::shared_ptr<ngraph::Node> V10Parser::LayerCreator<ngraph::op::v1::NotEqual>::createLayer(
        const ngraph::OutputVector& inputs, const pugi::xml_node& node, const Blob::CPtr& weights,
        const GenericLayerParams& layerParsePrms) {
    checkParameters(inputs, layerParsePrms, 2);
    return std::make_shared<ngraph::op::v1::NotEqual>(inputs[0], inputs[1]);
}

// MVN layer
template <>
std::shared_ptr<ngraph::Node> V10Parser::LayerCreator<ngraph::op::MVN>::createLayer(
    const ngraph::OutputVector& inputs, const pugi::xml_node& node, const Blob::CPtr& weights,
    const GenericLayerParams& layerParsePrms) {
    checkParameters(inputs, layerParsePrms, 1);
    pugi::xml_node dn = node.child("data");

    if (dn.empty())
        THROW_IE_EXCEPTION << "Cannot read parameter for " << getType() << " layer with name: " << layerParsePrms.name;

    double eps = GetFloatAttr(dn, "eps");
    bool across = GetUIntAttr(dn, "across_channels", 0) == 1;
    bool normalize_variance = GetUIntAttr(dn, "normalize_variance", 0) == 1;
    return std::make_shared<ngraph::op::MVN>(inputs[0], across, normalize_variance, eps);
=======
// FloorMod layer
template <>
std::shared_ptr<ngraph::Node> V10Parser::LayerCreator<ngraph::op::v1::FloorMod>::createLayer(
        const ngraph::OutputVector& inputs, const pugi::xml_node& node, const Blob::CPtr& weights,
        const GenericLayerParams& layerParsePrms) {
    checkParameters(inputs, layerParsePrms, 2);
    return std::make_shared<ngraph::op::v1::FloorMod>(inputs[0], inputs[1]);
>>>>>>> 86347bd9
}

// VariadicSplit layer
template <>
std::shared_ptr<ngraph::Node> V10Parser::LayerCreator<ngraph::op::VariadicSplit>::createLayer(
        const ngraph::OutputVector& inputs, const pugi::xml_node& node, const Blob::CPtr& weights,
        const GenericLayerParams& layerParsePrms) {
    checkParameters(inputs, layerParsePrms, 3);
    return std::make_shared<ngraph::op::VariadicSplit>(inputs[0], inputs[1], inputs[2]);
}

// DepthToSpace layer
template <>
std::shared_ptr<ngraph::Node> V10Parser::LayerCreator<ngraph::op::DepthToSpace>::createLayer(
        const ngraph::OutputVector& inputs, const pugi::xml_node& node, const Blob::CPtr& weights,
        const GenericLayerParams& layerParsePrms) {
    checkParameters(inputs, layerParsePrms, 1);
    pugi::xml_node dn = node.child("data");

    if (dn.empty())
        THROW_IE_EXCEPTION << "Cannot read parameter for " << getType() << " layer with name: " << layerParsePrms.name;

    return std::make_shared<ngraph::op::DepthToSpace>(inputs[0], GetStrAttr(dn, "mode"), GetIntAttr(dn, "block_size", 1));
}

// Result layer
template <>
std::shared_ptr<ngraph::Node> V10Parser::LayerCreator<ngraph::op::Result>::createLayer(
    const ngraph::OutputVector& inputs, const pugi::xml_node& node, const Blob::CPtr& weights,
    const GenericLayerParams& layerParsePrms) {
    checkParameters(inputs, layerParsePrms, 1);
    return std::make_shared<ngraph::op::Result>(inputs[0]);
}

// StridedSlice layer
template <>
std::shared_ptr<ngraph::Node> V10Parser::LayerCreator<ngraph::op::v1::StridedSlice>::createLayer(
    const ngraph::OutputVector& inputs, const pugi::xml_node& node, const Blob::CPtr& weights,
    const GenericLayerParams& layerParsePrms) {

    pugi::xml_node dn = node.child("data");

    std::vector<int64_t> begin_mask = getParameters<int64_t>(dn, "begin_mask");
    std::vector<int64_t> end_mask = getParameters<int64_t>(dn, "end_mask");
    std::vector<int64_t> new_axis = getParameters<int64_t>(dn, "new_axis_mask");
    std::vector<int64_t> shrink_axis = getParameters<int64_t>(dn, "shrink_axis_mask");
    std::vector<int64_t> ellipsis_mask = getParameters<int64_t>(dn, "ellipsis_mask");

    if (inputs.size() == 3) {
        return std::make_shared<ngraph::op::v1::StridedSlice>(inputs[0], inputs[1], inputs[2], begin_mask,
                                                              end_mask, new_axis, shrink_axis, ellipsis_mask);
    } else if (inputs.size() == 4) {
        return std::make_shared<ngraph::op::v1::StridedSlice>(inputs[0], inputs[1], inputs[2], inputs[3], begin_mask,
                                                              end_mask, new_axis, shrink_axis, ellipsis_mask);
    } else {
        THROW_IE_EXCEPTION << "Incorrect number of inputs " << inputs.size() << " for " << getType() << " layer with name: " << layerParsePrms.name;
    }
}

<<<<<<< HEAD
// Subtract layer
template <>
std::shared_ptr<ngraph::Node> V10Parser::LayerCreator<ngraph::op::v1::Subtract>::createLayer(
    const ngraph::OutputVector& inputs, const pugi::xml_node& node, const Blob::CPtr& weights,
    const GenericLayerParams& layerParsePrms) {
    checkParameters(inputs, layerParsePrms, 2);
    return std::make_shared<ngraph::op::v1::Subtract>(inputs[0], inputs[1]);
}
=======
// Minimum layer
template <>
std::shared_ptr<ngraph::Node> V10Parser::LayerCreator<ngraph::op::v1::Minimum>::createLayer(
    const ngraph::OutputVector& inputs, const pugi::xml_node& node, const Blob::CPtr& weights,
    const GenericLayerParams& layerParsePrms) {
    checkParameters(inputs, layerParsePrms, 2);
    return std::make_shared<ngraph::op::v1::Minimum>(inputs[0], inputs[1]);
}

>>>>>>> 86347bd9

// Broadcast layer
template <>
std::shared_ptr<ngraph::Node> V10Parser::LayerCreator<ngraph::op::v1::Broadcast>::createLayer(
    const ngraph::OutputVector& inputs, const pugi::xml_node& node, const Blob::CPtr& weights,
    const GenericLayerParams& layerParsePrms) {
    if (inputs.size() == 2) {
        return std::make_shared<ngraph::op::v1::Broadcast>(inputs[0], inputs[1]);
    } else if (layerParsePrms.inputPorts.size() == 3) {
        return std::make_shared<ngraph::op::v1::Broadcast>(inputs[0], inputs[1], inputs[2]);
    }
    THROW_IE_EXCEPTION << "Invalid number of inputs: " << layerParsePrms.inputPorts.size();
}

// RegionYolo layer
template <>
std::shared_ptr<ngraph::Node> V10Parser::LayerCreator<ngraph::op::RegionYolo>::createLayer(
    const ngraph::OutputVector& inputs, const pugi::xml_node& node, const Blob::CPtr& weights,
    const GenericLayerParams& layerParsePrms) {
    checkParameters(inputs, layerParsePrms, 1);
    pugi::xml_node dn = node.child("data");

    if (dn.empty())
        THROW_IE_EXCEPTION << "Cannot read parameter for " << getType() << " layer with name: " << layerParsePrms.name;

    auto axis = GetIntAttr(dn, "axis");
    auto classes = GetUIntAttr(dn, "classes");
    auto coords = GetUIntAttr(dn, "coords");
    auto do_softmax = GetIntAttr(dn, "do_softmax");
    auto end_axis = GetIntAttr(dn, "end_axis");
    auto num = GetUIntAttr(dn, "num");
    auto mask = getParameters<int64_t>(dn, "mask", {});
    auto anchors = getParameters<float>(dn, "anchors", {});

    return std::make_shared<ngraph::op::RegionYolo>(inputs[0], coords, classes, num, do_softmax,
                                                    mask, axis, end_axis, anchors);
}

// ReorgYolo layer
template <>
std::shared_ptr<ngraph::Node> V10Parser::LayerCreator<ngraph::op::ReorgYolo>::createLayer(
    const ngraph::OutputVector& inputs, const pugi::xml_node& node, const Blob::CPtr& weights,
    const GenericLayerParams& layerParsePrms) {
    checkParameters(inputs, layerParsePrms, 1);
    pugi::xml_node dn = node.child("data");

    if (dn.empty())
        THROW_IE_EXCEPTION << "Cannot read parameter for " << getType() << " layer with name: " << layerParsePrms.name;

    auto stride = GetUIntAttr(dn, "stride");
    return std::make_shared<ngraph::op::ReorgYolo>(inputs[0], ngraph::Strides {stride});
}

// BinaryConvolution layer
template <>
std::shared_ptr<ngraph::Node> V10Parser::LayerCreator<ngraph::op::v1::BinaryConvolution>::createLayer(
        const ngraph::OutputVector& inputs, const pugi::xml_node& node, const Blob::CPtr& weights,
        const GenericLayerParams& layerParsePrms) {
    checkParameters(inputs, layerParsePrms, 2);
    pugi::xml_node dn = node.child("data");

    if (dn.empty())
        THROW_IE_EXCEPTION << "Cannot read parameter for " << getType() << " layer with name: " << layerParsePrms.name;

    size_t group = GetUIntAttr(dn, "group", 1);
    if (group != 1) THROW_IE_EXCEPTION << "Cannot create grouped BinaryConvolution layer " << layerParsePrms.name;

    ngraph::op::PadType pad_type = ngraph::op::PadType::EXPLICIT;
    std::string auto_pad = GetStrAttr(dn, "auto_pad", "");
    if (auto_pad == "same_lower") {
        pad_type = ngraph::op::PadType::SAME_LOWER;
    } else if (auto_pad == "same_upper") {
        pad_type = ngraph::op::PadType::SAME_UPPER;
    } else if (auto_pad == "valid") {
        pad_type = ngraph::op::PadType::VALID;
    }

    auto strides = ngraph::Strides(getParameters<size_t>(dn, "strides"));
    auto dilations = ngraph::Strides(getParameters<size_t>(dn, "dilations"));
    auto pads_begin = ngraph::CoordinateDiff(getParameters<std::ptrdiff_t>(dn, "pads_begin"));
    auto pads_end = ngraph::CoordinateDiff(getParameters<std::ptrdiff_t>(dn, "pads_end"));
    auto mode = GetStrAttr(dn, "mode");
    auto pad_value = GetFloatAttr(dn, "pad_value");

    return std::make_shared<ngraph::op::v1::BinaryConvolution>(inputs[0], inputs[1], strides, pads_begin, pads_end,
                                                               dilations, mode, pad_value, pad_type);
}

// GroupConvolution layer
template <>
std::shared_ptr<ngraph::Node> V10Parser::LayerCreator<ngraph::op::v1::GroupConvolution>::createLayer(
        const ngraph::OutputVector& inputs, const pugi::xml_node& node, const Blob::CPtr& weights,
        const GenericLayerParams& layerParsePrms) {
    checkParameters(inputs, layerParsePrms, 2);
    pugi::xml_node dn = node.child("data");

    if (dn.empty())
        THROW_IE_EXCEPTION << "Cannot read parameter for " << getType() << " layer with name: " << layerParsePrms.name;

    ngraph::op::PadType pad_type = ngraph::op::PadType::EXPLICIT;
    std::string auto_pad = GetStrAttr(dn, "auto_pad", "");
    if (auto_pad == "same_lower") {
        pad_type = ngraph::op::PadType::SAME_LOWER;
    } else if (auto_pad == "same_upper") {
        pad_type = ngraph::op::PadType::SAME_UPPER;
    } else if (auto_pad == "valid") {
        pad_type = ngraph::op::PadType::VALID;
    }

    auto strides = ngraph::Strides(getParameters<size_t>(dn, "strides"));
    auto dilations = ngraph::Strides(getParameters<size_t>(dn, "dilations"));
    auto pads_begin = ngraph::CoordinateDiff(getParameters<std::ptrdiff_t>(dn, "pads_begin", {}));
    auto pads_end = ngraph::CoordinateDiff(getParameters<std::ptrdiff_t>(dn, "pads_end", {}));

    return std::make_shared<ngraph::op::v1::GroupConvolution>(inputs[0], inputs[1], strides, pads_begin, pads_end,
                                                              dilations, pad_type);
}

// DeformableConvolution layer
template <>
std::shared_ptr<ngraph::Node> V10Parser::LayerCreator<ngraph::op::v1::DeformableConvolution>::createLayer(
        const ngraph::OutputVector& inputs, const pugi::xml_node& node, const Blob::CPtr& weights,
        const GenericLayerParams& layerParsePrms) {
    checkParameters(inputs, layerParsePrms, 3);
    pugi::xml_node dn = node.child("data");

    if (dn.empty())
        THROW_IE_EXCEPTION << "Cannot read parameter for " << getType() << " layer with name: " << layerParsePrms.name;

    size_t group = GetUIntAttr(dn, "group");
    size_t deformable_group = GetUIntAttr(dn, "deformable_group");

    ngraph::op::PadType pad_type = ngraph::op::PadType::EXPLICIT;
    std::string auto_pad = GetStrAttr(dn, "auto_pad", "");
    if (auto_pad == "same_lower") {
        pad_type = ngraph::op::PadType::SAME_LOWER;
    } else if (auto_pad == "same_upper") {
        pad_type = ngraph::op::PadType::SAME_UPPER;
    } else if (auto_pad == "valid") {
        pad_type = ngraph::op::PadType::VALID;
    }

    auto strides = ngraph::Strides(getParameters<size_t>(dn, "strides"));
    auto dilations = ngraph::Strides(getParameters<size_t>(dn, "dilations"));
    auto pads_begin = ngraph::CoordinateDiff(getParameters<std::ptrdiff_t>(dn, "pads_begin"));
    auto pads_end = ngraph::CoordinateDiff(getParameters<std::ptrdiff_t>(dn, "pads_end"));

    return std::make_shared<ngraph::op::v1::DeformableConvolution>(inputs[0], inputs[1], inputs[2], strides, pads_begin,
                pads_end, dilations, pad_type, group, deformable_group);
}

// ConvolutionBackpropData layer
template <>
std::shared_ptr<ngraph::Node> V10Parser::LayerCreator<ngraph::op::v1::ConvolutionBackpropData>::createLayer(
    const ngraph::OutputVector& inputs, const pugi::xml_node& node, const Blob::CPtr& weights,
    const GenericLayerParams& layerParsePrms) {
    pugi::xml_node dn = node.child("data");

    if (dn.empty())
        THROW_IE_EXCEPTION << "Cannot read parameter for " << getType() << " layer with name: " << layerParsePrms.name;

    ngraph::op::PadType pad_type = ngraph::op::PadType::EXPLICIT;
    std::string auto_pad = GetStrAttr(dn, "auto_pad", "");
    if (auto_pad == "same_lower") {
        pad_type = ngraph::op::PadType::SAME_LOWER;
    } else if (auto_pad == "same_upper") {
        pad_type = ngraph::op::PadType::SAME_UPPER;
    } else if (auto_pad == "valid") {
        pad_type = ngraph::op::PadType::VALID;
    }

    auto strides = ngraph::Strides(getParameters<size_t>(dn, "strides"));
    auto dilations = ngraph::Strides(getParameters<size_t>(dn, "dilations"));
    auto pads_begin = ngraph::CoordinateDiff(getParameters<std::ptrdiff_t>(dn, "pads_begin", {}));
    auto pads_end = ngraph::CoordinateDiff(getParameters<std::ptrdiff_t>(dn, "pads_end", {}));
    auto output_padding = ngraph::CoordinateDiff(getParameters<std::ptrdiff_t>(dn, "output_padding", {}));
    if (inputs.size() != 3 && inputs.size() != 2) {
        THROW_IE_EXCEPTION << layerParsePrms.type << " layer " << layerParsePrms.name << " has incorrect number of input ports!";
    }

    if (inputs.size() == 3) {
        return std::make_shared<ngraph::op::v1::ConvolutionBackpropData>(inputs[0], inputs[1], inputs[2], strides, pads_begin, pads_end,
                                                                         dilations, pad_type, output_padding);
    } else {
        return std::make_shared<ngraph::op::v1::ConvolutionBackpropData>(inputs[0], inputs[1], strides, pads_begin, pads_end,
                                                                         dilations, pad_type, output_padding);
    }
}

// GroupConvolutionBackpropData layer
template <>
std::shared_ptr<ngraph::Node> V10Parser::LayerCreator<ngraph::op::v1::GroupConvolutionBackpropData>::createLayer(
        const ngraph::OutputVector& inputs, const pugi::xml_node& node, const Blob::CPtr& weights,
        const GenericLayerParams& layerParsePrms) {
    pugi::xml_node dn = node.child("data");

    if (dn.empty())
        THROW_IE_EXCEPTION << "Cannot read parameter for " << getType() << " layer with name: " << layerParsePrms.name;

    ngraph::op::PadType pad_type = ngraph::op::PadType::EXPLICIT;
    std::string auto_pad = GetStrAttr(dn, "auto_pad", "");
    if (auto_pad == "same_lower") {
        pad_type = ngraph::op::PadType::SAME_LOWER;
    } else if (auto_pad == "same_upper") {
        pad_type = ngraph::op::PadType::SAME_UPPER;
    } else if (auto_pad == "valid") {
        pad_type = ngraph::op::PadType::VALID;
    }

    auto strides = ngraph::Strides(getParameters<size_t>(dn, "strides"));
    auto dilations = ngraph::Strides(getParameters<size_t>(dn, "dilations"));
    auto pads_begin = ngraph::CoordinateDiff(getParameters<std::ptrdiff_t>(dn, "pads_begin", {}));
    auto pads_end = ngraph::CoordinateDiff(getParameters<std::ptrdiff_t>(dn, "pads_end", {}));
    auto output_padding = ngraph::CoordinateDiff(getParameters<std::ptrdiff_t>(dn, "output_padding", {}));

    if (inputs.size() != 3 && inputs.size() != 2) {
        THROW_IE_EXCEPTION << layerParsePrms.type << " layer " << layerParsePrms.name << " has incorrect number of input ports!";
    }

    if (inputs.size() == 3) {
        return std::make_shared<ngraph::op::v1::GroupConvolutionBackpropData>(inputs[0], inputs[1], inputs[2], strides, pads_begin, pads_end,
                                                                              dilations, pad_type, output_padding);
    } else {
        return std::make_shared<ngraph::op::v1::GroupConvolutionBackpropData>(inputs[0], inputs[1], strides, pads_begin, pads_end,
                                                                              dilations, pad_type, output_padding);
    }
}

// AvgPool layer
template <>
std::shared_ptr<ngraph::Node> V10Parser::LayerCreator<ngraph::op::v1::AvgPool>::createLayer(
    const ngraph::OutputVector& inputs, const pugi::xml_node& node, const Blob::CPtr& weights,
    const GenericLayerParams& layerParsePrms) {
    checkParameters(inputs, layerParsePrms, 1);
    pugi::xml_node dn = node.child("data");

    if (dn.empty())
        THROW_IE_EXCEPTION << "Cannot read parameter for " << getType() << " layer with name: " << layerParsePrms.name;

    auto exclude_pad = GetStrAttr(dn, "exclude-pad") == "true";
    auto strides = ngraph::Strides(getParameters<size_t>(dn, "strides"));
    auto kernel = ngraph::Shape(getParameters<size_t>(dn, "kernel"));
    auto pads_begin = ngraph::Shape(getParameters<std::size_t>(dn, "pads_begin"));
    auto pads_end = ngraph::Shape(getParameters<std::size_t>(dn, "pads_end"));
    auto pad_type = ngraph::op::PadType::EXPLICIT;

    auto pad_type_str = GetStrAttr(dn, "auto_pad", "");
    if (pad_type_str == "same_lower") {
        pad_type = ngraph::op::PadType::SAME_LOWER;
    } else if (pad_type_str == "same_upper") {
        pad_type = ngraph::op::PadType::SAME_UPPER;
    } else if (pad_type_str == "valid") {
        pad_type = ngraph::op::PadType::VALID;
    }

    ngraph::op::RoundingType rounding_type;
    auto str_rounding_type = GetStrAttr(dn, "rounding_type", "floor");
    if (str_rounding_type == "floor") {
        rounding_type = ngraph::op::RoundingType::FLOOR;
    } else if (str_rounding_type == "ceil") {
        rounding_type = ngraph::op::RoundingType::CEIL;
    } else {
        THROW_IE_EXCEPTION << "Unsuppored rounding type: " << str_rounding_type;
    }

    return std::make_shared<ngraph::op::v1::AvgPool>(inputs[0], strides, pads_begin, pads_end, kernel, exclude_pad,
                                                     rounding_type, pad_type);
}

// MaxPool layer
template <>
std::shared_ptr<ngraph::Node> V10Parser::LayerCreator<ngraph::op::v1::MaxPool>::createLayer(
    const ngraph::OutputVector& inputs, const pugi::xml_node& node, const Blob::CPtr& weights,
    const GenericLayerParams& layerParsePrms) {
    checkParameters(inputs, layerParsePrms, 1);
    pugi::xml_node dn = node.child("data");

    if (dn.empty())
        THROW_IE_EXCEPTION << "Cannot read parameter for " << getType() << " layer with name: " << layerParsePrms.name;

    auto strides = ngraph::Strides(getParameters<size_t>(dn, "strides"));
    auto kernel = ngraph::Shape(getParameters<size_t>(dn, "kernel"));
    auto pads_begin = ngraph::Shape(getParameters<std::size_t>(dn, "pads_begin"));
    auto pads_end = ngraph::Shape(getParameters<std::size_t>(dn, "pads_end"));
    auto pad_type = ngraph::op::PadType::EXPLICIT;

    auto pad_type_str = GetStrAttr(dn, "auto_pad", "");
    if (pad_type_str == "same_lower") {
        pad_type = ngraph::op::PadType::SAME_LOWER;
    } else if (pad_type_str == "same_upper") {
        pad_type = ngraph::op::PadType::SAME_UPPER;
    } else if (pad_type_str == "valid") {
        pad_type = ngraph::op::PadType::VALID;
    }

    ngraph::op::RoundingType rounding_type;
    auto str_rounding_type = GetStrAttr(dn, "rounding_type", "floor");
    if (str_rounding_type == "floor") {
        rounding_type = ngraph::op::RoundingType::FLOOR;
    } else if (str_rounding_type == "ceil") {
        rounding_type = ngraph::op::RoundingType::CEIL;
    } else {
        THROW_IE_EXCEPTION << "Unsuppored rounding type: " << str_rounding_type;
    }

    return std::make_shared<ngraph::op::v1::MaxPool>(inputs[0], strides, pads_begin, pads_end, kernel, rounding_type,
                                                     pad_type);
}

// PSROIPooling layer
template <>
std::shared_ptr<ngraph::Node> V10Parser::LayerCreator<ngraph::op::PSROIPooling>::createLayer(
    const ngraph::OutputVector& inputs, const pugi::xml_node& node, const Blob::CPtr& weights,
    const GenericLayerParams& layerParsePrms) {
    checkParameters(inputs, layerParsePrms, 2);
    pugi::xml_node dn = node.child("data");

    if (dn.empty())
        THROW_IE_EXCEPTION << "Cannot read parameter for " << getType() << " layer with name: " << layerParsePrms.name;

    auto output_dim = GetIntAttr(dn, "output_dim");
    auto group_size = GetIntAttr(dn, "group_size", 1);
    auto spatial_bins_x = GetIntAttr(dn, "spatial_bins_x", 1);
    auto spatial_bins_y = GetIntAttr(dn, "spatial_bins_y", 1);
    auto spatial_scale = GetFloatAttr(dn, "spatial_scale");
    auto mode = GetStrAttr(dn, "mode", "average");

    return std::make_shared<ngraph::op::PSROIPooling>(inputs[0], inputs[1],
                                                      output_dim, group_size, spatial_scale, spatial_bins_x,
                                                      spatial_bins_y, mode);
}

// DeformablePSROIPooling layer

template <>
std::shared_ptr<ngraph::Node> V10Parser::LayerCreator<ngraph::op::v1::DeformablePSROIPooling>::createLayer(
        const ngraph::OutputVector& inputs, const pugi::xml_node& node, const Blob::CPtr& weights,
        const GenericLayerParams& layerParsePrms) {
    pugi::xml_node dn = node.child("data");

    if (dn.empty())
        THROW_IE_EXCEPTION << "Cannot read parameter for " << getType() << " layer with name: " << layerParsePrms.name;

    auto output_dim = GetIntAttr(dn, "output_dim");
    auto group_size = GetIntAttr(dn, "group_size", 1);
    auto spatial_bins_x = GetIntAttr(dn, "spatial_bins_x", 1);
    auto spatial_bins_y = GetIntAttr(dn, "spatial_bins_y", 1);
    auto spatial_scale = GetFloatAttr(dn, "spatial_scale");
    auto mode = GetStrAttr(dn, "mode", "bilinear_deformable");
    auto trans_std = GetFloatAttr(dn, "trans_std", 1.0);
    auto part_size = GetIntAttr(dn, "part_size", 1);

    if (inputs.size() == 3) {
        return std::make_shared<ngraph::op::v1::DeformablePSROIPooling>(inputs[0],
                                                                        inputs[1],
                                                                        inputs[2], output_dim,
                                                                        spatial_scale, group_size, mode, spatial_bins_x,
                                                                        spatial_bins_y, trans_std, part_size);
    } else if (inputs.size() == 2) {
        return std::make_shared<ngraph::op::v1::DeformablePSROIPooling>(inputs[0],
                                                                        inputs[1], output_dim,
                                                                        spatial_scale, group_size, mode, spatial_bins_x,
                                                                        spatial_bins_y, trans_std, part_size);
    } else {
        THROW_IE_EXCEPTION << "Wrong number of inputs for " << getType() << " layer with name: " << layerParsePrms.name;
    }
}

<<<<<<< HEAD
// NormalizeL2 layer
template <>
std::shared_ptr<ngraph::Node> V10Parser::LayerCreator<ngraph::op::NormalizeL2>::createLayer(
    const ngraph::OutputVector& inputs, const pugi::xml_node& node, const Blob::CPtr& weights,
    const GenericLayerParams& layerParsePrms) {
    checkParameters(inputs, layerParsePrms, 2);
    pugi::xml_node dn = node.child("data");

    if (dn.empty())
        THROW_IE_EXCEPTION << "Cannot read parameter for " << getType() << " layer with name: " << layerParsePrms.name;

    float eps = GetFloatAttr(dn, "eps");
    std::string eps_mode = GetStrAttr(dn, "eps_mode");
    ngraph::op::EpsMode em;
    if (eps_mode == "add") {
        em = ngraph::op::EpsMode::ADD;
    } else if (eps_mode == "max") {
        em = ngraph::op::EpsMode::MAX;
    } else {
        THROW_IE_EXCEPTION << "NormalizeL2 unsupported eps_mode: " << eps_mode;
    }

    return std::make_shared<ngraph::op::NormalizeL2>(inputs[0], inputs[1], eps, em);
=======
// Gather layer
template <>
std::shared_ptr<ngraph::Node> V10Parser::LayerCreator<ngraph::op::v1::Gather>::createLayer(
    const ngraph::OutputVector& inputs, const pugi::xml_node& node, const Blob::CPtr& weights,
    const GenericLayerParams& layerParsePrms) {
    checkParameters(inputs, layerParsePrms, 3);
    return std::make_shared<ngraph::op::v1::Gather>(inputs[0], inputs[1], inputs[2]);
>>>>>>> 86347bd9
}

// LogicalAnd layer
template <>
std::shared_ptr<ngraph::Node> V10Parser::LayerCreator<ngraph::op::v1::LogicalAnd>::createLayer(
    const ngraph::OutputVector & inputs, const pugi::xml_node& node, const Blob::CPtr& weights,
    const GenericLayerParams& layerParsePrms) {
    checkParameters(inputs, layerParsePrms, 2);
    return std::make_shared<ngraph::op::v1::LogicalAnd>(inputs[0], inputs[1]);
}

// LogicalOr layer
template <>
std::shared_ptr<ngraph::Node> V10Parser::LayerCreator<ngraph::op::v1::LogicalOr>::createLayer(
    const ngraph::OutputVector & inputs, const pugi::xml_node& node, const Blob::CPtr& weights,
    const GenericLayerParams& layerParsePrms) {
    checkParameters(inputs, layerParsePrms, 2);
    return std::make_shared<ngraph::op::v1::LogicalOr>(inputs[0], inputs[1]);
}

// LogicalXor layer
template <>
std::shared_ptr<ngraph::Node> V10Parser::LayerCreator<ngraph::op::v1::LogicalXor>::createLayer(
    const ngraph::OutputVector & inputs, const pugi::xml_node& node, const Blob::CPtr& weights,
    const GenericLayerParams& layerParsePrms) {
    checkParameters(inputs, layerParsePrms, 2);
    return std::make_shared<ngraph::op::v1::LogicalXor>(inputs[0], inputs[1]);
}

// LogicalNot layer
template <>
std::shared_ptr<ngraph::Node> V10Parser::LayerCreator<ngraph::op::v1::LogicalNot>::createLayer(
    const ngraph::OutputVector & inputs, const pugi::xml_node& node, const Blob::CPtr& weights,
    const GenericLayerParams& layerParsePrms) {
    checkParameters(inputs, layerParsePrms, 1);
    return std::make_shared<ngraph::op::v1::LogicalNot>(inputs[0]);
}

// NonMaxSuppression layer
template <>
std::shared_ptr<ngraph::Node> V10Parser::LayerCreator<ngraph::op::v1::NonMaxSuppression>::createLayer(
        const ngraph::OutputVector& inputs, const pugi::xml_node& node, const Blob::CPtr& weights,
        const GenericLayerParams& layerParsePrms) {
    pugi::xml_node dn = node.child("data");

    if (dn.empty())
        THROW_IE_EXCEPTION << "Cannot read parameter for " << getType() << " layer with name: " << layerParsePrms.name;

    auto box_encoding_string = GetStrAttr(dn, "box_encoding");
    ngraph::op::v1::NonMaxSuppression::BoxEncodingType box_enc_type;
    if (box_encoding_string == "corner") {
        box_enc_type = ngraph::op::v1::NonMaxSuppression::BoxEncodingType::CORNER;
    } else if (box_encoding_string == "center") {
        box_enc_type = ngraph::op::v1::NonMaxSuppression::BoxEncodingType::CENTER;
    } else {
        THROW_IE_EXCEPTION << "Unsupported box encoding type " << box_encoding_string << " for " << getType() <<
        " layer with name: " << layerParsePrms.name;
    }

    auto sort_flag = GetBoolAttr(dn, "sort_result_descending");

    std::vector<ngraph::Output<ngraph::Node>> new_inputs{inputs.begin(), inputs.end()};
    if (new_inputs.size() == 2)
        new_inputs.push_back(ngraph::op::Constant::create(ngraph::element::i64, ngraph::Shape{}, {0}));
    for (size_t ind = new_inputs.size(); ind < 5; ++ind)
        new_inputs.push_back(ngraph::op::Constant::create(ngraph::element::f32, ngraph::Shape{}, {.0f}));
    return std::make_shared<ngraph::op::v1::NonMaxSuppression>(new_inputs[0], new_inputs[1], new_inputs[2], new_inputs[3], new_inputs[4],
            box_enc_type, sort_flag);
}

}  // namespace InferenceEngine<|MERGE_RESOLUTION|>--- conflicted
+++ resolved
@@ -399,12 +399,6 @@
         std::make_shared<LayerCreator<ngraph::op::CTCGreedyDecoder>>("CTCGreedyDecoder"),
         std::make_shared<LayerCreator<ngraph::op::v1::DeformableConvolution>>("DeformableConvolution"),
         std::make_shared<LayerCreator<ngraph::op::v1::DeformablePSROIPooling>>("DeformablePSROIPooling"),
-<<<<<<< HEAD
-        std::make_shared<LayerCreator<ngraph::op::DepthToSpace>>("DepthToSpace"),
-        std::make_shared<LayerCreator<ngraph::op::v1::Subtract>>("Subtract"),
-=======
-        std::make_shared<LayerCreator<ngraph::op::SpaceToDepth>>("SpaceToDepth"),
->>>>>>> 86347bd9
         std::make_shared<LayerCreator<ngraph::op::v1::Broadcast>>("Broadcast"),
         std::make_shared<LayerCreator<ngraph::op::v1::StridedSlice>>("StridedSlice"),
         std::make_shared<LayerCreator<ngraph::op::v1::GreaterEqual>>("GreaterEqual"),
@@ -415,12 +409,6 @@
         std::make_shared<LayerCreator<ngraph::op::SquaredDifference>>("SquaredDifference"),
         std::make_shared<LayerCreator<ngraph::op::v1::LessEqual>>("LessEqual"),
         std::make_shared<LayerCreator<ngraph::op::v1::Equal>>("Equal"),
-<<<<<<< HEAD
-        std::make_shared<LayerCreator<ngraph::op::v1::NotEqual>>("NotEqual"),
-        std::make_shared<LayerCreator<ngraph::op::MVN>>("MVN"),
-=======
-        std::make_shared<LayerCreator<ngraph::op::v1::FloorMod>>("FloorMod"),
->>>>>>> 86347bd9
         std::make_shared<LayerCreator<ngraph::op::v0::LSTMCell>>("LSTMCell"),
         std::make_shared<LayerCreator<ngraph::op::v1::MaxPool>>("MaxPool"),
         std::make_shared<LayerCreator<ngraph::op::v1::NonMaxSuppression>>("NonMaxSuppression"),
@@ -835,42 +823,6 @@
     return std::make_shared<ngraph::op::v1::Equal>(inputs[0], inputs[1]);
 }
 
-<<<<<<< HEAD
-// NotEqual layer
-template <>
-std::shared_ptr<ngraph::Node> V10Parser::LayerCreator<ngraph::op::v1::NotEqual>::createLayer(
-        const ngraph::OutputVector& inputs, const pugi::xml_node& node, const Blob::CPtr& weights,
-        const GenericLayerParams& layerParsePrms) {
-    checkParameters(inputs, layerParsePrms, 2);
-    return std::make_shared<ngraph::op::v1::NotEqual>(inputs[0], inputs[1]);
-}
-
-// MVN layer
-template <>
-std::shared_ptr<ngraph::Node> V10Parser::LayerCreator<ngraph::op::MVN>::createLayer(
-    const ngraph::OutputVector& inputs, const pugi::xml_node& node, const Blob::CPtr& weights,
-    const GenericLayerParams& layerParsePrms) {
-    checkParameters(inputs, layerParsePrms, 1);
-    pugi::xml_node dn = node.child("data");
-
-    if (dn.empty())
-        THROW_IE_EXCEPTION << "Cannot read parameter for " << getType() << " layer with name: " << layerParsePrms.name;
-
-    double eps = GetFloatAttr(dn, "eps");
-    bool across = GetUIntAttr(dn, "across_channels", 0) == 1;
-    bool normalize_variance = GetUIntAttr(dn, "normalize_variance", 0) == 1;
-    return std::make_shared<ngraph::op::MVN>(inputs[0], across, normalize_variance, eps);
-=======
-// FloorMod layer
-template <>
-std::shared_ptr<ngraph::Node> V10Parser::LayerCreator<ngraph::op::v1::FloorMod>::createLayer(
-        const ngraph::OutputVector& inputs, const pugi::xml_node& node, const Blob::CPtr& weights,
-        const GenericLayerParams& layerParsePrms) {
-    checkParameters(inputs, layerParsePrms, 2);
-    return std::make_shared<ngraph::op::v1::FloorMod>(inputs[0], inputs[1]);
->>>>>>> 86347bd9
-}
-
 // VariadicSplit layer
 template <>
 std::shared_ptr<ngraph::Node> V10Parser::LayerCreator<ngraph::op::VariadicSplit>::createLayer(
@@ -927,27 +879,6 @@
         THROW_IE_EXCEPTION << "Incorrect number of inputs " << inputs.size() << " for " << getType() << " layer with name: " << layerParsePrms.name;
     }
 }
-
-<<<<<<< HEAD
-// Subtract layer
-template <>
-std::shared_ptr<ngraph::Node> V10Parser::LayerCreator<ngraph::op::v1::Subtract>::createLayer(
-    const ngraph::OutputVector& inputs, const pugi::xml_node& node, const Blob::CPtr& weights,
-    const GenericLayerParams& layerParsePrms) {
-    checkParameters(inputs, layerParsePrms, 2);
-    return std::make_shared<ngraph::op::v1::Subtract>(inputs[0], inputs[1]);
-}
-=======
-// Minimum layer
-template <>
-std::shared_ptr<ngraph::Node> V10Parser::LayerCreator<ngraph::op::v1::Minimum>::createLayer(
-    const ngraph::OutputVector& inputs, const pugi::xml_node& node, const Blob::CPtr& weights,
-    const GenericLayerParams& layerParsePrms) {
-    checkParameters(inputs, layerParsePrms, 2);
-    return std::make_shared<ngraph::op::v1::Minimum>(inputs[0], inputs[1]);
-}
-
->>>>>>> 86347bd9
 
 // Broadcast layer
 template <>
@@ -1316,41 +1247,6 @@
     }
 }
 
-<<<<<<< HEAD
-// NormalizeL2 layer
-template <>
-std::shared_ptr<ngraph::Node> V10Parser::LayerCreator<ngraph::op::NormalizeL2>::createLayer(
-    const ngraph::OutputVector& inputs, const pugi::xml_node& node, const Blob::CPtr& weights,
-    const GenericLayerParams& layerParsePrms) {
-    checkParameters(inputs, layerParsePrms, 2);
-    pugi::xml_node dn = node.child("data");
-
-    if (dn.empty())
-        THROW_IE_EXCEPTION << "Cannot read parameter for " << getType() << " layer with name: " << layerParsePrms.name;
-
-    float eps = GetFloatAttr(dn, "eps");
-    std::string eps_mode = GetStrAttr(dn, "eps_mode");
-    ngraph::op::EpsMode em;
-    if (eps_mode == "add") {
-        em = ngraph::op::EpsMode::ADD;
-    } else if (eps_mode == "max") {
-        em = ngraph::op::EpsMode::MAX;
-    } else {
-        THROW_IE_EXCEPTION << "NormalizeL2 unsupported eps_mode: " << eps_mode;
-    }
-
-    return std::make_shared<ngraph::op::NormalizeL2>(inputs[0], inputs[1], eps, em);
-=======
-// Gather layer
-template <>
-std::shared_ptr<ngraph::Node> V10Parser::LayerCreator<ngraph::op::v1::Gather>::createLayer(
-    const ngraph::OutputVector& inputs, const pugi::xml_node& node, const Blob::CPtr& weights,
-    const GenericLayerParams& layerParsePrms) {
-    checkParameters(inputs, layerParsePrms, 3);
-    return std::make_shared<ngraph::op::v1::Gather>(inputs[0], inputs[1], inputs[2]);
->>>>>>> 86347bd9
-}
-
 // LogicalAnd layer
 template <>
 std::shared_ptr<ngraph::Node> V10Parser::LayerCreator<ngraph::op::v1::LogicalAnd>::createLayer(
