--- conflicted
+++ resolved
@@ -945,23 +945,6 @@
                                                   activations, activations_alpha, activations_beta, clip);
 }
 
-<<<<<<< HEAD
-// BatchNormInference layer
-template <>
-std::shared_ptr<ngraph::Node> V10Parser::LayerCreator<ngraph::op::BatchNormInference>::createLayer(
-    const ngraph::OutputVector& inputs, const pugi::xml_node& node, const Blob::CPtr& weights,
-    const GenericLayerParams& layerParsePrms) {
-    checkParameters(inputs, layerParsePrms, 5);
-    pugi::xml_node dn = node.child("data");
-    if (dn.empty())
-        THROW_IE_EXCEPTION << "Cannot read parameter for " << getType() << " layer with name: " << layerParsePrms.name;
-
-    float eps = GetFloatAttr(dn, "eps");
-    return std::make_shared<ngraph::op::BatchNormInference>(inputs[0], inputs[1], inputs[2], inputs[3], inputs[4], eps);
-}
-
-=======
->>>>>>> 82ea01b7
 // CTCGreedyDecoder layer
 template <>
 std::shared_ptr<ngraph::Node> V10Parser::LayerCreator<ngraph::op::CTCGreedyDecoder>::createLayer(
