--- conflicted
+++ resolved
@@ -694,15 +694,9 @@
             int64_t dim = 0;
             const pugi::char_t* dimVal = node.child_value();
             std::stringstream ss(dimVal);
-<<<<<<< HEAD
             if (!(ss >> dim) || dim < -1) {
-                THROW_IE_EXCEPTION << "dimension (" << dimVal << ") in node " << node.name()
+                IE_THROW() << "dimension (" << dimVal << ") in node " << node.name()
                                    << " must be greater or equal to -1: at offset "
-=======
-            if (!(ss >> dim) || dim < 0) {
-                IE_THROW() << "dimension (" << dimVal << ") in node " << node.name()
-                                   << " must be a non-negative integer: at offset "
->>>>>>> a748c26f
                                    << node.offset_debug();
             }
             port.dims.push_back(dim);
