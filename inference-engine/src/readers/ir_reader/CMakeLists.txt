--- conflicted
+++ resolved
@@ -33,11 +33,9 @@
                                              pugixml
                                              openvino::itt)
 
-<<<<<<< HEAD
 ie_add_api_validator_post_build_step(TARGET ${TARGET_NAME})
-=======
+
 set_target_properties(${TARGET_NAME} PROPERTIES INTERPROCEDURAL_OPTIMIZATION ${ENABLE_LTO})
->>>>>>> 82d0aaf1
 
 # code style
 
