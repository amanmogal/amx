// Copyright (C) 2018-2021 Intel Corporation
// SPDX-License-Identifier: Apache-2.0
//

#pragma once

#ifdef IR_READER_V10
#include <ie_ngraph_utils.hpp>
#include <ngraph/node.hpp>
#include <ngraph/op/util/sub_graph_base.hpp>
#include <ngraph/op/util/variable.hpp>
#include <ngraph/opsets/opset.hpp>
#include <ngraph/opsets/opset5.hpp>
#endif  // IR_READER_V10

#include <cpp/ie_cnn_network.h>
#include <ie_blob.h>
#include <ie_iextension.h>
#include <xml_parse_utils.h>

#include <algorithm>
#include <cctype>
#include <map>
#include <memory>
#include <set>
#include <sstream>
#include <string>
#include <unordered_map>
#include <vector>

namespace InferenceEngine {

class IParser {
public:
    using Ptr = std::shared_ptr<IParser>;
    virtual ~IParser() = default;
    virtual std::shared_ptr<ICNNNetwork> parse(
        const pugi::xml_node& root, const Blob::CPtr& weights) = 0;
};

class IRParser {
public:
    explicit IRParser(size_t version);
    IRParser(size_t version, const std::vector<InferenceEngine::IExtensionPtr>& exts);
    std::shared_ptr<ICNNNetwork> parse(const pugi::xml_node& root, const Blob::CPtr& weights);
    virtual ~IRParser() = default;

private:
    IParser::Ptr parser;
};

class CNNParser : public IParser {
public:
    CNNParser() = default;
    std::shared_ptr<ICNNNetwork> parse(
        const pugi::xml_node& root, const Blob::CPtr& weights) override;
};

#ifdef IR_READER_V10
class V10Parser : public IParser {
public:
    explicit V10Parser(const std::vector<IExtensionPtr>& exts);

    std::shared_ptr<ICNNNetwork> parse(
        const pugi::xml_node& root, const Blob::CPtr& weights) override;

    struct GenericLayerParams {
        struct LayerPortData {
            size_t portId;
<<<<<<< HEAD
            ngraph::element::Type_t precision;
            std::vector<ngraph::Dimension> dims;
=======
            SizeVector dims;
>>>>>>> c52117a0
            std::unordered_set<std::string> names;
        };
        size_t layerId;
        std::string version;
        std::string name;
        std::string type;
        std::vector<LayerPortData> inputPorts;
        std::vector<LayerPortData> outputPorts;

        size_t getRealInputPortId(size_t id) const;

        size_t getRealOutputPortId(size_t id) const;
    };

private:
    void parsePreProcess(
        CNNNetwork& network, const pugi::xml_node& root, const Blob::CPtr& weights);

    std::unordered_map<std::string, ngraph::OpSet> opsets;
    std::unordered_map<std::string, std::shared_ptr<ngraph::Variable>> variables;
    const std::vector<IExtensionPtr> _exts;
};

#endif  // IR_READER_V10

}  // namespace InferenceEngine<|MERGE_RESOLUTION|>--- conflicted
+++ resolved
@@ -67,12 +67,7 @@
     struct GenericLayerParams {
         struct LayerPortData {
             size_t portId;
-<<<<<<< HEAD
-            ngraph::element::Type_t precision;
             std::vector<ngraph::Dimension> dims;
-=======
-            SizeVector dims;
->>>>>>> c52117a0
             std::unordered_set<std::string> names;
         };
         size_t layerId;
