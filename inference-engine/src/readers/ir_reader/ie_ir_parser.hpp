--- conflicted
+++ resolved
@@ -243,14 +243,11 @@
             } else if (auto a = ngraph::as_type<ngraph::AttributeAdapter<ngraph::op::TopKMode>>(&adapter)) {
                 if (!getStrAttribute(node.child("data"), name, val)) return;
                 static_cast<ngraph::op::TopKMode&>(*a) = ngraph::as_enum<ngraph::op::TopKMode>(val);
-<<<<<<< HEAD
             } else if (auto a = ngraph::as_type<ngraph::AttributeAdapter<ngraph::CoordinateDiff>>(&adapter)) {
                 std::vector<size_t> shape;
                 if (!getParameters<size_t>(node.child("data"), name, shape)) return;
                 std::vector<std::ptrdiff_t> coord_diff(shape.begin(), shape.end());
                 static_cast<ngraph::CoordinateDiff&>(*a) = ngraph::CoordinateDiff(coord_diff);
-=======
->>>>>>> 1c7cfb7c
             } else {
                 THROW_IE_EXCEPTION << "Error IR reading. Attribute adapter can not be found for " << name
                                    << " parameter";
