--- conflicted
+++ resolved
@@ -23,22 +23,6 @@
 #include "ie_data.h"
 #include <legacy/ie_layers_property.hpp>
 #include <ngraph/node.hpp>
-
-<<<<<<< HEAD
-namespace ngraph {
-
-class Node;
-
-}  // namespace ngraph
-=======
-#if defined IMPLEMENT_INFERENCE_ENGINE_API || defined IMPLEMENT_INFERENCE_ENGINE_PLUGIN
-# define INFERENCE_ENGINE_INTERNAL_CNNLAYER_CLASS(...) INFERENCE_ENGINE_API_CLASS(__VA_ARGS__)
-#else
-# define INFERENCE_ENGINE_INTERNAL_CNNLAYER_CLASS(...)                                                                           \
-    INFERENCE_ENGINE_INTERNAL("Migrate to IR v10 and work with ngraph::Function directly. The method will be removed in 2021.1") \
-    INFERENCE_ENGINE_API_CLASS(__VA_ARGS__)
-#endif
->>>>>>> 4a9ac227
 
 namespace InferenceEngine {
 
