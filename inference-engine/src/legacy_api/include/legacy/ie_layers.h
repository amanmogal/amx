--- conflicted
+++ resolved
@@ -24,14 +24,6 @@
 #include <legacy/ie_layers_property.hpp>
 #include <ngraph/node.hpp>
 
-<<<<<<< HEAD
-=======
-#if defined IMPLEMENT_INFERENCE_ENGINE_API || defined IMPLEMENT_INFERENCE_ENGINE_PLUGIN
-#    define INFERENCE_ENGINE_INTERNAL(msg)
-#else
-#    define INFERENCE_ENGINE_INTERNAL(msg) INFERENCE_ENGINE_DEPRECATED(msg)
-#endif
-
 #ifdef _WIN32
 #    define _IE_SUPPRESS_DEPRECATED_START_MSVC IE_SUPPRESS_DEPRECATED_START
 #    define _IE_SUPPRESS_DEPRECATED_END_MSVC   IE_SUPPRESS_DEPRECATED_END
@@ -40,20 +32,10 @@
 #    define _IE_SUPPRESS_DEPRECATED_END_MSVC
 #endif
 
-#if defined IMPLEMENT_INFERENCE_ENGINE_API || defined IMPLEMENT_INFERENCE_ENGINE_PLUGIN
-# define INFERENCE_ENGINE_INTERNAL_CNNLAYER_CLASS(...) INFERENCE_ENGINE_API_CLASS(__VA_ARGS__)
-#else
-# define INFERENCE_ENGINE_INTERNAL_CNNLAYER_CLASS(...)                                                                           \
-    INFERENCE_ENGINE_INTERNAL("Migrate to IR v10 and work with ngraph::Function directly. The method will be removed in 2021.1") \
-    INFERENCE_ENGINE_API_CLASS(__VA_ARGS__)
-#endif
-
->>>>>>> 543ca4f3
 namespace InferenceEngine {
 
 /**
  * @deprecated Migrate to IR v10 and work with ngraph::Function directly. The method will be removed in 2021.1
- * @brief This is an internal common Layer parameter parsing arguments
  */
 struct LayerParams {
     /**
