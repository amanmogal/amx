// Copyright (C) 2018-2021 Intel Corporation
// SPDX-License-Identifier: Apache-2.0
//

#pragma once

#include <memory>
#include <string>

#include <ie_api.h>

#include "ngraph/op/op.hpp"

namespace ngraph {
namespace op {

<<<<<<< HEAD
class NonMaxSuppressionIE : public Op {
=======
class INFERENCE_ENGINE_API_CLASS(NonMaxSuppressionIE);
class INFERENCE_ENGINE_API_CLASS(NonMaxSuppressionIE2);
class INFERENCE_ENGINE_API_CLASS(NonMaxSuppressionIE3);

}  // namespace op
}  // namespace ngraph

class ngraph::op::NonMaxSuppressionIE : public Op {
>>>>>>> 543ca4f3
public:
    OPENVINO_OP("NonMaxSuppressionIE", "legacy");
    BWDCMP_RTTI_DECLARATION;

    NonMaxSuppressionIE(const Output<Node>& boxes,
                        const Output<Node>& scores,
                        const Output<Node>& max_output_boxes_per_class,
                        const Output<Node>& iou_threshold,
                        const Output<Node>& score_threshold,
                        int center_point_box,
                        bool sort_result_descending,
                        const ngraph::element::Type& output_type = ngraph::element::i64);

    void validate_and_infer_types() override;

    bool visit_attributes(AttributeVisitor& visitor) override;

    std::shared_ptr<Node> clone_with_new_inputs(const OutputVector & new_args) const override;

    int m_center_point_box;
    bool m_sort_result_descending = true;
    element::Type m_output_type;
};

<<<<<<< HEAD
class NonMaxSuppressionIE2 : public NonMaxSuppressionIE {
=======
class ngraph::op::NonMaxSuppressionIE2 : public NonMaxSuppressionIE {
>>>>>>> 543ca4f3
public:
    OPENVINO_OP("NonMaxSuppressionIE2", "legacy");
    BWDCMP_RTTI_DECLARATION;

    NonMaxSuppressionIE2(const Output<Node>& boxes,
                        const Output<Node>& scores,
                        const Output<Node>& max_output_boxes_per_class,
                        const Output<Node>& iou_threshold,
                        const Output<Node>& score_threshold,
                        int center_point_box,
                        bool sort_result_descending,
                        const ngraph::element::Type& output_type = ngraph::element::i64);

    void validate_and_infer_types() override;

    std::shared_ptr<Node> clone_with_new_inputs(const OutputVector & new_args) const override;
};

<<<<<<< HEAD
class NonMaxSuppressionIE3 : public Op {
=======
class ngraph::op::NonMaxSuppressionIE3 : public Op {
>>>>>>> 543ca4f3
public:
    OPENVINO_OP("NonMaxSuppressionIE3", "legacy");
    BWDCMP_RTTI_DECLARATION;

    NonMaxSuppressionIE3(const Output<Node>& boxes,
                         const Output<Node>& scores,
                         const Output<Node>& max_output_boxes_per_class,
                         const Output<Node>& iou_threshold,
                         const Output<Node>& score_threshold,
                         int center_point_box,
                         bool sort_result_descending,
                         const ngraph::element::Type& output_type = ngraph::element::i64);

    NonMaxSuppressionIE3(const Output<Node>& boxes,
                         const Output<Node>& scores,
                         const Output<Node>& max_output_boxes_per_class,
                         const Output<Node>& iou_threshold,
                         const Output<Node>& score_threshold,
                         const Output<Node>& soft_nms_sigma,
                         int center_point_box,
                         bool sort_result_descending,
                         const ngraph::element::Type& output_type = ngraph::element::i64);

    void validate_and_infer_types() override;

    bool visit_attributes(AttributeVisitor& visitor) override;

    std::shared_ptr<Node> clone_with_new_inputs(const OutputVector & new_args) const override;

    int m_center_point_box;
    bool m_sort_result_descending = true;
    element::Type m_output_type;

private:
    int64_t max_boxes_output_from_input() const;
};<|MERGE_RESOLUTION|>--- conflicted
+++ resolved
@@ -14,18 +14,14 @@
 namespace ngraph {
 namespace op {
 
-<<<<<<< HEAD
-class NonMaxSuppressionIE : public Op {
-=======
-class INFERENCE_ENGINE_API_CLASS(NonMaxSuppressionIE);
-class INFERENCE_ENGINE_API_CLASS(NonMaxSuppressionIE2);
-class INFERENCE_ENGINE_API_CLASS(NonMaxSuppressionIE3);
+class NonMaxSuppressionIE;
+class NonMaxSuppressionIE2;
+class NonMaxSuppressionIE3;
 
 }  // namespace op
 }  // namespace ngraph
 
 class ngraph::op::NonMaxSuppressionIE : public Op {
->>>>>>> 543ca4f3
 public:
     OPENVINO_OP("NonMaxSuppressionIE", "legacy");
     BWDCMP_RTTI_DECLARATION;
@@ -50,11 +46,7 @@
     element::Type m_output_type;
 };
 
-<<<<<<< HEAD
-class NonMaxSuppressionIE2 : public NonMaxSuppressionIE {
-=======
 class ngraph::op::NonMaxSuppressionIE2 : public NonMaxSuppressionIE {
->>>>>>> 543ca4f3
 public:
     OPENVINO_OP("NonMaxSuppressionIE2", "legacy");
     BWDCMP_RTTI_DECLARATION;
@@ -73,11 +65,7 @@
     std::shared_ptr<Node> clone_with_new_inputs(const OutputVector & new_args) const override;
 };
 
-<<<<<<< HEAD
-class NonMaxSuppressionIE3 : public Op {
-=======
 class ngraph::op::NonMaxSuppressionIE3 : public Op {
->>>>>>> 543ca4f3
 public:
     OPENVINO_OP("NonMaxSuppressionIE3", "legacy");
     BWDCMP_RTTI_DECLARATION;
