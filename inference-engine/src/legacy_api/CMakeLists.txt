# Copyright (C) 2018-2019 Intel Corporation
# SPDX-License-Identifier: Apache-2.0
#

set(TARGET_NAME "inference_engine_legacy")

file(GLOB_RECURSE LIBRARY_SRC ${CMAKE_CURRENT_SOURCE_DIR}/src/*.cpp)
file(GLOB_RECURSE PUBLIC_HEADERS ${CMAKE_CURRENT_SOURCE_DIR}/include/*.hpp ${CMAKE_CURRENT_SOURCE_DIR}/include/*.h)

set(PUBLIC_HEADERS_DIR "${CMAKE_CURRENT_SOURCE_DIR}/include")

# Create named folders for the sources within the .vcproj
# Empty name lists them directly under the .vcproj

source_group("src" FILES ${LIBRARY_SRC})
source_group("include" FILES ${PUBLIC_HEADERS})

if(ENABLE_V7_SERIALIZE)
    set_source_files_properties("${CMAKE_CURRENT_SOURCE_DIR}/src/cnn_network_impl.cpp"
        PROPERTIES COMPILE_DEFINITIONS ENABLE_V7_SERIALIZE)
endif()

# Create object library

add_library(${TARGET_NAME}_obj OBJECT
            ${LIBRARY_SRC}
            ${PUBLIC_HEADERS})

ie_faster_build(${TARGET_NAME}_obj
    PCH PRIVATE "src/precomp.hpp"
)

set_ie_threading_interface_for(${TARGET_NAME}_obj)

target_compile_definitions(${TARGET_NAME}_obj PRIVATE IMPLEMENT_INFERENCE_ENGINE_API)

target_include_directories(${TARGET_NAME}_obj PRIVATE
    ${PUBLIC_HEADERS_DIR} ${CMAKE_CURRENT_SOURCE_DIR}/src
    ${IE_MAIN_SOURCE_DIR}/src/inference_engine                                          # For CNNNetworkNGraphImpl
    $<TARGET_PROPERTY:inference_engine_transformations,INTERFACE_INCLUDE_DIRECTORIES>
    $<TARGET_PROPERTY:inference_engine_plugin_api,INTERFACE_INCLUDE_DIRECTORIES>
    $<TARGET_PROPERTY:ngraph::ngraph,INTERFACE_INCLUDE_DIRECTORIES>
    $<TARGET_PROPERTY:pugixml,INTERFACE_INCLUDE_DIRECTORIES>)

# Create shared library

add_library(${TARGET_NAME} SHARED
            $<TARGET_OBJECTS:${TARGET_NAME}_obj>
            $<TARGET_OBJECTS:inference_engine_common_obj>)

set_ie_threading_interface_for(${TARGET_NAME})

target_link_libraries(${TARGET_NAME} PRIVATE ${CMAKE_DL_LIBS} ${NGRAPH_LIBRARIES} inference_engine_transformations pugixml openvino::itt)

add_cpplint_target(${TARGET_NAME}_cpplint FOR_TARGETS ${TARGET_NAME})

<<<<<<< HEAD
ie_add_api_validator_post_build_step(TARGET ${TARGET_NAME})
=======
# LTO

set_target_properties(${TARGET_NAME} ${TARGET_NAME}_obj
                      PROPERTIES INTERPROCEDURAL_OPTIMIZATION ${ENABLE_LTO})
>>>>>>> 82d0aaf1

# export targets

export(TARGETS ${TARGET_NAME} NAMESPACE IE:: APPEND FILE "${CMAKE_BINARY_DIR}/targets.cmake")

# developer package

ie_developer_export_targets(${TARGET_NAME})

# install

install(TARGETS ${TARGET_NAME}
        RUNTIME DESTINATION ${IE_CPACK_RUNTIME_PATH} COMPONENT core
        ARCHIVE DESTINATION ${IE_CPACK_ARCHIVE_PATH} COMPONENT core
        LIBRARY DESTINATION ${IE_CPACK_LIBRARY_PATH} COMPONENT core)<|MERGE_RESOLUTION|>--- conflicted
+++ resolved
@@ -54,14 +54,12 @@
 
 add_cpplint_target(${TARGET_NAME}_cpplint FOR_TARGETS ${TARGET_NAME})
 
-<<<<<<< HEAD
 ie_add_api_validator_post_build_step(TARGET ${TARGET_NAME})
-=======
+
 # LTO
 
 set_target_properties(${TARGET_NAME} ${TARGET_NAME}_obj
                       PROPERTIES INTERPROCEDURAL_OPTIMIZATION ${ENABLE_LTO})
->>>>>>> 82d0aaf1
 
 # export targets
 
