// Copyright (C) 2018-2020 Intel Corporation
// SPDX-License-Identifier: Apache-2.0
//

#include <string>
#include <memory>
#include <vector>
#include <unordered_set>
#include <regex>

#include <cnn_network_ngraph_impl.hpp>
#include "ngraph_ops/convolution_ie.hpp"
#include "ngraph_ops/deconvolution_ie.hpp"
#include "legacy/ngraph_ops/eltwise.hpp"
#include "legacy/ngraph_ops/fully_connected.hpp"
#include "legacy/ngraph_ops/gather_ie.hpp"
#include "legacy/ngraph_ops/gather_tree_ie.hpp"
#include "legacy/ngraph_ops/gru_cell_ie.hpp"
#include "legacy/ngraph_ops/interp.hpp"
#include "legacy/ngraph_ops/lrn_ie.hpp"
#include "legacy/ngraph_ops/lstm_cell_ie.hpp"
#include "legacy/ngraph_ops/normalize_ie.hpp"
#include "legacy/ngraph_ops/pad_ie.hpp"
#include "legacy/ngraph_ops/onehot_ie.hpp"
#include "legacy/ngraph_ops/power.hpp"
#include "legacy/ngraph_ops/prior_box_clustered_ie.hpp"
#include "legacy/ngraph_ops/prior_box_ie.hpp"
#include "legacy/ngraph_ops/proposal_ie.hpp"
#include "legacy/ngraph_ops/relu_ie.hpp"
#include "legacy/ngraph_ops/scaleshift.hpp"
#include "legacy/ngraph_ops/tile_ie.hpp"
#include "legacy/ngraph_ops/hard_sigmoid_ie.hpp"
#include "legacy/ngraph_ops/nms_ie.hpp"
#include "legacy/ngraph_ops/crop_ie.hpp"
#include "legacy/ngraph_ops/selu_ie.hpp"
#include "legacy/ngraph_ops/rnn_cell_ie.hpp"
#include "legacy/ngraph_ops/topk_ie.hpp"
#include "legacy/ngraph_ops/rnn_sequence_ie.hpp"
#include "legacy/ngraph_ops/lstm_sequence_ie.hpp"
#include "legacy/ngraph_ops/gru_sequence_ie.hpp"
#include "generic_ie.hpp"
#include "exec_graph_info.hpp"

#include "caseless.hpp"
#include <debug.h>
#include <ngraph/opsets/opset1.hpp>
#include <ngraph/opsets/opset5.hpp>
#include "transformations/utils/utils.hpp"
#include "transformations/rt_info/fused_names_attribute.hpp"
#include "transformations/rt_info/primitives_priority_attribute.hpp"

#include "legacy/convert_function_to_cnn_network.hpp"
#include "ie_legacy_itt.hpp"
#include "ie_cnn_layer_builder_ngraph.h"

namespace InferenceEngine {
namespace details {

// helper for adding creators with a specific exception
#define REQUIRED_IE_CONVERSION_CREATOR(type_name, ie_type_name)\
    addSpecificCreator({type_name}, [](const std::shared_ptr<::ngraph::Node>& node,\
        const std::map<std::string, std::string>& params) -> CNNLayerPtr {\
        THROW_IE_EXCEPTION << type_name  << " operation has a form that is not supported. " << node->get_friendly_name()\
        << " should be converted to " << ie_type_name << " operation.";\
        return nullptr;\
    });\

/**
 * @brief Creator for CNNLayer from nGraph op
 */
class CNNLayerCreator : public ::ngraph::AttributeVisitor {
public:
    using CreatorFor = std::function<CNNLayerPtr(const std::shared_ptr<::ngraph::Node>& node,
                                                 const std::map<std::string, std::string>& param)>;
    explicit CNNLayerCreator(const std::shared_ptr<::ngraph::Node>& node);

    CNNLayerPtr create();

    void on_adapter(const std::string& name, ::ngraph::ValueAccessor<bool> &value) override {
        params[name] = value.get() ? "true" : "false";
    }

    void addSpecificCreator(const std::vector<std::string>& forTypes, const CreatorFor& creator) {
        for (const auto type : forTypes) {
            creators[type] = creator;
        }
    }

    void on_adapter(const std::string& name, ::ngraph::ValueAccessor<std::string>& adapter) override {
        std::string data = adapter.get();
        std::transform(data.begin(), data.end(), data.begin(), [](unsigned char c) {
            return std::tolower(c);
        });
        params[name] = data;
    }

    void on_adapter(const std::string& name, ::ngraph::ValueAccessor<std::vector<int32_t>>& adapter) override {
        auto shape = adapter.get();
        params[name] = joinVec(shape);
    }

    void on_adapter(const std::string& name, ::ngraph::ValueAccessor<std::vector<int64_t>>& adapter) override {
        auto shape = adapter.get();
        params[name] = joinVec(shape);
    }

    void on_adapter(const std::string& name, ::ngraph::ValueAccessor<double>& adapter) override {
        params[name] = std::to_string(adapter.get());
    }

    void on_adapter(const std::string& name, ::ngraph::ValueAccessor<int64_t>& adapter) override {
        params[name] = std::to_string(adapter.get());
    }

    void on_adapter(const std::string& name, ngraph::ValueAccessor<std::vector<std::string>>& adapter) override {
        std::vector<std::string> data = adapter.get();
        for (auto& str : data) {
            std::transform(str.begin(), str.end(), str.begin(), [](unsigned char c) {
                return std::tolower(c);
            });
        }

        std::stringstream ss;
        std::copy(data.begin(), data.end(), std::ostream_iterator<std::string>(ss, ","));
        params[name] = ss.str();
    }

    void on_adapter(const std::string& name, ngraph::ValueAccessor<std::vector<float>>& adapter) override {
        auto data = adapter.get();
        params[name] = joinVec(data);
    }

    void on_adapter(const std::string& name, ::ngraph::ValueAccessor<void>& adapter) override;

private:
    std::shared_ptr<::ngraph::Node> node;
    std::map<std::string, std::string> params;
    std::map<std::string, CreatorFor> creators;
};

void InferenceEngine::details::CNNLayerCreator::on_adapter(const std::string& name,
                                                           ::ngraph::ValueAccessor<void>& adapter) {
    if (auto a = ::ngraph::as_type<::ngraph::AttributeAdapter<::ngraph::element::Type>>(&adapter)) {
        auto type = static_cast<::ngraph::element::Type&>(*a);
        params[name] = details::convertPrecision(type).name();
    } else if (auto a = ::ngraph::as_type<::ngraph::AttributeAdapter<::ngraph::PartialShape>>(&adapter)) {
        std::string dims;
        auto shape = static_cast<::ngraph::PartialShape&>(*a);
        for (int64_t i = 0; i < shape.rank().get_length(); i++) {
            if (!dims.empty()) dims += ",";
            dims += std::to_string(shape[i].get_length());
        }
        params[name] = dims;
    } else if (auto a = ::ngraph::as_type<::ngraph::AttributeAdapter<::ngraph::Shape>>(&adapter)) {
        auto shape = static_cast<::ngraph::Shape&>(*a);
        params[name] = joinVec(shape);
    } else if (auto a = ::ngraph::as_type<::ngraph::AttributeAdapter<::ngraph::Strides>>(&adapter)) {
        auto shape = static_cast<::ngraph::Strides&>(*a);
        params[name] = joinVec(shape);
    } else if (auto a = ::ngraph::as_type<::ngraph::AttributeAdapter<std::vector<size_t>>>(& adapter)) {
        auto data = a->get();
        params[name] = joinVec(data);
    } else {
        THROW_IE_EXCEPTION << "Error converting ngraph to CNN network. "
                              "Attribute adapter can not be found for " << name << " parameter";
    }
}

InferenceEngine::details::CNNLayerCreator::CNNLayerCreator(const std::shared_ptr<::ngraph::Node>& node): node(node) {
    addSpecificCreator({"Parameter"}, [](const std::shared_ptr<::ngraph::Node>& node,
                                         const std::map<std::string, std::string>& params) -> CNNLayerPtr {
        LayerParams attrs = {node->get_friendly_name(), "Input",
            details::convertPrecision(node->get_output_element_type(0))};
        auto res = std::make_shared<CNNLayer>(attrs);
        return res;
    });
    // TODO - Remove "GreaterEq" once ngraph transitions to GreaterEqual
    addSpecificCreator({"Eltwise", "Subtract", "Power", "Maximum", "Divide", "Greater", "GreaterEqual", "FloorMod", "LogicalOr", "LogicalAnd", "LogicalXor",
        "GreaterEq", "Less", "LessEqual", "Equal", "NotEqual", "Multiply", "Add"}, [](const std::shared_ptr<::ngraph::Node>& node,
                                                                 const std::map<std::string, std::string>& params) -> CNNLayerPtr {
            LayerParams attrs = {node->get_friendly_name(), "Eltwise",
                details::convertPrecision(node->get_output_element_type(0))};
            auto res = std::make_shared<EltwiseLayer>(attrs);
            res->params = params;
            if (node->description() == "Maximum") {
                res->params["operation"] = "max";
            } else if (node->description() == "Power") {
                res->params["operation"] = "pow";
            } else if (node->description() == "Subtract") {
                res->params["operation"] = "sub";
            } else if (node->description() == "Divide") {
                res->params["operation"] = "div";
            } else if (node->description() == "LessEqual") {
                res->params["operation"] = "less_equal";
            } else if (node->description() == "Less") {
                res->params["operation"] = "less";
            } else if (node->description() == "Equal") {
                res->params["operation"] = "equal";
            } else if (node->description() == "NotEqual") {
                res->params["operation"] = "not_equal";
            } else if (node->description() == "FloorMod") {
                res->params["operation"] = "floor_mod";
            } else if (node->description() == "Multiply") {
                res->params["operation"] = "prod";
            } else if (node->description() == "Add") {
                res->params["operation"] = "sum";
            } else if (node->description() == "Greater") {
                res->params["operation"] = "greater";
            } else if (node->description() == "GreaterEq") {
                res->params["operation"] = "greater_equal";
            } else if (node->description() == "GreaterEqual") {
                res->params["operation"] = "greater_equal";
            } else if (node->description() == "LogicalOr") {
                res->params["operation"] = "logical_or";
            } else if (node->description() == "LogicalAnd") {
                res->params["operation"] = "logical_and";
            } else if (node->description() == "LogicalXor") {
                res->params["operation"] = "logical_xor";
            } else if (node->description() == "Eltwise") {
                auto castedLayer = std::dynamic_pointer_cast<::ngraph::op::Eltwise>(node);
                if (castedLayer == nullptr) THROW_IE_EXCEPTION << "Cannot get " << attrs.type << " layer " << attrs.name;
                std::string type;
                switch (castedLayer->eltwise_type) {
                case ELTWISE_TYPE::Sum:
                    type = "sum";
                    break;
                case ELTWISE_TYPE::Prod:
                    type = "prod";
                    break;
                default:
                    THROW_IE_EXCEPTION << "Not supported eltwise type!";
                }

                res->params["operation"] = type;
            }
            return res;
        });
    addSpecificCreator({"Concat"}, [](const std::shared_ptr<::ngraph::Node>& node,
                                      const std::map<std::string, std::string>& params) -> CNNLayerPtr {
        LayerParams attrs = {node->get_friendly_name(), node->description(),
                             details::convertPrecision(node->get_output_element_type(0))};
        auto res = std::make_shared<ConcatLayer>(attrs);
        res->params = params;
        auto axis = std::stoi(res->params["axis"]);
        res->params["axis"] = Builder::asString(axis < 0 ? axis + node->get_input_shape(0).size() : axis);
        return res;
    });
    addSpecificCreator({"AvgPool", "MaxPool"}, [](const std::shared_ptr<::ngraph::Node>& node,
                                                  const std::map<std::string, std::string>& params) -> CNNLayerPtr {
        LayerParams attrs = {node->get_friendly_name(), "Pooling",
            details::convertPrecision(node->get_output_element_type(0))};
        auto res = std::make_shared<PoolingLayer>(attrs);
        res->params = params;
        if (res->params.find("auto_pad") != res->params.end() &&
            details::CaselessEq<std::string>()(res->params["auto_pad"], "EXPLICIT"))
            res->params.erase("auto_pad");

        if (res->params.find("exclude_pad") != res->params.end()) {
            res->params["exclude-pad"] = res->params["exclude_pad"];
            res->params.erase("exclude_pad");
        }

        if (node->description() == "MaxPool") {
            res->params["pool-method"] = "max";
        } else if (node->description() == "AvgPool") {
            res->params["pool-method"] = "avg";
        }
        return res;
    });
    addSpecificCreator({"Select"}, [](const std::shared_ptr<::ngraph::Node>& node,
                                      const std::map<std::string, std::string>& params) -> CNNLayerPtr {
        LayerParams attrs = {node->get_friendly_name(), node->description(),
                             details::convertPrecision(node->get_output_element_type(0))};
        auto res = std::make_shared<SelectLayer>(attrs);
        res->params = params;
        return res;
    });
    addSpecificCreator({"BinaryConvolution"}, [](const std::shared_ptr<::ngraph::Node>& node,
                                      const std::map<std::string, std::string>& params) -> CNNLayerPtr {
        LayerParams attrs = {node->get_friendly_name(), node->description(),
                             details::convertPrecision(node->get_output_element_type(0))};
        auto res = std::make_shared<BinaryConvolutionLayer>(attrs);

        // todo: investigate difference between ngraph parameters for BinConvolution and the implementation above
        // this leads to accuracy issue for Precollected_ONNX_ResNet50_88percentinto1bit e2e test
        // res->params = params;

        auto castedLayer = ::ngraph::as_type_ptr<::ngraph::op::v1::BinaryConvolution>(node);
        IE_ASSERT(castedLayer) << " Operation " << node->description() << " with name "
            << node->get_friendly_name() << " cannot be casted to ngraph::op::v1::BinaryConvolution";

        std::string value;
        for (const auto& val : castedLayer->get_pads_begin()) {
            if (!value.empty()) value += ",";
            value += Builder::asString(val);
        }
        res->params["pads_begin"] = value;

        value.clear();
        for (const auto& val : castedLayer->get_pads_end()) {
            if (!value.empty()) value += ",";
            value += Builder::asString(val);
        }
        res->params["pads_end"] = value;

        switch (castedLayer->get_auto_pad()) {
            case ::ngraph::op::PadType::SAME_UPPER:
                res->params["auto_pad"] = "same_upper";
                break;
            case ::ngraph::op::PadType::SAME_LOWER:
                res->params["auto_pad"] = "same_lower";
                break;
            case ::ngraph::op::PadType::VALID:
                res->params["auto_pad"] = "valid";
                break;
            default:
                break;
        }

        value.clear();
        for (const auto& val : castedLayer->get_strides()) {
            if (!value.empty()) value += ",";
            value += Builder::asString(val);
        }
        res->params["strides"] = value;

        value.clear();
        for (const auto& val : castedLayer->get_dilations()) {
            if (!value.empty()) value += ",";
            value += Builder::asString(val);
        }
        res->params["dilations"] = value;

        // Restore kernel size and output
        const auto& shape = castedLayer->get_input_shape(1);
        res->params["output"] = Builder::asString(shape[0]);

        value.clear();
        for (size_t i = 2; i < shape.size(); i++) {
            if (!value.empty()) value += ",";
            value += Builder::asString(shape[i]);
        }
        res->params["kernel"] = value;

        switch (castedLayer->get_mode()) {
            case ::ngraph::op::v1::BinaryConvolution::BinaryConvolutionMode::XNOR_POPCOUNT:
                res->params["mode"] = "xnor-popcount";
        }

        IE_ASSERT(castedLayer->input(1).get_partial_shape().is_static()) << " Weights for binary convolution "
            << castedLayer->get_friendly_name() << " should have static shapes!";
        auto weights_shape = castedLayer->input(1).get_source_output().get_shape();
        res->params["input"] = Builder::asString(weights_shape[1]);
        res->params["pad_value"] = Builder::asString(castedLayer->get_pad_value());

        Builder::NodeConverter<::ngraph::op::Constant> converter;

        const auto weightsNode = castedLayer->input(1).get_source_output().get_node_shared_ptr();
        if (converter.canCreate(weightsNode)) {
            const auto& weights = converter.createLayer(weightsNode);
            res->blobs["weights"] = weights->blobs["custom"];
            res->_weights = weights->blobs["custom"];
        }
        return res;
    });

    addSpecificCreator({"SpaceToBatch"}, [](const std::shared_ptr<::ngraph::Node>& node,
                                      const std::map<std::string, std::string>& params) -> CNNLayerPtr {
        LayerParams attrs = {node->get_friendly_name(), node->description(),
                             details::convertPrecision(node->get_output_element_type(0))};
        auto res = std::make_shared<SpaceToBatchLayer>(attrs);
        res->params = params;
        return res;
    });

    addSpecificCreator({"BatchToSpace"}, [](const std::shared_ptr<::ngraph::Node>& node,
                                      const std::map<std::string, std::string>& params) -> CNNLayerPtr {
        LayerParams attrs = {node->get_friendly_name(), node->description(),
                             details::convertPrecision(node->get_output_element_type(0))};
        auto res = std::make_shared<BatchToSpaceLayer>(attrs);
        res->params = params;
        return res;
    });

    addSpecificCreator({"Assign"}, [](const std::shared_ptr<::ngraph::Node>& node,
                                            const std::map<std::string, std::string>& params) -> CNNLayerPtr {
        LayerParams attrs = {node->get_friendly_name(), "Memory",
                             details::convertPrecision(node->get_output_element_type(0))};
        auto res = std::make_shared<CNNLayer>(attrs);
        res->params["id"] = params.at("variable_id");
        res->params["index"] = "0";
        res->params["size"] = "2";
        return res;
    });

    addSpecificCreator({"ReadValue"}, [](const std::shared_ptr<::ngraph::Node>& node,
                                            const std::map<std::string, std::string>& params) -> CNNLayerPtr {
        LayerParams attrs = {node->get_friendly_name(), "Memory",
                             details::convertPrecision(node->get_output_element_type(0))};
        auto res = std::make_shared<CNNLayer>(attrs);
        res->params["id"] = params.at("variable_id");
        res->params["index"] = "1";
        res->params["size"] = "2";
        return res;
    });

    addSpecificCreator({"DepthToSpace"}, [](const std::shared_ptr<::ngraph::Node>& node,
                                            const std::map<std::string, std::string>& params) -> CNNLayerPtr {
        LayerParams attrs = {node->get_friendly_name(), node->description(),
                             details::convertPrecision(node->get_output_element_type(0))};
        auto res = std::make_shared<DepthToSpaceLayer>(attrs);
        res->params = params;
        return res;
    });

    addSpecificCreator({"SpaceToDepth"}, [](const std::shared_ptr<::ngraph::Node>& node,
                                            const std::map<std::string, std::string>& params) -> CNNLayerPtr {
        LayerParams attrs = {node->get_friendly_name(), node->description(),
                             details::convertPrecision(node->get_output_element_type(0))};
        auto res = std::make_shared<SpaceToDepthLayer>(attrs);
        res->params = params;
        return res;
    });

    addSpecificCreator({"DeconvolutionIE"},
                       [](const std::shared_ptr<::ngraph::Node> &node,
                          const std::map<std::string, std::string> &params) -> CNNLayerPtr {
        LayerParams attrs = {node->get_friendly_name(), "Deconvolution",
                             details::convertPrecision(node->get_output_element_type(0))};
        auto res = std::make_shared<DeconvolutionLayer>(attrs);

        res->params = params;
        const auto& shape = node->get_input_shape(1);
        res->params["output"] = Builder::asString(shape[1]);
        std::string kernel_value;
        for (size_t i = 2; i < shape.size(); i++) {
            if (!kernel_value.empty()) kernel_value += ",";
            kernel_value += Builder::asString(shape[i]);
        }
        res->params["kernel"] = kernel_value;

        Builder::NodeConverter<ngraph::op::Constant> converter;
        const auto weightsNode = node->input_value(1).get_node_shared_ptr();
        if (converter.canCreate(weightsNode)) {
            const auto& weights = converter.createLayer(weightsNode);
            res->blobs["weights"] = weights->blobs["custom"];
            res->_weights = weights->blobs["custom"];

            if (node->inputs().size() == 3) {
                const auto biasNode = node->input_value(2).get_node_shared_ptr();
                if (converter.canCreate(biasNode)) {
                    const auto& bias = converter.createLayer(biasNode);
                    res->blobs["biases"] = bias->blobs["custom"];
                    res->_biases = bias->blobs["custom"];
                }
            }
        }
        return res;
    });

    addSpecificCreator({"DetectionOutput"},
                       [](const std::shared_ptr<::ngraph::Node> &node,
                          const std::map<std::string, std::string> &params) -> CNNLayerPtr {
        LayerParams attrs = {node->get_friendly_name(), "DetectionOutput",
                            details::convertPrecision(node->get_output_element_type(0))};
        auto res = std::make_shared<InferenceEngine::CNNLayer>(attrs);
        res->params = params;
        auto parseBoolStrToIntStr = [](const std::string &param) -> const std::string {
            if (param == "true") {
                return "1";
            }
            else if (param == "false") {
                return "0";
            }
            return param;
        };
        if (res->params["code_type"] == "caffe.priorboxparameter.center_size"){
            res->params["code_type"] = "caffe.PriorBoxParameter.CENTER_SIZE";
        }
        else{
            res->params["code_type"] =  "caffe.PriorBoxParameter.CORNER";
        }
        res->params["variance_encoded_in_target"] = parseBoolStrToIntStr(res->params["variance_encoded_in_target"]);
        res->params["share_location"] = parseBoolStrToIntStr(res->params["share_location"]);
        res->params["clip_after_nms"] = parseBoolStrToIntStr(res->params["clip_after_nms"]);
        res->params["clip_before_nms"] = parseBoolStrToIntStr(res->params["clip_before_nms"]);
        res->params["decrease_label_id"] = parseBoolStrToIntStr(res->params["decrease_label_id"]);
        res->params["normalized"] = parseBoolStrToIntStr(res->params["normalized"]);
        return res;
    });

    addSpecificCreator({"LogicalNot"}, [](const std::shared_ptr<::ngraph::Node>& node,
                                         const std::map<std::string, std::string> params) -> CNNLayerPtr {
        LayerParams attrs = {node->get_friendly_name(), "Activation",
                              details::convertPrecision(node->get_output_element_type(0))};
        auto res = std::make_shared<InferenceEngine::CNNLayer>(attrs);
        res->params["type"] = "not";
        return res;                                
    });

    addSpecificCreator({"LSTMCellIE"}, [](const std::shared_ptr<::ngraph::Node>& node,
                                         const std::map<std::string, std::string> params) -> CNNLayerPtr {
        LayerParams attrs = {node->get_friendly_name(), "LSTMCell",
                             details::convertPrecision(node->get_output_element_type(0))};
        auto res = std::make_shared<LSTMCell>(attrs);
        res->params = params;
        Builder::NodeConverter<ngraph::op::Constant> converter;
        const auto weightsNode = node->input_value(3).get_node_shared_ptr();
        if (converter.canCreate(weightsNode)) {
            const auto& weights = converter.createLayer(weightsNode);
            res->blobs["weights"] = weights->blobs["custom"];
            res->_weights = weights->blobs["custom"];
        }

        const auto biasNode = node->input_value(4).get_node_shared_ptr();
        if (converter.canCreate(biasNode)) {
            const auto& bias = converter.createLayer(biasNode);
            res->blobs["biases"] = bias->blobs["custom"];
            res->_biases = bias->blobs["custom"];
        }
        return res;
    });

    addSpecificCreator({"RNNCellIE"}, [](const std::shared_ptr<::ngraph::Node>& node,
                                      const std::map<std::string, std::string>& params) -> CNNLayerPtr {
        LayerParams attrs = {node->get_friendly_name(), "RNNCell",
                             details::convertPrecision(node->get_output_element_type(0))};
        auto res = std::make_shared<RNNCell>(attrs);
        res->params = params;

        Builder::NodeConverter<ngraph::op::Constant> converter;
        const auto weightsNode = node->input_value(2).get_node_shared_ptr();
        if (converter.canCreate(weightsNode)) {
            const auto& weights = converter.createLayer(weightsNode);
            res->blobs["weights"] = weights->blobs["custom"];
            res->_weights = weights->blobs["custom"];
        }

        const auto biasNode = node->input_value(3).get_node_shared_ptr();
        if (converter.canCreate(biasNode)) {
            const auto& bias = converter.createLayer(biasNode);
            res->blobs["biases"] = bias->blobs["custom"];
            res->_biases = bias->blobs["custom"];
        }
        return res;
    });

    addSpecificCreator({"GRUCellIE"}, [](const std::shared_ptr<::ngraph::Node>& node,
                                         const std::map<std::string, std::string>& params) -> CNNLayerPtr {
        LayerParams attrs = {node->get_friendly_name(), "GRUCell",
                             details::convertPrecision(node->get_output_element_type(0))};
        auto res = std::make_shared<GRUCell>(attrs);
        res->params = params;

        Builder::NodeConverter<ngraph::op::Constant> converter;
        const auto weightsNode = node->input_value(2).get_node_shared_ptr();
        if (converter.canCreate(weightsNode)) {
            const auto& weights = converter.createLayer(weightsNode);
            res->blobs["weights"] = weights->blobs["custom"];
            res->_weights = weights->blobs["custom"];
        }

        const auto biasNode = node->input_value(3).get_node_shared_ptr();
        if (converter.canCreate(biasNode)) {
            const auto& bias = converter.createLayer(biasNode);
            res->blobs["biases"] = bias->blobs["custom"];
            res->_biases = bias->blobs["custom"];
        }
        return res;
    });

    addSpecificCreator({"ScatterElementsUpdate"}, [](const std::shared_ptr<::ngraph::Node>& node,
        const std::map<std::string, std::string>& params) -> CNNLayerPtr {
        LayerParams attrs = {node->get_friendly_name(), node->description(),
            details::convertPrecision(node->get_output_element_type(0))};
        auto res = std::make_shared<ScatterElementsUpdateLayer>(attrs);
        res->params = params;
        return res;
    });

    addSpecificCreator({"ScatterUpdate"}, [](const std::shared_ptr<::ngraph::Node>& node,
        const std::map<std::string, std::string>& params) -> CNNLayerPtr {
        LayerParams attrs = {node->get_friendly_name(), node->description(),
            details::convertPrecision(node->get_output_element_type(0))};
        auto res = std::make_shared<ScatterUpdateLayer>(attrs);
        res->params = params;
        return res;
    });

    addSpecificCreator({"StaticShapeTopK"}, [](const std::shared_ptr<::ngraph::Node>& node,
        const std::map<std::string, std::string>& params) -> CNNLayerPtr {
        LayerParams attrs = {node->get_friendly_name(), "TopK",
            details::convertPrecision(node->get_output_element_type(0))};
        auto res = std::make_shared<TopKLayer>(attrs);
        res->params = params;
        return res;
    });

    addSpecificCreator({"StridedSlice"}, [](const std::shared_ptr<::ngraph::Node> &node,
        const std::map<std::string, std::string> &params) -> CNNLayerPtr {
        LayerParams attrs = {node->get_friendly_name(), "StridedSlice",
            details::convertPrecision(node->get_output_element_type(0))};
        auto res = std::make_shared<InferenceEngine::StridedSliceLayer>(attrs);
        auto stridedSliceInvertMaskStr = [](const std::string& str) -> std::string {
            std::string value;
            auto found_numbers = details::split(str,",");
            for (const auto &val : found_numbers)
            {
                if (!value.empty())
                    value += ",";
                value += Builder::asString((1 - std::stoi(val)));
            }
            return value;
        };

        res->params = params;
        // plugins require reversed value of begin_mask and end_mask
        res->params["begin_mask"] = stridedSliceInvertMaskStr(res->params["begin_mask"]);
        res->params["end_mask"] = stridedSliceInvertMaskStr(res->params["end_mask"]);

        return res;
    });

    addSpecificCreator({"TopK","TopKIE"}, [](const std::shared_ptr<::ngraph::Node>& node,
        const std::map<std::string, std::string>& params) -> CNNLayerPtr {
        LayerParams attrs = {node->get_friendly_name(), "TopK",
                          details::convertPrecision(node->get_output_element_type(0))};
        auto res = std::make_shared<InferenceEngine::TopKLayer>(attrs);
        res->params = params;
        return res;
    });

    addSpecificCreator({"Transpose"}, [](const std::shared_ptr<::ngraph::Node>& node,
        const std::map<std::string, std::string>& params) -> CNNLayerPtr {
        LayerParams attrs = {node->get_friendly_name(), "Permute",
            details::convertPrecision(node->get_output_element_type(0))};
        auto res = std::make_shared<InferenceEngine::CNNLayer>(attrs);
        res->params = params;
        if (auto transpose_const = std::dynamic_pointer_cast<ngraph::op::Constant>(node->input_value(1).get_node_shared_ptr())) {
            res->params["order"] = Builder::asString(transpose_const->cast_vector<int64_t>());
        }
        return res;

    });

    addSpecificCreator({"SwishIE"}, [](const std::shared_ptr<::ngraph::Node>& node,
        const std::map<std::string, std::string>& params) -> CNNLayerPtr {
        LayerParams attrs = {node->get_friendly_name(), "Swish",
            details::convertPrecision(node->get_output_element_type(0))};
        auto res = std::make_shared<InferenceEngine::CNNLayer>(attrs);
        res->params = params;
        return res;

    });

    addSpecificCreator({"NonMaxSuppressionIE3"}, [](const std::shared_ptr<::ngraph::Node>& node,
        const std::map<std::string, std::string>& params) -> CNNLayerPtr {
        LayerParams attrs = {node->get_friendly_name(), "NonMaxSuppression",
            details::convertPrecision(node->get_output_element_type(0))};

        auto castedLayer = ::ngraph::as_type_ptr<::ngraph::op::NonMaxSuppressionIE3>(node);
        IE_ASSERT(castedLayer) << " Operation " << node->description() << " with name "
            << node->get_friendly_name() << " cannot be casted to ngraph::op::NonMaxSuppressionIE3";

        auto res = std::make_shared<InferenceEngine::NonMaxSuppressionLayer>(attrs);
        res->params = params;

        res->params["center_point_box"] = castedLayer->m_center_point_box ? "true" : "false";
        res->params["sort_result_descending"] = castedLayer->m_sort_result_descending ? "true" : "false";

        auto output_type = details::convertPrecision(castedLayer->m_output_type);
        std::string output_type_str;
        switch (output_type) {
        case Precision::I32:
            output_type_str = "I32";
            break;
        case Precision::I64:
            output_type_str = "I64";
            break;
        default:
            THROW_IE_EXCEPTION << "Unsupported output type";
        }
        res->params["output_type"] = output_type_str;

        return res;
    });

    addSpecificCreator({"NonMaxSuppression"}, [](const std::shared_ptr<::ngraph::Node>& node,
        const std::map<std::string, std::string>& params) -> CNNLayerPtr {
        LayerParams attrs = {node->get_friendly_name(), "NonMaxSuppression",
            details::convertPrecision(node->get_output_element_type(0))};

        auto castedLayer = ::ngraph::as_type_ptr<::ngraph::op::v5::NonMaxSuppression>(node);
        IE_ASSERT(castedLayer) << " Operation " << node->description() << " with name "
            << node->get_friendly_name() << " cannot be casted to ngraph::op::v5::NonMaxSuppression";

        auto res = std::make_shared<InferenceEngine::NonMaxSuppressionLayer>(attrs);
        res->params = params;

        auto box_encoding = castedLayer->get_box_encoding();
        switch (box_encoding) {
            case ngraph::op::v5::NonMaxSuppression::BoxEncodingType::CORNER:
                res->params["center_point_box"] = "false";
                break;
            case ngraph::op::v5::NonMaxSuppression::BoxEncodingType::CENTER:
                res->params["center_point_box"] = "true";
                break;
            default:
                THROW_IE_EXCEPTION << "Unsupported box encoding for NonMaxSuppression op";
                break;
        }

        auto output_type = details::convertPrecision(castedLayer->get_output_type());
        std::string output_type_str;
        switch (output_type) {
        case Precision::I32:
            output_type_str = "I32";
            break;
        case Precision::I64:
            output_type_str = "I64";
            break;
        default:
            THROW_IE_EXCEPTION << "Unsupported output type";
        }
        res->params["output_type"] = output_type_str;

        bool sort_result_descending = castedLayer->get_sort_result_descending();
        res->params["sort_result_descending"] = sort_result_descending ? "true" : "false";

        return res;
    });

    addSpecificCreator({"NonMaxSuppressionIE"}, [](const std::shared_ptr<::ngraph::Node>& node,
                                                 const std::map<std::string, std::string>& params) -> CNNLayerPtr {
        LayerParams attrs = {node->get_friendly_name(), "NonMaxSuppression", details::convertPrecision(node->get_output_element_type(0))};
        auto res = std::make_shared<InferenceEngine::NonMaxSuppressionLayer>(attrs);
        res->params = params;
        return res;
    });

    addSpecificCreator({"GRUSequenceIE"}, [](const std::shared_ptr<::ngraph::Node>& node,
                    const std::map<std::string, std::string>& params) -> CNNLayerPtr {

        LayerParams attrs = {node->get_friendly_name(), "GRUSequence",
                             details::convertPrecision(node->get_output_element_type(0))};
        auto res = std::make_shared<RNNSequenceLayer>(attrs);
        res->params = params;

        if (res->params["direction"] == "reverse")
            res->params["direction"] = "Backward";
        else if (res->params["direction"] == "forward")
            res->params["direction"] = "Forward";
        else
            res->params["direction"] = "Bidirectional";

        res->cellType = RNNSequenceLayer::CellType::GRU;
        if (res->params["linear_before_reset"] == "true") {
            res->cellType = RNNSequenceLayer::CellType::GRU_LBR;
        }

        Builder::NodeConverter<ngraph::op::Constant> converter;
        const auto weightsNode = node->input_value(3).get_node_shared_ptr();
        if (converter.canCreate(weightsNode)) {
            const auto& weights = converter.createLayer(weightsNode);
            res->blobs["weights"] = weights->blobs["custom"];
            res->_weights = weights->blobs["custom"];
        }

        const auto biasNode = node->input_value(4).get_node_shared_ptr();
        if (converter.canCreate(biasNode)) {
            const auto& bias = converter.createLayer(biasNode);
            res->blobs["biases"] = bias->blobs["custom"];
            res->_biases = bias->blobs["custom"];
        }
        return res;
    });

    addSpecificCreator({"RNNSequenceIE"}, [](const std::shared_ptr<::ngraph::Node>& node,
                    const std::map<std::string, std::string>& params) -> CNNLayerPtr {

        LayerParams attrs = {node->get_friendly_name(), "RNNSequence",
                             details::convertPrecision(node->get_output_element_type(0))};
        auto res = std::make_shared<RNNSequenceLayer>(attrs);
        res->params = params;

        res->cellType = RNNSequenceLayer::CellType::RNN;

        if (res->params["direction"] == "reverse")
            res->params["direction"] = "Backward";
        else if (res->params["direction"] == "forward")
            res->params["direction"] = "Forward";
        else
            res->params["direction"] = "Bidirectional";

        Builder::NodeConverter<ngraph::op::Constant> converter;
        const auto weightsNode = node->input_value(3).get_node_shared_ptr();
        if (converter.canCreate(weightsNode)) {
            const auto& weights = converter.createLayer(weightsNode);
            res->blobs["weights"] = weights->blobs["custom"];
            res->_weights = weights->blobs["custom"];
        }

        const auto biasNode = node->input_value(4).get_node_shared_ptr();
        if (converter.canCreate(biasNode)) {
            const auto& bias = converter.createLayer(biasNode);
            res->blobs["biases"] = bias->blobs["custom"];
            res->_biases = bias->blobs["custom"];
        }
        return res;
    });

    addSpecificCreator({"LSTMSequenceIE"}, [](const std::shared_ptr<::ngraph::Node>& node,
                    const std::map<std::string, std::string>& params) -> CNNLayerPtr {

        LayerParams attrs = {node->get_friendly_name(), "LSTMSequence",
                             details::convertPrecision(node->get_output_element_type(0))};
        auto res = std::make_shared<RNNSequenceLayer>(attrs);
        res->params = params;

        res->cellType = RNNSequenceLayer::CellType::LSTM;

        if (res->params["direction"] == "reverse")
            res->params["direction"] = "Backward";
        else if (res->params["direction"] == "forward")
            res->params["direction"] = "Forward";
        else
            res->params["direction"] = "Bidirectional";

        Builder::NodeConverter<ngraph::op::Constant> converter;
        const auto weightsNode = node->input_value(4).get_node_shared_ptr();
        if (converter.canCreate(weightsNode)) {
            const auto &weights = converter.createLayer(weightsNode);
            res->blobs["weights"] = weights->blobs["custom"];
            res->_weights = weights->blobs["custom"];
        }

        const auto biasNode = node->input_value(5).get_node_shared_ptr();
        if (converter.canCreate(biasNode)) {
            const auto &bias = converter.createLayer(biasNode);
            res->blobs["biases"] = bias->blobs["custom"];
            res->_biases = bias->blobs["custom"];
        }
        return res;
    });

    REQUIRED_IE_CONVERSION_CREATOR("Broadcast", "Tile");
    REQUIRED_IE_CONVERSION_CREATOR("Interpolate", "Interp");
    REQUIRED_IE_CONVERSION_CREATOR("NormalizeL2", "NormalizeIE");
    REQUIRED_IE_CONVERSION_CREATOR("GroupConvolution", "ConvolutionIE");
    REQUIRED_IE_CONVERSION_CREATOR("GroupConvolutionBackpropData", "DeconvolutionIE");

    addSpecificCreator({ "Convolution", "Gather", "GatherTree", "GRUCell", "GRUSequence", "HardSigmoid",
                      "LRN", "LSTMCell", "LSTMSequence", "NonMaxSuppression", "RNNCell", "RNNSequence", "OneHot",
                      "Pad", "PriorBoxClustered", "PriorBox", "Proposal", "Selu", "Swish", "Tile"},
            [](const std::shared_ptr<::ngraph::Node>& node, const std::map<std::string, std::string>& params)
            -> CNNLayerPtr {
        const std::string& type_name = node->get_type_name();
        THROW_IE_EXCEPTION << type_name << " operation has a form that is not supported. " << node->get_friendly_name()
                           << " should be converted to " << type_name + "IE operation.";
        return nullptr;
    });

    addSpecificCreator({"ReduceMin", "ReduceMax", "ReduceMean", "ReduceProd", "ReduceSum", "ReduceL1", "ReduceL2"},
                       [](const std::shared_ptr<::ngraph::Node>& node, const std::map<std::string, std::string>& params) -> CNNLayerPtr {
        LayerParams attrs = {node->get_friendly_name(), node->description(), details::convertPrecision(node->get_output_element_type(0))};
        auto reduce_node = std::dynamic_pointer_cast<ngraph::op::util::ArithmeticReductionKeepDims>(node);
        if (reduce_node == nullptr)
            THROW_IE_EXCEPTION << "Node '" << node->get_name() << "' is not an instance of ArithmeticReductionKeepDims.";
        auto res = std::make_shared<InferenceEngine::ReduceLayer>(attrs);
        res->params = params;
        res->params["keep_dims"] = reduce_node->get_keep_dims() ? "True" : "False";
        return res;
    });

    addSpecificCreator({"ReduceLogicalAnd"}, [](const std::shared_ptr<::ngraph::Node>& node, const std::map<std::string, std::string>& params) -> CNNLayerPtr {
        LayerParams attrs = {node->get_friendly_name(), "ReduceAnd", details::convertPrecision(node->get_output_element_type(0))};
        auto reduce_node = std::dynamic_pointer_cast<ngraph::op::util::LogicalReductionKeepDims>(node);
        if (reduce_node == nullptr)
            THROW_IE_EXCEPTION << "Node '" << node->get_name() << "' is not an instance of LogicalReductionKeepDims.";
        auto res = std::make_shared<InferenceEngine::ReduceLayer>(attrs);
        res->params = params;
        res->params["keep_dims"] = reduce_node->get_keep_dims() ? "True" : "False";
        return res;
    });

    addSpecificCreator({"ReduceLogicalOr"}, [](const std::shared_ptr<::ngraph::Node>& node, const std::map<std::string, std::string>& params) -> CNNLayerPtr {
        LayerParams attrs = {node->get_friendly_name(), "ReduceOr", details::convertPrecision(node->get_output_element_type(0))};
        auto reduce_node = std::dynamic_pointer_cast<ngraph::op::util::LogicalReductionKeepDims>(node);
        if (reduce_node == nullptr)
            THROW_IE_EXCEPTION << "Node '" << node->get_name() << "' is not an instance of LogicalReductionKeepDims.";
        auto res = std::make_shared<InferenceEngine::ReduceLayer>(attrs);
        res->params = params;
        res->params["keep_dims"] = reduce_node->get_keep_dims() ? "True" : "False";
        return res;
    });

    addSpecificCreator({"LRN_IE"}, [](const std::shared_ptr<::ngraph::Node>& node,
                                      const std::map<std::string, std::string>& params) -> CNNLayerPtr {
        LayerParams attrs = {node->get_friendly_name(), "Norm", details::convertPrecision(node->get_output_element_type(0))};
        auto res = std::make_shared<InferenceEngine::NormLayer>(attrs);
        res->params = params;
        return res;
    });

    addSpecificCreator({"MatMul"}, [](const std::shared_ptr<::ngraph::Node>& node,
                                      const std::map<std::string, std::string>& params) -> CNNLayerPtr {
        LayerParams attrs = {node->get_friendly_name(), "Gemm", details::convertPrecision(node->get_output_element_type(0))};
        auto res = std::make_shared<InferenceEngine::GemmLayer>(attrs);

        auto transpUppercaseFirstChar = [](const std::string& transpose) -> std::string {
            std::string value = transpose;
            value.at(0) = ::toupper(value.at(0));
            return value;
        };

        res->params["transpose_a"] = transpUppercaseFirstChar(params.at("transpose_a"));
        res->params["transpose_b"] = transpUppercaseFirstChar(params.at("transpose_b"));
        return res;
    });

    addSpecificCreator({"OneHotIE"}, [](const std::shared_ptr<::ngraph::Node>& node,
                                      const std::map<std::string, std::string>& params) -> CNNLayerPtr {
        LayerParams attrs = {node->get_friendly_name(), "OneHot", details::convertPrecision(node->get_output_element_type(0))};
        auto res = std::make_shared<InferenceEngine::OneHotLayer>(attrs);
        res->params = params;
        return res;
    });

    addSpecificCreator({"PadIE"}, [](const std::shared_ptr<::ngraph::Node>& node,
                                      const std::map<std::string, std::string>& params) -> CNNLayerPtr {
        LayerParams attrs = {node->get_friendly_name(), "Pad", details::convertPrecision(node->get_output_element_type(0))};
        auto res = std::make_shared<InferenceEngine::PadLayer>(attrs);

        res->params["pad_mode"] = params.at("pad_mode");
        res->params["pads_begin"] = params.at("pads_begin");
        res->params["pads_end"] = params.at("pads_end");

        if (params.at("pad_mode") == "constant") {
            res->params["pad_value"] = params.at("pad_value");
        }

        return res;
    });

    addSpecificCreator({"FakeQuantize"}, [](const std::shared_ptr<::ngraph::Node>& node,
                                                 const std::map<std::string, std::string>& params) -> CNNLayerPtr {
        LayerParams attrs = {node->get_friendly_name(), "FakeQuantize", details::convertPrecision(node->get_output_element_type(0))};
        auto res = std::make_shared<InferenceEngine::QuantizeLayer>(attrs);
        res->params = params;
        return res;
    });

    addSpecificCreator({"ConvolutionIE"}, [](const std::shared_ptr<::ngraph::Node>& node,
                                                 const std::map<std::string, std::string>& params) -> CNNLayerPtr {
        LayerParams attrs = {node->get_friendly_name(), "Convolution", details::convertPrecision(node->get_output_element_type(0))};
        auto res = std::make_shared<InferenceEngine::ConvolutionLayer>(attrs);
        res->params = params;

        auto & rt_info = node->get_rt_info();
        bool keep_constants(false);
        if (auto attr = std::dynamic_pointer_cast<ngraph::VariantWrapper<int64_t>>(rt_info["keep_constants"])) {
            keep_constants = attr->get();
        }

        // Restore output and krenel size
        auto shape = node->get_input_shape(1);
        shape.erase(shape.begin(), shape.begin() + 2);

        res->params["kernel"] = Builder::asString(dynamic_cast<std::vector<size_t>&>(shape));
        res->params["output"] = Builder::asString(node->get_shape()[1]);

        // forward auto_pad only when its value is different than explicit
        if (params.at("auto_pad") == "explicit") {
            res->params.erase("auto_pad");
        }

        Builder::NodeConverter<ngraph::op::Constant> converter;
        const auto weightsNode = node->input_value(1).get_node_shared_ptr();
        if (!keep_constants && converter.canCreate(weightsNode)) {
            const auto& weights = converter.createLayer(weightsNode);
            res->blobs["weights"] = weights->blobs["custom"];
            res->_weights = weights->blobs["custom"];

            if (node->inputs().size() == 3) {
                const auto biasNode = node->input_value(2).get_node_shared_ptr();
                if (converter.canCreate(biasNode)) {
                    const auto& bias = converter.createLayer(biasNode);
                    res->blobs["biases"] = bias->blobs["custom"];
                    res->_biases = bias->blobs["custom"];
                }
            }
        }

        return res;
    });
}

CNNLayerPtr InferenceEngine::details::CNNLayerCreator::create() {
    LayerParams attrs = {node->get_friendly_name(), node->description(),
                         details::convertPrecision(node->get_output_element_type(0))};
    if (creators.find(node->description()) != creators.end())
        return creators[node->description()](node, params);

    auto res = std::make_shared<CNNLayer>(attrs);
    res->params = params;
    return res;
}

void convertFunctionToICNNNetwork(const std::shared_ptr<const ::ngraph::Function> &graph,
                                 const ICNNNetwork &network,
                                 CNNNetworkImpl* cnnNetworkImpl,
                                 bool keep_constant_inputs) {
    OV_ITT_SCOPED_TASK(itt::domains::IELegacy, "details::convertFunctionToICNNNetwork");

    const auto createCNNLayer = [](const std::shared_ptr<::ngraph::Node> &node) -> CNNLayerPtr {
        class NGraphCNNLayer: public CNNLayer {
        public:
            void setNode(const std::shared_ptr<::ngraph::Node>& node) {
                this->node = node;
            }
        };
        const static std::vector<std::shared_ptr<Builder::INodeConverter>> convertors = {
                std::make_shared<Builder::NodeConverter<::ngraph::op::v1::AvgPool>>(),
                std::make_shared<Builder::NodeConverter<::ngraph::op::Clamp>>(),
                std::make_shared<Builder::NodeConverter<::ngraph::op::Constant>>(),
<<<<<<< HEAD
                std::make_shared<Builder::NodeConverter<::ngraph::op::DeconvolutionIE>>(),
                std::make_shared<Builder::NodeConverter<::ngraph::op::Cos>>(),
                std::make_shared<Builder::NodeConverter<::ngraph::op::Cosh>>(),
=======
                std::make_shared<Builder::NodeConverter<::ngraph::op::ConvolutionIE>>(),
>>>>>>> 4a362bdd
                std::make_shared<Builder::NodeConverter<::ngraph::op::CropIE>>(),
                std::make_shared<Builder::NodeConverter<::ngraph::op::Convert>>(),
                std::make_shared<Builder::NodeConverter<::ngraph::op::CTCGreedyDecoder>>(),
                std::make_shared<Builder::NodeConverter<::ngraph::op::v1::DeformableConvolution>>(),
                std::make_shared<Builder::NodeConverter<::ngraph::op::v1::DeformablePSROIPooling>>(),
                std::make_shared<Builder::NodeConverter<::ngraph::op::v1::Reshape>>(),
                std::make_shared<Builder::NodeConverter<::ngraph::op::Eltwise>>(),
                std::make_shared<Builder::NodeConverter<::ngraph::op::Elu>>(),
<<<<<<< HEAD
                std::make_shared<Builder::NodeConverter<::ngraph::op::Erf>>(),
                std::make_shared<Builder::NodeConverter<::ngraph::op::Exp>>(),
                std::make_shared<Builder::NodeConverter<::ngraph::op::Floor>>(),
=======
                std::make_shared<Builder::NodeConverter<::ngraph::op::FakeQuantize>>(),
>>>>>>> 4a362bdd
                std::make_shared<Builder::NodeConverter<::ngraph::op::Ceiling>>(),
                std::make_shared<Builder::NodeConverter<::ngraph::op::GatherIE>>(),
                std::make_shared<Builder::NodeConverter<::ngraph::op::GatherTreeIE>>(),
                std::make_shared<Builder::NodeConverter<::ngraph::op::Interp>>(),
                std::make_shared<Builder::NodeConverter<::ngraph::op::v0::Interpolate>>(),
<<<<<<< HEAD
                std::make_shared<Builder::NodeConverter<::ngraph::op::Log>>(),
=======
                std::make_shared<Builder::NodeConverter<::ngraph::op::LRN_IE>>(),
>>>>>>> 4a362bdd
                std::make_shared<Builder::NodeConverter<::ngraph::op::MVN>>(),
                std::make_shared<Builder::NodeConverter<::ngraph::op::FullyConnected>>(),
                std::make_shared<Builder::NodeConverter<::ngraph::op::GenericIE>>(),
                std::make_shared<Builder::NodeConverter<::ngraph::op::GRN>>(),
                std::make_shared<Builder::NodeConverter<::ngraph::op::v1::MaxPool>>(),
                std::make_shared<Builder::NodeConverter<::ngraph::op::v1::Minimum>>(),
                std::make_shared<Builder::NodeConverter<::ngraph::op::NormalizeIE>>(),
                std::make_shared<Builder::NodeConverter<::ngraph::op::PRelu>>(),
                std::make_shared<Builder::NodeConverter<::ngraph::op::v1::Power>>(),
                std::make_shared<Builder::NodeConverter<::ngraph::op::PowerIE>>(),
                std::make_shared<Builder::NodeConverter<::ngraph::op::PriorBoxClusteredIE>>(),
                std::make_shared<Builder::NodeConverter<::ngraph::op::PriorBoxIE>>(),
                std::make_shared<Builder::NodeConverter<::ngraph::op::ProposalIE>>(),
                std::make_shared<Builder::NodeConverter<::ngraph::op::Relu>>(),
                std::make_shared<Builder::NodeConverter<::ngraph::op::SeluIE>>(),
                std::make_shared<Builder::NodeConverter<::ngraph::op::ReLUIE>>(),
                std::make_shared<Builder::NodeConverter<::ngraph::op::ReverseSequence>>(),
                std::make_shared<Builder::NodeConverter<::ngraph::op::ResampleV2>>(),
                std::make_shared<Builder::NodeConverter<::ngraph::op::RegionYolo>>(),
                std::make_shared<Builder::NodeConverter<::ngraph::op::ReorgYolo>>(),
                std::make_shared<Builder::NodeConverter<::ngraph::op::ROIPooling>>(),
                std::make_shared<Builder::NodeConverter<::ngraph::op::PSROIPooling>>(),
                std::make_shared<Builder::NodeConverter<::ngraph::op::ScaleShiftIE>>(),
                std::make_shared<Builder::NodeConverter<::ngraph::op::SquaredDifference>>(),
                std::make_shared<Builder::NodeConverter<::ngraph::op::v1::Softmax>>(),
                std::make_shared<Builder::NodeConverter<::ngraph::op::v1::Split>>(),
                std::make_shared<Builder::NodeConverter<::ngraph::op::VariadicSplit>>(),
                std::make_shared<Builder::NodeConverter<::ngraph::op::Subtract>>(),
                std::make_shared<Builder::NodeConverter<::ngraph::op::Tanh>>(),
                std::make_shared<Builder::NodeConverter<::ngraph::op::TileIE>>(),
                std::make_shared<Builder::NodeConverter<::ngraph::op::TensorIterator>>(),
                std::make_shared<Builder::NodeConverter<::ngraph::opset5::Loop>>(),
                std::make_shared<Builder::NodeConverter<::ngraph::op::HardSigmoid_IE>>(),
                std::make_shared<Builder::NodeConverter<::ngraph::op::ShuffleChannels>>(),
                std::make_shared<Builder::NodeConverter<::ngraph::op::v4::Interpolate>>(),
                std::make_shared<Builder::NodeConverter<::ExecGraphInfoSerialization::ExecutionNode>>(),
        };
        CNNLayerPtr result;

        for (auto &convertor : convertors) {
            if (!convertor->canCreate(node)) continue;
            result = convertor->createLayer(node);
            break;
        }

        if (!result) {
            CNNLayerCreator visitor(node);
            if (node->visit_attributes(visitor)) result = visitor.create();
        }

        if (!result)
            THROW_IE_EXCEPTION << "Cannot cast ngraph node " << node->get_friendly_name() << " to CNNLayer!";
        NGraphCNNLayer * layer = reinterpret_cast<NGraphCNNLayer*>(result.get());
        layer->setNode(node);
        return result;
    };

    const auto isInternalConstLayer = [](const std::shared_ptr<::ngraph::op::Constant> &constLayer,
                                         const std::shared_ptr<::ngraph::Node> &consumerLayer,
                                         bool keep_constants) -> bool {
        if (((::ngraph::as_type_ptr<::ngraph::op::ConvolutionIE>(consumerLayer) ||
            ::ngraph::as_type_ptr<::ngraph::op::FullyConnected>(consumerLayer)) && !keep_constants) ||
            ::ngraph::as_type_ptr<::ngraph::op::v1::BinaryConvolution>(consumerLayer) ||
            ::ngraph::as_type_ptr<::ngraph::op::DeconvolutionIE>(consumerLayer) ||
            ::ngraph::as_type_ptr<::ngraph::op::v1::DeformableConvolution>(consumerLayer) ||
            ::ngraph::as_type_ptr<::ngraph::op::Elu>(consumerLayer) ||
            ::ngraph::as_type_ptr<::ngraph::op::NormalizeIE>(consumerLayer) ||
            ::ngraph::as_type_ptr<::ngraph::op::PRelu>(consumerLayer) ||
            ::ngraph::as_type_ptr<::ngraph::op::v1::Split>(consumerLayer) ||
            ::ngraph::as_type_ptr<::ngraph::op::VariadicSplit>(consumerLayer) ||
            ::ngraph::as_type_ptr<::ngraph::op::ScaleShiftIE>(consumerLayer) ||
            ::ngraph::as_type_ptr<::ngraph::op::Transpose>(consumerLayer) ||
            ::ngraph::as_type_ptr<::ngraph::op::LSTMSequenceIE>(consumerLayer) ||
            ::ngraph::as_type_ptr<::ngraph::op::RNNSequenceIE>(consumerLayer) ||
            ::ngraph::as_type_ptr<::ngraph::op::GRUSequenceIE>(consumerLayer) ||
            ::ngraph::as_type_ptr<::ngraph::op::RNNCellIE>(consumerLayer) ||
            ::ngraph::as_type_ptr<::ngraph::op::GRUCellIE>(consumerLayer)) {
            // Check that all input nodes except zero input are Constants for all ops except DeformableConvolutions
            // for which the input with index 1 is also dynamic
            size_t inputID = 1;
            if (::ngraph::as_type_ptr<::ngraph::op::v1::DeformableConvolution>(consumerLayer) ||
                             ::ngraph::as_type_ptr<::ngraph::op::GRUCellIE>(consumerLayer) ||
                             ::ngraph::as_type_ptr<::ngraph::op::RNNCellIE>(consumerLayer) ||
                    ::ngraph::as_type_ptr<::ngraph::op::GRUSequenceIE>(consumerLayer) ||
                    ::ngraph::as_type_ptr<::ngraph::op::RNNSequenceIE>(consumerLayer)) {
                inputID = 2;
            } else if (::ngraph::as_type_ptr<::ngraph::op::LSTMSequenceIE>(consumerLayer)) {
                inputID = 3;
            }

            for (; inputID < consumerLayer->inputs().size(); ++inputID) {
                auto inputLayer = consumerLayer->input(inputID).get_source_output().get_node_shared_ptr();
                if (inputLayer == constLayer) {
                    return true;
                }
            }
        } else if (::ngraph::as_type_ptr<::ngraph::op::LSTMCellIE>(consumerLayer)) {
            for (size_t inputID = 3; inputID < consumerLayer->inputs().size(); ++inputID) {
                auto inputLayer = consumerLayer->input(inputID).get_source_output().get_node_shared_ptr();
                if (inputLayer == constLayer) {
                    return true;
                }
            }
        }
        return false;
    };

    // Checks that node is internal layer for all layers from specific function
    const auto isInternalLayer = [=](const std::shared_ptr<::ngraph::Node> &node,
                                     bool keep_constant) -> bool {
        if (auto constantNode = ::ngraph::as_type_ptr<::ngraph::op::Constant>(node)) {
            for (const auto &consumerInputPort : constantNode->output(0).get_target_inputs()) {
                const auto &consumerLayer = consumerInputPort.get_node()->shared_from_this();
                if (!isInternalConstLayer(constantNode, consumerLayer, keep_constant))
                    return false;
            }
            return true;
        }

        return ::ngraph::as_type_ptr<::ngraph::op::Result>(node) != nullptr;
    };

    const auto keep_input_info = [](CNNNetworkImpl *network, const DataPtr &inData) {
        InputInfo::Ptr info(new InputInfo());
        info->setInputData(inData);
        network->setInputInfo(info);
    };

    // Check if some of function nodes has dynamic input or output shape
    // we collect this nodes and then throw an exception with the list
    // of dynamic nodes.
    std::stringstream err_log;
    for (const auto & node : graph->get_ordered_ops()) {
        bool is_dynamic = false;
        for (const auto & input : node->inputs()) {
            if (input.get_partial_shape().is_dynamic()) {
                is_dynamic = true;
                break;
            }
        }
        for (const auto & output : node->outputs()) {
            if (output.get_partial_shape().is_dynamic()) {
                is_dynamic = true;
                break;
            }
        }
        if (is_dynamic) err_log << node << std::endl;
    }
    if (!err_log.str().empty()) {
        THROW_IE_EXCEPTION << "\nUnsupported dynamic ops: \n" << err_log.str();
    }

    const CNNNetworkNGraphImpl* nGraphImpl = dynamic_cast<const CNNNetworkNGraphImpl*>(&network);

    InputsDataMap thisInputDataMap;
    network.getInputsInfo(thisInputDataMap);

    // Construct network
    cnnNetworkImpl->setName(graph->get_friendly_name());

    const ngraph::NodeVector& nodes = graph->get_ops();
    bool keep_constants = keep_constant_inputs || ::ngraph::op::util::has_op_with_type<::ngraph::op::FakeQuantize>(graph);

    std::unordered_map<std::string, std::shared_ptr<ngraph::Node>> unique_names;
    auto can_change_name = [](const std::shared_ptr<ngraph::Node> & node) -> bool {
        if (ngraph::as_type_ptr<ngraph::op::Parameter>(node) ||
            ngraph::as_type_ptr<ngraph::op::Result>(node)) {
            return false;
        }
        for (const auto & output : node->outputs()) {
            for (const auto & consumer : output.get_target_inputs()) {
                if (ngraph::is_type<ngraph::op::Result>(consumer.get_node())) {
                    return false;
                }
            }
        }
        return true;
    };

    auto generate_unique_name = [&unique_names](std::string name) -> std::string {
        size_t suffix = 1;
        while(unique_names.count(name + "/" + std::to_string(suffix))) {
            ++suffix;
        }
        return name + "/" + std::to_string(suffix);
    };

    // normalize nodes names to be unique
    for (auto & node : nodes) {
        // skip Result operations as they have the same friendly name as their parent
        if (ngraph::is_type<ngraph::op::Result>(node.get())) {
            continue;
        }

        auto & duplicate = unique_names[node->get_friendly_name()];
        if (!duplicate) {
            duplicate = node;
            continue;
        }

        if (!can_change_name(duplicate) && !can_change_name(node)) {
            THROW_IE_EXCEPTION << "Detected two output operations with the same name: " << duplicate << " and " << node;
        }

        auto & renamed = can_change_name(duplicate) ? duplicate : node;
        renamed->set_friendly_name(generate_unique_name(renamed->get_friendly_name()));

        unique_names[duplicate->get_friendly_name()] = duplicate;
        unique_names[node->get_friendly_name()] = node;
    }

    // Create layers and output data
    for (const auto &layer : nodes) {
        if (isInternalLayer(layer, keep_constants)) continue;

        // TODO: remove this rt info when all blobs will be inputs
        auto &rt_info = layer->get_rt_info();
        rt_info["keep_constants"] = std::make_shared<::ngraph::VariantWrapper<int64_t>> (keep_constants);

        CNNLayerPtr cnnLayer = createCNNLayer(layer);

        // Set originalLayersNames from FusedNames
        std::string originalNames = ::ngraph::getFusedNames(layer);
        if (!originalNames.empty()) {
            cnnLayer->params[ExecGraphInfoSerialization::ORIGINAL_NAMES] = originalNames;
        }

        std::string primitivesPriority = ::ngraph::getPrimitivesPriority(layer);
        if (!primitivesPriority.empty()) {
            cnnLayer->params["PrimitivesPriority"] = primitivesPriority;
        }

        // Copy runtime info attributes from Nodes to CNNLayers if they have VariantWrapper<std::string> type
        using VariantString = ::ngraph::VariantWrapper<std::string>;
        for (const auto &rt : rt_info) {
            if (auto str_attr = std::dynamic_pointer_cast<VariantString>(rt.second)) {
                if (details::CaselessEq<std::string>()(rt.first, "affinity")) {
                    cnnLayer->affinity = str_attr->get();
                } else {
                    cnnLayer->params[rt.first] = str_attr->get();
                }
            }
        }

        size_t inputCount(0);
        for (size_t i = 0; i < layer->get_input_size(); i++) {
            const auto &constant = ngraph::as_type_ptr<ngraph::op::Constant>(layer->input(i).get_source_output().get_node_shared_ptr());
            if (constant && isInternalConstLayer(constant, layer, keep_constants)) {
                continue;
            }
            inputCount++;
        }

        if (cnnLayer->type == "Memory" && cnnLayer->params["index"] == "1") {
            inputCount = 0;
        }

        cnnLayer->insData.resize(inputCount);

        for (size_t i = 0; i < layer->get_output_size(); i++) {
            // Memory node with index = 1 has no inputs according to the specification.
            // For proper conversion, we must cut off all the layers and data nodes above ReadValue,
            // if they are connected only with this layer.
            // Now MO generates only constants or constant sub-graphs as input to ReadValue op.
            if (std::dynamic_pointer_cast<::ngraph::op::Constant>(layer)) {
                bool all_to_read_value = !layer->output(i).get_target_inputs().empty();
                for (const auto &output_input : layer->output(i).get_target_inputs()) {
                    all_to_read_value
                            &= dynamic_cast<ngraph::op::ReadValue *>(output_input.get_node()) != nullptr;
                }
                if (all_to_read_value)
                    continue;
            }

            if (cnnLayer->type == "Memory" && cnnLayer->params["index"] == "0") {
                cnnLayer->outData.clear();
                continue;
            }
            auto outName = layer->output(i).get_tensor().get_name();
            if (outName.empty()) {
                outName = ngraph::op::util::create_ie_output_name(layer->output(i));
            }

            DataPtr &ptr = cnnNetworkImpl->getData(outName.c_str());
            IE_ASSERT(layer->get_output_partial_shape(i).is_static()) << " nGraph "
                << layer->description() << " operation with name: "
                << layer->get_friendly_name() << " cannot be converted to " << cnnLayer->type
                << " layer with name: " << cnnLayer->name << " because output with index "
                << i << " contains dynamic shapes: " << layer->get_output_partial_shape(i)
                << ". Try to use CNNNetwork::reshape() method in order to specialize shapes "
                << "before the conversion.";
            SizeVector dims = layer->get_output_shape(i);
            for (const auto &dim : dims) {
                if (!dim)
                    THROW_IE_EXCEPTION << cnnLayer->type << " layer " << cnnLayer->name
                        << " has incorrect dimensions in the output data " << i;
            }
            if (!ptr && nGraphImpl && nGraphImpl->_data.find(outName) != nGraphImpl->_data.end()) {
                ptr = nGraphImpl->_data.at(outName);
                {
                    const auto layout =
                        dims.size() == ptr->getTensorDesc().getDims().size() ?
                        ptr->getTensorDesc().getLayout() :
                        TensorDesc::getLayoutByDims(dims);

                    ptr->reshape(dims, layout);
                }
                cnnNetworkImpl->addData(outName.c_str(), ptr);
            }

            if (!ptr) {
                ptr.reset(new Data(outName,
                                   {details::convertPrecision(layer->get_output_element_type(i)), dims,
                                    TensorDesc::getLayoutByDims(dims)}));
            }

            getCreatorLayer(ptr) = cnnLayer;
            cnnLayer->outData.push_back(ptr);
            if (std::dynamic_pointer_cast<::ngraph::op::Parameter>(layer)) {
                keep_input_info(cnnNetworkImpl, ptr);
            }
        }
        cnnNetworkImpl->addLayer(cnnLayer);
    }

    // Set input data
    for (const auto &layer : graph->get_ordered_ops()) {
        if (std::dynamic_pointer_cast<::ngraph::op::ReadValue>(layer))
            continue;
        if (std::dynamic_pointer_cast<::ngraph::op::Result>(layer)) {
            IE_ASSERT(layer->get_input_size() == 1);
            const auto &input = layer->input_value(0);
            auto name = input.get_tensor().get_name();
            if (!name.empty())
                cnnNetworkImpl->addOutput(name);
            else
                cnnNetworkImpl->addOutput(ngraph::op::util::create_ie_output_name(input));
            continue;
        }

        uint64_t count_of_skipped = 0;
        for (size_t i = 0; i < layer->get_input_size(); i++) {
            const auto &output_port = layer->input_value(i);
            const auto &input = output_port.get_node_shared_ptr();

            if (auto const_node = std::dynamic_pointer_cast<::ngraph::op::Constant>(input)) {
                if (isInternalConstLayer(const_node, layer, keep_constants)) {
                    count_of_skipped++;
                    continue;
                }
            }

            CNNLayerPtr prevCnnLayer;
            StatusCode ret = cnnNetworkImpl->getLayerByName(input->get_friendly_name().c_str(), prevCnnLayer, nullptr);
            if (ret != OK)
                THROW_IE_EXCEPTION << "Cannot find layer with name: " << input->get_friendly_name();

            CNNLayerPtr cnnLayer;
            ret = cnnNetworkImpl->getLayerByName(layer->get_friendly_name().c_str(), cnnLayer, nullptr);
            if (ret != OK)
                THROW_IE_EXCEPTION << "Cannot find layer with name: " << layer->get_friendly_name();

            auto inIndex = layer->input(i).get_index();
            if (cnnLayer->insData.size() <= (inIndex - count_of_skipped) ||
                prevCnnLayer->outData.size() <= output_port.get_index() || count_of_skipped > inIndex)
                THROW_IE_EXCEPTION << "Cannot create ICNNNetwork. Network structure is incorrect! "
                                   << "Input port " << inIndex << " (max " << cnnLayer->insData.size() << ") of "
                                   << cnnLayer->type << " layer " << cnnLayer->name
                                   << " cannot be connected with output port " << output_port.get_index()
                                   << " (max " << prevCnnLayer->outData.size() << ") of " << prevCnnLayer->type
                                   << " layer " << prevCnnLayer->name;
            cnnLayer->insData[inIndex - count_of_skipped] = prevCnnLayer->outData[output_port.get_index()];
            getInputTo(prevCnnLayer->outData[output_port.get_index()])[cnnLayer->name] = cnnLayer;
        }
    }

    // check all input ports are occupied
    for (const auto &kvp : cnnNetworkImpl->allLayers()) {
        const CNNLayer::Ptr &layer = kvp.second;
        size_t inSize = layer->insData.size();

        for (unsigned i = 0; i < inSize; i++) {
            if (!layer->insData[i].lock()) {
                THROW_IE_EXCEPTION << "Layer " << layer->name.c_str() << " input port " << i
                                   << " is not connected to any data";
            }
        }

        // execution ngraph is fake graph and should not be validated
        if (layer->params.count(ExecGraphInfoSerialization::PERF_COUNTER) == 0) {
            layer->parseParams();
        }
    }

    if (!cnnNetworkImpl) THROW_IE_EXCEPTION << "Cannot convert nGraph function to CNNNetworkImpl!";

    // update input preprocessing info
    InputsDataMap resultInputDataMap;
    cnnNetworkImpl->getInputsInfo(resultInputDataMap);
    IE_ASSERT(resultInputDataMap.size() == thisInputDataMap.size());
    for (auto i : resultInputDataMap) {
        auto &thisInputData = *thisInputDataMap[i.first];
        i.second->setPrecision(thisInputData.getPrecision());
        i.second->setLayout(thisInputData.getLayout());
        i.second->getPreProcess() = thisInputData.getPreProcess();
    }
}

std::shared_ptr<CNNNetworkImpl> convertFunctionToICNNNetwork(const std::shared_ptr<const ::ngraph::Function> &graph,
                                                             const ICNNNetwork &network,
                                                             bool keep_constant_inputs) {
    auto cnnNetworkImpl = std::make_shared<details::CNNNetworkImpl>();
    convertFunctionToICNNNetwork(graph, network, cnnNetworkImpl.get(), keep_constant_inputs);
    return cnnNetworkImpl;
}

}  // namespace details
}  // namespace InferenceEngine<|MERGE_RESOLUTION|>--- conflicted
+++ resolved
@@ -1023,13 +1023,6 @@
                 std::make_shared<Builder::NodeConverter<::ngraph::op::v1::AvgPool>>(),
                 std::make_shared<Builder::NodeConverter<::ngraph::op::Clamp>>(),
                 std::make_shared<Builder::NodeConverter<::ngraph::op::Constant>>(),
-<<<<<<< HEAD
-                std::make_shared<Builder::NodeConverter<::ngraph::op::DeconvolutionIE>>(),
-                std::make_shared<Builder::NodeConverter<::ngraph::op::Cos>>(),
-                std::make_shared<Builder::NodeConverter<::ngraph::op::Cosh>>(),
-=======
-                std::make_shared<Builder::NodeConverter<::ngraph::op::ConvolutionIE>>(),
->>>>>>> 4a362bdd
                 std::make_shared<Builder::NodeConverter<::ngraph::op::CropIE>>(),
                 std::make_shared<Builder::NodeConverter<::ngraph::op::Convert>>(),
                 std::make_shared<Builder::NodeConverter<::ngraph::op::CTCGreedyDecoder>>(),
@@ -1038,23 +1031,11 @@
                 std::make_shared<Builder::NodeConverter<::ngraph::op::v1::Reshape>>(),
                 std::make_shared<Builder::NodeConverter<::ngraph::op::Eltwise>>(),
                 std::make_shared<Builder::NodeConverter<::ngraph::op::Elu>>(),
-<<<<<<< HEAD
-                std::make_shared<Builder::NodeConverter<::ngraph::op::Erf>>(),
-                std::make_shared<Builder::NodeConverter<::ngraph::op::Exp>>(),
-                std::make_shared<Builder::NodeConverter<::ngraph::op::Floor>>(),
-=======
-                std::make_shared<Builder::NodeConverter<::ngraph::op::FakeQuantize>>(),
->>>>>>> 4a362bdd
                 std::make_shared<Builder::NodeConverter<::ngraph::op::Ceiling>>(),
                 std::make_shared<Builder::NodeConverter<::ngraph::op::GatherIE>>(),
                 std::make_shared<Builder::NodeConverter<::ngraph::op::GatherTreeIE>>(),
                 std::make_shared<Builder::NodeConverter<::ngraph::op::Interp>>(),
                 std::make_shared<Builder::NodeConverter<::ngraph::op::v0::Interpolate>>(),
-<<<<<<< HEAD
-                std::make_shared<Builder::NodeConverter<::ngraph::op::Log>>(),
-=======
-                std::make_shared<Builder::NodeConverter<::ngraph::op::LRN_IE>>(),
->>>>>>> 4a362bdd
                 std::make_shared<Builder::NodeConverter<::ngraph::op::MVN>>(),
                 std::make_shared<Builder::NodeConverter<::ngraph::op::FullyConnected>>(),
                 std::make_shared<Builder::NodeConverter<::ngraph::op::GenericIE>>(),
