// Copyright (C) 2018-2020 Intel Corporation
// SPDX-License-Identifier: Apache-2.0
//

#include <string>
#include <memory>
#include <vector>
#include <unordered_set>
#include <regex>

#include <cnn_network_ngraph_impl.hpp>
#include "ngraph_ops/convolution_ie.hpp"
#include "ngraph_ops/deconvolution_ie.hpp"
#include "legacy/ngraph_ops/eltwise.hpp"
#include "legacy/ngraph_ops/fully_connected.hpp"
#include "legacy/ngraph_ops/gather_ie.hpp"
#include "legacy/ngraph_ops/gather_tree_ie.hpp"
#include "legacy/ngraph_ops/gru_cell_ie.hpp"
#include "legacy/ngraph_ops/interp.hpp"
#include "legacy/ngraph_ops/lrn_ie.hpp"
#include "legacy/ngraph_ops/lstm_cell_ie.hpp"
#include "legacy/ngraph_ops/normalize_ie.hpp"
#include "legacy/ngraph_ops/pad_ie.hpp"
#include "legacy/ngraph_ops/onehot_ie.hpp"
#include "legacy/ngraph_ops/power.hpp"
#include "legacy/ngraph_ops/prior_box_clustered_ie.hpp"
#include "legacy/ngraph_ops/prior_box_ie.hpp"
#include "legacy/ngraph_ops/proposal_ie.hpp"
#include "legacy/ngraph_ops/relu_ie.hpp"
#include "legacy/ngraph_ops/scaleshift.hpp"
#include "legacy/ngraph_ops/tile_ie.hpp"
#include "legacy/ngraph_ops/hard_sigmoid_ie.hpp"
#include "legacy/ngraph_ops/nms_ie.hpp"
#include "legacy/ngraph_ops/crop_ie.hpp"
#include "legacy/ngraph_ops/selu_ie.hpp"
#include "legacy/ngraph_ops/rnn_cell_ie.hpp"
#include "legacy/ngraph_ops/topk_ie.hpp"
#include "legacy/ngraph_ops/rnn_sequence_ie.hpp"
#include "legacy/ngraph_ops/lstm_sequence_ie.hpp"
#include "legacy/ngraph_ops/gru_sequence_ie.hpp"
#include "generic_ie.hpp"
#include "exec_graph_info.hpp"

#include "caseless.hpp"
#include <debug.h>
#include <ngraph/opsets/opset1.hpp>
#include <ngraph/opsets/opset5.hpp>
#include "transformations/utils/utils.hpp"
#include "transformations/rt_info/fused_names_attribute.hpp"
#include "transformations/rt_info/primitives_priority_attribute.hpp"

#include "legacy/convert_function_to_cnn_network.hpp"
#include "ie_legacy_itt.hpp"
#include "ie_cnn_layer_builder_ngraph.h"

namespace InferenceEngine {
namespace details {

// helper for adding creators with a specific exception
#define REQUIRED_IE_CONVERSION_CREATOR(type_name, ie_type_name)\
    addSpecificCreator({type_name}, [](const std::shared_ptr<::ngraph::Node>& node,\
        const std::map<std::string, std::string>& params) -> CNNLayerPtr {\
        THROW_IE_EXCEPTION << type_name  << " operation has a form that is not supported. " << node->get_friendly_name()\
        << " should be converted to " << ie_type_name << " operation.";\
        return nullptr;\
    });\

/**
 * @brief Creator for CNNLayer from nGraph op
 */
class CNNLayerCreator : public ::ngraph::AttributeVisitor {
public:
    using CreatorFor = std::function<CNNLayerPtr(const std::shared_ptr<::ngraph::Node>& node,
                                                 const std::map<std::string, std::string>& param)>;
    explicit CNNLayerCreator(const std::shared_ptr<::ngraph::Node>& node);

    CNNLayerPtr create();

    void on_adapter(const std::string& name, ::ngraph::ValueAccessor<bool> &value) override {
        params[name] = value.get() ? "true" : "false";
    }

    void addSpecificCreator(const std::vector<std::string>& forTypes, const CreatorFor& creator) {
        for (const auto type : forTypes) {
            creators[type] = creator;
        }
    }

    void on_adapter(const std::string& name, ::ngraph::ValueAccessor<std::string>& adapter) override {
        std::string data = adapter.get();
        std::transform(data.begin(), data.end(), data.begin(), [](unsigned char c) {
            return std::tolower(c);
        });
        params[name] = data;
    }

    void on_adapter(const std::string& name, ::ngraph::ValueAccessor<std::vector<int32_t>>& adapter) override {
        auto shape = adapter.get();
        params[name] = joinVec(shape);
    }

    void on_adapter(const std::string& name, ::ngraph::ValueAccessor<std::vector<int64_t>>& adapter) override {
        auto shape = adapter.get();
        params[name] = joinVec(shape);
    }

    void on_adapter(const std::string& name, ::ngraph::ValueAccessor<double>& adapter) override {
        params[name] = std::to_string(adapter.get());
    }

    void on_adapter(const std::string& name, ::ngraph::ValueAccessor<int64_t>& adapter) override {
        params[name] = std::to_string(adapter.get());
    }

    void on_adapter(const std::string& name, ngraph::ValueAccessor<std::vector<std::string>>& adapter) override {
        std::vector<std::string> data = adapter.get();
        for (auto& str : data) {
            std::transform(str.begin(), str.end(), str.begin(), [](unsigned char c) {
                return std::tolower(c);
            });
        }

        std::stringstream ss;
        std::copy(data.begin(), data.end(), std::ostream_iterator<std::string>(ss, ","));
        params[name] = ss.str();
    }

    void on_adapter(const std::string& name, ngraph::ValueAccessor<std::vector<float>>& adapter) override {
        auto data = adapter.get();
        params[name] = joinVec(data);
    }

    void on_adapter(const std::string& name, ::ngraph::ValueAccessor<void>& adapter) override;

    void on_adapter(const std::string& name, ::ngraph::ValueAccessor<void*>& adapter) override {
        if (std::string(node->get_type_name()) != "Constant") {
            const auto data_beg = static_cast<char*>(adapter.get_ptr());
            params[name] = std::string(data_beg, adapter.size()); 
        }
    }

private:
    std::shared_ptr<::ngraph::Node> node;
    std::map<std::string, std::string> params;
    std::map<std::string, CreatorFor> creators;
};

void InferenceEngine::details::CNNLayerCreator::on_adapter(const std::string& name,
                                                           ::ngraph::ValueAccessor<void>& adapter) {
    if (auto a = ::ngraph::as_type<::ngraph::AttributeAdapter<::ngraph::element::Type>>(&adapter)) {
        auto type = static_cast<::ngraph::element::Type&>(*a);
        params[name] = details::convertPrecision(type).name();
    } else if (auto a = ::ngraph::as_type<::ngraph::AttributeAdapter<::ngraph::PartialShape>>(&adapter)) {
        std::string dims;
        auto shape = static_cast<::ngraph::PartialShape&>(*a);
        for (int64_t i = 0; i < shape.rank().get_length(); i++) {
            if (!dims.empty()) dims += ",";
            dims += std::to_string(shape[i].get_length());
        }
        params[name] = dims;
    } else if (auto a = ::ngraph::as_type<::ngraph::AttributeAdapter<::ngraph::Shape>>(&adapter)) {
        auto shape = static_cast<::ngraph::Shape&>(*a);
        params[name] = joinVec(shape);
    } else if (auto a = ::ngraph::as_type<::ngraph::AttributeAdapter<::ngraph::Strides>>(&adapter)) {
        auto shape = static_cast<::ngraph::Strides&>(*a);
        params[name] = joinVec(shape);
    } else if (auto a = ::ngraph::as_type<::ngraph::AttributeAdapter<std::vector<size_t>>>(& adapter)) {
        auto data = a->get();
        params[name] = joinVec(data);
    } else {
        THROW_IE_EXCEPTION << "Error converting ngraph to CNN network. "
                              "Attribute adapter can not be found for " << name << " parameter";
    }
}

InferenceEngine::details::CNNLayerCreator::CNNLayerCreator(const std::shared_ptr<::ngraph::Node>& node): node(node) {
    addSpecificCreator({"Parameter"}, [](const std::shared_ptr<::ngraph::Node>& node,
                                         const std::map<std::string, std::string>& params) -> CNNLayerPtr {
        LayerParams attrs = {node->get_friendly_name(), "Input",
            details::convertPrecision(node->get_output_element_type(0))};
        auto res = std::make_shared<CNNLayer>(attrs);
        return res;
    });
    // TODO - Remove "GreaterEq" once ngraph transitions to GreaterEqual
    addSpecificCreator({"Eltwise", "Subtract", "Power", "Maximum", "Divide", "Greater", "GreaterEqual", "FloorMod", "LogicalOr", "LogicalAnd", "LogicalXor",
        "GreaterEq", "Less", "LessEqual", "Equal", "NotEqual", "Multiply", "Add"}, [](const std::shared_ptr<::ngraph::Node>& node,
                                                                 const std::map<std::string, std::string>& params) -> CNNLayerPtr {
            LayerParams attrs = {node->get_friendly_name(), "Eltwise",
                details::convertPrecision(node->get_output_element_type(0))};
            auto res = std::make_shared<EltwiseLayer>(attrs);
            res->params = params;
            if (node->description() == "Maximum") {
                res->params["operation"] = "max";
            } else if (node->description() == "Power") {
                res->params["operation"] = "pow";
            } else if (node->description() == "Subtract") {
                res->params["operation"] = "sub";
            } else if (node->description() == "Divide") {
                res->params["operation"] = "div";
            } else if (node->description() == "LessEqual") {
                res->params["operation"] = "less_equal";
            } else if (node->description() == "Less") {
                res->params["operation"] = "less";
            } else if (node->description() == "Equal") {
                res->params["operation"] = "equal";
            } else if (node->description() == "NotEqual") {
                res->params["operation"] = "not_equal";
            } else if (node->description() == "FloorMod") {
                res->params["operation"] = "floor_mod";
            } else if (node->description() == "Multiply") {
                res->params["operation"] = "prod";
            } else if (node->description() == "Add") {
                res->params["operation"] = "sum";
            } else if (node->description() == "Greater") {
                res->params["operation"] = "greater";
            } else if (node->description() == "GreaterEq") {
                res->params["operation"] = "greater_equal";
            } else if (node->description() == "GreaterEqual") {
                res->params["operation"] = "greater_equal";
            } else if (node->description() == "LogicalOr") {
                res->params["operation"] = "logical_or";
            } else if (node->description() == "LogicalAnd") {
                res->params["operation"] = "logical_and";
            } else if (node->description() == "LogicalXor") {
                res->params["operation"] = "logical_xor";
            } else if (node->description() == "Eltwise") {
                auto castedLayer = std::dynamic_pointer_cast<::ngraph::op::Eltwise>(node);
                if (castedLayer == nullptr) THROW_IE_EXCEPTION << "Cannot get " << attrs.type << " layer " << attrs.name;
                std::string type;
                switch (castedLayer->eltwise_type) {
                case ELTWISE_TYPE::Sum:
                    type = "sum";
                    break;
                case ELTWISE_TYPE::Prod:
                    type = "prod";
                    break;
                default:
                    THROW_IE_EXCEPTION << "Not supported eltwise type!";
                }

                res->params["operation"] = type;
            }
            return res;
        });
    addSpecificCreator({"Concat"}, [](const std::shared_ptr<::ngraph::Node>& node,
                                      const std::map<std::string, std::string>& params) -> CNNLayerPtr {
        LayerParams attrs = {node->get_friendly_name(), node->description(),
                             details::convertPrecision(node->get_output_element_type(0))};
        auto res = std::make_shared<ConcatLayer>(attrs);
        res->params = params;
        auto axis = std::stoi(res->params["axis"]);
        res->params["axis"] = Builder::asString(axis < 0 ? axis + node->get_input_shape(0).size() : axis);
        return res;
    });
    addSpecificCreator({"AvgPool", "MaxPool"}, [](const std::shared_ptr<::ngraph::Node>& node,
                                                  const std::map<std::string, std::string>& params) -> CNNLayerPtr {
        LayerParams attrs = {node->get_friendly_name(), "Pooling",
            details::convertPrecision(node->get_output_element_type(0))};
        auto res = std::make_shared<PoolingLayer>(attrs);
        res->params = params;
        if (res->params.find("auto_pad") != res->params.end() &&
            details::CaselessEq<std::string>()(res->params["auto_pad"], "EXPLICIT"))
            res->params.erase("auto_pad");

        if (res->params.find("exclude_pad") != res->params.end()) {
            res->params["exclude-pad"] = res->params["exclude_pad"];
            res->params.erase("exclude_pad");
        }

        if (node->description() == "MaxPool") {
            res->params["pool-method"] = "max";
        } else if (node->description() == "AvgPool") {
            res->params["pool-method"] = "avg";
        }
        return res;
    });
    addSpecificCreator({"Select"}, [](const std::shared_ptr<::ngraph::Node>& node,
                                      const std::map<std::string, std::string>& params) -> CNNLayerPtr {
        LayerParams attrs = {node->get_friendly_name(), node->description(),
                             details::convertPrecision(node->get_output_element_type(0))};
        auto res = std::make_shared<SelectLayer>(attrs);
        res->params = params;
        return res;
    });
    addSpecificCreator({"BinaryConvolution"}, [](const std::shared_ptr<::ngraph::Node>& node,
                                      const std::map<std::string, std::string>& params) -> CNNLayerPtr {
        LayerParams attrs = {node->get_friendly_name(), node->description(),
                             details::convertPrecision(node->get_output_element_type(0))};
        auto res = std::make_shared<BinaryConvolutionLayer>(attrs);

        // todo: investigate difference between ngraph parameters for BinConvolution and the implementation above
        // this leads to accuracy issue for Precollected_ONNX_ResNet50_88percentinto1bit e2e test
        // res->params = params;

        auto castedLayer = ::ngraph::as_type_ptr<::ngraph::op::v1::BinaryConvolution>(node);
        IE_ASSERT(castedLayer) << " Operation " << node->description() << " with name "
            << node->get_friendly_name() << " cannot be casted to ngraph::op::v1::BinaryConvolution";

        std::string value;
        for (const auto& val : castedLayer->get_pads_begin()) {
            if (!value.empty()) value += ",";
            value += Builder::asString(val);
        }
        res->params["pads_begin"] = value;

        value.clear();
        for (const auto& val : castedLayer->get_pads_end()) {
            if (!value.empty()) value += ",";
            value += Builder::asString(val);
        }
        res->params["pads_end"] = value;

        switch (castedLayer->get_auto_pad()) {
            case ::ngraph::op::PadType::SAME_UPPER:
                res->params["auto_pad"] = "same_upper";
                break;
            case ::ngraph::op::PadType::SAME_LOWER:
                res->params["auto_pad"] = "same_lower";
                break;
            case ::ngraph::op::PadType::VALID:
                res->params["auto_pad"] = "valid";
                break;
            default:
                break;
        }

        value.clear();
        for (const auto& val : castedLayer->get_strides()) {
            if (!value.empty()) value += ",";
            value += Builder::asString(val);
        }
        res->params["strides"] = value;

        value.clear();
        for (const auto& val : castedLayer->get_dilations()) {
            if (!value.empty()) value += ",";
            value += Builder::asString(val);
        }
        res->params["dilations"] = value;

        // Restore kernel size and output
        const auto& shape = castedLayer->get_input_shape(1);
        res->params["output"] = Builder::asString(shape[0]);

        value.clear();
        for (size_t i = 2; i < shape.size(); i++) {
            if (!value.empty()) value += ",";
            value += Builder::asString(shape[i]);
        }
        res->params["kernel"] = value;

        switch (castedLayer->get_mode()) {
            case ::ngraph::op::v1::BinaryConvolution::BinaryConvolutionMode::XNOR_POPCOUNT:
                res->params["mode"] = "xnor-popcount";
        }

        IE_ASSERT(castedLayer->input(1).get_partial_shape().is_static()) << " Weights for binary convolution "
            << castedLayer->get_friendly_name() << " should have static shapes!";
        auto weights_shape = castedLayer->input(1).get_source_output().get_shape();
        res->params["input"] = Builder::asString(weights_shape[1]);
        res->params["pad_value"] = Builder::asString(castedLayer->get_pad_value());

        const auto weightsNode = castedLayer->input(1).get_source_output().get_node_shared_ptr();
        InferenceEngine::details::addBlob(weightsNode, res, InferenceEngine::details::weights);

        return res;
    });

    addSpecificCreator({"SpaceToBatch"}, [](const std::shared_ptr<::ngraph::Node>& node,
                                      const std::map<std::string, std::string>& params) -> CNNLayerPtr {
        LayerParams attrs = {node->get_friendly_name(), node->description(),
                             details::convertPrecision(node->get_output_element_type(0))};
        auto res = std::make_shared<SpaceToBatchLayer>(attrs);
        res->params = params;
        return res;
    });

    addSpecificCreator({"BatchToSpace"}, [](const std::shared_ptr<::ngraph::Node>& node,
                                      const std::map<std::string, std::string>& params) -> CNNLayerPtr {
        LayerParams attrs = {node->get_friendly_name(), node->description(),
                             details::convertPrecision(node->get_output_element_type(0))};
        auto res = std::make_shared<BatchToSpaceLayer>(attrs);
        res->params = params;
        return res;
    });

    addSpecificCreator({"Assign"}, [](const std::shared_ptr<::ngraph::Node>& node,
                                            const std::map<std::string, std::string>& params) -> CNNLayerPtr {
        LayerParams attrs = {node->get_friendly_name(), "Memory",
                             details::convertPrecision(node->get_output_element_type(0))};
        auto res = std::make_shared<CNNLayer>(attrs);
        res->params["id"] = params.at("variable_id");
        res->params["index"] = "0";
        res->params["size"] = "2";
        return res;
    });

    addSpecificCreator({"ReadValue"}, [](const std::shared_ptr<::ngraph::Node>& node,
                                            const std::map<std::string, std::string>& params) -> CNNLayerPtr {
        LayerParams attrs = {node->get_friendly_name(), "Memory",
                             details::convertPrecision(node->get_output_element_type(0))};
        auto res = std::make_shared<CNNLayer>(attrs);
        res->params["id"] = params.at("variable_id");
        res->params["index"] = "1";
        res->params["size"] = "2";
        return res;
    });

    addSpecificCreator({"DepthToSpace"}, [](const std::shared_ptr<::ngraph::Node>& node,
                                            const std::map<std::string, std::string>& params) -> CNNLayerPtr {
        LayerParams attrs = {node->get_friendly_name(), node->description(),
                             details::convertPrecision(node->get_output_element_type(0))};
        auto res = std::make_shared<DepthToSpaceLayer>(attrs);
        res->params = params;
        return res;
    });

    addSpecificCreator({"SpaceToDepth"}, [](const std::shared_ptr<::ngraph::Node>& node,
                                            const std::map<std::string, std::string>& params) -> CNNLayerPtr {
        LayerParams attrs = {node->get_friendly_name(), node->description(),
                             details::convertPrecision(node->get_output_element_type(0))};
        auto res = std::make_shared<SpaceToDepthLayer>(attrs);
        res->params = params;
        return res;
    });

    addSpecificCreator({"DeconvolutionIE"},
                       [](const std::shared_ptr<::ngraph::Node> &node,
                          const std::map<std::string, std::string> &params) -> CNNLayerPtr {
        LayerParams attrs = {node->get_friendly_name(), "Deconvolution",
                             details::convertPrecision(node->get_output_element_type(0))};
        auto res = std::make_shared<DeconvolutionLayer>(attrs);

        res->params = params;
        const auto& shape = node->get_input_shape(1);
        res->params["output"] = Builder::asString(shape[1]);
        std::string kernel_value;
        for (size_t i = 2; i < shape.size(); i++) {
            if (!kernel_value.empty()) kernel_value += ",";
            kernel_value += Builder::asString(shape[i]);
        }
        res->params["kernel"] = kernel_value;

        const auto weightsNode = node->input_value(1).get_node_shared_ptr(); 
        if (InferenceEngine::details::addBlob(weightsNode, res, InferenceEngine::details::weights)) {
            if (node->inputs().size() == 3) {
                const auto biasNode = node->input_value(2).get_node_shared_ptr();
                InferenceEngine::details::addBlob(biasNode, res, InferenceEngine::details::biases);
            }
        }
        return res;
    });

    addSpecificCreator({"DetectionOutput"},
                       [](const std::shared_ptr<::ngraph::Node> &node,
                          const std::map<std::string, std::string> &params) -> CNNLayerPtr {
        LayerParams attrs = {node->get_friendly_name(), "DetectionOutput",
                            details::convertPrecision(node->get_output_element_type(0))};
        auto res = std::make_shared<InferenceEngine::CNNLayer>(attrs);
        res->params = params;
        auto parseBoolStrToIntStr = [](const std::string &param) -> const std::string {
            if (param == "true") {
                return "1";
            }
            else if (param == "false") {
                return "0";
            }
            return param;
        };
        if (res->params["code_type"] == "caffe.priorboxparameter.center_size"){
            res->params["code_type"] = "caffe.PriorBoxParameter.CENTER_SIZE";
        }
        else{
            res->params["code_type"] =  "caffe.PriorBoxParameter.CORNER";
        }
        res->params["variance_encoded_in_target"] = parseBoolStrToIntStr(res->params["variance_encoded_in_target"]);
        res->params["share_location"] = parseBoolStrToIntStr(res->params["share_location"]);
        res->params["clip_after_nms"] = parseBoolStrToIntStr(res->params["clip_after_nms"]);
        res->params["clip_before_nms"] = parseBoolStrToIntStr(res->params["clip_before_nms"]);
        res->params["decrease_label_id"] = parseBoolStrToIntStr(res->params["decrease_label_id"]);
        res->params["normalized"] = parseBoolStrToIntStr(res->params["normalized"]);
        return res;
    });

    addSpecificCreator({"LogicalNot"}, [](const std::shared_ptr<::ngraph::Node>& node,
                                         const std::map<std::string, std::string> params) -> CNNLayerPtr {
        LayerParams attrs = {node->get_friendly_name(), "Activation",
                              details::convertPrecision(node->get_output_element_type(0))};
        auto res = std::make_shared<InferenceEngine::CNNLayer>(attrs);
        res->params["type"] = "not";
        return res;                                
    });

    addSpecificCreator({"LSTMCellIE"}, [](const std::shared_ptr<::ngraph::Node>& node,
                                         const std::map<std::string, std::string> params) -> CNNLayerPtr {
        LayerParams attrs = {node->get_friendly_name(), "LSTMCell",
                             details::convertPrecision(node->get_output_element_type(0))};
        auto res = std::make_shared<LSTMCell>(attrs);
        res->params = params;
        const auto weightsNode = node->input_value(3).get_node_shared_ptr();
        InferenceEngine::details::addBlob(weightsNode, res, InferenceEngine::details::weights);

        const auto biasNode = node->input_value(4).get_node_shared_ptr();
        InferenceEngine::details::addBlob(biasNode, res, InferenceEngine::details::biases);

        return res;
    });

    addSpecificCreator({"RNNCellIE"}, [](const std::shared_ptr<::ngraph::Node>& node,
                                      const std::map<std::string, std::string>& params) -> CNNLayerPtr {
        LayerParams attrs = {node->get_friendly_name(), "RNNCell",
                             details::convertPrecision(node->get_output_element_type(0))};
        auto res = std::make_shared<RNNCell>(attrs);
        res->params = params;

        const auto weightsNode = node->input_value(2).get_node_shared_ptr();
        InferenceEngine::details::addBlob(weightsNode, res, InferenceEngine::details::weights);

        const auto biasNode = node->input_value(3).get_node_shared_ptr();
        InferenceEngine::details::addBlob(biasNode, res, InferenceEngine::details::biases);

        return res;
    });

    addSpecificCreator({"GRUCellIE"}, [](const std::shared_ptr<::ngraph::Node>& node,
                                         const std::map<std::string, std::string>& params) -> CNNLayerPtr {
        LayerParams attrs = {node->get_friendly_name(), "GRUCell",
                             details::convertPrecision(node->get_output_element_type(0))};
        auto res = std::make_shared<GRUCell>(attrs);
        res->params = params;

        const auto weightsNode = node->input_value(2).get_node_shared_ptr();
        InferenceEngine::details::addBlob(weightsNode, res, InferenceEngine::details::weights);

        const auto biasNode = node->input_value(3).get_node_shared_ptr();
        InferenceEngine::details::addBlob(biasNode, res, InferenceEngine::details::biases);
 
        return res;
    });

    addSpecificCreator({"ScatterElementsUpdate"}, [](const std::shared_ptr<::ngraph::Node>& node,
        const std::map<std::string, std::string>& params) -> CNNLayerPtr {
        LayerParams attrs = {node->get_friendly_name(), node->description(),
            details::convertPrecision(node->get_output_element_type(0))};
        auto res = std::make_shared<ScatterElementsUpdateLayer>(attrs);
        res->params = params;
        return res;
    });

    addSpecificCreator({"ScatterUpdate"}, [](const std::shared_ptr<::ngraph::Node>& node,
        const std::map<std::string, std::string>& params) -> CNNLayerPtr {
        LayerParams attrs = {node->get_friendly_name(), node->description(),
            details::convertPrecision(node->get_output_element_type(0))};
        auto res = std::make_shared<ScatterUpdateLayer>(attrs);
        res->params = params;
        return res;
    });

    addSpecificCreator({"StaticShapeTopK"}, [](const std::shared_ptr<::ngraph::Node>& node,
        const std::map<std::string, std::string>& params) -> CNNLayerPtr {
        LayerParams attrs = {node->get_friendly_name(), "TopK",
            details::convertPrecision(node->get_output_element_type(0))};
        auto res = std::make_shared<TopKLayer>(attrs);
        res->params = params;
        return res;
    });

    addSpecificCreator({"StridedSlice"}, [](const std::shared_ptr<::ngraph::Node> &node,
        const std::map<std::string, std::string> &params) -> CNNLayerPtr {
        LayerParams attrs = {node->get_friendly_name(), "StridedSlice",
            details::convertPrecision(node->get_output_element_type(0))};
        auto res = std::make_shared<InferenceEngine::StridedSliceLayer>(attrs);
        auto stridedSliceInvertMaskStr = [](const std::string& str) -> std::string {
            std::string value;
            auto found_numbers = details::split(str,",");
            for (const auto &val : found_numbers)
            {
                if (!value.empty())
                    value += ",";
                value += Builder::asString((1 - std::stoi(val)));
            }
            return value;
        };

        res->params = params;
        // plugins require reversed value of begin_mask and end_mask
        res->params["begin_mask"] = stridedSliceInvertMaskStr(res->params["begin_mask"]);
        res->params["end_mask"] = stridedSliceInvertMaskStr(res->params["end_mask"]);

        return res;
    });

    addSpecificCreator({"TopK","TopKIE"}, [](const std::shared_ptr<::ngraph::Node>& node,
        const std::map<std::string, std::string>& params) -> CNNLayerPtr {
        LayerParams attrs = {node->get_friendly_name(), "TopK",
                          details::convertPrecision(node->get_output_element_type(0))};
        auto res = std::make_shared<InferenceEngine::TopKLayer>(attrs);
        res->params = params;
        return res;
    });

    addSpecificCreator({"Transpose"}, [](const std::shared_ptr<::ngraph::Node>& node,
        const std::map<std::string, std::string>& params) -> CNNLayerPtr {
        LayerParams attrs = {node->get_friendly_name(), "Permute",
            details::convertPrecision(node->get_output_element_type(0))};
        auto res = std::make_shared<InferenceEngine::CNNLayer>(attrs);
        res->params = params;
        if (auto transpose_const = std::dynamic_pointer_cast<ngraph::op::Constant>(node->input_value(1).get_node_shared_ptr())) {
            res->params["order"] = Builder::asString(transpose_const->cast_vector<int64_t>());
        }
        return res;

    });

    addSpecificCreator({"SwishIE"}, [](const std::shared_ptr<::ngraph::Node>& node,
        const std::map<std::string, std::string>& params) -> CNNLayerPtr {
        LayerParams attrs = {node->get_friendly_name(), "Swish",
            details::convertPrecision(node->get_output_element_type(0))};
        auto res = std::make_shared<InferenceEngine::CNNLayer>(attrs);
        res->params = params;
        return res;
    });

    addSpecificCreator({"NonMaxSuppressionIE3"}, [](const std::shared_ptr<::ngraph::Node>& node,
        const std::map<std::string, std::string>& params) -> CNNLayerPtr {
        LayerParams attrs = {node->get_friendly_name(), "NonMaxSuppression",
            details::convertPrecision(node->get_output_element_type(0))};

        auto castedLayer = ::ngraph::as_type_ptr<::ngraph::op::NonMaxSuppressionIE3>(node);
        IE_ASSERT(castedLayer) << " Operation " << node->description() << " with name "
            << node->get_friendly_name() << " cannot be casted to ngraph::op::NonMaxSuppressionIE3";

        auto res = std::make_shared<InferenceEngine::NonMaxSuppressionLayer>(attrs);
        res->params = params;

        res->params["center_point_box"] = castedLayer->m_center_point_box ? "true" : "false";
        res->params["sort_result_descending"] = castedLayer->m_sort_result_descending ? "true" : "false";

        auto output_type = details::convertPrecision(castedLayer->m_output_type);
        std::string output_type_str;
        switch (output_type) {
        case Precision::I32:
            output_type_str = "I32";
            break;
        case Precision::I64:
            output_type_str = "I64";
            break;
        default:
            THROW_IE_EXCEPTION << "Unsupported output type";
        }
        res->params["output_type"] = output_type_str;

        return res;
    });

    addSpecificCreator({"NonMaxSuppression"}, [](const std::shared_ptr<::ngraph::Node>& node,
        const std::map<std::string, std::string>& params) -> CNNLayerPtr {
        LayerParams attrs = {node->get_friendly_name(), "NonMaxSuppression",
            details::convertPrecision(node->get_output_element_type(0))};

        auto castedLayer = ::ngraph::as_type_ptr<::ngraph::op::v5::NonMaxSuppression>(node);
        IE_ASSERT(castedLayer) << " Operation " << node->description() << " with name "
            << node->get_friendly_name() << " cannot be casted to ngraph::op::v5::NonMaxSuppression";

        auto res = std::make_shared<InferenceEngine::NonMaxSuppressionLayer>(attrs);
        res->params = params;

        auto box_encoding = castedLayer->get_box_encoding();
        switch (box_encoding) {
            case ngraph::op::v5::NonMaxSuppression::BoxEncodingType::CORNER:
                res->params["center_point_box"] = "false";
                break;
            case ngraph::op::v5::NonMaxSuppression::BoxEncodingType::CENTER:
                res->params["center_point_box"] = "true";
                break;
            default:
                THROW_IE_EXCEPTION << "Unsupported box encoding for NonMaxSuppression op";
                break;
        }

        auto output_type = details::convertPrecision(castedLayer->get_output_type());
        std::string output_type_str;
        switch (output_type) {
        case Precision::I32:
            output_type_str = "I32";
            break;
        case Precision::I64:
            output_type_str = "I64";
            break;
        default:
            THROW_IE_EXCEPTION << "Unsupported output type";
        }
        res->params["output_type"] = output_type_str;

        bool sort_result_descending = castedLayer->get_sort_result_descending();
        res->params["sort_result_descending"] = sort_result_descending ? "true" : "false";

        return res;
    });

    addSpecificCreator({"NonMaxSuppressionIE"}, [](const std::shared_ptr<::ngraph::Node>& node,
                                                 const std::map<std::string, std::string>& params) -> CNNLayerPtr {
        LayerParams attrs = {node->get_friendly_name(), "NonMaxSuppression", details::convertPrecision(node->get_output_element_type(0))};
        auto res = std::make_shared<InferenceEngine::NonMaxSuppressionLayer>(attrs);
        res->params = params;
        return res;
    });

    addSpecificCreator({"GRUSequenceIE"}, [](const std::shared_ptr<::ngraph::Node>& node,
                    const std::map<std::string, std::string>& params) -> CNNLayerPtr {

        LayerParams attrs = {node->get_friendly_name(), "GRUSequence",
                             details::convertPrecision(node->get_output_element_type(0))};
        auto res = std::make_shared<RNNSequenceLayer>(attrs);
        res->params = params;
        res->axis = std::stoi(res->params["axis"]);
        if (res->params["direction"] == "reverse")
            res->params["direction"] = "Backward";
        else if (res->params["direction"] == "forward")
            res->params["direction"] = "Forward";
        else
            res->params["direction"] = "Bidirectional";

        res->cellType = RNNSequenceLayer::CellType::GRU;
        if (res->params["linear_before_reset"] == "true") {
            res->cellType = RNNSequenceLayer::CellType::GRU_LBR;
        }

        const auto weightsNode = node->input_value(3).get_node_shared_ptr();
        InferenceEngine::details::addBlob(weightsNode, res, InferenceEngine::details::weights);

        const auto biasNode = node->input_value(4).get_node_shared_ptr();
        InferenceEngine::details::addBlob(biasNode, res, InferenceEngine::details::biases);

        return res;
    });

    addSpecificCreator({"RNNSequenceIE"}, [](const std::shared_ptr<::ngraph::Node>& node,
                    const std::map<std::string, std::string>& params) -> CNNLayerPtr {

        LayerParams attrs = {node->get_friendly_name(), "RNNSequence",
                             details::convertPrecision(node->get_output_element_type(0))};
        auto res = std::make_shared<RNNSequenceLayer>(attrs);
        res->params = params;

        res->cellType = RNNSequenceLayer::CellType::RNN;
        res->axis = std::stoi(res->params["axis"]);
        if (res->params["direction"] == "reverse")
            res->params["direction"] = "Backward";
        else if (res->params["direction"] == "forward")
            res->params["direction"] = "Forward";
        else
            res->params["direction"] = "Bidirectional";

        const auto weightsNode = node->input_value(3).get_node_shared_ptr();
        InferenceEngine::details::addBlob(weightsNode, res, InferenceEngine::details::weights);

        const auto biasNode = node->input_value(4).get_node_shared_ptr();
        InferenceEngine::details::addBlob(biasNode, res, InferenceEngine::details::biases);

        return res;
    });

    addSpecificCreator({"LSTMSequenceIE"}, [](const std::shared_ptr<::ngraph::Node>& node,
                    const std::map<std::string, std::string>& params) -> CNNLayerPtr {

        LayerParams attrs = {node->get_friendly_name(), "LSTMSequence",
                             details::convertPrecision(node->get_output_element_type(0))};
        auto res = std::make_shared<RNNSequenceLayer>(attrs);
        res->params = params;

        res->cellType = RNNSequenceLayer::CellType::LSTM;
        res->axis = std::stoi(res->params["axis"]);
        if (res->params["direction"] == "reverse")
            res->params["direction"] = "Backward";
        else if (res->params["direction"] == "forward")
            res->params["direction"] = "Forward";
        else
            res->params["direction"] = "Bidirectional";

        const auto weightsNode = node->input_value(4).get_node_shared_ptr();
        InferenceEngine::details::addBlob(weightsNode, res, InferenceEngine::details::weights);

        const auto biasNode = node->input_value(5).get_node_shared_ptr();
        InferenceEngine::details::addBlob(biasNode, res, InferenceEngine::details::biases);

        return res;
    });

    REQUIRED_IE_CONVERSION_CREATOR("Broadcast", "Tile");
    REQUIRED_IE_CONVERSION_CREATOR("Interpolate", "Interp");
    REQUIRED_IE_CONVERSION_CREATOR("NormalizeL2", "NormalizeIE");
    REQUIRED_IE_CONVERSION_CREATOR("GroupConvolution", "ConvolutionIE");
    REQUIRED_IE_CONVERSION_CREATOR("GroupConvolutionBackpropData", "DeconvolutionIE");

    addSpecificCreator({ "Convolution", "Gather", "GatherTree", "GRUCell", "GRUSequence", "HardSigmoid",
                      "LRN", "LSTMCell", "LSTMSequence", "NonMaxSuppression", "RNNCell", "RNNSequence", "OneHot",
                      "Pad", "PriorBoxClustered", "PriorBox", "Proposal", "Selu", "Swish", "Tile"},
            [](const std::shared_ptr<::ngraph::Node>& node, const std::map<std::string, std::string>& params)
            -> CNNLayerPtr {
        const std::string& type_name = node->get_type_name();
        THROW_IE_EXCEPTION << type_name << " operation has a form that is not supported. " << node->get_friendly_name()
                           << " should be converted to " << type_name + "IE operation.";
        return nullptr;
    });

    addSpecificCreator({"ReduceMin", "ReduceMax", "ReduceMean", "ReduceProd", "ReduceSum", "ReduceL1", "ReduceL2"},
                       [](const std::shared_ptr<::ngraph::Node>& node, const std::map<std::string, std::string>& params) -> CNNLayerPtr {
        LayerParams attrs = {node->get_friendly_name(), node->description(), details::convertPrecision(node->get_output_element_type(0))};
        auto reduce_node = std::dynamic_pointer_cast<ngraph::op::util::ArithmeticReductionKeepDims>(node);
        if (reduce_node == nullptr)
            THROW_IE_EXCEPTION << "Node '" << node->get_name() << "' is not an instance of ArithmeticReductionKeepDims.";
        auto res = std::make_shared<InferenceEngine::ReduceLayer>(attrs);
        res->params = params;
        res->params["keep_dims"] = reduce_node->get_keep_dims() ? "True" : "False";
        return res;
    });

    addSpecificCreator({"ReduceLogicalAnd"}, [](const std::shared_ptr<::ngraph::Node>& node, const std::map<std::string, std::string>& params) -> CNNLayerPtr {
        LayerParams attrs = {node->get_friendly_name(), "ReduceAnd", details::convertPrecision(node->get_output_element_type(0))};
        auto reduce_node = std::dynamic_pointer_cast<ngraph::op::util::LogicalReductionKeepDims>(node);
        if (reduce_node == nullptr)
            THROW_IE_EXCEPTION << "Node '" << node->get_name() << "' is not an instance of LogicalReductionKeepDims.";
        auto res = std::make_shared<InferenceEngine::ReduceLayer>(attrs);
        res->params = params;
        res->params["keep_dims"] = reduce_node->get_keep_dims() ? "True" : "False";
        return res;
    });

    addSpecificCreator({"ReduceLogicalOr"}, [](const std::shared_ptr<::ngraph::Node>& node, const std::map<std::string, std::string>& params) -> CNNLayerPtr {
        LayerParams attrs = {node->get_friendly_name(), "ReduceOr", details::convertPrecision(node->get_output_element_type(0))};
        auto reduce_node = std::dynamic_pointer_cast<ngraph::op::util::LogicalReductionKeepDims>(node);
        if (reduce_node == nullptr)
            THROW_IE_EXCEPTION << "Node '" << node->get_name() << "' is not an instance of LogicalReductionKeepDims.";
        auto res = std::make_shared<InferenceEngine::ReduceLayer>(attrs);
        res->params = params;
        res->params["keep_dims"] = reduce_node->get_keep_dims() ? "True" : "False";
        return res;
    });

<<<<<<< HEAD
    addSpecificCreator({"Clamp"}, [](const std::shared_ptr<::ngraph::Node>& node,
                                                 const std::map<std::string, std::string>& params) -> CNNLayerPtr {
        LayerParams attrs = {node->get_friendly_name(), "Clamp", details::convertPrecision(node->get_output_element_type(0))};
        auto res = std::make_shared<InferenceEngine::ClampLayer>(attrs);
        res->params = params;
        return res;
    });

    addSpecificCreator({"Elu"}, [](const std::shared_ptr<::ngraph::Node>& node,
                                                 const std::map<std::string, std::string>& params) -> CNNLayerPtr {
        LayerParams attrs = {node->get_friendly_name(), "elu", details::convertPrecision(node->get_output_element_type(0))};
        auto res = std::make_shared<InferenceEngine::CNNLayer>(attrs);
        res->params = params;
        return res;
    });

    addSpecificCreator({"GatherTreeIE"}, [](const std::shared_ptr<::ngraph::Node>& node,
                                                 const std::map<std::string, std::string>& params) -> CNNLayerPtr {
        LayerParams attrs = {node->get_friendly_name(), "GatherTree", details::convertPrecision(node->get_output_element_type(0))};
        auto res = std::make_shared<InferenceEngine::CNNLayer>(attrs);
        return res;
    });

    addSpecificCreator({"GRN"}, [](const std::shared_ptr<::ngraph::Node>& node,
                                                 const std::map<std::string, std::string>& params) -> CNNLayerPtr {
        LayerParams attrs = {node->get_friendly_name(), "GRN", details::convertPrecision(node->get_output_element_type(0))};
        auto res = std::make_shared<InferenceEngine::GRNLayer>(attrs);
        res->params = params;
        return res;
    });

    addSpecificCreator({"HardSigmoid_IE"}, [](const std::shared_ptr<::ngraph::Node>& node,
                                                 const std::map<std::string, std::string>& params) -> CNNLayerPtr {
        LayerParams attrs = {node->get_friendly_name(), "HardSigmoid", details::convertPrecision(node->get_output_element_type(0))};
        auto res = std::make_shared<InferenceEngine::CNNLayer>(attrs);

        auto castedLayer = std::dynamic_pointer_cast<ngraph::op::HardSigmoid_IE>(node);
        if (!castedLayer)
            THROW_IE_EXCEPTION << "Cannot get " << attrs.type << " layer " << attrs.name;

        res->params["alpha"] = Builder::asString(castedLayer->get_alpha());
        res->params["beta"] = Builder::asString(castedLayer->get_beta());
        return res;
    });

    addSpecificCreator({"Interp"}, [](const std::shared_ptr<::ngraph::Node>& node,
                                                 const std::map<std::string, std::string>& params) -> CNNLayerPtr {
        LayerParams attrs = {node->get_friendly_name(), "Interp", details::convertPrecision(node->get_output_element_type(0))};
        auto castedLayer = std::dynamic_pointer_cast<ngraph::op::Interp>(node);
        if (!castedLayer) THROW_IE_EXCEPTION << "Cannot get " << attrs.type << " layer " << attrs.name;

        auto interp_attrs = castedLayer->get_attrs();

        if (interp_attrs.antialias) {
            THROW_IE_EXCEPTION << "Interp do not support antialias";
        }
        if (interp_attrs.mode != "linear") {
            THROW_IE_EXCEPTION << "Interp do not support mode '" << interp_attrs.mode << "'";
        }

        bool align_corners;    
        auto res = std::make_shared<InferenceEngine::CNNLayer>(attrs);
        res->params = params;

        std::istringstream(params.at("align_corners")) >> align_corners;
        res->params["align_corners"] = align_corners ? "1" : "0";
=======
    addSpecificCreator({"Constant"}, [](const std::shared_ptr<::ngraph::Node>& node, const std::map<std::string, std::string>& params) -> CNNLayerPtr {
        LayerParams attrs = {node->get_friendly_name(), "Const", details::convertPrecision(node->get_output_element_type(0))};
        auto res = std::make_shared<InferenceEngine::CNNLayer>(attrs);
        auto castedLayer = ngraph::as_type_ptr<ngraph::op::Constant>(node);
        if (!res) THROW_IE_EXCEPTION << "Cannot get " << attrs.type << " layer " << attrs.name;

        res->blobs["custom"] = InferenceEngine::details::shareWeights(castedLayer);

>>>>>>> 1c7cfb7c
        return res;
    });
}

CNNLayerPtr InferenceEngine::details::CNNLayerCreator::create() {
    LayerParams attrs = {node->get_friendly_name(), node->description(),
                         details::convertPrecision(node->get_output_element_type(0))};
    if (creators.find(node->description()) != creators.end())
        return creators[node->description()](node, params);

    auto res = std::make_shared<CNNLayer>(attrs);
    res->params = params;
    return res;
}

void convertFunctionToICNNNetwork(const std::shared_ptr<const ::ngraph::Function> &graph,
                                 const ICNNNetwork &network,
                                 CNNNetworkImpl* cnnNetworkImpl,
                                 bool keep_constant_inputs) {
    OV_ITT_SCOPED_TASK(itt::domains::IELegacy, "details::convertFunctionToICNNNetwork");

    const auto createCNNLayer = [](const std::shared_ptr<::ngraph::Node> &node) -> CNNLayerPtr {
        class NGraphCNNLayer: public CNNLayer {
        public:
            void setNode(const std::shared_ptr<::ngraph::Node>& node) {
                this->node = node;
            }
        };
        const static std::vector<std::shared_ptr<Builder::INodeConverter>> convertors = {
                std::make_shared<Builder::NodeConverter<::ngraph::op::v1::AvgPool>>(),
<<<<<<< HEAD
                std::make_shared<Builder::NodeConverter<::ngraph::op::Constant>>(),
=======
                std::make_shared<Builder::NodeConverter<::ngraph::op::Clamp>>(),
>>>>>>> 1c7cfb7c
                std::make_shared<Builder::NodeConverter<::ngraph::op::ConvolutionIE>>(),
                std::make_shared<Builder::NodeConverter<::ngraph::op::CropIE>>(),
                std::make_shared<Builder::NodeConverter<::ngraph::op::Convert>>(),
                std::make_shared<Builder::NodeConverter<::ngraph::op::CTCGreedyDecoder>>(),
                std::make_shared<Builder::NodeConverter<::ngraph::op::v1::DeformableConvolution>>(),
                std::make_shared<Builder::NodeConverter<::ngraph::op::v1::DeformablePSROIPooling>>(),
                std::make_shared<Builder::NodeConverter<::ngraph::op::v1::Reshape>>(),
                std::make_shared<Builder::NodeConverter<::ngraph::op::Eltwise>>(),
                std::make_shared<Builder::NodeConverter<::ngraph::op::FakeQuantize>>(),
                std::make_shared<Builder::NodeConverter<::ngraph::op::Ceiling>>(),
                std::make_shared<Builder::NodeConverter<::ngraph::op::GatherIE>>(),
                std::make_shared<Builder::NodeConverter<::ngraph::op::LRN_IE>>(),
                std::make_shared<Builder::NodeConverter<::ngraph::op::MVN>>(),
                std::make_shared<Builder::NodeConverter<::ngraph::op::FullyConnected>>(),
                std::make_shared<Builder::NodeConverter<::ngraph::op::MatMul>>(),
                std::make_shared<Builder::NodeConverter<::ngraph::op::GenericIE>>(),
                std::make_shared<Builder::NodeConverter<::ngraph::op::v1::MaxPool>>(),
                std::make_shared<Builder::NodeConverter<::ngraph::op::v1::Minimum>>(),
                std::make_shared<Builder::NodeConverter<::ngraph::op::NormalizeIE>>(),
                std::make_shared<Builder::NodeConverter<::ngraph::op::OneHotIE>>(),
                std::make_shared<Builder::NodeConverter<::ngraph::op::PRelu>>(),
                std::make_shared<Builder::NodeConverter<::ngraph::op::PadIE>>(),
                std::make_shared<Builder::NodeConverter<::ngraph::op::v1::Power>>(),
                std::make_shared<Builder::NodeConverter<::ngraph::op::PowerIE>>(),
                std::make_shared<Builder::NodeConverter<::ngraph::op::PriorBoxClusteredIE>>(),
                std::make_shared<Builder::NodeConverter<::ngraph::op::PriorBoxIE>>(),
                std::make_shared<Builder::NodeConverter<::ngraph::op::ProposalIE>>(),
                std::make_shared<Builder::NodeConverter<::ngraph::op::Relu>>(),
                std::make_shared<Builder::NodeConverter<::ngraph::op::SeluIE>>(),
                std::make_shared<Builder::NodeConverter<::ngraph::op::ReLUIE>>(),
                std::make_shared<Builder::NodeConverter<::ngraph::op::ReverseSequence>>(),
                std::make_shared<Builder::NodeConverter<::ngraph::op::ResampleV2>>(),
                std::make_shared<Builder::NodeConverter<::ngraph::op::RegionYolo>>(),
                std::make_shared<Builder::NodeConverter<::ngraph::op::ReorgYolo>>(),
                std::make_shared<Builder::NodeConverter<::ngraph::op::ROIPooling>>(),
                std::make_shared<Builder::NodeConverter<::ngraph::op::PSROIPooling>>(),
                std::make_shared<Builder::NodeConverter<::ngraph::op::ScaleShiftIE>>(),
                std::make_shared<Builder::NodeConverter<::ngraph::op::SquaredDifference>>(),
                std::make_shared<Builder::NodeConverter<::ngraph::op::v1::Softmax>>(),
                std::make_shared<Builder::NodeConverter<::ngraph::op::v1::Split>>(),
                std::make_shared<Builder::NodeConverter<::ngraph::op::VariadicSplit>>(),
                std::make_shared<Builder::NodeConverter<::ngraph::op::Subtract>>(),
                std::make_shared<Builder::NodeConverter<::ngraph::op::Tanh>>(),
                std::make_shared<Builder::NodeConverter<::ngraph::op::TileIE>>(),
                std::make_shared<Builder::NodeConverter<::ngraph::op::TensorIterator>>(),
                std::make_shared<Builder::NodeConverter<::ngraph::opset5::Loop>>(),
                std::make_shared<Builder::NodeConverter<::ngraph::op::ShuffleChannels>>(),
                std::make_shared<Builder::NodeConverter<::ngraph::op::v4::Interpolate>>(),
                std::make_shared<Builder::NodeConverter<::ExecGraphInfoSerialization::ExecutionNode>>(),
        };
        CNNLayerPtr result;

        for (auto &convertor : convertors) {
            if (!convertor->canCreate(node)) continue;
            result = convertor->createLayer(node);
            break;
        }

        if (!result) {
            CNNLayerCreator visitor(node);
            if (node->visit_attributes(visitor)) result = visitor.create();
        }

        if (!result)
            THROW_IE_EXCEPTION << "Cannot cast ngraph node " << node->get_friendly_name() << " to CNNLayer!";
        NGraphCNNLayer * layer = reinterpret_cast<NGraphCNNLayer*>(result.get());
        layer->setNode(node);
        return result;
    };

    const auto isInternalConstLayer = [](const std::shared_ptr<::ngraph::op::Constant> &constLayer,
                                         const std::shared_ptr<::ngraph::Node> &consumerLayer,
                                         bool keep_constants) -> bool {
        if (((::ngraph::as_type_ptr<::ngraph::op::ConvolutionIE>(consumerLayer) ||
            ::ngraph::as_type_ptr<::ngraph::op::FullyConnected>(consumerLayer)) && !keep_constants) ||
            ::ngraph::as_type_ptr<::ngraph::op::v1::BinaryConvolution>(consumerLayer) ||
            ::ngraph::as_type_ptr<::ngraph::op::DeconvolutionIE>(consumerLayer) ||
            ::ngraph::as_type_ptr<::ngraph::op::v1::DeformableConvolution>(consumerLayer) ||
            ::ngraph::as_type_ptr<::ngraph::op::Elu>(consumerLayer) ||
            ::ngraph::as_type_ptr<::ngraph::op::NormalizeIE>(consumerLayer) ||
            ::ngraph::as_type_ptr<::ngraph::op::PRelu>(consumerLayer) ||
            ::ngraph::as_type_ptr<::ngraph::op::v1::Split>(consumerLayer) ||
            ::ngraph::as_type_ptr<::ngraph::op::VariadicSplit>(consumerLayer) ||
            ::ngraph::as_type_ptr<::ngraph::op::ScaleShiftIE>(consumerLayer) ||
            ::ngraph::as_type_ptr<::ngraph::op::Transpose>(consumerLayer) ||
            ::ngraph::as_type_ptr<::ngraph::op::LSTMSequenceIE>(consumerLayer) ||
            ::ngraph::as_type_ptr<::ngraph::op::RNNSequenceIE>(consumerLayer) ||
            ::ngraph::as_type_ptr<::ngraph::op::GRUSequenceIE>(consumerLayer) ||
            ::ngraph::as_type_ptr<::ngraph::op::RNNCellIE>(consumerLayer) ||
            ::ngraph::as_type_ptr<::ngraph::op::GRUCellIE>(consumerLayer)) {
            // Check that all input nodes except zero input are Constants for all ops except DeformableConvolutions
            // for which the input with index 1 is also dynamic
            size_t inputID = 1;
            if (::ngraph::as_type_ptr<::ngraph::op::v1::DeformableConvolution>(consumerLayer) ||
                             ::ngraph::as_type_ptr<::ngraph::op::GRUCellIE>(consumerLayer) ||
                             ::ngraph::as_type_ptr<::ngraph::op::RNNCellIE>(consumerLayer) ||
                    ::ngraph::as_type_ptr<::ngraph::op::GRUSequenceIE>(consumerLayer) ||
                    ::ngraph::as_type_ptr<::ngraph::op::RNNSequenceIE>(consumerLayer)) {
                inputID = 2;
            } else if (::ngraph::as_type_ptr<::ngraph::op::LSTMSequenceIE>(consumerLayer)) {
                inputID = 3;
            }

            for (; inputID < consumerLayer->inputs().size(); ++inputID) {
                auto inputLayer = consumerLayer->input(inputID).get_source_output().get_node_shared_ptr();
                if (inputLayer == constLayer) {
                    return true;
                }
            }
        } else if (::ngraph::as_type_ptr<::ngraph::op::LSTMCellIE>(consumerLayer)) {
            for (size_t inputID = 3; inputID < consumerLayer->inputs().size(); ++inputID) {
                auto inputLayer = consumerLayer->input(inputID).get_source_output().get_node_shared_ptr();
                if (inputLayer == constLayer) {
                    return true;
                }
            }
        }
        return false;
    };

    // Checks that node is internal layer for all layers from specific function
    const auto isInternalLayer = [=](const std::shared_ptr<::ngraph::Node> &node,
                                     bool keep_constant) -> bool {
        if (auto constantNode = ::ngraph::as_type_ptr<::ngraph::op::Constant>(node)) {
            for (const auto &consumerInputPort : constantNode->output(0).get_target_inputs()) {
                const auto &consumerLayer = consumerInputPort.get_node()->shared_from_this();
                if (!isInternalConstLayer(constantNode, consumerLayer, keep_constant))
                    return false;
            }
            return true;
        }

        return ::ngraph::as_type_ptr<::ngraph::op::Result>(node) != nullptr;
    };

    const auto keep_input_info = [](CNNNetworkImpl *network, const DataPtr &inData) {
        InputInfo::Ptr info(new InputInfo());
        info->setInputData(inData);
        network->setInputInfo(info);
    };

    // Check if some of function nodes has dynamic input or output shape
    // we collect this nodes and then throw an exception with the list
    // of dynamic nodes.
    std::stringstream err_log;
    for (const auto & node : graph->get_ordered_ops()) {
        bool is_dynamic = false;
        for (const auto & input : node->inputs()) {
            if (input.get_partial_shape().is_dynamic()) {
                is_dynamic = true;
                break;
            }
        }
        for (const auto & output : node->outputs()) {
            if (output.get_partial_shape().is_dynamic()) {
                is_dynamic = true;
                break;
            }
        }
        if (is_dynamic) err_log << node << std::endl;
    }
    if (!err_log.str().empty()) {
        THROW_IE_EXCEPTION << "\nUnsupported dynamic ops: \n" << err_log.str();
    }

    const CNNNetworkNGraphImpl* nGraphImpl = dynamic_cast<const CNNNetworkNGraphImpl*>(&network);

    InputsDataMap thisInputDataMap;
    network.getInputsInfo(thisInputDataMap);

    // Construct network
    cnnNetworkImpl->setName(graph->get_friendly_name());

    const ngraph::NodeVector& nodes = graph->get_ops();
    bool keep_constants = keep_constant_inputs || ::ngraph::op::util::has_op_with_type<::ngraph::op::FakeQuantize>(graph);

    std::unordered_map<std::string, std::shared_ptr<ngraph::Node>> unique_names;
    auto can_change_name = [](const std::shared_ptr<ngraph::Node> & node) -> bool {
        if (ngraph::as_type_ptr<ngraph::op::Parameter>(node) ||
            ngraph::as_type_ptr<ngraph::op::Result>(node)) {
            return false;
        }
        for (const auto & output : node->outputs()) {
            for (const auto & consumer : output.get_target_inputs()) {
                if (ngraph::is_type<ngraph::op::Result>(consumer.get_node())) {
                    return false;
                }
            }
        }
        return true;
    };

    auto generate_unique_name = [&unique_names](std::string name) -> std::string {
        size_t suffix = 1;
        while(unique_names.count(name + "/" + std::to_string(suffix))) {
            ++suffix;
        }
        return name + "/" + std::to_string(suffix);
    };

    // normalize nodes names to be unique
    for (auto & node : nodes) {
        // skip Result operations as they have the same friendly name as their parent
        if (ngraph::is_type<ngraph::op::Result>(node.get())) {
            continue;
        }

        auto & duplicate = unique_names[node->get_friendly_name()];
        if (!duplicate) {
            duplicate = node;
            continue;
        }

        if (!can_change_name(duplicate) && !can_change_name(node)) {
            THROW_IE_EXCEPTION << "Detected two output operations with the same name: " << duplicate << " and " << node;
        }

        auto & renamed = can_change_name(duplicate) ? duplicate : node;
        renamed->set_friendly_name(generate_unique_name(renamed->get_friendly_name()));

        unique_names[duplicate->get_friendly_name()] = duplicate;
        unique_names[node->get_friendly_name()] = node;
    }

    // Create layers and output data
    for (const auto &layer : nodes) {
        if (isInternalLayer(layer, keep_constants)) continue;

        // TODO: remove this rt info when all blobs will be inputs
        auto &rt_info = layer->get_rt_info();
        rt_info["keep_constants"] = std::make_shared<::ngraph::VariantWrapper<int64_t>> (keep_constants);

        CNNLayerPtr cnnLayer = createCNNLayer(layer);

        // Set originalLayersNames from FusedNames
        std::string originalNames = ::ngraph::getFusedNames(layer);
        if (!originalNames.empty()) {
            cnnLayer->params[ExecGraphInfoSerialization::ORIGINAL_NAMES] = originalNames;
        }

        std::string primitivesPriority = ::ngraph::getPrimitivesPriority(layer);
        if (!primitivesPriority.empty()) {
            cnnLayer->params["PrimitivesPriority"] = primitivesPriority;
        }

        // Copy runtime info attributes from Nodes to CNNLayers if they have VariantWrapper<std::string> type
        using VariantString = ::ngraph::VariantWrapper<std::string>;
        for (const auto &rt : rt_info) {
            if (auto str_attr = std::dynamic_pointer_cast<VariantString>(rt.second)) {
                if (details::CaselessEq<std::string>()(rt.first, "affinity")) {
                    cnnLayer->affinity = str_attr->get();
                } else {
                    cnnLayer->params[rt.first] = str_attr->get();
                }
            }
        }

        size_t inputCount(0);
        for (size_t i = 0; i < layer->get_input_size(); i++) {
            const auto &constant = ngraph::as_type_ptr<ngraph::op::Constant>(layer->input(i).get_source_output().get_node_shared_ptr());
            if (constant && isInternalConstLayer(constant, layer, keep_constants)) {
                continue;
            }
            inputCount++;
        }

        if (cnnLayer->type == "Memory" && cnnLayer->params["index"] == "1") {
            inputCount = 0;
        }

        cnnLayer->insData.resize(inputCount);

        for (size_t i = 0; i < layer->get_output_size(); i++) {
            // Memory node with index = 1 has no inputs according to the specification.
            // For proper conversion, we must cut off all the layers and data nodes above ReadValue,
            // if they are connected only with this layer.
            // Now MO generates only constants or constant sub-graphs as input to ReadValue op.
            if (std::dynamic_pointer_cast<::ngraph::op::Constant>(layer)) {
                bool all_to_read_value = !layer->output(i).get_target_inputs().empty();
                for (const auto &output_input : layer->output(i).get_target_inputs()) {
                    all_to_read_value
                            &= dynamic_cast<ngraph::op::ReadValue *>(output_input.get_node()) != nullptr;
                }
                if (all_to_read_value)
                    continue;
            }

            if (cnnLayer->type == "Memory" && cnnLayer->params["index"] == "0") {
                cnnLayer->outData.clear();
                continue;
            }
            auto outName = layer->output(i).get_tensor().get_name();
            if (outName.empty()) {
                outName = ngraph::op::util::create_ie_output_name(layer->output(i));
            }

            DataPtr &ptr = cnnNetworkImpl->getData(outName.c_str());
            IE_ASSERT(layer->get_output_partial_shape(i).is_static()) << " nGraph "
                << layer->description() << " operation with name: "
                << layer->get_friendly_name() << " cannot be converted to " << cnnLayer->type
                << " layer with name: " << cnnLayer->name << " because output with index "
                << i << " contains dynamic shapes: " << layer->get_output_partial_shape(i)
                << ". Try to use CNNNetwork::reshape() method in order to specialize shapes "
                << "before the conversion.";
            SizeVector dims = layer->get_output_shape(i);
            for (const auto &dim : dims) {
                if (!dim)
                    THROW_IE_EXCEPTION << cnnLayer->type << " layer " << cnnLayer->name
                        << " has incorrect dimensions in the output data " << i;
            }
            if (!ptr && nGraphImpl && nGraphImpl->_data.find(outName) != nGraphImpl->_data.end()) {
                ptr = nGraphImpl->_data.at(outName);
                {
                    const auto layout =
                        dims.size() == ptr->getTensorDesc().getDims().size() ?
                        ptr->getTensorDesc().getLayout() :
                        TensorDesc::getLayoutByDims(dims);

                    ptr->reshape(dims, layout);
                }
                cnnNetworkImpl->addData(outName.c_str(), ptr);
            }

            if (!ptr) {
                ptr.reset(new Data(outName,
                                   {details::convertPrecision(layer->get_output_element_type(i)), dims,
                                    TensorDesc::getLayoutByDims(dims)}));
            }

            getCreatorLayer(ptr) = cnnLayer;
            cnnLayer->outData.push_back(ptr);
            if (std::dynamic_pointer_cast<::ngraph::op::Parameter>(layer)) {
                keep_input_info(cnnNetworkImpl, ptr);
            }
        }
        cnnNetworkImpl->addLayer(cnnLayer);
    }

    // Set input data
    for (const auto &layer : graph->get_ordered_ops()) {
        if (std::dynamic_pointer_cast<::ngraph::op::ReadValue>(layer))
            continue;
        if (std::dynamic_pointer_cast<::ngraph::op::Result>(layer)) {
            IE_ASSERT(layer->get_input_size() == 1);
            const auto &input = layer->input_value(0);
            auto name = input.get_tensor().get_name();
            if (!name.empty())
                cnnNetworkImpl->addOutput(name);
            else
                cnnNetworkImpl->addOutput(ngraph::op::util::create_ie_output_name(input));
            continue;
        }

        uint64_t count_of_skipped = 0;
        for (size_t i = 0; i < layer->get_input_size(); i++) {
            const auto &output_port = layer->input_value(i);
            const auto &input = output_port.get_node_shared_ptr();

            if (auto const_node = std::dynamic_pointer_cast<::ngraph::op::Constant>(input)) {
                if (isInternalConstLayer(const_node, layer, keep_constants)) {
                    count_of_skipped++;
                    continue;
                }
            }

            CNNLayerPtr prevCnnLayer;
            StatusCode ret = cnnNetworkImpl->getLayerByName(input->get_friendly_name().c_str(), prevCnnLayer, nullptr);
            if (ret != OK)
                THROW_IE_EXCEPTION << "Cannot find layer with name: " << input->get_friendly_name();

            CNNLayerPtr cnnLayer;
            ret = cnnNetworkImpl->getLayerByName(layer->get_friendly_name().c_str(), cnnLayer, nullptr);
            if (ret != OK)
                THROW_IE_EXCEPTION << "Cannot find layer with name: " << layer->get_friendly_name();

            auto inIndex = layer->input(i).get_index();
            if (cnnLayer->insData.size() <= (inIndex - count_of_skipped) ||
                prevCnnLayer->outData.size() <= output_port.get_index() || count_of_skipped > inIndex)
                THROW_IE_EXCEPTION << "Cannot create ICNNNetwork. Network structure is incorrect! "
                                   << "Input port " << inIndex << " (max " << cnnLayer->insData.size() << ") of "
                                   << cnnLayer->type << " layer " << cnnLayer->name
                                   << " cannot be connected with output port " << output_port.get_index()
                                   << " (max " << prevCnnLayer->outData.size() << ") of " << prevCnnLayer->type
                                   << " layer " << prevCnnLayer->name;
            cnnLayer->insData[inIndex - count_of_skipped] = prevCnnLayer->outData[output_port.get_index()];
            getInputTo(prevCnnLayer->outData[output_port.get_index()])[cnnLayer->name] = cnnLayer;
        }
    }

    // check all input ports are occupied
    for (const auto &kvp : cnnNetworkImpl->allLayers()) {
        const CNNLayer::Ptr &layer = kvp.second;
        size_t inSize = layer->insData.size();

        for (unsigned i = 0; i < inSize; i++) {
            if (!layer->insData[i].lock()) {
                THROW_IE_EXCEPTION << "Layer " << layer->name.c_str() << " input port " << i
                                   << " is not connected to any data";
            }
        }

        // execution ngraph is fake graph and should not be validated
        if (layer->params.count(ExecGraphInfoSerialization::PERF_COUNTER) == 0) {
            layer->parseParams();
        }
    }

    if (!cnnNetworkImpl) THROW_IE_EXCEPTION << "Cannot convert nGraph function to CNNNetworkImpl!";

    // update input preprocessing info
    InputsDataMap resultInputDataMap;
    cnnNetworkImpl->getInputsInfo(resultInputDataMap);
    IE_ASSERT(resultInputDataMap.size() == thisInputDataMap.size());
    for (auto i : resultInputDataMap) {
        auto &thisInputData = *thisInputDataMap[i.first];
        i.second->setPrecision(thisInputData.getPrecision());
        i.second->setLayout(thisInputData.getLayout());
        i.second->getPreProcess() = thisInputData.getPreProcess();
    }
}

std::shared_ptr<CNNNetworkImpl> convertFunctionToICNNNetwork(const std::shared_ptr<const ::ngraph::Function> &graph,
                                                             const ICNNNetwork &network,
                                                             bool keep_constant_inputs) {
    auto cnnNetworkImpl = std::make_shared<details::CNNNetworkImpl>();
    convertFunctionToICNNNetwork(graph, network, cnnNetworkImpl.get(), keep_constant_inputs);
    return cnnNetworkImpl;
}

}  // namespace details
}  // namespace InferenceEngine<|MERGE_RESOLUTION|>--- conflicted
+++ resolved
@@ -838,7 +838,17 @@
         return res;
     });
 
-<<<<<<< HEAD
+    addSpecificCreator({"Constant"}, [](const std::shared_ptr<::ngraph::Node>& node, const std::map<std::string, std::string>& params) -> CNNLayerPtr {
+        LayerParams attrs = {node->get_friendly_name(), "Const", details::convertPrecision(node->get_output_element_type(0))};
+        auto res = std::make_shared<InferenceEngine::CNNLayer>(attrs);
+        auto castedLayer = ngraph::as_type_ptr<ngraph::op::Constant>(node);
+        if (!res) THROW_IE_EXCEPTION << "Cannot get " << attrs.type << " layer " << attrs.name;
+
+        res->blobs["custom"] = InferenceEngine::details::shareWeights(castedLayer);
+
+        return res;
+    });
+
     addSpecificCreator({"Clamp"}, [](const std::shared_ptr<::ngraph::Node>& node,
                                                  const std::map<std::string, std::string>& params) -> CNNLayerPtr {
         LayerParams attrs = {node->get_friendly_name(), "Clamp", details::convertPrecision(node->get_output_element_type(0))};
@@ -905,16 +915,6 @@
 
         std::istringstream(params.at("align_corners")) >> align_corners;
         res->params["align_corners"] = align_corners ? "1" : "0";
-=======
-    addSpecificCreator({"Constant"}, [](const std::shared_ptr<::ngraph::Node>& node, const std::map<std::string, std::string>& params) -> CNNLayerPtr {
-        LayerParams attrs = {node->get_friendly_name(), "Const", details::convertPrecision(node->get_output_element_type(0))};
-        auto res = std::make_shared<InferenceEngine::CNNLayer>(attrs);
-        auto castedLayer = ngraph::as_type_ptr<ngraph::op::Constant>(node);
-        if (!res) THROW_IE_EXCEPTION << "Cannot get " << attrs.type << " layer " << attrs.name;
-
-        res->blobs["custom"] = InferenceEngine::details::shareWeights(castedLayer);
-
->>>>>>> 1c7cfb7c
         return res;
     });
 }
@@ -945,11 +945,6 @@
         };
         const static std::vector<std::shared_ptr<Builder::INodeConverter>> convertors = {
                 std::make_shared<Builder::NodeConverter<::ngraph::op::v1::AvgPool>>(),
-<<<<<<< HEAD
-                std::make_shared<Builder::NodeConverter<::ngraph::op::Constant>>(),
-=======
-                std::make_shared<Builder::NodeConverter<::ngraph::op::Clamp>>(),
->>>>>>> 1c7cfb7c
                 std::make_shared<Builder::NodeConverter<::ngraph::op::ConvolutionIE>>(),
                 std::make_shared<Builder::NodeConverter<::ngraph::op::CropIE>>(),
                 std::make_shared<Builder::NodeConverter<::ngraph::op::Convert>>(),
