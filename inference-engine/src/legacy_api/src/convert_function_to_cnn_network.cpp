--- conflicted
+++ resolved
@@ -386,11 +386,9 @@
         (void)a;
     } else if (auto a = ::ngraph::as_type<::ngraph::AttributeAdapter<std::vector<std::shared_ptr<
     ngraph::op::util::SubGraphOp::OutputDescription>>>>(& adapter)) {
-<<<<<<< HEAD
+        (void)a;
     } else if (auto a = ::ngraph::as_type<::ngraph::AttributeAdapter<ngraph::op::v5::Loop::SpecialBodyPorts>>(& adapter)) {
-=======
         (void)a;
->>>>>>> 928201be
     } else {
         THROW_IE_EXCEPTION << "Error converting ngraph to CNN network. "
                               "Attribute adapter can not be found for " << name << " parameter";
