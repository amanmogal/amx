// Copyright (C) 2018-2020 Intel Corporation
// SPDX-License-Identifier: Apache-2.0
//

#include <string>
#include <memory>
#include <vector>
#include <unordered_set>
#include <regex>
#include <sstream>

#include <cnn_network_ngraph_impl.hpp>
#include "ngraph_ops/convolution_ie.hpp"
#include "ngraph_ops/deconvolution_ie.hpp"
#include "legacy/ngraph_ops/eltwise.hpp"
#include "legacy/ngraph_ops/fully_connected.hpp"
#include "legacy/ngraph_ops/gather_ie.hpp"
#include "legacy/ngraph_ops/gather_tree_ie.hpp"
#include "legacy/ngraph_ops/gru_cell_ie.hpp"
#include "legacy/ngraph_ops/interp.hpp"
#include "legacy/ngraph_ops/lrn_ie.hpp"
#include "legacy/ngraph_ops/lstm_cell_ie.hpp"
#include "legacy/ngraph_ops/normalize_ie.hpp"
#include "legacy/ngraph_ops/pad_ie.hpp"
#include "legacy/ngraph_ops/onehot_ie.hpp"
#include "legacy/ngraph_ops/power.hpp"
#include "legacy/ngraph_ops/prior_box_clustered_ie.hpp"
#include "legacy/ngraph_ops/prior_box_ie.hpp"
#include "legacy/ngraph_ops/proposal_ie.hpp"
#include "legacy/ngraph_ops/relu_ie.hpp"
#include "legacy/ngraph_ops/scaleshift.hpp"
#include "legacy/ngraph_ops/tile_ie.hpp"
#include "legacy/ngraph_ops/hard_sigmoid_ie.hpp"
#include "legacy/ngraph_ops/nms_ie.hpp"
#include "legacy/ngraph_ops/crop_ie.hpp"
#include "legacy/ngraph_ops/selu_ie.hpp"
#include "legacy/ngraph_ops/rnn_cell_ie.hpp"
#include "legacy/ngraph_ops/topk_ie.hpp"
#include "legacy/ngraph_ops/rnn_sequence_ie.hpp"
#include "legacy/ngraph_ops/lstm_sequence_ie.hpp"
#include "legacy/ngraph_ops/gru_sequence_ie.hpp"
#include "generic_ie.hpp"
#include "exec_graph_info.hpp"

#include "caseless.hpp"
#include <debug.h>
#include <ngraph/opsets/opset1.hpp>
#include <ngraph/opsets/opset5.hpp>
#include "transformations/utils/utils.hpp"
#include "transformations/rt_info/fused_names_attribute.hpp"
#include "transformations/rt_info/primitives_priority_attribute.hpp"
#include "cpp/ie_cnn_network.h"

#include "legacy/convert_function_to_cnn_network.hpp"
#include "legacy/graph_tools.hpp"
#include "legacy/net_pass.h"
#include "ie_legacy_itt.hpp"
#include "ie_cnn_layer_builder_ngraph.h"

namespace InferenceEngine {
namespace details {

// helper for adding creators with a specific exception
#define REQUIRED_IE_CONVERSION_CREATOR(type_name, ie_type_name)\
    addSpecificCreator({type_name}, [](const std::shared_ptr<::ngraph::Node>& node, \
        const std::map<std::string, std::string>& params) -> CNNLayerPtr {\
        THROW_IE_EXCEPTION << type_name  << " operation has a form that is not supported. " << node->get_friendly_name()\
        << " should be converted to " << ie_type_name << " operation.";\
        return nullptr;\
    });\

/// \brief Creates legacy representation of CNNLayer for SubGraphOp.
/// \param layer node type
/// \return pointer to CNNLayer with legacy representation of SubGraphOp.
CNNLayer::Ptr createSubGraphLayer(const std::shared_ptr<ngraph::Node>& layer) {
    auto sub_graph = std::dynamic_pointer_cast<ngraph::op::util::SubGraphOp>(layer);
    if (!sub_graph) {
        THROW_IE_EXCEPTION << "Cannot cast layer to SubGraphOp.";
    }

    // inputs/outputs of TensorIterator (ngraph representation)
    auto parameters = sub_graph->get_function()->get_parameters();
    auto results = sub_graph->get_function()->get_results();

    // Convert body (ngraph representation) to CNNNetwork.
    // This network will contain nodes of type = "Input" and data nodes with wrong names.
    // IE TensorIterator doesn't include such nodes so we create CNNNetwork in a separate scope
    // to call the destructor and delete these "Input"/data nodes.

    TensorIterator::Body body;
    {
        InferenceEngine::CNNNetwork body_net(sub_graph->get_function());
        InferenceEngine::CNNNetwork net(InferenceEngine::details::convertFunctionToICNNNetwork(body_net.getFunction(), body_net));
        // Paranoid check for cycles
        bool res = CNNNetForestDFS(
            CNNNetGetAllInputLayers(net), [](const CNNLayerPtr& layer) {}, false);
        if (!res) {
            THROW_IE_EXCEPTION << "Loop detected. SubGraphOp body should not contain loops.";
        }

        // Get inputs/outputs of cnn network
        auto in_info_map_with_parameters = net.getInputsInfo();
        auto out_info_map = net.getOutputsInfo();

        IE_ASSERT(in_info_map_with_parameters.size() == parameters.size());
        IE_ASSERT(out_info_map.size() == results.size());

        InferenceEngine::TensorIterator::Body temp_body;
        temp_body.inputs.resize(in_info_map_with_parameters.size());
        temp_body.outputs.resize(out_info_map.size());

        // Fill inputs/outs in order aligned with ng representation
        uint64_t counter = 0;
        for (const auto& param : parameters) {
            auto info = in_info_map_with_parameters.at(param->get_friendly_name());
            temp_body.inputs[counter++] = info->getInputData();
        }

        auto map_ng_result_to_ie_name = [] (std::shared_ptr<ngraph::op::v0::Result> res_op) {
            auto result = res_op->input(0).get_source_output();

            std::string name = result.get_node()->get_friendly_name();
            if (result.get_node()->get_output_size() > 1) {
                name += "." + std::to_string(result.get_index());
            }
            return name;
        };

        counter = 0;
        for (const auto& result : results) {
            auto data = out_info_map.at(map_ng_result_to_ie_name(result));
            temp_body.outputs[counter++] = data;
        }

        // This deep copy will hold all unreachable constants. See the comment in CopyTIBody function.
        body = InferenceEngine::NetPass::CopyTIBody(temp_body);

        // Check if data is really const layer holder
        auto is_constant_holder = [] (const DataPtr data) {
            return data->getPrecision() == Precision::UNSPECIFIED;
        };

        // Strip unreached node holder from Inputs node.
        auto holder = body.inputs.back();
        if (is_constant_holder(holder)) {
            auto& holder_map = getInputTo(holder);

            for (auto it = holder_map.begin(); it != holder_map.end(); ) {
                if (it->second->type == "Input")
                    it = holder_map.erase(it);
                else
                    ++it;
            }
        }

        // TODO: Disable this WA after total switch onto Ngraph
        //   WA: Some plugins (like GPU) require matching of Data object name and producer Layer name.
        //       Data name is expected in format "[layer_name]" or "[layer_name].[port_idx]" in case
        //       of multiple inputs. We have to restore it if possible and ignore original names of
        //       Ngraph parameter and result ops.
        //       Will not change data name if:
        //        - data has several consumer layers
        //        - data has no consumer (example if data is straight used as output)
        //
        for (auto &in : body.inputs) {
            if (is_constant_holder(in))
                continue;

            const auto input_to = getInputTo(in);
            if (input_to.size() != 1)
                continue;

            const auto consumer_layer = input_to.begin()->second;
            const auto consumer_in_port_set = consumer_layer->insData;
            const auto found = std::find_if(consumer_in_port_set.begin(), consumer_in_port_set.end(),
                                      [&in] (const DataWeakPtr &wptr) { return wptr.lock() == in; });
            IE_ASSERT(found != consumer_in_port_set.end());
            const auto consumer_port_idx = std::distance(consumer_in_port_set.begin(), found);

            auto new_name = consumer_layer->name;
            if (consumer_in_port_set.size() > 1) {
                new_name += '.' + std::to_string(consumer_port_idx);
            }
            in->setName(new_name);
        }

        // TODO: this WA restore original precisions of outputs.
        //       convertFunctionToICNNNetwork has internal fallback policy for unsupported
        //       precisions for inputs/outputs ports. Particular for U8 will be translated
        //       to FP32. However Loop body has strong requirements for continue_condition
        //       port, it should be BOOL(U8).
        //
        for (size_t i = 0; i < results.size(); i++) {
            auto result = results[i];
            auto output = body.outputs[i];
            if (result->get_element_type() == ngraph::element::u8) {
                output->setPrecision(InferenceEngine::Precision::U8);
            }
        }
    }

    // Create Inference Engine representation of TensorIterator
    LayerParams params = {layer->get_friendly_name(), "TensorIterator",
                          details::convertPrecision(layer->get_output_element_type(0))};
    auto res = std::make_shared<InferenceEngine::TensorIterator>(params);
    res->body = body;

    // Port map: outputs
    for (const auto& desc : sub_graph->get_output_descriptions()) {
        auto body_output_idx = desc->m_body_value_index;

        std::string type_name = desc->get_type_info().name;
        if (type_name == "ConcatOutputDescription") {
            auto output_desc = ::ngraph::as_type_ptr<ngraph::op::util::SubGraphOp::ConcatOutputDescription>(desc);
            IE_ASSERT(output_desc != nullptr);

            res->output_port_map.emplace_back(InferenceEngine::TensorIterator::PortMap {
                static_cast<int>(output_desc->m_output_index), static_cast<int>(body_output_idx),
                static_cast<int>(output_desc->m_axis), static_cast<int>(output_desc->m_stride),
                static_cast<int>(output_desc->m_start), static_cast<int>(output_desc->m_end),
                static_cast<int>(output_desc->m_part_size)});
        } else if (type_name == "BodyOutputDescription") {
            auto output_desc = ::ngraph::as_type_ptr<ngraph::op::util::SubGraphOp::BodyOutputDescription>(desc);
            IE_ASSERT(output_desc != nullptr);

            res->output_port_map.emplace_back(InferenceEngine::TensorIterator::PortMap {
                static_cast<int>(output_desc->m_output_index), static_cast<int>(body_output_idx), -1, 1, 0, -1, 1});
        } else {
            THROW_IE_EXCEPTION << "Incorrect type of the output description.";
        }
    }

    // Port map : inputs and back edges
    for (const auto& desc : sub_graph->get_input_descriptions()) {
        auto body_input_index = desc->m_body_parameter_index;

        if (const auto slice_desc = std::dynamic_pointer_cast<ngraph::op::util::SubGraphOp::SliceInputDescription>(desc)) {
            res->input_port_map.emplace_back(InferenceEngine::TensorIterator::PortMap {
                static_cast<int>(slice_desc->m_input_index), static_cast<int>(body_input_index),
                static_cast<int>(slice_desc->m_axis), static_cast<int>(slice_desc->m_stride),
                static_cast<int>(slice_desc->m_start), static_cast<int>(slice_desc->m_end),
                static_cast<int>(slice_desc->m_part_size)});
        } else if (const auto merge_desc = std::dynamic_pointer_cast<ngraph::op::util::SubGraphOp::MergedInputDescription>(desc)) {
            res->input_port_map.emplace_back(InferenceEngine::TensorIterator::PortMap {
                static_cast<int>(merge_desc->m_input_index), static_cast<int>(body_input_index), -1, 1, 0, -1, 1});

            auto body_output_idx = merge_desc->m_body_value_index;

            res->back_edges.emplace_back(InferenceEngine::TensorIterator::PortMap {
                static_cast<int>(body_output_idx), static_cast<int>(body_input_index), -1, 1, 0, -1, 1});
        } else if (const auto inv_desc = std::dynamic_pointer_cast<ngraph::op::util::SubGraphOp::InvariantInputDescription>(desc)) {
            res->input_port_map.emplace_back(InferenceEngine::TensorIterator::PortMap {
                    static_cast<int>(inv_desc->m_input_index), static_cast<int>(body_input_index), -1, 1, 0, -1, 1});
        } else {
            THROW_IE_EXCEPTION << "Incorrect type of the input description.";
        }
    }

    if (const auto loop_op = std::dynamic_pointer_cast<const ngraph::opset5::Loop>(layer)) {
        auto spec_port = loop_op->get_special_body_ports();
        if (spec_port.current_iteration_input_idx != -1) {
            auto ie_port_idx = spec_port.current_iteration_input_idx;
            res->params["loop_body_current_iteration_idx"] = std::to_string(ie_port_idx);
        }
        if (spec_port.body_condition_output_idx != -1) {
            auto body_output_idx = spec_port.body_condition_output_idx;
            res->params["loop_body_condition_output_idx"] = std::to_string(body_output_idx);
        }
        res->params["loop_trip_count_idx"] = "0";
        res->params["loop_execution_condition_idx"] = "1";
    }

    return res;
}

/**
 * @brief Creator for CNNLayer from nGraph op
 */
class CNNLayerCreator : public ::ngraph::AttributeVisitor {
public:
    using CreatorFor = std::function<CNNLayerPtr(const std::shared_ptr<::ngraph::Node>& node,
                                                 const std::map<std::string, std::string>& param)>;
    explicit CNNLayerCreator(const std::shared_ptr<::ngraph::Node>& node);

    CNNLayerPtr create();

    void on_adapter(const std::string& name, ::ngraph::ValueAccessor<bool> &value) override {
        params[name] = value.get() ? "true" : "false";
    }

    void addSpecificCreator(const std::vector<std::string>& forTypes, const CreatorFor& creator) {
        for (const auto type : forTypes) {
            creators[type] = creator;
        }
    }

    void on_adapter(const std::string& name, ::ngraph::ValueAccessor<std::string>& adapter) override {
        std::string data = adapter.get();
        std::transform(data.begin(), data.end(), data.begin(), [](unsigned char c) {
            return std::tolower(c);
        });
        params[name] = data;
    }

    void on_adapter(const std::string& name, ::ngraph::ValueAccessor<std::vector<int32_t>>& adapter) override {
        auto shape = adapter.get();
        params[name] = joinVec(shape);
    }

    void on_adapter(const std::string& name, ::ngraph::ValueAccessor<std::vector<int64_t>>& adapter) override {
        auto shape = adapter.get();
        params[name] = joinVec(shape);
    }

    void on_adapter(const std::string& name, ::ngraph::ValueAccessor<double>& adapter) override {
        std::ostringstream stream;
        stream.precision(8);
        stream << std::fixed << adapter.get();
        params[name] = stream.str();
    }

    void on_adapter(const std::string& name, ::ngraph::ValueAccessor<int64_t>& adapter) override {
        params[name] = std::to_string(adapter.get());
    }

    void on_adapter(const std::string& name, ngraph::ValueAccessor<std::vector<std::string>>& adapter) override {
        std::vector<std::string> data = adapter.get();
        for (auto& str : data) {
            std::transform(str.begin(), str.end(), str.begin(), [](unsigned char c) {
                return std::tolower(c);
            });
        }

        std::stringstream ss;
        std::copy(data.begin(), data.end(), std::ostream_iterator<std::string>(ss, ","));
        params[name] = ss.str();
    }

    void on_adapter(const std::string& name, ngraph::ValueAccessor<std::vector<float>>& adapter) override {
        auto data = adapter.get();
        params[name] = joinVec(data);
    }

    void on_adapter(const std::string& name, ::ngraph::ValueAccessor<std::shared_ptr<ngraph::Function>>& adapter) override {
    }

    void on_adapter(const std::string& name, ::ngraph::ValueAccessor<void>& adapter) override;

    void on_adapter(const std::string& name, ::ngraph::ValueAccessor<void*>& adapter) override {
        if (std::string(node->get_type_name()) != "Constant") {
            const auto data_beg = static_cast<char*>(adapter.get_ptr());
            params[name] = std::string(data_beg, adapter.size());
        }
    }

private:
    std::shared_ptr<::ngraph::Node> node;
    std::map<std::string, std::string> params;
    std::map<std::string, CreatorFor> creators;
};

void InferenceEngine::details::CNNLayerCreator::on_adapter(const std::string& name,
                                                           ::ngraph::ValueAccessor<void>& adapter) {
    if (auto a = ::ngraph::as_type<::ngraph::AttributeAdapter<::ngraph::element::Type>>(&adapter)) {
        auto type = static_cast<::ngraph::element::Type&>(*a);
        params[name] = details::convertPrecision(type).name();
    } else if (auto a = ::ngraph::as_type<::ngraph::AttributeAdapter<::ngraph::PartialShape>>(&adapter)) {
        std::string dims;
        auto shape = static_cast<::ngraph::PartialShape&>(*a);
        for (int64_t i = 0; i < shape.rank().get_length(); i++) {
            if (!dims.empty()) dims += ",";
            dims += std::to_string(shape[i].get_length());
        }
        params[name] = dims;
    } else if (auto a = ::ngraph::as_type<::ngraph::AttributeAdapter<::ngraph::Shape>>(&adapter)) {
        auto shape = static_cast<::ngraph::Shape&>(*a);
        params[name] = joinVec(shape);
    } else if (auto a = ::ngraph::as_type<::ngraph::AttributeAdapter<::ngraph::Strides>>(&adapter)) {
        auto shape = static_cast<::ngraph::Strides&>(*a);
        params[name] = joinVec(shape);
    } else if (auto a = ::ngraph::as_type<::ngraph::AttributeAdapter<std::vector<size_t>>>(& adapter)) {
        auto data = a->get();
        params[name] = joinVec(data);
    } else if (auto a = ::ngraph::as_type<::ngraph::AttributeAdapter<std::vector<std::shared_ptr<
    ngraph::op::util::SubGraphOp::InputDescription>>>>(& adapter)) {
        (void)a;
    } else if (auto a = ::ngraph::as_type<::ngraph::AttributeAdapter<std::vector<std::shared_ptr<
    ngraph::op::util::SubGraphOp::OutputDescription>>>>(& adapter)) {
        (void)a;
    } else if (auto a = ::ngraph::as_type<::ngraph::AttributeAdapter<ngraph::op::v5::Loop::SpecialBodyPorts>>(& adapter)) {
        (void)a;
    } else {
        THROW_IE_EXCEPTION << "Error converting ngraph to CNN network. "
                              "Attribute adapter can not be found for " << name << " parameter";
    }
}

InferenceEngine::details::CNNLayerCreator::CNNLayerCreator(const std::shared_ptr<::ngraph::Node>& node): node(node) {
    addSpecificCreator({"Parameter"}, [](const std::shared_ptr<::ngraph::Node>& node,
                                         const std::map<std::string, std::string>& params) -> CNNLayerPtr {
        LayerParams attrs = {node->get_friendly_name(), "Input",
            details::convertPrecision(node->get_output_element_type(0))};
        auto res = std::make_shared<CNNLayer>(attrs);
        return res;
    });
    // TODO - Remove "GreaterEq" once ngraph transitions to GreaterEqual
    addSpecificCreator({"Eltwise", "Subtract", "Power", "Maximum", "Minimum", "Divide", "Greater", "GreaterEqual", "FloorMod", "LogicalOr",
                        "LogicalAnd", "LogicalXor", "GreaterEq", "Less", "LessEqual", "Equal", "NotEqual", "Multiply", "Add"},
                        [](const std::shared_ptr<::ngraph::Node>& node, const std::map<std::string, std::string>& params) -> CNNLayerPtr {
            LayerParams attrs = {node->get_friendly_name(), "Eltwise",
                details::convertPrecision(node->get_output_element_type(0))};
            auto res = std::make_shared<EltwiseLayer>(attrs);
            res->params = params;
            if (node->description() == "Maximum") {
                res->params["operation"] = "max";
            } else if (node->description() == "Minimum") {
                res->params["operation"] = "min";
            } else if (node->description() == "Power") {
                res->params["operation"] = "pow";
            } else if (node->description() == "Subtract") {
                res->params["operation"] = "sub";
            } else if (node->description() == "Divide") {
                res->params["operation"] = "div";
            } else if (node->description() == "LessEqual") {
                res->params["operation"] = "less_equal";
            } else if (node->description() == "Less") {
                res->params["operation"] = "less";
            } else if (node->description() == "Equal") {
                res->params["operation"] = "equal";
            } else if (node->description() == "NotEqual") {
                res->params["operation"] = "not_equal";
            } else if (node->description() == "FloorMod") {
                res->params["operation"] = "floor_mod";
            } else if (node->description() == "Multiply") {
                res->params["operation"] = "prod";
            } else if (node->description() == "Add") {
                res->params["operation"] = "sum";
            } else if (node->description() == "Greater") {
                res->params["operation"] = "greater";
            } else if (node->description() == "GreaterEq") {
                res->params["operation"] = "greater_equal";
            } else if (node->description() == "GreaterEqual") {
                res->params["operation"] = "greater_equal";
            } else if (node->description() == "LogicalOr") {
                res->params["operation"] = "logical_or";
            } else if (node->description() == "LogicalAnd") {
                res->params["operation"] = "logical_and";
            } else if (node->description() == "LogicalXor") {
                res->params["operation"] = "logical_xor";
            } else if (node->description() == "Eltwise") {
                auto castedLayer = std::dynamic_pointer_cast<::ngraph::op::Eltwise>(node);
                if (castedLayer == nullptr) THROW_IE_EXCEPTION << "Cannot get " << attrs.type << " layer " << attrs.name;
                std::string type;
                switch (castedLayer->eltwise_type) {
                case ELTWISE_TYPE::Sum:
                    type = "sum";
                    break;
                case ELTWISE_TYPE::Prod:
                    type = "prod";
                    break;
                default:
                    THROW_IE_EXCEPTION << "Not supported eltwise type!";
                }

                res->params["operation"] = type;
            }
            return res;
        });
    addSpecificCreator({"Concat"}, [](const std::shared_ptr<::ngraph::Node>& node,
                                      const std::map<std::string, std::string>& params) -> CNNLayerPtr {
        LayerParams attrs = {node->get_friendly_name(), node->description(),
                             details::convertPrecision(node->get_output_element_type(0))};
        auto res = std::make_shared<ConcatLayer>(attrs);
        res->params = params;
        auto axis = std::stoi(res->params["axis"]);
        res->params["axis"] = Builder::asString(axis < 0 ? axis + node->get_input_shape(0).size() : axis);
        return res;
    });
    addSpecificCreator({"AvgPool", "MaxPool"}, [](const std::shared_ptr<::ngraph::Node>& node,
                                                  const std::map<std::string, std::string>& params) -> CNNLayerPtr {
        LayerParams attrs = {node->get_friendly_name(), "Pooling",
            details::convertPrecision(node->get_output_element_type(0))};
        auto res = std::make_shared<PoolingLayer>(attrs);
        res->params = params;
        if (res->params.find("auto_pad") != res->params.end() &&
            details::CaselessEq<std::string>()(res->params["auto_pad"], "EXPLICIT"))
            res->params.erase("auto_pad");

        if (res->params.find("exclude_pad") != res->params.end()) {
            res->params["exclude-pad"] = res->params["exclude_pad"];
            res->params.erase("exclude_pad");
        }

        if (node->description() == "MaxPool") {
            res->params["pool-method"] = "max";
        } else if (node->description() == "AvgPool") {
            res->params["pool-method"] = "avg";
        }
        return res;
    });
    addSpecificCreator({"Select"}, [](const std::shared_ptr<::ngraph::Node>& node,
                                      const std::map<std::string, std::string>& params) -> CNNLayerPtr {
        LayerParams attrs = {node->get_friendly_name(), node->description(),
                             details::convertPrecision(node->get_output_element_type(0))};
        auto res = std::make_shared<SelectLayer>(attrs);
        res->params = params;
        return res;
    });
    addSpecificCreator({"BinaryConvolution"}, [](const std::shared_ptr<::ngraph::Node>& node,
                                      const std::map<std::string, std::string>& params) -> CNNLayerPtr {
        LayerParams attrs = {node->get_friendly_name(), node->description(),
                             details::convertPrecision(node->get_output_element_type(0))};
        auto res = std::make_shared<BinaryConvolutionLayer>(attrs);

        // todo: investigate difference between ngraph parameters for BinConvolution and the implementation above
        // this leads to accuracy issue for Precollected_ONNX_ResNet50_88percentinto1bit e2e test
        // res->params = params;

        auto castedLayer = ::ngraph::as_type_ptr<::ngraph::op::v1::BinaryConvolution>(node);
        IE_ASSERT(castedLayer) << " Operation " << node->description() << " with name "
            << node->get_friendly_name() << " cannot be casted to ngraph::op::v1::BinaryConvolution";

        std::string value;
        for (const auto& val : castedLayer->get_pads_begin()) {
            if (!value.empty()) value += ",";
            value += Builder::asString(val);
        }
        res->params["pads_begin"] = value;

        value.clear();
        for (const auto& val : castedLayer->get_pads_end()) {
            if (!value.empty()) value += ",";
            value += Builder::asString(val);
        }
        res->params["pads_end"] = value;

        switch (castedLayer->get_auto_pad()) {
            case ::ngraph::op::PadType::SAME_UPPER:
                res->params["auto_pad"] = "same_upper";
                break;
            case ::ngraph::op::PadType::SAME_LOWER:
                res->params["auto_pad"] = "same_lower";
                break;
            case ::ngraph::op::PadType::VALID:
                res->params["auto_pad"] = "valid";
                break;
            default:
                break;
        }

        value.clear();
        for (const auto& val : castedLayer->get_strides()) {
            if (!value.empty()) value += ",";
            value += Builder::asString(val);
        }
        res->params["strides"] = value;

        value.clear();
        for (const auto& val : castedLayer->get_dilations()) {
            if (!value.empty()) value += ",";
            value += Builder::asString(val);
        }
        res->params["dilations"] = value;

        // Restore kernel size and output
        const auto& shape = castedLayer->get_input_shape(1);
        res->params["output"] = Builder::asString(shape[0]);

        value.clear();
        for (size_t i = 2; i < shape.size(); i++) {
            if (!value.empty()) value += ",";
            value += Builder::asString(shape[i]);
        }
        res->params["kernel"] = value;

        switch (castedLayer->get_mode()) {
            case ::ngraph::op::v1::BinaryConvolution::BinaryConvolutionMode::XNOR_POPCOUNT:
                res->params["mode"] = "xnor-popcount";
        }

        IE_ASSERT(castedLayer->input(1).get_partial_shape().is_static()) << " Weights for binary convolution "
            << castedLayer->get_friendly_name() << " should have static shapes!";
        auto weights_shape = castedLayer->input(1).get_source_output().get_shape();
        res->params["input"] = Builder::asString(weights_shape[1]);
        res->params["pad_value"] = Builder::asString(castedLayer->get_pad_value());

        const auto weightsNode = castedLayer->input(1).get_source_output().get_node_shared_ptr();
        InferenceEngine::details::addBlob(weightsNode, res, InferenceEngine::details::weights);

        return res;
    });

    addSpecificCreator({"SpaceToBatch"}, [](const std::shared_ptr<::ngraph::Node>& node,
                                      const std::map<std::string, std::string>& params) -> CNNLayerPtr {
        LayerParams attrs = {node->get_friendly_name(), node->description(),
                             details::convertPrecision(node->get_output_element_type(0))};
        auto res = std::make_shared<SpaceToBatchLayer>(attrs);
        res->params = params;
        return res;
    });

    addSpecificCreator({"BatchToSpace"}, [](const std::shared_ptr<::ngraph::Node>& node,
                                      const std::map<std::string, std::string>& params) -> CNNLayerPtr {
        LayerParams attrs = {node->get_friendly_name(), node->description(),
                             details::convertPrecision(node->get_output_element_type(0))};
        auto res = std::make_shared<BatchToSpaceLayer>(attrs);
        res->params = params;
        return res;
    });

    addSpecificCreator({"Assign"}, [](const std::shared_ptr<::ngraph::Node>& node,
                                            const std::map<std::string, std::string>& params) -> CNNLayerPtr {
        LayerParams attrs = {node->get_friendly_name(), "Memory",
                             details::convertPrecision(node->get_output_element_type(0))};
        auto res = std::make_shared<CNNLayer>(attrs);
        res->params["id"] = params.at("variable_id");
        res->params["index"] = "0";
        res->params["size"] = "2";
        return res;
    });

    addSpecificCreator({"ReadValue"}, [](const std::shared_ptr<::ngraph::Node>& node,
                                            const std::map<std::string, std::string>& params) -> CNNLayerPtr {
        LayerParams attrs = {node->get_friendly_name(), "Memory",
                             details::convertPrecision(node->get_output_element_type(0))};
        auto res = std::make_shared<CNNLayer>(attrs);
        res->params["id"] = params.at("variable_id");
        res->params["index"] = "1";
        res->params["size"] = "2";
        return res;
    });

    addSpecificCreator({"DepthToSpace"}, [](const std::shared_ptr<::ngraph::Node>& node,
                                            const std::map<std::string, std::string>& params) -> CNNLayerPtr {
        LayerParams attrs = {node->get_friendly_name(), node->description(),
                             details::convertPrecision(node->get_output_element_type(0))};
        auto res = std::make_shared<DepthToSpaceLayer>(attrs);
        res->params = params;
        return res;
    });

    addSpecificCreator({"SpaceToDepth"}, [](const std::shared_ptr<::ngraph::Node>& node,
                                            const std::map<std::string, std::string>& params) -> CNNLayerPtr {
        LayerParams attrs = {node->get_friendly_name(), node->description(),
                             details::convertPrecision(node->get_output_element_type(0))};
        auto res = std::make_shared<SpaceToDepthLayer>(attrs);
        res->params = params;
        return res;
    });

    addSpecificCreator({"DeconvolutionIE"},
                       [](const std::shared_ptr<::ngraph::Node> &node,
                          const std::map<std::string, std::string> &params) -> CNNLayerPtr {
        LayerParams attrs = {node->get_friendly_name(), "Deconvolution",
                             details::convertPrecision(node->get_output_element_type(0))};
        auto res = std::make_shared<DeconvolutionLayer>(attrs);

        res->params = params;
        const auto& shape = node->get_input_shape(1);
        res->params["output"] = Builder::asString(shape[1]);
        std::string kernel_value;
        for (size_t i = 2; i < shape.size(); i++) {
            if (!kernel_value.empty()) kernel_value += ",";
            kernel_value += Builder::asString(shape[i]);
        }
        res->params["kernel"] = kernel_value;

        const auto weightsNode = node->input_value(1).get_node_shared_ptr();
        if (InferenceEngine::details::addBlob(weightsNode, res, InferenceEngine::details::weights)) {
            if (node->inputs().size() == 3) {
                const auto biasNode = node->input_value(2).get_node_shared_ptr();
                InferenceEngine::details::addBlob(biasNode, res, InferenceEngine::details::biases);
            }
        }
        return res;
    });

    addSpecificCreator({"DetectionOutput"},
                       [](const std::shared_ptr<::ngraph::Node> &node,
                          const std::map<std::string, std::string> &params) -> CNNLayerPtr {
        LayerParams attrs = {node->get_friendly_name(), "DetectionOutput",
                            details::convertPrecision(node->get_output_element_type(0))};
        auto res = std::make_shared<InferenceEngine::CNNLayer>(attrs);
        res->params = params;

        if (res->params["code_type"] == "caffe.priorboxparameter.center_size") {
            res->params["code_type"] = "caffe.PriorBoxParameter.CENTER_SIZE";
        } else {
            res->params["code_type"] =  "caffe.PriorBoxParameter.CORNER";
        }
        res->params["variance_encoded_in_target"] = res->getBoolStrParamAsIntStr("variance_encoded_in_target");
        res->params["share_location"] = res->getBoolStrParamAsIntStr("share_location");
        res->params["clip_after_nms"] = res->getBoolStrParamAsIntStr("clip_after_nms");
        res->params["clip_before_nms"] = res->getBoolStrParamAsIntStr("clip_before_nms");
        res->params["decrease_label_id"] = res->getBoolStrParamAsIntStr("decrease_label_id");
        res->params["normalized"] = res->getBoolStrParamAsIntStr("normalized");
        return res;
    });

    addSpecificCreator({"LogicalNot"},
                       [](const std::shared_ptr<::ngraph::Node>& node,
                          const std::map<std::string, std::string> params) -> CNNLayerPtr {
        LayerParams attrs = {node->get_friendly_name(), "Activation",
                              details::convertPrecision(node->get_output_element_type(0))};
        auto res = std::make_shared<InferenceEngine::CNNLayer>(attrs);
        res->params["type"] = "not";
        return res;
    });

    addSpecificCreator({"LSTMCellIE"},
                        [](const std::shared_ptr<::ngraph::Node>& node,
                           const std::map<std::string, std::string> params) -> CNNLayerPtr {
        LayerParams attrs = {node->get_friendly_name(), "LSTMCell",
                             details::convertPrecision(node->get_output_element_type(0))};
        auto res = std::make_shared<LSTMCell>(attrs);
        res->params = params;
        const auto weightsNode = node->input_value(3).get_node_shared_ptr();
        InferenceEngine::details::addBlob(weightsNode, res, InferenceEngine::details::weights);

        const auto biasNode = node->input_value(4).get_node_shared_ptr();
        InferenceEngine::details::addBlob(biasNode, res, InferenceEngine::details::biases);

        return res;
    });

    addSpecificCreator({"RNNCellIE"},
                       [](const std::shared_ptr<::ngraph::Node>& node,
                          const std::map<std::string, std::string>& params) -> CNNLayerPtr {
        LayerParams attrs = {node->get_friendly_name(), "RNNCell",
                             details::convertPrecision(node->get_output_element_type(0))};
        auto res = std::make_shared<RNNCell>(attrs);
        res->params = params;

        const auto weightsNode = node->input_value(2).get_node_shared_ptr();
        InferenceEngine::details::addBlob(weightsNode, res, InferenceEngine::details::weights);

        const auto biasNode = node->input_value(3).get_node_shared_ptr();
        InferenceEngine::details::addBlob(biasNode, res, InferenceEngine::details::biases);

        return res;
    });

    addSpecificCreator({"GRUCellIE"},
                       [](const std::shared_ptr<::ngraph::Node>& node,
                          const std::map<std::string, std::string>& params) -> CNNLayerPtr {
        LayerParams attrs = {node->get_friendly_name(), "GRUCell",
                             details::convertPrecision(node->get_output_element_type(0))};
        auto res = std::make_shared<GRUCell>(attrs);
        res->params = params;

        const auto weightsNode = node->input_value(2).get_node_shared_ptr();
        InferenceEngine::details::addBlob(weightsNode, res, InferenceEngine::details::weights);

        const auto biasNode = node->input_value(3).get_node_shared_ptr();
        InferenceEngine::details::addBlob(biasNode, res, InferenceEngine::details::biases);

        return res;
    });

    addSpecificCreator({"PRelu"},
                       [](const std::shared_ptr<::ngraph::Node>& node,
                          const std::map<std::string, std::string>& params) -> CNNLayerPtr {
        LayerParams attrs = {node->get_friendly_name(), "PReLU",
                             details::convertPrecision(node->get_output_element_type(0))};
        auto res = std::make_shared<PReLULayer>(attrs);
        res->params = params;

        const auto weightsNode = node->input_value(1).get_node_shared_ptr();
        InferenceEngine::details::addBlob(weightsNode, res, InferenceEngine::details::weights);

        return res;
    });

    addSpecificCreator({"TileIE"},
                       [](const std::shared_ptr<::ngraph::Node>& node,
                          const std::map<std::string, std::string>& params) -> CNNLayerPtr {
        LayerParams attrs = {node->get_friendly_name(), "Tile",
            details::convertPrecision(node->get_output_element_type(0))};
        auto res = std::make_shared<TileLayer>(attrs);
        res->params = params;
        return res;
    });

    addSpecificCreator({"PriorBoxIE"},
                       [](const std::shared_ptr<::ngraph::Node>& node,
                          const std::map<std::string, std::string>& params) -> CNNLayerPtr {
        LayerParams attrs = {node->get_friendly_name(), "PriorBox",
            details::convertPrecision(node->get_output_element_type(0))};

        auto res = std::make_shared<CNNLayer>(attrs);
        res->params = params;
        res->params["clip"] = res->getBoolStrParamAsIntStr("clip");
        res->params["flip"] = res->getBoolStrParamAsIntStr("flip");
        res->params["scale_all_sizes"] = res->getBoolStrParamAsIntStr("scale_all_sizes");

        auto scale_all_sizes = std::stoi(res->params["scale_all_sizes"]);
        if (!scale_all_sizes) {
            auto data_pshape = node->get_input_partial_shape(0);
            if (data_pshape.is_dynamic()) THROW_IE_EXCEPTION << "Dynamic 0-port input of PriorBox is not supported";
            auto data_shape = data_pshape.to_shape();
            if (data_shape.size() != 4) THROW_IE_EXCEPTION << "PriorBox has " << data_shape.size() << " items in 0-port input, 4 expected";
            auto img_pshape = node->get_input_partial_shape(1);
            if (img_pshape.is_dynamic()) THROW_IE_EXCEPTION << "Dynamic 1-port input of PriorBox is not supported";
            auto img_shape = img_pshape.to_shape();
            if (img_shape.size() != 4) THROW_IE_EXCEPTION << "PriorBox has " << data_shape.size() << " items in 1-port input, 4 expected";

            // mxnet-like PriorBox
            auto img_H = img_shape[2];
            auto data_H = data_shape[2];

            auto step = std::stof(res->params["step"]);
            if (step == -1)
                step = img_H / static_cast<float>(data_H);
            else
                step *= img_H;
            res->params["step"] = Builder::asString(step);

            auto min_size = details::split(res->params["min_size"], ",");
            for (auto &size : min_size) {
                size = Builder::asString(std::stof(size) * img_H);
            }
            res->params["min_size"] = details::joinVec(min_size);
        }
        return res;
    });

    addSpecificCreator({"PriorBoxClusteredIE"},
                       [](const std::shared_ptr<::ngraph::Node>& node,
                          const std::map<std::string, std::string>& params) -> CNNLayerPtr {
        LayerParams attrs = {node->get_friendly_name(), "PriorBoxClustered",
            details::convertPrecision(node->get_output_element_type(0))};
        auto res = std::make_shared<CNNLayer>(attrs);
        res->params = params;
        res->params["clip"] =
            res->getBoolStrParamAsIntStr("clip");

        auto step_h = std::stof(res->params["step_h"]);
        auto step_w = std::stof(res->params["step_w"]);
        if (std::abs(step_h - step_w) < 1e-5) {
            res->params["step"] = res->params["step_w"];
        }
        return res;
    });

    addSpecificCreator({"ProposalIE"},
                       [](const std::shared_ptr<::ngraph::Node>& node,
                          const std::map<std::string, std::string>& params) -> CNNLayerPtr {
        LayerParams attrs = {node->get_friendly_name(), "Proposal",
            details::convertPrecision(node->get_output_element_type(0))};
        auto res = std::make_shared<CNNLayer>(attrs);
        res->params = params;
        res->params["clip_before_nms"] =
            res->getBoolStrParamAsIntStr("clip_before_nms");
        res->params["clip_after_nms"] =
            res->getBoolStrParamAsIntStr("clip_after_nms");
        res->params["normalize"] = res->getBoolStrParamAsIntStr("normalize");
        return res;
    });

    addSpecificCreator({"Relu"},
                       [](const std::shared_ptr<::ngraph::Node>& node,
                          const std::map<std::string, std::string>& params) -> CNNLayerPtr {
        LayerParams attrs = {node->get_friendly_name(), "ReLU",
            details::convertPrecision(node->get_output_element_type(0))};
        auto res = std::make_shared<ReLULayer>(attrs);
        res->params = params;
        return res;
    });

    addSpecificCreator({"Reshape"},
                       [](const std::shared_ptr<::ngraph::Node>& node,
                          const std::map<std::string, std::string>& params) -> CNNLayerPtr {
        LayerParams attrs = {node->get_friendly_name(), "Reshape",
            details::convertPrecision(node->get_output_element_type(0))};
        auto res = std::make_shared<ReshapeLayer>(attrs);
        return res;
    });

    addSpecificCreator({"ReverseSequence"},
                       [](const std::shared_ptr<::ngraph::Node>& node,
                          const std::map<std::string, std::string>& params) -> CNNLayerPtr {
        LayerParams attrs = {node->get_friendly_name(), "ReverseSequence",
            details::convertPrecision(node->get_output_element_type(0))};
        auto res = std::make_shared<ReverseSequenceLayer>(attrs);
        res->params = params;
        return res;
    });

    addSpecificCreator({"SeluIE"},
                       [](const std::shared_ptr<::ngraph::Node>& node,
                          const std::map<std::string, std::string>& params) -> CNNLayerPtr {
        LayerParams attrs = {node->get_friendly_name(), "Selu",
            details::convertPrecision(node->get_output_element_type(0))};
        auto res = std::make_shared<CNNLayer>(attrs);
        res->params = params;
        return res;
    });

    addSpecificCreator({"Softmax"},
                       [](const std::shared_ptr<::ngraph::Node>& node,
                          const std::map<std::string, std::string>& params) -> CNNLayerPtr {
        LayerParams attrs = {node->get_friendly_name(), "SoftMax",
            details::convertPrecision(node->get_output_element_type(0))};
        auto res = std::make_shared<SoftMaxLayer>(attrs);
        res->params = params;
        return res;
    });

    addSpecificCreator({"Split"},
                       [](const std::shared_ptr<::ngraph::Node>& node,
                          const std::map<std::string, std::string>& params) -> CNNLayerPtr {
        LayerParams attrs = {node->get_friendly_name(), "Split",
            details::convertPrecision(node->get_output_element_type(0))};
        auto res = std::make_shared<SplitLayer>(attrs);

        auto axis_node = node->input_value(1).get_node_shared_ptr();
        const auto axis_node_const = std::dynamic_pointer_cast<ngraph::op::Constant>(axis_node);
        if (!axis_node_const) {
            THROW_IE_EXCEPTION << "Split " << node->get_friendly_name() << " has no axes as Constant";
        }
        auto axis = axis_node_const->cast_vector<int64_t>()[0];
        if (axis < 0) {
            axis += node->get_input_shape(0).size();
        }
        res->params["axis"] = Builder::asString(axis);

        return res;
    });

    addSpecificCreator({"Tanh"},
                       [](const std::shared_ptr<::ngraph::Node>& node,
                          const std::map<std::string, std::string>& params) -> CNNLayerPtr {
        LayerParams attrs = {node->get_friendly_name(), "TanH",
            details::convertPrecision(node->get_output_element_type(0))};
        auto res = std::make_shared<CNNLayer>(attrs);
        res->params = params;
        return res;
    });

    addSpecificCreator({"ScatterElementsUpdate"}, [](const std::shared_ptr<::ngraph::Node>& node,
        const std::map<std::string, std::string>& params) -> CNNLayerPtr {
        LayerParams attrs = {node->get_friendly_name(), node->description(),
            details::convertPrecision(node->get_output_element_type(0))};
        auto res = std::make_shared<ScatterElementsUpdateLayer>(attrs);
        res->params = params;
        return res;
    });

    addSpecificCreator({"ScatterUpdate"}, [](const std::shared_ptr<::ngraph::Node>& node,
        const std::map<std::string, std::string>& params) -> CNNLayerPtr {
        LayerParams attrs = {node->get_friendly_name(), node->description(),
            details::convertPrecision(node->get_output_element_type(0))};
        auto res = std::make_shared<ScatterUpdateLayer>(attrs);
        res->params = params;
        return res;
    });

    addSpecificCreator({"StaticShapeTopK"}, [](const std::shared_ptr<::ngraph::Node>& node,
        const std::map<std::string, std::string>& params) -> CNNLayerPtr {
        LayerParams attrs = {node->get_friendly_name(), "TopK",
            details::convertPrecision(node->get_output_element_type(0))};
        auto res = std::make_shared<TopKLayer>(attrs);
        res->params = params;
        return res;
    });

    addSpecificCreator({"StridedSlice"}, [](const std::shared_ptr<::ngraph::Node> &node,
        const std::map<std::string, std::string> &params) -> CNNLayerPtr {
        LayerParams attrs = {node->get_friendly_name(), "StridedSlice",
            details::convertPrecision(node->get_output_element_type(0))};
        auto res = std::make_shared<InferenceEngine::StridedSliceLayer>(attrs);
        auto stridedSliceInvertMaskStr = [](const std::string& str) -> std::string {
            std::string value;
            auto found_numbers = details::split(str, ",");
            for (const auto &val : found_numbers) {
                if (!value.empty())
                    value += ",";
                value += Builder::asString((1 - std::stoi(val)));
            }
            return value;
        };

        res->params = params;
        // plugins require reversed value of begin_mask and end_mask
        res->params["begin_mask"] = stridedSliceInvertMaskStr(res->params["begin_mask"]);
        res->params["end_mask"] = stridedSliceInvertMaskStr(res->params["end_mask"]);

        return res;
    });

    addSpecificCreator({"TopK", "TopKIE"}, [](const std::shared_ptr<::ngraph::Node>& node,
        const std::map<std::string, std::string>& params) -> CNNLayerPtr {
        LayerParams attrs = {node->get_friendly_name(), "TopK",
                          details::convertPrecision(node->get_output_element_type(0))};
        auto res = std::make_shared<InferenceEngine::TopKLayer>(attrs);
        res->params = params;
        return res;
    });

    addSpecificCreator({"Transpose"}, [](const std::shared_ptr<::ngraph::Node>& node,
        const std::map<std::string, std::string>& params) -> CNNLayerPtr {
        LayerParams attrs = {node->get_friendly_name(), "Permute",
            details::convertPrecision(node->get_output_element_type(0))};
        auto res = std::make_shared<InferenceEngine::CNNLayer>(attrs);
        res->params = params;
        if (auto transpose_const = std::dynamic_pointer_cast<ngraph::op::Constant>(node->input_value(1).get_node_shared_ptr())) {
            res->params["order"] = Builder::asString(transpose_const->cast_vector<int64_t>());
        }
        return res;
    });

    addSpecificCreator({"SwishIE"}, [](const std::shared_ptr<::ngraph::Node>& node,
        const std::map<std::string, std::string>& params) -> CNNLayerPtr {
        LayerParams attrs = {node->get_friendly_name(), "Swish",
            details::convertPrecision(node->get_output_element_type(0))};
        auto res = std::make_shared<InferenceEngine::CNNLayer>(attrs);
        res->params = params;
        return res;
    });

    addSpecificCreator({"NonMaxSuppressionIE3"}, [](const std::shared_ptr<::ngraph::Node>& node,
        const std::map<std::string, std::string>& params) -> CNNLayerPtr {
        LayerParams attrs = {node->get_friendly_name(), "NonMaxSuppression",
            details::convertPrecision(node->get_output_element_type(0))};

        auto castedLayer = ::ngraph::as_type_ptr<::ngraph::op::NonMaxSuppressionIE3>(node);
        IE_ASSERT(castedLayer) << " Operation " << node->description() << " with name "
            << node->get_friendly_name() << " cannot be casted to ngraph::op::NonMaxSuppressionIE3";

        auto res = std::make_shared<InferenceEngine::NonMaxSuppressionLayer>(attrs);
        res->params = params;

        res->params["center_point_box"] = castedLayer->m_center_point_box ? "true" : "false";
        res->params["sort_result_descending"] = castedLayer->m_sort_result_descending ? "true" : "false";

        auto output_type = details::convertPrecision(castedLayer->m_output_type);
        std::string output_type_str;
        switch (output_type) {
        case Precision::I32:
            output_type_str = "I32";
            break;
        case Precision::I64:
            output_type_str = "I64";
            break;
        default:
            THROW_IE_EXCEPTION << "Unsupported output type";
        }
        res->params["output_type"] = output_type_str;

        return res;
    });

    addSpecificCreator({"NonMaxSuppression"}, [](const std::shared_ptr<::ngraph::Node>& node,
        const std::map<std::string, std::string>& params) -> CNNLayerPtr {
        LayerParams attrs = {node->get_friendly_name(), "NonMaxSuppression",
            details::convertPrecision(node->get_output_element_type(0))};

        auto castedLayer = ::ngraph::as_type_ptr<::ngraph::op::v5::NonMaxSuppression>(node);
        IE_ASSERT(castedLayer) << " Operation " << node->description() << " with name "
            << node->get_friendly_name() << " cannot be casted to ngraph::op::v5::NonMaxSuppression";

        auto res = std::make_shared<InferenceEngine::NonMaxSuppressionLayer>(attrs);
        res->params = params;

        auto box_encoding = castedLayer->get_box_encoding();
        switch (box_encoding) {
            case ngraph::op::v5::NonMaxSuppression::BoxEncodingType::CORNER:
                res->params["center_point_box"] = "false";
                break;
            case ngraph::op::v5::NonMaxSuppression::BoxEncodingType::CENTER:
                res->params["center_point_box"] = "true";
                break;
            default:
                THROW_IE_EXCEPTION << "Unsupported box encoding for NonMaxSuppression op";
                break;
        }

        auto output_type = details::convertPrecision(castedLayer->get_output_type());
        std::string output_type_str;
        switch (output_type) {
        case Precision::I32:
            output_type_str = "I32";
            break;
        case Precision::I64:
            output_type_str = "I64";
            break;
        default:
            THROW_IE_EXCEPTION << "Unsupported output type";
        }
        res->params["output_type"] = output_type_str;

        bool sort_result_descending = castedLayer->get_sort_result_descending();
        res->params["sort_result_descending"] = sort_result_descending ? "true" : "false";

        return res;
    });

    addSpecificCreator({"NonMaxSuppressionIE"}, [](const std::shared_ptr<::ngraph::Node>& node,
                                                 const std::map<std::string, std::string>& params) -> CNNLayerPtr {
        LayerParams attrs = {node->get_friendly_name(), "NonMaxSuppression", details::convertPrecision(node->get_output_element_type(0))};
        auto res = std::make_shared<InferenceEngine::NonMaxSuppressionLayer>(attrs);
        res->params = params;
        return res;
    });

    addSpecificCreator({"GRUSequenceIE"}, [](const std::shared_ptr<::ngraph::Node>& node,
                    const std::map<std::string, std::string>& params) -> CNNLayerPtr {
        LayerParams attrs = {node->get_friendly_name(), "GRUSequence",
                             details::convertPrecision(node->get_output_element_type(0))};
        auto res = std::make_shared<RNNSequenceLayer>(attrs);
        res->params = params;
        res->axis = std::stoi(res->params["axis"]);
        if (res->params["direction"] == "reverse")
            res->params["direction"] = "Backward";
        else if (res->params["direction"] == "forward")
            res->params["direction"] = "Forward";
        else
            res->params["direction"] = "Bidirectional";

        res->cellType = RNNSequenceLayer::CellType::GRU;
        if (res->params["linear_before_reset"] == "true") {
            res->cellType = RNNSequenceLayer::CellType::GRU_LBR;
        }

        const auto weightsNode = node->input_value(3).get_node_shared_ptr();
        InferenceEngine::details::addBlob(weightsNode, res, InferenceEngine::details::weights);

        const auto biasNode = node->input_value(4).get_node_shared_ptr();
        InferenceEngine::details::addBlob(biasNode, res, InferenceEngine::details::biases);

        return res;
    });

    addSpecificCreator({"RNNSequenceIE"}, [](const std::shared_ptr<::ngraph::Node>& node,
                    const std::map<std::string, std::string>& params) -> CNNLayerPtr {
        LayerParams attrs = {node->get_friendly_name(), "RNNSequence",
                             details::convertPrecision(node->get_output_element_type(0))};
        auto res = std::make_shared<RNNSequenceLayer>(attrs);
        res->params = params;

        res->cellType = RNNSequenceLayer::CellType::RNN;
        res->axis = std::stoi(res->params["axis"]);
        if (res->params["direction"] == "reverse")
            res->params["direction"] = "Backward";
        else if (res->params["direction"] == "forward")
            res->params["direction"] = "Forward";
        else
            res->params["direction"] = "Bidirectional";

        const auto weightsNode = node->input_value(3).get_node_shared_ptr();
        InferenceEngine::details::addBlob(weightsNode, res, InferenceEngine::details::weights);

        const auto biasNode = node->input_value(4).get_node_shared_ptr();
        InferenceEngine::details::addBlob(biasNode, res, InferenceEngine::details::biases);

        return res;
    });

    addSpecificCreator({"LSTMSequenceIE"}, [](const std::shared_ptr<::ngraph::Node>& node,
                    const std::map<std::string, std::string>& params) -> CNNLayerPtr {
        LayerParams attrs = {node->get_friendly_name(), "LSTMSequence",
                             details::convertPrecision(node->get_output_element_type(0))};
        auto res = std::make_shared<RNNSequenceLayer>(attrs);
        res->params = params;

        res->cellType = RNNSequenceLayer::CellType::LSTM;
        res->axis = std::stoi(res->params["axis"]);
        if (res->params["direction"] == "reverse")
            res->params["direction"] = "Backward";
        else if (res->params["direction"] == "forward")
            res->params["direction"] = "Forward";
        else
            res->params["direction"] = "Bidirectional";

        const auto weightsNode = node->input_value(4).get_node_shared_ptr();
        InferenceEngine::details::addBlob(weightsNode, res, InferenceEngine::details::weights);

        const auto biasNode = node->input_value(5).get_node_shared_ptr();
        InferenceEngine::details::addBlob(biasNode, res, InferenceEngine::details::biases);

        return res;
    });

    REQUIRED_IE_CONVERSION_CREATOR("Broadcast", "Tile");
    REQUIRED_IE_CONVERSION_CREATOR("Interpolate", "Interp");
    REQUIRED_IE_CONVERSION_CREATOR("NormalizeL2", "NormalizeIE");
    REQUIRED_IE_CONVERSION_CREATOR("GroupConvolution", "ConvolutionIE");
    REQUIRED_IE_CONVERSION_CREATOR("GroupConvolutionBackpropData", "DeconvolutionIE");

    addSpecificCreator({ "Convolution", "GatherTree", "GRUCell", "GRUSequence", "HardSigmoid",
                      "LRN", "LSTMCell", "LSTMSequence", "NonMaxSuppression", "RNNCell", "RNNSequence", "OneHot",
                      "Pad", "PriorBoxClustered", "PriorBox", "Proposal", "Selu", "Swish", "Tile"},
            [](const std::shared_ptr<::ngraph::Node>& node, const std::map<std::string, std::string>& params)
            -> CNNLayerPtr {
        const std::string& type_name = node->get_type_name();
        THROW_IE_EXCEPTION << type_name << " operation has a form that is not supported. " << node->get_friendly_name()
                           << " should be converted to " << type_name + "IE operation.";
        return nullptr;
    });

    addSpecificCreator({"ReduceMin", "ReduceMax", "ReduceMean", "ReduceProd", "ReduceSum", "ReduceL1", "ReduceL2"},
                       [](const std::shared_ptr<::ngraph::Node>& node, const std::map<std::string, std::string>& params) -> CNNLayerPtr {
        LayerParams attrs = {node->get_friendly_name(), node->description(), details::convertPrecision(node->get_output_element_type(0))};
        auto reduce_node = std::dynamic_pointer_cast<ngraph::op::util::ArithmeticReductionKeepDims>(node);
        if (reduce_node == nullptr)
            THROW_IE_EXCEPTION << "Node '" << node->get_name() << "' is not an instance of ArithmeticReductionKeepDims.";
        auto res = std::make_shared<InferenceEngine::ReduceLayer>(attrs);
        res->params = params;
        res->params["keep_dims"] = reduce_node->get_keep_dims() ? "True" : "False";
        return res;
    });

    addSpecificCreator({"ReduceLogicalAnd"}, [](const std::shared_ptr<::ngraph::Node>& node, const std::map<std::string, std::string>& params) -> CNNLayerPtr {
        LayerParams attrs = {node->get_friendly_name(), "ReduceAnd", details::convertPrecision(node->get_output_element_type(0))};
        auto reduce_node = std::dynamic_pointer_cast<ngraph::op::util::LogicalReductionKeepDims>(node);
        if (reduce_node == nullptr)
            THROW_IE_EXCEPTION << "Node '" << node->get_name() << "' is not an instance of LogicalReductionKeepDims.";
        auto res = std::make_shared<InferenceEngine::ReduceLayer>(attrs);
        res->params = params;
        res->params["keep_dims"] = reduce_node->get_keep_dims() ? "True" : "False";
        return res;
    });

    addSpecificCreator({"ReduceLogicalOr"}, [](const std::shared_ptr<::ngraph::Node>& node, const std::map<std::string, std::string>& params) -> CNNLayerPtr {
        LayerParams attrs = {node->get_friendly_name(), "ReduceOr", details::convertPrecision(node->get_output_element_type(0))};
        auto reduce_node = std::dynamic_pointer_cast<ngraph::op::util::LogicalReductionKeepDims>(node);
        if (reduce_node == nullptr)
            THROW_IE_EXCEPTION << "Node '" << node->get_name() << "' is not an instance of LogicalReductionKeepDims.";
        auto res = std::make_shared<InferenceEngine::ReduceLayer>(attrs);
        res->params = params;
        res->params["keep_dims"] = reduce_node->get_keep_dims() ? "True" : "False";
        return res;
    });

    addSpecificCreator({"Constant"}, [](const std::shared_ptr<::ngraph::Node>& node, const std::map<std::string, std::string>& params) -> CNNLayerPtr {
        LayerParams attrs = {node->get_friendly_name(), "Const", details::convertPrecision(node->get_output_element_type(0))};
        auto res = std::make_shared<InferenceEngine::CNNLayer>(attrs);
        auto castedLayer = ngraph::as_type_ptr<ngraph::op::Constant>(node);
        if (!res) THROW_IE_EXCEPTION << "Cannot get " << attrs.type << " layer " << attrs.name;

        res->blobs["custom"] = InferenceEngine::details::shareWeights(castedLayer);

        return res;
    });

    addSpecificCreator({"Convert"}, [](const std::shared_ptr<::ngraph::Node>& node,
                                       const std::map<std::string, std::string>& params) -> CNNLayerPtr {
        LayerParams attrs = {node->get_friendly_name(), "Convert",
                             details::convertPrecision(node->get_output_element_type(0))};
        auto res = std::make_shared<InferenceEngine::CNNLayer>(attrs);

        auto p = details::convertPrecision(node->get_output_element_type(0));
        std::string precision_str;
        switch (p) {
        case Precision::FP16:
            precision_str = "FP16";
            break;
        case Precision::BF16:
            precision_str = "BF16";
            break;
        case Precision::FP32:
            precision_str = "FP32";
            break;
        case Precision::FP64:
            precision_str = "FP64";
            break;
        case Precision::I8:
            precision_str = "I8";
            break;
        case Precision::I16:
            precision_str = "I16";
            break;
        case Precision::I32:
            precision_str = "I32";
            break;
        case Precision::I64:
            precision_str = "I64";
            break;
        case Precision::U8:
            precision_str = "U8";
            break;
        case Precision::U16:
            precision_str = "U16";
            break;
        case Precision::U32:
            precision_str = "U32";
            break;
        case Precision::U64:
            precision_str = "U64";
            break;
        case Precision::BOOL:
            precision_str = "BOOL";
            break;
        default:
            THROW_IE_EXCEPTION << "Unsupported type";
        }

        res->params["precision"] = precision_str;
        return res;
    });

    addSpecificCreator({"MVN"}, [](const std::shared_ptr<::ngraph::Node>& node,
                                   const std::map<std::string, std::string> &params) -> CNNLayerPtr {
        LayerParams attrs = {node->get_friendly_name(), "MVN",
                            details::convertPrecision(node->get_output_element_type(0))};
        auto res = std::make_shared<InferenceEngine::MVNLayer>(attrs);

        res->params["normalize_variance"] = params.at("normalize_variance");
        res->params["normalize_variance"] = res->getBoolStrParamAsIntStr("normalize_variance");
        res->params["eps"] = params.at("eps");
        res->params["across_channels"] = params.at("across_channels");
        res->params["across_channels"] = res->getBoolStrParamAsIntStr("across_channels");
        return res;
    });

    addSpecificCreator({"NormalizeIE"}, [](const std::shared_ptr<::ngraph::Node> &node,
                                           const std::map<std::string, std::string> &params) -> CNNLayerPtr {
        LayerParams attrs = {node->get_friendly_name(), "Normalize",
                             details::convertPrecision(node->get_output_element_type(0))};
        auto res = std::make_shared<InferenceEngine::NormLayer>(attrs);

        res->params = params;
        res->params["channel_shared"] = res->getBoolStrParamAsIntStr("channel_shared");
        res->params["across_spatial"] = res->getBoolStrParamAsIntStr("across_spatial");

        const auto weightsNode = node->input_value(1).get_node_shared_ptr();
        if (auto castedLayer = ngraph::as_type_ptr<ngraph::op::Constant>(weightsNode)) {
            res->blobs["weights"] = InferenceEngine::details::shareWeights(castedLayer);
        }
        return res;
    });

    addSpecificCreator({"Clamp"}, [](const std::shared_ptr<::ngraph::Node>& node,
                                     const std::map<std::string, std::string>& params) -> CNNLayerPtr {
        LayerParams attrs = {node->get_friendly_name(), "Clamp", details::convertPrecision(node->get_output_element_type(0))};
        auto res = std::make_shared<InferenceEngine::ClampLayer>(attrs);
        res->params = params;
        return res;
    });

    addSpecificCreator({"LRN_IE"}, [](const std::shared_ptr<::ngraph::Node>& node,
                                      const std::map<std::string, std::string>& params) -> CNNLayerPtr {
        LayerParams attrs = {node->get_friendly_name(), "Norm", details::convertPrecision(node->get_output_element_type(0))};
        auto res = std::make_shared<InferenceEngine::NormLayer>(attrs);
        res->params = params;
        return res;
    });

    addSpecificCreator({"Elu"}, [](const std::shared_ptr<::ngraph::Node>& node,
                                   const std::map<std::string, std::string>& params) -> CNNLayerPtr {
        LayerParams attrs = {node->get_friendly_name(), "elu", details::convertPrecision(node->get_output_element_type(0))};
        auto res = std::make_shared<InferenceEngine::CNNLayer>(attrs);
        res->params = params;
        return res;
    });

    addSpecificCreator({"MatMul"}, [](const std::shared_ptr<::ngraph::Node>& node,
                                      const std::map<std::string, std::string>& params) -> CNNLayerPtr {
        LayerParams attrs = {node->get_friendly_name(), "Gemm", details::convertPrecision(node->get_output_element_type(0))};
        auto res = std::make_shared<InferenceEngine::GemmLayer>(attrs);
        res->params = params;
        return res;
    });

    addSpecificCreator({"GatherIE"}, [](const std::shared_ptr<::ngraph::Node>& node,
                                        const std::map<std::string, std::string>& params) ->CNNLayerPtr {
        LayerParams attrs = {node->get_friendly_name(), "Gather", details::convertPrecision(node->get_output_element_type(0))};
        auto res = std::make_shared<InferenceEngine::GatherLayer>(attrs);

        auto castedLayer = std::dynamic_pointer_cast<ngraph::op::GatherIE>(node);
        if (castedLayer == nullptr) THROW_IE_EXCEPTION << "Cannot get " << attrs.type << " layer " << attrs.name;

        res->params["axis"] = Builder::asString(castedLayer->get_axis());

        return res;
    });

    addSpecificCreator({"GatherTreeIE"}, [](const std::shared_ptr<::ngraph::Node>& node,
                                            const std::map<std::string, std::string>& params) -> CNNLayerPtr {
        LayerParams attrs = {node->get_friendly_name(), "GatherTree", details::convertPrecision(node->get_output_element_type(0))};
        auto res = std::make_shared<InferenceEngine::CNNLayer>(attrs);
        return res;
    });

    addSpecificCreator({"GRN"}, [](const std::shared_ptr<::ngraph::Node>& node,
                                   const std::map<std::string, std::string>& params) -> CNNLayerPtr {
        LayerParams attrs = {node->get_friendly_name(), "GRN", details::convertPrecision(node->get_output_element_type(0))};
        auto res = std::make_shared<InferenceEngine::GRNLayer>(attrs);
        res->params = params;
        return res;
    });

    addSpecificCreator({"OneHotIE"}, [](const std::shared_ptr<::ngraph::Node>& node,
                                        const std::map<std::string, std::string>& params) -> CNNLayerPtr {
        LayerParams attrs = {node->get_friendly_name(), "OneHot", details::convertPrecision(node->get_output_element_type(0))};
        auto res = std::make_shared<InferenceEngine::OneHotLayer>(attrs);
        res->params = params;
        return res;
    });

    addSpecificCreator({"HardSigmoid_IE"}, [](const std::shared_ptr<::ngraph::Node>& node,
                                              const std::map<std::string, std::string>& params) -> CNNLayerPtr {
        LayerParams attrs = {node->get_friendly_name(), "HardSigmoid", details::convertPrecision(node->get_output_element_type(0))};
        auto res = std::make_shared<InferenceEngine::CNNLayer>(attrs);

        auto castedLayer = std::dynamic_pointer_cast<ngraph::op::HardSigmoid_IE>(node);
        if (!castedLayer)
            THROW_IE_EXCEPTION << "Cannot get " << attrs.type << " layer " << attrs.name;

        res->params["alpha"] = Builder::asString(castedLayer->get_alpha());
        res->params["beta"] = Builder::asString(castedLayer->get_beta());
        return res;
    });

    addSpecificCreator({"Interp"}, [](const std::shared_ptr<::ngraph::Node>& node,
                                      const std::map<std::string, std::string>& params) -> CNNLayerPtr {
        LayerParams attrs = {node->get_friendly_name(), "Interp", details::convertPrecision(node->get_output_element_type(0))};
        auto castedLayer = std::dynamic_pointer_cast<ngraph::op::Interp>(node);
        if (!castedLayer) THROW_IE_EXCEPTION << "Cannot get " << attrs.type << " layer " << attrs.name;

        auto interp_attrs = castedLayer->get_attrs();

        if (interp_attrs.antialias) {
            THROW_IE_EXCEPTION << "Interp do not support antialias";
        }
        if (interp_attrs.mode != "linear") {
            THROW_IE_EXCEPTION << "Interp do not support mode '" << interp_attrs.mode << "'";
        }

        bool align_corners;
        auto res = std::make_shared<InferenceEngine::CNNLayer>(attrs);
        res->params = params;

        std::istringstream(params.at("align_corners")) >> align_corners;
        res->params["align_corners"] = align_corners ? "1" : "0";
        return res;
    });

    addSpecificCreator({"PadIE"}, [](const std::shared_ptr<::ngraph::Node>& node,
                                     const std::map<std::string, std::string>& params) -> CNNLayerPtr {
        LayerParams attrs = {node->get_friendly_name(), "Pad", details::convertPrecision(node->get_output_element_type(0))};
        auto res = std::make_shared<InferenceEngine::PadLayer>(attrs);

        res->params["pad_mode"] = params.at("pad_mode");
        res->params["pads_begin"] = params.at("pads_begin");
        res->params["pads_end"] = params.at("pads_end");

        if (params.at("pad_mode") == "constant") {
            res->params["pad_value"] = params.at("pad_value");
        }

        return res;
    });

    addSpecificCreator({"Subtract"}, [](const std::shared_ptr<::ngraph::Node> &node,
                                        const std::map<std::string, std::string> &params) -> CNNLayerPtr {
        LayerParams attrs = {node->get_friendly_name(), "Eltwise",
                             details::convertPrecision(node->get_output_element_type(0))};
        auto res = std::make_shared<InferenceEngine::EltwiseLayer>(attrs);
        res->params["operation"] = "sub";
        return res;
    });

    addSpecificCreator({"FakeQuantize"}, [](const std::shared_ptr<::ngraph::Node>& node,
                                            const std::map<std::string, std::string>& params) -> CNNLayerPtr {
        LayerParams attrs = {node->get_friendly_name(), "FakeQuantize", details::convertPrecision(node->get_output_element_type(0))};
        auto res = std::make_shared<InferenceEngine::QuantizeLayer>(attrs);
        res->params = params;
        return res;
    });

    addSpecificCreator({"ConvolutionIE"}, [](const std::shared_ptr<::ngraph::Node>& node,
                                             const std::map<std::string, std::string>& params) -> CNNLayerPtr {
        LayerParams attrs = {node->get_friendly_name(), "Convolution", details::convertPrecision(node->get_output_element_type(0))};
        auto res = std::make_shared<InferenceEngine::ConvolutionLayer>(attrs);
        res->params = params;

        auto && rt_info = node->get_rt_info();
        bool keep_constants(false);
        if (auto attr = std::dynamic_pointer_cast<ngraph::VariantWrapper<int64_t>>(rt_info["keep_constants"])) {
            keep_constants = attr->get();
        }

        // Restore output and kernel size
        auto shape = node->get_input_shape(1);
        shape.erase(shape.begin(), shape.begin() + 2);

        res->params["kernel"] = Builder::asString(static_cast<std::vector<size_t>&>(shape));
        res->params["output"] = Builder::asString(node->get_shape()[1]);

        // forward auto_pad only when its value is different than explicit
        if (params.at("auto_pad") == "explicit") {
            res->params.erase("auto_pad");
        }

        const auto weightsNode = node->input_value(1).get_node_shared_ptr();
        if (!keep_constants && InferenceEngine::details::addBlob(weightsNode, res, InferenceEngine::details::weights)) {
            if (node->inputs().size() == 3) {
                const auto biasNode = node->input_value(2).get_node_shared_ptr();
                InferenceEngine::details::addBlob(biasNode, res, InferenceEngine::details::biases);
            }
        }
        return res;
    });

    addSpecificCreator({"DeformableConvolution"}, [](const std::shared_ptr<::ngraph::Node>& node,
                                                     const std::map<std::string, std::string>& params) -> CNNLayerPtr {
        LayerParams attrs = {node->get_friendly_name(), "DeformableConvolution", details::convertPrecision(node->get_output_element_type(0))};
        auto res = std::make_shared<InferenceEngine::DeformableConvolutionLayer>(attrs);

        res->params = params;

        auto shape = node->get_input_shape(2);
        std::string value;

        res->params["output"] = Builder::asString(shape[0]);

        for (size_t i = 2; i < shape.size(); i++) {
            if (!value.empty()) value += ",";
            value += Builder::asString(shape[i]);
        }
        res->params["kernel"] = value;

        if (res->params["auto_pad"] == "explicit") {
            res->params.erase("auto_pad");
        }

        const auto weightsNode = node->input_value(2).get_node_shared_ptr();
        InferenceEngine::details::addBlob(weightsNode, res, InferenceEngine::details::weights);

        return res;
    });

    addSpecificCreator({"DeformablePSROIPooling"}, [](const std::shared_ptr<::ngraph::Node> &node,
                                                      const std::map<std::string, std::string> &params) -> CNNLayerPtr {
        LayerParams attrs = {node->get_friendly_name(), "PSROIPooling", details::convertPrecision(node->get_output_element_type(0))};
        auto res = std::make_shared<InferenceEngine::CNNLayer>(attrs);
        res->params = params;
        res->params["no_trans"] = node->get_input_size() == 2 ? "1" : "0";
        // temporary workaround due to incorrect usage of group_size in the nGraph operation for the DeformablePSROIPooling
        res->params["pooled_height"] = params.at("group_size");
        res->params["pooled_width"] = params.at("group_size");
        return res;
    });

    addSpecificCreator({"CTCGreedyDecoder"}, [](const std::shared_ptr<::ngraph::Node>& node,
                                                const std::map<std::string, std::string>& params) -> CNNLayerPtr {
        LayerParams attrs = {node->get_friendly_name(), "CTCGreedyDecoder", details::convertPrecision(node->get_output_element_type(0))};
        auto res = std::make_shared<InferenceEngine::CNNLayer>(attrs);
        res->params = params;
        res->params["ctc_merge_repeated"] = res->getBoolStrParamAsIntStr("ctc_merge_repeated");
        return res;
    });

    addSpecificCreator({"TensorIterator"}, [](const std::shared_ptr<::ngraph::Node>& node,
                                              const std::map<std::string, std::string>& params) -> CNNLayerPtr {
        auto res = createSubGraphLayer(node);
        res->type = "TensorIterator";
        return res;
    });

<<<<<<< HEAD
    addSpecificCreator({"Loop"}, [](const std::shared_ptr<::ngraph::Node>& node, const std::map<std::string, std::string>& params) -> CNNLayerPtr {
        auto res = createSubGraphLayer(node);
        res->type = "Loop";
=======
    addSpecificCreator({"SquaredDifference"}, [](const std::shared_ptr<::ngraph::Node>& node,
                                                 const std::map<std::string, std::string>& params) -> CNNLayerPtr {
        LayerParams attrs = {node->get_friendly_name(), "Eltwise", details::convertPrecision(node->get_output_element_type(0))};
        auto res = std::make_shared<InferenceEngine::EltwiseLayer>(attrs);
        res->params["operation"] = "squared_diff";
        return res;
    });

    addSpecificCreator({"RegionYolo"}, [](const std::shared_ptr<::ngraph::Node>& node,
                                          const std::map<std::string, std::string>& params) -> CNNLayerPtr {
        LayerParams attrs = {node->get_friendly_name(), "RegionYolo", details::convertPrecision(node->get_output_element_type(0))};
        auto res = std::make_shared<InferenceEngine::CNNLayer>(attrs);
        res->params = params;
        res->params["do_softmax"] = res->getBoolStrParamAsIntStr("do_softmax");
>>>>>>> 9a5267f4
        return res;
    });
}

CNNLayerPtr InferenceEngine::details::CNNLayerCreator::create() {
    LayerParams attrs = {node->get_friendly_name(), node->description(),
                         details::convertPrecision(node->get_output_element_type(0))};
    if (creators.find(node->description()) != creators.end())
        return creators[node->description()](node, params);

    auto res = std::make_shared<CNNLayer>(attrs);
    res->params = params;
    return res;
}

void convertFunctionToICNNNetwork(const std::shared_ptr<const ::ngraph::Function> &graph,
                                  const ICNNNetwork &network,
                                  CNNNetworkImpl* cnnNetworkImpl,
                                  bool keep_constant_inputs) {
    OV_ITT_SCOPED_TASK(itt::domains::IELegacy, "details::convertFunctionToICNNNetwork");

    const auto createCNNLayer = [](const std::shared_ptr<::ngraph::Node> &node) -> CNNLayerPtr {
        class NGraphCNNLayer: public CNNLayer {
        public:
            void setNode(const std::shared_ptr<::ngraph::Node>& node) {
                this->node = node;
            }
        };
        static const std::vector<std::shared_ptr<Builder::INodeConverter>> convertors = {
                std::make_shared<Builder::NodeConverter<::ngraph::op::CropIE>>(),
                std::make_shared<Builder::NodeConverter<::ngraph::op::Eltwise>>(),
                std::make_shared<Builder::NodeConverter<::ngraph::op::Ceiling>>(),
                std::make_shared<Builder::NodeConverter<::ngraph::op::FullyConnected>>(),
                std::make_shared<Builder::NodeConverter<::ngraph::op::GenericIE>>(),
                std::make_shared<Builder::NodeConverter<::ngraph::op::PowerIE>>(),
                std::make_shared<Builder::NodeConverter<::ngraph::op::ReLUIE>>(),
                std::make_shared<Builder::NodeConverter<::ngraph::op::ResampleV2>>(),
                std::make_shared<Builder::NodeConverter<::ngraph::op::ReorgYolo>>(),
                std::make_shared<Builder::NodeConverter<::ngraph::op::PSROIPooling>>(),
                std::make_shared<Builder::NodeConverter<::ngraph::op::ScaleShiftIE>>(),
                std::make_shared<Builder::NodeConverter<::ngraph::op::VariadicSplit>>(),
                std::make_shared<Builder::NodeConverter<::ngraph::op::ShuffleChannels>>(),
                std::make_shared<Builder::NodeConverter<::ngraph::op::v4::Interpolate>>(),
                std::make_shared<Builder::NodeConverter<::ExecGraphInfoSerialization::ExecutionNode>>(),
        };
        CNNLayerPtr result;

        for (auto &convertor : convertors) {
            if (!convertor->canCreate(node)) continue;
            result = convertor->createLayer(node);
            break;
        }

        if (!result) {
            CNNLayerCreator visitor(node);
            if (node->visit_attributes(visitor)) result = visitor.create();
        }

        if (!result)
            THROW_IE_EXCEPTION << "Cannot cast ngraph node " << node->get_friendly_name() << " to CNNLayer!";
        NGraphCNNLayer * layer = reinterpret_cast<NGraphCNNLayer*>(result.get());
        layer->setNode(node);
        return result;
    };

    const auto isInternalConstLayer = [](const std::shared_ptr<::ngraph::op::Constant> &constLayer,
                                         const std::shared_ptr<::ngraph::Node> &consumerLayer,
                                         bool keep_constants) -> bool {
        if (((::ngraph::as_type_ptr<::ngraph::op::ConvolutionIE>(consumerLayer) ||
            ::ngraph::as_type_ptr<::ngraph::op::FullyConnected>(consumerLayer)) && !keep_constants) ||
            ::ngraph::as_type_ptr<::ngraph::op::v1::BinaryConvolution>(consumerLayer) ||
            ::ngraph::as_type_ptr<::ngraph::op::DeconvolutionIE>(consumerLayer) ||
            ::ngraph::as_type_ptr<::ngraph::op::v1::DeformableConvolution>(consumerLayer) ||
            ::ngraph::as_type_ptr<::ngraph::op::Elu>(consumerLayer) ||
            ::ngraph::as_type_ptr<::ngraph::op::NormalizeIE>(consumerLayer) ||
            ::ngraph::as_type_ptr<::ngraph::op::PRelu>(consumerLayer) ||
            ::ngraph::as_type_ptr<::ngraph::op::v1::Split>(consumerLayer) ||
            ::ngraph::as_type_ptr<::ngraph::op::VariadicSplit>(consumerLayer) ||
            ::ngraph::as_type_ptr<::ngraph::op::ScaleShiftIE>(consumerLayer) ||
            ::ngraph::as_type_ptr<::ngraph::op::Transpose>(consumerLayer) ||
            ::ngraph::as_type_ptr<::ngraph::op::LSTMSequenceIE>(consumerLayer) ||
            ::ngraph::as_type_ptr<::ngraph::op::RNNSequenceIE>(consumerLayer) ||
            ::ngraph::as_type_ptr<::ngraph::op::GRUSequenceIE>(consumerLayer) ||
            ::ngraph::as_type_ptr<::ngraph::op::RNNCellIE>(consumerLayer) ||
            ::ngraph::as_type_ptr<::ngraph::op::GRUCellIE>(consumerLayer)) {
            // Check that all input nodes except zero input are Constants for all ops except DeformableConvolutions
            // for which the input with index 1 is also dynamic
            size_t inputID = 1;
            if (::ngraph::as_type_ptr<::ngraph::op::v1::DeformableConvolution>(consumerLayer) ||
                             ::ngraph::as_type_ptr<::ngraph::op::GRUCellIE>(consumerLayer) ||
                             ::ngraph::as_type_ptr<::ngraph::op::RNNCellIE>(consumerLayer) ||
                    ::ngraph::as_type_ptr<::ngraph::op::GRUSequenceIE>(consumerLayer) ||
                    ::ngraph::as_type_ptr<::ngraph::op::RNNSequenceIE>(consumerLayer)) {
                inputID = 2;
            } else if (::ngraph::as_type_ptr<::ngraph::op::LSTMSequenceIE>(consumerLayer)) {
                inputID = 3;
            }

            for (; inputID < consumerLayer->inputs().size(); ++inputID) {
                auto inputLayer = consumerLayer->input(inputID).get_source_output().get_node_shared_ptr();
                if (inputLayer == constLayer) {
                    return true;
                }
            }
        } else if (::ngraph::as_type_ptr<::ngraph::op::LSTMCellIE>(consumerLayer)) {
            for (size_t inputID = 3; inputID < consumerLayer->inputs().size(); ++inputID) {
                auto inputLayer = consumerLayer->input(inputID).get_source_output().get_node_shared_ptr();
                if (inputLayer == constLayer) {
                    return true;
                }
            }
        }
        return false;
    };

    // Checks that node is internal layer for all layers from specific function
    const auto isInternalLayer = [=](const std::shared_ptr<::ngraph::Node> &node,
                                     bool keep_constant) -> bool {
        if (auto constantNode = ::ngraph::as_type_ptr<::ngraph::op::Constant>(node)) {
            for (const auto &consumerInputPort : constantNode->output(0).get_target_inputs()) {
                const auto &consumerLayer = consumerInputPort.get_node()->shared_from_this();
                if (!isInternalConstLayer(constantNode, consumerLayer, keep_constant))
                    return false;
            }
            return true;
        }

        return ::ngraph::as_type_ptr<::ngraph::op::Result>(node) != nullptr;
    };

    const auto keep_input_info = [](CNNNetworkImpl *network, const DataPtr &inData) {
        InputInfo::Ptr info(new InputInfo());
        info->setInputData(inData);
        network->setInputInfo(info);
    };

    // Check if some of function nodes has dynamic input or output shape
    // we collect this nodes and then throw an exception with the list
    // of dynamic nodes.
    std::stringstream err_log;
    for (const auto & node : graph->get_ordered_ops()) {
        bool is_dynamic = false;
        for (const auto & input : node->inputs()) {
            if (input.get_partial_shape().is_dynamic()) {
                is_dynamic = true;
                break;
            }
        }
        for (const auto & output : node->outputs()) {
            if (output.get_partial_shape().is_dynamic()) {
                is_dynamic = true;
                break;
            }
        }
        if (is_dynamic) err_log << node << std::endl;
    }
    if (!err_log.str().empty()) {
        THROW_IE_EXCEPTION << "\nUnsupported dynamic ops: \n" << err_log.str();
    }

    const CNNNetworkNGraphImpl* nGraphImpl = dynamic_cast<const CNNNetworkNGraphImpl*>(&network);

    InputsDataMap thisInputDataMap;
    network.getInputsInfo(thisInputDataMap);

    // Construct network
    cnnNetworkImpl->setName(graph->get_friendly_name());

    const ngraph::NodeVector& nodes = graph->get_ops();
    bool keep_constants = keep_constant_inputs || ::ngraph::op::util::has_op_with_type<::ngraph::op::FakeQuantize>(graph);

    std::unordered_map<std::string, std::shared_ptr<ngraph::Node>> unique_names;
    auto can_change_name = [](const std::shared_ptr<ngraph::Node> & node) -> bool {
        if (ngraph::as_type_ptr<ngraph::op::Parameter>(node) ||
            ngraph::as_type_ptr<ngraph::op::Result>(node)) {
            return false;
        }
        for (const auto & output : node->outputs()) {
            for (const auto & consumer : output.get_target_inputs()) {
                if (ngraph::is_type<ngraph::op::Result>(consumer.get_node())) {
                    return false;
                }
            }
        }
        return true;
    };

    auto generate_unique_name = [&unique_names](std::string name) -> std::string {
        size_t suffix = 1;
        while (unique_names.count(name + "/" + std::to_string(suffix))) {
            ++suffix;
        }
        return name + "/" + std::to_string(suffix);
    };

    // normalize nodes names to be unique
    for (auto & node : nodes) {
        // skip Result operations as they have the same friendly name as their parent
        if (ngraph::is_type<ngraph::op::Result>(node.get())) {
            continue;
        }

        auto & duplicate = unique_names[node->get_friendly_name()];
        if (!duplicate) {
            duplicate = node;
            continue;
        }

        if (!can_change_name(duplicate) && !can_change_name(node)) {
            THROW_IE_EXCEPTION << "Detected two output operations with the same name: " << duplicate << " and " << node;
        }

        auto & renamed = can_change_name(duplicate) ? duplicate : node;
        renamed->set_friendly_name(generate_unique_name(renamed->get_friendly_name()));

        unique_names[duplicate->get_friendly_name()] = duplicate;
        unique_names[node->get_friendly_name()] = node;
    }

    // Create layers and output data
    for (const auto &layer : nodes) {
        if (isInternalLayer(layer, keep_constants)) continue;

        // TODO: remove this rt info when all blobs will be inputs
        auto &rt_info = layer->get_rt_info();
        rt_info["keep_constants"] = std::make_shared<::ngraph::VariantWrapper<int64_t>> (keep_constants);

        CNNLayerPtr cnnLayer = createCNNLayer(layer);

        // Set originalLayersNames from FusedNames
        std::string originalNames = ::ngraph::getFusedNames(layer);
        if (!originalNames.empty()) {
            cnnLayer->params[ExecGraphInfoSerialization::ORIGINAL_NAMES] = originalNames;
        }

        std::string primitivesPriority = ::ngraph::getPrimitivesPriority(layer);
        if (!primitivesPriority.empty()) {
            cnnLayer->params["PrimitivesPriority"] = primitivesPriority;
        }

        // Copy runtime info attributes from Nodes to CNNLayers if they have VariantWrapper<std::string> type
        using VariantString = ::ngraph::VariantWrapper<std::string>;
        for (const auto &rt : rt_info) {
            if (auto str_attr = std::dynamic_pointer_cast<VariantString>(rt.second)) {
                if (details::CaselessEq<std::string>()(rt.first, "affinity")) {
                    cnnLayer->affinity = str_attr->get();
                } else {
                    cnnLayer->params[rt.first] = str_attr->get();
                }
            }
        }

        size_t inputCount(0);
        for (size_t i = 0; i < layer->get_input_size(); i++) {
            const auto &constant = ngraph::as_type_ptr<ngraph::op::Constant>(layer->input(i).get_source_output().get_node_shared_ptr());
            if (constant && isInternalConstLayer(constant, layer, keep_constants)) {
                continue;
            }
            inputCount++;
        }

        if (cnnLayer->type == "Memory" && cnnLayer->params["index"] == "1") {
            inputCount = 0;
        }

        cnnLayer->insData.resize(inputCount);

        for (size_t i = 0; i < layer->get_output_size(); i++) {
            // Memory node with index = 1 has no inputs according to the specification.
            // For proper conversion, we must cut off all the layers and data nodes above ReadValue,
            // if they are connected only with this layer.
            // Now MO generates only constants or constant sub-graphs as input to ReadValue op.
            if (std::dynamic_pointer_cast<::ngraph::op::Constant>(layer)) {
                bool all_to_read_value = !layer->output(i).get_target_inputs().empty();
                for (const auto &output_input : layer->output(i).get_target_inputs()) {
                    all_to_read_value
                            &= dynamic_cast<ngraph::op::ReadValue *>(output_input.get_node()) != nullptr;
                }
                if (all_to_read_value)
                    continue;
            }

            if (cnnLayer->type == "Memory" && cnnLayer->params["index"] == "0") {
                cnnLayer->outData.clear();
                continue;
            }
            auto outName = layer->output(i).get_tensor().get_name();
            if (outName.empty()) {
                outName = ngraph::op::util::create_ie_output_name(layer->output(i));
            }

            DataPtr &ptr = cnnNetworkImpl->getData(outName.c_str());
            IE_ASSERT(layer->get_output_partial_shape(i).is_static()) << " nGraph "
                << layer->description() << " operation with name: "
                << layer->get_friendly_name() << " cannot be converted to " << cnnLayer->type
                << " layer with name: " << cnnLayer->name << " because output with index "
                << i << " contains dynamic shapes: " << layer->get_output_partial_shape(i)
                << ". Try to use CNNNetwork::reshape() method in order to specialize shapes "
                << "before the conversion.";
            SizeVector dims = layer->get_output_shape(i);
            for (const auto &dim : dims) {
                if (!dim)
                    THROW_IE_EXCEPTION << cnnLayer->type << " layer " << cnnLayer->name
                        << " has incorrect dimensions in the output data " << i;
            }
            if (!ptr && nGraphImpl && nGraphImpl->_data.find(outName) != nGraphImpl->_data.end()) {
                ptr = nGraphImpl->_data.at(outName);
                {
                    const auto layout =
                        dims.size() == ptr->getTensorDesc().getDims().size() ?
                        ptr->getTensorDesc().getLayout() :
                        TensorDesc::getLayoutByDims(dims);

                    ptr->reshape(dims, layout);
                }
                cnnNetworkImpl->addData(outName.c_str(), ptr);
            }

            if (!ptr) {
                ptr.reset(new Data(outName,
                                   {details::convertPrecision(layer->get_output_element_type(i)), dims,
                                    TensorDesc::getLayoutByDims(dims)}));
            }

            getCreatorLayer(ptr) = cnnLayer;
            cnnLayer->outData.push_back(ptr);
            if (std::dynamic_pointer_cast<::ngraph::op::Parameter>(layer)) {
                keep_input_info(cnnNetworkImpl, ptr);
            }
        }
        cnnNetworkImpl->addLayer(cnnLayer);
    }

    // Set input data
    for (const auto &layer : graph->get_ordered_ops()) {
        if (std::dynamic_pointer_cast<::ngraph::op::ReadValue>(layer))
            continue;
        if (std::dynamic_pointer_cast<::ngraph::op::Result>(layer)) {
            IE_ASSERT(layer->get_input_size() == 1);
            const auto &input = layer->input_value(0);
            auto name = input.get_tensor().get_name();
            if (!name.empty())
                cnnNetworkImpl->addOutput(name);
            else
                cnnNetworkImpl->addOutput(ngraph::op::util::create_ie_output_name(input));
            continue;
        }

        uint64_t count_of_skipped = 0;
        for (size_t i = 0; i < layer->get_input_size(); i++) {
            const auto &output_port = layer->input_value(i);
            const auto &input = output_port.get_node_shared_ptr();

            if (auto const_node = std::dynamic_pointer_cast<::ngraph::op::Constant>(input)) {
                if (isInternalConstLayer(const_node, layer, keep_constants)) {
                    count_of_skipped++;
                    continue;
                }
            }

            CNNLayerPtr prevCnnLayer;
            StatusCode ret = cnnNetworkImpl->getLayerByName(input->get_friendly_name().c_str(), prevCnnLayer, nullptr);
            if (ret != OK)
                THROW_IE_EXCEPTION << "Cannot find layer with name: " << input->get_friendly_name();

            CNNLayerPtr cnnLayer;
            ret = cnnNetworkImpl->getLayerByName(layer->get_friendly_name().c_str(), cnnLayer, nullptr);
            if (ret != OK)
                THROW_IE_EXCEPTION << "Cannot find layer with name: " << layer->get_friendly_name();

            auto inIndex = layer->input(i).get_index();
            if (cnnLayer->insData.size() <= (inIndex - count_of_skipped) ||
                prevCnnLayer->outData.size() <= output_port.get_index() || count_of_skipped > inIndex)
                THROW_IE_EXCEPTION << "Cannot create ICNNNetwork. Network structure is incorrect! "
                                   << "Input port " << inIndex << " (max " << cnnLayer->insData.size() << ") of "
                                   << cnnLayer->type << " layer " << cnnLayer->name
                                   << " cannot be connected with output port " << output_port.get_index()
                                   << " (max " << prevCnnLayer->outData.size() << ") of " << prevCnnLayer->type
                                   << " layer " << prevCnnLayer->name;
            cnnLayer->insData[inIndex - count_of_skipped] = prevCnnLayer->outData[output_port.get_index()];
            getInputTo(prevCnnLayer->outData[output_port.get_index()])[cnnLayer->name] = cnnLayer;
        }
    }

    // check all input ports are occupied
    for (const auto &kvp : cnnNetworkImpl->allLayers()) {
        const CNNLayer::Ptr &layer = kvp.second;
        size_t inSize = layer->insData.size();

        for (unsigned i = 0; i < inSize; i++) {
            if (!layer->insData[i].lock()) {
                THROW_IE_EXCEPTION << "Layer " << layer->name.c_str() << " input port " << i
                                   << " is not connected to any data";
            }
        }

        // execution ngraph is fake graph and should not be validated
        if (layer->params.count(ExecGraphInfoSerialization::PERF_COUNTER) == 0) {
            layer->parseParams();
        }
    }

    if (!cnnNetworkImpl) THROW_IE_EXCEPTION << "Cannot convert nGraph function to CNNNetworkImpl!";

    // update input preprocessing info
    InputsDataMap resultInputDataMap;
    cnnNetworkImpl->getInputsInfo(resultInputDataMap);
    IE_ASSERT(resultInputDataMap.size() == thisInputDataMap.size());
    for (auto i : resultInputDataMap) {
        auto &thisInputData = *thisInputDataMap[i.first];
        i.second->setPrecision(thisInputData.getPrecision());
        i.second->setLayout(thisInputData.getLayout());
        i.second->getPreProcess() = thisInputData.getPreProcess();
    }
}

std::shared_ptr<CNNNetworkImpl> convertFunctionToICNNNetwork(const std::shared_ptr<const ::ngraph::Function> &graph,
                                                             const ICNNNetwork &network,
                                                             bool keep_constant_inputs) {
    auto cnnNetworkImpl = std::make_shared<details::CNNNetworkImpl>();
    convertFunctionToICNNNetwork(graph, network, cnnNetworkImpl.get(), keep_constant_inputs);
    return cnnNetworkImpl;
}

}  // namespace details
}  // namespace InferenceEngine<|MERGE_RESOLUTION|>--- conflicted
+++ resolved
@@ -1559,11 +1559,12 @@
         return res;
     });
 
-<<<<<<< HEAD
     addSpecificCreator({"Loop"}, [](const std::shared_ptr<::ngraph::Node>& node, const std::map<std::string, std::string>& params) -> CNNLayerPtr {
         auto res = createSubGraphLayer(node);
         res->type = "Loop";
-=======
+        return res;
+    });
+
     addSpecificCreator({"SquaredDifference"}, [](const std::shared_ptr<::ngraph::Node>& node,
                                                  const std::map<std::string, std::string>& params) -> CNNLayerPtr {
         LayerParams attrs = {node->get_friendly_name(), "Eltwise", details::convertPrecision(node->get_output_element_type(0))};
@@ -1578,7 +1579,6 @@
         auto res = std::make_shared<InferenceEngine::CNNLayer>(attrs);
         res->params = params;
         res->params["do_softmax"] = res->getBoolStrParamAsIntStr("do_softmax");
->>>>>>> 9a5267f4
         return res;
     });
 }
