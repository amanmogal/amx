// Copyright (C) 2018-2020 Intel Corporation
// SPDX-License-Identifier: Apache-2.0
//

#include <string>
#include <memory>
#include <vector>
#include <unordered_set>
#include <regex>

#include <cnn_network_ngraph_impl.hpp>
#include "ngraph_ops/convolution_ie.hpp"
#include "ngraph_ops/deconvolution_ie.hpp"
#include "legacy/ngraph_ops/eltwise.hpp"
#include "legacy/ngraph_ops/fully_connected.hpp"
#include "legacy/ngraph_ops/gather_ie.hpp"
#include "legacy/ngraph_ops/gather_tree_ie.hpp"
#include "legacy/ngraph_ops/gru_cell_ie.hpp"
#include "legacy/ngraph_ops/interp.hpp"
#include "legacy/ngraph_ops/lrn_ie.hpp"
#include "legacy/ngraph_ops/lstm_cell_ie.hpp"
#include "legacy/ngraph_ops/normalize_ie.hpp"
#include "legacy/ngraph_ops/pad_ie.hpp"
#include "legacy/ngraph_ops/onehot_ie.hpp"
#include "legacy/ngraph_ops/power.hpp"
#include "legacy/ngraph_ops/prior_box_clustered_ie.hpp"
#include "legacy/ngraph_ops/prior_box_ie.hpp"
#include "legacy/ngraph_ops/proposal_ie.hpp"
#include "legacy/ngraph_ops/relu_ie.hpp"
#include "legacy/ngraph_ops/scaleshift.hpp"
#include "legacy/ngraph_ops/tile_ie.hpp"
#include "legacy/ngraph_ops/hard_sigmoid_ie.hpp"
#include "legacy/ngraph_ops/nms_ie.hpp"
#include "legacy/ngraph_ops/crop_ie.hpp"
#include "legacy/ngraph_ops/selu_ie.hpp"
#include "legacy/ngraph_ops/rnn_cell_ie.hpp"
#include "legacy/ngraph_ops/topk_ie.hpp"
#include "legacy/ngraph_ops/rnn_sequence_ie.hpp"
#include "legacy/ngraph_ops/lstm_sequence_ie.hpp"
#include "legacy/ngraph_ops/gru_sequence_ie.hpp"
#include "generic_ie.hpp"
#include "exec_graph_info.hpp"

#include "caseless.hpp"
#include <debug.h>
#include <ngraph/opsets/opset1.hpp>
#include <ngraph/opsets/opset5.hpp>
#include "transformations/utils/utils.hpp"
#include "transformations/rt_info/fused_names_attribute.hpp"
#include "transformations/rt_info/primitives_priority_attribute.hpp"

#include "legacy/convert_function_to_cnn_network.hpp"
#include "ie_legacy_itt.hpp"
#include "ie_cnn_layer_builder_ngraph.h"

namespace InferenceEngine {
namespace details {

// helper for adding creators with a specific exception
#define REQUIRED_IE_CONVERSION_CREATOR(type_name, ie_type_name)\
    addSpecificCreator({type_name}, [](const std::shared_ptr<::ngraph::Node>& node,\
        const std::map<std::string, std::string>& params) -> CNNLayerPtr {\
        THROW_IE_EXCEPTION << type_name  << " operation has a form that is not supported. " << node->get_friendly_name()\
        << " should be converted to " << ie_type_name << " operation.";\
        return nullptr;\
    });\

/**
 * @brief Creator for CNNLayer from nGraph op
 */
class CNNLayerCreator : public ::ngraph::AttributeVisitor {
public:
    using CreatorFor = std::function<CNNLayerPtr(const std::shared_ptr<::ngraph::Node>& node,
                                                 const std::map<std::string, std::string>& param)>;
    explicit CNNLayerCreator(const std::shared_ptr<::ngraph::Node>& node);

    CNNLayerPtr create();

    void on_adapter(const std::string& name, ::ngraph::ValueAccessor<bool> &value) override {
        params[name] = value.get() ? "true" : "false";
    }

    void addSpecificCreator(const std::vector<std::string>& forTypes, const CreatorFor& creator) {
        for (const auto type : forTypes) {
            creators[type] = creator;
        }
    }

    void on_adapter(const std::string& name, ::ngraph::ValueAccessor<std::string>& adapter) override {
        std::string data = adapter.get();
        std::transform(data.begin(), data.end(), data.begin(), [](unsigned char c) {
            return std::tolower(c);
        });
        params[name] = data;
    }

    void on_adapter(const std::string& name, ::ngraph::ValueAccessor<std::vector<int32_t>>& adapter) override {
        auto shape = adapter.get();
        params[name] = joinVec(shape);
    }

    void on_adapter(const std::string& name, ::ngraph::ValueAccessor<std::vector<int64_t>>& adapter) override {
        auto shape = adapter.get();
        params[name] = joinVec(shape);
    }

    void on_adapter(const std::string& name, ::ngraph::ValueAccessor<double>& adapter) override {
        params[name] = std::to_string(adapter.get());
    }

    void on_adapter(const std::string& name, ::ngraph::ValueAccessor<int64_t>& adapter) override {
        params[name] = std::to_string(adapter.get());
    }

    void on_adapter(const std::string& name, ngraph::ValueAccessor<std::vector<std::string>>& adapter) override {
        std::vector<std::string> data = adapter.get();
        for (auto& str : data) {
            std::transform(str.begin(), str.end(), str.begin(), [](unsigned char c) {
                return std::tolower(c);
            });
        }

        std::stringstream ss;
        std::copy(data.begin(), data.end(), std::ostream_iterator<std::string>(ss, ","));
        params[name] = ss.str();
    }

    void on_adapter(const std::string& name, ngraph::ValueAccessor<std::vector<float>>& adapter) override {
        auto data = adapter.get();
        params[name] = joinVec(data);
    }

    void on_adapter(const std::string& name, ::ngraph::ValueAccessor<void>& adapter) override;

    void on_adapter(const std::string& name, ::ngraph::ValueAccessor<void*>& adapter) override {
        if (std::string(node->get_type_name()) != "Constant") {
            const auto data_beg = static_cast<char*>(adapter.get_ptr());
            params[name] = std::string(data_beg, adapter.size()); 
        }
    }

private:
    std::shared_ptr<::ngraph::Node> node;
    std::map<std::string, std::string> params;
    std::map<std::string, CreatorFor> creators;
};

void InferenceEngine::details::CNNLayerCreator::on_adapter(const std::string& name,
                                                           ::ngraph::ValueAccessor<void>& adapter) {
    if (auto a = ::ngraph::as_type<::ngraph::AttributeAdapter<::ngraph::element::Type>>(&adapter)) {
        auto type = static_cast<::ngraph::element::Type&>(*a);
        params[name] = details::convertPrecision(type).name();
    } else if (auto a = ::ngraph::as_type<::ngraph::AttributeAdapter<::ngraph::PartialShape>>(&adapter)) {
        std::string dims;
        auto shape = static_cast<::ngraph::PartialShape&>(*a);
        for (int64_t i = 0; i < shape.rank().get_length(); i++) {
            if (!dims.empty()) dims += ",";
            dims += std::to_string(shape[i].get_length());
        }
        params[name] = dims;
    } else if (auto a = ::ngraph::as_type<::ngraph::AttributeAdapter<::ngraph::Shape>>(&adapter)) {
        auto shape = static_cast<::ngraph::Shape&>(*a);
        params[name] = joinVec(shape);
    } else if (auto a = ::ngraph::as_type<::ngraph::AttributeAdapter<::ngraph::Strides>>(&adapter)) {
        auto shape = static_cast<::ngraph::Strides&>(*a);
        params[name] = joinVec(shape);
    } else if (auto a = ::ngraph::as_type<::ngraph::AttributeAdapter<std::vector<size_t>>>(& adapter)) {
        auto data = a->get();
        params[name] = joinVec(data);
    } else {
        THROW_IE_EXCEPTION << "Error converting ngraph to CNN network. "
                              "Attribute adapter can not be found for " << name << " parameter";
    }
}

InferenceEngine::details::CNNLayerCreator::CNNLayerCreator(const std::shared_ptr<::ngraph::Node>& node): node(node) {
    addSpecificCreator({"Parameter"}, [](const std::shared_ptr<::ngraph::Node>& node,
                                         const std::map<std::string, std::string>& params) -> CNNLayerPtr {
        LayerParams attrs = {node->get_friendly_name(), "Input",
            details::convertPrecision(node->get_output_element_type(0))};
        auto res = std::make_shared<CNNLayer>(attrs);
        return res;
    });
    // TODO - Remove "GreaterEq" once ngraph transitions to GreaterEqual
    addSpecificCreator({"Eltwise", "Subtract", "Power", "Maximum", "Divide", "Greater", "GreaterEqual", "FloorMod", "LogicalOr", "LogicalAnd", "LogicalXor",
        "GreaterEq", "Less", "LessEqual", "Equal", "NotEqual", "Multiply", "Add"}, [](const std::shared_ptr<::ngraph::Node>& node,
                                                                 const std::map<std::string, std::string>& params) -> CNNLayerPtr {
            LayerParams attrs = {node->get_friendly_name(), "Eltwise",
                details::convertPrecision(node->get_output_element_type(0))};
            auto res = std::make_shared<EltwiseLayer>(attrs);
            res->params = params;
            if (node->description() == "Maximum") {
                res->params["operation"] = "max";
            } else if (node->description() == "Power") {
                res->params["operation"] = "pow";
            } else if (node->description() == "Subtract") {
                res->params["operation"] = "sub";
            } else if (node->description() == "Divide") {
                res->params["operation"] = "div";
            } else if (node->description() == "LessEqual") {
                res->params["operation"] = "less_equal";
            } else if (node->description() == "Less") {
                res->params["operation"] = "less";
            } else if (node->description() == "Equal") {
                res->params["operation"] = "equal";
            } else if (node->description() == "NotEqual") {
                res->params["operation"] = "not_equal";
            } else if (node->description() == "FloorMod") {
                res->params["operation"] = "floor_mod";
            } else if (node->description() == "Multiply") {
                res->params["operation"] = "prod";
            } else if (node->description() == "Add") {
                res->params["operation"] = "sum";
            } else if (node->description() == "Greater") {
                res->params["operation"] = "greater";
            } else if (node->description() == "GreaterEq") {
                res->params["operation"] = "greater_equal";
            } else if (node->description() == "GreaterEqual") {
                res->params["operation"] = "greater_equal";
            } else if (node->description() == "LogicalOr") {
                res->params["operation"] = "logical_or";
            } else if (node->description() == "LogicalAnd") {
                res->params["operation"] = "logical_and";
            } else if (node->description() == "LogicalXor") {
                res->params["operation"] = "logical_xor";
            } else if (node->description() == "Eltwise") {
                auto castedLayer = std::dynamic_pointer_cast<::ngraph::op::Eltwise>(node);
                if (castedLayer == nullptr) THROW_IE_EXCEPTION << "Cannot get " << attrs.type << " layer " << attrs.name;
                std::string type;
                switch (castedLayer->eltwise_type) {
                case ELTWISE_TYPE::Sum:
                    type = "sum";
                    break;
                case ELTWISE_TYPE::Prod:
                    type = "prod";
                    break;
                default:
                    THROW_IE_EXCEPTION << "Not supported eltwise type!";
                }

                res->params["operation"] = type;
            }
            return res;
        });
    addSpecificCreator({"Concat"}, [](const std::shared_ptr<::ngraph::Node>& node,
                                      const std::map<std::string, std::string>& params) -> CNNLayerPtr {
        LayerParams attrs = {node->get_friendly_name(), node->description(),
                             details::convertPrecision(node->get_output_element_type(0))};
        auto res = std::make_shared<ConcatLayer>(attrs);
        res->params = params;
        auto axis = std::stoi(res->params["axis"]);
        res->params["axis"] = Builder::asString(axis < 0 ? axis + node->get_input_shape(0).size() : axis);
        return res;
    });
    addSpecificCreator({"AvgPool", "MaxPool"}, [](const std::shared_ptr<::ngraph::Node>& node,
                                                  const std::map<std::string, std::string>& params) -> CNNLayerPtr {
        LayerParams attrs = {node->get_friendly_name(), "Pooling",
            details::convertPrecision(node->get_output_element_type(0))};
        auto res = std::make_shared<PoolingLayer>(attrs);
        res->params = params;
        if (res->params.find("auto_pad") != res->params.end() &&
            details::CaselessEq<std::string>()(res->params["auto_pad"], "EXPLICIT"))
            res->params.erase("auto_pad");

        if (res->params.find("exclude_pad") != res->params.end()) {
            res->params["exclude-pad"] = res->params["exclude_pad"];
            res->params.erase("exclude_pad");
        }

        if (node->description() == "MaxPool") {
            res->params["pool-method"] = "max";
        } else if (node->description() == "AvgPool") {
            res->params["pool-method"] = "avg";
        }
        return res;
    });
    addSpecificCreator({"Select"}, [](const std::shared_ptr<::ngraph::Node>& node,
                                      const std::map<std::string, std::string>& params) -> CNNLayerPtr {
        LayerParams attrs = {node->get_friendly_name(), node->description(),
                             details::convertPrecision(node->get_output_element_type(0))};
        auto res = std::make_shared<SelectLayer>(attrs);
        res->params = params;
        return res;
    });
    addSpecificCreator({"BinaryConvolution"}, [](const std::shared_ptr<::ngraph::Node>& node,
                                      const std::map<std::string, std::string>& params) -> CNNLayerPtr {
        LayerParams attrs = {node->get_friendly_name(), node->description(),
                             details::convertPrecision(node->get_output_element_type(0))};
        auto res = std::make_shared<BinaryConvolutionLayer>(attrs);

        // todo: investigate difference between ngraph parameters for BinConvolution and the implementation above
        // this leads to accuracy issue for Precollected_ONNX_ResNet50_88percentinto1bit e2e test
        // res->params = params;

        auto castedLayer = ::ngraph::as_type_ptr<::ngraph::op::v1::BinaryConvolution>(node);
        IE_ASSERT(castedLayer) << " Operation " << node->description() << " with name "
            << node->get_friendly_name() << " cannot be casted to ngraph::op::v1::BinaryConvolution";

        std::string value;
        for (const auto& val : castedLayer->get_pads_begin()) {
            if (!value.empty()) value += ",";
            value += Builder::asString(val);
        }
        res->params["pads_begin"] = value;

        value.clear();
        for (const auto& val : castedLayer->get_pads_end()) {
            if (!value.empty()) value += ",";
            value += Builder::asString(val);
        }
        res->params["pads_end"] = value;

        switch (castedLayer->get_auto_pad()) {
            case ::ngraph::op::PadType::SAME_UPPER:
                res->params["auto_pad"] = "same_upper";
                break;
            case ::ngraph::op::PadType::SAME_LOWER:
                res->params["auto_pad"] = "same_lower";
                break;
            case ::ngraph::op::PadType::VALID:
                res->params["auto_pad"] = "valid";
                break;
            default:
                break;
        }

        value.clear();
        for (const auto& val : castedLayer->get_strides()) {
            if (!value.empty()) value += ",";
            value += Builder::asString(val);
        }
        res->params["strides"] = value;

        value.clear();
        for (const auto& val : castedLayer->get_dilations()) {
            if (!value.empty()) value += ",";
            value += Builder::asString(val);
        }
        res->params["dilations"] = value;

        // Restore kernel size and output
        const auto& shape = castedLayer->get_input_shape(1);
        res->params["output"] = Builder::asString(shape[0]);

        value.clear();
        for (size_t i = 2; i < shape.size(); i++) {
            if (!value.empty()) value += ",";
            value += Builder::asString(shape[i]);
        }
        res->params["kernel"] = value;

        switch (castedLayer->get_mode()) {
            case ::ngraph::op::v1::BinaryConvolution::BinaryConvolutionMode::XNOR_POPCOUNT:
                res->params["mode"] = "xnor-popcount";
        }

        IE_ASSERT(castedLayer->input(1).get_partial_shape().is_static()) << " Weights for binary convolution "
            << castedLayer->get_friendly_name() << " should have static shapes!";
        auto weights_shape = castedLayer->input(1).get_source_output().get_shape();
        res->params["input"] = Builder::asString(weights_shape[1]);
        res->params["pad_value"] = Builder::asString(castedLayer->get_pad_value());

        const auto weightsNode = castedLayer->input(1).get_source_output().get_node_shared_ptr();
        InferenceEngine::details::addBlob(weightsNode, res, InferenceEngine::details::weights);

        return res;
    });

    addSpecificCreator({"SpaceToBatch"}, [](const std::shared_ptr<::ngraph::Node>& node,
                                      const std::map<std::string, std::string>& params) -> CNNLayerPtr {
        LayerParams attrs = {node->get_friendly_name(), node->description(),
                             details::convertPrecision(node->get_output_element_type(0))};
        auto res = std::make_shared<SpaceToBatchLayer>(attrs);
        res->params = params;
        return res;
    });

    addSpecificCreator({"BatchToSpace"}, [](const std::shared_ptr<::ngraph::Node>& node,
                                      const std::map<std::string, std::string>& params) -> CNNLayerPtr {
        LayerParams attrs = {node->get_friendly_name(), node->description(),
                             details::convertPrecision(node->get_output_element_type(0))};
        auto res = std::make_shared<BatchToSpaceLayer>(attrs);
        res->params = params;
        return res;
    });

    addSpecificCreator({"Assign"}, [](const std::shared_ptr<::ngraph::Node>& node,
                                            const std::map<std::string, std::string>& params) -> CNNLayerPtr {
        LayerParams attrs = {node->get_friendly_name(), "Memory",
                             details::convertPrecision(node->get_output_element_type(0))};
        auto res = std::make_shared<CNNLayer>(attrs);
        res->params["id"] = params.at("variable_id");
        res->params["index"] = "0";
        res->params["size"] = "2";
        return res;
    });

    addSpecificCreator({"ReadValue"}, [](const std::shared_ptr<::ngraph::Node>& node,
                                            const std::map<std::string, std::string>& params) -> CNNLayerPtr {
        LayerParams attrs = {node->get_friendly_name(), "Memory",
                             details::convertPrecision(node->get_output_element_type(0))};
        auto res = std::make_shared<CNNLayer>(attrs);
        res->params["id"] = params.at("variable_id");
        res->params["index"] = "1";
        res->params["size"] = "2";
        return res;
    });

    addSpecificCreator({"DepthToSpace"}, [](const std::shared_ptr<::ngraph::Node>& node,
                                            const std::map<std::string, std::string>& params) -> CNNLayerPtr {
        LayerParams attrs = {node->get_friendly_name(), node->description(),
                             details::convertPrecision(node->get_output_element_type(0))};
        auto res = std::make_shared<DepthToSpaceLayer>(attrs);
        res->params = params;
        return res;
    });

    addSpecificCreator({"SpaceToDepth"}, [](const std::shared_ptr<::ngraph::Node>& node,
                                            const std::map<std::string, std::string>& params) -> CNNLayerPtr {
        LayerParams attrs = {node->get_friendly_name(), node->description(),
                             details::convertPrecision(node->get_output_element_type(0))};
        auto res = std::make_shared<SpaceToDepthLayer>(attrs);
        res->params = params;
        return res;
    });

    addSpecificCreator({"DeconvolutionIE"},
                       [](const std::shared_ptr<::ngraph::Node> &node,
                          const std::map<std::string, std::string> &params) -> CNNLayerPtr {
        LayerParams attrs = {node->get_friendly_name(), "Deconvolution",
                             details::convertPrecision(node->get_output_element_type(0))};
        auto res = std::make_shared<DeconvolutionLayer>(attrs);

        res->params = params;
        const auto& shape = node->get_input_shape(1);
        res->params["output"] = Builder::asString(shape[1]);
        std::string kernel_value;
        for (size_t i = 2; i < shape.size(); i++) {
            if (!kernel_value.empty()) kernel_value += ",";
            kernel_value += Builder::asString(shape[i]);
        }
        res->params["kernel"] = kernel_value;

        const auto weightsNode = node->input_value(1).get_node_shared_ptr(); 
        if (InferenceEngine::details::addBlob(weightsNode, res, InferenceEngine::details::weights)) {
            if (node->inputs().size() == 3) {
                const auto biasNode = node->input_value(2).get_node_shared_ptr();
                InferenceEngine::details::addBlob(biasNode, res, InferenceEngine::details::biases);
            }
        }
        return res;
    });

    addSpecificCreator({"DetectionOutput"},
                       [](const std::shared_ptr<::ngraph::Node> &node,
                          const std::map<std::string, std::string> &params) -> CNNLayerPtr {
        LayerParams attrs = {node->get_friendly_name(), "DetectionOutput",
                            details::convertPrecision(node->get_output_element_type(0))};
        auto res = std::make_shared<InferenceEngine::CNNLayer>(attrs);
        res->params = params;
        auto parseBoolStrToIntStr = [](const std::string &param) -> const std::string {
            if (param == "true") {
                return "1";
            }
            else if (param == "false") {
                return "0";
            }
            return param;
        };
        if (res->params["code_type"] == "caffe.priorboxparameter.center_size"){
            res->params["code_type"] = "caffe.PriorBoxParameter.CENTER_SIZE";
        }
        else{
            res->params["code_type"] =  "caffe.PriorBoxParameter.CORNER";
        }
        res->params["variance_encoded_in_target"] = parseBoolStrToIntStr(res->params["variance_encoded_in_target"]);
        res->params["share_location"] = parseBoolStrToIntStr(res->params["share_location"]);
        res->params["clip_after_nms"] = parseBoolStrToIntStr(res->params["clip_after_nms"]);
        res->params["clip_before_nms"] = parseBoolStrToIntStr(res->params["clip_before_nms"]);
        res->params["decrease_label_id"] = parseBoolStrToIntStr(res->params["decrease_label_id"]);
        res->params["normalized"] = parseBoolStrToIntStr(res->params["normalized"]);
        return res;
    });

    addSpecificCreator({"LogicalNot"}, [](const std::shared_ptr<::ngraph::Node>& node,
                                         const std::map<std::string, std::string> params) -> CNNLayerPtr {
        LayerParams attrs = {node->get_friendly_name(), "Activation",
                              details::convertPrecision(node->get_output_element_type(0))};
        auto res = std::make_shared<InferenceEngine::CNNLayer>(attrs);
        res->params["type"] = "not";
        return res;                                
    });

    addSpecificCreator({"LSTMCellIE"}, [](const std::shared_ptr<::ngraph::Node>& node,
                                         const std::map<std::string, std::string> params) -> CNNLayerPtr {
        LayerParams attrs = {node->get_friendly_name(), "LSTMCell",
                             details::convertPrecision(node->get_output_element_type(0))};
        auto res = std::make_shared<LSTMCell>(attrs);
        res->params = params;
        const auto weightsNode = node->input_value(3).get_node_shared_ptr();
        InferenceEngine::details::addBlob(weightsNode, res, InferenceEngine::details::weights);

        const auto biasNode = node->input_value(4).get_node_shared_ptr();
        InferenceEngine::details::addBlob(biasNode, res, InferenceEngine::details::biases);

        return res;
    });

    addSpecificCreator({"RNNCellIE"}, [](const std::shared_ptr<::ngraph::Node>& node,
                                      const std::map<std::string, std::string>& params) -> CNNLayerPtr {
        LayerParams attrs = {node->get_friendly_name(), "RNNCell",
                             details::convertPrecision(node->get_output_element_type(0))};
        auto res = std::make_shared<RNNCell>(attrs);
        res->params = params;

        const auto weightsNode = node->input_value(2).get_node_shared_ptr();
        InferenceEngine::details::addBlob(weightsNode, res, InferenceEngine::details::weights);

        const auto biasNode = node->input_value(3).get_node_shared_ptr();
        InferenceEngine::details::addBlob(biasNode, res, InferenceEngine::details::biases);

        return res;
    });

    addSpecificCreator({"GRUCellIE"}, [](const std::shared_ptr<::ngraph::Node>& node,
                                         const std::map<std::string, std::string>& params) -> CNNLayerPtr {
        LayerParams attrs = {node->get_friendly_name(), "GRUCell",
                             details::convertPrecision(node->get_output_element_type(0))};
        auto res = std::make_shared<GRUCell>(attrs);
        res->params = params;

        const auto weightsNode = node->input_value(2).get_node_shared_ptr();
        InferenceEngine::details::addBlob(weightsNode, res, InferenceEngine::details::weights);

        const auto biasNode = node->input_value(3).get_node_shared_ptr();
        InferenceEngine::details::addBlob(biasNode, res, InferenceEngine::details::biases);
 
        return res;
    });

    addSpecificCreator({"ScatterElementsUpdate"}, [](const std::shared_ptr<::ngraph::Node>& node,
        const std::map<std::string, std::string>& params) -> CNNLayerPtr {
        LayerParams attrs = {node->get_friendly_name(), node->description(),
            details::convertPrecision(node->get_output_element_type(0))};
        auto res = std::make_shared<ScatterElementsUpdateLayer>(attrs);
        res->params = params;
        return res;
    });

    addSpecificCreator({"ScatterUpdate"}, [](const std::shared_ptr<::ngraph::Node>& node,
        const std::map<std::string, std::string>& params) -> CNNLayerPtr {
        LayerParams attrs = {node->get_friendly_name(), node->description(),
            details::convertPrecision(node->get_output_element_type(0))};
        auto res = std::make_shared<ScatterUpdateLayer>(attrs);
        res->params = params;
        return res;
    });

    addSpecificCreator({"StaticShapeTopK"}, [](const std::shared_ptr<::ngraph::Node>& node,
        const std::map<std::string, std::string>& params) -> CNNLayerPtr {
        LayerParams attrs = {node->get_friendly_name(), "TopK",
            details::convertPrecision(node->get_output_element_type(0))};
        auto res = std::make_shared<TopKLayer>(attrs);
        res->params = params;
        return res;
    });

    addSpecificCreator({"StridedSlice"}, [](const std::shared_ptr<::ngraph::Node> &node,
        const std::map<std::string, std::string> &params) -> CNNLayerPtr {
        LayerParams attrs = {node->get_friendly_name(), "StridedSlice",
            details::convertPrecision(node->get_output_element_type(0))};
        auto res = std::make_shared<InferenceEngine::StridedSliceLayer>(attrs);
        auto stridedSliceInvertMaskStr = [](const std::string& str) -> std::string {
            std::string value;
            auto found_numbers = details::split(str,",");
            for (const auto &val : found_numbers)
            {
                if (!value.empty())
                    value += ",";
                value += Builder::asString((1 - std::stoi(val)));
            }
            return value;
        };

        res->params = params;
        // plugins require reversed value of begin_mask and end_mask
        res->params["begin_mask"] = stridedSliceInvertMaskStr(res->params["begin_mask"]);
        res->params["end_mask"] = stridedSliceInvertMaskStr(res->params["end_mask"]);

        return res;
    });

    addSpecificCreator({"TopK","TopKIE"}, [](const std::shared_ptr<::ngraph::Node>& node,
        const std::map<std::string, std::string>& params) -> CNNLayerPtr {
        LayerParams attrs = {node->get_friendly_name(), "TopK",
                          details::convertPrecision(node->get_output_element_type(0))};
        auto res = std::make_shared<InferenceEngine::TopKLayer>(attrs);
        res->params = params;
        return res;
    });

    addSpecificCreator({"Transpose"}, [](const std::shared_ptr<::ngraph::Node>& node,
        const std::map<std::string, std::string>& params) -> CNNLayerPtr {
        LayerParams attrs = {node->get_friendly_name(), "Permute",
            details::convertPrecision(node->get_output_element_type(0))};
        auto res = std::make_shared<InferenceEngine::CNNLayer>(attrs);
        res->params = params;
        if (auto transpose_const = std::dynamic_pointer_cast<ngraph::op::Constant>(node->input_value(1).get_node_shared_ptr())) {
            res->params["order"] = Builder::asString(transpose_const->cast_vector<int64_t>());
        }
        return res;

    });

    addSpecificCreator({"SwishIE"}, [](const std::shared_ptr<::ngraph::Node>& node,
        const std::map<std::string, std::string>& params) -> CNNLayerPtr {
        LayerParams attrs = {node->get_friendly_name(), "Swish",
            details::convertPrecision(node->get_output_element_type(0))};
        auto res = std::make_shared<InferenceEngine::CNNLayer>(attrs);
        res->params = params;
        return res;
    });

    addSpecificCreator({"NonMaxSuppressionIE3"}, [](const std::shared_ptr<::ngraph::Node>& node,
        const std::map<std::string, std::string>& params) -> CNNLayerPtr {
        LayerParams attrs = {node->get_friendly_name(), "NonMaxSuppression",
            details::convertPrecision(node->get_output_element_type(0))};

        auto castedLayer = ::ngraph::as_type_ptr<::ngraph::op::NonMaxSuppressionIE3>(node);
        IE_ASSERT(castedLayer) << " Operation " << node->description() << " with name "
            << node->get_friendly_name() << " cannot be casted to ngraph::op::NonMaxSuppressionIE3";

        auto res = std::make_shared<InferenceEngine::NonMaxSuppressionLayer>(attrs);
        res->params = params;

        res->params["center_point_box"] = castedLayer->m_center_point_box ? "true" : "false";
        res->params["sort_result_descending"] = castedLayer->m_sort_result_descending ? "true" : "false";

        auto output_type = details::convertPrecision(castedLayer->m_output_type);
        std::string output_type_str;
        switch (output_type) {
        case Precision::I32:
            output_type_str = "I32";
            break;
        case Precision::I64:
            output_type_str = "I64";
            break;
        default:
            THROW_IE_EXCEPTION << "Unsupported output type";
        }
        res->params["output_type"] = output_type_str;

        return res;
    });

    addSpecificCreator({"NonMaxSuppression"}, [](const std::shared_ptr<::ngraph::Node>& node,
        const std::map<std::string, std::string>& params) -> CNNLayerPtr {
        LayerParams attrs = {node->get_friendly_name(), "NonMaxSuppression",
            details::convertPrecision(node->get_output_element_type(0))};

        auto castedLayer = ::ngraph::as_type_ptr<::ngraph::op::v5::NonMaxSuppression>(node);
        IE_ASSERT(castedLayer) << " Operation " << node->description() << " with name "
            << node->get_friendly_name() << " cannot be casted to ngraph::op::v5::NonMaxSuppression";

        auto res = std::make_shared<InferenceEngine::NonMaxSuppressionLayer>(attrs);
        res->params = params;

        auto box_encoding = castedLayer->get_box_encoding();
        switch (box_encoding) {
            case ngraph::op::v5::NonMaxSuppression::BoxEncodingType::CORNER:
                res->params["center_point_box"] = "false";
                break;
            case ngraph::op::v5::NonMaxSuppression::BoxEncodingType::CENTER:
                res->params["center_point_box"] = "true";
                break;
            default:
                THROW_IE_EXCEPTION << "Unsupported box encoding for NonMaxSuppression op";
                break;
        }

        auto output_type = details::convertPrecision(castedLayer->get_output_type());
        std::string output_type_str;
        switch (output_type) {
        case Precision::I32:
            output_type_str = "I32";
            break;
        case Precision::I64:
            output_type_str = "I64";
            break;
        default:
            THROW_IE_EXCEPTION << "Unsupported output type";
        }
        res->params["output_type"] = output_type_str;

        bool sort_result_descending = castedLayer->get_sort_result_descending();
        res->params["sort_result_descending"] = sort_result_descending ? "true" : "false";

        return res;
    });

    addSpecificCreator({"NonMaxSuppressionIE"}, [](const std::shared_ptr<::ngraph::Node>& node,
                                                 const std::map<std::string, std::string>& params) -> CNNLayerPtr {
        LayerParams attrs = {node->get_friendly_name(), "NonMaxSuppression", details::convertPrecision(node->get_output_element_type(0))};
        auto res = std::make_shared<InferenceEngine::NonMaxSuppressionLayer>(attrs);
        res->params = params;
        return res;
    });

    addSpecificCreator({"GRUSequenceIE"}, [](const std::shared_ptr<::ngraph::Node>& node,
                    const std::map<std::string, std::string>& params) -> CNNLayerPtr {

        LayerParams attrs = {node->get_friendly_name(), "GRUSequence",
                             details::convertPrecision(node->get_output_element_type(0))};
        auto res = std::make_shared<RNNSequenceLayer>(attrs);
        res->params = params;
        res->axis = std::stoi(res->params["axis"]);
        if (res->params["direction"] == "reverse")
            res->params["direction"] = "Backward";
        else if (res->params["direction"] == "forward")
            res->params["direction"] = "Forward";
        else
            res->params["direction"] = "Bidirectional";

        res->cellType = RNNSequenceLayer::CellType::GRU;
        if (res->params["linear_before_reset"] == "true") {
            res->cellType = RNNSequenceLayer::CellType::GRU_LBR;
        }

        const auto weightsNode = node->input_value(3).get_node_shared_ptr();
        InferenceEngine::details::addBlob(weightsNode, res, InferenceEngine::details::weights);

        const auto biasNode = node->input_value(4).get_node_shared_ptr();
        InferenceEngine::details::addBlob(biasNode, res, InferenceEngine::details::biases);

        return res;
    });

    addSpecificCreator({"RNNSequenceIE"}, [](const std::shared_ptr<::ngraph::Node>& node,
                    const std::map<std::string, std::string>& params) -> CNNLayerPtr {

        LayerParams attrs = {node->get_friendly_name(), "RNNSequence",
                             details::convertPrecision(node->get_output_element_type(0))};
        auto res = std::make_shared<RNNSequenceLayer>(attrs);
        res->params = params;

        res->cellType = RNNSequenceLayer::CellType::RNN;
        res->axis = std::stoi(res->params["axis"]);
        if (res->params["direction"] == "reverse")
            res->params["direction"] = "Backward";
        else if (res->params["direction"] == "forward")
            res->params["direction"] = "Forward";
        else
            res->params["direction"] = "Bidirectional";

        const auto weightsNode = node->input_value(3).get_node_shared_ptr();
        InferenceEngine::details::addBlob(weightsNode, res, InferenceEngine::details::weights);

        const auto biasNode = node->input_value(4).get_node_shared_ptr();
        InferenceEngine::details::addBlob(biasNode, res, InferenceEngine::details::biases);

        return res;
    });

    addSpecificCreator({"LSTMSequenceIE"}, [](const std::shared_ptr<::ngraph::Node>& node,
                    const std::map<std::string, std::string>& params) -> CNNLayerPtr {

        LayerParams attrs = {node->get_friendly_name(), "LSTMSequence",
                             details::convertPrecision(node->get_output_element_type(0))};
        auto res = std::make_shared<RNNSequenceLayer>(attrs);
        res->params = params;

        res->cellType = RNNSequenceLayer::CellType::LSTM;
        res->axis = std::stoi(res->params["axis"]);
        if (res->params["direction"] == "reverse")
            res->params["direction"] = "Backward";
        else if (res->params["direction"] == "forward")
            res->params["direction"] = "Forward";
        else
            res->params["direction"] = "Bidirectional";

        const auto weightsNode = node->input_value(4).get_node_shared_ptr();
        InferenceEngine::details::addBlob(weightsNode, res, InferenceEngine::details::weights);

        const auto biasNode = node->input_value(5).get_node_shared_ptr();
        InferenceEngine::details::addBlob(biasNode, res, InferenceEngine::details::biases);

        return res;
    });

    REQUIRED_IE_CONVERSION_CREATOR("Broadcast", "Tile");
    REQUIRED_IE_CONVERSION_CREATOR("Interpolate", "Interp");
    REQUIRED_IE_CONVERSION_CREATOR("NormalizeL2", "NormalizeIE");
    REQUIRED_IE_CONVERSION_CREATOR("GroupConvolution", "ConvolutionIE");
    REQUIRED_IE_CONVERSION_CREATOR("GroupConvolutionBackpropData", "DeconvolutionIE");

    addSpecificCreator({ "Convolution", "Gather", "GatherTree", "GRUCell", "GRUSequence", "HardSigmoid",
                      "LRN", "LSTMCell", "LSTMSequence", "NonMaxSuppression", "RNNCell", "RNNSequence", "OneHot",
                      "Pad", "PriorBoxClustered", "PriorBox", "Proposal", "Selu", "Swish", "Tile"},
            [](const std::shared_ptr<::ngraph::Node>& node, const std::map<std::string, std::string>& params)
            -> CNNLayerPtr {
        const std::string& type_name = node->get_type_name();
        THROW_IE_EXCEPTION << type_name << " operation has a form that is not supported. " << node->get_friendly_name()
                           << " should be converted to " << type_name + "IE operation.";
        return nullptr;
    });

    addSpecificCreator({"ReduceMin", "ReduceMax", "ReduceMean", "ReduceProd", "ReduceSum", "ReduceL1", "ReduceL2"},
                       [](const std::shared_ptr<::ngraph::Node>& node, const std::map<std::string, std::string>& params) -> CNNLayerPtr {
        LayerParams attrs = {node->get_friendly_name(), node->description(), details::convertPrecision(node->get_output_element_type(0))};
        auto reduce_node = std::dynamic_pointer_cast<ngraph::op::util::ArithmeticReductionKeepDims>(node);
        if (reduce_node == nullptr)
            THROW_IE_EXCEPTION << "Node '" << node->get_name() << "' is not an instance of ArithmeticReductionKeepDims.";
        auto res = std::make_shared<InferenceEngine::ReduceLayer>(attrs);
        res->params = params;
        res->params["keep_dims"] = reduce_node->get_keep_dims() ? "True" : "False";
        return res;
    });

    addSpecificCreator({"ReduceLogicalAnd"}, [](const std::shared_ptr<::ngraph::Node>& node, const std::map<std::string, std::string>& params) -> CNNLayerPtr {
        LayerParams attrs = {node->get_friendly_name(), "ReduceAnd", details::convertPrecision(node->get_output_element_type(0))};
        auto reduce_node = std::dynamic_pointer_cast<ngraph::op::util::LogicalReductionKeepDims>(node);
        if (reduce_node == nullptr)
            THROW_IE_EXCEPTION << "Node '" << node->get_name() << "' is not an instance of LogicalReductionKeepDims.";
        auto res = std::make_shared<InferenceEngine::ReduceLayer>(attrs);
        res->params = params;
        res->params["keep_dims"] = reduce_node->get_keep_dims() ? "True" : "False";
        return res;
    });

    addSpecificCreator({"ReduceLogicalOr"}, [](const std::shared_ptr<::ngraph::Node>& node, const std::map<std::string, std::string>& params) -> CNNLayerPtr {
        LayerParams attrs = {node->get_friendly_name(), "ReduceOr", details::convertPrecision(node->get_output_element_type(0))};
        auto reduce_node = std::dynamic_pointer_cast<ngraph::op::util::LogicalReductionKeepDims>(node);
        if (reduce_node == nullptr)
            THROW_IE_EXCEPTION << "Node '" << node->get_name() << "' is not an instance of LogicalReductionKeepDims.";
        auto res = std::make_shared<InferenceEngine::ReduceLayer>(attrs);
        res->params = params;
        res->params["keep_dims"] = reduce_node->get_keep_dims() ? "True" : "False";
        return res;
    });

    addSpecificCreator({"Constant"}, [](const std::shared_ptr<::ngraph::Node>& node, const std::map<std::string, std::string>& params) -> CNNLayerPtr {
        LayerParams attrs = {node->get_friendly_name(), "Const", details::convertPrecision(node->get_output_element_type(0))};
        auto res = std::make_shared<InferenceEngine::CNNLayer>(attrs);
        auto castedLayer = ngraph::as_type_ptr<ngraph::op::Constant>(node);
        if (!res) THROW_IE_EXCEPTION << "Cannot get " << attrs.type << " layer " << attrs.name;

        res->blobs["custom"] = InferenceEngine::details::shareWeights(castedLayer);

        return res;
    });

<<<<<<< HEAD
    addSpecificCreator({"Convert"}, [](const std::shared_ptr<::ngraph::Node>& node,
                    const std::map<std::string, std::string>& params) -> CNNLayerPtr {
        LayerParams attrs = {node->get_friendly_name(), "Convert",
                             details::convertPrecision(node->get_output_element_type(0))};
        auto res = std::make_shared<InferenceEngine::CNNLayer>(attrs);

        auto p = details::convertPrecision(node->get_output_element_type(0));
        std::string precision_str;
        switch (p) {
        case Precision::FP16:
            precision_str = "FP16";
            break;
        case Precision::BF16:
            precision_str = "BF16";
            break;
        case Precision::FP32:
            precision_str = "FP32";
            break;
        case Precision::I8:
              precision_str = "I8";
            break;
        case Precision::I16:
            precision_str = "I16";
            break;
        case Precision::I32:
            precision_str = "I32";
            break;
        case Precision::I64:
            precision_str = "I64";
            break;
        case Precision::U8:
            precision_str = "U8";
            break;
        case Precision::U16:
            precision_str = "U16";
            break;
        case Precision::U32:
            precision_str = "U32";
            break;
        case Precision::U64:
            precision_str = "U64";
            break;
        case Precision::BOOL:
            precision_str = "BOOL";
            break;
        default:
            THROW_IE_EXCEPTION << "Unsupported type";
        }

        res->params["precision"] = precision_str;
        return res;
    });

    addSpecificCreator({"MVN"}, [](const std::shared_ptr<::ngraph::Node>& node,
                    const std::map<std::string, std::string> &params) -> CNNLayerPtr {
        LayerParams attrs = {node->get_friendly_name(), "MVN",
                            details::convertPrecision(node->get_output_element_type(0))};
        auto res = std::make_shared<InferenceEngine::MVNLayer>(attrs);
        // below code needs to be changed after PR 3226 is merged and use
        // CNNLayer.getBoolStrParamAsIntStr
        auto v = params.at("normalize_variance");
        res->params["normalize_variance"] = (v == "true" ? "1" : (v == "false" ? "0" : v));
        res->params["eps"] = params.at("eps");
        v = params.at("across_channels");
        res->params["across_channels"] = (v == "true" ? "1" : (v == "false" ? "0" : v));

        return res;
    });

    addSpecificCreator({"NormalizeIE"}, [](const std::shared_ptr<::ngraph::Node> &node, const std::map<std::string, std::string> &params) -> CNNLayerPtr {
        LayerParams attrs = {node->get_friendly_name(), "Normalize",
                             details::convertPrecision(node->get_output_element_type(0))};
        auto res = std::make_shared<InferenceEngine::NormLayer>(attrs);
        
        res->params = params;
        auto v = res->params["channel_shared"];
        res->params["channel_shared"] = (v == "true" ? "1" : (v == "false" ? "0" : v));
        v = res->params["across_spatial"];
        res->params["across_spatial"] = (v == "true" ? "1" : (v == "false" ? "0" : v));

        const auto weightsNode = node->input_value(1).get_node_shared_ptr();
        if (auto castedLayer = ngraph::as_type_ptr<ngraph::op::Constant>(weightsNode)) {
            res->blobs["weights"] = InferenceEngine::details::shareWeights(castedLayer);
=======
    addSpecificCreator({"Clamp"}, [](const std::shared_ptr<::ngraph::Node>& node,
                                                 const std::map<std::string, std::string>& params) -> CNNLayerPtr {
        LayerParams attrs = {node->get_friendly_name(), "Clamp", details::convertPrecision(node->get_output_element_type(0))};
        auto res = std::make_shared<InferenceEngine::ClampLayer>(attrs);
        res->params = params;
        return res;
    });

    addSpecificCreator({"LRN_IE"}, [](const std::shared_ptr<::ngraph::Node>& node,
                                      const std::map<std::string, std::string>& params) -> CNNLayerPtr {
        LayerParams attrs = {node->get_friendly_name(), "Norm", details::convertPrecision(node->get_output_element_type(0))};
        auto res = std::make_shared<InferenceEngine::NormLayer>(attrs);
        res->params = params;
        return res;
    });

    addSpecificCreator({"Elu"}, [](const std::shared_ptr<::ngraph::Node>& node,
                                                 const std::map<std::string, std::string>& params) -> CNNLayerPtr {
        LayerParams attrs = {node->get_friendly_name(), "elu", details::convertPrecision(node->get_output_element_type(0))};
        auto res = std::make_shared<InferenceEngine::CNNLayer>(attrs);
        res->params = params;
        return res;
    });

    addSpecificCreator({"MatMul"}, [](const std::shared_ptr<::ngraph::Node>& node,
                                      const std::map<std::string, std::string>& params) -> CNNLayerPtr {
        LayerParams attrs = {node->get_friendly_name(), "Gemm", details::convertPrecision(node->get_output_element_type(0))};
        auto res = std::make_shared<InferenceEngine::GemmLayer>(attrs);
        res->params = params;
        return res;
    });

    addSpecificCreator({"GatherTreeIE"}, [](const std::shared_ptr<::ngraph::Node>& node,
                                                 const std::map<std::string, std::string>& params) -> CNNLayerPtr {
        LayerParams attrs = {node->get_friendly_name(), "GatherTree", details::convertPrecision(node->get_output_element_type(0))};
        auto res = std::make_shared<InferenceEngine::CNNLayer>(attrs);
        return res;
    });

    addSpecificCreator({"GRN"}, [](const std::shared_ptr<::ngraph::Node>& node,
                                                 const std::map<std::string, std::string>& params) -> CNNLayerPtr {
        LayerParams attrs = {node->get_friendly_name(), "GRN", details::convertPrecision(node->get_output_element_type(0))};
        auto res = std::make_shared<InferenceEngine::GRNLayer>(attrs);
        res->params = params;
        return res;
    });

    addSpecificCreator({"OneHotIE"}, [](const std::shared_ptr<::ngraph::Node>& node,
                                      const std::map<std::string, std::string>& params) -> CNNLayerPtr {
        LayerParams attrs = {node->get_friendly_name(), "OneHot", details::convertPrecision(node->get_output_element_type(0))};
        auto res = std::make_shared<InferenceEngine::OneHotLayer>(attrs);
        res->params = params;
        return res;
    });

    addSpecificCreator({"HardSigmoid_IE"}, [](const std::shared_ptr<::ngraph::Node>& node,
                                                 const std::map<std::string, std::string>& params) -> CNNLayerPtr {
        LayerParams attrs = {node->get_friendly_name(), "HardSigmoid", details::convertPrecision(node->get_output_element_type(0))};
        auto res = std::make_shared<InferenceEngine::CNNLayer>(attrs);

        auto castedLayer = std::dynamic_pointer_cast<ngraph::op::HardSigmoid_IE>(node);
        if (!castedLayer)
            THROW_IE_EXCEPTION << "Cannot get " << attrs.type << " layer " << attrs.name;

        res->params["alpha"] = Builder::asString(castedLayer->get_alpha());
        res->params["beta"] = Builder::asString(castedLayer->get_beta());
        return res;
    });

    addSpecificCreator({"Interp"}, [](const std::shared_ptr<::ngraph::Node>& node,
                                                 const std::map<std::string, std::string>& params) -> CNNLayerPtr {
        LayerParams attrs = {node->get_friendly_name(), "Interp", details::convertPrecision(node->get_output_element_type(0))};
        auto castedLayer = std::dynamic_pointer_cast<ngraph::op::Interp>(node);
        if (!castedLayer) THROW_IE_EXCEPTION << "Cannot get " << attrs.type << " layer " << attrs.name;

        auto interp_attrs = castedLayer->get_attrs();

        if (interp_attrs.antialias) {
            THROW_IE_EXCEPTION << "Interp do not support antialias";
        }
        if (interp_attrs.mode != "linear") {
            THROW_IE_EXCEPTION << "Interp do not support mode '" << interp_attrs.mode << "'";
        }

        bool align_corners;    
        auto res = std::make_shared<InferenceEngine::CNNLayer>(attrs);
        res->params = params;

        std::istringstream(params.at("align_corners")) >> align_corners;
        res->params["align_corners"] = align_corners ? "1" : "0";
        return res;
    });

    addSpecificCreator({"PadIE"}, [](const std::shared_ptr<::ngraph::Node>& node,
                                      const std::map<std::string, std::string>& params) -> CNNLayerPtr {
        LayerParams attrs = {node->get_friendly_name(), "Pad", details::convertPrecision(node->get_output_element_type(0))};
        auto res = std::make_shared<InferenceEngine::PadLayer>(attrs);

        res->params["pad_mode"] = params.at("pad_mode");
        res->params["pads_begin"] = params.at("pads_begin");
        res->params["pads_end"] = params.at("pads_end");

        if (params.at("pad_mode") == "constant") {
            res->params["pad_value"] = params.at("pad_value");
>>>>>>> 4a91f914
        }

        return res;
    });

<<<<<<< HEAD
    addSpecificCreator({"Subtract"}, [](const std::shared_ptr<::ngraph::Node> &node,
                    const std::map<std::string, std::string> &params) -> CNNLayerPtr {
        LayerParams attrs = {node->get_friendly_name(), "Eltwise",
                             details::convertPrecision(node->get_output_element_type(0))};
        auto res = std::make_shared<InferenceEngine::EltwiseLayer>(attrs);
        res->params["operation"] = "sub";
=======
    addSpecificCreator({"FakeQuantize"}, [](const std::shared_ptr<::ngraph::Node>& node,
                                                 const std::map<std::string, std::string>& params) -> CNNLayerPtr {
        LayerParams attrs = {node->get_friendly_name(), "FakeQuantize", details::convertPrecision(node->get_output_element_type(0))};
        auto res = std::make_shared<InferenceEngine::QuantizeLayer>(attrs);
        res->params = params;
        return res;
    });

    addSpecificCreator({"ConvolutionIE"}, [](const std::shared_ptr<::ngraph::Node>& node,
                                                 const std::map<std::string, std::string>& params) -> CNNLayerPtr {
        LayerParams attrs = {node->get_friendly_name(), "Convolution", details::convertPrecision(node->get_output_element_type(0))};
        auto res = std::make_shared<InferenceEngine::ConvolutionLayer>(attrs);
        res->params = params;

        auto && rt_info = node->get_rt_info();
        bool keep_constants(false);
        if (auto attr = std::dynamic_pointer_cast<ngraph::VariantWrapper<int64_t>>(rt_info["keep_constants"])) {
            keep_constants = attr->get();
        }

        // Restore output and kernel size
        auto shape = node->get_input_shape(1);
        shape.erase(shape.begin(), shape.begin() + 2);

        res->params["kernel"] = Builder::asString(static_cast<std::vector<size_t>&>(shape));
        res->params["output"] = Builder::asString(node->get_shape()[1]);

        // forward auto_pad only when its value is different than explicit
        if (params.at("auto_pad") == "explicit") {
            res->params.erase("auto_pad");
        }

        const auto weightsNode = node->input_value(1).get_node_shared_ptr(); 
        if (!keep_constants && InferenceEngine::details::addBlob(weightsNode, res, InferenceEngine::details::weights)) {
            if (node->inputs().size() == 3) {
                const auto biasNode = node->input_value(2).get_node_shared_ptr();
                InferenceEngine::details::addBlob(biasNode, res, InferenceEngine::details::biases);
            }
        }
>>>>>>> 4a91f914
        return res;
    });
}

CNNLayerPtr InferenceEngine::details::CNNLayerCreator::create() {
    LayerParams attrs = {node->get_friendly_name(), node->description(),
                         details::convertPrecision(node->get_output_element_type(0))};
    if (creators.find(node->description()) != creators.end())
        return creators[node->description()](node, params);

    auto res = std::make_shared<CNNLayer>(attrs);
    res->params = params;
    return res;
}

void convertFunctionToICNNNetwork(const std::shared_ptr<const ::ngraph::Function> &graph,
                                 const ICNNNetwork &network,
                                 CNNNetworkImpl* cnnNetworkImpl,
                                 bool keep_constant_inputs) {
    OV_ITT_SCOPED_TASK(itt::domains::IELegacy, "details::convertFunctionToICNNNetwork");

    const auto createCNNLayer = [](const std::shared_ptr<::ngraph::Node> &node) -> CNNLayerPtr {
        class NGraphCNNLayer: public CNNLayer {
        public:
            void setNode(const std::shared_ptr<::ngraph::Node>& node) {
                this->node = node;
            }
        };
        const static std::vector<std::shared_ptr<Builder::INodeConverter>> convertors = {
                std::make_shared<Builder::NodeConverter<::ngraph::op::v1::AvgPool>>(),
                std::make_shared<Builder::NodeConverter<::ngraph::op::CropIE>>(),
                std::make_shared<Builder::NodeConverter<::ngraph::op::CTCGreedyDecoder>>(),
                std::make_shared<Builder::NodeConverter<::ngraph::op::v1::DeformableConvolution>>(),
                std::make_shared<Builder::NodeConverter<::ngraph::op::v1::DeformablePSROIPooling>>(),
                std::make_shared<Builder::NodeConverter<::ngraph::op::v1::Reshape>>(),
                std::make_shared<Builder::NodeConverter<::ngraph::op::Eltwise>>(),
                std::make_shared<Builder::NodeConverter<::ngraph::op::Ceiling>>(),
                std::make_shared<Builder::NodeConverter<::ngraph::op::GatherIE>>(),
<<<<<<< HEAD
                std::make_shared<Builder::NodeConverter<::ngraph::op::GatherTreeIE>>(),
                std::make_shared<Builder::NodeConverter<::ngraph::op::Interp>>(),
                std::make_shared<Builder::NodeConverter<::ngraph::op::v0::Interpolate>>(),
                std::make_shared<Builder::NodeConverter<::ngraph::op::LRN_IE>>(),
=======
                std::make_shared<Builder::NodeConverter<::ngraph::op::MVN>>(),
>>>>>>> 4a91f914
                std::make_shared<Builder::NodeConverter<::ngraph::op::FullyConnected>>(),
                std::make_shared<Builder::NodeConverter<::ngraph::op::GenericIE>>(),
                std::make_shared<Builder::NodeConverter<::ngraph::op::v1::MaxPool>>(),
                std::make_shared<Builder::NodeConverter<::ngraph::op::v1::Minimum>>(),
<<<<<<< HEAD
                std::make_shared<Builder::NodeConverter<::ngraph::op::OneHotIE>>(),
=======
                std::make_shared<Builder::NodeConverter<::ngraph::op::NormalizeIE>>(),
>>>>>>> 4a91f914
                std::make_shared<Builder::NodeConverter<::ngraph::op::PRelu>>(),
                std::make_shared<Builder::NodeConverter<::ngraph::op::v1::Power>>(),
                std::make_shared<Builder::NodeConverter<::ngraph::op::PowerIE>>(),
                std::make_shared<Builder::NodeConverter<::ngraph::op::PriorBoxClusteredIE>>(),
                std::make_shared<Builder::NodeConverter<::ngraph::op::PriorBoxIE>>(),
                std::make_shared<Builder::NodeConverter<::ngraph::op::ProposalIE>>(),
                std::make_shared<Builder::NodeConverter<::ngraph::op::Relu>>(),
                std::make_shared<Builder::NodeConverter<::ngraph::op::SeluIE>>(),
                std::make_shared<Builder::NodeConverter<::ngraph::op::ReLUIE>>(),
                std::make_shared<Builder::NodeConverter<::ngraph::op::ReverseSequence>>(),
                std::make_shared<Builder::NodeConverter<::ngraph::op::ResampleV2>>(),
                std::make_shared<Builder::NodeConverter<::ngraph::op::RegionYolo>>(),
                std::make_shared<Builder::NodeConverter<::ngraph::op::ReorgYolo>>(),
                std::make_shared<Builder::NodeConverter<::ngraph::op::ROIPooling>>(),
                std::make_shared<Builder::NodeConverter<::ngraph::op::PSROIPooling>>(),
                std::make_shared<Builder::NodeConverter<::ngraph::op::ScaleShiftIE>>(),
                std::make_shared<Builder::NodeConverter<::ngraph::op::SquaredDifference>>(),
                std::make_shared<Builder::NodeConverter<::ngraph::op::v1::Softmax>>(),
                std::make_shared<Builder::NodeConverter<::ngraph::op::v1::Split>>(),
                std::make_shared<Builder::NodeConverter<::ngraph::op::VariadicSplit>>(),
                std::make_shared<Builder::NodeConverter<::ngraph::op::Tanh>>(),
                std::make_shared<Builder::NodeConverter<::ngraph::op::TileIE>>(),
                std::make_shared<Builder::NodeConverter<::ngraph::op::TensorIterator>>(),
                std::make_shared<Builder::NodeConverter<::ngraph::opset5::Loop>>(),
                std::make_shared<Builder::NodeConverter<::ngraph::op::ShuffleChannels>>(),
                std::make_shared<Builder::NodeConverter<::ngraph::op::v4::Interpolate>>(),
                std::make_shared<Builder::NodeConverter<::ExecGraphInfoSerialization::ExecutionNode>>(),
        };
        CNNLayerPtr result;

        for (auto &convertor : convertors) {
            if (!convertor->canCreate(node)) continue;
            result = convertor->createLayer(node);
            break;
        }

        if (!result) {
            CNNLayerCreator visitor(node);
            if (node->visit_attributes(visitor)) result = visitor.create();
        }

        if (!result)
            THROW_IE_EXCEPTION << "Cannot cast ngraph node " << node->get_friendly_name() << " to CNNLayer!";
        NGraphCNNLayer * layer = reinterpret_cast<NGraphCNNLayer*>(result.get());
        layer->setNode(node);
        return result;
    };

    const auto isInternalConstLayer = [](const std::shared_ptr<::ngraph::op::Constant> &constLayer,
                                         const std::shared_ptr<::ngraph::Node> &consumerLayer,
                                         bool keep_constants) -> bool {
        if (((::ngraph::as_type_ptr<::ngraph::op::ConvolutionIE>(consumerLayer) ||
            ::ngraph::as_type_ptr<::ngraph::op::FullyConnected>(consumerLayer)) && !keep_constants) ||
            ::ngraph::as_type_ptr<::ngraph::op::v1::BinaryConvolution>(consumerLayer) ||
            ::ngraph::as_type_ptr<::ngraph::op::DeconvolutionIE>(consumerLayer) ||
            ::ngraph::as_type_ptr<::ngraph::op::v1::DeformableConvolution>(consumerLayer) ||
            ::ngraph::as_type_ptr<::ngraph::op::Elu>(consumerLayer) ||
            ::ngraph::as_type_ptr<::ngraph::op::NormalizeIE>(consumerLayer) ||
            ::ngraph::as_type_ptr<::ngraph::op::PRelu>(consumerLayer) ||
            ::ngraph::as_type_ptr<::ngraph::op::v1::Split>(consumerLayer) ||
            ::ngraph::as_type_ptr<::ngraph::op::VariadicSplit>(consumerLayer) ||
            ::ngraph::as_type_ptr<::ngraph::op::ScaleShiftIE>(consumerLayer) ||
            ::ngraph::as_type_ptr<::ngraph::op::Transpose>(consumerLayer) ||
            ::ngraph::as_type_ptr<::ngraph::op::LSTMSequenceIE>(consumerLayer) ||
            ::ngraph::as_type_ptr<::ngraph::op::RNNSequenceIE>(consumerLayer) ||
            ::ngraph::as_type_ptr<::ngraph::op::GRUSequenceIE>(consumerLayer) ||
            ::ngraph::as_type_ptr<::ngraph::op::RNNCellIE>(consumerLayer) ||
            ::ngraph::as_type_ptr<::ngraph::op::GRUCellIE>(consumerLayer)) {
            // Check that all input nodes except zero input are Constants for all ops except DeformableConvolutions
            // for which the input with index 1 is also dynamic
            size_t inputID = 1;
            if (::ngraph::as_type_ptr<::ngraph::op::v1::DeformableConvolution>(consumerLayer) ||
                             ::ngraph::as_type_ptr<::ngraph::op::GRUCellIE>(consumerLayer) ||
                             ::ngraph::as_type_ptr<::ngraph::op::RNNCellIE>(consumerLayer) ||
                    ::ngraph::as_type_ptr<::ngraph::op::GRUSequenceIE>(consumerLayer) ||
                    ::ngraph::as_type_ptr<::ngraph::op::RNNSequenceIE>(consumerLayer)) {
                inputID = 2;
            } else if (::ngraph::as_type_ptr<::ngraph::op::LSTMSequenceIE>(consumerLayer)) {
                inputID = 3;
            }

            for (; inputID < consumerLayer->inputs().size(); ++inputID) {
                auto inputLayer = consumerLayer->input(inputID).get_source_output().get_node_shared_ptr();
                if (inputLayer == constLayer) {
                    return true;
                }
            }
        } else if (::ngraph::as_type_ptr<::ngraph::op::LSTMCellIE>(consumerLayer)) {
            for (size_t inputID = 3; inputID < consumerLayer->inputs().size(); ++inputID) {
                auto inputLayer = consumerLayer->input(inputID).get_source_output().get_node_shared_ptr();
                if (inputLayer == constLayer) {
                    return true;
                }
            }
        }
        return false;
    };

    // Checks that node is internal layer for all layers from specific function
    const auto isInternalLayer = [=](const std::shared_ptr<::ngraph::Node> &node,
                                     bool keep_constant) -> bool {
        if (auto constantNode = ::ngraph::as_type_ptr<::ngraph::op::Constant>(node)) {
            for (const auto &consumerInputPort : constantNode->output(0).get_target_inputs()) {
                const auto &consumerLayer = consumerInputPort.get_node()->shared_from_this();
                if (!isInternalConstLayer(constantNode, consumerLayer, keep_constant))
                    return false;
            }
            return true;
        }

        return ::ngraph::as_type_ptr<::ngraph::op::Result>(node) != nullptr;
    };

    const auto keep_input_info = [](CNNNetworkImpl *network, const DataPtr &inData) {
        InputInfo::Ptr info(new InputInfo());
        info->setInputData(inData);
        network->setInputInfo(info);
    };

    // Check if some of function nodes has dynamic input or output shape
    // we collect this nodes and then throw an exception with the list
    // of dynamic nodes.
    std::stringstream err_log;
    for (const auto & node : graph->get_ordered_ops()) {
        bool is_dynamic = false;
        for (const auto & input : node->inputs()) {
            if (input.get_partial_shape().is_dynamic()) {
                is_dynamic = true;
                break;
            }
        }
        for (const auto & output : node->outputs()) {
            if (output.get_partial_shape().is_dynamic()) {
                is_dynamic = true;
                break;
            }
        }
        if (is_dynamic) err_log << node << std::endl;
    }
    if (!err_log.str().empty()) {
        THROW_IE_EXCEPTION << "\nUnsupported dynamic ops: \n" << err_log.str();
    }

    const CNNNetworkNGraphImpl* nGraphImpl = dynamic_cast<const CNNNetworkNGraphImpl*>(&network);

    InputsDataMap thisInputDataMap;
    network.getInputsInfo(thisInputDataMap);

    // Construct network
    cnnNetworkImpl->setName(graph->get_friendly_name());

    const ngraph::NodeVector& nodes = graph->get_ops();
    bool keep_constants = keep_constant_inputs || ::ngraph::op::util::has_op_with_type<::ngraph::op::FakeQuantize>(graph);

    std::unordered_map<std::string, std::shared_ptr<ngraph::Node>> unique_names;
    auto can_change_name = [](const std::shared_ptr<ngraph::Node> & node) -> bool {
        if (ngraph::as_type_ptr<ngraph::op::Parameter>(node) ||
            ngraph::as_type_ptr<ngraph::op::Result>(node)) {
            return false;
        }
        for (const auto & output : node->outputs()) {
            for (const auto & consumer : output.get_target_inputs()) {
                if (ngraph::is_type<ngraph::op::Result>(consumer.get_node())) {
                    return false;
                }
            }
        }
        return true;
    };

    auto generate_unique_name = [&unique_names](std::string name) -> std::string {
        size_t suffix = 1;
        while(unique_names.count(name + "/" + std::to_string(suffix))) {
            ++suffix;
        }
        return name + "/" + std::to_string(suffix);
    };

    // normalize nodes names to be unique
    for (auto & node : nodes) {
        // skip Result operations as they have the same friendly name as their parent
        if (ngraph::is_type<ngraph::op::Result>(node.get())) {
            continue;
        }

        auto & duplicate = unique_names[node->get_friendly_name()];
        if (!duplicate) {
            duplicate = node;
            continue;
        }

        if (!can_change_name(duplicate) && !can_change_name(node)) {
            THROW_IE_EXCEPTION << "Detected two output operations with the same name: " << duplicate << " and " << node;
        }

        auto & renamed = can_change_name(duplicate) ? duplicate : node;
        renamed->set_friendly_name(generate_unique_name(renamed->get_friendly_name()));

        unique_names[duplicate->get_friendly_name()] = duplicate;
        unique_names[node->get_friendly_name()] = node;
    }

    // Create layers and output data
    for (const auto &layer : nodes) {
        if (isInternalLayer(layer, keep_constants)) continue;

        // TODO: remove this rt info when all blobs will be inputs
        auto &rt_info = layer->get_rt_info();
        rt_info["keep_constants"] = std::make_shared<::ngraph::VariantWrapper<int64_t>> (keep_constants);

        CNNLayerPtr cnnLayer = createCNNLayer(layer);

        // Set originalLayersNames from FusedNames
        std::string originalNames = ::ngraph::getFusedNames(layer);
        if (!originalNames.empty()) {
            cnnLayer->params[ExecGraphInfoSerialization::ORIGINAL_NAMES] = originalNames;
        }

        std::string primitivesPriority = ::ngraph::getPrimitivesPriority(layer);
        if (!primitivesPriority.empty()) {
            cnnLayer->params["PrimitivesPriority"] = primitivesPriority;
        }

        // Copy runtime info attributes from Nodes to CNNLayers if they have VariantWrapper<std::string> type
        using VariantString = ::ngraph::VariantWrapper<std::string>;
        for (const auto &rt : rt_info) {
            if (auto str_attr = std::dynamic_pointer_cast<VariantString>(rt.second)) {
                if (details::CaselessEq<std::string>()(rt.first, "affinity")) {
                    cnnLayer->affinity = str_attr->get();
                } else {
                    cnnLayer->params[rt.first] = str_attr->get();
                }
            }
        }

        size_t inputCount(0);
        for (size_t i = 0; i < layer->get_input_size(); i++) {
            const auto &constant = ngraph::as_type_ptr<ngraph::op::Constant>(layer->input(i).get_source_output().get_node_shared_ptr());
            if (constant && isInternalConstLayer(constant, layer, keep_constants)) {
                continue;
            }
            inputCount++;
        }

        if (cnnLayer->type == "Memory" && cnnLayer->params["index"] == "1") {
            inputCount = 0;
        }

        cnnLayer->insData.resize(inputCount);

        for (size_t i = 0; i < layer->get_output_size(); i++) {
            // Memory node with index = 1 has no inputs according to the specification.
            // For proper conversion, we must cut off all the layers and data nodes above ReadValue,
            // if they are connected only with this layer.
            // Now MO generates only constants or constant sub-graphs as input to ReadValue op.
            if (std::dynamic_pointer_cast<::ngraph::op::Constant>(layer)) {
                bool all_to_read_value = !layer->output(i).get_target_inputs().empty();
                for (const auto &output_input : layer->output(i).get_target_inputs()) {
                    all_to_read_value
                            &= dynamic_cast<ngraph::op::ReadValue *>(output_input.get_node()) != nullptr;
                }
                if (all_to_read_value)
                    continue;
            }

            if (cnnLayer->type == "Memory" && cnnLayer->params["index"] == "0") {
                cnnLayer->outData.clear();
                continue;
            }
            auto outName = layer->output(i).get_tensor().get_name();
            if (outName.empty()) {
                outName = ngraph::op::util::create_ie_output_name(layer->output(i));
            }

            DataPtr &ptr = cnnNetworkImpl->getData(outName.c_str());
            IE_ASSERT(layer->get_output_partial_shape(i).is_static()) << " nGraph "
                << layer->description() << " operation with name: "
                << layer->get_friendly_name() << " cannot be converted to " << cnnLayer->type
                << " layer with name: " << cnnLayer->name << " because output with index "
                << i << " contains dynamic shapes: " << layer->get_output_partial_shape(i)
                << ". Try to use CNNNetwork::reshape() method in order to specialize shapes "
                << "before the conversion.";
            SizeVector dims = layer->get_output_shape(i);
            for (const auto &dim : dims) {
                if (!dim)
                    THROW_IE_EXCEPTION << cnnLayer->type << " layer " << cnnLayer->name
                        << " has incorrect dimensions in the output data " << i;
            }
            if (!ptr && nGraphImpl && nGraphImpl->_data.find(outName) != nGraphImpl->_data.end()) {
                ptr = nGraphImpl->_data.at(outName);
                {
                    const auto layout =
                        dims.size() == ptr->getTensorDesc().getDims().size() ?
                        ptr->getTensorDesc().getLayout() :
                        TensorDesc::getLayoutByDims(dims);

                    ptr->reshape(dims, layout);
                }
                cnnNetworkImpl->addData(outName.c_str(), ptr);
            }

            if (!ptr) {
                ptr.reset(new Data(outName,
                                   {details::convertPrecision(layer->get_output_element_type(i)), dims,
                                    TensorDesc::getLayoutByDims(dims)}));
            }

            getCreatorLayer(ptr) = cnnLayer;
            cnnLayer->outData.push_back(ptr);
            if (std::dynamic_pointer_cast<::ngraph::op::Parameter>(layer)) {
                keep_input_info(cnnNetworkImpl, ptr);
            }
        }
        cnnNetworkImpl->addLayer(cnnLayer);
    }

    // Set input data
    for (const auto &layer : graph->get_ordered_ops()) {
        if (std::dynamic_pointer_cast<::ngraph::op::ReadValue>(layer))
            continue;
        if (std::dynamic_pointer_cast<::ngraph::op::Result>(layer)) {
            IE_ASSERT(layer->get_input_size() == 1);
            const auto &input = layer->input_value(0);
            auto name = input.get_tensor().get_name();
            if (!name.empty())
                cnnNetworkImpl->addOutput(name);
            else
                cnnNetworkImpl->addOutput(ngraph::op::util::create_ie_output_name(input));
            continue;
        }

        uint64_t count_of_skipped = 0;
        for (size_t i = 0; i < layer->get_input_size(); i++) {
            const auto &output_port = layer->input_value(i);
            const auto &input = output_port.get_node_shared_ptr();

            if (auto const_node = std::dynamic_pointer_cast<::ngraph::op::Constant>(input)) {
                if (isInternalConstLayer(const_node, layer, keep_constants)) {
                    count_of_skipped++;
                    continue;
                }
            }

            CNNLayerPtr prevCnnLayer;
            StatusCode ret = cnnNetworkImpl->getLayerByName(input->get_friendly_name().c_str(), prevCnnLayer, nullptr);
            if (ret != OK)
                THROW_IE_EXCEPTION << "Cannot find layer with name: " << input->get_friendly_name();

            CNNLayerPtr cnnLayer;
            ret = cnnNetworkImpl->getLayerByName(layer->get_friendly_name().c_str(), cnnLayer, nullptr);
            if (ret != OK)
                THROW_IE_EXCEPTION << "Cannot find layer with name: " << layer->get_friendly_name();

            auto inIndex = layer->input(i).get_index();
            if (cnnLayer->insData.size() <= (inIndex - count_of_skipped) ||
                prevCnnLayer->outData.size() <= output_port.get_index() || count_of_skipped > inIndex)
                THROW_IE_EXCEPTION << "Cannot create ICNNNetwork. Network structure is incorrect! "
                                   << "Input port " << inIndex << " (max " << cnnLayer->insData.size() << ") of "
                                   << cnnLayer->type << " layer " << cnnLayer->name
                                   << " cannot be connected with output port " << output_port.get_index()
                                   << " (max " << prevCnnLayer->outData.size() << ") of " << prevCnnLayer->type
                                   << " layer " << prevCnnLayer->name;
            cnnLayer->insData[inIndex - count_of_skipped] = prevCnnLayer->outData[output_port.get_index()];
            getInputTo(prevCnnLayer->outData[output_port.get_index()])[cnnLayer->name] = cnnLayer;
        }
    }

    // check all input ports are occupied
    for (const auto &kvp : cnnNetworkImpl->allLayers()) {
        const CNNLayer::Ptr &layer = kvp.second;
        size_t inSize = layer->insData.size();

        for (unsigned i = 0; i < inSize; i++) {
            if (!layer->insData[i].lock()) {
                THROW_IE_EXCEPTION << "Layer " << layer->name.c_str() << " input port " << i
                                   << " is not connected to any data";
            }
        }

        // execution ngraph is fake graph and should not be validated
        if (layer->params.count(ExecGraphInfoSerialization::PERF_COUNTER) == 0) {
            layer->parseParams();
        }
    }

    if (!cnnNetworkImpl) THROW_IE_EXCEPTION << "Cannot convert nGraph function to CNNNetworkImpl!";

    // update input preprocessing info
    InputsDataMap resultInputDataMap;
    cnnNetworkImpl->getInputsInfo(resultInputDataMap);
    IE_ASSERT(resultInputDataMap.size() == thisInputDataMap.size());
    for (auto i : resultInputDataMap) {
        auto &thisInputData = *thisInputDataMap[i.first];
        i.second->setPrecision(thisInputData.getPrecision());
        i.second->setLayout(thisInputData.getLayout());
        i.second->getPreProcess() = thisInputData.getPreProcess();
    }
}

std::shared_ptr<CNNNetworkImpl> convertFunctionToICNNNetwork(const std::shared_ptr<const ::ngraph::Function> &graph,
                                                             const ICNNNetwork &network,
                                                             bool keep_constant_inputs) {
    auto cnnNetworkImpl = std::make_shared<details::CNNNetworkImpl>();
    convertFunctionToICNNNetwork(graph, network, cnnNetworkImpl.get(), keep_constant_inputs);
    return cnnNetworkImpl;
}

}  // namespace details
}  // namespace InferenceEngine<|MERGE_RESOLUTION|>--- conflicted
+++ resolved
@@ -849,9 +849,8 @@
         return res;
     });
 
-<<<<<<< HEAD
     addSpecificCreator({"Convert"}, [](const std::shared_ptr<::ngraph::Node>& node,
-                    const std::map<std::string, std::string>& params) -> CNNLayerPtr {
+                                       const std::map<std::string, std::string>& params) -> CNNLayerPtr {
         LayerParams attrs = {node->get_friendly_name(), "Convert",
                              details::convertPrecision(node->get_output_element_type(0))};
         auto res = std::make_shared<InferenceEngine::CNNLayer>(attrs);
@@ -904,7 +903,7 @@
     });
 
     addSpecificCreator({"MVN"}, [](const std::shared_ptr<::ngraph::Node>& node,
-                    const std::map<std::string, std::string> &params) -> CNNLayerPtr {
+                                   const std::map<std::string, std::string> &params) -> CNNLayerPtr {
         LayerParams attrs = {node->get_friendly_name(), "MVN",
                             details::convertPrecision(node->get_output_element_type(0))};
         auto res = std::make_shared<InferenceEngine::MVNLayer>(attrs);
@@ -919,7 +918,8 @@
         return res;
     });
 
-    addSpecificCreator({"NormalizeIE"}, [](const std::shared_ptr<::ngraph::Node> &node, const std::map<std::string, std::string> &params) -> CNNLayerPtr {
+    addSpecificCreator({"NormalizeIE"}, [](const std::shared_ptr<::ngraph::Node> &node, 
+                                           const std::map<std::string, std::string> &params) -> CNNLayerPtr {
         LayerParams attrs = {node->get_friendly_name(), "Normalize",
                              details::convertPrecision(node->get_output_element_type(0))};
         auto res = std::make_shared<InferenceEngine::NormLayer>(attrs);
@@ -933,7 +933,10 @@
         const auto weightsNode = node->input_value(1).get_node_shared_ptr();
         if (auto castedLayer = ngraph::as_type_ptr<ngraph::op::Constant>(weightsNode)) {
             res->blobs["weights"] = InferenceEngine::details::shareWeights(castedLayer);
-=======
+        }
+        return res;
+    });
+
     addSpecificCreator({"Clamp"}, [](const std::shared_ptr<::ngraph::Node>& node,
                                                  const std::map<std::string, std::string>& params) -> CNNLayerPtr {
         LayerParams attrs = {node->get_friendly_name(), "Clamp", details::convertPrecision(node->get_output_element_type(0))};
@@ -1038,20 +1041,20 @@
 
         if (params.at("pad_mode") == "constant") {
             res->params["pad_value"] = params.at("pad_value");
->>>>>>> 4a91f914
-        }
-
-        return res;
-    });
-
-<<<<<<< HEAD
+        }
+
+        return res;
+    });
+
     addSpecificCreator({"Subtract"}, [](const std::shared_ptr<::ngraph::Node> &node,
-                    const std::map<std::string, std::string> &params) -> CNNLayerPtr {
+                                        const std::map<std::string, std::string> &params) -> CNNLayerPtr {
         LayerParams attrs = {node->get_friendly_name(), "Eltwise",
                              details::convertPrecision(node->get_output_element_type(0))};
         auto res = std::make_shared<InferenceEngine::EltwiseLayer>(attrs);
         res->params["operation"] = "sub";
-=======
+        return res;
+    });
+
     addSpecificCreator({"FakeQuantize"}, [](const std::shared_ptr<::ngraph::Node>& node,
                                                  const std::map<std::string, std::string>& params) -> CNNLayerPtr {
         LayerParams attrs = {node->get_friendly_name(), "FakeQuantize", details::convertPrecision(node->get_output_element_type(0))};
@@ -1091,7 +1094,6 @@
                 InferenceEngine::details::addBlob(biasNode, res, InferenceEngine::details::biases);
             }
         }
->>>>>>> 4a91f914
         return res;
     });
 }
@@ -1130,23 +1132,10 @@
                 std::make_shared<Builder::NodeConverter<::ngraph::op::Eltwise>>(),
                 std::make_shared<Builder::NodeConverter<::ngraph::op::Ceiling>>(),
                 std::make_shared<Builder::NodeConverter<::ngraph::op::GatherIE>>(),
-<<<<<<< HEAD
-                std::make_shared<Builder::NodeConverter<::ngraph::op::GatherTreeIE>>(),
-                std::make_shared<Builder::NodeConverter<::ngraph::op::Interp>>(),
-                std::make_shared<Builder::NodeConverter<::ngraph::op::v0::Interpolate>>(),
-                std::make_shared<Builder::NodeConverter<::ngraph::op::LRN_IE>>(),
-=======
-                std::make_shared<Builder::NodeConverter<::ngraph::op::MVN>>(),
->>>>>>> 4a91f914
                 std::make_shared<Builder::NodeConverter<::ngraph::op::FullyConnected>>(),
                 std::make_shared<Builder::NodeConverter<::ngraph::op::GenericIE>>(),
                 std::make_shared<Builder::NodeConverter<::ngraph::op::v1::MaxPool>>(),
                 std::make_shared<Builder::NodeConverter<::ngraph::op::v1::Minimum>>(),
-<<<<<<< HEAD
-                std::make_shared<Builder::NodeConverter<::ngraph::op::OneHotIE>>(),
-=======
-                std::make_shared<Builder::NodeConverter<::ngraph::op::NormalizeIE>>(),
->>>>>>> 4a91f914
                 std::make_shared<Builder::NodeConverter<::ngraph::op::PRelu>>(),
                 std::make_shared<Builder::NodeConverter<::ngraph::op::v1::Power>>(),
                 std::make_shared<Builder::NodeConverter<::ngraph::op::PowerIE>>(),
