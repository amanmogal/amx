--- conflicted
+++ resolved
@@ -1610,26 +1610,6 @@
         res->params["axis"] = Builder::asString(axis);
         return res;
     });
-
-    addSpecificCreator({"Interpolate"}, [](const std::shared_ptr<::ngraph::Node>& node,
-                const std::map<std::string, std::string>& params) -> CNNLayerPtr {
-        LayerParams attrs = {node->get_friendly_name(), "Interpolate", details::convertPrecision(node->get_output_element_type(0))};
-        auto res = std::make_shared<InferenceEngine::CNNLayer>(attrs);
-        res->params = params;
-        return res;
-    });
-
-    addSpecificCreator({"ScaleShiftIE"}, [](const std::shared_ptr<::ngraph::Node>& node,
-                const std::map<std::string, std::string>& params) -> CNNLayerPtr {
-        LayerParams attrs = {node->get_friendly_name(), "ScaleShift", details::convertPrecision(node->get_output_element_type(0))};
-        auto res = std::make_shared<InferenceEngine::ScaleShiftLayer>(attrs);
-        res->params = params;
-        const auto weightsNode = node->input_value(1).get_node_shared_ptr();
-        InferenceEngine::details::addBlob(weightsNode, res, InferenceEngine::details::weights);
-        const auto biasNode = node->input_value(2).get_node_shared_ptr();
-        InferenceEngine::details::addBlob(biasNode, res, InferenceEngine::details::biases);
-        return res;
-    });
 }
 
 CNNLayerPtr InferenceEngine::details::CNNLayerCreator::create() {
@@ -1665,13 +1645,9 @@
                 std::make_shared<Builder::NodeConverter<::ngraph::op::PowerIE>>(),
                 std::make_shared<Builder::NodeConverter<::ngraph::op::ReLUIE>>(),
                 std::make_shared<Builder::NodeConverter<::ngraph::op::ResampleV2>>(),
-<<<<<<< HEAD
-                std::make_shared<Builder::NodeConverter<::ngraph::op::ReorgYolo>>(),
-                std::make_shared<Builder::NodeConverter<::ngraph::op::VariadicSplit>>(),
-=======
                 std::make_shared<Builder::NodeConverter<::ngraph::op::ScaleShiftIE>>(),
->>>>>>> 2d979acc
                 std::make_shared<Builder::NodeConverter<::ngraph::op::ShuffleChannels>>(),
+                std::make_shared<Builder::NodeConverter<::ngraph::op::v4::Interpolate>>(),
                 std::make_shared<Builder::NodeConverter<::ExecGraphInfoSerialization::ExecutionNode>>(),
         };
         CNNLayerPtr result;
