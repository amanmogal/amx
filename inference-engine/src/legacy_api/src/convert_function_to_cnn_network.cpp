--- conflicted
+++ resolved
@@ -1559,14 +1559,8 @@
         return res;
     });
 
-<<<<<<< HEAD
-    addSpecificCreator({"PSROIPooling"}, [](const std::shared_ptr<::ngraph::Node>& node,
-                                            const std::map<std::string, std::string>& params) -> CNNLayerPtr {
-        LayerParams attrs = {node->get_friendly_name(), "PSROIPooling", details::convertPrecision(node->get_output_element_type(0))};
-        auto res = std::make_shared<InferenceEngine::CNNLayer>(attrs);
-        res->params = params;
-=======
-    addSpecificCreator({"Loop"}, [](const std::shared_ptr<::ngraph::Node>& node, const std::map<std::string, std::string>& params) -> CNNLayerPtr {
+    addSpecificCreator({"Loop"}, [](const std::shared_ptr<::ngraph::Node>& node,
+                                    const std::map<std::string, std::string>& params) -> CNNLayerPtr {
         auto res = createSubGraphLayer(node);
         res->type = "Loop";
         return res;
@@ -1586,7 +1580,14 @@
         auto res = std::make_shared<InferenceEngine::CNNLayer>(attrs);
         res->params = params;
         res->params["do_softmax"] = res->getBoolStrParamAsIntStr("do_softmax");
->>>>>>> 86bf2c2b
+        return res;
+    });
+
+    addSpecificCreator({"PSROIPooling"}, [](const std::shared_ptr<::ngraph::Node> &node,
+                                            const std::map<std::string, std::string> &params) -> CNNLayerPtr {
+        LayerParams attrs = {node->get_friendly_name(), "PSROIPooling", details::convertPrecision(node->get_output_element_type(0))};
+        auto res = std::make_shared<InferenceEngine::CNNLayer>(attrs);
+        res->params = params;
         return res;
     });
 }
