--- conflicted
+++ resolved
@@ -1714,38 +1714,6 @@
         return res;
     });
 
-<<<<<<< HEAD
-=======
-    addSpecificCreator({"GenericIE"}, [](const std::shared_ptr<::ngraph::Node> &node,
-                                         const std::map<std::string, std::string> &params) -> CNNLayerPtr {
-        auto type = params.at("__generic_ie_type__");
-        auto castedLayer = ngraph::as_type_ptr<ngraph::op::GenericIE>(node);
-        LayerParams attrs = {node->get_friendly_name(), type, details::convertPrecision(node->get_output_element_type(0))};
-        auto res = std::make_shared<InferenceEngine::CNNLayer>(attrs);
-        if (type == "RNNCell") {
-          res = std::make_shared<InferenceEngine::RNNCell>(attrs);
-        }
-        if (type == "GRUCell") {
-          res = std::make_shared<InferenceEngine::GRUCell>(attrs);
-        }
-
-        auto weightableLayer = std::dynamic_pointer_cast<InferenceEngine::WeightableLayer>(res);
-        for (const auto& param : castedLayer->getParameters()) {
-            if (param.second.is<Blob::Ptr>()) {
-                res->blobs[param.first] = param.second.as<Blob::Ptr>();
-            } else if (param.second.is<Blob::CPtr>()) {
-                res->blobs[param.first] = std::const_pointer_cast<Blob>(param.second.as<Blob::CPtr>());
-            } else if (param.second.is<std::string>()) {
-                res->params[param.first] = param.second.as<std::string>();
-            }
-            if (weightableLayer && param.first == "weights")
-                weightableLayer->_weights = res->blobs[param.first];
-            if (weightableLayer && param.first == "biases")
-                weightableLayer->_biases = res->blobs[param.first];
-        }
-        return res;
-    });
-
     addSpecificCreator({"ShuffleChannels"}, [](const std::shared_ptr<::ngraph::Node>& node,
                                                const std::map<std::string, std::string>& params) -> CNNLayerPtr {
         LayerParams attrs = {node->get_friendly_name(), "ShuffleChannels", details::convertPrecision(node->get_output_element_type(0))};
@@ -1754,7 +1722,6 @@
         return res;
     });
 
->>>>>>> 48aa1c35
     addSpecificCreator({"PowerIE"}, [](const std::shared_ptr<::ngraph::Node> &node,
                                        const std::map<std::string, std::string> &params) -> CNNLayerPtr {
         LayerParams attrs = {node->get_friendly_name(), "Power", details::convertPrecision(node->get_output_element_type(0))};
