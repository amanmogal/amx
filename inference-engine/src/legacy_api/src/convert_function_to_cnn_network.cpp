// Copyright (C) 2018-2020 Intel Corporation
// SPDX-License-Identifier: Apache-2.0
//

#include <string>
#include <memory>
#include <vector>
#include <unordered_set>
#include <regex>
#include <sstream>

#include <cnn_network_ngraph_impl.hpp>
#include "ngraph_ops/convolution_ie.hpp"
#include "ngraph_ops/deconvolution_ie.hpp"
#include "legacy/ngraph_ops/eltwise.hpp"
#include "legacy/ngraph_ops/fully_connected.hpp"
#include "legacy/ngraph_ops/gather_ie.hpp"
#include "legacy/ngraph_ops/gather_tree_ie.hpp"
#include "legacy/ngraph_ops/gru_cell_ie.hpp"
#include "legacy/ngraph_ops/interp.hpp"
#include "legacy/ngraph_ops/lrn_ie.hpp"
#include "legacy/ngraph_ops/lstm_cell_ie.hpp"
#include "legacy/ngraph_ops/normalize_ie.hpp"
#include "legacy/ngraph_ops/pad_ie.hpp"
#include "legacy/ngraph_ops/onehot_ie.hpp"
#include "legacy/ngraph_ops/power.hpp"
#include "legacy/ngraph_ops/prior_box_clustered_ie.hpp"
#include "legacy/ngraph_ops/prior_box_ie.hpp"
#include "legacy/ngraph_ops/proposal_ie.hpp"
#include "legacy/ngraph_ops/relu_ie.hpp"
#include "legacy/ngraph_ops/scaleshift.hpp"
#include "legacy/ngraph_ops/tile_ie.hpp"
#include "legacy/ngraph_ops/hard_sigmoid_ie.hpp"
#include "legacy/ngraph_ops/nms_ie.hpp"
#include "legacy/ngraph_ops/crop_ie.hpp"
#include "legacy/ngraph_ops/selu_ie.hpp"
#include "legacy/ngraph_ops/rnn_cell_ie.hpp"
#include "legacy/ngraph_ops/topk_ie.hpp"
#include "legacy/ngraph_ops/rnn_sequence_ie.hpp"
#include "legacy/ngraph_ops/lstm_sequence_ie.hpp"
#include "legacy/ngraph_ops/gru_sequence_ie.hpp"
#include "generic_ie.hpp"
#include "exec_graph_info.hpp"

#include "caseless.hpp"
#include <debug.h>
#include <ngraph/opsets/opset1.hpp>
#include <ngraph/opsets/opset5.hpp>
#include "transformations/utils/utils.hpp"
#include "transformations/rt_info/fused_names_attribute.hpp"
#include "transformations/rt_info/primitives_priority_attribute.hpp"
#include "cpp/ie_cnn_network.h"

#include "legacy/convert_function_to_cnn_network.hpp"
#include "legacy/graph_tools.hpp"
#include "legacy/net_pass.h"
#include "ie_legacy_itt.hpp"
#include "ie_cnn_layer_builder_ngraph.h"

namespace InferenceEngine {
namespace details {

// helper for adding creators with a specific exception
#define REQUIRED_IE_CONVERSION_CREATOR(type_name, ie_type_name)\
    addSpecificCreator({type_name}, [](const std::shared_ptr<::ngraph::Node>& node, \
        const std::map<std::string, std::string>& params) -> CNNLayerPtr {\
        THROW_IE_EXCEPTION << type_name  << " operation has a form that is not supported. " << node->get_friendly_name()\
        << " should be converted to " << ie_type_name << " operation.";\
        return nullptr;\
    });\

/// \brief Creates legacy representation of CNNLayer for SubGraphOp.
/// \param layer node type
/// \return pointer to CNNLayer with legacy representation of SubGraphOp.
CNNLayer::Ptr createSubGraphLayer(const std::shared_ptr<ngraph::Node>& layer) {
    auto sub_graph = std::dynamic_pointer_cast<ngraph::op::util::SubGraphOp>(layer);
    if (!sub_graph) {
        THROW_IE_EXCEPTION << "Cannot cast layer to SubGraphOp.";
    }

    // inputs/outputs of TensorIterator (ngraph representation)
    auto parameters = sub_graph->get_function()->get_parameters();
    auto results = sub_graph->get_function()->get_results();

    // Convert body (ngraph representation) to CNNNetwork.
    // This network will contain nodes of type = "Input" and data nodes with wrong names.
    // IE TensorIterator doesn't include such nodes so we create CNNNetwork in a separate scope
    // to call the destructor and delete these "Input"/data nodes.

    TensorIterator::Body body;
    {
        InferenceEngine::CNNNetwork body_net(sub_graph->get_function());
        InferenceEngine::CNNNetwork net(InferenceEngine::details::convertFunctionToICNNNetwork(body_net.getFunction(), body_net));
        // Paranoid check for cycles
        bool res = CNNNetForestDFS(
            CNNNetGetAllInputLayers(net), [](const CNNLayerPtr& layer) {}, false);
        if (!res) {
            THROW_IE_EXCEPTION << "Loop detected. SubGraphOp body should not contain loops.";
        }

        // Get inputs/outputs of cnn network
        auto in_info_map_with_parameters = net.getInputsInfo();
        auto out_info_map = net.getOutputsInfo();

        IE_ASSERT(in_info_map_with_parameters.size() == parameters.size());
        IE_ASSERT(out_info_map.size() == results.size());

        InferenceEngine::TensorIterator::Body temp_body;
        temp_body.inputs.resize(in_info_map_with_parameters.size());
        temp_body.outputs.resize(out_info_map.size());

        // Fill inputs/outs in order aligned with ng representation
        uint64_t counter = 0;
        for (const auto& param : parameters) {
            auto info = in_info_map_with_parameters.at(param->get_friendly_name());
            temp_body.inputs[counter++] = info->getInputData();
        }

        auto map_ng_result_to_ie_name = [] (std::shared_ptr<ngraph::op::v0::Result> res_op) {
            auto result = res_op->input(0).get_source_output();

            std::string name = result.get_node()->get_friendly_name();
            if (result.get_node()->get_output_size() > 1) {
                name += "." + std::to_string(result.get_index());
            }
            return name;
        };

        counter = 0;
        for (const auto& result : results) {
            auto data = out_info_map.at(map_ng_result_to_ie_name(result));
            temp_body.outputs[counter++] = data;
        }

        // This deep copy will hold all unreachable constants. See the comment in CopyTIBody function.
        body = InferenceEngine::NetPass::CopyTIBody(temp_body);

        // Check if data is really const layer holder
        auto is_constant_holder = [] (const DataPtr data) {
            return data->getPrecision() == Precision::UNSPECIFIED;
        };

        // Strip unreached node holder from Inputs node.
        auto holder = body.inputs.back();
        if (is_constant_holder(holder)) {
            auto& holder_map = getInputTo(holder);

            for (auto it = holder_map.begin(); it != holder_map.end(); ) {
                if (it->second->type == "Input")
                    it = holder_map.erase(it);
                else
                    ++it;
            }
        }

        // TODO: Disable this WA after total switch onto Ngraph
        //   WA: Some plugins (like GPU) require matching of Data object name and producer Layer name.
        //       Data name is expected in format "[layer_name]" or "[layer_name].[port_idx]" in case
        //       of multiple inputs. We have to restore it if possible and ignore original names of
        //       Ngraph parameter and result ops.
        //       Will not change data name if:
        //        - data has several consumer layers
        //        - data has no consumer (example if data is straight used as output)
        //
        for (auto &in : body.inputs) {
            if (is_constant_holder(in))
                continue;

            const auto input_to = getInputTo(in);
            if (input_to.size() != 1)
                continue;

            const auto consumer_layer = input_to.begin()->second;
            const auto consumer_in_port_set = consumer_layer->insData;
            const auto found = std::find_if(consumer_in_port_set.begin(), consumer_in_port_set.end(),
                                      [&in] (const DataWeakPtr &wptr) { return wptr.lock() == in; });
            IE_ASSERT(found != consumer_in_port_set.end());
            const auto consumer_port_idx = std::distance(consumer_in_port_set.begin(), found);

            auto new_name = consumer_layer->name;
            if (consumer_in_port_set.size() > 1) {
                new_name += '.' + std::to_string(consumer_port_idx);
            }
            in->setName(new_name);
        }

        // TODO: this WA restore original precisions of outputs.
        //       convertFunctionToICNNNetwork has internal fallback policy for unsupported
        //       precisions for inputs/outputs ports. Particular for U8 will be translated
        //       to FP32. However Loop body has strong requirements for continue_condition
        //       port, it should be BOOL(U8).
        //
        for (size_t i = 0; i < results.size(); i++) {
            auto result = results[i];
            auto output = body.outputs[i];
            if (result->get_element_type() == ngraph::element::u8) {
                output->setPrecision(InferenceEngine::Precision::U8);
            }
        }
    }

    // Create Inference Engine representation of TensorIterator
    LayerParams params = {layer->get_friendly_name(), "TensorIterator",
                          details::convertPrecision(layer->get_output_element_type(0))};
    auto res = std::make_shared<InferenceEngine::TensorIterator>(params);
    res->body = body;

    // Port map: outputs
    for (const auto& desc : sub_graph->get_output_descriptions()) {
        auto body_output_idx = desc->m_body_value_index;

        std::string type_name = desc->get_type_info().name;
        if (type_name == "ConcatOutputDescription") {
            auto output_desc = ::ngraph::as_type_ptr<ngraph::op::util::SubGraphOp::ConcatOutputDescription>(desc);
            IE_ASSERT(output_desc != nullptr);

            res->output_port_map.emplace_back(InferenceEngine::TensorIterator::PortMap {
                static_cast<int>(output_desc->m_output_index), static_cast<int>(body_output_idx),
                static_cast<int>(output_desc->m_axis), static_cast<int>(output_desc->m_stride),
                static_cast<int>(output_desc->m_start), static_cast<int>(output_desc->m_end),
                static_cast<int>(output_desc->m_part_size)});
        } else if (type_name == "BodyOutputDescription") {
            auto output_desc = ::ngraph::as_type_ptr<ngraph::op::util::SubGraphOp::BodyOutputDescription>(desc);
            IE_ASSERT(output_desc != nullptr);

            res->output_port_map.emplace_back(InferenceEngine::TensorIterator::PortMap {
                static_cast<int>(output_desc->m_output_index), static_cast<int>(body_output_idx), -1, 1, 0, -1, 1});
        } else {
            THROW_IE_EXCEPTION << "Incorrect type of the output description.";
        }
    }

    // Port map : inputs and back edges
    for (const auto& desc : sub_graph->get_input_descriptions()) {
        auto body_input_index = desc->m_body_parameter_index;

        if (const auto slice_desc = std::dynamic_pointer_cast<ngraph::op::util::SubGraphOp::SliceInputDescription>(desc)) {
            res->input_port_map.emplace_back(InferenceEngine::TensorIterator::PortMap {
                static_cast<int>(slice_desc->m_input_index), static_cast<int>(body_input_index),
                static_cast<int>(slice_desc->m_axis), static_cast<int>(slice_desc->m_stride),
                static_cast<int>(slice_desc->m_start), static_cast<int>(slice_desc->m_end),
                static_cast<int>(slice_desc->m_part_size)});
        } else if (const auto merge_desc = std::dynamic_pointer_cast<ngraph::op::util::SubGraphOp::MergedInputDescription>(desc)) {
            res->input_port_map.emplace_back(InferenceEngine::TensorIterator::PortMap {
                static_cast<int>(merge_desc->m_input_index), static_cast<int>(body_input_index), -1, 1, 0, -1, 1});

            auto body_output_idx = merge_desc->m_body_value_index;

            res->back_edges.emplace_back(InferenceEngine::TensorIterator::PortMap {
                static_cast<int>(body_output_idx), static_cast<int>(body_input_index), -1, 1, 0, -1, 1});
        } else if (const auto inv_desc = std::dynamic_pointer_cast<ngraph::op::util::SubGraphOp::InvariantInputDescription>(desc)) {
            res->input_port_map.emplace_back(InferenceEngine::TensorIterator::PortMap {
                    static_cast<int>(inv_desc->m_input_index), static_cast<int>(body_input_index), -1, 1, 0, -1, 1});
        } else {
            THROW_IE_EXCEPTION << "Incorrect type of the input description.";
        }
    }

    if (const auto loop_op = std::dynamic_pointer_cast<const ngraph::opset5::Loop>(layer)) {
        auto spec_port = loop_op->get_special_body_ports();
        if (spec_port.current_iteration_input_idx != -1) {
            auto ie_port_idx = spec_port.current_iteration_input_idx;
            res->params["loop_body_current_iteration_idx"] = std::to_string(ie_port_idx);
        }
        if (spec_port.body_condition_output_idx != -1) {
            auto body_output_idx = spec_port.body_condition_output_idx;
            res->params["loop_body_condition_output_idx"] = std::to_string(body_output_idx);
        }
        res->params["loop_trip_count_idx"] = "0";
        res->params["loop_execution_condition_idx"] = "1";
    }

    return res;
}

/**
 * @brief Creator for CNNLayer from nGraph op
 */
class CNNLayerCreator : public ::ngraph::AttributeVisitor {
public:
    using CreatorFor = std::function<CNNLayerPtr(const std::shared_ptr<::ngraph::Node>& node,
                                                 const std::map<std::string, std::string>& param)>;
    explicit CNNLayerCreator(const std::shared_ptr<::ngraph::Node>& node);

    CNNLayerPtr create();

    void on_adapter(const std::string& name, ::ngraph::ValueAccessor<bool> &value) override {
        params[name] = value.get() ? "true" : "false";
    }

    void addSpecificCreator(const std::vector<std::string>& forTypes, const CreatorFor& creator) {
        for (const auto type : forTypes) {
            creators[type] = creator;
        }
    }

    void on_adapter(const std::string& name, ::ngraph::ValueAccessor<std::string>& adapter) override {
        std::string data = adapter.get();
        std::transform(data.begin(), data.end(), data.begin(), [](unsigned char c) {
            return std::tolower(c);
        });
        params[name] = data;
    }

    void on_adapter(const std::string& name, ::ngraph::ValueAccessor<std::vector<int32_t>>& adapter) override {
        auto shape = adapter.get();
        params[name] = joinVec(shape);
    }

    void on_adapter(const std::string& name, ::ngraph::ValueAccessor<std::vector<int64_t>>& adapter) override {
        auto shape = adapter.get();
        params[name] = joinVec(shape);
    }

    void on_adapter(const std::string& name, ::ngraph::ValueAccessor<double>& adapter) override {
        std::ostringstream stream;
        stream.precision(8);
        stream << std::fixed << adapter.get();
        params[name] = stream.str();
    }

    void on_adapter(const std::string& name, ::ngraph::ValueAccessor<int64_t>& adapter) override {
        params[name] = std::to_string(adapter.get());
    }

    void on_adapter(const std::string& name, ngraph::ValueAccessor<std::vector<std::string>>& adapter) override {
        std::vector<std::string> data = adapter.get();
        for (auto& str : data) {
            std::transform(str.begin(), str.end(), str.begin(), [](unsigned char c) {
                return std::tolower(c);
            });
        }

        std::stringstream ss;
        std::copy(data.begin(), data.end(), std::ostream_iterator<std::string>(ss, ","));
        params[name] = ss.str();
    }

    void on_adapter(const std::string& name, ngraph::ValueAccessor<std::vector<float>>& adapter) override {
        auto data = adapter.get();
        params[name] = joinVec(data);
    }

    void on_adapter(const std::string& name, ::ngraph::ValueAccessor<std::shared_ptr<ngraph::Function>>& adapter) override {
    }

    void on_adapter(const std::string& name, ::ngraph::ValueAccessor<void>& adapter) override;

    void on_adapter(const std::string& name, ::ngraph::ValueAccessor<void*>& adapter) override {
        if (std::string(node->get_type_name()) != "Constant") {
            const auto data_beg = static_cast<char*>(adapter.get_ptr());
            params[name] = std::string(data_beg, adapter.size());
        }
    }

private:
    std::shared_ptr<::ngraph::Node> node;
    std::map<std::string, std::string> params;
    std::map<std::string, CreatorFor> creators;
};

void InferenceEngine::details::CNNLayerCreator::on_adapter(const std::string& name,
                                                           ::ngraph::ValueAccessor<void>& adapter) {
    if (auto a = ::ngraph::as_type<::ngraph::AttributeAdapter<::ngraph::element::Type>>(&adapter)) {
        auto type = static_cast<::ngraph::element::Type&>(*a);
        params[name] = details::convertPrecision(type).name();
    } else if (auto a = ::ngraph::as_type<::ngraph::AttributeAdapter<::ngraph::PartialShape>>(&adapter)) {
        std::string dims;
        auto shape = static_cast<::ngraph::PartialShape&>(*a);
        for (int64_t i = 0; i < shape.rank().get_length(); i++) {
            if (!dims.empty()) dims += ",";
            dims += std::to_string(shape[i].get_length());
        }
        params[name] = dims;
    } else if (auto a = ::ngraph::as_type<::ngraph::AttributeAdapter<::ngraph::Shape>>(&adapter)) {
        auto shape = static_cast<::ngraph::Shape&>(*a);
        params[name] = joinVec(shape);
    } else if (auto a = ::ngraph::as_type<::ngraph::AttributeAdapter<::ngraph::Strides>>(&adapter)) {
        auto shape = static_cast<::ngraph::Strides&>(*a);
        params[name] = joinVec(shape);
    } else if (auto a = ::ngraph::as_type<::ngraph::AttributeAdapter<std::vector<size_t>>>(& adapter)) {
        auto data = a->get();
        params[name] = joinVec(data);
    } else if (auto a = ::ngraph::as_type<::ngraph::AttributeAdapter<std::vector<std::shared_ptr<
    ngraph::op::util::SubGraphOp::InputDescription>>>>(& adapter)) {
        (void)a;
    } else if (auto a = ::ngraph::as_type<::ngraph::AttributeAdapter<std::vector<std::shared_ptr<
    ngraph::op::util::SubGraphOp::OutputDescription>>>>(& adapter)) {
        (void)a;
    } else if (auto a = ::ngraph::as_type<::ngraph::AttributeAdapter<ngraph::op::v5::Loop::SpecialBodyPorts>>(& adapter)) {
        (void)a;
    } else {
        THROW_IE_EXCEPTION << "Error converting ngraph to CNN network. "
                              "Attribute adapter can not be found for " << name << " parameter";
    }
}

InferenceEngine::details::CNNLayerCreator::CNNLayerCreator(const std::shared_ptr<::ngraph::Node>& node): node(node) {
    addSpecificCreator({"Parameter"}, [](const std::shared_ptr<::ngraph::Node>& node,
                                         const std::map<std::string, std::string>& params) -> CNNLayerPtr {
        LayerParams attrs = {node->get_friendly_name(), "Input",
            details::convertPrecision(node->get_output_element_type(0))};
        auto res = std::make_shared<CNNLayer>(attrs);
        return res;
    });
    // TODO - Remove "GreaterEq" once ngraph transitions to GreaterEqual
    addSpecificCreator({"Eltwise", "Subtract", "Power", "Maximum", "Minimum", "Divide", "Greater", "GreaterEqual", "FloorMod", "LogicalOr",
                        "LogicalAnd", "LogicalXor", "GreaterEq", "Less", "LessEqual", "Equal", "NotEqual", "Multiply", "Add"},
                        [](const std::shared_ptr<::ngraph::Node>& node, const std::map<std::string, std::string>& params) -> CNNLayerPtr {
            LayerParams attrs = {node->get_friendly_name(), "Eltwise",
                details::convertPrecision(node->get_output_element_type(0))};
            auto res = std::make_shared<EltwiseLayer>(attrs);
            res->params = params;
            if (node->description() == "Maximum") {
                res->params["operation"] = "max";
            } else if (node->description() == "Minimum") {
                res->params["operation"] = "min";
            } else if (node->description() == "Power") {
                res->params["operation"] = "pow";
            } else if (node->description() == "Subtract") {
                res->params["operation"] = "sub";
            } else if (node->description() == "Divide") {
                res->params["operation"] = "div";
            } else if (node->description() == "LessEqual") {
                res->params["operation"] = "less_equal";
            } else if (node->description() == "Less") {
                res->params["operation"] = "less";
            } else if (node->description() == "Equal") {
                res->params["operation"] = "equal";
            } else if (node->description() == "NotEqual") {
                res->params["operation"] = "not_equal";
            } else if (node->description() == "FloorMod") {
                res->params["operation"] = "floor_mod";
            } else if (node->description() == "Multiply") {
                res->params["operation"] = "prod";
            } else if (node->description() == "Add") {
                res->params["operation"] = "sum";
            } else if (node->description() == "Greater") {
                res->params["operation"] = "greater";
            } else if (node->description() == "GreaterEq") {
                res->params["operation"] = "greater_equal";
            } else if (node->description() == "GreaterEqual") {
                res->params["operation"] = "greater_equal";
            } else if (node->description() == "LogicalOr") {
                res->params["operation"] = "logical_or";
            } else if (node->description() == "LogicalAnd") {
                res->params["operation"] = "logical_and";
            } else if (node->description() == "LogicalXor") {
                res->params["operation"] = "logical_xor";
            } else if (node->description() == "Eltwise") {
                auto castedLayer = std::dynamic_pointer_cast<::ngraph::op::Eltwise>(node);
                if (castedLayer == nullptr) THROW_IE_EXCEPTION << "Cannot get " << attrs.type << " layer " << attrs.name;
                std::string type;
                switch (castedLayer->eltwise_type) {
                case ELTWISE_TYPE::Sum:
                    type = "sum";
                    break;
                case ELTWISE_TYPE::Prod:
                    type = "prod";
                    break;
                default:
                    THROW_IE_EXCEPTION << "Not supported eltwise type!";
                }

                res->params["operation"] = type;
            }
            return res;
        });
    addSpecificCreator({"Concat"}, [](const std::shared_ptr<::ngraph::Node>& node,
                                      const std::map<std::string, std::string>& params) -> CNNLayerPtr {
        LayerParams attrs = {node->get_friendly_name(), node->description(),
                             details::convertPrecision(node->get_output_element_type(0))};
        auto res = std::make_shared<ConcatLayer>(attrs);
        res->params = params;
        auto axis = std::stoi(res->params["axis"]);
        res->params["axis"] = Builder::asString(axis < 0 ? axis + node->get_input_shape(0).size() : axis);
        return res;
    });
    addSpecificCreator({"AvgPool", "MaxPool"}, [](const std::shared_ptr<::ngraph::Node>& node,
                                                  const std::map<std::string, std::string>& params) -> CNNLayerPtr {
        LayerParams attrs = {node->get_friendly_name(), "Pooling",
            details::convertPrecision(node->get_output_element_type(0))};
        auto res = std::make_shared<PoolingLayer>(attrs);
        res->params = params;
        if (res->params.find("auto_pad") != res->params.end() &&
            details::CaselessEq<std::string>()(res->params["auto_pad"], "EXPLICIT"))
            res->params.erase("auto_pad");

        if (res->params.find("exclude_pad") != res->params.end()) {
            res->params["exclude-pad"] = res->params["exclude_pad"];
            res->params.erase("exclude_pad");
        }

        if (node->description() == "MaxPool") {
            res->params["pool-method"] = "max";
        } else if (node->description() == "AvgPool") {
            res->params["pool-method"] = "avg";
        }
        return res;
    });
    addSpecificCreator({"Select"}, [](const std::shared_ptr<::ngraph::Node>& node,
                                      const std::map<std::string, std::string>& params) -> CNNLayerPtr {
        LayerParams attrs = {node->get_friendly_name(), node->description(),
                             details::convertPrecision(node->get_output_element_type(0))};
        auto res = std::make_shared<SelectLayer>(attrs);
        res->params = params;
        return res;
    });
    addSpecificCreator({"BinaryConvolution"}, [](const std::shared_ptr<::ngraph::Node>& node,
                                      const std::map<std::string, std::string>& params) -> CNNLayerPtr {
        LayerParams attrs = {node->get_friendly_name(), node->description(),
                             details::convertPrecision(node->get_output_element_type(0))};
        auto res = std::make_shared<BinaryConvolutionLayer>(attrs);

        // todo: investigate difference between ngraph parameters for BinConvolution and the implementation above
        // this leads to accuracy issue for Precollected_ONNX_ResNet50_88percentinto1bit e2e test
        // res->params = params;

        auto castedLayer = ::ngraph::as_type_ptr<::ngraph::op::v1::BinaryConvolution>(node);
        IE_ASSERT(castedLayer) << " Operation " << node->description() << " with name "
            << node->get_friendly_name() << " cannot be casted to ngraph::op::v1::BinaryConvolution";

        std::string value;
        for (const auto& val : castedLayer->get_pads_begin()) {
            if (!value.empty()) value += ",";
            value += Builder::asString(val);
        }
        res->params["pads_begin"] = value;

        value.clear();
        for (const auto& val : castedLayer->get_pads_end()) {
            if (!value.empty()) value += ",";
            value += Builder::asString(val);
        }
        res->params["pads_end"] = value;

        switch (castedLayer->get_auto_pad()) {
            case ::ngraph::op::PadType::SAME_UPPER:
                res->params["auto_pad"] = "same_upper";
                break;
            case ::ngraph::op::PadType::SAME_LOWER:
                res->params["auto_pad"] = "same_lower";
                break;
            case ::ngraph::op::PadType::VALID:
                res->params["auto_pad"] = "valid";
                break;
            default:
                break;
        }

        value.clear();
        for (const auto& val : castedLayer->get_strides()) {
            if (!value.empty()) value += ",";
            value += Builder::asString(val);
        }
        res->params["strides"] = value;

        value.clear();
        for (const auto& val : castedLayer->get_dilations()) {
            if (!value.empty()) value += ",";
            value += Builder::asString(val);
        }
        res->params["dilations"] = value;

        // Restore kernel size and output
        const auto& shape = castedLayer->get_input_shape(1);
        res->params["output"] = Builder::asString(shape[0]);

        value.clear();
        for (size_t i = 2; i < shape.size(); i++) {
            if (!value.empty()) value += ",";
            value += Builder::asString(shape[i]);
        }
        res->params["kernel"] = value;

        switch (castedLayer->get_mode()) {
            case ::ngraph::op::v1::BinaryConvolution::BinaryConvolutionMode::XNOR_POPCOUNT:
                res->params["mode"] = "xnor-popcount";
        }

        IE_ASSERT(castedLayer->input(1).get_partial_shape().is_static()) << " Weights for binary convolution "
            << castedLayer->get_friendly_name() << " should have static shapes!";
        auto weights_shape = castedLayer->input(1).get_source_output().get_shape();
        res->params["input"] = Builder::asString(weights_shape[1]);
        res->params["pad_value"] = Builder::asString(castedLayer->get_pad_value());

        const auto weightsNode = castedLayer->input(1).get_source_output().get_node_shared_ptr();
        InferenceEngine::details::addBlob(weightsNode, res, InferenceEngine::details::weights);

        return res;
    });

    addSpecificCreator({"SpaceToBatch"}, [](const std::shared_ptr<::ngraph::Node>& node,
                                      const std::map<std::string, std::string>& params) -> CNNLayerPtr {
        LayerParams attrs = {node->get_friendly_name(), node->description(),
                             details::convertPrecision(node->get_output_element_type(0))};
        auto res = std::make_shared<SpaceToBatchLayer>(attrs);
        res->params = params;
        return res;
    });

    addSpecificCreator({"BatchToSpace"}, [](const std::shared_ptr<::ngraph::Node>& node,
                                      const std::map<std::string, std::string>& params) -> CNNLayerPtr {
        LayerParams attrs = {node->get_friendly_name(), node->description(),
                             details::convertPrecision(node->get_output_element_type(0))};
        auto res = std::make_shared<BatchToSpaceLayer>(attrs);
        res->params = params;
        return res;
    });

    addSpecificCreator({"Assign"}, [](const std::shared_ptr<::ngraph::Node>& node,
                                            const std::map<std::string, std::string>& params) -> CNNLayerPtr {
        LayerParams attrs = {node->get_friendly_name(), "Memory",
                             details::convertPrecision(node->get_output_element_type(0))};
        auto res = std::make_shared<CNNLayer>(attrs);
        res->params["id"] = params.at("variable_id");
        res->params["index"] = "0";
        res->params["size"] = "2";
        return res;
    });

    addSpecificCreator({"ReadValue"}, [](const std::shared_ptr<::ngraph::Node>& node,
                                            const std::map<std::string, std::string>& params) -> CNNLayerPtr {
        LayerParams attrs = {node->get_friendly_name(), "Memory",
                             details::convertPrecision(node->get_output_element_type(0))};
        auto res = std::make_shared<CNNLayer>(attrs);
        res->params["id"] = params.at("variable_id");
        res->params["index"] = "1";
        res->params["size"] = "2";
        return res;
    });

    addSpecificCreator({"DepthToSpace"}, [](const std::shared_ptr<::ngraph::Node>& node,
                                            const std::map<std::string, std::string>& params) -> CNNLayerPtr {
        LayerParams attrs = {node->get_friendly_name(), node->description(),
                             details::convertPrecision(node->get_output_element_type(0))};
        auto res = std::make_shared<DepthToSpaceLayer>(attrs);
        res->params = params;
        return res;
    });

    addSpecificCreator({"SpaceToDepth"}, [](const std::shared_ptr<::ngraph::Node>& node,
                                            const std::map<std::string, std::string>& params) -> CNNLayerPtr {
        LayerParams attrs = {node->get_friendly_name(), node->description(),
                             details::convertPrecision(node->get_output_element_type(0))};
        auto res = std::make_shared<SpaceToDepthLayer>(attrs);
        res->params = params;
        return res;
    });

    addSpecificCreator({"DeconvolutionIE"},
                       [](const std::shared_ptr<::ngraph::Node> &node,
                          const std::map<std::string, std::string> &params) -> CNNLayerPtr {
        LayerParams attrs = {node->get_friendly_name(), "Deconvolution",
                             details::convertPrecision(node->get_output_element_type(0))};
        auto res = std::make_shared<DeconvolutionLayer>(attrs);

        res->params = params;
        const auto& shape = node->get_input_shape(1);
        res->params["output"] = Builder::asString(shape[1]);
        std::string kernel_value;
        for (size_t i = 2; i < shape.size(); i++) {
            if (!kernel_value.empty()) kernel_value += ",";
            kernel_value += Builder::asString(shape[i]);
        }
        res->params["kernel"] = kernel_value;

        const auto weightsNode = node->input_value(1).get_node_shared_ptr();
        if (InferenceEngine::details::addBlob(weightsNode, res, InferenceEngine::details::weights)) {
            if (node->inputs().size() == 3) {
                const auto biasNode = node->input_value(2).get_node_shared_ptr();
                InferenceEngine::details::addBlob(biasNode, res, InferenceEngine::details::biases);
            }
        }
        return res;
    });

    addSpecificCreator({"DetectionOutput"},
                       [](const std::shared_ptr<::ngraph::Node> &node,
                          const std::map<std::string, std::string> &params) -> CNNLayerPtr {
        LayerParams attrs = {node->get_friendly_name(), "DetectionOutput",
                            details::convertPrecision(node->get_output_element_type(0))};
        auto res = std::make_shared<InferenceEngine::CNNLayer>(attrs);
        res->params = params;

        if (res->params["code_type"] == "caffe.priorboxparameter.center_size") {
            res->params["code_type"] = "caffe.PriorBoxParameter.CENTER_SIZE";
        } else {
            res->params["code_type"] =  "caffe.PriorBoxParameter.CORNER";
        }
        res->params["variance_encoded_in_target"] = res->getBoolStrParamAsIntStr("variance_encoded_in_target");
        res->params["share_location"] = res->getBoolStrParamAsIntStr("share_location");
        res->params["clip_after_nms"] = res->getBoolStrParamAsIntStr("clip_after_nms");
        res->params["clip_before_nms"] = res->getBoolStrParamAsIntStr("clip_before_nms");
        res->params["decrease_label_id"] = res->getBoolStrParamAsIntStr("decrease_label_id");
        res->params["normalized"] = res->getBoolStrParamAsIntStr("normalized");
        return res;
    });

    addSpecificCreator({"LogicalNot"},
                       [](const std::shared_ptr<::ngraph::Node>& node,
                          const std::map<std::string, std::string> params) -> CNNLayerPtr {
        LayerParams attrs = {node->get_friendly_name(), "Activation",
                              details::convertPrecision(node->get_output_element_type(0))};
        auto res = std::make_shared<InferenceEngine::CNNLayer>(attrs);
        res->params["type"] = "not";
        return res;
    });

    addSpecificCreator({"LSTMCellIE"},
                        [](const std::shared_ptr<::ngraph::Node>& node,
                           const std::map<std::string, std::string> params) -> CNNLayerPtr {
        LayerParams attrs = {node->get_friendly_name(), "LSTMCell",
                             details::convertPrecision(node->get_output_element_type(0))};
        auto res = std::make_shared<LSTMCell>(attrs);
        res->params = params;
        const auto weightsNode = node->input_value(3).get_node_shared_ptr();
        InferenceEngine::details::addBlob(weightsNode, res, InferenceEngine::details::weights);

        const auto biasNode = node->input_value(4).get_node_shared_ptr();
        InferenceEngine::details::addBlob(biasNode, res, InferenceEngine::details::biases);

        return res;
    });

    addSpecificCreator({"RNNCellIE"},
                       [](const std::shared_ptr<::ngraph::Node>& node,
                          const std::map<std::string, std::string>& params) -> CNNLayerPtr {
        LayerParams attrs = {node->get_friendly_name(), "RNNCell",
                             details::convertPrecision(node->get_output_element_type(0))};
        auto res = std::make_shared<RNNCell>(attrs);
        res->params = params;

        const auto weightsNode = node->input_value(2).get_node_shared_ptr();
        InferenceEngine::details::addBlob(weightsNode, res, InferenceEngine::details::weights);

        const auto biasNode = node->input_value(3).get_node_shared_ptr();
        InferenceEngine::details::addBlob(biasNode, res, InferenceEngine::details::biases);

        return res;
    });

    addSpecificCreator({"GRUCellIE"},
                       [](const std::shared_ptr<::ngraph::Node>& node,
                          const std::map<std::string, std::string>& params) -> CNNLayerPtr {
        LayerParams attrs = {node->get_friendly_name(), "GRUCell",
                             details::convertPrecision(node->get_output_element_type(0))};
        auto res = std::make_shared<GRUCell>(attrs);
        res->params = params;

        const auto weightsNode = node->input_value(2).get_node_shared_ptr();
        InferenceEngine::details::addBlob(weightsNode, res, InferenceEngine::details::weights);

        const auto biasNode = node->input_value(3).get_node_shared_ptr();
        InferenceEngine::details::addBlob(biasNode, res, InferenceEngine::details::biases);

        return res;
    });

    addSpecificCreator({"PRelu"},
                       [](const std::shared_ptr<::ngraph::Node>& node,
                          const std::map<std::string, std::string>& params) -> CNNLayerPtr {
        LayerParams attrs = {node->get_friendly_name(), "PReLU",
                             details::convertPrecision(node->get_output_element_type(0))};
        auto res = std::make_shared<PReLULayer>(attrs);
        res->params = params;

        const auto weightsNode = node->input_value(1).get_node_shared_ptr();
        InferenceEngine::details::addBlob(weightsNode, res, InferenceEngine::details::weights);

        return res;
    });

    addSpecificCreator({"TileIE"},
                       [](const std::shared_ptr<::ngraph::Node>& node,
                          const std::map<std::string, std::string>& params) -> CNNLayerPtr {
        LayerParams attrs = {node->get_friendly_name(), "Tile",
            details::convertPrecision(node->get_output_element_type(0))};
        auto res = std::make_shared<TileLayer>(attrs);
        res->params = params;
        return res;
    });

    addSpecificCreator({"PriorBoxIE"},
                       [](const std::shared_ptr<::ngraph::Node>& node,
                          const std::map<std::string, std::string>& params) -> CNNLayerPtr {
        LayerParams attrs = {node->get_friendly_name(), "PriorBox",
            details::convertPrecision(node->get_output_element_type(0))};

        auto res = std::make_shared<CNNLayer>(attrs);
        res->params = params;
        res->params["clip"] = res->getBoolStrParamAsIntStr("clip");
        res->params["flip"] = res->getBoolStrParamAsIntStr("flip");
        res->params["scale_all_sizes"] = res->getBoolStrParamAsIntStr("scale_all_sizes");

        auto scale_all_sizes = std::stoi(res->params["scale_all_sizes"]);
        if (!scale_all_sizes) {
            auto data_pshape = node->get_input_partial_shape(0);
            if (data_pshape.is_dynamic()) THROW_IE_EXCEPTION << "Dynamic 0-port input of PriorBox is not supported";
            auto data_shape = data_pshape.to_shape();
            if (data_shape.size() != 4) THROW_IE_EXCEPTION << "PriorBox has " << data_shape.size() << " items in 0-port input, 4 expected";
            auto img_pshape = node->get_input_partial_shape(1);
            if (img_pshape.is_dynamic()) THROW_IE_EXCEPTION << "Dynamic 1-port input of PriorBox is not supported";
            auto img_shape = img_pshape.to_shape();
            if (img_shape.size() != 4) THROW_IE_EXCEPTION << "PriorBox has " << data_shape.size() << " items in 1-port input, 4 expected";

            // mxnet-like PriorBox
            auto img_H = img_shape[2];
            auto data_H = data_shape[2];

            auto step = std::stof(res->params["step"]);
            if (step == -1)
                step = img_H / static_cast<float>(data_H);
            else
                step *= img_H;
            res->params["step"] = Builder::asString(step);

            auto min_size = details::split(res->params["min_size"], ",");
            for (auto &size : min_size) {
                size = Builder::asString(std::stof(size) * img_H);
            }
            res->params["min_size"] = details::joinVec(min_size);
        }
        return res;
    });

    addSpecificCreator({"PriorBoxClusteredIE"},
                       [](const std::shared_ptr<::ngraph::Node>& node,
                          const std::map<std::string, std::string>& params) -> CNNLayerPtr {
        LayerParams attrs = {node->get_friendly_name(), "PriorBoxClustered",
            details::convertPrecision(node->get_output_element_type(0))};
        auto res = std::make_shared<CNNLayer>(attrs);
        res->params = params;
        res->params["clip"] =
            res->getBoolStrParamAsIntStr("clip");

        auto step_h = std::stof(res->params["step_h"]);
        auto step_w = std::stof(res->params["step_w"]);
        if (std::abs(step_h - step_w) < 1e-5) {
            res->params["step"] = res->params["step_w"];
        }
        return res;
    });

    addSpecificCreator({"ProposalIE"},
                       [](const std::shared_ptr<::ngraph::Node>& node,
                          const std::map<std::string, std::string>& params) -> CNNLayerPtr {
        LayerParams attrs = {node->get_friendly_name(), "Proposal",
            details::convertPrecision(node->get_output_element_type(0))};
        auto res = std::make_shared<CNNLayer>(attrs);
        res->params = params;
        res->params["clip_before_nms"] =
            res->getBoolStrParamAsIntStr("clip_before_nms");
        res->params["clip_after_nms"] =
            res->getBoolStrParamAsIntStr("clip_after_nms");
        res->params["normalize"] = res->getBoolStrParamAsIntStr("normalize");
        return res;
    });

    addSpecificCreator({"Relu"},
                       [](const std::shared_ptr<::ngraph::Node>& node,
                          const std::map<std::string, std::string>& params) -> CNNLayerPtr {
        LayerParams attrs = {node->get_friendly_name(), "ReLU",
            details::convertPrecision(node->get_output_element_type(0))};
        auto res = std::make_shared<ReLULayer>(attrs);
        res->params = params;
        return res;
    });

    addSpecificCreator({"Reshape"},
                       [](const std::shared_ptr<::ngraph::Node>& node,
                          const std::map<std::string, std::string>& params) -> CNNLayerPtr {
        LayerParams attrs = {node->get_friendly_name(), "Reshape",
            details::convertPrecision(node->get_output_element_type(0))};
        auto res = std::make_shared<ReshapeLayer>(attrs);
        return res;
    });

    addSpecificCreator({"ReverseSequence"},
                       [](const std::shared_ptr<::ngraph::Node>& node,
                          const std::map<std::string, std::string>& params) -> CNNLayerPtr {
        LayerParams attrs = {node->get_friendly_name(), "ReverseSequence",
            details::convertPrecision(node->get_output_element_type(0))};
        auto res = std::make_shared<ReverseSequenceLayer>(attrs);
        res->params = params;
        return res;
    });

    addSpecificCreator({"SeluIE"},
                       [](const std::shared_ptr<::ngraph::Node>& node,
                          const std::map<std::string, std::string>& params) -> CNNLayerPtr {
        LayerParams attrs = {node->get_friendly_name(), "Selu",
            details::convertPrecision(node->get_output_element_type(0))};
        auto res = std::make_shared<CNNLayer>(attrs);
        res->params = params;
        return res;
    });

    addSpecificCreator({"Softmax"},
                       [](const std::shared_ptr<::ngraph::Node>& node,
                          const std::map<std::string, std::string>& params) -> CNNLayerPtr {
        LayerParams attrs = {node->get_friendly_name(), "SoftMax",
            details::convertPrecision(node->get_output_element_type(0))};
        auto res = std::make_shared<SoftMaxLayer>(attrs);
        res->params = params;
        return res;
    });

    addSpecificCreator({"Split"},
                       [](const std::shared_ptr<::ngraph::Node>& node,
                          const std::map<std::string, std::string>& params) -> CNNLayerPtr {
        LayerParams attrs = {node->get_friendly_name(), "Split",
            details::convertPrecision(node->get_output_element_type(0))};
        auto res = std::make_shared<SplitLayer>(attrs);

        auto axis_node = node->input_value(1).get_node_shared_ptr();
        const auto axis_node_const = std::dynamic_pointer_cast<ngraph::op::Constant>(axis_node);
        if (!axis_node_const) {
            THROW_IE_EXCEPTION << "Split " << node->get_friendly_name() << " has no axes as Constant";
        }
        auto axis = axis_node_const->cast_vector<int64_t>()[0];
        if (axis < 0) {
            axis += node->get_input_shape(0).size();
        }
        res->params["axis"] = Builder::asString(axis);

        return res;
    });

    addSpecificCreator({"Tanh"},
                       [](const std::shared_ptr<::ngraph::Node>& node,
                          const std::map<std::string, std::string>& params) -> CNNLayerPtr {
        LayerParams attrs = {node->get_friendly_name(), "TanH",
            details::convertPrecision(node->get_output_element_type(0))};
        auto res = std::make_shared<CNNLayer>(attrs);
        res->params = params;
        return res;
    });

    addSpecificCreator({"ScatterElementsUpdate"}, [](const std::shared_ptr<::ngraph::Node>& node,
        const std::map<std::string, std::string>& params) -> CNNLayerPtr {
        LayerParams attrs = {node->get_friendly_name(), node->description(),
            details::convertPrecision(node->get_output_element_type(0))};
        auto res = std::make_shared<ScatterElementsUpdateLayer>(attrs);
        res->params = params;
        return res;
    });

    addSpecificCreator({"ScatterUpdate"}, [](const std::shared_ptr<::ngraph::Node>& node,
        const std::map<std::string, std::string>& params) -> CNNLayerPtr {
        LayerParams attrs = {node->get_friendly_name(), node->description(),
            details::convertPrecision(node->get_output_element_type(0))};
        auto res = std::make_shared<ScatterUpdateLayer>(attrs);
        res->params = params;
        return res;
    });

    addSpecificCreator({"StaticShapeTopK"}, [](const std::shared_ptr<::ngraph::Node>& node,
        const std::map<std::string, std::string>& params) -> CNNLayerPtr {
        LayerParams attrs = {node->get_friendly_name(), "TopK",
            details::convertPrecision(node->get_output_element_type(0))};
        auto res = std::make_shared<TopKLayer>(attrs);
        res->params = params;
        return res;
    });

    addSpecificCreator({"StridedSlice"}, [](const std::shared_ptr<::ngraph::Node> &node,
        const std::map<std::string, std::string> &params) -> CNNLayerPtr {
        LayerParams attrs = {node->get_friendly_name(), "StridedSlice",
            details::convertPrecision(node->get_output_element_type(0))};
        auto res = std::make_shared<InferenceEngine::StridedSliceLayer>(attrs);
        auto stridedSliceInvertMaskStr = [](const std::string& str) -> std::string {
            std::string value;
            auto found_numbers = details::split(str, ",");
            for (const auto &val : found_numbers) {
                if (!value.empty())
                    value += ",";
                value += Builder::asString((1 - std::stoi(val)));
            }
            return value;
        };

        res->params = params;
        // plugins require reversed value of begin_mask and end_mask
        res->params["begin_mask"] = stridedSliceInvertMaskStr(res->params["begin_mask"]);
        res->params["end_mask"] = stridedSliceInvertMaskStr(res->params["end_mask"]);

        return res;
    });

    addSpecificCreator({"TopK", "TopKIE"}, [](const std::shared_ptr<::ngraph::Node>& node,
        const std::map<std::string, std::string>& params) -> CNNLayerPtr {
        LayerParams attrs = {node->get_friendly_name(), "TopK",
                          details::convertPrecision(node->get_output_element_type(0))};
        auto res = std::make_shared<InferenceEngine::TopKLayer>(attrs);
        res->params = params;
        return res;
    });

    addSpecificCreator({"Transpose"}, [](const std::shared_ptr<::ngraph::Node>& node,
        const std::map<std::string, std::string>& params) -> CNNLayerPtr {
        LayerParams attrs = {node->get_friendly_name(), "Permute",
            details::convertPrecision(node->get_output_element_type(0))};
        auto res = std::make_shared<InferenceEngine::CNNLayer>(attrs);
        res->params = params;
        if (auto transpose_const = std::dynamic_pointer_cast<ngraph::op::Constant>(node->input_value(1).get_node_shared_ptr())) {
            res->params["order"] = Builder::asString(transpose_const->cast_vector<int64_t>());
        }
        return res;
    });

    addSpecificCreator({"SwishIE"}, [](const std::shared_ptr<::ngraph::Node>& node,
        const std::map<std::string, std::string>& params) -> CNNLayerPtr {
        LayerParams attrs = {node->get_friendly_name(), "Swish",
            details::convertPrecision(node->get_output_element_type(0))};
        auto res = std::make_shared<InferenceEngine::CNNLayer>(attrs);
        res->params = params;
        return res;
    });

    addSpecificCreator({"NonMaxSuppressionIE3"}, [](const std::shared_ptr<::ngraph::Node>& node,
        const std::map<std::string, std::string>& params) -> CNNLayerPtr {
        LayerParams attrs = {node->get_friendly_name(), "NonMaxSuppression",
            details::convertPrecision(node->get_output_element_type(0))};

        auto castedLayer = ::ngraph::as_type_ptr<::ngraph::op::NonMaxSuppressionIE3>(node);
        IE_ASSERT(castedLayer) << " Operation " << node->description() << " with name "
            << node->get_friendly_name() << " cannot be casted to ngraph::op::NonMaxSuppressionIE3";

        auto res = std::make_shared<InferenceEngine::NonMaxSuppressionLayer>(attrs);
        res->params = params;

        res->params["center_point_box"] = castedLayer->m_center_point_box ? "true" : "false";
        res->params["sort_result_descending"] = castedLayer->m_sort_result_descending ? "true" : "false";

        auto output_type = details::convertPrecision(castedLayer->m_output_type);
        std::string output_type_str;
        switch (output_type) {
        case Precision::I32:
            output_type_str = "I32";
            break;
        case Precision::I64:
            output_type_str = "I64";
            break;
        default:
            THROW_IE_EXCEPTION << "Unsupported output type";
        }
        res->params["output_type"] = output_type_str;

        return res;
    });

    addSpecificCreator({"NonMaxSuppression"}, [](const std::shared_ptr<::ngraph::Node>& node,
        const std::map<std::string, std::string>& params) -> CNNLayerPtr {
        LayerParams attrs = {node->get_friendly_name(), "NonMaxSuppression",
            details::convertPrecision(node->get_output_element_type(0))};

        auto castedLayer = ::ngraph::as_type_ptr<::ngraph::op::v5::NonMaxSuppression>(node);
        IE_ASSERT(castedLayer) << " Operation " << node->description() << " with name "
            << node->get_friendly_name() << " cannot be casted to ngraph::op::v5::NonMaxSuppression";

        auto res = std::make_shared<InferenceEngine::NonMaxSuppressionLayer>(attrs);
        res->params = params;

        auto box_encoding = castedLayer->get_box_encoding();
        switch (box_encoding) {
            case ngraph::op::v5::NonMaxSuppression::BoxEncodingType::CORNER:
                res->params["center_point_box"] = "false";
                break;
            case ngraph::op::v5::NonMaxSuppression::BoxEncodingType::CENTER:
                res->params["center_point_box"] = "true";
                break;
            default:
                THROW_IE_EXCEPTION << "Unsupported box encoding for NonMaxSuppression op";
                break;
        }

        auto output_type = details::convertPrecision(castedLayer->get_output_type());
        std::string output_type_str;
        switch (output_type) {
        case Precision::I32:
            output_type_str = "I32";
            break;
        case Precision::I64:
            output_type_str = "I64";
            break;
        default:
            THROW_IE_EXCEPTION << "Unsupported output type";
        }
        res->params["output_type"] = output_type_str;

        bool sort_result_descending = castedLayer->get_sort_result_descending();
        res->params["sort_result_descending"] = sort_result_descending ? "true" : "false";

        return res;
    });

    addSpecificCreator({"NonMaxSuppressionIE"}, [](const std::shared_ptr<::ngraph::Node>& node,
                                                 const std::map<std::string, std::string>& params) -> CNNLayerPtr {
        LayerParams attrs = {node->get_friendly_name(), "NonMaxSuppression", details::convertPrecision(node->get_output_element_type(0))};
        auto res = std::make_shared<InferenceEngine::NonMaxSuppressionLayer>(attrs);
        res->params = params;
        return res;
    });

    addSpecificCreator({"GRUSequenceIE"}, [](const std::shared_ptr<::ngraph::Node>& node,
                    const std::map<std::string, std::string>& params) -> CNNLayerPtr {
        LayerParams attrs = {node->get_friendly_name(), "GRUSequence",
                             details::convertPrecision(node->get_output_element_type(0))};
        auto res = std::make_shared<RNNSequenceLayer>(attrs);
        res->params = params;
        res->axis = std::stoi(res->params["axis"]);
        if (res->params["direction"] == "reverse")
            res->params["direction"] = "Backward";
        else if (res->params["direction"] == "forward")
            res->params["direction"] = "Forward";
        else
            res->params["direction"] = "Bidirectional";

        res->cellType = RNNSequenceLayer::CellType::GRU;
        if (res->params["linear_before_reset"] == "true") {
            res->cellType = RNNSequenceLayer::CellType::GRU_LBR;
        }

        const auto weightsNode = node->input_value(3).get_node_shared_ptr();
        InferenceEngine::details::addBlob(weightsNode, res, InferenceEngine::details::weights);

        const auto biasNode = node->input_value(4).get_node_shared_ptr();
        InferenceEngine::details::addBlob(biasNode, res, InferenceEngine::details::biases);

        return res;
    });

    addSpecificCreator({"RNNSequenceIE"}, [](const std::shared_ptr<::ngraph::Node>& node,
                    const std::map<std::string, std::string>& params) -> CNNLayerPtr {
        LayerParams attrs = {node->get_friendly_name(), "RNNSequence",
                             details::convertPrecision(node->get_output_element_type(0))};
        auto res = std::make_shared<RNNSequenceLayer>(attrs);
        res->params = params;

        res->cellType = RNNSequenceLayer::CellType::RNN;
        res->axis = std::stoi(res->params["axis"]);
        if (res->params["direction"] == "reverse")
            res->params["direction"] = "Backward";
        else if (res->params["direction"] == "forward")
            res->params["direction"] = "Forward";
        else
            res->params["direction"] = "Bidirectional";

        const auto weightsNode = node->input_value(3).get_node_shared_ptr();
        InferenceEngine::details::addBlob(weightsNode, res, InferenceEngine::details::weights);

        const auto biasNode = node->input_value(4).get_node_shared_ptr();
        InferenceEngine::details::addBlob(biasNode, res, InferenceEngine::details::biases);

        return res;
    });

    addSpecificCreator({"LSTMSequenceIE"}, [](const std::shared_ptr<::ngraph::Node>& node,
                    const std::map<std::string, std::string>& params) -> CNNLayerPtr {
        LayerParams attrs = {node->get_friendly_name(), "LSTMSequence",
                             details::convertPrecision(node->get_output_element_type(0))};
        auto res = std::make_shared<RNNSequenceLayer>(attrs);
        res->params = params;

        res->cellType = RNNSequenceLayer::CellType::LSTM;
        res->axis = std::stoi(res->params["axis"]);
        if (res->params["direction"] == "reverse")
            res->params["direction"] = "Backward";
        else if (res->params["direction"] == "forward")
            res->params["direction"] = "Forward";
        else
            res->params["direction"] = "Bidirectional";

        const auto weightsNode = node->input_value(4).get_node_shared_ptr();
        InferenceEngine::details::addBlob(weightsNode, res, InferenceEngine::details::weights);

        const auto biasNode = node->input_value(5).get_node_shared_ptr();
        InferenceEngine::details::addBlob(biasNode, res, InferenceEngine::details::biases);

        return res;
    });

    REQUIRED_IE_CONVERSION_CREATOR("Broadcast", "Tile");
    REQUIRED_IE_CONVERSION_CREATOR("Interpolate", "Interp");
    REQUIRED_IE_CONVERSION_CREATOR("NormalizeL2", "NormalizeIE");
    REQUIRED_IE_CONVERSION_CREATOR("GroupConvolution", "ConvolutionIE");
    REQUIRED_IE_CONVERSION_CREATOR("GroupConvolutionBackpropData", "DeconvolutionIE");

    addSpecificCreator({ "Convolution", "GatherTree", "GRUCell", "GRUSequence", "HardSigmoid",
                      "LRN", "LSTMCell", "LSTMSequence", "NonMaxSuppression", "RNNCell", "RNNSequence", "OneHot",
                      "Pad", "PriorBoxClustered", "PriorBox", "Proposal", "Selu", "Swish", "Tile"},
            [](const std::shared_ptr<::ngraph::Node>& node, const std::map<std::string, std::string>& params)
            -> CNNLayerPtr {
        const std::string& type_name = node->get_type_name();
        THROW_IE_EXCEPTION << type_name << " operation has a form that is not supported. " << node->get_friendly_name()
                           << " should be converted to " << type_name + "IE operation.";
        return nullptr;
    });

    addSpecificCreator({"ReduceMin", "ReduceMax", "ReduceMean", "ReduceProd", "ReduceSum", "ReduceL1", "ReduceL2"},
                       [](const std::shared_ptr<::ngraph::Node>& node, const std::map<std::string, std::string>& params) -> CNNLayerPtr {
        LayerParams attrs = {node->get_friendly_name(), node->description(), details::convertPrecision(node->get_output_element_type(0))};
        auto reduce_node = std::dynamic_pointer_cast<ngraph::op::util::ArithmeticReductionKeepDims>(node);
        if (reduce_node == nullptr)
            THROW_IE_EXCEPTION << "Node '" << node->get_name() << "' is not an instance of ArithmeticReductionKeepDims.";
        auto res = std::make_shared<InferenceEngine::ReduceLayer>(attrs);
        res->params = params;
        res->params["keep_dims"] = reduce_node->get_keep_dims() ? "True" : "False";
        return res;
    });

    addSpecificCreator({"ReduceLogicalAnd"}, [](const std::shared_ptr<::ngraph::Node>& node, const std::map<std::string, std::string>& params) -> CNNLayerPtr {
        LayerParams attrs = {node->get_friendly_name(), "ReduceAnd", details::convertPrecision(node->get_output_element_type(0))};
        auto reduce_node = std::dynamic_pointer_cast<ngraph::op::util::LogicalReductionKeepDims>(node);
        if (reduce_node == nullptr)
            THROW_IE_EXCEPTION << "Node '" << node->get_name() << "' is not an instance of LogicalReductionKeepDims.";
        auto res = std::make_shared<InferenceEngine::ReduceLayer>(attrs);
        res->params = params;
        res->params["keep_dims"] = reduce_node->get_keep_dims() ? "True" : "False";
        return res;
    });

    addSpecificCreator({"ReduceLogicalOr"}, [](const std::shared_ptr<::ngraph::Node>& node, const std::map<std::string, std::string>& params) -> CNNLayerPtr {
        LayerParams attrs = {node->get_friendly_name(), "ReduceOr", details::convertPrecision(node->get_output_element_type(0))};
        auto reduce_node = std::dynamic_pointer_cast<ngraph::op::util::LogicalReductionKeepDims>(node);
        if (reduce_node == nullptr)
            THROW_IE_EXCEPTION << "Node '" << node->get_name() << "' is not an instance of LogicalReductionKeepDims.";
        auto res = std::make_shared<InferenceEngine::ReduceLayer>(attrs);
        res->params = params;
        res->params["keep_dims"] = reduce_node->get_keep_dims() ? "True" : "False";
        return res;
    });

    addSpecificCreator({"Constant"}, [](const std::shared_ptr<::ngraph::Node>& node, const std::map<std::string, std::string>& params) -> CNNLayerPtr {
        LayerParams attrs = {node->get_friendly_name(), "Const", details::convertPrecision(node->get_output_element_type(0))};
        auto res = std::make_shared<InferenceEngine::CNNLayer>(attrs);
        auto castedLayer = ngraph::as_type_ptr<ngraph::op::Constant>(node);
        if (!res) THROW_IE_EXCEPTION << "Cannot get " << attrs.type << " layer " << attrs.name;

        res->blobs["custom"] = InferenceEngine::details::shareWeights(castedLayer);

        return res;
    });

    addSpecificCreator({"Convert"}, [](const std::shared_ptr<::ngraph::Node>& node,
                                       const std::map<std::string, std::string>& params) -> CNNLayerPtr {
        LayerParams attrs = {node->get_friendly_name(), "Convert",
                             details::convertPrecision(node->get_output_element_type(0))};
        auto res = std::make_shared<InferenceEngine::CNNLayer>(attrs);

        auto p = details::convertPrecision(node->get_output_element_type(0));
        std::string precision_str;
        switch (p) {
        case Precision::FP16:
            precision_str = "FP16";
            break;
        case Precision::BF16:
            precision_str = "BF16";
            break;
        case Precision::FP32:
            precision_str = "FP32";
            break;
        case Precision::FP64:
            precision_str = "FP64";
            break;
        case Precision::I8:
            precision_str = "I8";
            break;
        case Precision::I16:
            precision_str = "I16";
            break;
        case Precision::I32:
            precision_str = "I32";
            break;
        case Precision::I64:
            precision_str = "I64";
            break;
        case Precision::U8:
            precision_str = "U8";
            break;
        case Precision::U16:
            precision_str = "U16";
            break;
        case Precision::U32:
            precision_str = "U32";
            break;
        case Precision::U64:
            precision_str = "U64";
            break;
        case Precision::BOOL:
            precision_str = "BOOL";
            break;
        default:
            THROW_IE_EXCEPTION << "Unsupported type";
        }

        res->params["precision"] = precision_str;
        return res;
    });

    addSpecificCreator({"MVN"}, [](const std::shared_ptr<::ngraph::Node>& node,
                                   const std::map<std::string, std::string> &params) -> CNNLayerPtr {
        LayerParams attrs = {node->get_friendly_name(), "MVN",
                            details::convertPrecision(node->get_output_element_type(0))};
        auto res = std::make_shared<InferenceEngine::MVNLayer>(attrs);

        res->params["normalize_variance"] = params.at("normalize_variance");
        res->params["normalize_variance"] = res->getBoolStrParamAsIntStr("normalize_variance");
        res->params["eps"] = params.at("eps");
        res->params["across_channels"] = params.at("across_channels");
        res->params["across_channels"] = res->getBoolStrParamAsIntStr("across_channels");
        return res;
    });

    addSpecificCreator({"NormalizeIE"}, [](const std::shared_ptr<::ngraph::Node> &node,
                                           const std::map<std::string, std::string> &params) -> CNNLayerPtr {
        LayerParams attrs = {node->get_friendly_name(), "Normalize",
                             details::convertPrecision(node->get_output_element_type(0))};
        auto res = std::make_shared<InferenceEngine::NormLayer>(attrs);

        res->params = params;
        res->params["channel_shared"] = res->getBoolStrParamAsIntStr("channel_shared");
        res->params["across_spatial"] = res->getBoolStrParamAsIntStr("across_spatial");

        const auto weightsNode = node->input_value(1).get_node_shared_ptr();
        if (auto castedLayer = ngraph::as_type_ptr<ngraph::op::Constant>(weightsNode)) {
            res->blobs["weights"] = InferenceEngine::details::shareWeights(castedLayer);
        }
        return res;
    });

    addSpecificCreator({"Clamp"}, [](const std::shared_ptr<::ngraph::Node>& node,
                                     const std::map<std::string, std::string>& params) -> CNNLayerPtr {
        LayerParams attrs = {node->get_friendly_name(), "Clamp", details::convertPrecision(node->get_output_element_type(0))};
        auto res = std::make_shared<InferenceEngine::ClampLayer>(attrs);
        res->params = params;
        return res;
    });

    addSpecificCreator({"LRN_IE"}, [](const std::shared_ptr<::ngraph::Node>& node,
                                      const std::map<std::string, std::string>& params) -> CNNLayerPtr {
        LayerParams attrs = {node->get_friendly_name(), "Norm", details::convertPrecision(node->get_output_element_type(0))};
        auto res = std::make_shared<InferenceEngine::NormLayer>(attrs);
        res->params = params;
        return res;
    });

    addSpecificCreator({"Elu"}, [](const std::shared_ptr<::ngraph::Node>& node,
                                   const std::map<std::string, std::string>& params) -> CNNLayerPtr {
        LayerParams attrs = {node->get_friendly_name(), "elu", details::convertPrecision(node->get_output_element_type(0))};
        auto res = std::make_shared<InferenceEngine::CNNLayer>(attrs);
        res->params = params;
        return res;
    });

    addSpecificCreator({"MatMul"}, [](const std::shared_ptr<::ngraph::Node>& node,
                                      const std::map<std::string, std::string>& params) -> CNNLayerPtr {
        LayerParams attrs = {node->get_friendly_name(), "Gemm", details::convertPrecision(node->get_output_element_type(0))};
        auto res = std::make_shared<InferenceEngine::GemmLayer>(attrs);
        res->params = params;
        return res;
    });

    addSpecificCreator({"GatherIE"}, [](const std::shared_ptr<::ngraph::Node>& node,
                                        const std::map<std::string, std::string>& params) ->CNNLayerPtr {
        LayerParams attrs = {node->get_friendly_name(), "Gather", details::convertPrecision(node->get_output_element_type(0))};
        auto res = std::make_shared<InferenceEngine::GatherLayer>(attrs);

        auto castedLayer = std::dynamic_pointer_cast<ngraph::op::GatherIE>(node);
        if (castedLayer == nullptr) THROW_IE_EXCEPTION << "Cannot get " << attrs.type << " layer " << attrs.name;

        res->params["axis"] = Builder::asString(castedLayer->get_axis());

        return res;
    });

    addSpecificCreator({"GatherTreeIE"}, [](const std::shared_ptr<::ngraph::Node>& node,
                                            const std::map<std::string, std::string>& params) -> CNNLayerPtr {
        LayerParams attrs = {node->get_friendly_name(), "GatherTree", details::convertPrecision(node->get_output_element_type(0))};
        auto res = std::make_shared<InferenceEngine::CNNLayer>(attrs);
        return res;
    });

    addSpecificCreator({"GRN"}, [](const std::shared_ptr<::ngraph::Node>& node,
                                   const std::map<std::string, std::string>& params) -> CNNLayerPtr {
        LayerParams attrs = {node->get_friendly_name(), "GRN", details::convertPrecision(node->get_output_element_type(0))};
        auto res = std::make_shared<InferenceEngine::GRNLayer>(attrs);
        res->params = params;
        return res;
    });

    addSpecificCreator({"OneHotIE"}, [](const std::shared_ptr<::ngraph::Node>& node,
                                        const std::map<std::string, std::string>& params) -> CNNLayerPtr {
        LayerParams attrs = {node->get_friendly_name(), "OneHot", details::convertPrecision(node->get_output_element_type(0))};
        auto res = std::make_shared<InferenceEngine::OneHotLayer>(attrs);
        res->params = params;
        return res;
    });

    addSpecificCreator({"HardSigmoid_IE"}, [](const std::shared_ptr<::ngraph::Node>& node,
                                              const std::map<std::string, std::string>& params) -> CNNLayerPtr {
        LayerParams attrs = {node->get_friendly_name(), "HardSigmoid", details::convertPrecision(node->get_output_element_type(0))};
        auto res = std::make_shared<InferenceEngine::CNNLayer>(attrs);

        auto castedLayer = std::dynamic_pointer_cast<ngraph::op::HardSigmoid_IE>(node);
        if (!castedLayer)
            THROW_IE_EXCEPTION << "Cannot get " << attrs.type << " layer " << attrs.name;

        res->params["alpha"] = Builder::asString(castedLayer->get_alpha());
        res->params["beta"] = Builder::asString(castedLayer->get_beta());
        return res;
    });

    addSpecificCreator({"Interp"}, [](const std::shared_ptr<::ngraph::Node>& node,
                                      const std::map<std::string, std::string>& params) -> CNNLayerPtr {
        LayerParams attrs = {node->get_friendly_name(), "Interp", details::convertPrecision(node->get_output_element_type(0))};
        auto castedLayer = std::dynamic_pointer_cast<ngraph::op::Interp>(node);
        if (!castedLayer) THROW_IE_EXCEPTION << "Cannot get " << attrs.type << " layer " << attrs.name;

        auto interp_attrs = castedLayer->get_attrs();

        if (interp_attrs.antialias) {
            THROW_IE_EXCEPTION << "Interp do not support antialias";
        }
        if (interp_attrs.mode != "linear") {
            THROW_IE_EXCEPTION << "Interp do not support mode '" << interp_attrs.mode << "'";
        }

        bool align_corners;
        auto res = std::make_shared<InferenceEngine::CNNLayer>(attrs);
        res->params = params;

        std::istringstream(params.at("align_corners")) >> align_corners;
        res->params["align_corners"] = align_corners ? "1" : "0";
        return res;
    });

    addSpecificCreator({"PadIE"}, [](const std::shared_ptr<::ngraph::Node>& node,
                                     const std::map<std::string, std::string>& params) -> CNNLayerPtr {
        LayerParams attrs = {node->get_friendly_name(), "Pad", details::convertPrecision(node->get_output_element_type(0))};
        auto res = std::make_shared<InferenceEngine::PadLayer>(attrs);

        res->params["pad_mode"] = params.at("pad_mode");
        res->params["pads_begin"] = params.at("pads_begin");
        res->params["pads_end"] = params.at("pads_end");

        if (params.at("pad_mode") == "constant") {
            res->params["pad_value"] = params.at("pad_value");
        }

        return res;
    });

    addSpecificCreator({"Subtract"}, [](const std::shared_ptr<::ngraph::Node> &node,
                                        const std::map<std::string, std::string> &params) -> CNNLayerPtr {
        LayerParams attrs = {node->get_friendly_name(), "Eltwise",
                             details::convertPrecision(node->get_output_element_type(0))};
        auto res = std::make_shared<InferenceEngine::EltwiseLayer>(attrs);
        res->params["operation"] = "sub";
        return res;
    });

    addSpecificCreator({"FakeQuantize"}, [](const std::shared_ptr<::ngraph::Node>& node,
                                            const std::map<std::string, std::string>& params) -> CNNLayerPtr {
        LayerParams attrs = {node->get_friendly_name(), "FakeQuantize", details::convertPrecision(node->get_output_element_type(0))};
        auto res = std::make_shared<InferenceEngine::QuantizeLayer>(attrs);
        res->params = params;
        return res;
    });

    addSpecificCreator({"ConvolutionIE"}, [](const std::shared_ptr<::ngraph::Node>& node,
                                             const std::map<std::string, std::string>& params) -> CNNLayerPtr {
        LayerParams attrs = {node->get_friendly_name(), "Convolution", details::convertPrecision(node->get_output_element_type(0))};
        auto res = std::make_shared<InferenceEngine::ConvolutionLayer>(attrs);
        res->params = params;

        auto && rt_info = node->get_rt_info();
        bool keep_constants(false);
        if (auto attr = std::dynamic_pointer_cast<ngraph::VariantWrapper<int64_t>>(rt_info["keep_constants"])) {
            keep_constants = attr->get();
        }

        // Restore output and kernel size
        auto shape = node->get_input_shape(1);
        shape.erase(shape.begin(), shape.begin() + 2);

        res->params["kernel"] = Builder::asString(static_cast<std::vector<size_t>&>(shape));
        res->params["output"] = Builder::asString(node->get_shape()[1]);

        // forward auto_pad only when its value is different than explicit
        if (params.at("auto_pad") == "explicit") {
            res->params.erase("auto_pad");
        }

        const auto weightsNode = node->input_value(1).get_node_shared_ptr();
        if (!keep_constants && InferenceEngine::details::addBlob(weightsNode, res, InferenceEngine::details::weights)) {
            if (node->inputs().size() == 3) {
                const auto biasNode = node->input_value(2).get_node_shared_ptr();
                InferenceEngine::details::addBlob(biasNode, res, InferenceEngine::details::biases);
            }
        }
        return res;
    });

    addSpecificCreator({"DeformableConvolution"}, [](const std::shared_ptr<::ngraph::Node>& node,
                                                     const std::map<std::string, std::string>& params) -> CNNLayerPtr {
        LayerParams attrs = {node->get_friendly_name(), "DeformableConvolution", details::convertPrecision(node->get_output_element_type(0))};
        auto res = std::make_shared<InferenceEngine::DeformableConvolutionLayer>(attrs);

        res->params = params;

        auto shape = node->get_input_shape(2);
        std::string value;

        res->params["output"] = Builder::asString(shape[0]);

        for (size_t i = 2; i < shape.size(); i++) {
            if (!value.empty()) value += ",";
            value += Builder::asString(shape[i]);
        }
        res->params["kernel"] = value;

        if (res->params["auto_pad"] == "explicit") {
            res->params.erase("auto_pad");
        }

        const auto weightsNode = node->input_value(2).get_node_shared_ptr();
        InferenceEngine::details::addBlob(weightsNode, res, InferenceEngine::details::weights);

        return res;
    });

    addSpecificCreator({"DeformablePSROIPooling"}, [](const std::shared_ptr<::ngraph::Node> &node,
                                                      const std::map<std::string, std::string> &params) -> CNNLayerPtr {
        LayerParams attrs = {node->get_friendly_name(), "PSROIPooling", details::convertPrecision(node->get_output_element_type(0))};
        auto res = std::make_shared<InferenceEngine::CNNLayer>(attrs);
        res->params = params;
        res->params["no_trans"] = node->get_input_size() == 2 ? "1" : "0";
        // temporary workaround due to incorrect usage of group_size in the nGraph operation for the DeformablePSROIPooling
        res->params["pooled_height"] = params.at("group_size");
        res->params["pooled_width"] = params.at("group_size");
        return res;
    });

    addSpecificCreator({"CTCGreedyDecoder"}, [](const std::shared_ptr<::ngraph::Node>& node,
                                                const std::map<std::string, std::string>& params) -> CNNLayerPtr {
        LayerParams attrs = {node->get_friendly_name(), "CTCGreedyDecoder", details::convertPrecision(node->get_output_element_type(0))};
        auto res = std::make_shared<InferenceEngine::CNNLayer>(attrs);
        res->params = params;
        res->params["ctc_merge_repeated"] = res->getBoolStrParamAsIntStr("ctc_merge_repeated");
        return res;
    });

    addSpecificCreator({"TensorIterator"}, [](const std::shared_ptr<::ngraph::Node>& node,
                                              const std::map<std::string, std::string>& params) -> CNNLayerPtr {
        auto res = createSubGraphLayer(node);
        res->type = "TensorIterator";
        return res;
    });

    addSpecificCreator({"Loop"}, [](const std::shared_ptr<::ngraph::Node>& node,
                                    const std::map<std::string, std::string>& params) -> CNNLayerPtr {
        auto res = createSubGraphLayer(node);
        res->type = "Loop";
        return res;
    });

    addSpecificCreator({"SquaredDifference"}, [](const std::shared_ptr<::ngraph::Node>& node,
                                                 const std::map<std::string, std::string>& params) -> CNNLayerPtr {
        LayerParams attrs = {node->get_friendly_name(), "Eltwise", details::convertPrecision(node->get_output_element_type(0))};
        auto res = std::make_shared<InferenceEngine::EltwiseLayer>(attrs);
        res->params["operation"] = "squared_diff";
        return res;
    });

    addSpecificCreator({"RegionYolo"}, [](const std::shared_ptr<::ngraph::Node>& node,
                                          const std::map<std::string, std::string>& params) -> CNNLayerPtr {
        LayerParams attrs = {node->get_friendly_name(), "RegionYolo", details::convertPrecision(node->get_output_element_type(0))};
        auto res = std::make_shared<InferenceEngine::CNNLayer>(attrs);
        res->params = params;
        res->params["do_softmax"] = res->getBoolStrParamAsIntStr("do_softmax");
        return res;
    });

<<<<<<< HEAD
    addSpecificCreator({"VariadicSplit"}, [](const std::shared_ptr<::ngraph::Node>& node,
                                             const std::map<std::string, std::string>& params) -> CNNLayerPtr {
        LayerParams attrs = {node->get_friendly_name(), "Split", details::convertPrecision(node->get_output_element_type(0))};
        auto res = std::make_shared<InferenceEngine::SplitLayer>(attrs);
        auto castedLayer = std::dynamic_pointer_cast<ngraph::op::VariadicSplit>(node);
        if (!castedLayer) THROW_IE_EXCEPTION << "Cannot get " << attrs.type << " layer " << attrs.name;

        auto axis_node = castedLayer->input_value(1).get_node_shared_ptr();
        const auto axis_node_const = ngraph::as_type_ptr<ngraph::op::Constant>(axis_node);
        if (!axis_node_const) {
            THROW_IE_EXCEPTION << "Split " << castedLayer->get_friendly_name() << " has no axes as Constant";
        }

        auto axis = axis_node_const->cast_vector<int64_t>()[0];
        if (axis < 0) {
            axis += castedLayer->get_input_shape(0).size();
        }

        res->params["axis"] = Builder::asString(axis);
        return res;
    });

    addSpecificCreator({"ReorgYolo"}, [](const std::shared_ptr<::ngraph::Node>& node,
                                          const std::map<std::string, std::string>& params) -> CNNLayerPtr {
        LayerParams attrs = {node->get_friendly_name(), "ReorgYolo", details::convertPrecision(node->get_output_element_type(0))};
=======
    addSpecificCreator({"PSROIPooling"}, [](const std::shared_ptr<::ngraph::Node> &node,
                                            const std::map<std::string, std::string> &params) -> CNNLayerPtr {
        LayerParams attrs = {node->get_friendly_name(), "PSROIPooling", details::convertPrecision(node->get_output_element_type(0))};
>>>>>>> 298506fb
        auto res = std::make_shared<InferenceEngine::CNNLayer>(attrs);
        res->params = params;
        return res;
    });
}

CNNLayerPtr InferenceEngine::details::CNNLayerCreator::create() {
    LayerParams attrs = {node->get_friendly_name(), node->description(),
                         details::convertPrecision(node->get_output_element_type(0))};
    if (creators.find(node->description()) != creators.end())
        return creators[node->description()](node, params);

    auto res = std::make_shared<CNNLayer>(attrs);
    res->params = params;
    return res;
}

void convertFunctionToICNNNetwork(const std::shared_ptr<const ::ngraph::Function> &graph,
                                  const ICNNNetwork &network,
                                  CNNNetworkImpl* cnnNetworkImpl,
                                  bool keep_constant_inputs) {
    OV_ITT_SCOPED_TASK(itt::domains::IELegacy, "details::convertFunctionToICNNNetwork");

    const auto createCNNLayer = [](const std::shared_ptr<::ngraph::Node> &node) -> CNNLayerPtr {
        class NGraphCNNLayer: public CNNLayer {
        public:
            void setNode(const std::shared_ptr<::ngraph::Node>& node) {
                this->node = node;
            }
        };
        static const std::vector<std::shared_ptr<Builder::INodeConverter>> convertors = {
                std::make_shared<Builder::NodeConverter<::ngraph::op::CropIE>>(),
                std::make_shared<Builder::NodeConverter<::ngraph::op::Eltwise>>(),
                std::make_shared<Builder::NodeConverter<::ngraph::op::Ceiling>>(),
                std::make_shared<Builder::NodeConverter<::ngraph::op::FullyConnected>>(),
                std::make_shared<Builder::NodeConverter<::ngraph::op::GenericIE>>(),
                std::make_shared<Builder::NodeConverter<::ngraph::op::PowerIE>>(),
                std::make_shared<Builder::NodeConverter<::ngraph::op::ReLUIE>>(),
                std::make_shared<Builder::NodeConverter<::ngraph::op::ResampleV2>>(),
<<<<<<< HEAD
                std::make_shared<Builder::NodeConverter<::ngraph::op::PSROIPooling>>(),
=======
                std::make_shared<Builder::NodeConverter<::ngraph::op::ReorgYolo>>(),
>>>>>>> 298506fb
                std::make_shared<Builder::NodeConverter<::ngraph::op::ScaleShiftIE>>(),
                std::make_shared<Builder::NodeConverter<::ngraph::op::ShuffleChannels>>(),
                std::make_shared<Builder::NodeConverter<::ngraph::op::v4::Interpolate>>(),
                std::make_shared<Builder::NodeConverter<::ExecGraphInfoSerialization::ExecutionNode>>(),
        };
        CNNLayerPtr result;

        for (auto &convertor : convertors) {
            if (!convertor->canCreate(node)) continue;
            result = convertor->createLayer(node);
            break;
        }

        if (!result) {
            CNNLayerCreator visitor(node);
            if (node->visit_attributes(visitor)) result = visitor.create();
        }

        if (!result)
            THROW_IE_EXCEPTION << "Cannot cast ngraph node " << node->get_friendly_name() << " to CNNLayer!";
        NGraphCNNLayer * layer = reinterpret_cast<NGraphCNNLayer*>(result.get());
        layer->setNode(node);
        return result;
    };

    const auto isInternalConstLayer = [](const std::shared_ptr<::ngraph::op::Constant> &constLayer,
                                         const std::shared_ptr<::ngraph::Node> &consumerLayer,
                                         bool keep_constants) -> bool {
        if (((::ngraph::as_type_ptr<::ngraph::op::ConvolutionIE>(consumerLayer) ||
            ::ngraph::as_type_ptr<::ngraph::op::FullyConnected>(consumerLayer)) && !keep_constants) ||
            ::ngraph::as_type_ptr<::ngraph::op::v1::BinaryConvolution>(consumerLayer) ||
            ::ngraph::as_type_ptr<::ngraph::op::DeconvolutionIE>(consumerLayer) ||
            ::ngraph::as_type_ptr<::ngraph::op::v1::DeformableConvolution>(consumerLayer) ||
            ::ngraph::as_type_ptr<::ngraph::op::Elu>(consumerLayer) ||
            ::ngraph::as_type_ptr<::ngraph::op::NormalizeIE>(consumerLayer) ||
            ::ngraph::as_type_ptr<::ngraph::op::PRelu>(consumerLayer) ||
            ::ngraph::as_type_ptr<::ngraph::op::v1::Split>(consumerLayer) ||
            ::ngraph::as_type_ptr<::ngraph::op::VariadicSplit>(consumerLayer) ||
            ::ngraph::as_type_ptr<::ngraph::op::ScaleShiftIE>(consumerLayer) ||
            ::ngraph::as_type_ptr<::ngraph::op::Transpose>(consumerLayer) ||
            ::ngraph::as_type_ptr<::ngraph::op::LSTMSequenceIE>(consumerLayer) ||
            ::ngraph::as_type_ptr<::ngraph::op::RNNSequenceIE>(consumerLayer) ||
            ::ngraph::as_type_ptr<::ngraph::op::GRUSequenceIE>(consumerLayer) ||
            ::ngraph::as_type_ptr<::ngraph::op::RNNCellIE>(consumerLayer) ||
            ::ngraph::as_type_ptr<::ngraph::op::GRUCellIE>(consumerLayer)) {
            // Check that all input nodes except zero input are Constants for all ops except DeformableConvolutions
            // for which the input with index 1 is also dynamic
            size_t inputID = 1;
            if (::ngraph::as_type_ptr<::ngraph::op::v1::DeformableConvolution>(consumerLayer) ||
                             ::ngraph::as_type_ptr<::ngraph::op::GRUCellIE>(consumerLayer) ||
                             ::ngraph::as_type_ptr<::ngraph::op::RNNCellIE>(consumerLayer) ||
                    ::ngraph::as_type_ptr<::ngraph::op::GRUSequenceIE>(consumerLayer) ||
                    ::ngraph::as_type_ptr<::ngraph::op::RNNSequenceIE>(consumerLayer)) {
                inputID = 2;
            } else if (::ngraph::as_type_ptr<::ngraph::op::LSTMSequenceIE>(consumerLayer)) {
                inputID = 3;
            }

            for (; inputID < consumerLayer->inputs().size(); ++inputID) {
                auto inputLayer = consumerLayer->input(inputID).get_source_output().get_node_shared_ptr();
                if (inputLayer == constLayer) {
                    return true;
                }
            }
        } else if (::ngraph::as_type_ptr<::ngraph::op::LSTMCellIE>(consumerLayer)) {
            for (size_t inputID = 3; inputID < consumerLayer->inputs().size(); ++inputID) {
                auto inputLayer = consumerLayer->input(inputID).get_source_output().get_node_shared_ptr();
                if (inputLayer == constLayer) {
                    return true;
                }
            }
        }
        return false;
    };

    // Checks that node is internal layer for all layers from specific function
    const auto isInternalLayer = [=](const std::shared_ptr<::ngraph::Node> &node,
                                     bool keep_constant) -> bool {
        if (auto constantNode = ::ngraph::as_type_ptr<::ngraph::op::Constant>(node)) {
            for (const auto &consumerInputPort : constantNode->output(0).get_target_inputs()) {
                const auto &consumerLayer = consumerInputPort.get_node()->shared_from_this();
                if (!isInternalConstLayer(constantNode, consumerLayer, keep_constant))
                    return false;
            }
            return true;
        }

        return ::ngraph::as_type_ptr<::ngraph::op::Result>(node) != nullptr;
    };

    const auto keep_input_info = [](CNNNetworkImpl *network, const DataPtr &inData) {
        InputInfo::Ptr info(new InputInfo());
        info->setInputData(inData);
        network->setInputInfo(info);
    };

    // Check if some of function nodes has dynamic input or output shape
    // we collect this nodes and then throw an exception with the list
    // of dynamic nodes.
    std::stringstream err_log;
    for (const auto & node : graph->get_ordered_ops()) {
        bool is_dynamic = false;
        for (const auto & input : node->inputs()) {
            if (input.get_partial_shape().is_dynamic()) {
                is_dynamic = true;
                break;
            }
        }
        for (const auto & output : node->outputs()) {
            if (output.get_partial_shape().is_dynamic()) {
                is_dynamic = true;
                break;
            }
        }
        if (is_dynamic) err_log << node << std::endl;
    }
    if (!err_log.str().empty()) {
        THROW_IE_EXCEPTION << "\nUnsupported dynamic ops: \n" << err_log.str();
    }

    const CNNNetworkNGraphImpl* nGraphImpl = dynamic_cast<const CNNNetworkNGraphImpl*>(&network);

    InputsDataMap thisInputDataMap;
    network.getInputsInfo(thisInputDataMap);

    // Construct network
    cnnNetworkImpl->setName(graph->get_friendly_name());

    const ngraph::NodeVector& nodes = graph->get_ops();
    bool keep_constants = keep_constant_inputs || ::ngraph::op::util::has_op_with_type<::ngraph::op::FakeQuantize>(graph);

    std::unordered_map<std::string, std::shared_ptr<ngraph::Node>> unique_names;
    auto can_change_name = [](const std::shared_ptr<ngraph::Node> & node) -> bool {
        if (ngraph::as_type_ptr<ngraph::op::Parameter>(node) ||
            ngraph::as_type_ptr<ngraph::op::Result>(node)) {
            return false;
        }
        for (const auto & output : node->outputs()) {
            for (const auto & consumer : output.get_target_inputs()) {
                if (ngraph::is_type<ngraph::op::Result>(consumer.get_node())) {
                    return false;
                }
            }
        }
        return true;
    };

    auto generate_unique_name = [&unique_names](std::string name) -> std::string {
        size_t suffix = 1;
        while (unique_names.count(name + "/" + std::to_string(suffix))) {
            ++suffix;
        }
        return name + "/" + std::to_string(suffix);
    };

    // normalize nodes names to be unique
    for (auto & node : nodes) {
        // skip Result operations as they have the same friendly name as their parent
        if (ngraph::is_type<ngraph::op::Result>(node.get())) {
            continue;
        }

        auto & duplicate = unique_names[node->get_friendly_name()];
        if (!duplicate) {
            duplicate = node;
            continue;
        }

        if (!can_change_name(duplicate) && !can_change_name(node)) {
            THROW_IE_EXCEPTION << "Detected two output operations with the same name: " << duplicate << " and " << node;
        }

        auto & renamed = can_change_name(duplicate) ? duplicate : node;
        renamed->set_friendly_name(generate_unique_name(renamed->get_friendly_name()));

        unique_names[duplicate->get_friendly_name()] = duplicate;
        unique_names[node->get_friendly_name()] = node;
    }

    // Create layers and output data
    for (const auto &layer : nodes) {
        if (isInternalLayer(layer, keep_constants)) continue;

        // TODO: remove this rt info when all blobs will be inputs
        auto &rt_info = layer->get_rt_info();
        rt_info["keep_constants"] = std::make_shared<::ngraph::VariantWrapper<int64_t>> (keep_constants);

        CNNLayerPtr cnnLayer = createCNNLayer(layer);

        // Set originalLayersNames from FusedNames
        std::string originalNames = ::ngraph::getFusedNames(layer);
        if (!originalNames.empty()) {
            cnnLayer->params[ExecGraphInfoSerialization::ORIGINAL_NAMES] = originalNames;
        }

        std::string primitivesPriority = ::ngraph::getPrimitivesPriority(layer);
        if (!primitivesPriority.empty()) {
            cnnLayer->params["PrimitivesPriority"] = primitivesPriority;
        }

        // Copy runtime info attributes from Nodes to CNNLayers if they have VariantWrapper<std::string> type
        using VariantString = ::ngraph::VariantWrapper<std::string>;
        for (const auto &rt : rt_info) {
            if (auto str_attr = std::dynamic_pointer_cast<VariantString>(rt.second)) {
                if (details::CaselessEq<std::string>()(rt.first, "affinity")) {
                    cnnLayer->affinity = str_attr->get();
                } else {
                    cnnLayer->params[rt.first] = str_attr->get();
                }
            }
        }

        size_t inputCount(0);
        for (size_t i = 0; i < layer->get_input_size(); i++) {
            const auto &constant = ngraph::as_type_ptr<ngraph::op::Constant>(layer->input(i).get_source_output().get_node_shared_ptr());
            if (constant && isInternalConstLayer(constant, layer, keep_constants)) {
                continue;
            }
            inputCount++;
        }

        if (cnnLayer->type == "Memory" && cnnLayer->params["index"] == "1") {
            inputCount = 0;
        }

        cnnLayer->insData.resize(inputCount);

        for (size_t i = 0; i < layer->get_output_size(); i++) {
            // Memory node with index = 1 has no inputs according to the specification.
            // For proper conversion, we must cut off all the layers and data nodes above ReadValue,
            // if they are connected only with this layer.
            // Now MO generates only constants or constant sub-graphs as input to ReadValue op.
            if (std::dynamic_pointer_cast<::ngraph::op::Constant>(layer)) {
                bool all_to_read_value = !layer->output(i).get_target_inputs().empty();
                for (const auto &output_input : layer->output(i).get_target_inputs()) {
                    all_to_read_value
                            &= dynamic_cast<ngraph::op::ReadValue *>(output_input.get_node()) != nullptr;
                }
                if (all_to_read_value)
                    continue;
            }

            if (cnnLayer->type == "Memory" && cnnLayer->params["index"] == "0") {
                cnnLayer->outData.clear();
                continue;
            }
            auto outName = layer->output(i).get_tensor().get_name();
            if (outName.empty()) {
                outName = ngraph::op::util::create_ie_output_name(layer->output(i));
            }

            DataPtr &ptr = cnnNetworkImpl->getData(outName.c_str());
            IE_ASSERT(layer->get_output_partial_shape(i).is_static()) << " nGraph "
                << layer->description() << " operation with name: "
                << layer->get_friendly_name() << " cannot be converted to " << cnnLayer->type
                << " layer with name: " << cnnLayer->name << " because output with index "
                << i << " contains dynamic shapes: " << layer->get_output_partial_shape(i)
                << ". Try to use CNNNetwork::reshape() method in order to specialize shapes "
                << "before the conversion.";
            SizeVector dims = layer->get_output_shape(i);
            for (const auto &dim : dims) {
                if (!dim)
                    THROW_IE_EXCEPTION << cnnLayer->type << " layer " << cnnLayer->name
                        << " has incorrect dimensions in the output data " << i;
            }
            if (!ptr && nGraphImpl && nGraphImpl->_data.find(outName) != nGraphImpl->_data.end()) {
                ptr = nGraphImpl->_data.at(outName);
                {
                    const auto layout =
                        dims.size() == ptr->getTensorDesc().getDims().size() ?
                        ptr->getTensorDesc().getLayout() :
                        TensorDesc::getLayoutByDims(dims);

                    ptr->reshape(dims, layout);
                }
                cnnNetworkImpl->addData(outName.c_str(), ptr);
            }

            if (!ptr) {
                ptr.reset(new Data(outName,
                                   {details::convertPrecision(layer->get_output_element_type(i)), dims,
                                    TensorDesc::getLayoutByDims(dims)}));
            }

            getCreatorLayer(ptr) = cnnLayer;
            cnnLayer->outData.push_back(ptr);
            if (std::dynamic_pointer_cast<::ngraph::op::Parameter>(layer)) {
                keep_input_info(cnnNetworkImpl, ptr);
            }
        }
        cnnNetworkImpl->addLayer(cnnLayer);
    }

    // Set input data
    for (const auto &layer : graph->get_ordered_ops()) {
        if (std::dynamic_pointer_cast<::ngraph::op::ReadValue>(layer))
            continue;
        if (std::dynamic_pointer_cast<::ngraph::op::Result>(layer)) {
            IE_ASSERT(layer->get_input_size() == 1);
            const auto &input = layer->input_value(0);
            auto name = input.get_tensor().get_name();
            if (!name.empty())
                cnnNetworkImpl->addOutput(name);
            else
                cnnNetworkImpl->addOutput(ngraph::op::util::create_ie_output_name(input));
            continue;
        }

        uint64_t count_of_skipped = 0;
        for (size_t i = 0; i < layer->get_input_size(); i++) {
            const auto &output_port = layer->input_value(i);
            const auto &input = output_port.get_node_shared_ptr();

            if (auto const_node = std::dynamic_pointer_cast<::ngraph::op::Constant>(input)) {
                if (isInternalConstLayer(const_node, layer, keep_constants)) {
                    count_of_skipped++;
                    continue;
                }
            }

            CNNLayerPtr prevCnnLayer;
            StatusCode ret = cnnNetworkImpl->getLayerByName(input->get_friendly_name().c_str(), prevCnnLayer, nullptr);
            if (ret != OK)
                THROW_IE_EXCEPTION << "Cannot find layer with name: " << input->get_friendly_name();

            CNNLayerPtr cnnLayer;
            ret = cnnNetworkImpl->getLayerByName(layer->get_friendly_name().c_str(), cnnLayer, nullptr);
            if (ret != OK)
                THROW_IE_EXCEPTION << "Cannot find layer with name: " << layer->get_friendly_name();

            auto inIndex = layer->input(i).get_index();
            if (cnnLayer->insData.size() <= (inIndex - count_of_skipped) ||
                prevCnnLayer->outData.size() <= output_port.get_index() || count_of_skipped > inIndex)
                THROW_IE_EXCEPTION << "Cannot create ICNNNetwork. Network structure is incorrect! "
                                   << "Input port " << inIndex << " (max " << cnnLayer->insData.size() << ") of "
                                   << cnnLayer->type << " layer " << cnnLayer->name
                                   << " cannot be connected with output port " << output_port.get_index()
                                   << " (max " << prevCnnLayer->outData.size() << ") of " << prevCnnLayer->type
                                   << " layer " << prevCnnLayer->name;
            cnnLayer->insData[inIndex - count_of_skipped] = prevCnnLayer->outData[output_port.get_index()];
            getInputTo(prevCnnLayer->outData[output_port.get_index()])[cnnLayer->name] = cnnLayer;
        }
    }

    // check all input ports are occupied
    for (const auto &kvp : cnnNetworkImpl->allLayers()) {
        const CNNLayer::Ptr &layer = kvp.second;
        size_t inSize = layer->insData.size();

        for (unsigned i = 0; i < inSize; i++) {
            if (!layer->insData[i].lock()) {
                THROW_IE_EXCEPTION << "Layer " << layer->name.c_str() << " input port " << i
                                   << " is not connected to any data";
            }
        }

        // execution ngraph is fake graph and should not be validated
        if (layer->params.count(ExecGraphInfoSerialization::PERF_COUNTER) == 0) {
            layer->parseParams();
        }
    }

    if (!cnnNetworkImpl) THROW_IE_EXCEPTION << "Cannot convert nGraph function to CNNNetworkImpl!";

    // update input preprocessing info
    InputsDataMap resultInputDataMap;
    cnnNetworkImpl->getInputsInfo(resultInputDataMap);
    IE_ASSERT(resultInputDataMap.size() == thisInputDataMap.size());
    for (auto i : resultInputDataMap) {
        auto &thisInputData = *thisInputDataMap[i.first];
        i.second->setPrecision(thisInputData.getPrecision());
        i.second->setLayout(thisInputData.getLayout());
        i.second->getPreProcess() = thisInputData.getPreProcess();
    }
}

std::shared_ptr<CNNNetworkImpl> convertFunctionToICNNNetwork(const std::shared_ptr<const ::ngraph::Function> &graph,
                                                             const ICNNNetwork &network,
                                                             bool keep_constant_inputs) {
    auto cnnNetworkImpl = std::make_shared<details::CNNNetworkImpl>();
    convertFunctionToICNNNetwork(graph, network, cnnNetworkImpl.get(), keep_constant_inputs);
    return cnnNetworkImpl;
}

}  // namespace details
}  // namespace InferenceEngine<|MERGE_RESOLUTION|>--- conflicted
+++ resolved
@@ -1583,7 +1583,14 @@
         return res;
     });
 
-<<<<<<< HEAD
+    addSpecificCreator({"PSROIPooling"}, [](const std::shared_ptr<::ngraph::Node> &node,
+                                            const std::map<std::string, std::string> &params) -> CNNLayerPtr {
+        LayerParams attrs = {node->get_friendly_name(), "PSROIPooling", details::convertPrecision(node->get_output_element_type(0))};
+        auto res = std::make_shared<InferenceEngine::CNNLayer>(attrs);
+        res->params = params;
+        return res;
+    });
+
     addSpecificCreator({"VariadicSplit"}, [](const std::shared_ptr<::ngraph::Node>& node,
                                              const std::map<std::string, std::string>& params) -> CNNLayerPtr {
         LayerParams attrs = {node->get_friendly_name(), "Split", details::convertPrecision(node->get_output_element_type(0))};
@@ -1607,13 +1614,8 @@
     });
 
     addSpecificCreator({"ReorgYolo"}, [](const std::shared_ptr<::ngraph::Node>& node,
-                                          const std::map<std::string, std::string>& params) -> CNNLayerPtr {
+                                         const std::map<std::string, std::string>& params) -> CNNLayerPtr {
         LayerParams attrs = {node->get_friendly_name(), "ReorgYolo", details::convertPrecision(node->get_output_element_type(0))};
-=======
-    addSpecificCreator({"PSROIPooling"}, [](const std::shared_ptr<::ngraph::Node> &node,
-                                            const std::map<std::string, std::string> &params) -> CNNLayerPtr {
-        LayerParams attrs = {node->get_friendly_name(), "PSROIPooling", details::convertPrecision(node->get_output_element_type(0))};
->>>>>>> 298506fb
         auto res = std::make_shared<InferenceEngine::CNNLayer>(attrs);
         res->params = params;
         return res;
@@ -1653,11 +1655,6 @@
                 std::make_shared<Builder::NodeConverter<::ngraph::op::PowerIE>>(),
                 std::make_shared<Builder::NodeConverter<::ngraph::op::ReLUIE>>(),
                 std::make_shared<Builder::NodeConverter<::ngraph::op::ResampleV2>>(),
-<<<<<<< HEAD
-                std::make_shared<Builder::NodeConverter<::ngraph::op::PSROIPooling>>(),
-=======
-                std::make_shared<Builder::NodeConverter<::ngraph::op::ReorgYolo>>(),
->>>>>>> 298506fb
                 std::make_shared<Builder::NodeConverter<::ngraph::op::ScaleShiftIE>>(),
                 std::make_shared<Builder::NodeConverter<::ngraph::op::ShuffleChannels>>(),
                 std::make_shared<Builder::NodeConverter<::ngraph::op::v4::Interpolate>>(),
