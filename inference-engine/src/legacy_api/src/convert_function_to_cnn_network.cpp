--- conflicted
+++ resolved
@@ -1292,7 +1292,6 @@
         return res;
     });
 
-<<<<<<< HEAD
     addSpecificCreator({"DeformableConvolution"}, [](const std::shared_ptr<::ngraph::Node>& node,
                                                      const std::map<std::string, std::string>& params) -> CNNLayerPtr {
         LayerParams attrs = {node->get_friendly_name(), "DeformableConvolution", details::convertPrecision(node->get_output_element_type(0))};
@@ -1321,8 +1320,8 @@
         return res;
     });
 
-    addSpecificCreator({"DeformablePSROIPooling"}, [](const std::shared_ptr<::ngraph::Node>& node,
-                                                 const std::map<std::string, std::string>& params) -> CNNLayerPtr {
+    addSpecificCreator({"DeformablePSROIPooling"}, [](const std::shared_ptr<::ngraph::Node> &node,
+                                                      const std::map<std::string, std::string> &params) -> CNNLayerPtr {
         LayerParams attrs = {node->get_friendly_name(), "PSROIPooling", details::convertPrecision(node->get_output_element_type(0))};
         auto res = std::make_shared<InferenceEngine::CNNLayer>(attrs);
         res->params = params;
@@ -1330,15 +1329,15 @@
         // temporary workaround due to incorrect usage of group_size in the nGraph operation for the DeformablePSROIPooling
         res->params["pooled_height"] = params.at("group_size");
         res->params["pooled_width"] = params.at("group_size");
-
-=======
+        return res;
+    });
+
     addSpecificCreator({"CTCGreedyDecoder"}, [](const std::shared_ptr<::ngraph::Node>& node,
                                                 const std::map<std::string, std::string>& params) -> CNNLayerPtr {
         LayerParams attrs = {node->get_friendly_name(), "CTCGreedyDecoder", details::convertPrecision(node->get_output_element_type(0))};
         auto res = std::make_shared<InferenceEngine::CNNLayer>(attrs);
         res->params = params;
         res->params["ctc_merge_repeated"] = res->getBoolStrParamAsIntStr("ctc_merge_repeated");
->>>>>>> 5f9ef0cf
         return res;
     });
 }
@@ -1369,12 +1368,6 @@
         };
         const static std::vector<std::shared_ptr<Builder::INodeConverter>> convertors = {
                 std::make_shared<Builder::NodeConverter<::ngraph::op::CropIE>>(),
-<<<<<<< HEAD
-                std::make_shared<Builder::NodeConverter<::ngraph::op::CTCGreedyDecoder>>(),
-=======
-                std::make_shared<Builder::NodeConverter<::ngraph::op::v1::DeformableConvolution>>(),
-                std::make_shared<Builder::NodeConverter<::ngraph::op::v1::DeformablePSROIPooling>>(),
->>>>>>> 5f9ef0cf
                 std::make_shared<Builder::NodeConverter<::ngraph::op::Eltwise>>(),
                 std::make_shared<Builder::NodeConverter<::ngraph::op::Ceiling>>(),
                 std::make_shared<Builder::NodeConverter<::ngraph::op::FullyConnected>>(),
