// Copyright (C) 2018-2020 Intel Corporation
// SPDX-License-Identifier: Apache-2.0
//

#include <string>
#include <memory>
#include <vector>
#include <unordered_set>
#include <regex>
#include <sstream>

#include <cnn_network_ngraph_impl.hpp>
#include "ngraph_ops/convolution_ie.hpp"
#include "ngraph_ops/deconvolution_ie.hpp"
#include "legacy/ngraph_ops/eltwise.hpp"
#include "legacy/ngraph_ops/fully_connected.hpp"
#include "legacy/ngraph_ops/gather_ie.hpp"
#include "legacy/ngraph_ops/gather_tree_ie.hpp"
#include "legacy/ngraph_ops/gru_cell_ie.hpp"
#include "legacy/ngraph_ops/interp.hpp"
#include "legacy/ngraph_ops/lrn_ie.hpp"
#include "legacy/ngraph_ops/lstm_cell_ie.hpp"
#include "legacy/ngraph_ops/normalize_ie.hpp"
#include "legacy/ngraph_ops/pad_ie.hpp"
#include "legacy/ngraph_ops/onehot_ie.hpp"
#include "legacy/ngraph_ops/power.hpp"
#include "legacy/ngraph_ops/prior_box_clustered_ie.hpp"
#include "legacy/ngraph_ops/prior_box_ie.hpp"
#include "legacy/ngraph_ops/proposal_ie.hpp"
#include "legacy/ngraph_ops/relu_ie.hpp"
#include "legacy/ngraph_ops/scaleshift.hpp"
#include "legacy/ngraph_ops/tile_ie.hpp"
#include "legacy/ngraph_ops/hard_sigmoid_ie.hpp"
#include "legacy/ngraph_ops/nms_ie.hpp"
#include "legacy/ngraph_ops/crop_ie.hpp"
#include "legacy/ngraph_ops/selu_ie.hpp"
#include "legacy/ngraph_ops/rnn_cell_ie.hpp"
#include "legacy/ngraph_ops/topk_ie.hpp"
#include "legacy/ngraph_ops/rnn_sequence_ie.hpp"
#include "legacy/ngraph_ops/lstm_sequence_ie.hpp"
#include "legacy/ngraph_ops/gru_sequence_ie.hpp"
#include "generic_ie.hpp"
#include "exec_graph_info.hpp"

#include "caseless.hpp"
#include <debug.h>
#include <ngraph/opsets/opset1.hpp>
#include <ngraph/opsets/opset5.hpp>
#include "transformations/utils/utils.hpp"
#include "transformations/rt_info/fused_names_attribute.hpp"
#include "transformations/rt_info/primitives_priority_attribute.hpp"

#include "legacy/convert_function_to_cnn_network.hpp"
#include "ie_legacy_itt.hpp"
#include "ie_cnn_layer_builder_ngraph.h"

namespace InferenceEngine {
namespace details {

// helper for adding creators with a specific exception
#define REQUIRED_IE_CONVERSION_CREATOR(type_name, ie_type_name)\
    addSpecificCreator({type_name}, [](const std::shared_ptr<::ngraph::Node>& node,\
        const std::map<std::string, std::string>& params) -> CNNLayerPtr {\
        THROW_IE_EXCEPTION << type_name  << " operation has a form that is not supported. " << node->get_friendly_name()\
        << " should be converted to " << ie_type_name << " operation.";\
        return nullptr;\
    });\

/**
 * @brief Creator for CNNLayer from nGraph op
 */
class CNNLayerCreator : public ::ngraph::AttributeVisitor {
public:
    using CreatorFor = std::function<CNNLayerPtr(const std::shared_ptr<::ngraph::Node>& node,
                                                 const std::map<std::string, std::string>& param)>;
    explicit CNNLayerCreator(const std::shared_ptr<::ngraph::Node>& node);

    CNNLayerPtr create();

    void on_adapter(const std::string& name, ::ngraph::ValueAccessor<bool> &value) override {
        params[name] = value.get() ? "true" : "false";
    }

    void addSpecificCreator(const std::vector<std::string>& forTypes, const CreatorFor& creator) {
        for (const auto type : forTypes) {
            creators[type] = creator;
        }
    }

    void on_adapter(const std::string& name, ::ngraph::ValueAccessor<std::string>& adapter) override {
        std::string data = adapter.get();
        std::transform(data.begin(), data.end(), data.begin(), [](unsigned char c) {
            return std::tolower(c);
        });
        params[name] = data;
    }

    void on_adapter(const std::string& name, ::ngraph::ValueAccessor<std::vector<int32_t>>& adapter) override {
        auto shape = adapter.get();
        params[name] = joinVec(shape);
    }

    void on_adapter(const std::string& name, ::ngraph::ValueAccessor<std::vector<int64_t>>& adapter) override {
        auto shape = adapter.get();
        params[name] = joinVec(shape);
    }

    void on_adapter(const std::string& name, ::ngraph::ValueAccessor<double>& adapter) override {
        std::ostringstream stream;
        stream.precision(8);
        stream << std::fixed << adapter.get();
        params[name] = stream.str();
    }

    void on_adapter(const std::string& name, ::ngraph::ValueAccessor<int64_t>& adapter) override {
        params[name] = std::to_string(adapter.get());
    }

    void on_adapter(const std::string& name, ngraph::ValueAccessor<std::vector<std::string>>& adapter) override {
        std::vector<std::string> data = adapter.get();
        for (auto& str : data) {
            std::transform(str.begin(), str.end(), str.begin(), [](unsigned char c) {
                return std::tolower(c);
            });
        }

        std::stringstream ss;
        std::copy(data.begin(), data.end(), std::ostream_iterator<std::string>(ss, ","));
        params[name] = ss.str();
    }

    void on_adapter(const std::string& name, ngraph::ValueAccessor<std::vector<float>>& adapter) override {
        auto data = adapter.get();
        params[name] = joinVec(data);
    }

    void on_adapter(const std::string& name, ::ngraph::ValueAccessor<void>& adapter) override;

    void on_adapter(const std::string& name, ::ngraph::ValueAccessor<void*>& adapter) override {
        if (std::string(node->get_type_name()) != "Constant") {
            const auto data_beg = static_cast<char*>(adapter.get_ptr());
            params[name] = std::string(data_beg, adapter.size()); 
        }
    }

private:
    std::shared_ptr<::ngraph::Node> node;
    std::map<std::string, std::string> params;
    std::map<std::string, CreatorFor> creators;
};

void InferenceEngine::details::CNNLayerCreator::on_adapter(const std::string& name,
                                                           ::ngraph::ValueAccessor<void>& adapter) {
    if (auto a = ::ngraph::as_type<::ngraph::AttributeAdapter<::ngraph::element::Type>>(&adapter)) {
        auto type = static_cast<::ngraph::element::Type&>(*a);
        params[name] = details::convertPrecision(type).name();
    } else if (auto a = ::ngraph::as_type<::ngraph::AttributeAdapter<::ngraph::PartialShape>>(&adapter)) {
        std::string dims;
        auto shape = static_cast<::ngraph::PartialShape&>(*a);
        for (int64_t i = 0; i < shape.rank().get_length(); i++) {
            if (!dims.empty()) dims += ",";
            dims += std::to_string(shape[i].get_length());
        }
        params[name] = dims;
    } else if (auto a = ::ngraph::as_type<::ngraph::AttributeAdapter<::ngraph::Shape>>(&adapter)) {
        auto shape = static_cast<::ngraph::Shape&>(*a);
        params[name] = joinVec(shape);
    } else if (auto a = ::ngraph::as_type<::ngraph::AttributeAdapter<::ngraph::Strides>>(&adapter)) {
        auto shape = static_cast<::ngraph::Strides&>(*a);
        params[name] = joinVec(shape);
    } else if (auto a = ::ngraph::as_type<::ngraph::AttributeAdapter<std::vector<size_t>>>(& adapter)) {
        auto data = a->get();
        params[name] = joinVec(data);
    } else {
        THROW_IE_EXCEPTION << "Error converting ngraph to CNN network. "
                              "Attribute adapter can not be found for " << name << " parameter";
    }
}

InferenceEngine::details::CNNLayerCreator::CNNLayerCreator(const std::shared_ptr<::ngraph::Node>& node): node(node) {
    addSpecificCreator({"Parameter"}, [](const std::shared_ptr<::ngraph::Node>& node,
                                         const std::map<std::string, std::string>& params) -> CNNLayerPtr {
        LayerParams attrs = {node->get_friendly_name(), "Input",
            details::convertPrecision(node->get_output_element_type(0))};
        auto res = std::make_shared<CNNLayer>(attrs);
        return res;
    });
    // TODO - Remove "GreaterEq" once ngraph transitions to GreaterEqual
    addSpecificCreator({"Eltwise", "Subtract", "Power", "Maximum", "Divide", "Greater", "GreaterEqual", "FloorMod", "LogicalOr", "LogicalAnd", "LogicalXor",
        "GreaterEq", "Less", "LessEqual", "Equal", "NotEqual", "Multiply", "Add"}, [](const std::shared_ptr<::ngraph::Node>& node,
                                                                 const std::map<std::string, std::string>& params) -> CNNLayerPtr {
            LayerParams attrs = {node->get_friendly_name(), "Eltwise",
                details::convertPrecision(node->get_output_element_type(0))};
            auto res = std::make_shared<EltwiseLayer>(attrs);
            res->params = params;
            if (node->description() == "Maximum") {
                res->params["operation"] = "max";
            } else if (node->description() == "Power") {
                res->params["operation"] = "pow";
            } else if (node->description() == "Subtract") {
                res->params["operation"] = "sub";
            } else if (node->description() == "Divide") {
                res->params["operation"] = "div";
            } else if (node->description() == "LessEqual") {
                res->params["operation"] = "less_equal";
            } else if (node->description() == "Less") {
                res->params["operation"] = "less";
            } else if (node->description() == "Equal") {
                res->params["operation"] = "equal";
            } else if (node->description() == "NotEqual") {
                res->params["operation"] = "not_equal";
            } else if (node->description() == "FloorMod") {
                res->params["operation"] = "floor_mod";
            } else if (node->description() == "Multiply") {
                res->params["operation"] = "prod";
            } else if (node->description() == "Add") {
                res->params["operation"] = "sum";
            } else if (node->description() == "Greater") {
                res->params["operation"] = "greater";
            } else if (node->description() == "GreaterEq") {
                res->params["operation"] = "greater_equal";
            } else if (node->description() == "GreaterEqual") {
                res->params["operation"] = "greater_equal";
            } else if (node->description() == "LogicalOr") {
                res->params["operation"] = "logical_or";
            } else if (node->description() == "LogicalAnd") {
                res->params["operation"] = "logical_and";
            } else if (node->description() == "LogicalXor") {
                res->params["operation"] = "logical_xor";
            } else if (node->description() == "Eltwise") {
                auto castedLayer = std::dynamic_pointer_cast<::ngraph::op::Eltwise>(node);
                if (castedLayer == nullptr) THROW_IE_EXCEPTION << "Cannot get " << attrs.type << " layer " << attrs.name;
                std::string type;
                switch (castedLayer->eltwise_type) {
                case ELTWISE_TYPE::Sum:
                    type = "sum";
                    break;
                case ELTWISE_TYPE::Prod:
                    type = "prod";
                    break;
                default:
                    THROW_IE_EXCEPTION << "Not supported eltwise type!";
                }

                res->params["operation"] = type;
            }
            return res;
        });
    addSpecificCreator({"Concat"}, [](const std::shared_ptr<::ngraph::Node>& node,
                                      const std::map<std::string, std::string>& params) -> CNNLayerPtr {
        LayerParams attrs = {node->get_friendly_name(), node->description(),
                             details::convertPrecision(node->get_output_element_type(0))};
        auto res = std::make_shared<ConcatLayer>(attrs);
        res->params = params;
        auto axis = std::stoi(res->params["axis"]);
        res->params["axis"] = Builder::asString(axis < 0 ? axis + node->get_input_shape(0).size() : axis);
        return res;
    });
    addSpecificCreator({"AvgPool", "MaxPool"}, [](const std::shared_ptr<::ngraph::Node>& node,
                                                  const std::map<std::string, std::string>& params) -> CNNLayerPtr {
        LayerParams attrs = {node->get_friendly_name(), "Pooling",
            details::convertPrecision(node->get_output_element_type(0))};
        auto res = std::make_shared<PoolingLayer>(attrs);
        res->params = params;
        if (res->params.find("auto_pad") != res->params.end() &&
            details::CaselessEq<std::string>()(res->params["auto_pad"], "EXPLICIT"))
            res->params.erase("auto_pad");

        if (res->params.find("exclude_pad") != res->params.end()) {
            res->params["exclude-pad"] = res->params["exclude_pad"];
            res->params.erase("exclude_pad");
        }

        if (node->description() == "MaxPool") {
            res->params["pool-method"] = "max";
        } else if (node->description() == "AvgPool") {
            res->params["pool-method"] = "avg";
        }
        return res;
    });
    addSpecificCreator({"Select"}, [](const std::shared_ptr<::ngraph::Node>& node,
                                      const std::map<std::string, std::string>& params) -> CNNLayerPtr {
        LayerParams attrs = {node->get_friendly_name(), node->description(),
                             details::convertPrecision(node->get_output_element_type(0))};
        auto res = std::make_shared<SelectLayer>(attrs);
        res->params = params;
        return res;
    });
    addSpecificCreator({"BinaryConvolution"}, [](const std::shared_ptr<::ngraph::Node>& node,
                                      const std::map<std::string, std::string>& params) -> CNNLayerPtr {
        LayerParams attrs = {node->get_friendly_name(), node->description(),
                             details::convertPrecision(node->get_output_element_type(0))};
        auto res = std::make_shared<BinaryConvolutionLayer>(attrs);

        // todo: investigate difference between ngraph parameters for BinConvolution and the implementation above
        // this leads to accuracy issue for Precollected_ONNX_ResNet50_88percentinto1bit e2e test
        // res->params = params;

        auto castedLayer = ::ngraph::as_type_ptr<::ngraph::op::v1::BinaryConvolution>(node);
        IE_ASSERT(castedLayer) << " Operation " << node->description() << " with name "
            << node->get_friendly_name() << " cannot be casted to ngraph::op::v1::BinaryConvolution";

        std::string value;
        for (const auto& val : castedLayer->get_pads_begin()) {
            if (!value.empty()) value += ",";
            value += Builder::asString(val);
        }
        res->params["pads_begin"] = value;

        value.clear();
        for (const auto& val : castedLayer->get_pads_end()) {
            if (!value.empty()) value += ",";
            value += Builder::asString(val);
        }
        res->params["pads_end"] = value;

        switch (castedLayer->get_auto_pad()) {
            case ::ngraph::op::PadType::SAME_UPPER:
                res->params["auto_pad"] = "same_upper";
                break;
            case ::ngraph::op::PadType::SAME_LOWER:
                res->params["auto_pad"] = "same_lower";
                break;
            case ::ngraph::op::PadType::VALID:
                res->params["auto_pad"] = "valid";
                break;
            default:
                break;
        }

        value.clear();
        for (const auto& val : castedLayer->get_strides()) {
            if (!value.empty()) value += ",";
            value += Builder::asString(val);
        }
        res->params["strides"] = value;

        value.clear();
        for (const auto& val : castedLayer->get_dilations()) {
            if (!value.empty()) value += ",";
            value += Builder::asString(val);
        }
        res->params["dilations"] = value;

        // Restore kernel size and output
        const auto& shape = castedLayer->get_input_shape(1);
        res->params["output"] = Builder::asString(shape[0]);

        value.clear();
        for (size_t i = 2; i < shape.size(); i++) {
            if (!value.empty()) value += ",";
            value += Builder::asString(shape[i]);
        }
        res->params["kernel"] = value;

        switch (castedLayer->get_mode()) {
            case ::ngraph::op::v1::BinaryConvolution::BinaryConvolutionMode::XNOR_POPCOUNT:
                res->params["mode"] = "xnor-popcount";
        }

        IE_ASSERT(castedLayer->input(1).get_partial_shape().is_static()) << " Weights for binary convolution "
            << castedLayer->get_friendly_name() << " should have static shapes!";
        auto weights_shape = castedLayer->input(1).get_source_output().get_shape();
        res->params["input"] = Builder::asString(weights_shape[1]);
        res->params["pad_value"] = Builder::asString(castedLayer->get_pad_value());

        const auto weightsNode = castedLayer->input(1).get_source_output().get_node_shared_ptr();
        InferenceEngine::details::addBlob(weightsNode, res, InferenceEngine::details::weights);

        return res;
    });

    addSpecificCreator({"SpaceToBatch"}, [](const std::shared_ptr<::ngraph::Node>& node,
                                      const std::map<std::string, std::string>& params) -> CNNLayerPtr {
        LayerParams attrs = {node->get_friendly_name(), node->description(),
                             details::convertPrecision(node->get_output_element_type(0))};
        auto res = std::make_shared<SpaceToBatchLayer>(attrs);
        res->params = params;
        return res;
    });

    addSpecificCreator({"BatchToSpace"}, [](const std::shared_ptr<::ngraph::Node>& node,
                                      const std::map<std::string, std::string>& params) -> CNNLayerPtr {
        LayerParams attrs = {node->get_friendly_name(), node->description(),
                             details::convertPrecision(node->get_output_element_type(0))};
        auto res = std::make_shared<BatchToSpaceLayer>(attrs);
        res->params = params;
        return res;
    });

    addSpecificCreator({"Assign"}, [](const std::shared_ptr<::ngraph::Node>& node,
                                            const std::map<std::string, std::string>& params) -> CNNLayerPtr {
        LayerParams attrs = {node->get_friendly_name(), "Memory",
                             details::convertPrecision(node->get_output_element_type(0))};
        auto res = std::make_shared<CNNLayer>(attrs);
        res->params["id"] = params.at("variable_id");
        res->params["index"] = "0";
        res->params["size"] = "2";
        return res;
    });

    addSpecificCreator({"ReadValue"}, [](const std::shared_ptr<::ngraph::Node>& node,
                                            const std::map<std::string, std::string>& params) -> CNNLayerPtr {
        LayerParams attrs = {node->get_friendly_name(), "Memory",
                             details::convertPrecision(node->get_output_element_type(0))};
        auto res = std::make_shared<CNNLayer>(attrs);
        res->params["id"] = params.at("variable_id");
        res->params["index"] = "1";
        res->params["size"] = "2";
        return res;
    });

    addSpecificCreator({"DepthToSpace"}, [](const std::shared_ptr<::ngraph::Node>& node,
                                            const std::map<std::string, std::string>& params) -> CNNLayerPtr {
        LayerParams attrs = {node->get_friendly_name(), node->description(),
                             details::convertPrecision(node->get_output_element_type(0))};
        auto res = std::make_shared<DepthToSpaceLayer>(attrs);
        res->params = params;
        return res;
    });

    addSpecificCreator({"SpaceToDepth"}, [](const std::shared_ptr<::ngraph::Node>& node,
                                            const std::map<std::string, std::string>& params) -> CNNLayerPtr {
        LayerParams attrs = {node->get_friendly_name(), node->description(),
                             details::convertPrecision(node->get_output_element_type(0))};
        auto res = std::make_shared<SpaceToDepthLayer>(attrs);
        res->params = params;
        return res;
    });

    addSpecificCreator({"DeconvolutionIE"},
                       [](const std::shared_ptr<::ngraph::Node> &node,
                          const std::map<std::string, std::string> &params) -> CNNLayerPtr {
        LayerParams attrs = {node->get_friendly_name(), "Deconvolution",
                             details::convertPrecision(node->get_output_element_type(0))};
        auto res = std::make_shared<DeconvolutionLayer>(attrs);

        res->params = params;
        const auto& shape = node->get_input_shape(1);
        res->params["output"] = Builder::asString(shape[1]);
        std::string kernel_value;
        for (size_t i = 2; i < shape.size(); i++) {
            if (!kernel_value.empty()) kernel_value += ",";
            kernel_value += Builder::asString(shape[i]);
        }
        res->params["kernel"] = kernel_value;

        const auto weightsNode = node->input_value(1).get_node_shared_ptr(); 
        if (InferenceEngine::details::addBlob(weightsNode, res, InferenceEngine::details::weights)) {
            if (node->inputs().size() == 3) {
                const auto biasNode = node->input_value(2).get_node_shared_ptr();
                InferenceEngine::details::addBlob(biasNode, res, InferenceEngine::details::biases);
            }
        }
        return res;
    });

    addSpecificCreator({"DetectionOutput"},
                       [](const std::shared_ptr<::ngraph::Node> &node,
                          const std::map<std::string, std::string> &params) -> CNNLayerPtr {
        LayerParams attrs = {node->get_friendly_name(), "DetectionOutput",
                            details::convertPrecision(node->get_output_element_type(0))};
        auto res = std::make_shared<InferenceEngine::CNNLayer>(attrs);
        res->params = params;

        if (res->params["code_type"] == "caffe.priorboxparameter.center_size"){
            res->params["code_type"] = "caffe.PriorBoxParameter.CENTER_SIZE";
        }
        else{
            res->params["code_type"] =  "caffe.PriorBoxParameter.CORNER";
        }
        res->params["variance_encoded_in_target"] = res->getBoolStrParamAsIntStr("variance_encoded_in_target");
        res->params["share_location"] = res->getBoolStrParamAsIntStr("share_location");
        res->params["clip_after_nms"] = res->getBoolStrParamAsIntStr("clip_after_nms");
        res->params["clip_before_nms"] = res->getBoolStrParamAsIntStr("clip_before_nms");
        res->params["decrease_label_id"] = res->getBoolStrParamAsIntStr("decrease_label_id");
        res->params["normalized"] = res->getBoolStrParamAsIntStr("normalized");
        return res;
    });

    addSpecificCreator({"LogicalNot"},
                       [](const std::shared_ptr<::ngraph::Node>& node,
                          const std::map<std::string, std::string> params) -> CNNLayerPtr {
        LayerParams attrs = {node->get_friendly_name(), "Activation",
                              details::convertPrecision(node->get_output_element_type(0))};
        auto res = std::make_shared<InferenceEngine::CNNLayer>(attrs);
        res->params["type"] = "not";
        return res;                                
    });

    addSpecificCreator({"LSTMCellIE"},
                        [](const std::shared_ptr<::ngraph::Node>& node,
                           const std::map<std::string, std::string> params) -> CNNLayerPtr {
        LayerParams attrs = {node->get_friendly_name(), "LSTMCell",
                             details::convertPrecision(node->get_output_element_type(0))};
        auto res = std::make_shared<LSTMCell>(attrs);
        res->params = params;
        const auto weightsNode = node->input_value(3).get_node_shared_ptr();
        InferenceEngine::details::addBlob(weightsNode, res, InferenceEngine::details::weights);

        const auto biasNode = node->input_value(4).get_node_shared_ptr();
        InferenceEngine::details::addBlob(biasNode, res, InferenceEngine::details::biases);

        return res;
    });

    addSpecificCreator({"RNNCellIE"},
                       [](const std::shared_ptr<::ngraph::Node>& node,
                          const std::map<std::string, std::string>& params) -> CNNLayerPtr {
        LayerParams attrs = {node->get_friendly_name(), "RNNCell",
                             details::convertPrecision(node->get_output_element_type(0))};
        auto res = std::make_shared<RNNCell>(attrs);
        res->params = params;

        const auto weightsNode = node->input_value(2).get_node_shared_ptr();
        InferenceEngine::details::addBlob(weightsNode, res, InferenceEngine::details::weights);

        const auto biasNode = node->input_value(3).get_node_shared_ptr();
        InferenceEngine::details::addBlob(biasNode, res, InferenceEngine::details::biases);

        return res;
    });

    addSpecificCreator({"GRUCellIE"},
                       [](const std::shared_ptr<::ngraph::Node>& node,
                          const std::map<std::string, std::string>& params) -> CNNLayerPtr {
        LayerParams attrs = {node->get_friendly_name(), "GRUCell",
                             details::convertPrecision(node->get_output_element_type(0))};
        auto res = std::make_shared<GRUCell>(attrs);
        res->params = params;

        const auto weightsNode = node->input_value(2).get_node_shared_ptr();
        InferenceEngine::details::addBlob(weightsNode, res, InferenceEngine::details::weights);

        const auto biasNode = node->input_value(3).get_node_shared_ptr();
        InferenceEngine::details::addBlob(biasNode, res, InferenceEngine::details::biases);
 
        return res;
    });

    addSpecificCreator({"PRelu"},
                       [](const std::shared_ptr<::ngraph::Node>& node,
                          const std::map<std::string, std::string>& params) -> CNNLayerPtr {
        LayerParams attrs = {node->get_friendly_name(), "PReLU",
                             details::convertPrecision(node->get_output_element_type(0))};
        auto res = std::make_shared<PReLULayer>(attrs);
        res->params = params;

        const auto weightsNode = node->input_value(1).get_node_shared_ptr();
        InferenceEngine::details::addBlob(weightsNode, res, InferenceEngine::details::weights);

        return res;
    });

    addSpecificCreator({"TileIE"},
                       [](const std::shared_ptr<::ngraph::Node>& node,
                          const std::map<std::string, std::string>& params) -> CNNLayerPtr {
        LayerParams attrs = {node->get_friendly_name(), "Tile",
            details::convertPrecision(node->get_output_element_type(0))};
        auto res = std::make_shared<TileLayer>(attrs);
        res->params = params;
        return res;
    });

    addSpecificCreator({"PriorBoxIE"},
                       [](const std::shared_ptr<::ngraph::Node>& node,
                          const std::map<std::string, std::string>& params) -> CNNLayerPtr {
        LayerParams attrs = {node->get_friendly_name(), "PriorBox",
            details::convertPrecision(node->get_output_element_type(0))};

        auto res = std::make_shared<CNNLayer>(attrs);
        res->params = params;
        res->params["clip"] = res->getBoolStrParamAsIntStr("clip");
        res->params["flip"] = res->getBoolStrParamAsIntStr("flip");
        res->params["scale_all_sizes"] = res->getBoolStrParamAsIntStr("scale_all_sizes");

        auto scale_all_sizes = std::stoi(res->params["scale_all_sizes"]);
        if (!scale_all_sizes) {
            auto data_pshape = node->get_input_partial_shape(0);
            if (data_pshape.is_dynamic()) THROW_IE_EXCEPTION << "Dynamic 0-port input of PriorBox is not supported";
            auto data_shape = data_pshape.to_shape();
            if (data_shape.size() != 4) THROW_IE_EXCEPTION << "PriorBox has " << data_shape.size() << " items in 0-port input, 4 expected";
            auto img_pshape = node->get_input_partial_shape(1);
            if (img_pshape.is_dynamic()) THROW_IE_EXCEPTION << "Dynamic 1-port input of PriorBox is not supported";
            auto img_shape = img_pshape.to_shape();
            if (img_shape.size() != 4) THROW_IE_EXCEPTION << "PriorBox has " << data_shape.size() << " items in 1-port input, 4 expected";

            // mxnet-like PriorBox
            auto img_H = img_shape[2];
            auto data_H = data_shape[2];

            auto step = std::stof(res->params["step"]);
            if (step == -1)
                step = static_cast<float>(1. * img_H / data_H);
            else
                step *= 1. * img_H;
            res->params["step"] = Builder::asString(step);

            auto min_size = details::split(res->params["min_size"], ",");
            for (auto &size : min_size) {
                size = Builder::asString(std::stof(size) * img_H);
            }
            res->params["min_size"] = details::joinVec(min_size);
        }
        return res;
    });

    addSpecificCreator({"PriorBoxClusteredIE"},
                       [](const std::shared_ptr<::ngraph::Node>& node,
                          const std::map<std::string, std::string>& params) -> CNNLayerPtr {
        LayerParams attrs = {node->get_friendly_name(), "PriorBoxClustered",
            details::convertPrecision(node->get_output_element_type(0))};
        auto res = std::make_shared<CNNLayer>(attrs);
        res->params = params;
        res->params["clip"] =
            res->getBoolStrParamAsIntStr("clip");

        auto step_h = std::stof(res->params["step_h"]);
        auto step_w = std::stof(res->params["step_w"]);
        if (std::abs(step_h - step_w) < 1e-5) {
            res->params["step"] = res->params["step_w"];
        }
        return res;
    });

    addSpecificCreator({"ProposalIE"},
                       [](const std::shared_ptr<::ngraph::Node>& node,
                          const std::map<std::string, std::string>& params) -> CNNLayerPtr {
        LayerParams attrs = {node->get_friendly_name(), "Proposal",
            details::convertPrecision(node->get_output_element_type(0))};
        auto res = std::make_shared<CNNLayer>(attrs);
        res->params = params;
        res->params["clip_before_nms"] =
            res->getBoolStrParamAsIntStr("clip_before_nms");
        res->params["clip_after_nms"] =
            res->getBoolStrParamAsIntStr("clip_after_nms");
        res->params["normalize"] = res->getBoolStrParamAsIntStr("normalize");
        return res;
    });

    addSpecificCreator({"Relu"},
                       [](const std::shared_ptr<::ngraph::Node>& node,
                          const std::map<std::string, std::string>& params) -> CNNLayerPtr {
        LayerParams attrs = {node->get_friendly_name(), "ReLU",
            details::convertPrecision(node->get_output_element_type(0))};
        auto res = std::make_shared<ReLULayer>(attrs);
        res->params = params;
        return res;
    });

    addSpecificCreator({"Reshape"},
                       [](const std::shared_ptr<::ngraph::Node>& node,
                          const std::map<std::string, std::string>& params) -> CNNLayerPtr {
        LayerParams attrs = {node->get_friendly_name(), "Reshape",
            details::convertPrecision(node->get_output_element_type(0))};
        auto res = std::make_shared<ReshapeLayer>(attrs);
        return res;
    });

    addSpecificCreator({"ReverseSequence"},
                       [](const std::shared_ptr<::ngraph::Node>& node,
                          const std::map<std::string, std::string>& params) -> CNNLayerPtr {
        LayerParams attrs = {node->get_friendly_name(), "ReverseSequence",
            details::convertPrecision(node->get_output_element_type(0))};
        auto res = std::make_shared<ReverseSequenceLayer>(attrs);
        res->params = params;
        return res;
    });

    addSpecificCreator({"ROIPooling"},
                       [](const std::shared_ptr<::ngraph::Node>& node,
                          const std::map<std::string, std::string>& params) -> CNNLayerPtr {
        LayerParams attrs = {node->get_friendly_name(), "ROIPooling",
            details::convertPrecision(node->get_output_element_type(0))};
        auto res = std::make_shared<CNNLayer>(attrs);
        res->params = params;
        return res;
    });

    addSpecificCreator({"SeluIE"},
                       [](const std::shared_ptr<::ngraph::Node>& node,
                          const std::map<std::string, std::string>& params) -> CNNLayerPtr {
        LayerParams attrs = {node->get_friendly_name(), "Selu",
            details::convertPrecision(node->get_output_element_type(0))};
        auto res = std::make_shared<CNNLayer>(attrs);
        res->params = params;
        return res;
    });

    addSpecificCreator({"Softmax"},
                       [](const std::shared_ptr<::ngraph::Node>& node,
                          const std::map<std::string, std::string>& params) -> CNNLayerPtr {
        LayerParams attrs = {node->get_friendly_name(), "SoftMax",
            details::convertPrecision(node->get_output_element_type(0))};
        auto res = std::make_shared<SoftMaxLayer>(attrs);
        res->params = params;
        return res;
    });

    addSpecificCreator({"Split"},
                       [](const std::shared_ptr<::ngraph::Node>& node,
                          const std::map<std::string, std::string>& params) -> CNNLayerPtr {
        LayerParams attrs = {node->get_friendly_name(), "Split",
            details::convertPrecision(node->get_output_element_type(0))};
        auto res = std::make_shared<SplitLayer>(attrs);

        auto axis_node = node->input_value(1).get_node_shared_ptr();
        const auto axis_node_const = std::dynamic_pointer_cast<ngraph::op::Constant>(axis_node);
        if (!axis_node_const) {
            THROW_IE_EXCEPTION << "Split " << node->get_friendly_name() << " has no axes as Constant";
        }
        auto axis = axis_node_const->cast_vector<int64_t>()[0];
        if (axis < 0) {
            axis += node->get_input_shape(0).size();
        }
        res->params["axis"] = Builder::asString(axis);

        return res;
    });

    addSpecificCreator({"Tanh"},
                       [](const std::shared_ptr<::ngraph::Node>& node,
                          const std::map<std::string, std::string>& params) -> CNNLayerPtr {
        LayerParams attrs = {node->get_friendly_name(), "TanH",
            details::convertPrecision(node->get_output_element_type(0))};
        auto res = std::make_shared<CNNLayer>(attrs);
        res->params = params;
        return res;
    });

    addSpecificCreator({"ScatterElementsUpdate"}, [](const std::shared_ptr<::ngraph::Node>& node,
        const std::map<std::string, std::string>& params) -> CNNLayerPtr {
        LayerParams attrs = {node->get_friendly_name(), node->description(),
            details::convertPrecision(node->get_output_element_type(0))};
        auto res = std::make_shared<ScatterElementsUpdateLayer>(attrs);
        res->params = params;
        return res;
    });

    addSpecificCreator({"ScatterUpdate"}, [](const std::shared_ptr<::ngraph::Node>& node,
        const std::map<std::string, std::string>& params) -> CNNLayerPtr {
        LayerParams attrs = {node->get_friendly_name(), node->description(),
            details::convertPrecision(node->get_output_element_type(0))};
        auto res = std::make_shared<ScatterUpdateLayer>(attrs);
        res->params = params;
        return res;
    });

    addSpecificCreator({"StaticShapeTopK"}, [](const std::shared_ptr<::ngraph::Node>& node,
        const std::map<std::string, std::string>& params) -> CNNLayerPtr {
        LayerParams attrs = {node->get_friendly_name(), "TopK",
            details::convertPrecision(node->get_output_element_type(0))};
        auto res = std::make_shared<TopKLayer>(attrs);
        res->params = params;
        return res;
    });

    addSpecificCreator({"StridedSlice"}, [](const std::shared_ptr<::ngraph::Node> &node,
        const std::map<std::string, std::string> &params) -> CNNLayerPtr {
        LayerParams attrs = {node->get_friendly_name(), "StridedSlice",
            details::convertPrecision(node->get_output_element_type(0))};
        auto res = std::make_shared<InferenceEngine::StridedSliceLayer>(attrs);
        auto stridedSliceInvertMaskStr = [](const std::string& str) -> std::string {
            std::string value;
            auto found_numbers = details::split(str,",");
            for (const auto &val : found_numbers)
            {
                if (!value.empty())
                    value += ",";
                value += Builder::asString((1 - std::stoi(val)));
            }
            return value;
        };

        res->params = params;
        // plugins require reversed value of begin_mask and end_mask
        res->params["begin_mask"] = stridedSliceInvertMaskStr(res->params["begin_mask"]);
        res->params["end_mask"] = stridedSliceInvertMaskStr(res->params["end_mask"]);

        return res;
    });

    addSpecificCreator({"TopK","TopKIE"}, [](const std::shared_ptr<::ngraph::Node>& node,
        const std::map<std::string, std::string>& params) -> CNNLayerPtr {
        LayerParams attrs = {node->get_friendly_name(), "TopK",
                          details::convertPrecision(node->get_output_element_type(0))};
        auto res = std::make_shared<InferenceEngine::TopKLayer>(attrs);
        res->params = params;
        return res;
    });

    addSpecificCreator({"Transpose"}, [](const std::shared_ptr<::ngraph::Node>& node,
        const std::map<std::string, std::string>& params) -> CNNLayerPtr {
        LayerParams attrs = {node->get_friendly_name(), "Permute",
            details::convertPrecision(node->get_output_element_type(0))};
        auto res = std::make_shared<InferenceEngine::CNNLayer>(attrs);
        res->params = params;
        if (auto transpose_const = std::dynamic_pointer_cast<ngraph::op::Constant>(node->input_value(1).get_node_shared_ptr())) {
            res->params["order"] = Builder::asString(transpose_const->cast_vector<int64_t>());
        }
        return res;

    });

    addSpecificCreator({"SwishIE"}, [](const std::shared_ptr<::ngraph::Node>& node,
        const std::map<std::string, std::string>& params) -> CNNLayerPtr {
        LayerParams attrs = {node->get_friendly_name(), "Swish",
            details::convertPrecision(node->get_output_element_type(0))};
        auto res = std::make_shared<InferenceEngine::CNNLayer>(attrs);
        res->params = params;
        return res;

    });

    addSpecificCreator({"NonMaxSuppressionIE3"}, [](const std::shared_ptr<::ngraph::Node>& node,
        const std::map<std::string, std::string>& params) -> CNNLayerPtr {
        LayerParams attrs = {node->get_friendly_name(), "NonMaxSuppression",
            details::convertPrecision(node->get_output_element_type(0))};

        auto castedLayer = ::ngraph::as_type_ptr<::ngraph::op::NonMaxSuppressionIE3>(node);
        IE_ASSERT(castedLayer) << " Operation " << node->description() << " with name "
            << node->get_friendly_name() << " cannot be casted to ngraph::op::NonMaxSuppressionIE3";

        auto res = std::make_shared<InferenceEngine::NonMaxSuppressionLayer>(attrs);
        res->params = params;

        res->params["center_point_box"] = castedLayer->m_center_point_box ? "true" : "false";
        res->params["sort_result_descending"] = castedLayer->m_sort_result_descending ? "true" : "false";

        auto output_type = details::convertPrecision(castedLayer->m_output_type);
        std::string output_type_str;
        switch (output_type) {
        case Precision::I32:
            output_type_str = "I32";
            break;
        case Precision::I64:
            output_type_str = "I64";
            break;
        default:
            THROW_IE_EXCEPTION << "Unsupported output type";
        }
        res->params["output_type"] = output_type_str;

        return res;
    });

    addSpecificCreator({"NonMaxSuppression"}, [](const std::shared_ptr<::ngraph::Node>& node,
        const std::map<std::string, std::string>& params) -> CNNLayerPtr {
        LayerParams attrs = {node->get_friendly_name(), "NonMaxSuppression",
            details::convertPrecision(node->get_output_element_type(0))};

        auto castedLayer = ::ngraph::as_type_ptr<::ngraph::op::v5::NonMaxSuppression>(node);
        IE_ASSERT(castedLayer) << " Operation " << node->description() << " with name "
            << node->get_friendly_name() << " cannot be casted to ngraph::op::v5::NonMaxSuppression";

        auto res = std::make_shared<InferenceEngine::NonMaxSuppressionLayer>(attrs);
        res->params = params;

        auto box_encoding = castedLayer->get_box_encoding();
        switch (box_encoding) {
            case ngraph::op::v5::NonMaxSuppression::BoxEncodingType::CORNER:
                res->params["center_point_box"] = "false";
                break;
            case ngraph::op::v5::NonMaxSuppression::BoxEncodingType::CENTER:
                res->params["center_point_box"] = "true";
                break;
            default:
                THROW_IE_EXCEPTION << "Unsupported box encoding for NonMaxSuppression op";
                break;
        }

        auto output_type = details::convertPrecision(castedLayer->get_output_type());
        std::string output_type_str;
        switch (output_type) {
        case Precision::I32:
            output_type_str = "I32";
            break;
        case Precision::I64:
            output_type_str = "I64";
            break;
        default:
            THROW_IE_EXCEPTION << "Unsupported output type";
        }
        res->params["output_type"] = output_type_str;

        bool sort_result_descending = castedLayer->get_sort_result_descending();
        res->params["sort_result_descending"] = sort_result_descending ? "true" : "false";

        return res;
    });

    addSpecificCreator({"NonMaxSuppressionIE"}, [](const std::shared_ptr<::ngraph::Node>& node,
                                                 const std::map<std::string, std::string>& params) -> CNNLayerPtr {
        LayerParams attrs = {node->get_friendly_name(), "NonMaxSuppression", details::convertPrecision(node->get_output_element_type(0))};
        auto res = std::make_shared<InferenceEngine::NonMaxSuppressionLayer>(attrs);
        res->params = params;
        return res;
    });

    addSpecificCreator({"GRUSequenceIE"}, [](const std::shared_ptr<::ngraph::Node>& node,
                    const std::map<std::string, std::string>& params) -> CNNLayerPtr {

        LayerParams attrs = {node->get_friendly_name(), "GRUSequence",
                             details::convertPrecision(node->get_output_element_type(0))};
        auto res = std::make_shared<RNNSequenceLayer>(attrs);
        res->params = params;
        res->axis = std::stoi(res->params["axis"]);
        if (res->params["direction"] == "reverse")
            res->params["direction"] = "Backward";
        else if (res->params["direction"] == "forward")
            res->params["direction"] = "Forward";
        else
            res->params["direction"] = "Bidirectional";

        res->cellType = RNNSequenceLayer::CellType::GRU;
        if (res->params["linear_before_reset"] == "true") {
            res->cellType = RNNSequenceLayer::CellType::GRU_LBR;
        }

        const auto weightsNode = node->input_value(3).get_node_shared_ptr();
        InferenceEngine::details::addBlob(weightsNode, res, InferenceEngine::details::weights);

        const auto biasNode = node->input_value(4).get_node_shared_ptr();
        InferenceEngine::details::addBlob(biasNode, res, InferenceEngine::details::biases);

        return res;
    });

    addSpecificCreator({"RNNSequenceIE"}, [](const std::shared_ptr<::ngraph::Node>& node,
                    const std::map<std::string, std::string>& params) -> CNNLayerPtr {

        LayerParams attrs = {node->get_friendly_name(), "RNNSequence",
                             details::convertPrecision(node->get_output_element_type(0))};
        auto res = std::make_shared<RNNSequenceLayer>(attrs);
        res->params = params;

        res->cellType = RNNSequenceLayer::CellType::RNN;
        res->axis = std::stoi(res->params["axis"]);
        if (res->params["direction"] == "reverse")
            res->params["direction"] = "Backward";
        else if (res->params["direction"] == "forward")
            res->params["direction"] = "Forward";
        else
            res->params["direction"] = "Bidirectional";

        const auto weightsNode = node->input_value(3).get_node_shared_ptr();
        InferenceEngine::details::addBlob(weightsNode, res, InferenceEngine::details::weights);

        const auto biasNode = node->input_value(4).get_node_shared_ptr();
        InferenceEngine::details::addBlob(biasNode, res, InferenceEngine::details::biases);

        return res;
    });

    addSpecificCreator({"LSTMSequenceIE"}, [](const std::shared_ptr<::ngraph::Node>& node,
                    const std::map<std::string, std::string>& params) -> CNNLayerPtr {

        LayerParams attrs = {node->get_friendly_name(), "LSTMSequence",
                             details::convertPrecision(node->get_output_element_type(0))};
        auto res = std::make_shared<RNNSequenceLayer>(attrs);
        res->params = params;

        res->cellType = RNNSequenceLayer::CellType::LSTM;
        res->axis = std::stoi(res->params["axis"]);
        if (res->params["direction"] == "reverse")
            res->params["direction"] = "Backward";
        else if (res->params["direction"] == "forward")
            res->params["direction"] = "Forward";
        else
            res->params["direction"] = "Bidirectional";

        const auto weightsNode = node->input_value(4).get_node_shared_ptr();
        InferenceEngine::details::addBlob(weightsNode, res, InferenceEngine::details::weights);

        const auto biasNode = node->input_value(5).get_node_shared_ptr();
        InferenceEngine::details::addBlob(biasNode, res, InferenceEngine::details::biases);

        return res;
    });

    REQUIRED_IE_CONVERSION_CREATOR("Broadcast", "Tile");
    REQUIRED_IE_CONVERSION_CREATOR("Interpolate", "Interp");
    REQUIRED_IE_CONVERSION_CREATOR("NormalizeL2", "NormalizeIE");
    REQUIRED_IE_CONVERSION_CREATOR("GroupConvolution", "ConvolutionIE");
    REQUIRED_IE_CONVERSION_CREATOR("GroupConvolutionBackpropData", "DeconvolutionIE");

    addSpecificCreator({ "Convolution", "Gather", "GatherTree", "GRUCell", "GRUSequence", "HardSigmoid",
                      "LRN", "LSTMCell", "LSTMSequence", "NonMaxSuppression", "RNNCell", "RNNSequence", "OneHot",
                      "Pad", "PriorBoxClustered", "PriorBox", "Proposal", "Selu", "Swish", "Tile"},
            [](const std::shared_ptr<::ngraph::Node>& node, const std::map<std::string, std::string>& params)
            -> CNNLayerPtr {
        const std::string& type_name = node->get_type_name();
        THROW_IE_EXCEPTION << type_name << " operation has a form that is not supported. " << node->get_friendly_name()
                           << " should be converted to " << type_name + "IE operation.";
        return nullptr;
    });

    addSpecificCreator({"ReduceMin", "ReduceMax", "ReduceMean", "ReduceProd", "ReduceSum", "ReduceL1", "ReduceL2"},
                       [](const std::shared_ptr<::ngraph::Node>& node, const std::map<std::string, std::string>& params) -> CNNLayerPtr {
        LayerParams attrs = {node->get_friendly_name(), node->description(), details::convertPrecision(node->get_output_element_type(0))};
        auto reduce_node = std::dynamic_pointer_cast<ngraph::op::util::ArithmeticReductionKeepDims>(node);
        if (reduce_node == nullptr)
            THROW_IE_EXCEPTION << "Node '" << node->get_name() << "' is not an instance of ArithmeticReductionKeepDims.";
        auto res = std::make_shared<InferenceEngine::ReduceLayer>(attrs);
        res->params = params;
        res->params["keep_dims"] = reduce_node->get_keep_dims() ? "True" : "False";
        return res;
    });

    addSpecificCreator({"ReduceLogicalAnd"}, [](const std::shared_ptr<::ngraph::Node>& node, const std::map<std::string, std::string>& params) -> CNNLayerPtr {
        LayerParams attrs = {node->get_friendly_name(), "ReduceAnd", details::convertPrecision(node->get_output_element_type(0))};
        auto reduce_node = std::dynamic_pointer_cast<ngraph::op::util::LogicalReductionKeepDims>(node);
        if (reduce_node == nullptr)
            THROW_IE_EXCEPTION << "Node '" << node->get_name() << "' is not an instance of LogicalReductionKeepDims.";
        auto res = std::make_shared<InferenceEngine::ReduceLayer>(attrs);
        res->params = params;
        res->params["keep_dims"] = reduce_node->get_keep_dims() ? "True" : "False";
        return res;
    });

    addSpecificCreator({"ReduceLogicalOr"}, [](const std::shared_ptr<::ngraph::Node>& node, const std::map<std::string, std::string>& params) -> CNNLayerPtr {
        LayerParams attrs = {node->get_friendly_name(), "ReduceOr", details::convertPrecision(node->get_output_element_type(0))};
        auto reduce_node = std::dynamic_pointer_cast<ngraph::op::util::LogicalReductionKeepDims>(node);
        if (reduce_node == nullptr)
            THROW_IE_EXCEPTION << "Node '" << node->get_name() << "' is not an instance of LogicalReductionKeepDims.";
        auto res = std::make_shared<InferenceEngine::ReduceLayer>(attrs);
        res->params = params;
        res->params["keep_dims"] = reduce_node->get_keep_dims() ? "True" : "False";
        return res;
    });

    addSpecificCreator({"Constant"}, [](const std::shared_ptr<::ngraph::Node>& node, const std::map<std::string, std::string>& params) -> CNNLayerPtr {
        LayerParams attrs = {node->get_friendly_name(), "Const", details::convertPrecision(node->get_output_element_type(0))};
        auto res = std::make_shared<InferenceEngine::CNNLayer>(attrs);
        auto castedLayer = ngraph::as_type_ptr<ngraph::op::Constant>(node);
        if (!res) THROW_IE_EXCEPTION << "Cannot get " << attrs.type << " layer " << attrs.name;

        res->blobs["custom"] = InferenceEngine::details::shareWeights(castedLayer);

        return res;
    });

    addSpecificCreator({"LRN_IE"}, [](const std::shared_ptr<::ngraph::Node>& node,
                                      const std::map<std::string, std::string>& params) -> CNNLayerPtr {
        LayerParams attrs = {node->get_friendly_name(), "Norm", details::convertPrecision(node->get_output_element_type(0))};
        auto res = std::make_shared<InferenceEngine::NormLayer>(attrs);
        res->params = params;
        return res;
    });

    addSpecificCreator({"MatMul"}, [](const std::shared_ptr<::ngraph::Node>& node,
                                      const std::map<std::string, std::string>& params) -> CNNLayerPtr {
        LayerParams attrs = {node->get_friendly_name(), "Gemm", details::convertPrecision(node->get_output_element_type(0))};
        auto res = std::make_shared<InferenceEngine::GemmLayer>(attrs);
        res->params = params;
        return res;
    });

    addSpecificCreator({"OneHotIE"}, [](const std::shared_ptr<::ngraph::Node>& node,
                                      const std::map<std::string, std::string>& params) -> CNNLayerPtr {
        LayerParams attrs = {node->get_friendly_name(), "OneHot", details::convertPrecision(node->get_output_element_type(0))};
        auto res = std::make_shared<InferenceEngine::OneHotLayer>(attrs);
        res->params = params;
        return res;
    });

    addSpecificCreator({"PadIE"}, [](const std::shared_ptr<::ngraph::Node>& node,
                                      const std::map<std::string, std::string>& params) -> CNNLayerPtr {
        LayerParams attrs = {node->get_friendly_name(), "Pad", details::convertPrecision(node->get_output_element_type(0))};
        auto res = std::make_shared<InferenceEngine::PadLayer>(attrs);

        res->params["pad_mode"] = params.at("pad_mode");
        res->params["pads_begin"] = params.at("pads_begin");
        res->params["pads_end"] = params.at("pads_end");

        if (params.at("pad_mode") == "constant") {
            res->params["pad_value"] = params.at("pad_value");
        }

        return res;
    });

    addSpecificCreator({"FakeQuantize"}, [](const std::shared_ptr<::ngraph::Node>& node,
                                                 const std::map<std::string, std::string>& params) -> CNNLayerPtr {
        LayerParams attrs = {node->get_friendly_name(), "FakeQuantize", details::convertPrecision(node->get_output_element_type(0))};
        auto res = std::make_shared<InferenceEngine::QuantizeLayer>(attrs);
        res->params = params;
        return res;
    });

    addSpecificCreator({"ConvolutionIE"}, [](const std::shared_ptr<::ngraph::Node>& node,
                                                 const std::map<std::string, std::string>& params) -> CNNLayerPtr {
        LayerParams attrs = {node->get_friendly_name(), "Convolution", details::convertPrecision(node->get_output_element_type(0))};
        auto res = std::make_shared<InferenceEngine::ConvolutionLayer>(attrs);
        res->params = params;

        auto && rt_info = node->get_rt_info();
        bool keep_constants(false);
        if (auto attr = std::dynamic_pointer_cast<ngraph::VariantWrapper<int64_t>>(rt_info["keep_constants"])) {
            keep_constants = attr->get();
        }

        // Restore output and kernel size
        auto shape = node->get_input_shape(1);
        shape.erase(shape.begin(), shape.begin() + 2);

        res->params["kernel"] = Builder::asString(static_cast<std::vector<size_t>&>(shape));
        res->params["output"] = Builder::asString(node->get_shape()[1]);

        // forward auto_pad only when its value is different than explicit
        if (params.at("auto_pad") == "explicit") {
            res->params.erase("auto_pad");
        }

        const auto weightsNode = node->input_value(1).get_node_shared_ptr(); 
        if (!keep_constants && InferenceEngine::details::addBlob(weightsNode, res, InferenceEngine::details::weights)) {
            if (node->inputs().size() == 3) {
                const auto biasNode = node->input_value(2).get_node_shared_ptr();
                InferenceEngine::details::addBlob(biasNode, res, InferenceEngine::details::biases);
            }
        }

        return res;
    });
}

CNNLayerPtr InferenceEngine::details::CNNLayerCreator::create() {
    LayerParams attrs = {node->get_friendly_name(), node->description(),
                         details::convertPrecision(node->get_output_element_type(0))};
    if (creators.find(node->description()) != creators.end())
        return creators[node->description()](node, params);

    auto res = std::make_shared<CNNLayer>(attrs);
    res->params = params;
    return res;
}

void convertFunctionToICNNNetwork(const std::shared_ptr<const ::ngraph::Function> &graph,
                                 const ICNNNetwork &network,
                                 CNNNetworkImpl* cnnNetworkImpl,
                                 bool keep_constant_inputs) {
    OV_ITT_SCOPED_TASK(itt::domains::IELegacy, "details::convertFunctionToICNNNetwork");

    const auto createCNNLayer = [](const std::shared_ptr<::ngraph::Node> &node) -> CNNLayerPtr {
        class NGraphCNNLayer: public CNNLayer {
        public:
            void setNode(const std::shared_ptr<::ngraph::Node>& node) {
                this->node = node;
            }
        };
        const static std::vector<std::shared_ptr<Builder::INodeConverter>> convertors = {
                std::make_shared<Builder::NodeConverter<::ngraph::op::v1::AvgPool>>(),
                std::make_shared<Builder::NodeConverter<::ngraph::op::Clamp>>(),
                std::make_shared<Builder::NodeConverter<::ngraph::op::CropIE>>(),
                std::make_shared<Builder::NodeConverter<::ngraph::op::Convert>>(),
                std::make_shared<Builder::NodeConverter<::ngraph::op::CTCGreedyDecoder>>(),
                std::make_shared<Builder::NodeConverter<::ngraph::op::v1::DeformableConvolution>>(),
                std::make_shared<Builder::NodeConverter<::ngraph::op::v1::DeformablePSROIPooling>>(),
                std::make_shared<Builder::NodeConverter<::ngraph::op::Eltwise>>(),
                std::make_shared<Builder::NodeConverter<::ngraph::op::Elu>>(),
                std::make_shared<Builder::NodeConverter<::ngraph::op::Ceiling>>(),
                std::make_shared<Builder::NodeConverter<::ngraph::op::GatherIE>>(),
                std::make_shared<Builder::NodeConverter<::ngraph::op::GatherTreeIE>>(),
                std::make_shared<Builder::NodeConverter<::ngraph::op::Interp>>(),
                std::make_shared<Builder::NodeConverter<::ngraph::op::v0::Interpolate>>(),
                std::make_shared<Builder::NodeConverter<::ngraph::op::MVN>>(),
                std::make_shared<Builder::NodeConverter<::ngraph::op::FullyConnected>>(),
                std::make_shared<Builder::NodeConverter<::ngraph::op::GenericIE>>(),
                std::make_shared<Builder::NodeConverter<::ngraph::op::GRN>>(),
                std::make_shared<Builder::NodeConverter<::ngraph::op::v1::MaxPool>>(),
                std::make_shared<Builder::NodeConverter<::ngraph::op::v1::Minimum>>(),
                std::make_shared<Builder::NodeConverter<::ngraph::op::NormalizeIE>>(),
<<<<<<< HEAD
                std::make_shared<Builder::NodeConverter<::ngraph::op::OneHotIE>>(),
                std::make_shared<Builder::NodeConverter<::ngraph::op::PadIE>>(),
=======
                std::make_shared<Builder::NodeConverter<::ngraph::op::PRelu>>(),
                std::make_shared<Builder::NodeConverter<::ngraph::op::v1::Power>>(),
>>>>>>> f6dcf45e
                std::make_shared<Builder::NodeConverter<::ngraph::op::PowerIE>>(),
                std::make_shared<Builder::NodeConverter<::ngraph::op::ReLUIE>>(),
                std::make_shared<Builder::NodeConverter<::ngraph::op::ResampleV2>>(),
                std::make_shared<Builder::NodeConverter<::ngraph::op::RegionYolo>>(),
                std::make_shared<Builder::NodeConverter<::ngraph::op::ReorgYolo>>(),
                std::make_shared<Builder::NodeConverter<::ngraph::op::PSROIPooling>>(),
                std::make_shared<Builder::NodeConverter<::ngraph::op::ScaleShiftIE>>(),
                std::make_shared<Builder::NodeConverter<::ngraph::op::SquaredDifference>>(),
                std::make_shared<Builder::NodeConverter<::ngraph::op::VariadicSplit>>(),
                std::make_shared<Builder::NodeConverter<::ngraph::op::Subtract>>(),
                std::make_shared<Builder::NodeConverter<::ngraph::op::TensorIterator>>(),
                std::make_shared<Builder::NodeConverter<::ngraph::opset5::Loop>>(),
                std::make_shared<Builder::NodeConverter<::ngraph::op::HardSigmoid_IE>>(),
                std::make_shared<Builder::NodeConverter<::ngraph::op::ShuffleChannels>>(),
                std::make_shared<Builder::NodeConverter<::ngraph::op::v4::Interpolate>>(),
                std::make_shared<Builder::NodeConverter<::ExecGraphInfoSerialization::ExecutionNode>>(),
        };
        CNNLayerPtr result;

        for (auto &convertor : convertors) {
            if (!convertor->canCreate(node)) continue;
            result = convertor->createLayer(node);
            break;
        }

        if (!result) {
            CNNLayerCreator visitor(node);
            if (node->visit_attributes(visitor)) result = visitor.create();
        }

        if (!result)
            THROW_IE_EXCEPTION << "Cannot cast ngraph node " << node->get_friendly_name() << " to CNNLayer!";
        NGraphCNNLayer * layer = reinterpret_cast<NGraphCNNLayer*>(result.get());
        layer->setNode(node);
        return result;
    };

    const auto isInternalConstLayer = [](const std::shared_ptr<::ngraph::op::Constant> &constLayer,
                                         const std::shared_ptr<::ngraph::Node> &consumerLayer,
                                         bool keep_constants) -> bool {
        if (((::ngraph::as_type_ptr<::ngraph::op::ConvolutionIE>(consumerLayer) ||
            ::ngraph::as_type_ptr<::ngraph::op::FullyConnected>(consumerLayer)) && !keep_constants) ||
            ::ngraph::as_type_ptr<::ngraph::op::v1::BinaryConvolution>(consumerLayer) ||
            ::ngraph::as_type_ptr<::ngraph::op::DeconvolutionIE>(consumerLayer) ||
            ::ngraph::as_type_ptr<::ngraph::op::v1::DeformableConvolution>(consumerLayer) ||
            ::ngraph::as_type_ptr<::ngraph::op::Elu>(consumerLayer) ||
            ::ngraph::as_type_ptr<::ngraph::op::NormalizeIE>(consumerLayer) ||
            ::ngraph::as_type_ptr<::ngraph::op::PRelu>(consumerLayer) ||
            ::ngraph::as_type_ptr<::ngraph::op::v1::Split>(consumerLayer) ||
            ::ngraph::as_type_ptr<::ngraph::op::VariadicSplit>(consumerLayer) ||
            ::ngraph::as_type_ptr<::ngraph::op::ScaleShiftIE>(consumerLayer) ||
            ::ngraph::as_type_ptr<::ngraph::op::Transpose>(consumerLayer) ||
            ::ngraph::as_type_ptr<::ngraph::op::LSTMSequenceIE>(consumerLayer) ||
            ::ngraph::as_type_ptr<::ngraph::op::RNNSequenceIE>(consumerLayer) ||
            ::ngraph::as_type_ptr<::ngraph::op::GRUSequenceIE>(consumerLayer) ||
            ::ngraph::as_type_ptr<::ngraph::op::RNNCellIE>(consumerLayer) ||
            ::ngraph::as_type_ptr<::ngraph::op::GRUCellIE>(consumerLayer)) {
            // Check that all input nodes except zero input are Constants for all ops except DeformableConvolutions
            // for which the input with index 1 is also dynamic
            size_t inputID = 1;
            if (::ngraph::as_type_ptr<::ngraph::op::v1::DeformableConvolution>(consumerLayer) ||
                             ::ngraph::as_type_ptr<::ngraph::op::GRUCellIE>(consumerLayer) ||
                             ::ngraph::as_type_ptr<::ngraph::op::RNNCellIE>(consumerLayer) ||
                    ::ngraph::as_type_ptr<::ngraph::op::GRUSequenceIE>(consumerLayer) ||
                    ::ngraph::as_type_ptr<::ngraph::op::RNNSequenceIE>(consumerLayer)) {
                inputID = 2;
            } else if (::ngraph::as_type_ptr<::ngraph::op::LSTMSequenceIE>(consumerLayer)) {
                inputID = 3;
            }

            for (; inputID < consumerLayer->inputs().size(); ++inputID) {
                auto inputLayer = consumerLayer->input(inputID).get_source_output().get_node_shared_ptr();
                if (inputLayer == constLayer) {
                    return true;
                }
            }
        } else if (::ngraph::as_type_ptr<::ngraph::op::LSTMCellIE>(consumerLayer)) {
            for (size_t inputID = 3; inputID < consumerLayer->inputs().size(); ++inputID) {
                auto inputLayer = consumerLayer->input(inputID).get_source_output().get_node_shared_ptr();
                if (inputLayer == constLayer) {
                    return true;
                }
            }
        }
        return false;
    };

    // Checks that node is internal layer for all layers from specific function
    const auto isInternalLayer = [=](const std::shared_ptr<::ngraph::Node> &node,
                                     bool keep_constant) -> bool {
        if (auto constantNode = ::ngraph::as_type_ptr<::ngraph::op::Constant>(node)) {
            for (const auto &consumerInputPort : constantNode->output(0).get_target_inputs()) {
                const auto &consumerLayer = consumerInputPort.get_node()->shared_from_this();
                if (!isInternalConstLayer(constantNode, consumerLayer, keep_constant))
                    return false;
            }
            return true;
        }

        return ::ngraph::as_type_ptr<::ngraph::op::Result>(node) != nullptr;
    };

    const auto keep_input_info = [](CNNNetworkImpl *network, const DataPtr &inData) {
        InputInfo::Ptr info(new InputInfo());
        info->setInputData(inData);
        network->setInputInfo(info);
    };

    // Check if some of function nodes has dynamic input or output shape
    // we collect this nodes and then throw an exception with the list
    // of dynamic nodes.
    std::stringstream err_log;
    for (const auto & node : graph->get_ordered_ops()) {
        bool is_dynamic = false;
        for (const auto & input : node->inputs()) {
            if (input.get_partial_shape().is_dynamic()) {
                is_dynamic = true;
                break;
            }
        }
        for (const auto & output : node->outputs()) {
            if (output.get_partial_shape().is_dynamic()) {
                is_dynamic = true;
                break;
            }
        }
        if (is_dynamic) err_log << node << std::endl;
    }
    if (!err_log.str().empty()) {
        THROW_IE_EXCEPTION << "\nUnsupported dynamic ops: \n" << err_log.str();
    }

    const CNNNetworkNGraphImpl* nGraphImpl = dynamic_cast<const CNNNetworkNGraphImpl*>(&network);

    InputsDataMap thisInputDataMap;
    network.getInputsInfo(thisInputDataMap);

    // Construct network
    cnnNetworkImpl->setName(graph->get_friendly_name());

    const ngraph::NodeVector& nodes = graph->get_ops();
    bool keep_constants = keep_constant_inputs || ::ngraph::op::util::has_op_with_type<::ngraph::op::FakeQuantize>(graph);

    std::unordered_map<std::string, std::shared_ptr<ngraph::Node>> unique_names;
    auto can_change_name = [](const std::shared_ptr<ngraph::Node> & node) -> bool {
        if (ngraph::as_type_ptr<ngraph::op::Parameter>(node) ||
            ngraph::as_type_ptr<ngraph::op::Result>(node)) {
            return false;
        }
        for (const auto & output : node->outputs()) {
            for (const auto & consumer : output.get_target_inputs()) {
                if (ngraph::is_type<ngraph::op::Result>(consumer.get_node())) {
                    return false;
                }
            }
        }
        return true;
    };

    auto generate_unique_name = [&unique_names](std::string name) -> std::string {
        size_t suffix = 1;
        while(unique_names.count(name + "/" + std::to_string(suffix))) {
            ++suffix;
        }
        return name + "/" + std::to_string(suffix);
    };

    // normalize nodes names to be unique
    for (auto & node : nodes) {
        // skip Result operations as they have the same friendly name as their parent
        if (ngraph::is_type<ngraph::op::Result>(node.get())) {
            continue;
        }

        auto & duplicate = unique_names[node->get_friendly_name()];
        if (!duplicate) {
            duplicate = node;
            continue;
        }

        if (!can_change_name(duplicate) && !can_change_name(node)) {
            THROW_IE_EXCEPTION << "Detected two output operations with the same name: " << duplicate << " and " << node;
        }

        auto & renamed = can_change_name(duplicate) ? duplicate : node;
        renamed->set_friendly_name(generate_unique_name(renamed->get_friendly_name()));

        unique_names[duplicate->get_friendly_name()] = duplicate;
        unique_names[node->get_friendly_name()] = node;
    }

    // Create layers and output data
    for (const auto &layer : nodes) {
        if (isInternalLayer(layer, keep_constants)) continue;

        // TODO: remove this rt info when all blobs will be inputs
        auto &rt_info = layer->get_rt_info();
        rt_info["keep_constants"] = std::make_shared<::ngraph::VariantWrapper<int64_t>> (keep_constants);

        CNNLayerPtr cnnLayer = createCNNLayer(layer);

        // Set originalLayersNames from FusedNames
        std::string originalNames = ::ngraph::getFusedNames(layer);
        if (!originalNames.empty()) {
            cnnLayer->params[ExecGraphInfoSerialization::ORIGINAL_NAMES] = originalNames;
        }

        std::string primitivesPriority = ::ngraph::getPrimitivesPriority(layer);
        if (!primitivesPriority.empty()) {
            cnnLayer->params["PrimitivesPriority"] = primitivesPriority;
        }

        // Copy runtime info attributes from Nodes to CNNLayers if they have VariantWrapper<std::string> type
        using VariantString = ::ngraph::VariantWrapper<std::string>;
        for (const auto &rt : rt_info) {
            if (auto str_attr = std::dynamic_pointer_cast<VariantString>(rt.second)) {
                if (details::CaselessEq<std::string>()(rt.first, "affinity")) {
                    cnnLayer->affinity = str_attr->get();
                } else {
                    cnnLayer->params[rt.first] = str_attr->get();
                }
            }
        }

        size_t inputCount(0);
        for (size_t i = 0; i < layer->get_input_size(); i++) {
            const auto &constant = ngraph::as_type_ptr<ngraph::op::Constant>(layer->input(i).get_source_output().get_node_shared_ptr());
            if (constant && isInternalConstLayer(constant, layer, keep_constants)) {
                continue;
            }
            inputCount++;
        }

        if (cnnLayer->type == "Memory" && cnnLayer->params["index"] == "1") {
            inputCount = 0;
        }

        cnnLayer->insData.resize(inputCount);

        for (size_t i = 0; i < layer->get_output_size(); i++) {
            // Memory node with index = 1 has no inputs according to the specification.
            // For proper conversion, we must cut off all the layers and data nodes above ReadValue,
            // if they are connected only with this layer.
            // Now MO generates only constants or constant sub-graphs as input to ReadValue op.
            if (std::dynamic_pointer_cast<::ngraph::op::Constant>(layer)) {
                bool all_to_read_value = !layer->output(i).get_target_inputs().empty();
                for (const auto &output_input : layer->output(i).get_target_inputs()) {
                    all_to_read_value
                            &= dynamic_cast<ngraph::op::ReadValue *>(output_input.get_node()) != nullptr;
                }
                if (all_to_read_value)
                    continue;
            }

            if (cnnLayer->type == "Memory" && cnnLayer->params["index"] == "0") {
                cnnLayer->outData.clear();
                continue;
            }
            auto outName = layer->output(i).get_tensor().get_name();
            if (outName.empty()) {
                outName = ngraph::op::util::create_ie_output_name(layer->output(i));
            }

            DataPtr &ptr = cnnNetworkImpl->getData(outName.c_str());
            IE_ASSERT(layer->get_output_partial_shape(i).is_static()) << " nGraph "
                << layer->description() << " operation with name: "
                << layer->get_friendly_name() << " cannot be converted to " << cnnLayer->type
                << " layer with name: " << cnnLayer->name << " because output with index "
                << i << " contains dynamic shapes: " << layer->get_output_partial_shape(i)
                << ". Try to use CNNNetwork::reshape() method in order to specialize shapes "
                << "before the conversion.";
            SizeVector dims = layer->get_output_shape(i);
            for (const auto &dim : dims) {
                if (!dim)
                    THROW_IE_EXCEPTION << cnnLayer->type << " layer " << cnnLayer->name
                        << " has incorrect dimensions in the output data " << i;
            }
            if (!ptr && nGraphImpl && nGraphImpl->_data.find(outName) != nGraphImpl->_data.end()) {
                ptr = nGraphImpl->_data.at(outName);
                {
                    const auto layout =
                        dims.size() == ptr->getTensorDesc().getDims().size() ?
                        ptr->getTensorDesc().getLayout() :
                        TensorDesc::getLayoutByDims(dims);

                    ptr->reshape(dims, layout);
                }
                cnnNetworkImpl->addData(outName.c_str(), ptr);
            }

            if (!ptr) {
                ptr.reset(new Data(outName,
                                   {details::convertPrecision(layer->get_output_element_type(i)), dims,
                                    TensorDesc::getLayoutByDims(dims)}));
            }

            getCreatorLayer(ptr) = cnnLayer;
            cnnLayer->outData.push_back(ptr);
            if (std::dynamic_pointer_cast<::ngraph::op::Parameter>(layer)) {
                keep_input_info(cnnNetworkImpl, ptr);
            }
        }
        cnnNetworkImpl->addLayer(cnnLayer);
    }

    // Set input data
    for (const auto &layer : graph->get_ordered_ops()) {
        if (std::dynamic_pointer_cast<::ngraph::op::ReadValue>(layer))
            continue;
        if (std::dynamic_pointer_cast<::ngraph::op::Result>(layer)) {
            IE_ASSERT(layer->get_input_size() == 1);
            const auto &input = layer->input_value(0);
            auto name = input.get_tensor().get_name();
            if (!name.empty())
                cnnNetworkImpl->addOutput(name);
            else
                cnnNetworkImpl->addOutput(ngraph::op::util::create_ie_output_name(input));
            continue;
        }

        uint64_t count_of_skipped = 0;
        for (size_t i = 0; i < layer->get_input_size(); i++) {
            const auto &output_port = layer->input_value(i);
            const auto &input = output_port.get_node_shared_ptr();

            if (auto const_node = std::dynamic_pointer_cast<::ngraph::op::Constant>(input)) {
                if (isInternalConstLayer(const_node, layer, keep_constants)) {
                    count_of_skipped++;
                    continue;
                }
            }

            CNNLayerPtr prevCnnLayer;
            StatusCode ret = cnnNetworkImpl->getLayerByName(input->get_friendly_name().c_str(), prevCnnLayer, nullptr);
            if (ret != OK)
                THROW_IE_EXCEPTION << "Cannot find layer with name: " << input->get_friendly_name();

            CNNLayerPtr cnnLayer;
            ret = cnnNetworkImpl->getLayerByName(layer->get_friendly_name().c_str(), cnnLayer, nullptr);
            if (ret != OK)
                THROW_IE_EXCEPTION << "Cannot find layer with name: " << layer->get_friendly_name();

            auto inIndex = layer->input(i).get_index();
            if (cnnLayer->insData.size() <= (inIndex - count_of_skipped) ||
                prevCnnLayer->outData.size() <= output_port.get_index() || count_of_skipped > inIndex)
                THROW_IE_EXCEPTION << "Cannot create ICNNNetwork. Network structure is incorrect! "
                                   << "Input port " << inIndex << " (max " << cnnLayer->insData.size() << ") of "
                                   << cnnLayer->type << " layer " << cnnLayer->name
                                   << " cannot be connected with output port " << output_port.get_index()
                                   << " (max " << prevCnnLayer->outData.size() << ") of " << prevCnnLayer->type
                                   << " layer " << prevCnnLayer->name;
            cnnLayer->insData[inIndex - count_of_skipped] = prevCnnLayer->outData[output_port.get_index()];
            getInputTo(prevCnnLayer->outData[output_port.get_index()])[cnnLayer->name] = cnnLayer;
        }
    }

    // check all input ports are occupied
    for (const auto &kvp : cnnNetworkImpl->allLayers()) {
        const CNNLayer::Ptr &layer = kvp.second;
        size_t inSize = layer->insData.size();

        for (unsigned i = 0; i < inSize; i++) {
            if (!layer->insData[i].lock()) {
                THROW_IE_EXCEPTION << "Layer " << layer->name.c_str() << " input port " << i
                                   << " is not connected to any data";
            }
        }

        // execution ngraph is fake graph and should not be validated
        if (layer->params.count(ExecGraphInfoSerialization::PERF_COUNTER) == 0) {
            layer->parseParams();
        }
    }

    if (!cnnNetworkImpl) THROW_IE_EXCEPTION << "Cannot convert nGraph function to CNNNetworkImpl!";

    // update input preprocessing info
    InputsDataMap resultInputDataMap;
    cnnNetworkImpl->getInputsInfo(resultInputDataMap);
    IE_ASSERT(resultInputDataMap.size() == thisInputDataMap.size());
    for (auto i : resultInputDataMap) {
        auto &thisInputData = *thisInputDataMap[i.first];
        i.second->setPrecision(thisInputData.getPrecision());
        i.second->setLayout(thisInputData.getLayout());
        i.second->getPreProcess() = thisInputData.getPreProcess();
    }
}

std::shared_ptr<CNNNetworkImpl> convertFunctionToICNNNetwork(const std::shared_ptr<const ::ngraph::Function> &graph,
                                                             const ICNNNetwork &network,
                                                             bool keep_constant_inputs) {
    auto cnnNetworkImpl = std::make_shared<details::CNNNetworkImpl>();
    convertFunctionToICNNNetwork(graph, network, cnnNetworkImpl.get(), keep_constant_inputs);
    return cnnNetworkImpl;
}

}  // namespace details
}  // namespace InferenceEngine<|MERGE_RESOLUTION|>--- conflicted
+++ resolved
@@ -1170,13 +1170,6 @@
                 std::make_shared<Builder::NodeConverter<::ngraph::op::v1::MaxPool>>(),
                 std::make_shared<Builder::NodeConverter<::ngraph::op::v1::Minimum>>(),
                 std::make_shared<Builder::NodeConverter<::ngraph::op::NormalizeIE>>(),
-<<<<<<< HEAD
-                std::make_shared<Builder::NodeConverter<::ngraph::op::OneHotIE>>(),
-                std::make_shared<Builder::NodeConverter<::ngraph::op::PadIE>>(),
-=======
-                std::make_shared<Builder::NodeConverter<::ngraph::op::PRelu>>(),
-                std::make_shared<Builder::NodeConverter<::ngraph::op::v1::Power>>(),
->>>>>>> f6dcf45e
                 std::make_shared<Builder::NodeConverter<::ngraph::op::PowerIE>>(),
                 std::make_shared<Builder::NodeConverter<::ngraph::op::ReLUIE>>(),
                 std::make_shared<Builder::NodeConverter<::ngraph::op::ResampleV2>>(),
