// Copyright (C) 2018-2020 Intel Corporation
// SPDX-License-Identifier: Apache-2.0
//

#include <string>
#include <memory>
#include <vector>
#include <unordered_set>
#include <regex>
#include <sstream>

#include <cnn_network_ngraph_impl.hpp>
#include "ngraph_ops/convolution_ie.hpp"
#include "ngraph_ops/deconvolution_ie.hpp"
#include "legacy/ngraph_ops/eltwise.hpp"
#include "legacy/ngraph_ops/fully_connected.hpp"
#include "legacy/ngraph_ops/gather_ie.hpp"
#include "legacy/ngraph_ops/gather_tree_ie.hpp"
#include "legacy/ngraph_ops/gru_cell_ie.hpp"
#include "legacy/ngraph_ops/interp.hpp"
#include "legacy/ngraph_ops/lrn_ie.hpp"
#include "legacy/ngraph_ops/lstm_cell_ie.hpp"
#include "legacy/ngraph_ops/normalize_ie.hpp"
#include "legacy/ngraph_ops/pad_ie.hpp"
#include "legacy/ngraph_ops/onehot_ie.hpp"
#include "legacy/ngraph_ops/power.hpp"
#include "legacy/ngraph_ops/prior_box_clustered_ie.hpp"
#include "legacy/ngraph_ops/prior_box_ie.hpp"
#include "legacy/ngraph_ops/proposal_ie.hpp"
#include "legacy/ngraph_ops/relu_ie.hpp"
#include "legacy/ngraph_ops/scaleshift.hpp"
#include "legacy/ngraph_ops/tile_ie.hpp"
#include "legacy/ngraph_ops/hard_sigmoid_ie.hpp"
#include "legacy/ngraph_ops/nms_ie.hpp"
#include "legacy/ngraph_ops/crop_ie.hpp"
#include "legacy/ngraph_ops/selu_ie.hpp"
#include "legacy/ngraph_ops/rnn_cell_ie.hpp"
#include "legacy/ngraph_ops/topk_ie.hpp"
#include "legacy/ngraph_ops/rnn_sequence_ie.hpp"
#include "legacy/ngraph_ops/lstm_sequence_ie.hpp"
#include "legacy/ngraph_ops/gru_sequence_ie.hpp"
#include "generic_ie.hpp"
#include "exec_graph_info.hpp"

#include "caseless.hpp"
#include <debug.h>
#include <ngraph/opsets/opset1.hpp>
#include <ngraph/opsets/opset5.hpp>
#include "transformations/utils/utils.hpp"
#include "transformations/rt_info/fused_names_attribute.hpp"
#include "transformations/rt_info/primitives_priority_attribute.hpp"
#include <cpp/ie_cnn_network.h>

#include "legacy/convert_function_to_cnn_network.hpp"
#include "legacy/graph_tools.hpp"
#include "legacy/net_pass.h"
#include "ie_legacy_itt.hpp"
#include "ie_cnn_layer_builder_ngraph.h"

namespace InferenceEngine {
namespace details {

// helper for adding creators with a specific exception
#define REQUIRED_IE_CONVERSION_CREATOR(type_name, ie_type_name)\
    addSpecificCreator({type_name}, [](const std::shared_ptr<::ngraph::Node>& node,\
        const std::map<std::string, std::string>& params) -> CNNLayerPtr {\
        THROW_IE_EXCEPTION << type_name  << " operation has a form that is not supported. " << node->get_friendly_name()\
        << " should be converted to " << ie_type_name << " operation.";\
        return nullptr;\
    });\

/// \brief Creates legacy representation of CNNLayer for SubGraphOp.
/// \param layer node type
/// \return pointer to CNNLayer with legacy representation of SubGraphOp.
CNNLayer::Ptr createSubGraphLayer(const std::shared_ptr<ngraph::Node>& layer) {
    auto tensor_iterator = std::dynamic_pointer_cast<ngraph::op::util::SubGraphOp>(layer);
    if (!tensor_iterator) {
        THROW_IE_EXCEPTION << "Cannot cast layer to TensorIterator.";
    }

    // inputs/outputs of TensorIterator (ngraph representation)
    auto parameters = tensor_iterator->get_function()->get_parameters();
    auto results = tensor_iterator->get_function()->get_results();

    // Convert body (ngraph representation) to CNNNetwork.
    // This network will contain nodes of type = "Input" and data nodes with wrong names.
    // IE TensorIterator doesn't include such nodes so we create CNNNetwork in a separate scope
    // to call the destructor and delete these "Input"/data nodes.

    TensorIterator::Body body;
    {
        InferenceEngine::CNNNetwork body_net(tensor_iterator->get_function());
        InferenceEngine::CNNNetwork net(InferenceEngine::details::convertFunctionToICNNNetwork(body_net.getFunction(), body_net));
        // Paranoid check for cycles
        bool res = CNNNetForestDFS(
            CNNNetGetAllInputLayers(net), [](const CNNLayerPtr& layer) {}, false);
        if (!res) {
            THROW_IE_EXCEPTION << "Loop detected. TensorIterator body should not contain loops.";
        }

        // Get inputs/outputs of cnn network
        auto in_info_map_with_parameters = net.getInputsInfo();
        auto out_info_map = net.getOutputsInfo();

        IE_ASSERT(in_info_map_with_parameters.size() == parameters.size());
        IE_ASSERT(out_info_map.size() == results.size());

        InferenceEngine::TensorIterator::Body temp_body;
        temp_body.inputs.resize(in_info_map_with_parameters.size());
        temp_body.outputs.resize(out_info_map.size());

        // Fill inputs/outs in order aligned with ng representation
        uint64_t counter = 0;
        for (const auto& param : parameters) {
            auto info = in_info_map_with_parameters.at(param->get_friendly_name());
            temp_body.inputs[counter++] = info->getInputData();
        }

        auto map_ng_result_to_ie_name = [] (std::shared_ptr<ngraph::op::v0::Result> res_op) {
            auto result = res_op->input(0).get_source_output();

            std::string name = result.get_node()->get_friendly_name();
            if (result.get_node()->get_output_size() > 1) {
                name += "." + std::to_string(result.get_index());
            }
            return name;
        };

        counter = 0;
        for (const auto& result : results) {
            auto data = out_info_map.at(map_ng_result_to_ie_name(result));
            temp_body.outputs[counter++] = data;
        }

        // This deep copy will hold all unreachable constants. See the comment in CopyTIBody function.
        body = InferenceEngine::NetPass::CopyTIBody(temp_body);

        // Check if data is really const layer holder
        auto is_constant_holder = [] (const DataPtr data) {
            return data->getPrecision() == Precision::UNSPECIFIED;
        };

        // Strip unreached node holder from Inputs node.
        auto holder = body.inputs.back();
        if (is_constant_holder(holder)) {
            auto& holder_map = getInputTo(holder);
            // remove_if
            for( auto it = holder_map.begin(); it != holder_map.end(); ) {
                if( it->second->type == "Input")
                    it = holder_map.erase(it);
                else
                    ++it;
            }
        }

        // TODO: Disable this WA after total switch onto Ngraph
        //   WA: Some plugins (like GPU) require matching of Data object name and producer Layer name.
        //       Data name is expected in format "[layer_name]" or "[layer_name].[port_idx]" in case
        //       of multiple inputs. We have to restore it if possible and ignore original names of
        //       Ngraph parameter and result ops.
        //       Will not change data name if:
        //        - data has several consumer layers
        //        - data has no consumer (example if data is straight used as output)
        //
        for (auto &in : body.inputs) {
            if (is_constant_holder(in))
                continue;

            const auto input_to = getInputTo(in);
            if (input_to.size() != 1)
                continue;

            const auto consumer_layer = input_to.begin()->second;
            const auto consumer_in_port_set = consumer_layer->insData;
            const auto found = std::find_if(consumer_in_port_set.begin(), consumer_in_port_set.end(),
                                      [&in] (const DataWeakPtr &wptr) { return wptr.lock() == in; });
            IE_ASSERT(found != consumer_in_port_set.end());
            const auto consumer_port_idx = std::distance(consumer_in_port_set.begin(), found);

            auto new_name = consumer_layer->name;
            if (consumer_in_port_set.size() > 1) {
                new_name += '.' + std::to_string(consumer_port_idx);
            }
            in->setName(new_name);
        }

        // TODO: this WA restore original precisions of outputs.
        //       convertFunctionToICNNNetwork has internal fallback policy for unsupported
        //       precisions for inputs/outputs ports. Particular for U8 will be translated
        //       to FP32. However Loop body has strong requirements for continue_condition
        //       port, it should be BOOL(U8).
        //
        for (int i = 0; i < results.size(); i++) {
            auto result = results[i];
            auto output = body.outputs[i];
            if (result->get_element_type() == ngraph::element::u8) {
                output->setPrecision(InferenceEngine::Precision::U8);
            }
        }
    }

    // Create Inference Engine representation of TensorIterator
    LayerParams params = {layer->get_friendly_name(), "TensorIterator",
                          details::convertPrecision(layer->get_output_element_type(0))};
    auto res = std::make_shared<InferenceEngine::TensorIterator>(params);
    res->body = body;

    // Port map: outputs
    for (const auto& desc : tensor_iterator->get_output_descriptions()) {
        auto body_output_idx = desc->m_body_value_index;

        std::string type_name = desc->get_type_info().name;
        if (type_name == "ConcatOutputDescription") {
            auto output_desc = ::ngraph::as_type_ptr<ngraph::op::TensorIterator::ConcatOutputDescription>(desc);
            IE_ASSERT(output_desc != nullptr);

            res->output_port_map.emplace_back(InferenceEngine::TensorIterator::PortMap {
                static_cast<int>(output_desc->m_output_index), static_cast<int>(body_output_idx),
                static_cast<int>(output_desc->m_axis), static_cast<int>(output_desc->m_stride),
                static_cast<int>(output_desc->m_start), static_cast<int>(output_desc->m_end),
                static_cast<int>(output_desc->m_part_size)});

        } else if (type_name == "BodyOutputDescription") {
            auto output_desc = ::ngraph::as_type_ptr<ngraph::op::TensorIterator::BodyOutputDescription>(desc);
            IE_ASSERT(output_desc != nullptr);

            res->output_port_map.emplace_back(InferenceEngine::TensorIterator::PortMap {
                static_cast<int>(output_desc->m_output_index), static_cast<int>(body_output_idx), -1, 1, 0, -1, 1});
        } else {
            THROW_IE_EXCEPTION << "Incorrect type of the output description.";
        }
    }

    // Port map : inputs and back edges
    for (const auto& desc : tensor_iterator->get_input_descriptions()) {
        auto body_input_index = desc->m_body_parameter_index;

        if (const auto slice_desc = std::dynamic_pointer_cast<ngraph::op::TensorIterator::SliceInputDescription>(desc)) {
            res->input_port_map.emplace_back(InferenceEngine::TensorIterator::PortMap {
                static_cast<int>(slice_desc->m_input_index), static_cast<int>(body_input_index),
                static_cast<int>(slice_desc->m_axis), static_cast<int>(slice_desc->m_stride),
                static_cast<int>(slice_desc->m_start), static_cast<int>(slice_desc->m_end),
                static_cast<int>(slice_desc->m_part_size)});
        } else if (const auto merge_desc = std::dynamic_pointer_cast<ngraph::op::TensorIterator::MergedInputDescription>(desc)) {
            res->input_port_map.emplace_back(InferenceEngine::TensorIterator::PortMap {
                static_cast<int>(merge_desc->m_input_index), static_cast<int>(body_input_index), -1, 1, 0, -1, 1});

            auto body_output_idx = merge_desc->m_body_value_index;

            res->back_edges.emplace_back(InferenceEngine::TensorIterator::PortMap {
                static_cast<int>(body_output_idx), static_cast<int>(body_input_index), -1, 1, 0, -1, 1});
        } else if (const auto inv_desc = std::dynamic_pointer_cast<ngraph::op::TensorIterator::InvariantInputDescription>(desc)) {
            res->input_port_map.emplace_back(InferenceEngine::TensorIterator::PortMap {
                    static_cast<int>(inv_desc->m_input_index), static_cast<int>(body_input_index), -1, 1, 0, -1, 1});
        } else {
            THROW_IE_EXCEPTION << "Incorrect type of the input description.";
        }
    }

    if (const auto loop_op = std::dynamic_pointer_cast<const ngraph::opset5::Loop>(layer)) {
        auto spec_port = loop_op->get_special_body_ports();
        if (spec_port.current_iteration_input_idx != -1) {
            auto ie_port_idx = spec_port.current_iteration_input_idx;
            res->params["loop_body_current_iteration_idx"] = std::to_string(ie_port_idx);
        }
        if (spec_port.body_condition_output_idx != -1) {
            auto body_output_idx = spec_port.body_condition_output_idx;
            res->params["loop_body_condition_output_idx"] = std::to_string(body_output_idx);
        }
        res->params["loop_trip_count_idx"] = "0";
        res->params["loop_execution_condition_idx"] = "1";
    }

    return res;
}

/**
 * @brief Creator for CNNLayer from nGraph op
 */
class CNNLayerCreator : public ::ngraph::AttributeVisitor {
public:
    using CreatorFor = std::function<CNNLayerPtr(const std::shared_ptr<::ngraph::Node>& node,
                                                 const std::map<std::string, std::string>& param)>;
    explicit CNNLayerCreator(const std::shared_ptr<::ngraph::Node>& node);

    CNNLayerPtr create();

    void on_adapter(const std::string& name, ::ngraph::ValueAccessor<bool> &value) override {
        params[name] = value.get() ? "true" : "false";
    }

    void addSpecificCreator(const std::vector<std::string>& forTypes, const CreatorFor& creator) {
        for (const auto type : forTypes) {
            creators[type] = creator;
        }
    }

    void on_adapter(const std::string& name, ::ngraph::ValueAccessor<std::string>& adapter) override {
        std::string data = adapter.get();
        std::transform(data.begin(), data.end(), data.begin(), [](unsigned char c) {
            return std::tolower(c);
        });
        params[name] = data;
    }

    void on_adapter(const std::string& name, ::ngraph::ValueAccessor<std::vector<int32_t>>& adapter) override {
        auto shape = adapter.get();
        params[name] = joinVec(shape);
    }

    void on_adapter(const std::string& name, ::ngraph::ValueAccessor<std::vector<int64_t>>& adapter) override {
        auto shape = adapter.get();
        params[name] = joinVec(shape);
    }

    void on_adapter(const std::string& name, ::ngraph::ValueAccessor<double>& adapter) override {
        std::ostringstream stream;
        stream.precision(8);
        stream << std::fixed << adapter.get();
        params[name] = stream.str();
    }

    void on_adapter(const std::string& name, ::ngraph::ValueAccessor<int64_t>& adapter) override {
        params[name] = std::to_string(adapter.get());
    }

    void on_adapter(const std::string& name, ngraph::ValueAccessor<std::vector<std::string>>& adapter) override {
        std::vector<std::string> data = adapter.get();
        for (auto& str : data) {
            std::transform(str.begin(), str.end(), str.begin(), [](unsigned char c) {
                return std::tolower(c);
            });
        }

        std::stringstream ss;
        std::copy(data.begin(), data.end(), std::ostream_iterator<std::string>(ss, ","));
        params[name] = ss.str();
    }

    void on_adapter(const std::string& name, ngraph::ValueAccessor<std::vector<float>>& adapter) override {
        auto data = adapter.get();
        params[name] = joinVec(data);
    }

    void on_adapter(const std::string& name, ::ngraph::ValueAccessor<std::shared_ptr<ngraph::Function>>& adapter) override {
    }

    void on_adapter(const std::string& name, ::ngraph::ValueAccessor<void>& adapter) override;

    void on_adapter(const std::string& name, ::ngraph::ValueAccessor<void*>& adapter) override {
        if (std::string(node->get_type_name()) != "Constant") {
            const auto data_beg = static_cast<char*>(adapter.get_ptr());
            params[name] = std::string(data_beg, adapter.size()); 
        }
    }

private:
    std::shared_ptr<::ngraph::Node> node;
    std::map<std::string, std::string> params;
    std::map<std::string, CreatorFor> creators;
};

void InferenceEngine::details::CNNLayerCreator::on_adapter(const std::string& name,
                                                           ::ngraph::ValueAccessor<void>& adapter) {
    if (auto a = ::ngraph::as_type<::ngraph::AttributeAdapter<::ngraph::element::Type>>(&adapter)) {
        auto type = static_cast<::ngraph::element::Type&>(*a);
        params[name] = details::convertPrecision(type).name();
    } else if (auto a = ::ngraph::as_type<::ngraph::AttributeAdapter<::ngraph::PartialShape>>(&adapter)) {
        std::string dims;
        auto shape = static_cast<::ngraph::PartialShape&>(*a);
        for (int64_t i = 0; i < shape.rank().get_length(); i++) {
            if (!dims.empty()) dims += ",";
            dims += std::to_string(shape[i].get_length());
        }
        params[name] = dims;
    } else if (auto a = ::ngraph::as_type<::ngraph::AttributeAdapter<::ngraph::Shape>>(&adapter)) {
        auto shape = static_cast<::ngraph::Shape&>(*a);
        params[name] = joinVec(shape);
    } else if (auto a = ::ngraph::as_type<::ngraph::AttributeAdapter<::ngraph::Strides>>(&adapter)) {
        auto shape = static_cast<::ngraph::Strides&>(*a);
        params[name] = joinVec(shape);
    } else if (auto a = ::ngraph::as_type<::ngraph::AttributeAdapter<std::vector<size_t>>>(& adapter)) {
        auto data = a->get();
        params[name] = joinVec(data);
    } else if (auto a = ::ngraph::as_type<::ngraph::AttributeAdapter<std::vector<std::shared_ptr<
    ngraph::op::util::SubGraphOp::InputDescription>>>>(& adapter)) {
    } else if (auto a = ::ngraph::as_type<::ngraph::AttributeAdapter<std::vector<std::shared_ptr<
    ngraph::op::util::SubGraphOp::OutputDescription>>>>(& adapter)) {
    } else {
        THROW_IE_EXCEPTION << "Error converting ngraph to CNN network. "
                              "Attribute adapter can not be found for " << name << " parameter";
    }
}

InferenceEngine::details::CNNLayerCreator::CNNLayerCreator(const std::shared_ptr<::ngraph::Node>& node): node(node) {
    addSpecificCreator({"Parameter"}, [](const std::shared_ptr<::ngraph::Node>& node,
                                         const std::map<std::string, std::string>& params) -> CNNLayerPtr {
        LayerParams attrs = {node->get_friendly_name(), "Input",
            details::convertPrecision(node->get_output_element_type(0))};
        auto res = std::make_shared<CNNLayer>(attrs);
        return res;
    });
    // TODO - Remove "GreaterEq" once ngraph transitions to GreaterEqual
    addSpecificCreator({"Eltwise", "Subtract", "Power", "Maximum", "Minimum", "Divide", "Greater", "GreaterEqual", "FloorMod", "LogicalOr", "LogicalAnd", "LogicalXor",
        "GreaterEq", "Less", "LessEqual", "Equal", "NotEqual", "Multiply", "Add"}, [](const std::shared_ptr<::ngraph::Node>& node,
                                                                 const std::map<std::string, std::string>& params) -> CNNLayerPtr {
            LayerParams attrs = {node->get_friendly_name(), "Eltwise",
                details::convertPrecision(node->get_output_element_type(0))};
            auto res = std::make_shared<EltwiseLayer>(attrs);
            res->params = params;
            if (node->description() == "Maximum") {
                res->params["operation"] = "max";
            } else if (node->description() == "Minimum") {
                res->params["operation"] = "min";
            } else if (node->description() == "Power") {
                res->params["operation"] = "pow";
            } else if (node->description() == "Subtract") {
                res->params["operation"] = "sub";
            } else if (node->description() == "Divide") {
                res->params["operation"] = "div";
            } else if (node->description() == "LessEqual") {
                res->params["operation"] = "less_equal";
            } else if (node->description() == "Less") {
                res->params["operation"] = "less";
            } else if (node->description() == "Equal") {
                res->params["operation"] = "equal";
            } else if (node->description() == "NotEqual") {
                res->params["operation"] = "not_equal";
            } else if (node->description() == "FloorMod") {
                res->params["operation"] = "floor_mod";
            } else if (node->description() == "Multiply") {
                res->params["operation"] = "prod";
            } else if (node->description() == "Add") {
                res->params["operation"] = "sum";
            } else if (node->description() == "Greater") {
                res->params["operation"] = "greater";
            } else if (node->description() == "GreaterEq") {
                res->params["operation"] = "greater_equal";
            } else if (node->description() == "GreaterEqual") {
                res->params["operation"] = "greater_equal";
            } else if (node->description() == "LogicalOr") {
                res->params["operation"] = "logical_or";
            } else if (node->description() == "LogicalAnd") {
                res->params["operation"] = "logical_and";
            } else if (node->description() == "LogicalXor") {
                res->params["operation"] = "logical_xor";
            } else if (node->description() == "Eltwise") {
                auto castedLayer = std::dynamic_pointer_cast<::ngraph::op::Eltwise>(node);
                if (castedLayer == nullptr) THROW_IE_EXCEPTION << "Cannot get " << attrs.type << " layer " << attrs.name;
                std::string type;
                switch (castedLayer->eltwise_type) {
                case ELTWISE_TYPE::Sum:
                    type = "sum";
                    break;
                case ELTWISE_TYPE::Prod:
                    type = "prod";
                    break;
                default:
                    THROW_IE_EXCEPTION << "Not supported eltwise type!";
                }

                res->params["operation"] = type;
            }
            return res;
        });
    addSpecificCreator({"Concat"}, [](const std::shared_ptr<::ngraph::Node>& node,
                                      const std::map<std::string, std::string>& params) -> CNNLayerPtr {
        LayerParams attrs = {node->get_friendly_name(), node->description(),
                             details::convertPrecision(node->get_output_element_type(0))};
        auto res = std::make_shared<ConcatLayer>(attrs);
        res->params = params;
        auto axis = std::stoi(res->params["axis"]);
        res->params["axis"] = Builder::asString(axis < 0 ? axis + node->get_input_shape(0).size() : axis);
        return res;
    });
    addSpecificCreator({"AvgPool", "MaxPool"}, [](const std::shared_ptr<::ngraph::Node>& node,
                                                  const std::map<std::string, std::string>& params) -> CNNLayerPtr {
        LayerParams attrs = {node->get_friendly_name(), "Pooling",
            details::convertPrecision(node->get_output_element_type(0))};
        auto res = std::make_shared<PoolingLayer>(attrs);
        res->params = params;
        if (res->params.find("auto_pad") != res->params.end() &&
            details::CaselessEq<std::string>()(res->params["auto_pad"], "EXPLICIT"))
            res->params.erase("auto_pad");

        if (res->params.find("exclude_pad") != res->params.end()) {
            res->params["exclude-pad"] = res->params["exclude_pad"];
            res->params.erase("exclude_pad");
        }

        if (node->description() == "MaxPool") {
            res->params["pool-method"] = "max";
        } else if (node->description() == "AvgPool") {
            res->params["pool-method"] = "avg";
        }
        return res;
    });
    addSpecificCreator({"Select"}, [](const std::shared_ptr<::ngraph::Node>& node,
                                      const std::map<std::string, std::string>& params) -> CNNLayerPtr {
        LayerParams attrs = {node->get_friendly_name(), node->description(),
                             details::convertPrecision(node->get_output_element_type(0))};
        auto res = std::make_shared<SelectLayer>(attrs);
        res->params = params;
        return res;
    });
    addSpecificCreator({"BinaryConvolution"}, [](const std::shared_ptr<::ngraph::Node>& node,
                                      const std::map<std::string, std::string>& params) -> CNNLayerPtr {
        LayerParams attrs = {node->get_friendly_name(), node->description(),
                             details::convertPrecision(node->get_output_element_type(0))};
        auto res = std::make_shared<BinaryConvolutionLayer>(attrs);

        // todo: investigate difference between ngraph parameters for BinConvolution and the implementation above
        // this leads to accuracy issue for Precollected_ONNX_ResNet50_88percentinto1bit e2e test
        // res->params = params;

        auto castedLayer = ::ngraph::as_type_ptr<::ngraph::op::v1::BinaryConvolution>(node);
        IE_ASSERT(castedLayer) << " Operation " << node->description() << " with name "
            << node->get_friendly_name() << " cannot be casted to ngraph::op::v1::BinaryConvolution";

        std::string value;
        for (const auto& val : castedLayer->get_pads_begin()) {
            if (!value.empty()) value += ",";
            value += Builder::asString(val);
        }
        res->params["pads_begin"] = value;

        value.clear();
        for (const auto& val : castedLayer->get_pads_end()) {
            if (!value.empty()) value += ",";
            value += Builder::asString(val);
        }
        res->params["pads_end"] = value;

        switch (castedLayer->get_auto_pad()) {
            case ::ngraph::op::PadType::SAME_UPPER:
                res->params["auto_pad"] = "same_upper";
                break;
            case ::ngraph::op::PadType::SAME_LOWER:
                res->params["auto_pad"] = "same_lower";
                break;
            case ::ngraph::op::PadType::VALID:
                res->params["auto_pad"] = "valid";
                break;
            default:
                break;
        }

        value.clear();
        for (const auto& val : castedLayer->get_strides()) {
            if (!value.empty()) value += ",";
            value += Builder::asString(val);
        }
        res->params["strides"] = value;

        value.clear();
        for (const auto& val : castedLayer->get_dilations()) {
            if (!value.empty()) value += ",";
            value += Builder::asString(val);
        }
        res->params["dilations"] = value;

        // Restore kernel size and output
        const auto& shape = castedLayer->get_input_shape(1);
        res->params["output"] = Builder::asString(shape[0]);

        value.clear();
        for (size_t i = 2; i < shape.size(); i++) {
            if (!value.empty()) value += ",";
            value += Builder::asString(shape[i]);
        }
        res->params["kernel"] = value;

        switch (castedLayer->get_mode()) {
            case ::ngraph::op::v1::BinaryConvolution::BinaryConvolutionMode::XNOR_POPCOUNT:
                res->params["mode"] = "xnor-popcount";
        }

        IE_ASSERT(castedLayer->input(1).get_partial_shape().is_static()) << " Weights for binary convolution "
            << castedLayer->get_friendly_name() << " should have static shapes!";
        auto weights_shape = castedLayer->input(1).get_source_output().get_shape();
        res->params["input"] = Builder::asString(weights_shape[1]);
        res->params["pad_value"] = Builder::asString(castedLayer->get_pad_value());

        const auto weightsNode = castedLayer->input(1).get_source_output().get_node_shared_ptr();
        InferenceEngine::details::addBlob(weightsNode, res, InferenceEngine::details::weights);

        return res;
    });

    addSpecificCreator({"SpaceToBatch"}, [](const std::shared_ptr<::ngraph::Node>& node,
                                      const std::map<std::string, std::string>& params) -> CNNLayerPtr {
        LayerParams attrs = {node->get_friendly_name(), node->description(),
                             details::convertPrecision(node->get_output_element_type(0))};
        auto res = std::make_shared<SpaceToBatchLayer>(attrs);
        res->params = params;
        return res;
    });

    addSpecificCreator({"BatchToSpace"}, [](const std::shared_ptr<::ngraph::Node>& node,
                                      const std::map<std::string, std::string>& params) -> CNNLayerPtr {
        LayerParams attrs = {node->get_friendly_name(), node->description(),
                             details::convertPrecision(node->get_output_element_type(0))};
        auto res = std::make_shared<BatchToSpaceLayer>(attrs);
        res->params = params;
        return res;
    });

    addSpecificCreator({"Assign"}, [](const std::shared_ptr<::ngraph::Node>& node,
                                            const std::map<std::string, std::string>& params) -> CNNLayerPtr {
        LayerParams attrs = {node->get_friendly_name(), "Memory",
                             details::convertPrecision(node->get_output_element_type(0))};
        auto res = std::make_shared<CNNLayer>(attrs);
        res->params["id"] = params.at("variable_id");
        res->params["index"] = "0";
        res->params["size"] = "2";
        return res;
    });

    addSpecificCreator({"ReadValue"}, [](const std::shared_ptr<::ngraph::Node>& node,
                                            const std::map<std::string, std::string>& params) -> CNNLayerPtr {
        LayerParams attrs = {node->get_friendly_name(), "Memory",
                             details::convertPrecision(node->get_output_element_type(0))};
        auto res = std::make_shared<CNNLayer>(attrs);
        res->params["id"] = params.at("variable_id");
        res->params["index"] = "1";
        res->params["size"] = "2";
        return res;
    });

    addSpecificCreator({"DepthToSpace"}, [](const std::shared_ptr<::ngraph::Node>& node,
                                            const std::map<std::string, std::string>& params) -> CNNLayerPtr {
        LayerParams attrs = {node->get_friendly_name(), node->description(),
                             details::convertPrecision(node->get_output_element_type(0))};
        auto res = std::make_shared<DepthToSpaceLayer>(attrs);
        res->params = params;
        return res;
    });

    addSpecificCreator({"SpaceToDepth"}, [](const std::shared_ptr<::ngraph::Node>& node,
                                            const std::map<std::string, std::string>& params) -> CNNLayerPtr {
        LayerParams attrs = {node->get_friendly_name(), node->description(),
                             details::convertPrecision(node->get_output_element_type(0))};
        auto res = std::make_shared<SpaceToDepthLayer>(attrs);
        res->params = params;
        return res;
    });

    addSpecificCreator({"DeconvolutionIE"},
                       [](const std::shared_ptr<::ngraph::Node> &node,
                          const std::map<std::string, std::string> &params) -> CNNLayerPtr {
        LayerParams attrs = {node->get_friendly_name(), "Deconvolution",
                             details::convertPrecision(node->get_output_element_type(0))};
        auto res = std::make_shared<DeconvolutionLayer>(attrs);

        res->params = params;
        const auto& shape = node->get_input_shape(1);
        res->params["output"] = Builder::asString(shape[1]);
        std::string kernel_value;
        for (size_t i = 2; i < shape.size(); i++) {
            if (!kernel_value.empty()) kernel_value += ",";
            kernel_value += Builder::asString(shape[i]);
        }
        res->params["kernel"] = kernel_value;

        const auto weightsNode = node->input_value(1).get_node_shared_ptr(); 
        if (InferenceEngine::details::addBlob(weightsNode, res, InferenceEngine::details::weights)) {
            if (node->inputs().size() == 3) {
                const auto biasNode = node->input_value(2).get_node_shared_ptr();
                InferenceEngine::details::addBlob(biasNode, res, InferenceEngine::details::biases);
            }
        }
        return res;
    });

    addSpecificCreator({"DetectionOutput"},
                       [](const std::shared_ptr<::ngraph::Node> &node,
                          const std::map<std::string, std::string> &params) -> CNNLayerPtr {
        LayerParams attrs = {node->get_friendly_name(), "DetectionOutput",
                            details::convertPrecision(node->get_output_element_type(0))};
        auto res = std::make_shared<InferenceEngine::CNNLayer>(attrs);
        res->params = params;

        if (res->params["code_type"] == "caffe.priorboxparameter.center_size"){
            res->params["code_type"] = "caffe.PriorBoxParameter.CENTER_SIZE";
        }
        else{
            res->params["code_type"] =  "caffe.PriorBoxParameter.CORNER";
        }
        res->params["variance_encoded_in_target"] = res->getBoolStrParamAsIntStr("variance_encoded_in_target");
        res->params["share_location"] = res->getBoolStrParamAsIntStr("share_location");
        res->params["clip_after_nms"] = res->getBoolStrParamAsIntStr("clip_after_nms");
        res->params["clip_before_nms"] = res->getBoolStrParamAsIntStr("clip_before_nms");
        res->params["decrease_label_id"] = res->getBoolStrParamAsIntStr("decrease_label_id");
        res->params["normalized"] = res->getBoolStrParamAsIntStr("normalized");
        return res;
    });

    addSpecificCreator({"LogicalNot"},
                       [](const std::shared_ptr<::ngraph::Node>& node,
                          const std::map<std::string, std::string> params) -> CNNLayerPtr {
        LayerParams attrs = {node->get_friendly_name(), "Activation",
                              details::convertPrecision(node->get_output_element_type(0))};
        auto res = std::make_shared<InferenceEngine::CNNLayer>(attrs);
        res->params["type"] = "not";
        return res;
    });

    addSpecificCreator({"LSTMCellIE"},
                        [](const std::shared_ptr<::ngraph::Node>& node,
                           const std::map<std::string, std::string> params) -> CNNLayerPtr {
        LayerParams attrs = {node->get_friendly_name(), "LSTMCell",
                             details::convertPrecision(node->get_output_element_type(0))};
        auto res = std::make_shared<LSTMCell>(attrs);
        res->params = params;
        const auto weightsNode = node->input_value(3).get_node_shared_ptr();
        InferenceEngine::details::addBlob(weightsNode, res, InferenceEngine::details::weights);

        const auto biasNode = node->input_value(4).get_node_shared_ptr();
        InferenceEngine::details::addBlob(biasNode, res, InferenceEngine::details::biases);

        return res;
    });

    addSpecificCreator({"RNNCellIE"},
                       [](const std::shared_ptr<::ngraph::Node>& node,
                          const std::map<std::string, std::string>& params) -> CNNLayerPtr {
        LayerParams attrs = {node->get_friendly_name(), "RNNCell",
                             details::convertPrecision(node->get_output_element_type(0))};
        auto res = std::make_shared<RNNCell>(attrs);
        res->params = params;

        const auto weightsNode = node->input_value(2).get_node_shared_ptr();
        InferenceEngine::details::addBlob(weightsNode, res, InferenceEngine::details::weights);

        const auto biasNode = node->input_value(3).get_node_shared_ptr();
        InferenceEngine::details::addBlob(biasNode, res, InferenceEngine::details::biases);

        return res;
    });

    addSpecificCreator({"GRUCellIE"},
                       [](const std::shared_ptr<::ngraph::Node>& node,
                          const std::map<std::string, std::string>& params) -> CNNLayerPtr {
        LayerParams attrs = {node->get_friendly_name(), "GRUCell",
                             details::convertPrecision(node->get_output_element_type(0))};
        auto res = std::make_shared<GRUCell>(attrs);
        res->params = params;

        const auto weightsNode = node->input_value(2).get_node_shared_ptr();
        InferenceEngine::details::addBlob(weightsNode, res, InferenceEngine::details::weights);

        const auto biasNode = node->input_value(3).get_node_shared_ptr();
        InferenceEngine::details::addBlob(biasNode, res, InferenceEngine::details::biases);
 
        return res;
    });

    addSpecificCreator({"PRelu"},
                       [](const std::shared_ptr<::ngraph::Node>& node,
                          const std::map<std::string, std::string>& params) -> CNNLayerPtr {
        LayerParams attrs = {node->get_friendly_name(), "PReLU",
                             details::convertPrecision(node->get_output_element_type(0))};
        auto res = std::make_shared<PReLULayer>(attrs);
        res->params = params;

        const auto weightsNode = node->input_value(1).get_node_shared_ptr();
        InferenceEngine::details::addBlob(weightsNode, res, InferenceEngine::details::weights);

        return res;
    });

    addSpecificCreator({"TileIE"},
                       [](const std::shared_ptr<::ngraph::Node>& node,
                          const std::map<std::string, std::string>& params) -> CNNLayerPtr {
        LayerParams attrs = {node->get_friendly_name(), "Tile",
            details::convertPrecision(node->get_output_element_type(0))};
        auto res = std::make_shared<TileLayer>(attrs);
        res->params = params;
        return res;
    });

    addSpecificCreator({"PriorBoxIE"},
                       [](const std::shared_ptr<::ngraph::Node>& node,
                          const std::map<std::string, std::string>& params) -> CNNLayerPtr {
        LayerParams attrs = {node->get_friendly_name(), "PriorBox",
            details::convertPrecision(node->get_output_element_type(0))};

        auto res = std::make_shared<CNNLayer>(attrs);
        res->params = params;
        res->params["clip"] = res->getBoolStrParamAsIntStr("clip");
        res->params["flip"] = res->getBoolStrParamAsIntStr("flip");
        res->params["scale_all_sizes"] = res->getBoolStrParamAsIntStr("scale_all_sizes");

        auto scale_all_sizes = std::stoi(res->params["scale_all_sizes"]);
        if (!scale_all_sizes) {
            auto data_pshape = node->get_input_partial_shape(0);
            if (data_pshape.is_dynamic()) THROW_IE_EXCEPTION << "Dynamic 0-port input of PriorBox is not supported";
            auto data_shape = data_pshape.to_shape();
            if (data_shape.size() != 4) THROW_IE_EXCEPTION << "PriorBox has " << data_shape.size() << " items in 0-port input, 4 expected";
            auto img_pshape = node->get_input_partial_shape(1);
            if (img_pshape.is_dynamic()) THROW_IE_EXCEPTION << "Dynamic 1-port input of PriorBox is not supported";
            auto img_shape = img_pshape.to_shape();
            if (img_shape.size() != 4) THROW_IE_EXCEPTION << "PriorBox has " << data_shape.size() << " items in 1-port input, 4 expected";

            // mxnet-like PriorBox
            auto img_H = img_shape[2];
            auto data_H = data_shape[2];

            auto step = std::stof(res->params["step"]);
            if (step == -1)
                step = img_H / static_cast<float>(data_H);
            else
                step *= img_H;
            res->params["step"] = Builder::asString(step);

            auto min_size = details::split(res->params["min_size"], ",");
            for (auto &size : min_size) {
                size = Builder::asString(std::stof(size) * img_H);
            }
            res->params["min_size"] = details::joinVec(min_size);
        }
        return res;
    });

    addSpecificCreator({"PriorBoxClusteredIE"},
                       [](const std::shared_ptr<::ngraph::Node>& node,
                          const std::map<std::string, std::string>& params) -> CNNLayerPtr {
        LayerParams attrs = {node->get_friendly_name(), "PriorBoxClustered",
            details::convertPrecision(node->get_output_element_type(0))};
        auto res = std::make_shared<CNNLayer>(attrs);
        res->params = params;
        res->params["clip"] =
            res->getBoolStrParamAsIntStr("clip");

        auto step_h = std::stof(res->params["step_h"]);
        auto step_w = std::stof(res->params["step_w"]);
        if (std::abs(step_h - step_w) < 1e-5) {
            res->params["step"] = res->params["step_w"];
        }
        return res;
    });

    addSpecificCreator({"ProposalIE"},
                       [](const std::shared_ptr<::ngraph::Node>& node,
                          const std::map<std::string, std::string>& params) -> CNNLayerPtr {
        LayerParams attrs = {node->get_friendly_name(), "Proposal",
            details::convertPrecision(node->get_output_element_type(0))};
        auto res = std::make_shared<CNNLayer>(attrs);
        res->params = params;
        res->params["clip_before_nms"] =
            res->getBoolStrParamAsIntStr("clip_before_nms");
        res->params["clip_after_nms"] =
            res->getBoolStrParamAsIntStr("clip_after_nms");
        res->params["normalize"] = res->getBoolStrParamAsIntStr("normalize");
        return res;
    });

    addSpecificCreator({"Relu"},
                       [](const std::shared_ptr<::ngraph::Node>& node,
                          const std::map<std::string, std::string>& params) -> CNNLayerPtr {
        LayerParams attrs = {node->get_friendly_name(), "ReLU",
            details::convertPrecision(node->get_output_element_type(0))};
        auto res = std::make_shared<ReLULayer>(attrs);
        res->params = params;
        return res;
    });

    addSpecificCreator({"Reshape"},
                       [](const std::shared_ptr<::ngraph::Node>& node,
                          const std::map<std::string, std::string>& params) -> CNNLayerPtr {
        LayerParams attrs = {node->get_friendly_name(), "Reshape",
            details::convertPrecision(node->get_output_element_type(0))};
        auto res = std::make_shared<ReshapeLayer>(attrs);
        return res;
    });

    addSpecificCreator({"ReverseSequence"},
                       [](const std::shared_ptr<::ngraph::Node>& node,
                          const std::map<std::string, std::string>& params) -> CNNLayerPtr {
        LayerParams attrs = {node->get_friendly_name(), "ReverseSequence",
            details::convertPrecision(node->get_output_element_type(0))};
        auto res = std::make_shared<ReverseSequenceLayer>(attrs);
        res->params = params;
        return res;
    });

    addSpecificCreator({"SeluIE"},
                       [](const std::shared_ptr<::ngraph::Node>& node,
                          const std::map<std::string, std::string>& params) -> CNNLayerPtr {
        LayerParams attrs = {node->get_friendly_name(), "Selu",
            details::convertPrecision(node->get_output_element_type(0))};
        auto res = std::make_shared<CNNLayer>(attrs);
        res->params = params;
        return res;
    });

    addSpecificCreator({"Softmax"},
                       [](const std::shared_ptr<::ngraph::Node>& node,
                          const std::map<std::string, std::string>& params) -> CNNLayerPtr {
        LayerParams attrs = {node->get_friendly_name(), "SoftMax",
            details::convertPrecision(node->get_output_element_type(0))};
        auto res = std::make_shared<SoftMaxLayer>(attrs);
        res->params = params;
        return res;
    });

    addSpecificCreator({"Split"},
                       [](const std::shared_ptr<::ngraph::Node>& node,
                          const std::map<std::string, std::string>& params) -> CNNLayerPtr {
        LayerParams attrs = {node->get_friendly_name(), "Split",
            details::convertPrecision(node->get_output_element_type(0))};
        auto res = std::make_shared<SplitLayer>(attrs);

        auto axis_node = node->input_value(1).get_node_shared_ptr();
        const auto axis_node_const = std::dynamic_pointer_cast<ngraph::op::Constant>(axis_node);
        if (!axis_node_const) {
            THROW_IE_EXCEPTION << "Split " << node->get_friendly_name() << " has no axes as Constant";
        }
        auto axis = axis_node_const->cast_vector<int64_t>()[0];
        if (axis < 0) {
            axis += node->get_input_shape(0).size();
        }
        res->params["axis"] = Builder::asString(axis);

        return res;
    });

    addSpecificCreator({"Tanh"},
                       [](const std::shared_ptr<::ngraph::Node>& node,
                          const std::map<std::string, std::string>& params) -> CNNLayerPtr {
        LayerParams attrs = {node->get_friendly_name(), "TanH",
            details::convertPrecision(node->get_output_element_type(0))};
        auto res = std::make_shared<CNNLayer>(attrs);
        res->params = params;
        return res;
    });

    addSpecificCreator({"ScatterElementsUpdate"}, [](const std::shared_ptr<::ngraph::Node>& node,
        const std::map<std::string, std::string>& params) -> CNNLayerPtr {
        LayerParams attrs = {node->get_friendly_name(), node->description(),
            details::convertPrecision(node->get_output_element_type(0))};
        auto res = std::make_shared<ScatterElementsUpdateLayer>(attrs);
        res->params = params;
        return res;
    });

    addSpecificCreator({"ScatterUpdate"}, [](const std::shared_ptr<::ngraph::Node>& node,
        const std::map<std::string, std::string>& params) -> CNNLayerPtr {
        LayerParams attrs = {node->get_friendly_name(), node->description(),
            details::convertPrecision(node->get_output_element_type(0))};
        auto res = std::make_shared<ScatterUpdateLayer>(attrs);
        res->params = params;
        return res;
    });

    addSpecificCreator({"StaticShapeTopK"}, [](const std::shared_ptr<::ngraph::Node>& node,
        const std::map<std::string, std::string>& params) -> CNNLayerPtr {
        LayerParams attrs = {node->get_friendly_name(), "TopK",
            details::convertPrecision(node->get_output_element_type(0))};
        auto res = std::make_shared<TopKLayer>(attrs);
        res->params = params;
        return res;
    });

    addSpecificCreator({"StridedSlice"}, [](const std::shared_ptr<::ngraph::Node> &node,
        const std::map<std::string, std::string> &params) -> CNNLayerPtr {
        LayerParams attrs = {node->get_friendly_name(), "StridedSlice",
            details::convertPrecision(node->get_output_element_type(0))};
        auto res = std::make_shared<InferenceEngine::StridedSliceLayer>(attrs);
        auto stridedSliceInvertMaskStr = [](const std::string& str) -> std::string {
            std::string value;
            auto found_numbers = details::split(str,",");
            for (const auto &val : found_numbers)
            {
                if (!value.empty())
                    value += ",";
                value += Builder::asString((1 - std::stoi(val)));
            }
            return value;
        };

        res->params = params;
        // plugins require reversed value of begin_mask and end_mask
        res->params["begin_mask"] = stridedSliceInvertMaskStr(res->params["begin_mask"]);
        res->params["end_mask"] = stridedSliceInvertMaskStr(res->params["end_mask"]);

        return res;
    });

    addSpecificCreator({"TopK","TopKIE"}, [](const std::shared_ptr<::ngraph::Node>& node,
        const std::map<std::string, std::string>& params) -> CNNLayerPtr {
        LayerParams attrs = {node->get_friendly_name(), "TopK",
                          details::convertPrecision(node->get_output_element_type(0))};
        auto res = std::make_shared<InferenceEngine::TopKLayer>(attrs);
        res->params = params;
        return res;
    });

    addSpecificCreator({"Transpose"}, [](const std::shared_ptr<::ngraph::Node>& node,
        const std::map<std::string, std::string>& params) -> CNNLayerPtr {
        LayerParams attrs = {node->get_friendly_name(), "Permute",
            details::convertPrecision(node->get_output_element_type(0))};
        auto res = std::make_shared<InferenceEngine::CNNLayer>(attrs);
        res->params = params;
        if (auto transpose_const = std::dynamic_pointer_cast<ngraph::op::Constant>(node->input_value(1).get_node_shared_ptr())) {
            res->params["order"] = Builder::asString(transpose_const->cast_vector<int64_t>());
        }
        return res;

    });

    addSpecificCreator({"SwishIE"}, [](const std::shared_ptr<::ngraph::Node>& node,
        const std::map<std::string, std::string>& params) -> CNNLayerPtr {
        LayerParams attrs = {node->get_friendly_name(), "Swish",
            details::convertPrecision(node->get_output_element_type(0))};
        auto res = std::make_shared<InferenceEngine::CNNLayer>(attrs);
        res->params = params;
        return res;
    });

    addSpecificCreator({"NonMaxSuppressionIE3"}, [](const std::shared_ptr<::ngraph::Node>& node,
        const std::map<std::string, std::string>& params) -> CNNLayerPtr {
        LayerParams attrs = {node->get_friendly_name(), "NonMaxSuppression",
            details::convertPrecision(node->get_output_element_type(0))};

        auto castedLayer = ::ngraph::as_type_ptr<::ngraph::op::NonMaxSuppressionIE3>(node);
        IE_ASSERT(castedLayer) << " Operation " << node->description() << " with name "
            << node->get_friendly_name() << " cannot be casted to ngraph::op::NonMaxSuppressionIE3";

        auto res = std::make_shared<InferenceEngine::NonMaxSuppressionLayer>(attrs);
        res->params = params;

        res->params["center_point_box"] = castedLayer->m_center_point_box ? "true" : "false";
        res->params["sort_result_descending"] = castedLayer->m_sort_result_descending ? "true" : "false";

        auto output_type = details::convertPrecision(castedLayer->m_output_type);
        std::string output_type_str;
        switch (output_type) {
        case Precision::I32:
            output_type_str = "I32";
            break;
        case Precision::I64:
            output_type_str = "I64";
            break;
        default:
            THROW_IE_EXCEPTION << "Unsupported output type";
        }
        res->params["output_type"] = output_type_str;

        return res;
    });

    addSpecificCreator({"NonMaxSuppression"}, [](const std::shared_ptr<::ngraph::Node>& node,
        const std::map<std::string, std::string>& params) -> CNNLayerPtr {
        LayerParams attrs = {node->get_friendly_name(), "NonMaxSuppression",
            details::convertPrecision(node->get_output_element_type(0))};

        auto castedLayer = ::ngraph::as_type_ptr<::ngraph::op::v5::NonMaxSuppression>(node);
        IE_ASSERT(castedLayer) << " Operation " << node->description() << " with name "
            << node->get_friendly_name() << " cannot be casted to ngraph::op::v5::NonMaxSuppression";

        auto res = std::make_shared<InferenceEngine::NonMaxSuppressionLayer>(attrs);
        res->params = params;

        auto box_encoding = castedLayer->get_box_encoding();
        switch (box_encoding) {
            case ngraph::op::v5::NonMaxSuppression::BoxEncodingType::CORNER:
                res->params["center_point_box"] = "false";
                break;
            case ngraph::op::v5::NonMaxSuppression::BoxEncodingType::CENTER:
                res->params["center_point_box"] = "true";
                break;
            default:
                THROW_IE_EXCEPTION << "Unsupported box encoding for NonMaxSuppression op";
                break;
        }

        auto output_type = details::convertPrecision(castedLayer->get_output_type());
        std::string output_type_str;
        switch (output_type) {
        case Precision::I32:
            output_type_str = "I32";
            break;
        case Precision::I64:
            output_type_str = "I64";
            break;
        default:
            THROW_IE_EXCEPTION << "Unsupported output type";
        }
        res->params["output_type"] = output_type_str;

        bool sort_result_descending = castedLayer->get_sort_result_descending();
        res->params["sort_result_descending"] = sort_result_descending ? "true" : "false";

        return res;
    });

    addSpecificCreator({"NonMaxSuppressionIE"}, [](const std::shared_ptr<::ngraph::Node>& node,
                                                 const std::map<std::string, std::string>& params) -> CNNLayerPtr {
        LayerParams attrs = {node->get_friendly_name(), "NonMaxSuppression", details::convertPrecision(node->get_output_element_type(0))};
        auto res = std::make_shared<InferenceEngine::NonMaxSuppressionLayer>(attrs);
        res->params = params;
        return res;
    });

    addSpecificCreator({"GRUSequenceIE"}, [](const std::shared_ptr<::ngraph::Node>& node,
                    const std::map<std::string, std::string>& params) -> CNNLayerPtr {

        LayerParams attrs = {node->get_friendly_name(), "GRUSequence",
                             details::convertPrecision(node->get_output_element_type(0))};
        auto res = std::make_shared<RNNSequenceLayer>(attrs);
        res->params = params;
        res->axis = std::stoi(res->params["axis"]);
        if (res->params["direction"] == "reverse")
            res->params["direction"] = "Backward";
        else if (res->params["direction"] == "forward")
            res->params["direction"] = "Forward";
        else
            res->params["direction"] = "Bidirectional";

        res->cellType = RNNSequenceLayer::CellType::GRU;
        if (res->params["linear_before_reset"] == "true") {
            res->cellType = RNNSequenceLayer::CellType::GRU_LBR;
        }

        const auto weightsNode = node->input_value(3).get_node_shared_ptr();
        InferenceEngine::details::addBlob(weightsNode, res, InferenceEngine::details::weights);

        const auto biasNode = node->input_value(4).get_node_shared_ptr();
        InferenceEngine::details::addBlob(biasNode, res, InferenceEngine::details::biases);

        return res;
    });

    addSpecificCreator({"RNNSequenceIE"}, [](const std::shared_ptr<::ngraph::Node>& node,
                    const std::map<std::string, std::string>& params) -> CNNLayerPtr {

        LayerParams attrs = {node->get_friendly_name(), "RNNSequence",
                             details::convertPrecision(node->get_output_element_type(0))};
        auto res = std::make_shared<RNNSequenceLayer>(attrs);
        res->params = params;

        res->cellType = RNNSequenceLayer::CellType::RNN;
        res->axis = std::stoi(res->params["axis"]);
        if (res->params["direction"] == "reverse")
            res->params["direction"] = "Backward";
        else if (res->params["direction"] == "forward")
            res->params["direction"] = "Forward";
        else
            res->params["direction"] = "Bidirectional";

        const auto weightsNode = node->input_value(3).get_node_shared_ptr();
        InferenceEngine::details::addBlob(weightsNode, res, InferenceEngine::details::weights);

        const auto biasNode = node->input_value(4).get_node_shared_ptr();
        InferenceEngine::details::addBlob(biasNode, res, InferenceEngine::details::biases);

        return res;
    });

    addSpecificCreator({"LSTMSequenceIE"}, [](const std::shared_ptr<::ngraph::Node>& node,
                    const std::map<std::string, std::string>& params) -> CNNLayerPtr {

        LayerParams attrs = {node->get_friendly_name(), "LSTMSequence",
                             details::convertPrecision(node->get_output_element_type(0))};
        auto res = std::make_shared<RNNSequenceLayer>(attrs);
        res->params = params;

        res->cellType = RNNSequenceLayer::CellType::LSTM;
        res->axis = std::stoi(res->params["axis"]);
        if (res->params["direction"] == "reverse")
            res->params["direction"] = "Backward";
        else if (res->params["direction"] == "forward")
            res->params["direction"] = "Forward";
        else
            res->params["direction"] = "Bidirectional";

        const auto weightsNode = node->input_value(4).get_node_shared_ptr();
        InferenceEngine::details::addBlob(weightsNode, res, InferenceEngine::details::weights);

        const auto biasNode = node->input_value(5).get_node_shared_ptr();
        InferenceEngine::details::addBlob(biasNode, res, InferenceEngine::details::biases);

        return res;
    });

    REQUIRED_IE_CONVERSION_CREATOR("Broadcast", "Tile");
    REQUIRED_IE_CONVERSION_CREATOR("Interpolate", "Interp");
    REQUIRED_IE_CONVERSION_CREATOR("NormalizeL2", "NormalizeIE");
    REQUIRED_IE_CONVERSION_CREATOR("GroupConvolution", "ConvolutionIE");
    REQUIRED_IE_CONVERSION_CREATOR("GroupConvolutionBackpropData", "DeconvolutionIE");

    addSpecificCreator({ "Convolution", "GatherTree", "GRUCell", "GRUSequence", "HardSigmoid",
                      "LRN", "LSTMCell", "LSTMSequence", "NonMaxSuppression", "RNNCell", "RNNSequence", "OneHot",
                      "Pad", "PriorBoxClustered", "PriorBox", "Proposal", "Selu", "Swish", "Tile"},
            [](const std::shared_ptr<::ngraph::Node>& node, const std::map<std::string, std::string>& params)
            -> CNNLayerPtr {
        const std::string& type_name = node->get_type_name();
        THROW_IE_EXCEPTION << type_name << " operation has a form that is not supported. " << node->get_friendly_name()
                           << " should be converted to " << type_name + "IE operation.";
        return nullptr;
    });

    addSpecificCreator({"ReduceMin", "ReduceMax", "ReduceMean", "ReduceProd", "ReduceSum", "ReduceL1", "ReduceL2"},
                       [](const std::shared_ptr<::ngraph::Node>& node, const std::map<std::string, std::string>& params) -> CNNLayerPtr {
        LayerParams attrs = {node->get_friendly_name(), node->description(), details::convertPrecision(node->get_output_element_type(0))};
        auto reduce_node = std::dynamic_pointer_cast<ngraph::op::util::ArithmeticReductionKeepDims>(node);
        if (reduce_node == nullptr)
            THROW_IE_EXCEPTION << "Node '" << node->get_name() << "' is not an instance of ArithmeticReductionKeepDims.";
        auto res = std::make_shared<InferenceEngine::ReduceLayer>(attrs);
        res->params = params;
        res->params["keep_dims"] = reduce_node->get_keep_dims() ? "True" : "False";
        return res;
    });

    addSpecificCreator({"ReduceLogicalAnd"}, [](const std::shared_ptr<::ngraph::Node>& node, const std::map<std::string, std::string>& params) -> CNNLayerPtr {
        LayerParams attrs = {node->get_friendly_name(), "ReduceAnd", details::convertPrecision(node->get_output_element_type(0))};
        auto reduce_node = std::dynamic_pointer_cast<ngraph::op::util::LogicalReductionKeepDims>(node);
        if (reduce_node == nullptr)
            THROW_IE_EXCEPTION << "Node '" << node->get_name() << "' is not an instance of LogicalReductionKeepDims.";
        auto res = std::make_shared<InferenceEngine::ReduceLayer>(attrs);
        res->params = params;
        res->params["keep_dims"] = reduce_node->get_keep_dims() ? "True" : "False";
        return res;
    });

    addSpecificCreator({"ReduceLogicalOr"}, [](const std::shared_ptr<::ngraph::Node>& node, const std::map<std::string, std::string>& params) -> CNNLayerPtr {
        LayerParams attrs = {node->get_friendly_name(), "ReduceOr", details::convertPrecision(node->get_output_element_type(0))};
        auto reduce_node = std::dynamic_pointer_cast<ngraph::op::util::LogicalReductionKeepDims>(node);
        if (reduce_node == nullptr)
            THROW_IE_EXCEPTION << "Node '" << node->get_name() << "' is not an instance of LogicalReductionKeepDims.";
        auto res = std::make_shared<InferenceEngine::ReduceLayer>(attrs);
        res->params = params;
        res->params["keep_dims"] = reduce_node->get_keep_dims() ? "True" : "False";
        return res;
    });

    addSpecificCreator({"Constant"}, [](const std::shared_ptr<::ngraph::Node>& node, const std::map<std::string, std::string>& params) -> CNNLayerPtr {
        LayerParams attrs = {node->get_friendly_name(), "Const", details::convertPrecision(node->get_output_element_type(0))};
        auto res = std::make_shared<InferenceEngine::CNNLayer>(attrs);
        auto castedLayer = ngraph::as_type_ptr<ngraph::op::Constant>(node);
        if (!res) THROW_IE_EXCEPTION << "Cannot get " << attrs.type << " layer " << attrs.name;

        res->blobs["custom"] = InferenceEngine::details::shareWeights(castedLayer);

        return res;
    });

    addSpecificCreator({"Convert"}, [](const std::shared_ptr<::ngraph::Node>& node,
                                       const std::map<std::string, std::string>& params) -> CNNLayerPtr {
        LayerParams attrs = {node->get_friendly_name(), "Convert",
                             details::convertPrecision(node->get_output_element_type(0))};
        auto res = std::make_shared<InferenceEngine::CNNLayer>(attrs);

        auto p = details::convertPrecision(node->get_output_element_type(0));
        std::string precision_str;
        switch (p) {
        case Precision::FP16:
            precision_str = "FP16";
            break;
        case Precision::BF16:
            precision_str = "BF16";
            break;
        case Precision::FP32:
            precision_str = "FP32";
            break;
        case Precision::FP64:
            precision_str = "FP64";
            break;
        case Precision::I8:
            precision_str = "I8";
            break;
        case Precision::I16:
            precision_str = "I16";
            break;
        case Precision::I32:
            precision_str = "I32";
            break;
        case Precision::I64:
            precision_str = "I64";
            break;
        case Precision::U8:
            precision_str = "U8";
            break;
        case Precision::U16:
            precision_str = "U16";
            break;
        case Precision::U32:
            precision_str = "U32";
            break;
        case Precision::U64:
            precision_str = "U64";
            break;
        case Precision::BOOL:
            precision_str = "BOOL";
            break;
        default:
            THROW_IE_EXCEPTION << "Unsupported type";
        }

        res->params["precision"] = precision_str;
        return res;
    });

    addSpecificCreator({"MVN"}, [](const std::shared_ptr<::ngraph::Node>& node,
                                   const std::map<std::string, std::string> &params) -> CNNLayerPtr {
        LayerParams attrs = {node->get_friendly_name(), "MVN",
                            details::convertPrecision(node->get_output_element_type(0))};
        auto res = std::make_shared<InferenceEngine::MVNLayer>(attrs);

        res->params["normalize_variance"] = params.at("normalize_variance");
        res->params["normalize_variance"] = res->getBoolStrParamAsIntStr("normalize_variance");
        res->params["eps"] = params.at("eps");
        res->params["across_channels"] = params.at("across_channels");
        res->params["across_channels"] = res->getBoolStrParamAsIntStr("across_channels");
        return res;
    });

    addSpecificCreator({"NormalizeIE"}, [](const std::shared_ptr<::ngraph::Node> &node, 
                                           const std::map<std::string, std::string> &params) -> CNNLayerPtr {
        LayerParams attrs = {node->get_friendly_name(), "Normalize",
                             details::convertPrecision(node->get_output_element_type(0))};
        auto res = std::make_shared<InferenceEngine::NormLayer>(attrs);
        
        res->params = params;
        res->params["channel_shared"] = res->getBoolStrParamAsIntStr("channel_shared");
        res->params["across_spatial"] = res->getBoolStrParamAsIntStr("across_spatial");

        const auto weightsNode = node->input_value(1).get_node_shared_ptr();
        if (auto castedLayer = ngraph::as_type_ptr<ngraph::op::Constant>(weightsNode)) {
            res->blobs["weights"] = InferenceEngine::details::shareWeights(castedLayer);
        }
        return res;
    });

    addSpecificCreator({"Clamp"}, [](const std::shared_ptr<::ngraph::Node>& node,
                                                 const std::map<std::string, std::string>& params) -> CNNLayerPtr {
        LayerParams attrs = {node->get_friendly_name(), "Clamp", details::convertPrecision(node->get_output_element_type(0))};
        auto res = std::make_shared<InferenceEngine::ClampLayer>(attrs);
        res->params = params;
        return res;
    });

    addSpecificCreator({"LRN_IE"}, [](const std::shared_ptr<::ngraph::Node>& node,
                                      const std::map<std::string, std::string>& params) -> CNNLayerPtr {
        LayerParams attrs = {node->get_friendly_name(), "Norm", details::convertPrecision(node->get_output_element_type(0))};
        auto res = std::make_shared<InferenceEngine::NormLayer>(attrs);
        res->params = params;
        return res;
    });

    addSpecificCreator({"Elu"}, [](const std::shared_ptr<::ngraph::Node>& node,
                                                 const std::map<std::string, std::string>& params) -> CNNLayerPtr {
        LayerParams attrs = {node->get_friendly_name(), "elu", details::convertPrecision(node->get_output_element_type(0))};
        auto res = std::make_shared<InferenceEngine::CNNLayer>(attrs);
        res->params = params;
        return res;
    });

    addSpecificCreator({"MatMul"}, [](const std::shared_ptr<::ngraph::Node>& node,
                                      const std::map<std::string, std::string>& params) -> CNNLayerPtr {
        LayerParams attrs = {node->get_friendly_name(), "Gemm", details::convertPrecision(node->get_output_element_type(0))};
        auto res = std::make_shared<InferenceEngine::GemmLayer>(attrs);
        res->params = params;
        return res;
    });

    addSpecificCreator({"GatherIE"}, [](const std::shared_ptr<::ngraph::Node>& node,
                                        const std::map<std::string, std::string>& params) ->CNNLayerPtr {

        LayerParams attrs = {node->get_friendly_name(), "Gather", details::convertPrecision(node->get_output_element_type(0))};
        auto res = std::make_shared<InferenceEngine::GatherLayer>(attrs);

        auto castedLayer = std::dynamic_pointer_cast<ngraph::op::GatherIE>(node);
        if (castedLayer == nullptr) THROW_IE_EXCEPTION << "Cannot get " << attrs.type << " layer " << attrs.name;

        res->params["axis"] = Builder::asString(castedLayer->get_axis());

        return res;
    });

    addSpecificCreator({"GatherTreeIE"}, [](const std::shared_ptr<::ngraph::Node>& node,
                                                 const std::map<std::string, std::string>& params) -> CNNLayerPtr {
        LayerParams attrs = {node->get_friendly_name(), "GatherTree", details::convertPrecision(node->get_output_element_type(0))};
        auto res = std::make_shared<InferenceEngine::CNNLayer>(attrs);
        return res;
    });

    addSpecificCreator({"GRN"}, [](const std::shared_ptr<::ngraph::Node>& node,
                                                 const std::map<std::string, std::string>& params) -> CNNLayerPtr {
        LayerParams attrs = {node->get_friendly_name(), "GRN", details::convertPrecision(node->get_output_element_type(0))};
        auto res = std::make_shared<InferenceEngine::GRNLayer>(attrs);
        res->params = params;
        return res;
    });

    addSpecificCreator({"OneHotIE"}, [](const std::shared_ptr<::ngraph::Node>& node,
                                      const std::map<std::string, std::string>& params) -> CNNLayerPtr {
        LayerParams attrs = {node->get_friendly_name(), "OneHot", details::convertPrecision(node->get_output_element_type(0))};
        auto res = std::make_shared<InferenceEngine::OneHotLayer>(attrs);
        res->params = params;
        return res;
    });

    addSpecificCreator({"HardSigmoid_IE"}, [](const std::shared_ptr<::ngraph::Node>& node,
                                                 const std::map<std::string, std::string>& params) -> CNNLayerPtr {
        LayerParams attrs = {node->get_friendly_name(), "HardSigmoid", details::convertPrecision(node->get_output_element_type(0))};
        auto res = std::make_shared<InferenceEngine::CNNLayer>(attrs);

        auto castedLayer = std::dynamic_pointer_cast<ngraph::op::HardSigmoid_IE>(node);
        if (!castedLayer)
            THROW_IE_EXCEPTION << "Cannot get " << attrs.type << " layer " << attrs.name;

        res->params["alpha"] = Builder::asString(castedLayer->get_alpha());
        res->params["beta"] = Builder::asString(castedLayer->get_beta());
        return res;
    });

    addSpecificCreator({"Interp"}, [](const std::shared_ptr<::ngraph::Node>& node,
                                                 const std::map<std::string, std::string>& params) -> CNNLayerPtr {
        LayerParams attrs = {node->get_friendly_name(), "Interp", details::convertPrecision(node->get_output_element_type(0))};
        auto castedLayer = std::dynamic_pointer_cast<ngraph::op::Interp>(node);
        if (!castedLayer) THROW_IE_EXCEPTION << "Cannot get " << attrs.type << " layer " << attrs.name;

        auto interp_attrs = castedLayer->get_attrs();

        if (interp_attrs.antialias) {
            THROW_IE_EXCEPTION << "Interp do not support antialias";
        }
        if (interp_attrs.mode != "linear") {
            THROW_IE_EXCEPTION << "Interp do not support mode '" << interp_attrs.mode << "'";
        }

        bool align_corners;    
        auto res = std::make_shared<InferenceEngine::CNNLayer>(attrs);
        res->params = params;

        std::istringstream(params.at("align_corners")) >> align_corners;
        res->params["align_corners"] = align_corners ? "1" : "0";
        return res;
    });

    addSpecificCreator({"PadIE"}, [](const std::shared_ptr<::ngraph::Node>& node,
                                      const std::map<std::string, std::string>& params) -> CNNLayerPtr {
        LayerParams attrs = {node->get_friendly_name(), "Pad", details::convertPrecision(node->get_output_element_type(0))};
        auto res = std::make_shared<InferenceEngine::PadLayer>(attrs);

        res->params["pad_mode"] = params.at("pad_mode");
        res->params["pads_begin"] = params.at("pads_begin");
        res->params["pads_end"] = params.at("pads_end");

        if (params.at("pad_mode") == "constant") {
            res->params["pad_value"] = params.at("pad_value");
        }

        return res;
    });

    addSpecificCreator({"Subtract"}, [](const std::shared_ptr<::ngraph::Node> &node,
                                        const std::map<std::string, std::string> &params) -> CNNLayerPtr {
        LayerParams attrs = {node->get_friendly_name(), "Eltwise",
                             details::convertPrecision(node->get_output_element_type(0))};
        auto res = std::make_shared<InferenceEngine::EltwiseLayer>(attrs);
        res->params["operation"] = "sub";
        return res;
    });

    addSpecificCreator({"FakeQuantize"}, [](const std::shared_ptr<::ngraph::Node>& node,
                                                 const std::map<std::string, std::string>& params) -> CNNLayerPtr {
        LayerParams attrs = {node->get_friendly_name(), "FakeQuantize", details::convertPrecision(node->get_output_element_type(0))};
        auto res = std::make_shared<InferenceEngine::QuantizeLayer>(attrs);
        res->params = params;
        return res;
    });

    addSpecificCreator({"ConvolutionIE"}, [](const std::shared_ptr<::ngraph::Node>& node,
                                                 const std::map<std::string, std::string>& params) -> CNNLayerPtr {
        LayerParams attrs = {node->get_friendly_name(), "Convolution", details::convertPrecision(node->get_output_element_type(0))};
        auto res = std::make_shared<InferenceEngine::ConvolutionLayer>(attrs);
        res->params = params;

        auto && rt_info = node->get_rt_info();
        bool keep_constants(false);
        if (auto attr = std::dynamic_pointer_cast<ngraph::VariantWrapper<int64_t>>(rt_info["keep_constants"])) {
            keep_constants = attr->get();
        }

        // Restore output and kernel size
        auto shape = node->get_input_shape(1);
        shape.erase(shape.begin(), shape.begin() + 2);

        res->params["kernel"] = Builder::asString(static_cast<std::vector<size_t>&>(shape));
        res->params["output"] = Builder::asString(node->get_shape()[1]);

        // forward auto_pad only when its value is different than explicit
        if (params.at("auto_pad") == "explicit") {
            res->params.erase("auto_pad");
        }

        const auto weightsNode = node->input_value(1).get_node_shared_ptr(); 
        if (!keep_constants && InferenceEngine::details::addBlob(weightsNode, res, InferenceEngine::details::weights)) {
            if (node->inputs().size() == 3) {
                const auto biasNode = node->input_value(2).get_node_shared_ptr();
                InferenceEngine::details::addBlob(biasNode, res, InferenceEngine::details::biases);
            }
        }
        return res;
    });

<<<<<<< HEAD
    addSpecificCreator({"TensorIterator"}, [](const std::shared_ptr<::ngraph::Node>& node, const std::map<std::string, std::string>& params) -> CNNLayerPtr {
        auto res = createSubGraphLayer(node);
        res->type = "TensorIterator";
=======
    addSpecificCreator({"CTCGreedyDecoder"}, [](const std::shared_ptr<::ngraph::Node>& node,
                                                const std::map<std::string, std::string>& params) -> CNNLayerPtr {
        LayerParams attrs = {node->get_friendly_name(), "CTCGreedyDecoder", details::convertPrecision(node->get_output_element_type(0))};
        auto res = std::make_shared<InferenceEngine::CNNLayer>(attrs);
        res->params = params;
        res->params["ctc_merge_repeated"] = res->getBoolStrParamAsIntStr("ctc_merge_repeated");
>>>>>>> a788c02c
        return res;
    });
}

CNNLayerPtr InferenceEngine::details::CNNLayerCreator::create() {
    LayerParams attrs = {node->get_friendly_name(), node->description(),
                         details::convertPrecision(node->get_output_element_type(0))};
    if (creators.find(node->description()) != creators.end())
        return creators[node->description()](node, params);

    auto res = std::make_shared<CNNLayer>(attrs);
    res->params = params;
    return res;
}

void convertFunctionToICNNNetwork(const std::shared_ptr<const ::ngraph::Function> &graph,
                                 const ICNNNetwork &network,
                                 CNNNetworkImpl* cnnNetworkImpl,
                                 bool keep_constant_inputs) {
    OV_ITT_SCOPED_TASK(itt::domains::IELegacy, "details::convertFunctionToICNNNetwork");

    const auto createCNNLayer = [](const std::shared_ptr<::ngraph::Node> &node) -> CNNLayerPtr {
        class NGraphCNNLayer: public CNNLayer {
        public:
            void setNode(const std::shared_ptr<::ngraph::Node>& node) {
                this->node = node;
            }
        };
        const static std::vector<std::shared_ptr<Builder::INodeConverter>> convertors = {
                std::make_shared<Builder::NodeConverter<::ngraph::op::CropIE>>(),
                std::make_shared<Builder::NodeConverter<::ngraph::op::v1::DeformableConvolution>>(),
                std::make_shared<Builder::NodeConverter<::ngraph::op::v1::DeformablePSROIPooling>>(),
                std::make_shared<Builder::NodeConverter<::ngraph::op::Eltwise>>(),
                std::make_shared<Builder::NodeConverter<::ngraph::op::Ceiling>>(),
                std::make_shared<Builder::NodeConverter<::ngraph::op::FullyConnected>>(),
                std::make_shared<Builder::NodeConverter<::ngraph::op::GenericIE>>(),
                std::make_shared<Builder::NodeConverter<::ngraph::op::v1::MaxPool>>(),
                std::make_shared<Builder::NodeConverter<::ngraph::op::PowerIE>>(),
                std::make_shared<Builder::NodeConverter<::ngraph::op::ReLUIE>>(),
                std::make_shared<Builder::NodeConverter<::ngraph::op::ResampleV2>>(),
                std::make_shared<Builder::NodeConverter<::ngraph::op::RegionYolo>>(),
                std::make_shared<Builder::NodeConverter<::ngraph::op::ReorgYolo>>(),
                std::make_shared<Builder::NodeConverter<::ngraph::op::PSROIPooling>>(),
                std::make_shared<Builder::NodeConverter<::ngraph::op::ScaleShiftIE>>(),
                std::make_shared<Builder::NodeConverter<::ngraph::op::SquaredDifference>>(),
                std::make_shared<Builder::NodeConverter<::ngraph::op::VariadicSplit>>(),
                std::make_shared<Builder::NodeConverter<::ngraph::opset5::Loop>>(),
                std::make_shared<Builder::NodeConverter<::ngraph::op::ShuffleChannels>>(),
                std::make_shared<Builder::NodeConverter<::ngraph::op::v4::Interpolate>>(),
                std::make_shared<Builder::NodeConverter<::ExecGraphInfoSerialization::ExecutionNode>>(),
        };
        CNNLayerPtr result;

        for (auto &convertor : convertors) {
            if (!convertor->canCreate(node)) continue;
            result = convertor->createLayer(node);
            break;
        }

        if (!result) {
            CNNLayerCreator visitor(node);
            if (node->visit_attributes(visitor)) result = visitor.create();
        }

        if (!result)
            THROW_IE_EXCEPTION << "Cannot cast ngraph node " << node->get_friendly_name() << " to CNNLayer!";
        NGraphCNNLayer * layer = reinterpret_cast<NGraphCNNLayer*>(result.get());
        layer->setNode(node);
        return result;
    };

    const auto isInternalConstLayer = [](const std::shared_ptr<::ngraph::op::Constant> &constLayer,
                                         const std::shared_ptr<::ngraph::Node> &consumerLayer,
                                         bool keep_constants) -> bool {
        if (((::ngraph::as_type_ptr<::ngraph::op::ConvolutionIE>(consumerLayer) ||
            ::ngraph::as_type_ptr<::ngraph::op::FullyConnected>(consumerLayer)) && !keep_constants) ||
            ::ngraph::as_type_ptr<::ngraph::op::v1::BinaryConvolution>(consumerLayer) ||
            ::ngraph::as_type_ptr<::ngraph::op::DeconvolutionIE>(consumerLayer) ||
            ::ngraph::as_type_ptr<::ngraph::op::v1::DeformableConvolution>(consumerLayer) ||
            ::ngraph::as_type_ptr<::ngraph::op::Elu>(consumerLayer) ||
            ::ngraph::as_type_ptr<::ngraph::op::NormalizeIE>(consumerLayer) ||
            ::ngraph::as_type_ptr<::ngraph::op::PRelu>(consumerLayer) ||
            ::ngraph::as_type_ptr<::ngraph::op::v1::Split>(consumerLayer) ||
            ::ngraph::as_type_ptr<::ngraph::op::VariadicSplit>(consumerLayer) ||
            ::ngraph::as_type_ptr<::ngraph::op::ScaleShiftIE>(consumerLayer) ||
            ::ngraph::as_type_ptr<::ngraph::op::Transpose>(consumerLayer) ||
            ::ngraph::as_type_ptr<::ngraph::op::LSTMSequenceIE>(consumerLayer) ||
            ::ngraph::as_type_ptr<::ngraph::op::RNNSequenceIE>(consumerLayer) ||
            ::ngraph::as_type_ptr<::ngraph::op::GRUSequenceIE>(consumerLayer) ||
            ::ngraph::as_type_ptr<::ngraph::op::RNNCellIE>(consumerLayer) ||
            ::ngraph::as_type_ptr<::ngraph::op::GRUCellIE>(consumerLayer)) {
            // Check that all input nodes except zero input are Constants for all ops except DeformableConvolutions
            // for which the input with index 1 is also dynamic
            size_t inputID = 1;
            if (::ngraph::as_type_ptr<::ngraph::op::v1::DeformableConvolution>(consumerLayer) ||
                             ::ngraph::as_type_ptr<::ngraph::op::GRUCellIE>(consumerLayer) ||
                             ::ngraph::as_type_ptr<::ngraph::op::RNNCellIE>(consumerLayer) ||
                    ::ngraph::as_type_ptr<::ngraph::op::GRUSequenceIE>(consumerLayer) ||
                    ::ngraph::as_type_ptr<::ngraph::op::RNNSequenceIE>(consumerLayer)) {
                inputID = 2;
            } else if (::ngraph::as_type_ptr<::ngraph::op::LSTMSequenceIE>(consumerLayer)) {
                inputID = 3;
            }

            for (; inputID < consumerLayer->inputs().size(); ++inputID) {
                auto inputLayer = consumerLayer->input(inputID).get_source_output().get_node_shared_ptr();
                if (inputLayer == constLayer) {
                    return true;
                }
            }
        } else if (::ngraph::as_type_ptr<::ngraph::op::LSTMCellIE>(consumerLayer)) {
            for (size_t inputID = 3; inputID < consumerLayer->inputs().size(); ++inputID) {
                auto inputLayer = consumerLayer->input(inputID).get_source_output().get_node_shared_ptr();
                if (inputLayer == constLayer) {
                    return true;
                }
            }
        }
        return false;
    };

    // Checks that node is internal layer for all layers from specific function
    const auto isInternalLayer = [=](const std::shared_ptr<::ngraph::Node> &node,
                                     bool keep_constant) -> bool {
        if (auto constantNode = ::ngraph::as_type_ptr<::ngraph::op::Constant>(node)) {
            for (const auto &consumerInputPort : constantNode->output(0).get_target_inputs()) {
                const auto &consumerLayer = consumerInputPort.get_node()->shared_from_this();
                if (!isInternalConstLayer(constantNode, consumerLayer, keep_constant))
                    return false;
            }
            return true;
        }

        return ::ngraph::as_type_ptr<::ngraph::op::Result>(node) != nullptr;
    };

    const auto keep_input_info = [](CNNNetworkImpl *network, const DataPtr &inData) {
        InputInfo::Ptr info(new InputInfo());
        info->setInputData(inData);
        network->setInputInfo(info);
    };

    // Check if some of function nodes has dynamic input or output shape
    // we collect this nodes and then throw an exception with the list
    // of dynamic nodes.
    std::stringstream err_log;
    for (const auto & node : graph->get_ordered_ops()) {
        bool is_dynamic = false;
        for (const auto & input : node->inputs()) {
            if (input.get_partial_shape().is_dynamic()) {
                is_dynamic = true;
                break;
            }
        }
        for (const auto & output : node->outputs()) {
            if (output.get_partial_shape().is_dynamic()) {
                is_dynamic = true;
                break;
            }
        }
        if (is_dynamic) err_log << node << std::endl;
    }
    if (!err_log.str().empty()) {
        THROW_IE_EXCEPTION << "\nUnsupported dynamic ops: \n" << err_log.str();
    }

    const CNNNetworkNGraphImpl* nGraphImpl = dynamic_cast<const CNNNetworkNGraphImpl*>(&network);

    InputsDataMap thisInputDataMap;
    network.getInputsInfo(thisInputDataMap);

    // Construct network
    cnnNetworkImpl->setName(graph->get_friendly_name());

    const ngraph::NodeVector& nodes = graph->get_ops();
    bool keep_constants = keep_constant_inputs || ::ngraph::op::util::has_op_with_type<::ngraph::op::FakeQuantize>(graph);

    std::unordered_map<std::string, std::shared_ptr<ngraph::Node>> unique_names;
    auto can_change_name = [](const std::shared_ptr<ngraph::Node> & node) -> bool {
        if (ngraph::as_type_ptr<ngraph::op::Parameter>(node) ||
            ngraph::as_type_ptr<ngraph::op::Result>(node)) {
            return false;
        }
        for (const auto & output : node->outputs()) {
            for (const auto & consumer : output.get_target_inputs()) {
                if (ngraph::is_type<ngraph::op::Result>(consumer.get_node())) {
                    return false;
                }
            }
        }
        return true;
    };

    auto generate_unique_name = [&unique_names](std::string name) -> std::string {
        size_t suffix = 1;
        while(unique_names.count(name + "/" + std::to_string(suffix))) {
            ++suffix;
        }
        return name + "/" + std::to_string(suffix);
    };

    // normalize nodes names to be unique
    for (auto & node : nodes) {
        // skip Result operations as they have the same friendly name as their parent
        if (ngraph::is_type<ngraph::op::Result>(node.get())) {
            continue;
        }

        auto & duplicate = unique_names[node->get_friendly_name()];
        if (!duplicate) {
            duplicate = node;
            continue;
        }

        if (!can_change_name(duplicate) && !can_change_name(node)) {
            THROW_IE_EXCEPTION << "Detected two output operations with the same name: " << duplicate << " and " << node;
        }

        auto & renamed = can_change_name(duplicate) ? duplicate : node;
        renamed->set_friendly_name(generate_unique_name(renamed->get_friendly_name()));

        unique_names[duplicate->get_friendly_name()] = duplicate;
        unique_names[node->get_friendly_name()] = node;
    }

    // Create layers and output data
    for (const auto &layer : nodes) {
        if (isInternalLayer(layer, keep_constants)) continue;

        // TODO: remove this rt info when all blobs will be inputs
        auto &rt_info = layer->get_rt_info();
        rt_info["keep_constants"] = std::make_shared<::ngraph::VariantWrapper<int64_t>> (keep_constants);

        CNNLayerPtr cnnLayer = createCNNLayer(layer);

        // Set originalLayersNames from FusedNames
        std::string originalNames = ::ngraph::getFusedNames(layer);
        if (!originalNames.empty()) {
            cnnLayer->params[ExecGraphInfoSerialization::ORIGINAL_NAMES] = originalNames;
        }

        std::string primitivesPriority = ::ngraph::getPrimitivesPriority(layer);
        if (!primitivesPriority.empty()) {
            cnnLayer->params["PrimitivesPriority"] = primitivesPriority;
        }

        // Copy runtime info attributes from Nodes to CNNLayers if they have VariantWrapper<std::string> type
        using VariantString = ::ngraph::VariantWrapper<std::string>;
        for (const auto &rt : rt_info) {
            if (auto str_attr = std::dynamic_pointer_cast<VariantString>(rt.second)) {
                if (details::CaselessEq<std::string>()(rt.first, "affinity")) {
                    cnnLayer->affinity = str_attr->get();
                } else {
                    cnnLayer->params[rt.first] = str_attr->get();
                }
            }
        }

        size_t inputCount(0);
        for (size_t i = 0; i < layer->get_input_size(); i++) {
            const auto &constant = ngraph::as_type_ptr<ngraph::op::Constant>(layer->input(i).get_source_output().get_node_shared_ptr());
            if (constant && isInternalConstLayer(constant, layer, keep_constants)) {
                continue;
            }
            inputCount++;
        }

        if (cnnLayer->type == "Memory" && cnnLayer->params["index"] == "1") {
            inputCount = 0;
        }

        cnnLayer->insData.resize(inputCount);

        for (size_t i = 0; i < layer->get_output_size(); i++) {
            // Memory node with index = 1 has no inputs according to the specification.
            // For proper conversion, we must cut off all the layers and data nodes above ReadValue,
            // if they are connected only with this layer.
            // Now MO generates only constants or constant sub-graphs as input to ReadValue op.
            if (std::dynamic_pointer_cast<::ngraph::op::Constant>(layer)) {
                bool all_to_read_value = !layer->output(i).get_target_inputs().empty();
                for (const auto &output_input : layer->output(i).get_target_inputs()) {
                    all_to_read_value
                            &= dynamic_cast<ngraph::op::ReadValue *>(output_input.get_node()) != nullptr;
                }
                if (all_to_read_value)
                    continue;
            }

            if (cnnLayer->type == "Memory" && cnnLayer->params["index"] == "0") {
                cnnLayer->outData.clear();
                continue;
            }
            auto outName = layer->output(i).get_tensor().get_name();
            if (outName.empty()) {
                outName = ngraph::op::util::create_ie_output_name(layer->output(i));
            }

            DataPtr &ptr = cnnNetworkImpl->getData(outName.c_str());
            IE_ASSERT(layer->get_output_partial_shape(i).is_static()) << " nGraph "
                << layer->description() << " operation with name: "
                << layer->get_friendly_name() << " cannot be converted to " << cnnLayer->type
                << " layer with name: " << cnnLayer->name << " because output with index "
                << i << " contains dynamic shapes: " << layer->get_output_partial_shape(i)
                << ". Try to use CNNNetwork::reshape() method in order to specialize shapes "
                << "before the conversion.";
            SizeVector dims = layer->get_output_shape(i);
            for (const auto &dim : dims) {
                if (!dim)
                    THROW_IE_EXCEPTION << cnnLayer->type << " layer " << cnnLayer->name
                        << " has incorrect dimensions in the output data " << i;
            }
            if (!ptr && nGraphImpl && nGraphImpl->_data.find(outName) != nGraphImpl->_data.end()) {
                ptr = nGraphImpl->_data.at(outName);
                {
                    const auto layout =
                        dims.size() == ptr->getTensorDesc().getDims().size() ?
                        ptr->getTensorDesc().getLayout() :
                        TensorDesc::getLayoutByDims(dims);

                    ptr->reshape(dims, layout);
                }
                cnnNetworkImpl->addData(outName.c_str(), ptr);
            }

            if (!ptr) {
                ptr.reset(new Data(outName,
                                   {details::convertPrecision(layer->get_output_element_type(i)), dims,
                                    TensorDesc::getLayoutByDims(dims)}));
            }

            getCreatorLayer(ptr) = cnnLayer;
            cnnLayer->outData.push_back(ptr);
            if (std::dynamic_pointer_cast<::ngraph::op::Parameter>(layer)) {
                keep_input_info(cnnNetworkImpl, ptr);
            }
        }
        cnnNetworkImpl->addLayer(cnnLayer);
    }

    // Set input data
    for (const auto &layer : graph->get_ordered_ops()) {
        if (std::dynamic_pointer_cast<::ngraph::op::ReadValue>(layer))
            continue;
        if (std::dynamic_pointer_cast<::ngraph::op::Result>(layer)) {
            IE_ASSERT(layer->get_input_size() == 1);
            const auto &input = layer->input_value(0);
            auto name = input.get_tensor().get_name();
            if (!name.empty())
                cnnNetworkImpl->addOutput(name);
            else
                cnnNetworkImpl->addOutput(ngraph::op::util::create_ie_output_name(input));
            continue;
        }

        uint64_t count_of_skipped = 0;
        for (size_t i = 0; i < layer->get_input_size(); i++) {
            const auto &output_port = layer->input_value(i);
            const auto &input = output_port.get_node_shared_ptr();

            if (auto const_node = std::dynamic_pointer_cast<::ngraph::op::Constant>(input)) {
                if (isInternalConstLayer(const_node, layer, keep_constants)) {
                    count_of_skipped++;
                    continue;
                }
            }

            CNNLayerPtr prevCnnLayer;
            StatusCode ret = cnnNetworkImpl->getLayerByName(input->get_friendly_name().c_str(), prevCnnLayer, nullptr);
            if (ret != OK)
                THROW_IE_EXCEPTION << "Cannot find layer with name: " << input->get_friendly_name();

            CNNLayerPtr cnnLayer;
            ret = cnnNetworkImpl->getLayerByName(layer->get_friendly_name().c_str(), cnnLayer, nullptr);
            if (ret != OK)
                THROW_IE_EXCEPTION << "Cannot find layer with name: " << layer->get_friendly_name();

            auto inIndex = layer->input(i).get_index();
            if (cnnLayer->insData.size() <= (inIndex - count_of_skipped) ||
                prevCnnLayer->outData.size() <= output_port.get_index() || count_of_skipped > inIndex)
                THROW_IE_EXCEPTION << "Cannot create ICNNNetwork. Network structure is incorrect! "
                                   << "Input port " << inIndex << " (max " << cnnLayer->insData.size() << ") of "
                                   << cnnLayer->type << " layer " << cnnLayer->name
                                   << " cannot be connected with output port " << output_port.get_index()
                                   << " (max " << prevCnnLayer->outData.size() << ") of " << prevCnnLayer->type
                                   << " layer " << prevCnnLayer->name;
            cnnLayer->insData[inIndex - count_of_skipped] = prevCnnLayer->outData[output_port.get_index()];
            getInputTo(prevCnnLayer->outData[output_port.get_index()])[cnnLayer->name] = cnnLayer;
        }
    }

    // check all input ports are occupied
    for (const auto &kvp : cnnNetworkImpl->allLayers()) {
        const CNNLayer::Ptr &layer = kvp.second;
        size_t inSize = layer->insData.size();

        for (unsigned i = 0; i < inSize; i++) {
            if (!layer->insData[i].lock()) {
                THROW_IE_EXCEPTION << "Layer " << layer->name.c_str() << " input port " << i
                                   << " is not connected to any data";
            }
        }

        // execution ngraph is fake graph and should not be validated
        if (layer->params.count(ExecGraphInfoSerialization::PERF_COUNTER) == 0) {
            layer->parseParams();
        }
    }

    if (!cnnNetworkImpl) THROW_IE_EXCEPTION << "Cannot convert nGraph function to CNNNetworkImpl!";

    // update input preprocessing info
    InputsDataMap resultInputDataMap;
    cnnNetworkImpl->getInputsInfo(resultInputDataMap);
    IE_ASSERT(resultInputDataMap.size() == thisInputDataMap.size());
    for (auto i : resultInputDataMap) {
        auto &thisInputData = *thisInputDataMap[i.first];
        i.second->setPrecision(thisInputData.getPrecision());
        i.second->setLayout(thisInputData.getLayout());
        i.second->getPreProcess() = thisInputData.getPreProcess();
    }
}

std::shared_ptr<CNNNetworkImpl> convertFunctionToICNNNetwork(const std::shared_ptr<const ::ngraph::Function> &graph,
                                                             const ICNNNetwork &network,
                                                             bool keep_constant_inputs) {
    auto cnnNetworkImpl = std::make_shared<details::CNNNetworkImpl>();
    convertFunctionToICNNNetwork(graph, network, cnnNetworkImpl.get(), keep_constant_inputs);
    return cnnNetworkImpl;
}

}  // namespace details
}  // namespace InferenceEngine<|MERGE_RESOLUTION|>--- conflicted
+++ resolved
@@ -1507,18 +1507,18 @@
         return res;
     });
 
-<<<<<<< HEAD
-    addSpecificCreator({"TensorIterator"}, [](const std::shared_ptr<::ngraph::Node>& node, const std::map<std::string, std::string>& params) -> CNNLayerPtr {
-        auto res = createSubGraphLayer(node);
-        res->type = "TensorIterator";
-=======
     addSpecificCreator({"CTCGreedyDecoder"}, [](const std::shared_ptr<::ngraph::Node>& node,
                                                 const std::map<std::string, std::string>& params) -> CNNLayerPtr {
         LayerParams attrs = {node->get_friendly_name(), "CTCGreedyDecoder", details::convertPrecision(node->get_output_element_type(0))};
         auto res = std::make_shared<InferenceEngine::CNNLayer>(attrs);
         res->params = params;
         res->params["ctc_merge_repeated"] = res->getBoolStrParamAsIntStr("ctc_merge_repeated");
->>>>>>> a788c02c
+        return res;
+    });
+
+    addSpecificCreator({"TensorIterator"}, [](const std::shared_ptr<::ngraph::Node>& node, const std::map<std::string, std::string>& params) -> CNNLayerPtr {
+        auto res = createSubGraphLayer(node);
+        res->type = "TensorIterator";
         return res;
     });
 }
