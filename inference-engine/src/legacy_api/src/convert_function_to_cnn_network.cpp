// Copyright (C) 2018-2021 Intel Corporation
// SPDX-License-Identifier: Apache-2.0
//

#include <string>
#include <memory>
#include <vector>
#include <unordered_set>
#include <regex>
#include <sstream>

#include <cnn_network_ngraph_impl.hpp>
#include "ngraph_ops/convolution_ie.hpp"
#include "ngraph_ops/deconvolution_ie.hpp"
#include "legacy/ngraph_ops/eltwise.hpp"
#include "legacy/ngraph_ops/fully_connected.hpp"
#include "legacy/ngraph_ops/gather_ie.hpp"
#include "legacy/ngraph_ops/gather_tree_ie.hpp"
#include "legacy/ngraph_ops/gru_cell_ie.hpp"
#include "legacy/ngraph_ops/interp.hpp"
#include "legacy/ngraph_ops/lrn_ie.hpp"
#include "legacy/ngraph_ops/lstm_cell_ie.hpp"
#include "legacy/ngraph_ops/normalize_ie.hpp"
#include "legacy/ngraph_ops/pad_ie.hpp"
#include "legacy/ngraph_ops/onehot_ie.hpp"
#include "legacy/ngraph_ops/power.hpp"
#include "legacy/ngraph_ops/prior_box_clustered_ie.hpp"
#include "legacy/ngraph_ops/prior_box_ie.hpp"
#include "legacy/ngraph_ops/proposal_ie.hpp"
#include "legacy/ngraph_ops/relu_ie.hpp"
#include "legacy/ngraph_ops/scaleshift.hpp"
#include "legacy/ngraph_ops/tile_ie.hpp"
#include "legacy/ngraph_ops/hard_sigmoid_ie.hpp"
#include "legacy/ngraph_ops/nms_ie.hpp"
#include "legacy/ngraph_ops/crop_ie.hpp"
#include "legacy/ngraph_ops/selu_ie.hpp"
#include "legacy/ngraph_ops/rnn_cell_ie.hpp"
#include "legacy/ngraph_ops/topk_ie.hpp"
#include "legacy/ngraph_ops/rnn_sequence_ie.hpp"
#include "legacy/ngraph_ops/lstm_sequence_ie.hpp"
#include "legacy/ngraph_ops/gru_sequence_ie.hpp"
#include "generic_ie.hpp"
#include "exec_graph_info.hpp"

#include "caseless.hpp"
#include <debug.h>
#include <ngraph/opsets/opset1.hpp>
#include <ngraph/opsets/opset5.hpp>
#include "transformations/utils/utils.hpp"
#include "transformations/rt_info/fused_names_attribute.hpp"
#include "transformations/rt_info/primitives_priority_attribute.hpp"
#include "cpp/ie_cnn_network.h"

#include "legacy/convert_function_to_cnn_network.hpp"
#include "legacy/graph_tools.hpp"
#include "legacy/net_pass.h"
#include "ie_legacy_itt.hpp"
#include "ie_cnn_layer_builder_ngraph.h"

namespace InferenceEngine {
namespace details {

// helper for adding creators with a specific exception
#define REQUIRED_IE_CONVERSION_CREATOR(type_name, ie_type_name)\
    addSpecificCreator({type_name}, [](const std::shared_ptr<::ngraph::Node>& node, \
        const std::map<std::string, std::string>& params) -> CNNLayerPtr {\
        THROW_IE_EXCEPTION << type_name  << " operation has a form that is not supported. " << node->get_friendly_name()\
        << " should be converted to " << ie_type_name << " operation.";\
        return nullptr;\
    });\

/// \brief Creates legacy representation of CNNLayer for SubGraphOp.
/// \param layer node type
/// \return pointer to CNNLayer with legacy representation of SubGraphOp.
CNNLayer::Ptr createSubGraphLayer(const std::shared_ptr<ngraph::Node>& layer) {
    auto sub_graph = std::dynamic_pointer_cast<ngraph::op::util::SubGraphOp>(layer);
    if (!sub_graph) {
        THROW_IE_EXCEPTION << "Cannot cast layer to SubGraphOp.";
    }

    // inputs/outputs of TensorIterator (ngraph representation)
    auto parameters = sub_graph->get_function()->get_parameters();
    auto results = sub_graph->get_function()->get_results();

    // Convert body (ngraph representation) to CNNNetwork.
    // This network will contain nodes of type = "Input" and data nodes with wrong names.
    // IE TensorIterator doesn't include such nodes so we create CNNNetwork in a separate scope
    // to call the destructor and delete these "Input"/data nodes.

    TensorIterator::Body body;
    {
        InferenceEngine::CNNNetwork body_net(sub_graph->get_function());
        IE_SUPPRESS_DEPRECATED_START
        // TODO: fix convertFunctionToICNNNetwork
        InferenceEngine::CNNNetwork net(InferenceEngine::details::convertFunctionToICNNNetwork(body_net.getFunction(), body_net));
        IE_SUPPRESS_DEPRECATED_END
        // Paranoid check for cycles
        bool res = CNNNetForestDFS(
            CNNNetGetAllInputLayers(net), [](const CNNLayerPtr& layer) {}, false);
        if (!res) {
            THROW_IE_EXCEPTION << "Loop detected. SubGraphOp body should not contain loops.";
        }

        // Get inputs/outputs of cnn network
        auto in_info_map_with_parameters = net.getInputsInfo();
        auto out_info_map = net.getOutputsInfo();

        IE_ASSERT(in_info_map_with_parameters.size() == parameters.size());
        IE_ASSERT(out_info_map.size() == results.size());

        InferenceEngine::TensorIterator::Body temp_body;
        temp_body.inputs.resize(in_info_map_with_parameters.size());
        temp_body.outputs.resize(out_info_map.size());

        // Fill inputs/outs in order aligned with ng representation
        uint64_t counter = 0;
        for (const auto& param : parameters) {
            auto info = in_info_map_with_parameters.at(param->get_friendly_name());
            temp_body.inputs[counter++] = info->getInputData();
        }

        auto map_ng_result_to_ie_name = [] (std::shared_ptr<ngraph::op::v0::Result> res_op) {
            auto result = res_op->input(0).get_source_output();

            std::string name = result.get_node()->get_friendly_name();
            if (result.get_node()->get_output_size() > 1) {
                name += "." + std::to_string(result.get_index());
            }
            return name;
        };

        counter = 0;
        for (const auto& result : results) {
            auto data = out_info_map.at(map_ng_result_to_ie_name(result));
            temp_body.outputs[counter++] = data;
        }

        // This deep copy will hold all unreachable constants. See the comment in CopyTIBody function.
        body = InferenceEngine::NetPass::CopyTIBody(temp_body);

        // Check if data is really const layer holder
        auto is_constant_holder = [] (const DataPtr data) {
            return data->getPrecision() == Precision::UNSPECIFIED;
        };

        // Strip unreached node holder from Inputs node.
        auto holder = body.inputs.back();
        if (is_constant_holder(holder)) {
            auto& holder_map = getInputTo(holder);

            for (auto it = holder_map.begin(); it != holder_map.end(); ) {
                if (it->second->type == "Input")
                    it = holder_map.erase(it);
                else
                    ++it;
            }
        }

        // TODO: Disable this WA after total switch onto Ngraph
        //   WA: Some plugins (like GPU) require matching of Data object name and producer Layer name.
        //       Data name is expected in format "[layer_name]" or "[layer_name].[port_idx]" in case
        //       of multiple inputs. We have to restore it if possible and ignore original names of
        //       Ngraph parameter and result ops.
        //       Will not change data name if:
        //        - data has several consumer layers
        //        - data has no consumer (example if data is straight used as output)
        //
        for (auto &in : body.inputs) {
            if (is_constant_holder(in))
                continue;

            const auto input_to = getInputTo(in);
            if (input_to.size() != 1)
                continue;

            const auto consumer_layer = input_to.begin()->second;
            const auto consumer_in_port_set = consumer_layer->insData;
            const auto found = std::find_if(consumer_in_port_set.begin(), consumer_in_port_set.end(),
                                      [&in] (const DataWeakPtr &wptr) { return wptr.lock() == in; });
            IE_ASSERT(found != consumer_in_port_set.end());
            const auto consumer_port_idx = std::distance(consumer_in_port_set.begin(), found);

            auto new_name = consumer_layer->name;
            if (consumer_in_port_set.size() > 1) {
                new_name += '.' + std::to_string(consumer_port_idx);
            }
            in->setName(new_name);
        }

        // TODO: this WA restore original precisions of outputs.
        //       convertFunctionToICNNNetwork has internal fallback policy for unsupported
        //       precisions for inputs/outputs ports. Particular for U8 will be translated
        //       to FP32. However Loop body has strong requirements for continue_condition
        //       port, it should be BOOL(U8).
        //
        for (size_t i = 0; i < results.size(); i++) {
            auto result = results[i];
            auto output = body.outputs[i];
            if (result->get_element_type() == ngraph::element::u8) {
                output->setPrecision(InferenceEngine::Precision::U8);
            }
        }
    }

    // Create Inference Engine representation of TensorIterator
    LayerParams params = {layer->get_friendly_name(), "TensorIterator",
                          details::convertPrecision(layer->get_output_element_type(0))};
    auto res = std::make_shared<InferenceEngine::TensorIterator>(params);
    res->body = body;

    // Port map: outputs
    for (const auto& desc : sub_graph->get_output_descriptions()) {
        auto body_output_idx = desc->m_body_value_index;

        std::string type_name = desc->get_type_info().name;
        if (type_name == "ConcatOutputDescription") {
            auto output_desc = ::ngraph::as_type_ptr<ngraph::op::util::SubGraphOp::ConcatOutputDescription>(desc);
            IE_ASSERT(output_desc != nullptr);

            res->output_port_map.emplace_back(InferenceEngine::TensorIterator::PortMap {
                static_cast<int>(output_desc->m_output_index), static_cast<int>(body_output_idx),
                static_cast<int>(output_desc->m_axis), static_cast<int>(output_desc->m_stride),
                static_cast<int>(output_desc->m_start), static_cast<int>(output_desc->m_end),
                static_cast<int>(output_desc->m_part_size)});
        } else if (type_name == "BodyOutputDescription") {
            auto output_desc = ::ngraph::as_type_ptr<ngraph::op::util::SubGraphOp::BodyOutputDescription>(desc);
            IE_ASSERT(output_desc != nullptr);

            res->output_port_map.emplace_back(InferenceEngine::TensorIterator::PortMap {
                static_cast<int>(output_desc->m_output_index), static_cast<int>(body_output_idx), -1, 1, 0, -1, 1});
        } else {
            THROW_IE_EXCEPTION << "Incorrect type of the output description.";
        }
    }

    // Port map : inputs and back edges
    for (const auto& desc : sub_graph->get_input_descriptions()) {
        auto body_input_index = desc->m_body_parameter_index;

        if (const auto slice_desc = std::dynamic_pointer_cast<ngraph::op::util::SubGraphOp::SliceInputDescription>(desc)) {
            res->input_port_map.emplace_back(InferenceEngine::TensorIterator::PortMap {
                static_cast<int>(slice_desc->m_input_index), static_cast<int>(body_input_index),
                static_cast<int>(slice_desc->m_axis), static_cast<int>(slice_desc->m_stride),
                static_cast<int>(slice_desc->m_start), static_cast<int>(slice_desc->m_end),
                static_cast<int>(slice_desc->m_part_size)});
        } else if (const auto merge_desc = std::dynamic_pointer_cast<ngraph::op::util::SubGraphOp::MergedInputDescription>(desc)) {
            res->input_port_map.emplace_back(InferenceEngine::TensorIterator::PortMap {
                static_cast<int>(merge_desc->m_input_index), static_cast<int>(body_input_index), -1, 1, 0, -1, 1});

            auto body_output_idx = merge_desc->m_body_value_index;

            res->back_edges.emplace_back(InferenceEngine::TensorIterator::PortMap {
                static_cast<int>(body_output_idx), static_cast<int>(body_input_index), -1, 1, 0, -1, 1});
        } else if (const auto inv_desc = std::dynamic_pointer_cast<ngraph::op::util::SubGraphOp::InvariantInputDescription>(desc)) {
            res->input_port_map.emplace_back(InferenceEngine::TensorIterator::PortMap {
                    static_cast<int>(inv_desc->m_input_index), static_cast<int>(body_input_index), -1, 1, 0, -1, 1});
        } else {
            THROW_IE_EXCEPTION << "Incorrect type of the input description.";
        }
    }

    if (const auto loop_op = std::dynamic_pointer_cast<const ngraph::opset5::Loop>(layer)) {
        auto spec_port = loop_op->get_special_body_ports();
        if (spec_port.current_iteration_input_idx != -1) {
            auto ie_port_idx = spec_port.current_iteration_input_idx;
            res->params["loop_body_current_iteration_idx"] = std::to_string(ie_port_idx);
        }
        if (spec_port.body_condition_output_idx != -1) {
            auto body_output_idx = spec_port.body_condition_output_idx;
            res->params["loop_body_condition_output_idx"] = std::to_string(body_output_idx);
        }
        res->params["loop_trip_count_idx"] = "0";
        res->params["loop_execution_condition_idx"] = "1";
    }

    return res;
}

/**
 * @brief Creator for CNNLayer from nGraph op
 */
class CNNLayerCreator : public ::ngraph::AttributeVisitor {
public:
    using CreatorFor = std::function<CNNLayerPtr(const std::shared_ptr<::ngraph::Node>& node,
                                                 const std::map<std::string, std::string>& param)>;
    explicit CNNLayerCreator(const std::shared_ptr<::ngraph::Node>& node);

    CNNLayerPtr create();

    void on_adapter(const std::string& name, ::ngraph::ValueAccessor<bool> &value) override {
        params[name] = value.get() ? "true" : "false";
    }

    void addSpecificCreator(const std::vector<std::string>& forTypes, const CreatorFor& creator) {
        for (const auto type : forTypes) {
            creators[type] = creator;
        }
    }

    void on_adapter(const std::string& name, ::ngraph::ValueAccessor<std::string>& adapter) override {
        std::string data = adapter.get();
        std::transform(data.begin(), data.end(), data.begin(), [](unsigned char c) {
            return std::tolower(c);
        });
        params[name] = data;
    }

    void on_adapter(const std::string& name, ::ngraph::ValueAccessor<std::vector<int32_t>>& adapter) override {
        auto shape = adapter.get();
        params[name] = joinVec(shape);
    }

    void on_adapter(const std::string& name, ::ngraph::ValueAccessor<std::vector<int64_t>>& adapter) override {
        auto shape = adapter.get();
        params[name] = joinVec(shape);
    }

    void on_adapter(const std::string& name, ::ngraph::ValueAccessor<double>& adapter) override {
        std::ostringstream stream;
        stream.precision(8);
        stream << std::fixed << adapter.get();
        params[name] = stream.str();
    }

    void on_adapter(const std::string& name, ::ngraph::ValueAccessor<int64_t>& adapter) override {
        params[name] = std::to_string(adapter.get());
    }

    void on_adapter(const std::string& name, ngraph::ValueAccessor<std::vector<std::string>>& adapter) override {
        std::vector<std::string> data = adapter.get();
        for (auto& str : data) {
            std::transform(str.begin(), str.end(), str.begin(), [](unsigned char c) {
                return std::tolower(c);
            });
        }

        std::stringstream ss;
        std::copy(data.begin(), data.end(), std::ostream_iterator<std::string>(ss, ","));
        params[name] = ss.str();
    }

    void on_adapter(const std::string& name, ngraph::ValueAccessor<std::vector<float>>& adapter) override {
        auto data = adapter.get();
        params[name] = joinVec(data);
    }

    void on_adapter(const std::string& name, ::ngraph::ValueAccessor<std::shared_ptr<ngraph::Function>>& adapter) override {
    }

    void on_adapter(const std::string& name, ::ngraph::ValueAccessor<void>& adapter) override;

    void on_adapter(const std::string& name, ::ngraph::ValueAccessor<void*>& adapter) override {
        if (std::string(node->get_type_name()) != "Constant") {
            const auto data_beg = static_cast<char*>(adapter.get_ptr());
            params[name] = std::string(data_beg, adapter.size());
        }
    }

private:
    std::shared_ptr<::ngraph::Node> node;
    std::map<std::string, std::string> params;
    std::map<std::string, CreatorFor> creators;
};

void InferenceEngine::details::CNNLayerCreator::on_adapter(const std::string& name,
                                                           ::ngraph::ValueAccessor<void>& adapter) {
    if (auto a = ::ngraph::as_type<::ngraph::AttributeAdapter<::ngraph::element::Type>>(&adapter)) {
        auto type = static_cast<::ngraph::element::Type&>(*a);
        params[name] = details::convertPrecision(type).name();
    } else if (auto a = ::ngraph::as_type<::ngraph::AttributeAdapter<::ngraph::PartialShape>>(&adapter)) {
        std::string dims;
        auto shape = static_cast<::ngraph::PartialShape&>(*a);
        for (int64_t i = 0; i < shape.rank().get_length(); i++) {
            if (!dims.empty()) dims += ",";
            dims += std::to_string(shape[i].get_length());
        }
        params[name] = dims;
    } else if (auto a = ::ngraph::as_type<::ngraph::AttributeAdapter<::ngraph::Shape>>(&adapter)) {
        auto shape = static_cast<::ngraph::Shape&>(*a);
        params[name] = joinVec(shape);
    } else if (auto a = ::ngraph::as_type<::ngraph::AttributeAdapter<::ngraph::Strides>>(&adapter)) {
        auto shape = static_cast<::ngraph::Strides&>(*a);
        params[name] = joinVec(shape);
    } else if (auto a = ::ngraph::as_type<::ngraph::AttributeAdapter<std::vector<size_t>>>(& adapter)) {
        auto data = a->get();
        params[name] = joinVec(data);
    } else if (auto a = ::ngraph::as_type<::ngraph::AttributeAdapter<std::vector<std::shared_ptr<
    ngraph::op::util::SubGraphOp::InputDescription>>>>(& adapter)) {
        (void)a;
    } else if (auto a = ::ngraph::as_type<::ngraph::AttributeAdapter<std::vector<std::shared_ptr<
    ngraph::op::util::SubGraphOp::OutputDescription>>>>(& adapter)) {
        (void)a;
    } else if (auto a = ::ngraph::as_type<::ngraph::AttributeAdapter<ngraph::op::v5::Loop::SpecialBodyPorts>>(& adapter)) {
        (void)a;
    } else {
        THROW_IE_EXCEPTION << "Error converting ngraph to CNN network. "
                              "Attribute adapter can not be found for " << name << " parameter";
    }
}

InferenceEngine::details::CNNLayerCreator::CNNLayerCreator(const std::shared_ptr<::ngraph::Node>& node): node(node) {
    addSpecificCreator({"Parameter"}, [](const std::shared_ptr<::ngraph::Node>& node,
                                         const std::map<std::string, std::string>& params) -> CNNLayerPtr {
        LayerParams attrs = {node->get_friendly_name(), "Input",
            details::convertPrecision(node->get_output_element_type(0))};
        auto res = std::make_shared<CNNLayer>(attrs);
        return res;
    });
    // TODO - Remove "GreaterEq" once ngraph transitions to GreaterEqual
    addSpecificCreator({"Eltwise", "Subtract", "Power", "Maximum", "Minimum", "Divide", "Greater", "GreaterEqual", "FloorMod", "LogicalOr",
                        "LogicalAnd", "LogicalXor", "GreaterEq", "Less", "LessEqual", "Equal", "NotEqual", "Multiply", "Add"},
                        [](const std::shared_ptr<::ngraph::Node>& node, const std::map<std::string, std::string>& params) -> CNNLayerPtr {
            LayerParams attrs = {node->get_friendly_name(), "Eltwise",
                details::convertPrecision(node->get_output_element_type(0))};
            auto res = std::make_shared<EltwiseLayer>(attrs);
            res->params = params;
            if (node->description() == "Maximum") {
                res->params["operation"] = "max";
            } else if (node->description() == "Minimum") {
                res->params["operation"] = "min";
            } else if (node->description() == "Power") {
                res->params["operation"] = "pow";
            } else if (node->description() == "Subtract") {
                res->params["operation"] = "sub";
            } else if (node->description() == "Divide") {
                res->params["operation"] = "div";
            } else if (node->description() == "LessEqual") {
                res->params["operation"] = "less_equal";
            } else if (node->description() == "Less") {
                res->params["operation"] = "less";
            } else if (node->description() == "Equal") {
                res->params["operation"] = "equal";
            } else if (node->description() == "NotEqual") {
                res->params["operation"] = "not_equal";
            } else if (node->description() == "FloorMod") {
                res->params["operation"] = "floor_mod";
            } else if (node->description() == "Multiply") {
                res->params["operation"] = "prod";
            } else if (node->description() == "Add") {
                res->params["operation"] = "sum";
            } else if (node->description() == "Greater") {
                res->params["operation"] = "greater";
            } else if (node->description() == "GreaterEq") {
                res->params["operation"] = "greater_equal";
            } else if (node->description() == "GreaterEqual") {
                res->params["operation"] = "greater_equal";
            } else if (node->description() == "LogicalOr") {
                res->params["operation"] = "logical_or";
            } else if (node->description() == "LogicalAnd") {
                res->params["operation"] = "logical_and";
            } else if (node->description() == "LogicalXor") {
                res->params["operation"] = "logical_xor";
            } else if (node->description() == "Eltwise") {
                auto castedLayer = std::dynamic_pointer_cast<::ngraph::op::Eltwise>(node);
                if (castedLayer == nullptr) THROW_IE_EXCEPTION << "Cannot get " << attrs.type << " layer " << attrs.name;
                std::string type;
                switch (castedLayer->eltwise_type) {
                case ELTWISE_TYPE::Sum:
                    type = "sum";
                    break;
                case ELTWISE_TYPE::Sub:
                    type = "sub";
                    break;
                case ELTWISE_TYPE::Prod:
                    type = "prod";
                    break;
                default:
                    THROW_IE_EXCEPTION << "Not supported eltwise type!";
                }

                res->params["operation"] = type;
            }
            return res;
        });
    addSpecificCreator({"Concat"}, [](const std::shared_ptr<::ngraph::Node>& node,
                                      const std::map<std::string, std::string>& params) -> CNNLayerPtr {
        LayerParams attrs = {node->get_friendly_name(), node->description(),
                             details::convertPrecision(node->get_output_element_type(0))};
        auto res = std::make_shared<ConcatLayer>(attrs);
        res->params = params;
        auto axis = std::stoi(res->params["axis"]);
        res->params["axis"] = Builder::asString(axis < 0 ? axis + node->get_input_shape(0).size() : axis);
        return res;
    });
    addSpecificCreator({"AvgPool", "MaxPool"}, [](const std::shared_ptr<::ngraph::Node>& node,
                                                  const std::map<std::string, std::string>& params) -> CNNLayerPtr {
        LayerParams attrs = {node->get_friendly_name(), "Pooling",
            details::convertPrecision(node->get_output_element_type(0))};
        auto res = std::make_shared<PoolingLayer>(attrs);
        res->params = params;
        if (res->params.find("auto_pad") != res->params.end() &&
            details::CaselessEq<std::string>()(res->params["auto_pad"], "EXPLICIT"))
            res->params.erase("auto_pad");

        if (res->params.find("exclude_pad") != res->params.end()) {
            res->params["exclude-pad"] = res->params["exclude_pad"];
            res->params.erase("exclude_pad");
        }

        if (node->description() == "MaxPool") {
            res->params["pool-method"] = "max";
        } else if (node->description() == "AvgPool") {
            res->params["pool-method"] = "avg";
        }
        return res;
    });
    addSpecificCreator({"Select"}, [](const std::shared_ptr<::ngraph::Node>& node,
                                      const std::map<std::string, std::string>& params) -> CNNLayerPtr {
        LayerParams attrs = {node->get_friendly_name(), node->description(),
                             details::convertPrecision(node->get_output_element_type(0))};
        auto res = std::make_shared<SelectLayer>(attrs);
        res->params = params;
        return res;
    });
    addSpecificCreator({"BinaryConvolution"}, [](const std::shared_ptr<::ngraph::Node>& node,
                                      const std::map<std::string, std::string>& params) -> CNNLayerPtr {
        LayerParams attrs = {node->get_friendly_name(), node->description(),
                             details::convertPrecision(node->get_output_element_type(0))};
        auto res = std::make_shared<BinaryConvolutionLayer>(attrs);

        // todo: investigate difference between ngraph parameters for BinConvolution and the implementation above
        // this leads to accuracy issue for Precollected_ONNX_ResNet50_88percentinto1bit e2e test
        // res->params = params;

        auto castedLayer = ::ngraph::as_type_ptr<::ngraph::op::v1::BinaryConvolution>(node);
        IE_ASSERT(castedLayer) << " Operation " << node->description() << " with name "
            << node->get_friendly_name() << " cannot be casted to ngraph::op::v1::BinaryConvolution";

        std::string value;
        for (const auto& val : castedLayer->get_pads_begin()) {
            if (!value.empty()) value += ",";
            value += Builder::asString(val);
        }
        res->params["pads_begin"] = value;

        value.clear();
        for (const auto& val : castedLayer->get_pads_end()) {
            if (!value.empty()) value += ",";
            value += Builder::asString(val);
        }
        res->params["pads_end"] = value;

        switch (castedLayer->get_auto_pad()) {
            case ::ngraph::op::PadType::SAME_UPPER:
                res->params["auto_pad"] = "same_upper";
                break;
            case ::ngraph::op::PadType::SAME_LOWER:
                res->params["auto_pad"] = "same_lower";
                break;
            case ::ngraph::op::PadType::VALID:
                res->params["auto_pad"] = "valid";
                break;
            default:
                break;
        }

        value.clear();
        for (const auto& val : castedLayer->get_strides()) {
            if (!value.empty()) value += ",";
            value += Builder::asString(val);
        }
        res->params["strides"] = value;

        value.clear();
        for (const auto& val : castedLayer->get_dilations()) {
            if (!value.empty()) value += ",";
            value += Builder::asString(val);
        }
        res->params["dilations"] = value;

        // Restore kernel size and output
        const auto& shape = castedLayer->get_input_shape(1);
        res->params["output"] = Builder::asString(shape[0]);

        value.clear();
        for (size_t i = 2; i < shape.size(); i++) {
            if (!value.empty()) value += ",";
            value += Builder::asString(shape[i]);
        }
        res->params["kernel"] = value;

        switch (castedLayer->get_mode()) {
            case ::ngraph::op::v1::BinaryConvolution::BinaryConvolutionMode::XNOR_POPCOUNT:
                res->params["mode"] = "xnor-popcount";
        }

        IE_ASSERT(castedLayer->input(1).get_partial_shape().is_static()) << " Weights for binary convolution "
            << castedLayer->get_friendly_name() << " should have static shapes!";
        auto weights_shape = castedLayer->input(1).get_source_output().get_shape();
        res->params["input"] = Builder::asString(weights_shape[1]);
        res->params["pad_value"] = Builder::asString(castedLayer->get_pad_value());

        const auto weightsNode = castedLayer->input(1).get_source_output().get_node_shared_ptr();
        InferenceEngine::details::addBlob(weightsNode, res, InferenceEngine::details::weights);

        return res;
    });

    addSpecificCreator({"SpaceToBatch"}, [](const std::shared_ptr<::ngraph::Node>& node,
                                      const std::map<std::string, std::string>& params) -> CNNLayerPtr {
        LayerParams attrs = {node->get_friendly_name(), node->description(),
                             details::convertPrecision(node->get_output_element_type(0))};
        auto res = std::make_shared<SpaceToBatchLayer>(attrs);
        res->params = params;
        return res;
    });

    addSpecificCreator({"BatchToSpace"}, [](const std::shared_ptr<::ngraph::Node>& node,
                                      const std::map<std::string, std::string>& params) -> CNNLayerPtr {
        LayerParams attrs = {node->get_friendly_name(), node->description(),
                             details::convertPrecision(node->get_output_element_type(0))};
        auto res = std::make_shared<BatchToSpaceLayer>(attrs);
        res->params = params;
        return res;
    });

    addSpecificCreator({"Assign"}, [](const std::shared_ptr<::ngraph::Node>& node,
                                            const std::map<std::string, std::string>& params) -> CNNLayerPtr {
        LayerParams attrs = {node->get_friendly_name(), "Memory",
                             details::convertPrecision(node->get_output_element_type(0))};
        auto res = std::make_shared<CNNLayer>(attrs);
        res->params["id"] = params.at("variable_id");
        res->params["index"] = "0";
        res->params["size"] = "2";
        return res;
    });

    addSpecificCreator({"ReadValue"}, [](const std::shared_ptr<::ngraph::Node>& node,
                                            const std::map<std::string, std::string>& params) -> CNNLayerPtr {
        LayerParams attrs = {node->get_friendly_name(), "Memory",
                             details::convertPrecision(node->get_output_element_type(0))};
        auto res = std::make_shared<CNNLayer>(attrs);
        res->params["id"] = params.at("variable_id");
        res->params["index"] = "1";
        res->params["size"] = "2";
        return res;
    });

    addSpecificCreator({"DepthToSpace"}, [](const std::shared_ptr<::ngraph::Node>& node,
                                            const std::map<std::string, std::string>& params) -> CNNLayerPtr {
        LayerParams attrs = {node->get_friendly_name(), node->description(),
                             details::convertPrecision(node->get_output_element_type(0))};
        auto res = std::make_shared<DepthToSpaceLayer>(attrs);
        res->params = params;
        return res;
    });

    addSpecificCreator({"SpaceToDepth"}, [](const std::shared_ptr<::ngraph::Node>& node,
                                            const std::map<std::string, std::string>& params) -> CNNLayerPtr {
        LayerParams attrs = {node->get_friendly_name(), node->description(),
                             details::convertPrecision(node->get_output_element_type(0))};
        auto res = std::make_shared<SpaceToDepthLayer>(attrs);
        res->params = params;
        return res;
    });

    addSpecificCreator({"DeconvolutionIE"},
                       [](const std::shared_ptr<::ngraph::Node> &node,
                          const std::map<std::string, std::string> &params) -> CNNLayerPtr {
        LayerParams attrs = {node->get_friendly_name(), "Deconvolution",
                             details::convertPrecision(node->get_output_element_type(0))};
        auto res = std::make_shared<DeconvolutionLayer>(attrs);

        res->params = params;
        const auto& shape = node->get_input_shape(1);
        res->params["output"] = Builder::asString(shape[1]);
        std::string kernel_value;
        for (size_t i = 2; i < shape.size(); i++) {
            if (!kernel_value.empty()) kernel_value += ",";
            kernel_value += Builder::asString(shape[i]);
        }
        res->params["kernel"] = kernel_value;

        const auto weightsNode = node->input_value(1).get_node_shared_ptr();
        if (InferenceEngine::details::addBlob(weightsNode, res, InferenceEngine::details::weights)) {
            if (node->inputs().size() == 3) {
                const auto biasNode = node->input_value(2).get_node_shared_ptr();
                InferenceEngine::details::addBlob(biasNode, res, InferenceEngine::details::biases);
            }
        }
        return res;
    });

    addSpecificCreator({"DetectionOutput"},
                       [](const std::shared_ptr<::ngraph::Node> &node,
                          const std::map<std::string, std::string> &params) -> CNNLayerPtr {
        LayerParams attrs = {node->get_friendly_name(), "DetectionOutput",
                            details::convertPrecision(node->get_output_element_type(0))};
        auto res = std::make_shared<InferenceEngine::CNNLayer>(attrs);
        res->params = params;

        if (res->params["code_type"] == "caffe.priorboxparameter.center_size") {
            res->params["code_type"] = "caffe.PriorBoxParameter.CENTER_SIZE";
        } else {
            res->params["code_type"] =  "caffe.PriorBoxParameter.CORNER";
        }
        res->params["variance_encoded_in_target"] = res->getBoolStrParamAsIntStr("variance_encoded_in_target");
        res->params["share_location"] = res->getBoolStrParamAsIntStr("share_location");
        res->params["clip_after_nms"] = res->getBoolStrParamAsIntStr("clip_after_nms");
        res->params["clip_before_nms"] = res->getBoolStrParamAsIntStr("clip_before_nms");
        res->params["decrease_label_id"] = res->getBoolStrParamAsIntStr("decrease_label_id");
        res->params["normalized"] = res->getBoolStrParamAsIntStr("normalized");
        return res;
    });

    addSpecificCreator({"LogicalNot"},
                       [](const std::shared_ptr<::ngraph::Node>& node,
                          const std::map<std::string, std::string> params) -> CNNLayerPtr {
        LayerParams attrs = {node->get_friendly_name(), "Activation",
                              details::convertPrecision(node->get_output_element_type(0))};
        auto res = std::make_shared<InferenceEngine::CNNLayer>(attrs);
        res->params["type"] = "not";
        return res;
    });

    addSpecificCreator({"LSTMCellIE"},
                        [](const std::shared_ptr<::ngraph::Node>& node,
                           const std::map<std::string, std::string> params) -> CNNLayerPtr {
        LayerParams attrs = {node->get_friendly_name(), "LSTMCell",
                             details::convertPrecision(node->get_output_element_type(0))};
        auto res = std::make_shared<LSTMCell>(attrs);
        res->params = params;
        const auto weightsNode = node->input_value(3).get_node_shared_ptr();
        InferenceEngine::details::addBlob(weightsNode, res, InferenceEngine::details::weights);

        const auto biasNode = node->input_value(4).get_node_shared_ptr();
        InferenceEngine::details::addBlob(biasNode, res, InferenceEngine::details::biases);

        return res;
    });

    addSpecificCreator({"RNNCellIE"},
                       [](const std::shared_ptr<::ngraph::Node>& node,
                          const std::map<std::string, std::string>& params) -> CNNLayerPtr {
        LayerParams attrs = {node->get_friendly_name(), "RNNCell",
                             details::convertPrecision(node->get_output_element_type(0))};
        auto res = std::make_shared<RNNCell>(attrs);
        res->params = params;

        const auto weightsNode = node->input_value(2).get_node_shared_ptr();
        InferenceEngine::details::addBlob(weightsNode, res, InferenceEngine::details::weights);

        const auto biasNode = node->input_value(3).get_node_shared_ptr();
        InferenceEngine::details::addBlob(biasNode, res, InferenceEngine::details::biases);

        return res;
    });

    addSpecificCreator({"GRUCellIE"},
                       [](const std::shared_ptr<::ngraph::Node>& node,
                          const std::map<std::string, std::string>& params) -> CNNLayerPtr {
        LayerParams attrs = {node->get_friendly_name(), "GRUCell",
                             details::convertPrecision(node->get_output_element_type(0))};
        auto res = std::make_shared<GRUCell>(attrs);
        res->params = params;

        const auto weightsNode = node->input_value(2).get_node_shared_ptr();
        InferenceEngine::details::addBlob(weightsNode, res, InferenceEngine::details::weights);

        const auto biasNode = node->input_value(3).get_node_shared_ptr();
        InferenceEngine::details::addBlob(biasNode, res, InferenceEngine::details::biases);

        return res;
    });

    addSpecificCreator({"PRelu"},
                       [](const std::shared_ptr<::ngraph::Node>& node,
                          const std::map<std::string, std::string>& params) -> CNNLayerPtr {
        LayerParams attrs = {node->get_friendly_name(), "PReLU",
                             details::convertPrecision(node->get_output_element_type(0))};
        auto res = std::make_shared<PReLULayer>(attrs);
        res->params = params;

        const auto weightsNode = node->input_value(1).get_node_shared_ptr();
        InferenceEngine::details::addBlob(weightsNode, res, InferenceEngine::details::weights);

        return res;
    });

    addSpecificCreator({"TileIE"},
                       [](const std::shared_ptr<::ngraph::Node>& node,
                          const std::map<std::string, std::string>& params) -> CNNLayerPtr {
        LayerParams attrs = {node->get_friendly_name(), "Tile",
            details::convertPrecision(node->get_output_element_type(0))};
        auto res = std::make_shared<TileLayer>(attrs);
        res->params = params;
        return res;
    });

    addSpecificCreator({"PriorBoxIE"},
                       [](const std::shared_ptr<::ngraph::Node>& node,
                          const std::map<std::string, std::string>& params) -> CNNLayerPtr {
        LayerParams attrs = {node->get_friendly_name(), "PriorBox",
            details::convertPrecision(node->get_output_element_type(0))};

        auto res = std::make_shared<CNNLayer>(attrs);
        res->params = params;
        res->params["clip"] = res->getBoolStrParamAsIntStr("clip");
        res->params["flip"] = res->getBoolStrParamAsIntStr("flip");
        res->params["scale_all_sizes"] = res->getBoolStrParamAsIntStr("scale_all_sizes");

        auto scale_all_sizes = std::stoi(res->params["scale_all_sizes"]);
        if (!scale_all_sizes) {
            auto data_pshape = node->get_input_partial_shape(0);
            if (data_pshape.is_dynamic()) THROW_IE_EXCEPTION << "Dynamic 0-port input of PriorBox is not supported";
            auto data_shape = data_pshape.to_shape();
            if (data_shape.size() != 4) THROW_IE_EXCEPTION << "PriorBox has " << data_shape.size() << " items in 0-port input, 4 expected";
            auto img_pshape = node->get_input_partial_shape(1);
            if (img_pshape.is_dynamic()) THROW_IE_EXCEPTION << "Dynamic 1-port input of PriorBox is not supported";
            auto img_shape = img_pshape.to_shape();
            if (img_shape.size() != 4) THROW_IE_EXCEPTION << "PriorBox has " << data_shape.size() << " items in 1-port input, 4 expected";

            // mxnet-like PriorBox
            auto img_H = img_shape[2];
            auto data_H = data_shape[2];

            auto step = std::stof(res->params["step"]);
            if (step == -1)
                step = img_H / static_cast<float>(data_H);
            else
                step *= img_H;
            res->params["step"] = Builder::asString(step);

            auto min_size = details::split(res->params["min_size"], ",");
            for (auto &size : min_size) {
                size = Builder::asString(std::stof(size) * img_H);
            }
            res->params["min_size"] = details::joinVec(min_size);
        }
        return res;
    });

    addSpecificCreator({"PriorBoxClusteredIE"},
                       [](const std::shared_ptr<::ngraph::Node>& node,
                          const std::map<std::string, std::string>& params) -> CNNLayerPtr {
        LayerParams attrs = {node->get_friendly_name(), "PriorBoxClustered",
            details::convertPrecision(node->get_output_element_type(0))};
        auto res = std::make_shared<CNNLayer>(attrs);
        res->params = params;
        res->params["clip"] =
            res->getBoolStrParamAsIntStr("clip");

        auto step_h = std::stof(res->params["step_h"]);
        auto step_w = std::stof(res->params["step_w"]);
        if (std::abs(step_h - step_w) < 1e-5) {
            res->params["step"] = res->params["step_w"];
        }
        return res;
    });

    addSpecificCreator({"ProposalIE"},
                       [](const std::shared_ptr<::ngraph::Node>& node,
                          const std::map<std::string, std::string>& params) -> CNNLayerPtr {
        LayerParams attrs = {node->get_friendly_name(), "Proposal",
            details::convertPrecision(node->get_output_element_type(0))};
        auto res = std::make_shared<CNNLayer>(attrs);
        res->params = params;
        res->params["clip_before_nms"] =
            res->getBoolStrParamAsIntStr("clip_before_nms");
        res->params["clip_after_nms"] =
            res->getBoolStrParamAsIntStr("clip_after_nms");
        res->params["normalize"] = res->getBoolStrParamAsIntStr("normalize");
        return res;
    });

    addSpecificCreator({"Relu", "ReLUIE"},
                       [](const std::shared_ptr<::ngraph::Node>& node,
                          const std::map<std::string, std::string>& params) -> CNNLayerPtr {
        LayerParams attrs = {node->get_friendly_name(), "ReLU",
            details::convertPrecision(node->get_output_element_type(0))};
        auto res = std::make_shared<ReLULayer>(attrs);
        res->params = params;
        return res;
    });

    addSpecificCreator({"Reshape"},
                       [](const std::shared_ptr<::ngraph::Node>& node,
                          const std::map<std::string, std::string>& params) -> CNNLayerPtr {
        LayerParams attrs = {node->get_friendly_name(), "Reshape",
            details::convertPrecision(node->get_output_element_type(0))};
        auto res = std::make_shared<ReshapeLayer>(attrs);
        return res;
    });

    addSpecificCreator({"ReverseSequence"},
                       [](const std::shared_ptr<::ngraph::Node>& node,
                          const std::map<std::string, std::string>& params) -> CNNLayerPtr {
        LayerParams attrs = {node->get_friendly_name(), "ReverseSequence",
            details::convertPrecision(node->get_output_element_type(0))};
        auto res = std::make_shared<ReverseSequenceLayer>(attrs);
        res->params = params;
        return res;
    });

    addSpecificCreator({"SeluIE"},
                       [](const std::shared_ptr<::ngraph::Node>& node,
                          const std::map<std::string, std::string>& params) -> CNNLayerPtr {
        LayerParams attrs = {node->get_friendly_name(), "Selu",
            details::convertPrecision(node->get_output_element_type(0))};
        auto res = std::make_shared<CNNLayer>(attrs);
        res->params = params;
        return res;
    });

    addSpecificCreator({"Softmax"},
                       [](const std::shared_ptr<::ngraph::Node>& node,
                          const std::map<std::string, std::string>& params) -> CNNLayerPtr {
        LayerParams attrs = {node->get_friendly_name(), "SoftMax",
            details::convertPrecision(node->get_output_element_type(0))};
        auto res = std::make_shared<SoftMaxLayer>(attrs);
        res->params = params;
        return res;
    });

    addSpecificCreator({"Split"},
                       [](const std::shared_ptr<::ngraph::Node>& node,
                          const std::map<std::string, std::string>& params) -> CNNLayerPtr {
        LayerParams attrs = {node->get_friendly_name(), "Split",
            details::convertPrecision(node->get_output_element_type(0))};
        auto res = std::make_shared<SplitLayer>(attrs);

        auto axis_node = node->input_value(1).get_node_shared_ptr();
        const auto axis_node_const = std::dynamic_pointer_cast<ngraph::op::Constant>(axis_node);
        if (!axis_node_const) {
            THROW_IE_EXCEPTION << "Split " << node->get_friendly_name() << " has no axes as Constant";
        }
        auto axis = axis_node_const->cast_vector<int64_t>()[0];
        if (axis < 0) {
            axis += node->get_input_shape(0).size();
        }
        res->params["axis"] = Builder::asString(axis);

        return res;
    });

    addSpecificCreator({"Tanh"},
                       [](const std::shared_ptr<::ngraph::Node>& node,
                          const std::map<std::string, std::string>& params) -> CNNLayerPtr {
        LayerParams attrs = {node->get_friendly_name(), "TanH",
            details::convertPrecision(node->get_output_element_type(0))};
        auto res = std::make_shared<CNNLayer>(attrs);
        res->params = params;
        return res;
    });

    addSpecificCreator({"ScatterElementsUpdate"}, [](const std::shared_ptr<::ngraph::Node>& node,
        const std::map<std::string, std::string>& params) -> CNNLayerPtr {
        LayerParams attrs = {node->get_friendly_name(), node->description(),
            details::convertPrecision(node->get_output_element_type(0))};
        auto res = std::make_shared<ScatterElementsUpdateLayer>(attrs);
        res->params = params;
        return res;
    });

    addSpecificCreator({"ScatterUpdate"}, [](const std::shared_ptr<::ngraph::Node>& node,
        const std::map<std::string, std::string>& params) -> CNNLayerPtr {
        LayerParams attrs = {node->get_friendly_name(), node->description(),
            details::convertPrecision(node->get_output_element_type(0))};
        auto res = std::make_shared<ScatterUpdateLayer>(attrs);
        res->params = params;
        return res;
    });

    addSpecificCreator({"StaticShapeTopK"}, [](const std::shared_ptr<::ngraph::Node>& node,
        const std::map<std::string, std::string>& params) -> CNNLayerPtr {
        LayerParams attrs = {node->get_friendly_name(), "TopK",
            details::convertPrecision(node->get_output_element_type(0))};
        auto res = std::make_shared<TopKLayer>(attrs);
        res->params = params;
        return res;
    });

    addSpecificCreator({"StridedSlice"}, [](const std::shared_ptr<::ngraph::Node> &node,
        const std::map<std::string, std::string> &params) -> CNNLayerPtr {
        LayerParams attrs = {node->get_friendly_name(), "StridedSlice",
            details::convertPrecision(node->get_output_element_type(0))};
        auto res = std::make_shared<InferenceEngine::StridedSliceLayer>(attrs);
        auto stridedSliceInvertMaskStr = [](const std::string& str) -> std::string {
            std::string value;
            auto found_numbers = details::split(str, ",");
            for (const auto &val : found_numbers) {
                if (!value.empty())
                    value += ",";
                value += Builder::asString((1 - std::stoi(val)));
            }
            return value;
        };

        res->params = params;
        // plugins require reversed value of begin_mask and end_mask
        res->params["begin_mask"] = stridedSliceInvertMaskStr(res->params["begin_mask"]);
        res->params["end_mask"] = stridedSliceInvertMaskStr(res->params["end_mask"]);

        return res;
    });

    addSpecificCreator({"TopK", "TopKIE"}, [](const std::shared_ptr<::ngraph::Node>& node,
        const std::map<std::string, std::string>& params) -> CNNLayerPtr {
        LayerParams attrs = {node->get_friendly_name(), "TopK",
                          details::convertPrecision(node->get_output_element_type(0))};
        auto res = std::make_shared<InferenceEngine::TopKLayer>(attrs);
        res->params = params;
        return res;
    });

    addSpecificCreator({"Transpose"}, [](const std::shared_ptr<::ngraph::Node>& node,
        const std::map<std::string, std::string>& params) -> CNNLayerPtr {
        LayerParams attrs = {node->get_friendly_name(), "Permute",
            details::convertPrecision(node->get_output_element_type(0))};
        auto res = std::make_shared<InferenceEngine::CNNLayer>(attrs);
        res->params = params;
        if (auto transpose_const = std::dynamic_pointer_cast<ngraph::op::Constant>(node->input_value(1).get_node_shared_ptr())) {
            res->params["order"] = Builder::asString(transpose_const->cast_vector<int64_t>());
        }
        return res;
    });

    addSpecificCreator({"SwishIE"}, [](const std::shared_ptr<::ngraph::Node>& node,
        const std::map<std::string, std::string>& params) -> CNNLayerPtr {
        LayerParams attrs = {node->get_friendly_name(), "Swish",
            details::convertPrecision(node->get_output_element_type(0))};
        auto res = std::make_shared<InferenceEngine::CNNLayer>(attrs);
        res->params = params;
        return res;
    });

    addSpecificCreator({"NonMaxSuppressionIE3"}, [](const std::shared_ptr<::ngraph::Node>& node,
        const std::map<std::string, std::string>& params) -> CNNLayerPtr {
        LayerParams attrs = {node->get_friendly_name(), "NonMaxSuppression",
            details::convertPrecision(node->get_output_element_type(0))};

        auto castedLayer = ::ngraph::as_type_ptr<::ngraph::op::NonMaxSuppressionIE3>(node);
        IE_ASSERT(castedLayer) << " Operation " << node->description() << " with name "
            << node->get_friendly_name() << " cannot be casted to ngraph::op::NonMaxSuppressionIE3";

        auto res = std::make_shared<InferenceEngine::NonMaxSuppressionLayer>(attrs);
        res->params = params;

        res->params["center_point_box"] = castedLayer->m_center_point_box ? "true" : "false";
        res->params["sort_result_descending"] = castedLayer->m_sort_result_descending ? "true" : "false";

        auto output_type = details::convertPrecision(castedLayer->m_output_type);
        std::string output_type_str;
        switch (output_type) {
        case Precision::I32:
            output_type_str = "I32";
            break;
        case Precision::I64:
            output_type_str = "I64";
            break;
        default:
            THROW_IE_EXCEPTION << "Unsupported output type";
        }
        res->params["output_type"] = output_type_str;

        return res;
    });

    addSpecificCreator({"NonMaxSuppression"}, [](const std::shared_ptr<::ngraph::Node>& node,
        const std::map<std::string, std::string>& params) -> CNNLayerPtr {
        LayerParams attrs = {node->get_friendly_name(), "NonMaxSuppression",
            details::convertPrecision(node->get_output_element_type(0))};

        auto castedLayer = ::ngraph::as_type_ptr<::ngraph::op::v5::NonMaxSuppression>(node);
        IE_ASSERT(castedLayer) << " Operation " << node->description() << " with name "
            << node->get_friendly_name() << " cannot be casted to ngraph::op::v5::NonMaxSuppression";

        auto res = std::make_shared<InferenceEngine::NonMaxSuppressionLayer>(attrs);
        res->params = params;

        auto box_encoding = castedLayer->get_box_encoding();
        switch (box_encoding) {
            case ngraph::op::v5::NonMaxSuppression::BoxEncodingType::CORNER:
                res->params["center_point_box"] = "false";
                break;
            case ngraph::op::v5::NonMaxSuppression::BoxEncodingType::CENTER:
                res->params["center_point_box"] = "true";
                break;
            default:
                THROW_IE_EXCEPTION << "Unsupported box encoding for NonMaxSuppression op";
                break;
        }

        auto output_type = details::convertPrecision(castedLayer->get_output_type());
        std::string output_type_str;
        switch (output_type) {
        case Precision::I32:
            output_type_str = "I32";
            break;
        case Precision::I64:
            output_type_str = "I64";
            break;
        default:
            THROW_IE_EXCEPTION << "Unsupported output type";
        }
        res->params["output_type"] = output_type_str;

        bool sort_result_descending = castedLayer->get_sort_result_descending();
        res->params["sort_result_descending"] = sort_result_descending ? "true" : "false";

        return res;
    });

    addSpecificCreator({"NonMaxSuppressionIE"}, [](const std::shared_ptr<::ngraph::Node>& node,
                                                 const std::map<std::string, std::string>& params) -> CNNLayerPtr {
        LayerParams attrs = {node->get_friendly_name(), "NonMaxSuppression", details::convertPrecision(node->get_output_element_type(0))};
        auto res = std::make_shared<InferenceEngine::NonMaxSuppressionLayer>(attrs);
        res->params = params;
        return res;
    });

    addSpecificCreator({"GRUSequenceIE"}, [](const std::shared_ptr<::ngraph::Node>& node,
                    const std::map<std::string, std::string>& params) -> CNNLayerPtr {
        LayerParams attrs = {node->get_friendly_name(), "GRUSequence",
                             details::convertPrecision(node->get_output_element_type(0))};
        auto res = std::make_shared<RNNSequenceLayer>(attrs);
        res->params = params;
        res->axis = std::stoi(res->params["axis"]);
        if (res->params["direction"] == "reverse")
            res->params["direction"] = "Backward";
        else if (res->params["direction"] == "forward")
            res->params["direction"] = "Forward";
        else
            res->params["direction"] = "Bidirectional";

        res->cellType = RNNSequenceLayer::CellType::GRU;
        if (res->params["linear_before_reset"] == "true") {
            res->cellType = RNNSequenceLayer::CellType::GRU_LBR;
        }

        const auto weightsNode = node->input_value(3).get_node_shared_ptr();
        InferenceEngine::details::addBlob(weightsNode, res, InferenceEngine::details::weights);

        const auto biasNode = node->input_value(4).get_node_shared_ptr();
        InferenceEngine::details::addBlob(biasNode, res, InferenceEngine::details::biases);

        return res;
    });

    addSpecificCreator({"RNNSequenceIE"}, [](const std::shared_ptr<::ngraph::Node>& node,
                    const std::map<std::string, std::string>& params) -> CNNLayerPtr {
        LayerParams attrs = {node->get_friendly_name(), "RNNSequence",
                             details::convertPrecision(node->get_output_element_type(0))};
        auto res = std::make_shared<RNNSequenceLayer>(attrs);
        res->params = params;

        res->cellType = RNNSequenceLayer::CellType::RNN;
        res->axis = std::stoi(res->params["axis"]);
        if (res->params["direction"] == "reverse")
            res->params["direction"] = "Backward";
        else if (res->params["direction"] == "forward")
            res->params["direction"] = "Forward";
        else
            res->params["direction"] = "Bidirectional";

        const auto weightsNode = node->input_value(3).get_node_shared_ptr();
        InferenceEngine::details::addBlob(weightsNode, res, InferenceEngine::details::weights);

        const auto biasNode = node->input_value(4).get_node_shared_ptr();
        InferenceEngine::details::addBlob(biasNode, res, InferenceEngine::details::biases);

        return res;
    });

    addSpecificCreator({"LSTMSequenceIE"}, [](const std::shared_ptr<::ngraph::Node>& node,
                    const std::map<std::string, std::string>& params) -> CNNLayerPtr {
        LayerParams attrs = {node->get_friendly_name(), "LSTMSequence",
                             details::convertPrecision(node->get_output_element_type(0))};
        auto res = std::make_shared<RNNSequenceLayer>(attrs);
        res->params = params;

        res->cellType = RNNSequenceLayer::CellType::LSTM;
        res->axis = std::stoi(res->params["axis"]);
        if (res->params["direction"] == "reverse")
            res->params["direction"] = "Backward";
        else if (res->params["direction"] == "forward")
            res->params["direction"] = "Forward";
        else
            res->params["direction"] = "Bidirectional";

        const auto weightsNode = node->input_value(4).get_node_shared_ptr();
        InferenceEngine::details::addBlob(weightsNode, res, InferenceEngine::details::weights);

        const auto biasNode = node->input_value(5).get_node_shared_ptr();
        InferenceEngine::details::addBlob(biasNode, res, InferenceEngine::details::biases);

        return res;
    });

    REQUIRED_IE_CONVERSION_CREATOR("Broadcast", "Tile");
    REQUIRED_IE_CONVERSION_CREATOR("Interpolate", "Interp");
    REQUIRED_IE_CONVERSION_CREATOR("NormalizeL2", "NormalizeIE");
    REQUIRED_IE_CONVERSION_CREATOR("GroupConvolution", "ConvolutionIE");
    REQUIRED_IE_CONVERSION_CREATOR("GroupConvolutionBackpropData", "DeconvolutionIE");

    addSpecificCreator({ "Convolution", "GatherTree", "GRUCell", "GRUSequence", "HardSigmoid",
                      "LRN", "LSTMCell", "LSTMSequence", "NonMaxSuppression", "RNNCell", "RNNSequence", "OneHot",
                      "Pad", "PriorBoxClustered", "PriorBox", "Proposal", "Selu", "Swish", "Tile"},
            [](const std::shared_ptr<::ngraph::Node>& node, const std::map<std::string, std::string>& params)
            -> CNNLayerPtr {
        const std::string& type_name = node->get_type_name();
        THROW_IE_EXCEPTION << type_name << " operation has a form that is not supported. " << node->get_friendly_name()
                           << " should be converted to " << type_name + "IE operation.";
        return nullptr;
    });

    addSpecificCreator({"ReduceMin", "ReduceMax", "ReduceMean", "ReduceProd", "ReduceSum", "ReduceL1", "ReduceL2"},
                       [](const std::shared_ptr<::ngraph::Node>& node, const std::map<std::string, std::string>& params) -> CNNLayerPtr {
        LayerParams attrs = {node->get_friendly_name(), node->description(), details::convertPrecision(node->get_output_element_type(0))};
        auto reduce_node = std::dynamic_pointer_cast<ngraph::op::util::ArithmeticReductionKeepDims>(node);
        if (reduce_node == nullptr)
            THROW_IE_EXCEPTION << "Node '" << node->get_name() << "' is not an instance of ArithmeticReductionKeepDims.";
        auto res = std::make_shared<InferenceEngine::ReduceLayer>(attrs);
        res->params = params;
        res->params["keep_dims"] = reduce_node->get_keep_dims() ? "True" : "False";
        return res;
    });

    addSpecificCreator({"ReduceLogicalAnd"}, [](const std::shared_ptr<::ngraph::Node>& node, const std::map<std::string, std::string>& params) -> CNNLayerPtr {
        LayerParams attrs = {node->get_friendly_name(), "ReduceAnd", details::convertPrecision(node->get_output_element_type(0))};
        auto reduce_node = std::dynamic_pointer_cast<ngraph::op::util::LogicalReductionKeepDims>(node);
        if (reduce_node == nullptr)
            THROW_IE_EXCEPTION << "Node '" << node->get_name() << "' is not an instance of LogicalReductionKeepDims.";
        auto res = std::make_shared<InferenceEngine::ReduceLayer>(attrs);
        res->params = params;
        res->params["keep_dims"] = reduce_node->get_keep_dims() ? "True" : "False";
        return res;
    });

    addSpecificCreator({"ReduceLogicalOr"}, [](const std::shared_ptr<::ngraph::Node>& node, const std::map<std::string, std::string>& params) -> CNNLayerPtr {
        LayerParams attrs = {node->get_friendly_name(), "ReduceOr", details::convertPrecision(node->get_output_element_type(0))};
        auto reduce_node = std::dynamic_pointer_cast<ngraph::op::util::LogicalReductionKeepDims>(node);
        if (reduce_node == nullptr)
            THROW_IE_EXCEPTION << "Node '" << node->get_name() << "' is not an instance of LogicalReductionKeepDims.";
        auto res = std::make_shared<InferenceEngine::ReduceLayer>(attrs);
        res->params = params;
        res->params["keep_dims"] = reduce_node->get_keep_dims() ? "True" : "False";
        return res;
    });

    addSpecificCreator({"Constant"}, [](const std::shared_ptr<::ngraph::Node>& node, const std::map<std::string, std::string>& params) -> CNNLayerPtr {
        LayerParams attrs = {node->get_friendly_name(), "Const", details::convertPrecision(node->get_output_element_type(0))};
        auto res = std::make_shared<InferenceEngine::CNNLayer>(attrs);
        auto castedLayer = ngraph::as_type_ptr<ngraph::op::Constant>(node);
        if (!res) THROW_IE_EXCEPTION << "Cannot get " << attrs.type << " layer " << attrs.name;

        res->blobs["custom"] = InferenceEngine::details::shareWeights(castedLayer);

        return res;
    });

    addSpecificCreator({"Convert"}, [](const std::shared_ptr<::ngraph::Node>& node,
                                       const std::map<std::string, std::string>& params) -> CNNLayerPtr {
        LayerParams attrs = {node->get_friendly_name(), "Convert",
                             details::convertPrecision(node->get_output_element_type(0))};
        auto res = std::make_shared<InferenceEngine::CNNLayer>(attrs);

        auto p = details::convertPrecision(node->get_output_element_type(0));
        std::string precision_str;
        switch (p) {
        case Precision::FP16:
            precision_str = "FP16";
            break;
        case Precision::BF16:
            precision_str = "BF16";
            break;
        case Precision::FP32:
            precision_str = "FP32";
            break;
        case Precision::FP64:
            precision_str = "FP64";
            break;
        case Precision::I8:
            precision_str = "I8";
            break;
        case Precision::I16:
            precision_str = "I16";
            break;
        case Precision::I32:
            precision_str = "I32";
            break;
        case Precision::I64:
            precision_str = "I64";
            break;
        case Precision::U8:
            precision_str = "U8";
            break;
        case Precision::U16:
            precision_str = "U16";
            break;
        case Precision::U32:
            precision_str = "U32";
            break;
        case Precision::U64:
            precision_str = "U64";
            break;
        case Precision::BOOL:
            precision_str = "BOOL";
            break;
        default:
            THROW_IE_EXCEPTION << "Unsupported type";
        }

        res->params["precision"] = precision_str;
        return res;
    });

    addSpecificCreator({"MVN"}, [](const std::shared_ptr<::ngraph::Node>& node,
                                   const std::map<std::string, std::string> &params) -> CNNLayerPtr {
        LayerParams attrs = {node->get_friendly_name(), "MVN",
                            details::convertPrecision(node->get_output_element_type(0))};
        auto res = std::make_shared<InferenceEngine::MVNLayer>(attrs);

        res->params["normalize_variance"] = params.at("normalize_variance");
        res->params["normalize_variance"] = res->getBoolStrParamAsIntStr("normalize_variance");
        res->params["eps"] = params.at("eps");
        const auto& acrossChannelsIt = params.find("across_channels");
        if (acrossChannelsIt != params.end()) {
            res->params["across_channels"] = params.at("across_channels");
            res->params["across_channels"] = res->getBoolStrParamAsIntStr("across_channels");
        }
        return res;
    });

    addSpecificCreator({"NormalizeIE"}, [](const std::shared_ptr<::ngraph::Node> &node,
                                           const std::map<std::string, std::string> &params) -> CNNLayerPtr {
        LayerParams attrs = {node->get_friendly_name(), "Normalize",
                             details::convertPrecision(node->get_output_element_type(0))};
        auto res = std::make_shared<InferenceEngine::NormLayer>(attrs);

        res->params = params;
        res->params["channel_shared"] = res->getBoolStrParamAsIntStr("channel_shared");
        res->params["across_spatial"] = res->getBoolStrParamAsIntStr("across_spatial");

        const auto weightsNode = node->input_value(1).get_node_shared_ptr();
        if (auto castedLayer = ngraph::as_type_ptr<ngraph::op::Constant>(weightsNode)) {
            res->blobs["weights"] = InferenceEngine::details::shareWeights(castedLayer);
        }
        return res;
    });

    addSpecificCreator({"Clamp"}, [](const std::shared_ptr<::ngraph::Node>& node,
                                     const std::map<std::string, std::string>& params) -> CNNLayerPtr {
        LayerParams attrs = {node->get_friendly_name(), "Clamp", details::convertPrecision(node->get_output_element_type(0))};
        auto res = std::make_shared<InferenceEngine::ClampLayer>(attrs);
        res->params = params;
        return res;
    });

    addSpecificCreator({"LRN_IE"}, [](const std::shared_ptr<::ngraph::Node>& node,
                                      const std::map<std::string, std::string>& params) -> CNNLayerPtr {
        LayerParams attrs = {node->get_friendly_name(), "Norm", details::convertPrecision(node->get_output_element_type(0))};
        auto res = std::make_shared<InferenceEngine::NormLayer>(attrs);
        res->params = params;
        return res;
    });

    addSpecificCreator({"Elu"}, [](const std::shared_ptr<::ngraph::Node>& node,
                                   const std::map<std::string, std::string>& params) -> CNNLayerPtr {
        LayerParams attrs = {node->get_friendly_name(), "elu", details::convertPrecision(node->get_output_element_type(0))};
        auto res = std::make_shared<InferenceEngine::CNNLayer>(attrs);
        res->params = params;
        return res;
    });

    addSpecificCreator({"MatMul"}, [](const std::shared_ptr<::ngraph::Node>& node,
                                      const std::map<std::string, std::string>& params) -> CNNLayerPtr {
        LayerParams attrs = {node->get_friendly_name(), "Gemm", details::convertPrecision(node->get_output_element_type(0))};
        auto res = std::make_shared<InferenceEngine::GemmLayer>(attrs);
        res->params = params;
        return res;
    });

    addSpecificCreator({"GatherIE"}, [](const std::shared_ptr<::ngraph::Node>& node,
                                        const std::map<std::string, std::string>& params) ->CNNLayerPtr {
        LayerParams attrs = {node->get_friendly_name(), "Gather", details::convertPrecision(node->get_output_element_type(0))};
        auto res = std::make_shared<InferenceEngine::GatherLayer>(attrs);

        auto castedLayer = std::dynamic_pointer_cast<ngraph::op::GatherIE>(node);
        if (castedLayer == nullptr) THROW_IE_EXCEPTION << "Cannot get " << attrs.type << " layer " << attrs.name;

        res->params["axis"] = Builder::asString(castedLayer->get_axis());

        return res;
    });

    addSpecificCreator({"GatherTreeIE"}, [](const std::shared_ptr<::ngraph::Node>& node,
                                            const std::map<std::string, std::string>& params) -> CNNLayerPtr {
        LayerParams attrs = {node->get_friendly_name(), "GatherTree", details::convertPrecision(node->get_output_element_type(0))};
        auto res = std::make_shared<InferenceEngine::CNNLayer>(attrs);
        return res;
    });

    addSpecificCreator({"GRN"}, [](const std::shared_ptr<::ngraph::Node>& node,
                                   const std::map<std::string, std::string>& params) -> CNNLayerPtr {
        LayerParams attrs = {node->get_friendly_name(), "GRN", details::convertPrecision(node->get_output_element_type(0))};
        auto res = std::make_shared<InferenceEngine::GRNLayer>(attrs);
        res->params = params;
        return res;
    });

    addSpecificCreator({"OneHotIE"}, [](const std::shared_ptr<::ngraph::Node>& node,
                                        const std::map<std::string, std::string>& params) -> CNNLayerPtr {
        LayerParams attrs = {node->get_friendly_name(), "OneHot", details::convertPrecision(node->get_output_element_type(0))};
        auto res = std::make_shared<InferenceEngine::OneHotLayer>(attrs);
        res->params = params;
        return res;
    });

    addSpecificCreator({"HardSigmoid_IE"}, [](const std::shared_ptr<::ngraph::Node>& node,
                                              const std::map<std::string, std::string>& params) -> CNNLayerPtr {
        LayerParams attrs = {node->get_friendly_name(), "HardSigmoid", details::convertPrecision(node->get_output_element_type(0))};
        auto res = std::make_shared<InferenceEngine::CNNLayer>(attrs);

        auto castedLayer = std::dynamic_pointer_cast<ngraph::op::HardSigmoid_IE>(node);
        if (!castedLayer)
            THROW_IE_EXCEPTION << "Cannot get " << attrs.type << " layer " << attrs.name;

        res->params["alpha"] = Builder::asString(castedLayer->get_alpha());
        res->params["beta"] = Builder::asString(castedLayer->get_beta());
        return res;
    });

    addSpecificCreator({"Interp"}, [](const std::shared_ptr<::ngraph::Node>& node,
                                      const std::map<std::string, std::string>& params) -> CNNLayerPtr {
        LayerParams attrs = {node->get_friendly_name(), "Interp", details::convertPrecision(node->get_output_element_type(0))};
        auto castedLayer = std::dynamic_pointer_cast<ngraph::op::Interp>(node);
        if (!castedLayer) THROW_IE_EXCEPTION << "Cannot get " << attrs.type << " layer " << attrs.name;

        auto interp_attrs = castedLayer->get_attrs();

        if (interp_attrs.antialias) {
            THROW_IE_EXCEPTION << "Interp do not support antialias";
        }
        if (interp_attrs.mode != "linear") {
            THROW_IE_EXCEPTION << "Interp do not support mode '" << interp_attrs.mode << "'";
        }

        bool align_corners;
        auto res = std::make_shared<InferenceEngine::CNNLayer>(attrs);
        res->params = params;

        std::istringstream(params.at("align_corners")) >> align_corners;
        res->params["align_corners"] = align_corners ? "1" : "0";
        return res;
    });

    addSpecificCreator({"PadIE"}, [](const std::shared_ptr<::ngraph::Node>& node,
                                     const std::map<std::string, std::string>& params) -> CNNLayerPtr {
        LayerParams attrs = {node->get_friendly_name(), "Pad", details::convertPrecision(node->get_output_element_type(0))};
        auto res = std::make_shared<InferenceEngine::PadLayer>(attrs);

        res->params["pad_mode"] = params.at("pad_mode");
        res->params["pads_begin"] = params.at("pads_begin");
        res->params["pads_end"] = params.at("pads_end");

        if (params.at("pad_mode") == "constant") {
            res->params["pad_value"] = params.at("pad_value");
        }

        return res;
    });

    addSpecificCreator({"Subtract"}, [](const std::shared_ptr<::ngraph::Node> &node,
                                        const std::map<std::string, std::string> &params) -> CNNLayerPtr {
        LayerParams attrs = {node->get_friendly_name(), "Eltwise",
                             details::convertPrecision(node->get_output_element_type(0))};
        auto res = std::make_shared<InferenceEngine::EltwiseLayer>(attrs);
        res->params["operation"] = "sub";
        return res;
    });

    addSpecificCreator({"FakeQuantize"}, [](const std::shared_ptr<::ngraph::Node>& node,
                                            const std::map<std::string, std::string>& params) -> CNNLayerPtr {
        LayerParams attrs = {node->get_friendly_name(), "FakeQuantize", details::convertPrecision(node->get_output_element_type(0))};
        auto res = std::make_shared<InferenceEngine::QuantizeLayer>(attrs);
        res->params = params;
        return res;
    });

    addSpecificCreator({"ConvolutionIE"}, [](const std::shared_ptr<::ngraph::Node>& node,
                                             const std::map<std::string, std::string>& params) -> CNNLayerPtr {
        LayerParams attrs = {node->get_friendly_name(), "Convolution", details::convertPrecision(node->get_output_element_type(0))};
        auto res = std::make_shared<InferenceEngine::ConvolutionLayer>(attrs);
        res->params = params;

        auto && rt_info = node->get_rt_info();
        bool keep_constants(false);
        if (auto attr = std::dynamic_pointer_cast<ngraph::VariantWrapper<int64_t>>(rt_info["keep_constants"])) {
            keep_constants = attr->get();
        }

        // Restore output and kernel size
        auto shape = node->get_input_shape(1);
        shape.erase(shape.begin(), shape.begin() + 2);

        res->params["kernel"] = Builder::asString(static_cast<std::vector<size_t>&>(shape));
        res->params["output"] = Builder::asString(node->get_shape()[1]);

        // forward auto_pad only when its value is different than explicit
        if (params.at("auto_pad") == "explicit") {
            res->params.erase("auto_pad");
        }

        const auto weightsNode = node->input_value(1).get_node_shared_ptr();
        if (!keep_constants && InferenceEngine::details::addBlob(weightsNode, res, InferenceEngine::details::weights)) {
            if (node->inputs().size() == 3) {
                const auto biasNode = node->input_value(2).get_node_shared_ptr();
                InferenceEngine::details::addBlob(biasNode, res, InferenceEngine::details::biases);
            }
        }
        return res;
    });

    addSpecificCreator({"DeformableConvolution"}, [](const std::shared_ptr<::ngraph::Node>& node,
                                                     const std::map<std::string, std::string>& params) -> CNNLayerPtr {
        LayerParams attrs = {node->get_friendly_name(), "DeformableConvolution", details::convertPrecision(node->get_output_element_type(0))};
        auto res = std::make_shared<InferenceEngine::DeformableConvolutionLayer>(attrs);

        res->params = params;

        auto shape = node->get_input_shape(2);
        std::string value;

        res->params["output"] = Builder::asString(shape[0]);

        for (size_t i = 2; i < shape.size(); i++) {
            if (!value.empty()) value += ",";
            value += Builder::asString(shape[i]);
        }
        res->params["kernel"] = value;

        if (res->params["auto_pad"] == "explicit") {
            res->params.erase("auto_pad");
        }

        const auto weightsNode = node->input_value(2).get_node_shared_ptr();
        InferenceEngine::details::addBlob(weightsNode, res, InferenceEngine::details::weights);

        return res;
    });

    addSpecificCreator({"DeformablePSROIPooling"}, [](const std::shared_ptr<::ngraph::Node> &node,
                                                      const std::map<std::string, std::string> &params) -> CNNLayerPtr {
        LayerParams attrs = {node->get_friendly_name(), "PSROIPooling", details::convertPrecision(node->get_output_element_type(0))};
        auto res = std::make_shared<InferenceEngine::CNNLayer>(attrs);
        res->params = params;
        res->params["no_trans"] = node->get_input_size() == 2 ? "1" : "0";
        // temporary workaround due to incorrect usage of group_size in the nGraph operation for the DeformablePSROIPooling
        res->params["pooled_height"] = params.at("group_size");
        res->params["pooled_width"] = params.at("group_size");
        return res;
    });

    addSpecificCreator({"CTCGreedyDecoder"}, [](const std::shared_ptr<::ngraph::Node>& node,
                                                const std::map<std::string, std::string>& params) -> CNNLayerPtr {
        LayerParams attrs = {node->get_friendly_name(), "CTCGreedyDecoder", details::convertPrecision(node->get_output_element_type(0))};
        auto res = std::make_shared<InferenceEngine::CNNLayer>(attrs);
        res->params = params;
        res->params["ctc_merge_repeated"] = res->getBoolStrParamAsIntStr("ctc_merge_repeated");
        return res;
    });

    addSpecificCreator({"TensorIterator", "StaticShapeLoop"},
        [](const std::shared_ptr<::ngraph::Node>& node, const std::map<std::string, std::string>& params) -> CNNLayerPtr {
        auto res = createSubGraphLayer(node);
        res->type = "TensorIterator";
        return res;
    });

    addSpecificCreator({"Loop"}, [](const std::shared_ptr<::ngraph::Node>& node,
                                    const std::map<std::string, std::string>& params) -> CNNLayerPtr {
        auto res = createSubGraphLayer(node);
        res->type = "Loop";
        return res;
    });

    addSpecificCreator({"SquaredDifference"}, [](const std::shared_ptr<::ngraph::Node>& node,
                                                 const std::map<std::string, std::string>& params) -> CNNLayerPtr {
        LayerParams attrs = {node->get_friendly_name(), "Eltwise", details::convertPrecision(node->get_output_element_type(0))};
        auto res = std::make_shared<InferenceEngine::EltwiseLayer>(attrs);
        res->params["operation"] = "squared_diff";
        return res;
    });

    addSpecificCreator({"RegionYolo"}, [](const std::shared_ptr<::ngraph::Node>& node,
                                          const std::map<std::string, std::string>& params) -> CNNLayerPtr {
        LayerParams attrs = {node->get_friendly_name(), "RegionYolo", details::convertPrecision(node->get_output_element_type(0))};
        auto res = std::make_shared<InferenceEngine::CNNLayer>(attrs);
        res->params = params;
        res->params["do_softmax"] = res->getBoolStrParamAsIntStr("do_softmax");
        return res;
    });

    addSpecificCreator({"VariadicSplit"}, [](const std::shared_ptr<::ngraph::Node>& node,
                                             const std::map<std::string, std::string>& params) -> CNNLayerPtr {
        LayerParams attrs = {node->get_friendly_name(), "Split", details::convertPrecision(node->get_output_element_type(0))};
        auto res = std::make_shared<InferenceEngine::SplitLayer>(attrs);
        auto castedLayer = std::dynamic_pointer_cast<ngraph::op::VariadicSplit>(node);
        if (!castedLayer) THROW_IE_EXCEPTION << "Cannot get " << attrs.type << " layer " << attrs.name;

        auto axis_node = castedLayer->input_value(1).get_node_shared_ptr();
        const auto axis_node_const = ngraph::as_type_ptr<ngraph::op::Constant>(axis_node);
        if (!axis_node_const) {
            THROW_IE_EXCEPTION << "Split " << castedLayer->get_friendly_name() << " has no axes as Constant";
        }

        auto axis = axis_node_const->cast_vector<int64_t>()[0];
        if (axis < 0) {
            axis += castedLayer->get_input_shape(0).size();
        }

        res->params["axis"] = Builder::asString(axis);
        return res;
    });

<<<<<<< HEAD
    addSpecificCreator({"Interpolate"}, [](const std::shared_ptr<::ngraph::Node>& node,
                                           const std::map<std::string, std::string>& params) -> CNNLayerPtr {
        LayerParams attrs = {node->get_friendly_name(), "Interpolate", details::convertPrecision(node->get_output_element_type(0))};
        auto res = std::make_shared<InferenceEngine::CNNLayer>(attrs);
=======
    addSpecificCreator({"CropIE"}, [](const std::shared_ptr<::ngraph::Node> &node,
                                      const std::map<std::string, std::string> &params) -> CNNLayerPtr {
        LayerParams attrs = {node->get_friendly_name(), "Crop", details::convertPrecision(node->get_output_element_type(0))};
        auto res = std::make_shared<InferenceEngine::CropLayer>(attrs);
>>>>>>> e2c67bd5
        res->params = params;
        return res;
    });

<<<<<<< HEAD
    addSpecificCreator({"ScaleShiftIE"}, [](const std::shared_ptr<::ngraph::Node>& node,
                                            const std::map<std::string, std::string>& params) -> CNNLayerPtr {
        LayerParams attrs = {node->get_friendly_name(), "ScaleShift", details::convertPrecision(node->get_output_element_type(0))};
        auto res = std::make_shared<InferenceEngine::ScaleShiftLayer>(attrs);
        res->params = params;
        const auto weightsNode = node->input_value(1).get_node_shared_ptr();
        InferenceEngine::details::addBlob(weightsNode, res, InferenceEngine::details::weights);
        const auto biasNode = node->input_value(2).get_node_shared_ptr();
        InferenceEngine::details::addBlob(biasNode, res, InferenceEngine::details::biases);
        return res;
    });

    addSpecificCreator({"ExecutionNode"}, [](const std::shared_ptr<::ngraph::Node>& node,
                                             const std::map<std::string, std::string>& params) -> CNNLayerPtr {
        auto& rtInfo = node->get_rt_info();

        if (rtInfo.count(ExecGraphInfoSerialization::LAYER_TYPE) == 0) {
            THROW_IE_EXCEPTION << "No " << ExecGraphInfoSerialization::LAYER_TYPE
                << " attribute is set in " << node->get_friendly_name() << " node";
        }

        auto getStringValue = [] (const std::shared_ptr<ngraph::Variant> & variant) {
            auto castedVariant = std::dynamic_pointer_cast<ngraph::VariantImpl<std::string>>(variant);
            IE_ASSERT(castedVariant != nullptr);
            return castedVariant->get();
        };

        LayerParams attrs = {node->get_friendly_name(),
                            getStringValue(rtInfo[ExecGraphInfoSerialization::LAYER_TYPE]),
                            details::convertPrecision(node->get_output_element_type(0))};
        rtInfo.erase(ExecGraphInfoSerialization::LAYER_TYPE);

        auto res = std::make_shared<InferenceEngine::CNNLayer>(attrs);
        res->params = params;

        for (const auto & kvp : rtInfo) {
            auto castedVariant = std::dynamic_pointer_cast<ngraph::VariantImpl<std::string>>(kvp.second);
            // skip RT info which holds fusedNames, etc
            if (castedVariant)
                res->params[kvp.first] = getStringValue(castedVariant);
        }

        return res;
    });

    addSpecificCreator({"ResamplV2"}, [](const std::shared_ptr<::ngraph::Node>& node,
                                         const std::map<std::string, std::string>& params) -> CNNLayerPtr {
        LayerParams attrs = {node->get_friendly_name(), "Resample", details::convertPrecision(node->get_output_element_type(0))};
        auto res = std::make_shared<InferenceEngine::CNNLayer>(attrs);
        res->params = params;

        res->params["antialias"] = res->getBoolStrParamAsIntStr("antialias");
        if (res->params["type"] == "nearest") {
            res->params["type"] = "caffe.ResampleParameter.NEAREST";
        } else if (res->params["type"] == "cubic") {
            res->params["type"] = "caffe.ResampleParameter.CUBIC";
        } else if (res->params["type"] == "area") {
            res->params["type"] = "caffe.ResampleParameter.AREA";
        } else if (res->params["type"] == "linear") {
            res->params["type"] = "caffe.ResampleParameter.LINEAR";
=======
    addSpecificCreator({"FullyConnected"}, [](const std::shared_ptr<::ngraph::Node> &node,
                                              const std::map<std::string, std::string> &params) -> CNNLayerPtr {
        LayerParams attrs = {node->get_friendly_name(), "FullyConnected", details::convertPrecision(node->get_output_element_type(0))};
        auto res = std::make_shared<InferenceEngine::FullyConnectedLayer>(attrs);
        res->params = params;

        auto & rt_info = node->get_rt_info();
        bool keep_constants(false);
        if (auto attr = std::dynamic_pointer_cast<ngraph::VariantWrapper<int64_t>>(rt_info["keep_constants"])) {
            keep_constants = attr->get();
        }
        const auto weightsNode = node->input_value(1).get_node_shared_ptr();
        if (!keep_constants && InferenceEngine::details::addBlob(weightsNode, res, InferenceEngine::details::weights)) {
            const auto biasNode = node->input_value(2).get_node_shared_ptr();
            InferenceEngine::details::addBlob(biasNode, res, InferenceEngine::details::biases);
        }
        return res;
    });

    addSpecificCreator({"GenericIE"}, [](const std::shared_ptr<::ngraph::Node> &node,
                                         const std::map<std::string, std::string> &params) -> CNNLayerPtr {
        auto type = params.at("__generic_ie_type__");
        auto castedLayer = ngraph::as_type_ptr<ngraph::op::GenericIE>(node);
        LayerParams attrs = {node->get_friendly_name(), type, details::convertPrecision(node->get_output_element_type(0))};
        auto res = std::make_shared<InferenceEngine::CNNLayer>(attrs);
        if (type == "RNNCell") {
          res = std::make_shared<InferenceEngine::RNNCell>(attrs);
        }
        if (type == "GRUCell") {
          res = std::make_shared<InferenceEngine::GRUCell>(attrs);
        }

        auto weightableLayer = std::dynamic_pointer_cast<InferenceEngine::WeightableLayer>(res);
        for (const auto& param : castedLayer->getParameters()) {
            if (param.second.is<Blob::Ptr>()) {
                res->blobs[param.first] = param.second.as<Blob::Ptr>();
            } else if (param.second.is<Blob::CPtr>()) {
                res->blobs[param.first] = std::const_pointer_cast<Blob>(param.second.as<Blob::CPtr>());
            } else if (param.second.is<std::string>()) {
                res->params[param.first] = param.second.as<std::string>();
            }
            if (weightableLayer && param.first == "weights")
                weightableLayer->_weights = res->blobs[param.first];
            if (weightableLayer && param.first == "biases")
                weightableLayer->_biases = res->blobs[param.first];
>>>>>>> e2c67bd5
        }
        return res;
    });

<<<<<<< HEAD
    addSpecificCreator({"ShuffleChannels"}, [](const std::shared_ptr<::ngraph::Node>& node,
                const std::map<std::string, std::string>& params) -> CNNLayerPtr {
        LayerParams attrs = {node->get_friendly_name(), "ShuffleChannels", details::convertPrecision(node->get_output_element_type(0))};
        auto res = std::make_shared<InferenceEngine::ShuffleChannelsLayer>(attrs);
        res->params = params;
=======
    addSpecificCreator({"PowerIE"}, [](const std::shared_ptr<::ngraph::Node> &node,
                                       const std::map<std::string, std::string> &params) -> CNNLayerPtr {
        LayerParams attrs = {node->get_friendly_name(), "Power", details::convertPrecision(node->get_output_element_type(0))};
        auto res = std::make_shared<InferenceEngine::PowerLayer>(attrs);

        auto castedLayer = ngraph::as_type_ptr<ngraph::op::PowerIE>(node);
        if (castedLayer == nullptr) THROW_IE_EXCEPTION << "Cannot get " << attrs.type << " layer " << attrs.name;
        res->params = params;
        // This is needed as scale parameter requires high precision
        res->params["scale"] = Builder::asString(castedLayer->scale);
>>>>>>> e2c67bd5
        return res;
    });
}

CNNLayerPtr InferenceEngine::details::CNNLayerCreator::create() {
    LayerParams attrs = {node->get_friendly_name(), node->description(),
                         details::convertPrecision(node->get_output_element_type(0))};
    if (creators.find(node->description()) != creators.end())
        return creators[node->description()](node, params);

    auto res = std::make_shared<CNNLayer>(attrs);
    res->params = params;
    return res;
}

void convertFunctionToICNNNetwork(const std::shared_ptr<const ::ngraph::Function> &graph,
                                  const ICNNNetwork &network,
                                  CNNNetworkImpl* cnnNetworkImpl,
                                  bool keep_constant_inputs) {
    OV_ITT_SCOPED_TASK(itt::domains::IELegacy, "details::convertFunctionToICNNNetwork");

    const auto createCNNLayer = [](const std::shared_ptr<::ngraph::Node> &node) -> CNNLayerPtr {
        class NGraphCNNLayer: public CNNLayer {
        public:
            void setNode(const std::shared_ptr<::ngraph::Node>& node) {
                this->node = node;
            }
        };
        static const std::vector<std::shared_ptr<Builder::INodeConverter>> convertors = {
<<<<<<< HEAD
                std::make_shared<Builder::NodeConverter<::ngraph::op::CropIE>>(),
                std::make_shared<Builder::NodeConverter<::ngraph::op::Eltwise>>(),
                std::make_shared<Builder::NodeConverter<::ngraph::op::Ceiling>>(),
                std::make_shared<Builder::NodeConverter<::ngraph::op::FullyConnected>>(),
                std::make_shared<Builder::NodeConverter<::ngraph::op::GenericIE>>(),
                std::make_shared<Builder::NodeConverter<::ngraph::op::PowerIE>>(),
                std::make_shared<Builder::NodeConverter<::ngraph::op::ReLUIE>>(),
=======
                std::make_shared<Builder::NodeConverter<::ngraph::op::ResampleV2>>(),
                std::make_shared<Builder::NodeConverter<::ngraph::op::ScaleShiftIE>>(),
                std::make_shared<Builder::NodeConverter<::ngraph::op::ShuffleChannels>>(),
                std::make_shared<Builder::NodeConverter<::ngraph::op::v4::Interpolate>>(),
                std::make_shared<Builder::NodeConverter<::ExecGraphInfoSerialization::ExecutionNode>>(),
>>>>>>> e2c67bd5
        };
        CNNLayerPtr result;

        for (auto &convertor : convertors) {
            if (!convertor->canCreate(node)) continue;
            result = convertor->createLayer(node);
            break;
        }

        if (!result) {
            CNNLayerCreator visitor(node);
            if (node->visit_attributes(visitor)) result = visitor.create();
        }

        if (!result)
            THROW_IE_EXCEPTION << "Cannot cast ngraph node " << node->get_friendly_name() << " to CNNLayer!";
        NGraphCNNLayer * layer = reinterpret_cast<NGraphCNNLayer*>(result.get());
        layer->setNode(node);
        return result;
    };

    const auto isInternalConstLayer = [](const std::shared_ptr<::ngraph::op::Constant> &constLayer,
                                         const std::shared_ptr<::ngraph::Node> &consumerLayer,
                                         bool keep_constants) -> bool {
        if (((::ngraph::as_type_ptr<::ngraph::op::ConvolutionIE>(consumerLayer) ||
            ::ngraph::as_type_ptr<::ngraph::op::FullyConnected>(consumerLayer)) && !keep_constants) ||
            ::ngraph::as_type_ptr<::ngraph::op::v1::BinaryConvolution>(consumerLayer) ||
            ::ngraph::as_type_ptr<::ngraph::op::DeconvolutionIE>(consumerLayer) ||
            ::ngraph::as_type_ptr<::ngraph::op::v1::DeformableConvolution>(consumerLayer) ||
            ::ngraph::as_type_ptr<::ngraph::op::Elu>(consumerLayer) ||
            ::ngraph::as_type_ptr<::ngraph::op::NormalizeIE>(consumerLayer) ||
            ::ngraph::as_type_ptr<::ngraph::op::PRelu>(consumerLayer) ||
            ::ngraph::as_type_ptr<::ngraph::op::v1::Split>(consumerLayer) ||
            ::ngraph::as_type_ptr<::ngraph::op::VariadicSplit>(consumerLayer) ||
            ::ngraph::as_type_ptr<::ngraph::op::ScaleShiftIE>(consumerLayer) ||
            ::ngraph::as_type_ptr<::ngraph::op::Transpose>(consumerLayer) ||
            ::ngraph::as_type_ptr<::ngraph::op::LSTMSequenceIE>(consumerLayer) ||
            ::ngraph::as_type_ptr<::ngraph::op::RNNSequenceIE>(consumerLayer) ||
            ::ngraph::as_type_ptr<::ngraph::op::GRUSequenceIE>(consumerLayer) ||
            ::ngraph::as_type_ptr<::ngraph::op::RNNCellIE>(consumerLayer) ||
            ::ngraph::as_type_ptr<::ngraph::op::GRUCellIE>(consumerLayer)) {
            // Check that all input nodes except zero input are Constants for all ops except DeformableConvolutions
            // for which the input with index 1 is also dynamic
            size_t inputID = 1;
            if (::ngraph::as_type_ptr<::ngraph::op::v1::DeformableConvolution>(consumerLayer) ||
                             ::ngraph::as_type_ptr<::ngraph::op::GRUCellIE>(consumerLayer) ||
                             ::ngraph::as_type_ptr<::ngraph::op::RNNCellIE>(consumerLayer) ||
                    ::ngraph::as_type_ptr<::ngraph::op::GRUSequenceIE>(consumerLayer) ||
                    ::ngraph::as_type_ptr<::ngraph::op::RNNSequenceIE>(consumerLayer)) {
                inputID = 2;
            } else if (::ngraph::as_type_ptr<::ngraph::op::LSTMSequenceIE>(consumerLayer)) {
                inputID = 3;
            }

            for (; inputID < consumerLayer->inputs().size(); ++inputID) {
                auto inputLayer = consumerLayer->input(inputID).get_source_output().get_node_shared_ptr();
                if (inputLayer == constLayer) {
                    return true;
                }
            }
        } else if (::ngraph::as_type_ptr<::ngraph::op::LSTMCellIE>(consumerLayer)) {
            for (size_t inputID = 3; inputID < consumerLayer->inputs().size(); ++inputID) {
                auto inputLayer = consumerLayer->input(inputID).get_source_output().get_node_shared_ptr();
                if (inputLayer == constLayer) {
                    return true;
                }
            }
        }
        return false;
    };

    // Checks that node is internal layer for all layers from specific function
    const auto isInternalLayer = [=](const std::shared_ptr<::ngraph::Node> &node,
                                     bool keep_constant) -> bool {
        if (auto constantNode = ::ngraph::as_type_ptr<::ngraph::op::Constant>(node)) {
            for (const auto &consumerInputPort : constantNode->output(0).get_target_inputs()) {
                const auto &consumerLayer = consumerInputPort.get_node()->shared_from_this();
                if (!isInternalConstLayer(constantNode, consumerLayer, keep_constant))
                    return false;
            }
            return true;
        }

        return ::ngraph::as_type_ptr<::ngraph::op::Result>(node) != nullptr;
    };

    const auto keep_input_info = [](CNNNetworkImpl *network, const DataPtr &inData) {
        InputInfo::Ptr info(new InputInfo());
        info->setInputData(inData);
        network->setInputInfo(info);
    };

    // Check if some of function nodes has dynamic input or output shape
    // we collect this nodes and then throw an exception with the list
    // of dynamic nodes.
    std::stringstream err_log;
    for (const auto & node : graph->get_ordered_ops()) {
        bool is_dynamic = false;
        for (const auto & input : node->inputs()) {
            if (input.get_partial_shape().is_dynamic()) {
                is_dynamic = true;
                break;
            }
        }
        for (const auto & output : node->outputs()) {
            if (output.get_partial_shape().is_dynamic()) {
                is_dynamic = true;
                break;
            }
        }
        if (is_dynamic) err_log << node << std::endl;
    }
    if (!err_log.str().empty()) {
        THROW_IE_EXCEPTION << "\nUnsupported dynamic ops: \n" << err_log.str();
    }

    const CNNNetworkNGraphImpl* nGraphImpl = dynamic_cast<const CNNNetworkNGraphImpl*>(&network);

    InputsDataMap thisInputDataMap;
    network.getInputsInfo(thisInputDataMap);

    // Construct network
    cnnNetworkImpl->setName(graph->get_friendly_name());

    const ngraph::NodeVector& nodes = graph->get_ops();
    bool keep_constants = keep_constant_inputs || ::ngraph::op::util::has_op_with_type<::ngraph::op::FakeQuantize>(graph);

    std::unordered_map<std::string, std::shared_ptr<ngraph::Node>> unique_names;
    auto can_change_name = [](const std::shared_ptr<ngraph::Node> & node) -> bool {
        if (ngraph::as_type_ptr<ngraph::op::Parameter>(node) ||
            ngraph::as_type_ptr<ngraph::op::Result>(node)) {
            return false;
        }
        for (const auto & output : node->outputs()) {
            for (const auto & consumer : output.get_target_inputs()) {
                if (ngraph::is_type<ngraph::op::Result>(consumer.get_node())) {
                    return false;
                }
            }
        }
        return true;
    };

    auto generate_unique_name = [&unique_names](std::string name) -> std::string {
        size_t suffix = 1;
        while (unique_names.count(name + "/" + std::to_string(suffix))) {
            ++suffix;
        }
        return name + "/" + std::to_string(suffix);
    };

    // normalize nodes names to be unique
    for (auto & node : nodes) {
        // skip Result operations as they have the same friendly name as their parent
        if (ngraph::is_type<ngraph::op::Result>(node.get())) {
            continue;
        }

        auto & duplicate = unique_names[node->get_friendly_name()];
        if (!duplicate) {
            duplicate = node;
            continue;
        }

        if (!can_change_name(duplicate) && !can_change_name(node)) {
            THROW_IE_EXCEPTION << "Detected two output operations with the same name: " << duplicate << " and " << node;
        }

        auto & renamed = can_change_name(duplicate) ? duplicate : node;
        renamed->set_friendly_name(generate_unique_name(renamed->get_friendly_name()));

        unique_names[duplicate->get_friendly_name()] = duplicate;
        unique_names[node->get_friendly_name()] = node;
    }

    // Create layers and output data
    for (const auto &layer : nodes) {
        if (isInternalLayer(layer, keep_constants)) continue;

        // TODO: remove this rt info when all blobs will be inputs
        auto &rt_info = layer->get_rt_info();
        rt_info["keep_constants"] = std::make_shared<::ngraph::VariantWrapper<int64_t>> (keep_constants);

        CNNLayerPtr cnnLayer = createCNNLayer(layer);

        // Set originalLayersNames from FusedNames
        std::string originalNames = ::ngraph::getFusedNames(layer);
        if (!originalNames.empty()) {
            cnnLayer->params[ExecGraphInfoSerialization::ORIGINAL_NAMES] = originalNames;
        }

        std::string primitivesPriority = ::ngraph::getPrimitivesPriority(layer);
        if (!primitivesPriority.empty()) {
            cnnLayer->params["PrimitivesPriority"] = primitivesPriority;
        }

        // Copy runtime info attributes from Nodes to CNNLayers if they have VariantWrapper<std::string> type
        using VariantString = ::ngraph::VariantWrapper<std::string>;
        for (const auto &rt : rt_info) {
            if (auto str_attr = std::dynamic_pointer_cast<VariantString>(rt.second)) {
                if (details::CaselessEq<std::string>()(rt.first, "affinity")) {
                    cnnLayer->affinity = str_attr->get();
                } else {
                    cnnLayer->params[rt.first] = str_attr->get();
                }
            }
        }

        size_t inputCount(0);
        for (size_t i = 0; i < layer->get_input_size(); i++) {
            const auto &constant = ngraph::as_type_ptr<ngraph::op::Constant>(layer->input(i).get_source_output().get_node_shared_ptr());
            if (constant && isInternalConstLayer(constant, layer, keep_constants)) {
                continue;
            }
            inputCount++;
        }

        if (cnnLayer->type == "Memory" && cnnLayer->params["index"] == "1") {
            inputCount = 0;
        }

        cnnLayer->insData.resize(inputCount);

        for (size_t i = 0; i < layer->get_output_size(); i++) {
            // Memory node with index = 1 has no inputs according to the specification.
            // For proper conversion, we must cut off all the layers and data nodes above ReadValue,
            // if they are connected only with this layer.
            // Now MO generates only constants or constant sub-graphs as input to ReadValue op.
            if (std::dynamic_pointer_cast<::ngraph::op::Constant>(layer)) {
                bool all_to_read_value = !layer->output(i).get_target_inputs().empty();
                for (const auto &output_input : layer->output(i).get_target_inputs()) {
                    all_to_read_value
                            &= dynamic_cast<ngraph::op::ReadValue *>(output_input.get_node()) != nullptr;
                }
                if (all_to_read_value)
                    continue;
            }

            if (cnnLayer->type == "Memory" && cnnLayer->params["index"] == "0") {
                cnnLayer->outData.clear();
                continue;
            }
            NGRAPH_SUPPRESS_DEPRECATED_START
            auto outName = layer->output(i).get_tensor().get_name();
            NGRAPH_SUPPRESS_DEPRECATED_END
            if (outName.empty()) {
                outName = ngraph::op::util::create_ie_output_name(layer->output(i));
            }

            DataPtr &ptr = cnnNetworkImpl->getData(outName.c_str());
            IE_ASSERT(layer->get_output_partial_shape(i).is_static()) << " nGraph "
                << layer->description() << " operation with name: "
                << layer->get_friendly_name() << " cannot be converted to " << cnnLayer->type
                << " layer with name: " << cnnLayer->name << " because output with index "
                << i << " contains dynamic shapes: " << layer->get_output_partial_shape(i)
                << ". Try to use CNNNetwork::reshape() method in order to specialize shapes "
                << "before the conversion.";
            SizeVector dims = layer->get_output_shape(i);
            for (const auto &dim : dims) {
                if (!dim)
                    THROW_IE_EXCEPTION << cnnLayer->type << " layer " << cnnLayer->name
                        << " has incorrect dimensions in the output data " << i;
            }
            if (!ptr && nGraphImpl && nGraphImpl->_data.find(outName) != nGraphImpl->_data.end()) {
                ptr = nGraphImpl->_data.at(outName);
                {
                    const auto layout =
                        dims.size() == ptr->getTensorDesc().getDims().size() ?
                        ptr->getTensorDesc().getLayout() :
                        TensorDesc::getLayoutByDims(dims);

                    ptr->reshape(dims, layout);
                }
                cnnNetworkImpl->addData(outName.c_str(), ptr);
            }

            if (!ptr) {
                ptr.reset(new Data(outName,
                                   {details::convertPrecision(layer->get_output_element_type(i)), dims,
                                    TensorDesc::getLayoutByDims(dims)}));
            }

            getCreatorLayer(ptr) = cnnLayer;
            cnnLayer->outData.push_back(ptr);
            if (std::dynamic_pointer_cast<::ngraph::op::Parameter>(layer)) {
                keep_input_info(cnnNetworkImpl, ptr);
            }
        }
        cnnNetworkImpl->addLayer(cnnLayer);
    }

    // Set input data
    for (const auto &layer : graph->get_ordered_ops()) {
        if (std::dynamic_pointer_cast<::ngraph::op::ReadValue>(layer))
            continue;
        if (std::dynamic_pointer_cast<::ngraph::op::Result>(layer)) {
            IE_ASSERT(layer->get_input_size() == 1);
            const auto &input = layer->input_value(0);
            NGRAPH_SUPPRESS_DEPRECATED_START
            auto name = input.get_tensor().get_name();
            NGRAPH_SUPPRESS_DEPRECATED_END
            if (!name.empty())
                cnnNetworkImpl->addOutput(name);
            else
                cnnNetworkImpl->addOutput(ngraph::op::util::create_ie_output_name(input));
            continue;
        }

        uint64_t count_of_skipped = 0;
        for (size_t i = 0; i < layer->get_input_size(); i++) {
            const auto &output_port = layer->input_value(i);
            const auto &input = output_port.get_node_shared_ptr();

            if (auto const_node = std::dynamic_pointer_cast<::ngraph::op::Constant>(input)) {
                if (isInternalConstLayer(const_node, layer, keep_constants)) {
                    count_of_skipped++;
                    continue;
                }
            }

            CNNLayerPtr prevCnnLayer;
            StatusCode ret = cnnNetworkImpl->getLayerByName(input->get_friendly_name().c_str(), prevCnnLayer, nullptr);
            if (ret != OK)
                THROW_IE_EXCEPTION << "Cannot find layer with name: " << input->get_friendly_name();

            CNNLayerPtr cnnLayer;
            ret = cnnNetworkImpl->getLayerByName(layer->get_friendly_name().c_str(), cnnLayer, nullptr);
            if (ret != OK)
                THROW_IE_EXCEPTION << "Cannot find layer with name: " << layer->get_friendly_name();

            auto inIndex = layer->input(i).get_index();
            if (cnnLayer->insData.size() <= (inIndex - count_of_skipped) ||
                prevCnnLayer->outData.size() <= output_port.get_index() || count_of_skipped > inIndex)
                THROW_IE_EXCEPTION << "Cannot create ICNNNetwork. Network structure is incorrect! "
                                   << "Input port " << inIndex << " (max " << cnnLayer->insData.size() << ") of "
                                   << cnnLayer->type << " layer " << cnnLayer->name
                                   << " cannot be connected with output port " << output_port.get_index()
                                   << " (max " << prevCnnLayer->outData.size() << ") of " << prevCnnLayer->type
                                   << " layer " << prevCnnLayer->name;
            cnnLayer->insData[inIndex - count_of_skipped] = prevCnnLayer->outData[output_port.get_index()];
            getInputTo(prevCnnLayer->outData[output_port.get_index()])[cnnLayer->name] = cnnLayer;
        }
    }

    // check all input ports are occupied
    for (const auto &kvp : cnnNetworkImpl->allLayers()) {
        const CNNLayer::Ptr &layer = kvp.second;
        size_t inSize = layer->insData.size();

        for (unsigned i = 0; i < inSize; i++) {
            if (!layer->insData[i].lock()) {
                THROW_IE_EXCEPTION << "Layer " << layer->name.c_str() << " input port " << i
                                   << " is not connected to any data";
            }
        }

        // execution ngraph is fake graph and should not be validated
        if (layer->params.count(ExecGraphInfoSerialization::PERF_COUNTER) == 0) {
            layer->parseParams();
        }
    }

    if (!cnnNetworkImpl) THROW_IE_EXCEPTION << "Cannot convert nGraph function to CNNNetworkImpl!";

    // update input preprocessing info
    InputsDataMap resultInputDataMap;
    cnnNetworkImpl->getInputsInfo(resultInputDataMap);
    IE_ASSERT(resultInputDataMap.size() == thisInputDataMap.size());
    for (auto i : resultInputDataMap) {
        auto &thisInputData = *thisInputDataMap[i.first];
        i.second->setPrecision(thisInputData.getPrecision());
        i.second->setLayout(thisInputData.getLayout());
        i.second->getPreProcess() = thisInputData.getPreProcess();
    }
}

std::shared_ptr<CNNNetworkImpl> convertFunctionToICNNNetwork(const std::shared_ptr<const ::ngraph::Function> &graph,
                                                             const ICNNNetwork &network,
                                                             bool keep_constant_inputs) {
    auto cnnNetworkImpl = std::make_shared<details::CNNNetworkImpl>();
    convertFunctionToICNNNetwork(graph, network, cnnNetworkImpl.get(), keep_constant_inputs);
    return cnnNetworkImpl;
}

}  // namespace details
}  // namespace InferenceEngine<|MERGE_RESOLUTION|>--- conflicted
+++ resolved
@@ -1614,22 +1614,22 @@
         return res;
     });
 
-<<<<<<< HEAD
     addSpecificCreator({"Interpolate"}, [](const std::shared_ptr<::ngraph::Node>& node,
                                            const std::map<std::string, std::string>& params) -> CNNLayerPtr {
         LayerParams attrs = {node->get_friendly_name(), "Interpolate", details::convertPrecision(node->get_output_element_type(0))};
         auto res = std::make_shared<InferenceEngine::CNNLayer>(attrs);
-=======
+        res->params = params;
+        return res;
+    });
+
     addSpecificCreator({"CropIE"}, [](const std::shared_ptr<::ngraph::Node> &node,
                                       const std::map<std::string, std::string> &params) -> CNNLayerPtr {
         LayerParams attrs = {node->get_friendly_name(), "Crop", details::convertPrecision(node->get_output_element_type(0))};
         auto res = std::make_shared<InferenceEngine::CropLayer>(attrs);
->>>>>>> e2c67bd5
-        res->params = params;
-        return res;
-    });
-
-<<<<<<< HEAD
+        res->params = params;
+        return res;
+    });
+
     addSpecificCreator({"ScaleShiftIE"}, [](const std::shared_ptr<::ngraph::Node>& node,
                                             const std::map<std::string, std::string>& params) -> CNNLayerPtr {
         LayerParams attrs = {node->get_friendly_name(), "ScaleShift", details::convertPrecision(node->get_output_element_type(0))};
@@ -1675,8 +1675,8 @@
         return res;
     });
 
-    addSpecificCreator({"ResamplV2"}, [](const std::shared_ptr<::ngraph::Node>& node,
-                                         const std::map<std::string, std::string>& params) -> CNNLayerPtr {
+    addSpecificCreator({"ResampleV2"}, [](const std::shared_ptr<::ngraph::Node>& node,
+                                          const std::map<std::string, std::string>& params) -> CNNLayerPtr {
         LayerParams attrs = {node->get_friendly_name(), "Resample", details::convertPrecision(node->get_output_element_type(0))};
         auto res = std::make_shared<InferenceEngine::CNNLayer>(attrs);
         res->params = params;
@@ -1690,7 +1690,10 @@
             res->params["type"] = "caffe.ResampleParameter.AREA";
         } else if (res->params["type"] == "linear") {
             res->params["type"] = "caffe.ResampleParameter.LINEAR";
-=======
+        }
+        return res;
+    });
+
     addSpecificCreator({"FullyConnected"}, [](const std::shared_ptr<::ngraph::Node> &node,
                                               const std::map<std::string, std::string> &params) -> CNNLayerPtr {
         LayerParams attrs = {node->get_friendly_name(), "FullyConnected", details::convertPrecision(node->get_output_element_type(0))};
@@ -1736,18 +1739,18 @@
                 weightableLayer->_weights = res->blobs[param.first];
             if (weightableLayer && param.first == "biases")
                 weightableLayer->_biases = res->blobs[param.first];
->>>>>>> e2c67bd5
-        }
-        return res;
-    });
-
-<<<<<<< HEAD
+        }
+        return res;
+    });
+
     addSpecificCreator({"ShuffleChannels"}, [](const std::shared_ptr<::ngraph::Node>& node,
-                const std::map<std::string, std::string>& params) -> CNNLayerPtr {
+                                               const std::map<std::string, std::string>& params) -> CNNLayerPtr {
         LayerParams attrs = {node->get_friendly_name(), "ShuffleChannels", details::convertPrecision(node->get_output_element_type(0))};
         auto res = std::make_shared<InferenceEngine::ShuffleChannelsLayer>(attrs);
         res->params = params;
-=======
+        return res;
+    });
+
     addSpecificCreator({"PowerIE"}, [](const std::shared_ptr<::ngraph::Node> &node,
                                        const std::map<std::string, std::string> &params) -> CNNLayerPtr {
         LayerParams attrs = {node->get_friendly_name(), "Power", details::convertPrecision(node->get_output_element_type(0))};
@@ -1758,7 +1761,6 @@
         res->params = params;
         // This is needed as scale parameter requires high precision
         res->params["scale"] = Builder::asString(castedLayer->scale);
->>>>>>> e2c67bd5
         return res;
     });
 }
@@ -1787,23 +1789,7 @@
                 this->node = node;
             }
         };
-        static const std::vector<std::shared_ptr<Builder::INodeConverter>> convertors = {
-<<<<<<< HEAD
-                std::make_shared<Builder::NodeConverter<::ngraph::op::CropIE>>(),
-                std::make_shared<Builder::NodeConverter<::ngraph::op::Eltwise>>(),
-                std::make_shared<Builder::NodeConverter<::ngraph::op::Ceiling>>(),
-                std::make_shared<Builder::NodeConverter<::ngraph::op::FullyConnected>>(),
-                std::make_shared<Builder::NodeConverter<::ngraph::op::GenericIE>>(),
-                std::make_shared<Builder::NodeConverter<::ngraph::op::PowerIE>>(),
-                std::make_shared<Builder::NodeConverter<::ngraph::op::ReLUIE>>(),
-=======
-                std::make_shared<Builder::NodeConverter<::ngraph::op::ResampleV2>>(),
-                std::make_shared<Builder::NodeConverter<::ngraph::op::ScaleShiftIE>>(),
-                std::make_shared<Builder::NodeConverter<::ngraph::op::ShuffleChannels>>(),
-                std::make_shared<Builder::NodeConverter<::ngraph::op::v4::Interpolate>>(),
-                std::make_shared<Builder::NodeConverter<::ExecGraphInfoSerialization::ExecutionNode>>(),
->>>>>>> e2c67bd5
-        };
+        static const std::vector<std::shared_ptr<Builder::INodeConverter>> convertors = {};
         CNNLayerPtr result;
 
         for (auto &convertor : convertors) {
