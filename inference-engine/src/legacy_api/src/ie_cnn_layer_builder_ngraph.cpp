// Copyright (C) 2018-2020 Intel Corporation
// SPDX-License-Identifier: Apache-2.0
//

#include <ie_cnn_layer_builder_ngraph.h>
#include <cnn_network_ngraph_impl.hpp>
#include <precision_utils.h>
#include <cpp/ie_cnn_network.h>
#include <cnn_network_impl.hpp>

#include <limits>
#include <cmath>
#include <ngraph/ngraph.hpp>
#include <ngraph/variant.hpp>
#include <set>
#include <sstream>
#include <utility>

#include "graph_tools.hpp"
#include "net_pass.h"
#include "ngraph_ops/crop_ie.hpp"
#include "ngraph_ops/convolution_ie.hpp"
#include "ngraph_ops/deconvolution_ie.hpp"
#include "ngraph_ops/eltwise.hpp"
#include "ngraph_ops/fully_connected.hpp"
#include "ngraph_ops/gather_ie.hpp"
#include "ngraph_ops/gather_tree_ie.hpp"
#include "ngraph_ops/gru_cell_ie.hpp"
#include "ngraph_ops/interp.hpp"
#include "ngraph_ops/lrn_ie.hpp"
#include <ngraph_ops/lstm_cell_ie.hpp>
#include <transformations/rt_info/primitives_priority_attribute.hpp>
#include <convert_function_to_cnn_network.hpp>
#include "ngraph_ops/normalize_ie.hpp"
#include "ngraph_ops/nms_ie.hpp"
#include "ngraph_ops/onehot_ie.hpp"
#include "ngraph_ops/pad_ie.hpp"
#include "ngraph_ops/power.hpp"
#include "ngraph_ops/proposal_ie.hpp"
#include "ngraph_ops/relu_ie.hpp"
#include "ngraph_ops/selu_ie.hpp"
#include "ngraph_ops/scaleshift.hpp"
#include "ngraph_ops/tile_ie.hpp"
#include "ngraph_ops/topk_ie.hpp"
#include "ngraph_ops/rnn_cell_ie.hpp"
#include "ngraph_ops/hard_sigmoid_ie.hpp"
#include "generic_ie.hpp"
#include "exec_graph_info.hpp"

#include "graph_transformer.h"

namespace InferenceEngine {
namespace Builder {

template <>
std::string asString<double>(const double& value) {
    std::ostringstream sStrm;
    sStrm.precision(std::numeric_limits<double>::digits10);
    sStrm << std::fixed << value;
    std::string result = sStrm.str();

    auto pos = result.find_last_not_of("0");
    if (pos != std::string::npos) result.erase(pos + 1);

    pos = result.find_last_not_of(".");
    if (pos != std::string::npos) result.erase(pos + 1);

    return result;
}

template <>
std::string asString<float>(const float& value) {
    return asString(static_cast<double>(value));
}

template <>
CNNLayer::Ptr NodeConverter<ngraph::op::Abs>::createLayer(const std::shared_ptr<ngraph::Node>& layer) const {
    LayerParams params = {layer->get_friendly_name(), "Abs",
                          details::convertPrecision(layer->get_output_element_type(0))};
    auto res = std::make_shared<InferenceEngine::CNNLayer>(params);
    return res;
}

template <>
CNNLayer::Ptr NodeConverter<ngraph::op::GenericIE>::createLayer(const std::shared_ptr<ngraph::Node>& layer) const {
    auto castedLayer = ngraph::as_type_ptr<ngraph::op::GenericIE>(layer);
    if (castedLayer == nullptr) THROW_IE_EXCEPTION << "Cannot get layer " << layer->get_friendly_name();

    LayerParams params = {layer->get_friendly_name(), castedLayer->getType(),
                          details::convertPrecision(layer->get_output_element_type(0))};
    auto res = std::make_shared<InferenceEngine::CNNLayer>(params);
    if (castedLayer->getType() == "RNNCell")
        res = std::make_shared<InferenceEngine::RNNCell>(params);
    if (castedLayer->getType() == "GRUCell")
        res = std::make_shared<InferenceEngine::GRUCell>(params);

    auto weightableLayer = std::dynamic_pointer_cast<InferenceEngine::WeightableLayer>(res);

    for (const auto& param : castedLayer->getParameters()) {
        if (param.second.is<Blob::Ptr>()) {
            res->blobs[param.first] = param.second.as<Blob::Ptr>();
        } else if (param.second.is<Blob::CPtr>()) {
            res->blobs[param.first] = std::const_pointer_cast<Blob>(param.second.as<Blob::CPtr>());
        } else if (param.second.is<std::string>()) {
            res->params[param.first] = param.second.as<std::string>();
        }
        if (weightableLayer && param.first == "weights")
            weightableLayer->_weights = res->blobs[param.first];
        if (weightableLayer && param.first == "biases")
            weightableLayer->_biases = res->blobs[param.first];
    }
    return res;
}

template <>
CNNLayer::Ptr NodeConverter<ngraph::op::TensorIterator>::createLayer(const std::shared_ptr<ngraph::Node>& layer) const {
    auto find_input_idx = [](const CNNLayerPtr& where, const DataPtr& what) {
        auto it = std::find_if(where->insData.begin(), where->insData.end(), [&](const DataWeakPtr& wk_ptr) {
            auto layer_data = wk_ptr.lock();
            IE_ASSERT(layer_data != nullptr);
            return what->getName() == layer_data->getName();
        });
        if (it == where->insData.end()) {
            THROW_IE_EXCEPTION << "Input layer not found.";
        }

        return it - where->insData.begin();
    };

    auto tensor_iterator = ngraph::as_type_ptr<ngraph::op::TensorIterator>(layer);
    if (!tensor_iterator) {
        THROW_IE_EXCEPTION << "Cannot cast layer to TensorIterator.";
    }

    std::map<uint64_t, std::vector<std::pair<std::string, uint64_t>>> ngraph_parameter_id_to_ie_layer_port;
    std::map<std::pair<std::string, uint64_t>, uint64_t> ie_layer_port_to_tensor_iterator_input_id;

    // inputs/outputs of TensorIterator body (ie)
    std::map<std::string, DataPtr> in_info_map;
    std::map<std::string, DataPtr> out_info_map;

    // inputs/outputs of TensorIterator (ngraph representation)
    auto parameters = tensor_iterator->get_body()->get_parameters();
    auto results = tensor_iterator->get_body()->get_results();

    // Convert body (ngraph representation) to CNNNetwork.
    // This network will contain nodes of type = "Input" and data nodes with wrong names.
    // IE TensorIterator doesn't include such nodes so we create CNNNetwork in a separate scope
    // to call the destructor and delete these "Input"/data nodes.

    // These layers will hold the necessary subnet after destruction of CNNNetwork.
    std::set<InferenceEngine::CNNLayerPtr> body_input_layers;
    // This map will save information about data nodes
    std::map<std::string, std::vector<TensorDesc>> layer_name_to_tensor_desc;
    {
<<<<<<< HEAD
        auto tiBody = std::make_shared<details::TINGraphBody>(std::make_shared<ngraph::Function>(results, parameters));
        CNNNetwork ngraphNet(tiBody);
        CNNNetwork net(std::make_shared<InferenceEngine::details::CNNNetworkImpl>(ngraphNet));

=======
        CNNNetwork body_net(tensor_iterator->get_body()->to_function());
        CNNNetwork net(InferenceEngine::details::convertFunctionToICNNNetwork(body_net.getFunction(), body_net));
>>>>>>> ea34f040
        // Paranoid check for cycles
        bool res = CNNNetForestDFS(
            CNNNetGetAllInputLayers(net), [](const CNNLayerPtr& layer) {}, false);
        if (!res) {
            THROW_IE_EXCEPTION << "Loop detected. TensorIterator body should not contain loops.";
        }

        // Get inputs/outputs of cnn network
        InputsDataMap in_info_map_with_parameters;
        in_info_map_with_parameters = net.getInputsInfo();
        out_info_map = net.getOutputsInfo();

        // Fill the map to get layer and port of the body by the parameter index.
        uint64_t counter = 0;
        for (const auto& param : parameters) {
            auto info = in_info_map_with_parameters.at(param->get_friendly_name());
            auto data_ptr = info->getInputData();
            auto input_to = getInputTo(data_ptr);
            for (const auto& next_layer : input_to) {
                auto port_idx = find_input_idx(next_layer.second, data_ptr);
                ngraph_parameter_id_to_ie_layer_port[counter].push_back({next_layer.first, port_idx});
            }
            counter++;
        }

        // Temporary body to call deep copy
        InferenceEngine::TensorIterator::Body temp_body;
        for (const auto& in : in_info_map_with_parameters) {
            temp_body.inputs.emplace_back(in.second->getInputData());
        }

        for (const auto& out : out_info_map) {
            temp_body.outputs.emplace_back(out.second);
        }

        // This deep copy will hold all unreachable constants. See the comment in CopyTIBody function.
        auto deep_cp_body = InferenceEngine::NetPass::CopyTIBody(temp_body);
        for (const auto& data_ptr : deep_cp_body.inputs) {
            auto input_to = getInputTo(data_ptr);
            for (const auto& node : input_to) {
                // Make it compatible with ir v7: delete Input layers in body
                if (node.second->type != "Input") {
                    body_input_layers.emplace(node.second);
                    // Save information about data nodes to re-create them with correct names.
                    for (const auto& data : node.second->insData) {
                        layer_name_to_tensor_desc[node.second->name].emplace_back(data.lock()->getTensorDesc());
                    }
                }
            }
        }

        for (const auto& data_ptr : deep_cp_body.outputs) {
            out_info_map[data_ptr->getName()] = data_ptr;
        }
    }

    auto holder = std::make_shared<Data>("const_holder", Precision::UNSPECIFIED);
    for (const auto& input_layer : body_input_layers) {
        // Save all constants to the holder so that they are not deleted.
        if (input_layer->insData.empty()) {
            getInputTo(holder)[input_layer->name] = input_layer;
            continue;
        }

        // Re-create the data nodes with the correct names and fill inputs of TensorIterator (ie)
        for (size_t i = 0; i < input_layer->insData.size(); i++) {
            if (!input_layer->insData[i].lock()) {
                std::string data_name = (input_layer->insData.size() == 1)
                                            ? input_layer->name
                                            : input_layer->name + "." + std::to_string(i);

                DataPtr data(new Data(data_name, layer_name_to_tensor_desc[input_layer->name][i]));
                input_layer->insData[i] = data;
                getInputTo(data)[input_layer->name] = input_layer;
                in_info_map[data_name] = data;
            }
        }
    }

    // Create Inference Engine representation of TensorIterator
    LayerParams params = {layer->get_friendly_name(), "TensorIterator",
                          details::convertPrecision(layer->get_output_element_type(0))};
    auto res = std::make_shared<InferenceEngine::TensorIterator>(params);

    // Body: inputs
    uint64_t counter = 0;
    for (const auto& in : in_info_map) {
        res->body.inputs.emplace_back(in.second);

        // Fill the map to get the input index by layer and port of the body.
        auto input_to = getInputTo(in.second);
        for (const auto& next_layer : input_to) {
            auto port_idx = find_input_idx(next_layer.second, in.second);
            ie_layer_port_to_tensor_iterator_input_id[{next_layer.first, port_idx}] = counter;
        }
        counter++;
    }
    // the holder should be the last input element.
    res->body.inputs.emplace_back(holder);

    // Body: outputs
    for (const auto& out : out_info_map) {
        res->body.outputs.emplace_back(out.second);
    }

    // Port map: outputs
    for (const auto& desc : tensor_iterator->get_output_descriptions()) {
        auto result = results[desc->m_body_value_index]->input(0).get_source_output();

        // GetOutputElement layer can be inserted by ngraph deep copy functions
        // Take the previous layer.
        if (::ngraph::is_type<ngraph::op::GetOutputElement>(result.get_node_shared_ptr())) {
            result = result.get_node()->input(0).get_source_output();
        }
        std::string name = result.get_node()->get_friendly_name();
        if (result.get_node()->get_output_size() > 1) {
            name += "." + std::to_string(result.get_index());
        }
        auto output_layer = out_info_map.at(name);

        // Find index in outputs of the IE TensorIterator body
        auto it = std::find(res->body.outputs.begin(), res->body.outputs.end(), output_layer);
        if (it == res->body.outputs.end()) {
            THROW_IE_EXCEPTION << "Output layer not found.";
        }
        auto body_output_idx = it - res->body.outputs.begin();

        std::string type_name = desc->get_type_info().name;
        if (type_name == "ConcatOutputDescription") {
            auto output_desc = ::ngraph::as_type_ptr<ngraph::op::TensorIterator::ConcatOutputDescription>(desc);
            IE_ASSERT(output_desc != nullptr);

            res->output_port_map.emplace_back(InferenceEngine::TensorIterator::PortMap {
                static_cast<int>(output_desc->m_output_index), static_cast<int>(body_output_idx),
                static_cast<int>(output_desc->m_axis), static_cast<int>(output_desc->m_stride),
                static_cast<int>(output_desc->m_start), static_cast<int>(output_desc->m_end),
                static_cast<int>(output_desc->m_part_size)});

        } else if (type_name == "BodyOutputDescription") {
            auto output_desc = ::ngraph::as_type_ptr<ngraph::op::TensorIterator::BodyOutputDescription>(desc);
            IE_ASSERT(output_desc != nullptr);

            res->output_port_map.emplace_back(InferenceEngine::TensorIterator::PortMap {
                static_cast<int>(output_desc->m_output_index), static_cast<int>(body_output_idx), -1, 1, 0, -1, 1});
        } else {
            THROW_IE_EXCEPTION << "Incorrect type of the output description.";
        }
    }

    // Port map : inputs and back edges
    for (const auto& desc : tensor_iterator->get_input_descriptions()) {
        for (const auto& mapping : ngraph_parameter_id_to_ie_layer_port[desc->m_body_parameter_index]) {
            auto body_input_index = ie_layer_port_to_tensor_iterator_input_id.at(mapping);
            std::string type_name = desc->get_type_info().name;

            if (type_name == "SliceInputDescription") {
                auto input_desc = ::ngraph::as_type_ptr<ngraph::op::TensorIterator::SliceInputDescription>(desc);
                IE_ASSERT(input_desc != nullptr);

                res->input_port_map.emplace_back(InferenceEngine::TensorIterator::PortMap {
                    static_cast<int>(input_desc->m_input_index), static_cast<int>(body_input_index),
                    static_cast<int>(input_desc->m_axis), static_cast<int>(input_desc->m_stride),
                    static_cast<int>(input_desc->m_start), static_cast<int>(input_desc->m_end),
                    static_cast<int>(input_desc->m_part_size)});
            } else if (type_name == "MergedInputDescription") {
                auto input_desc = ::ngraph::as_type_ptr<ngraph::op::TensorIterator::MergedInputDescription>(desc);
                IE_ASSERT(input_desc != nullptr);

                res->input_port_map.emplace_back(InferenceEngine::TensorIterator::PortMap {
                    static_cast<int>(input_desc->m_input_index), static_cast<int>(body_input_index), -1, 1, 0, -1, 1});

                auto result = results[input_desc->m_body_value_index]->inputs()[0].get_source_output();

                // GetOutputElement layer can be inserted by ngraph deep copy functions
                // Take the previous layer.
                if (::ngraph::is_type<ngraph::op::GetOutputElement>(result.get_node_shared_ptr())) {
                    result = result.get_node()->input(0).get_source_output();
                }
                // Create correct name for output.
                std::string output_name = result.get_node()->get_friendly_name();
                if (result.get_node()->get_output_size() > 1) {
                    output_name += "." + std::to_string(result.get_index());
                }

                auto output_layer = out_info_map.at(output_name);
                // Find index in outputs of the IE TensorIterator body
                auto it = std::find(res->body.outputs.begin(), res->body.outputs.end(), output_layer);
                if (it == res->body.outputs.end()) {
                    THROW_IE_EXCEPTION << "Output layer not found.";
                }
                auto body_output_idx = it - res->body.outputs.begin();

                res->back_edges.emplace_back(InferenceEngine::TensorIterator::PortMap {
                    static_cast<int>(body_output_idx), static_cast<int>(body_input_index), -1, 1, 0, -1, 1});
            } else if (type_name == "InvariantInputDescription") {
                auto input_desc = ::ngraph::as_type_ptr<ngraph::op::TensorIterator::InvariantInputDescription>(desc);
                IE_ASSERT(input_desc != nullptr);

                res->input_port_map.emplace_back(InferenceEngine::TensorIterator::PortMap {
                        static_cast<int>(input_desc->m_input_index), static_cast<int>(body_input_index), -1, 1, 0, -1, 1});
            } else {
                THROW_IE_EXCEPTION << "Incorrect type of the input description.";
            }
        }
    }

    return res;
}

template <>
CNNLayer::Ptr NodeConverter<ngraph::op::Constant>::createLayer(const std::shared_ptr<ngraph::Node>& layer) const {
    LayerParams params = {layer->get_friendly_name(), "Const",
                          details::convertPrecision(layer->get_output_element_type(0))};
    auto res = std::make_shared<InferenceEngine::CNNLayer>(params);
    auto castedLayer = ngraph::as_type_ptr<ngraph::op::Constant>(layer);
    if (castedLayer == nullptr) THROW_IE_EXCEPTION << "Cannot get " << params.type << " layer " << params.name;

    res->blobs["custom"] = shareWeights(castedLayer);
    return res;
}

template <>
CNNLayer::Ptr NodeConverter<ngraph::op::Convert>::createLayer(const std::shared_ptr<ngraph::Node>& layer) const {
    LayerParams params = {layer->get_friendly_name(), "Convert",
                          details::convertPrecision(layer->get_output_element_type(0))};
    auto res = std::make_shared<InferenceEngine::CNNLayer>(params);
    auto p = details::convertPrecision(layer->get_output_element_type(0));
    std::string precision_str;
    switch (p) {
    case Precision::FP16:
        precision_str = "FP16";
        break;
    case Precision::FP32:
        precision_str = "FP32";
        break;
    case Precision::I8:
        precision_str = "I8";
        break;
    case Precision::I16:
        precision_str = "I16";
        break;
    case Precision::I32:
        precision_str = "I32";
        break;
    case Precision::I64:
        precision_str = "I64";
        break;
    case Precision::U8:
        precision_str = "U8";
        break;
    case Precision::U16:
        precision_str = "U16";
        break;
    case Precision::U32:
        precision_str = "U32";
        break;
    case Precision::U64:
        precision_str = "U64";
        break;
    case Precision::BOOL:
        precision_str = "BOOL";
        break;
    default:
        THROW_IE_EXCEPTION << "Unsupported type";
    }

    res->params["precision"] = precision_str;
    return res;
}

template <>
CNNLayer::Ptr NodeConverter<ngraph::op::Ceiling>::createLayer(const std::shared_ptr<ngraph::Node>& layer) const {
    LayerParams params = {layer->get_friendly_name(), "Ceiling",
                          details::convertPrecision(layer->get_output_element_type(0))};
    auto res = std::make_shared<InferenceEngine::CNNLayer>(params);
    return res;
}

template <>
CNNLayer::Ptr NodeConverter<ngraph::op::Floor>::createLayer(const std::shared_ptr<ngraph::Node>& layer) const {
    LayerParams params = {layer->get_friendly_name(), "Floor",
                          details::convertPrecision(layer->get_output_element_type(0))};
    auto res = std::make_shared<InferenceEngine::CNNLayer>(params);
    return res;
}

template <>
CNNLayer::Ptr NodeConverter<ngraph::op::Sigmoid>::createLayer(const std::shared_ptr<ngraph::Node>& layer) const {
    LayerParams params = {layer->get_friendly_name(), "Sigmoid",
                          details::convertPrecision(layer->get_output_element_type(0))};
    auto res = std::make_shared<InferenceEngine::CNNLayer>(params);
    return res;
}

template <>
CNNLayer::Ptr NodeConverter<ngraph::op::Tanh>::createLayer(const std::shared_ptr<ngraph::Node>& layer) const {
    LayerParams params = {layer->get_friendly_name(), "TanH",
                          details::convertPrecision(layer->get_output_element_type(0))};
    auto res = std::make_shared<InferenceEngine::CNNLayer>(params);
    return res;
}

template <>
CNNLayer::Ptr NodeConverter<ngraph::op::Relu>::createLayer(const std::shared_ptr<ngraph::Node>& layer) const {
    LayerParams params = {layer->get_friendly_name(), "ReLU",
                          details::convertPrecision(layer->get_output_element_type(0))};
    auto res = std::make_shared<InferenceEngine::ReLULayer>(params);
    return res;
}

template <>
CNNLayer::Ptr NodeConverter<ngraph::op::SeluIE>::createLayer(const std::shared_ptr<ngraph::Node>& layer) const {
    LayerParams params = {layer->get_friendly_name(), "Selu",
                          details::convertPrecision(layer->get_output_element_type(0))};
    auto res = std::make_shared<InferenceEngine::CNNLayer>(params);

    auto castedLayer = ngraph::as_type_ptr<ngraph::op::SeluIE>(layer);
    if (castedLayer == nullptr) THROW_IE_EXCEPTION << "Cannot get " << params.type << " layer " << params.name;

    res->params["alpha"] = asString(castedLayer->alpha);
    res->params["gamma"] = asString(castedLayer->gamma);
    return res;
}

template <>
CNNLayer::Ptr NodeConverter<ngraph::op::ReLUIE>::createLayer(const std::shared_ptr<ngraph::Node>& layer) const {
    LayerParams params = {layer->get_friendly_name(), "ReLU",
                          details::convertPrecision(layer->get_output_element_type(0))};
    auto res = std::make_shared<InferenceEngine::ReLULayer>(params);

    auto castedLayer = ngraph::as_type_ptr<ngraph::op::ReLUIE>(layer);
    if (castedLayer == nullptr) THROW_IE_EXCEPTION << "Cannot get " << params.type << " layer " << params.name;

    res->params["negative_slope"] = asString(castedLayer->get_slope());
    return res;
}

template <>
CNNLayer::Ptr NodeConverter<ngraph::op::Range>::createLayer(const std::shared_ptr<ngraph::Node>& layer) const {
    LayerParams params = {layer->get_friendly_name(), "Range",
                          details::convertPrecision(layer->get_output_element_type(0))};
    auto res = std::make_shared<InferenceEngine::CNNLayer>(params);
    return res;
}

template <>
CNNLayer::Ptr NodeConverter<ngraph::op::Exp>::createLayer(const std::shared_ptr<ngraph::Node>& layer) const {
    LayerParams params = {layer->get_friendly_name(), "Exp",
                          details::convertPrecision(layer->get_output_element_type(0))};
    auto res = std::make_shared<InferenceEngine::CNNLayer>(params);
    return res;
}

template <>
CNNLayer::Ptr NodeConverter<ngraph::op::MVN>::createLayer(const std::shared_ptr<ngraph::Node>& layer) const {
    LayerParams params = {layer->get_friendly_name(), "MVN", details::convertPrecision(layer->get_output_element_type(0))};
    auto res = std::make_shared<InferenceEngine::MVNLayer>(params);
    auto castedLayer = ngraph::as_type_ptr<ngraph::op::MVN>(layer);
    if (castedLayer == nullptr) THROW_IE_EXCEPTION << "Cannot get " << params.type << " layer " << params.name;

    res->params["eps"] = asString(castedLayer->get_eps());

    const size_t chanelAxis = 1;
    ngraph::AxisSet reductionAxes = castedLayer->get_reduction_axes();
    res->params["across_channels"] = asString(reductionAxes.count(chanelAxis) > 0);

    res->params["normalize_variance"] = asString(castedLayer->get_normalize_variance());
    return res;
}

template <>
CNNLayer::Ptr NodeConverter<ngraph::op::LRN>::createLayer(const std::shared_ptr<ngraph::Node>& layer) const {
    THROW_IE_EXCEPTION << "LRN operation should be converted to LRN_IE";
}

template <>
CNNLayer::Ptr NodeConverter<ngraph::op::LRN_IE>::createLayer(const std::shared_ptr<ngraph::Node>& layer) const {
    LayerParams params = {layer->get_friendly_name(), "Norm",
                          details::convertPrecision(layer->get_output_element_type(0))};
    auto res = std::make_shared<InferenceEngine::NormLayer>(params);
    auto castedLayer = ngraph::as_type_ptr<ngraph::op::LRN_IE>(layer);
    if (castedLayer == nullptr) THROW_IE_EXCEPTION << "Cannot get " << params.type << " layer " << params.name;

    res->params["alpha"] = asString(castedLayer->get_alpha());
    res->params["beta"] = asString(castedLayer->get_beta());
    res->params["k"] = asString(castedLayer->get_bias());
    res->params["local-size"] = asString(castedLayer->get_nsize());
    res->params["region"] = castedLayer->get_region();
    return res;
}

template <>
CNNLayer::Ptr NodeConverter<ngraph::op::CropIE>::createLayer(const std::shared_ptr<ngraph::Node>& layer) const {
    LayerParams params = {layer->get_friendly_name(), "Crop",
                          details::convertPrecision(layer->get_output_element_type(0))};
    auto res = std::make_shared<InferenceEngine::CropLayer>(params);
    auto castedLayer = ngraph::as_type_ptr<ngraph::op::CropIE>(layer);
    if (castedLayer == nullptr) THROW_IE_EXCEPTION << "Cannot get " << params.type << " layer " << params.name;

    std::string value;
    for (const auto& val : castedLayer->axes) {
        if (!value.empty()) value += ",";
        value += asString(val);
    }
    res->params["axis"] = value;

    value.clear();
    for (const auto& val : castedLayer->dim) {
        if (!value.empty()) value += ",";
        value += asString(val);
    }
    res->params["dim"] = value;

    value.clear();
    for (const auto& val : castedLayer->offset) {
        if (!value.empty()) value += ",";
        value += asString(val);
    }
    res->params["offset"] = value;

    return res;
}

template <>
CNNLayer::Ptr NodeConverter<ngraph::op::Clamp>::createLayer(const std::shared_ptr<ngraph::Node>& layer) const {
    LayerParams params = {layer->get_friendly_name(), "Clamp",
                          details::convertPrecision(layer->get_output_element_type(0))};
    auto res = std::make_shared<InferenceEngine::ClampLayer>(params);
    auto castedLayer = ngraph::as_type_ptr<ngraph::op::Clamp>(layer);
    if (castedLayer == nullptr) THROW_IE_EXCEPTION << "Cannot get " << params.type << " layer " << params.name;

    res->params["min"] = asString(castedLayer->get_min());
    res->params["max"] = asString(castedLayer->get_max());
    return res;
}

template <>
CNNLayer::Ptr NodeConverter<ngraph::op::v1::Softmax>::createLayer(const std::shared_ptr<ngraph::Node>& layer) const {
    LayerParams params = {layer->get_friendly_name(), "SoftMax",
                          details::convertPrecision(layer->get_output_element_type(0))};
    auto res = std::make_shared<InferenceEngine::SoftMaxLayer>(params);
    auto castedLayer = ngraph::as_type_ptr<ngraph::op::v1::Softmax>(layer);
    if (castedLayer == nullptr) THROW_IE_EXCEPTION << "Cannot get " << params.type << " layer " << params.name;

    res->params["axis"] = asString(castedLayer->get_axis());
    return res;
}

template <>
CNNLayer::Ptr NodeConverter<ngraph::op::Subtract>::createLayer(const std::shared_ptr<ngraph::Node>& layer) const {
    LayerParams params = {layer->get_friendly_name(), "Eltwise",
                          details::convertPrecision(layer->get_output_element_type(0))};
    auto res = std::make_shared<InferenceEngine::EltwiseLayer>(params);
    res->params["operation"] = "sub";
    return res;
}

template <>
CNNLayer::Ptr NodeConverter<ngraph::op::v1::Power>::createLayer(const std::shared_ptr<ngraph::Node>& layer) const {
    LayerParams params = {layer->get_friendly_name(), "Eltwise",
                          details::convertPrecision(layer->get_output_element_type(0))};
    auto res = std::make_shared<InferenceEngine::EltwiseLayer>(params);
    res->params["operation"] = "pow";
    return res;
}

template <>
CNNLayer::Ptr NodeConverter<ngraph::op::v1::Maximum>::createLayer(const std::shared_ptr<ngraph::Node>& layer) const {
    LayerParams params = {layer->get_friendly_name(), "Eltwise",
                          details::convertPrecision(layer->get_output_element_type(0))};
    auto res = std::make_shared<InferenceEngine::EltwiseLayer>(params);
    res->params["operation"] = "max";
    return res;
}

template <>
CNNLayer::Ptr NodeConverter<ngraph::op::v1::Minimum>::createLayer(const std::shared_ptr<ngraph::Node>& layer) const {
    THROW_IE_EXCEPTION << "Minimum operation should be decomposed";
}

template <>
CNNLayer::Ptr NodeConverter<ngraph::op::v1::Divide>::createLayer(const std::shared_ptr<ngraph::Node>& layer) const {
    LayerParams params = {layer->get_friendly_name(), "Eltwise",
                          details::convertPrecision(layer->get_output_element_type(0))};
    auto res = std::make_shared<InferenceEngine::EltwiseLayer>(params);
    res->params["operation"] = "div";
    return res;
}

template <>
CNNLayer::Ptr NodeConverter<ngraph::op::v1::Multiply>::createLayer(const std::shared_ptr<ngraph::Node>& layer) const {
    LayerParams params = {layer->get_friendly_name(), "Eltwise",
                          details::convertPrecision(layer->get_output_element_type(0))};
    auto res = std::make_shared<InferenceEngine::EltwiseLayer>(params);
    res->params["operation"] = "prod";
    return res;
}

template <>
CNNLayer::Ptr NodeConverter<ngraph::op::v1::Add>::createLayer(const std::shared_ptr<ngraph::Node>& layer) const {
    LayerParams params = {layer->get_friendly_name(), "Eltwise",
                          details::convertPrecision(layer->get_output_element_type(0))};
    auto res = std::make_shared<InferenceEngine::EltwiseLayer>(params);
    res->params["operation"] = "sum";
    return res;
}

template <>
CNNLayer::Ptr NodeConverter<ngraph::op::v1::Broadcast>::createLayer(const std::shared_ptr<ngraph::Node>& layer) const {
    THROW_IE_EXCEPTION << "Broadcast operation " << layer->get_friendly_name()
                       << " should be converted to Tile operation";
}

template <>
CNNLayer::Ptr NodeConverter<ngraph::op::BatchNormInference>::createLayer(
    const std::shared_ptr<ngraph::Node>& layer) const {
    THROW_IE_EXCEPTION << "BatchNormInference operation should be fused or decomposed";
}

template <>
CNNLayer::Ptr NodeConverter<ngraph::op::Squeeze>::createLayer(const std::shared_ptr<ngraph::Node>& layer) const {
    LayerParams params = {layer->get_friendly_name(), "Squeeze",
                          details::convertPrecision(layer->get_output_element_type(0))};
    auto res = std::make_shared<InferenceEngine::CNNLayer>(params);
    auto castedLayer = ngraph::as_type_ptr<ngraph::op::Squeeze>(layer);
    if (castedLayer == nullptr) THROW_IE_EXCEPTION << "Cannot get " << params.type << " layer " << params.name;

    return res;
}

template <>
CNNLayer::Ptr NodeConverter<ngraph::op::Unsqueeze>::createLayer(const std::shared_ptr<ngraph::Node>& layer) const {
    LayerParams params = {layer->get_friendly_name(), "Unsqueeze",
                          details::convertPrecision(layer->get_output_element_type(0))};
    auto res = std::make_shared<InferenceEngine::CNNLayer>(params);
    auto castedLayer = ngraph::as_type_ptr<ngraph::op::Unsqueeze>(layer);
    if (castedLayer == nullptr) THROW_IE_EXCEPTION << "Cannot get " << params.type << " layer " << params.name;

    return res;
}

template <>
CNNLayer::Ptr NodeConverter<ngraph::op::FakeQuantize>::createLayer(const std::shared_ptr<ngraph::Node>& layer) const {
    LayerParams params = {layer->get_friendly_name(), "FakeQuantize",
                          details::convertPrecision(layer->get_output_element_type(0))};
    auto res = std::make_shared<InferenceEngine::QuantizeLayer>(params);
    auto castedLayer = ngraph::as_type_ptr<ngraph::op::FakeQuantize>(layer);
    if (castedLayer == nullptr) THROW_IE_EXCEPTION << "Cannot get " << params.type << " layer " << params.name;
    res->params["levels"] = asString(castedLayer->get_levels());
    return res;
}

template <>
CNNLayer::Ptr NodeConverter<ngraph::op::ConvolutionIE>::createLayer(
        const std::shared_ptr<ngraph::Node>& layer) const {
    LayerParams params = {layer->get_friendly_name(), "Convolution",
                          details::convertPrecision(layer->get_output_element_type(0))};
    auto res = std::make_shared<InferenceEngine::ConvolutionLayer>(params);
    auto castedLayer = ngraph::as_type_ptr<ngraph::op::ConvolutionIE>(layer);
    if (castedLayer == nullptr) THROW_IE_EXCEPTION << "Cannot get " << params.type << " layer " << params.name;

    std::string value;
    for (const auto& val : castedLayer->get_pads_begin()) {
        if (!value.empty()) value += ",";
        value += asString(val);
    }
    res->params["pads_begin"] = value;

    value.clear();
    for (const auto& val : castedLayer->get_pads_end()) {
        if (!value.empty()) value += ",";
        value += asString(val);
    }
    res->params["pads_end"] = value;

    switch (castedLayer->get_auto_pad()) {
        case ngraph::op::PadType::SAME_UPPER:
            res->params["auto_pad"] = "same_upper";
            break;
        case ngraph::op::PadType::SAME_LOWER:
            res->params["auto_pad"] = "same_lower";
            break;
        case ngraph::op::PadType::VALID:
            res->params["auto_pad"] = "valid";
            break;
        default:
            break;
    }

    value.clear();
    for (const auto& val : castedLayer->get_strides()) {
        if (!value.empty()) value += ",";
        value += asString(val);
    }
    res->params["strides"] = value;

    value.clear();
    for (const auto& val : castedLayer->get_dilations()) {
        if (!value.empty()) value += ",";
        value += asString(val);
    }
    res->params["dilations"] = value;

    // Restore kernel size and output
    const auto& shape = castedLayer->get_input_shape(1);
    res->params["output"] = asString(castedLayer->get_shape()[1]);
    res->params["group"] = asString(castedLayer->get_group());

    value.clear();
    for (size_t i = 2; i < shape.size(); i++) {
        if (!value.empty()) value += ",";
        value += asString(shape[i]);
    }
    res->params["kernel"] = value;

    auto & rt_info = layer->get_rt_info();
    bool keep_constants(false);
    if (auto attr = std::dynamic_pointer_cast<ngraph::VariantWrapper<int64_t>>(rt_info["keep_constants"])) {
        keep_constants = attr->get();
    }

    NodeConverter<ngraph::op::Constant> converter;
    const auto weightsNode = castedLayer->input_value(1).get_node_shared_ptr();
    if (!keep_constants && converter.canCreate(weightsNode)) {
        const auto& weights = converter.createLayer(weightsNode);
        res->blobs["weights"] = weights->blobs["custom"];
        res->_weights = weights->blobs["custom"];

        if (castedLayer->inputs().size() == 3) {
            const auto biasNode = castedLayer->input_value(2).get_node_shared_ptr();
            if (converter.canCreate(biasNode)) {
                const auto& bias = converter.createLayer(biasNode);
                res->blobs["biases"] = bias->blobs["custom"];
                res->_biases = bias->blobs["custom"];
            }
        }
    }
    return res;
}

template <>
CNNLayer::Ptr NodeConverter<ngraph::op::DeconvolutionIE>::createLayer(
        const std::shared_ptr<ngraph::Node>& layer) const {
    LayerParams params = {layer->get_friendly_name(), "Deconvolution",
                          details::convertPrecision(layer->get_output_element_type(0))};
    auto res = std::make_shared<InferenceEngine::DeconvolutionLayer>(params);
    auto castedLayer = ngraph::as_type_ptr<ngraph::op::DeconvolutionIE>(layer);
    if (castedLayer == nullptr) THROW_IE_EXCEPTION << "Cannot get " << params.type << " layer " << params.name;

    std::string value;
    for (const auto& val : castedLayer->get_pads_begin()) {
        if (!value.empty()) value += ",";
        value += asString(val);
    }
    res->params["pads_begin"] = value;

    value.clear();
    for (const auto& val : castedLayer->get_pads_end()) {
        if (!value.empty()) value += ",";
        value += asString(val);
    }
    res->params["pads_end"] = value;

    value.clear();
    for (const auto& val : castedLayer->get_strides()) {
        if (!value.empty()) value += ",";
        value += asString(val);
    }
    res->params["strides"] = value;

    value.clear();
    for (const auto& val : castedLayer->get_dilations()) {
        if (!value.empty()) value += ",";
        value += asString(val);
    }
    res->params["dilations"] = value;

    // Restore kernel size and output
    const auto& shape = castedLayer->get_input_shape(1);
    res->params["output"] = asString(shape[1]);

    value.clear();
    for (size_t i = 2; i < shape.size(); i++) {
        if (!value.empty()) value += ",";
        value += asString(shape[i]);
    }
    res->params["kernel"] = value;
    res->params["group"] = asString(castedLayer->get_group());

    NodeConverter<ngraph::op::Constant> converter;
    const auto weightsNode = castedLayer->input_value(1).get_node_shared_ptr();
    if (converter.canCreate(weightsNode)) {
        const auto& weights = converter.createLayer(weightsNode);
        res->blobs["weights"] = weights->blobs["custom"];
        res->_weights = weights->blobs["custom"];

        if (castedLayer->inputs().size() == 3) {
            const auto biasNode = castedLayer->input_value(2).get_node_shared_ptr();
            if (converter.canCreate(biasNode)) {
                const auto& bias = converter.createLayer(biasNode);
                res->blobs["biases"] = bias->blobs["custom"];
                res->_biases = bias->blobs["custom"];
            }
        }
    }
    return res;
}

template <>
CNNLayer::Ptr NodeConverter<ngraph::op::v1::DeformableConvolution>::createLayer(
        const std::shared_ptr<ngraph::Node>& layer) const {
    LayerParams params = {layer->get_friendly_name(), "DeformableConvolution",
                          details::convertPrecision(layer->get_output_element_type(0))};
    auto res = std::make_shared<InferenceEngine::DeformableConvolutionLayer>(params);
    auto castedLayer = ngraph::as_type_ptr<ngraph::op::v1::DeformableConvolution>(layer);
    if (castedLayer == nullptr) THROW_IE_EXCEPTION << "Cannot get " << params.type << " layer " << params.name;

    std::string value;
    for (const auto& val : castedLayer->get_pads_begin()) {
        if (!value.empty()) value += ",";
        value += asString(val);
    }
    res->params["pads_begin"] = value;

    value.clear();
    for (const auto& val : castedLayer->get_pads_end()) {
        if (!value.empty()) value += ",";
        value += asString(val);
    }
    res->params["pads_end"] = value;

    switch (castedLayer->get_auto_pad()) {
        case ngraph::op::PadType::SAME_UPPER:
            res->params["auto_pad"] = "same_upper";
            break;
        case ngraph::op::PadType::SAME_LOWER:
            res->params["auto_pad"] = "same_lower";
            break;
        case ngraph::op::PadType::VALID:
            res->params["auto_pad"] = "valid";
            break;
        default:
            break;
    }

    value.clear();
    for (const auto& val : castedLayer->get_strides()) {
        if (!value.empty()) value += ",";
        value += asString(val);
    }
    res->params["strides"] = value;

    value.clear();
    for (const auto& val : castedLayer->get_dilations()) {
        if (!value.empty()) value += ",";
        value += asString(val);
    }
    res->params["dilations"] = value;

    // Restore kernel size and output
    const auto& shape = castedLayer->get_input_shape(2);
    res->params["output"] = asString(shape[0]);

    value.clear();
    for (size_t i = 2; i < shape.size(); i++) {
        if (!value.empty()) value += ",";
        value += asString(shape[i]);
    }
    res->params["kernel"] = value;

    res->params["group"] = asString(castedLayer->get_group());
    res->params["deformable_group"] = asString(castedLayer->get_deformable_group());

    NodeConverter<ngraph::op::Constant> converter;
    const auto weightsNode = castedLayer->input_value(2).get_node_shared_ptr();
    if (converter.canCreate(weightsNode)) {
        const auto& weights = converter.createLayer(weightsNode);
        res->blobs["weights"] = weights->blobs["custom"];
        res->_weights = weights->blobs["custom"];
    }
    return res;
}

template <>
CNNLayer::Ptr NodeConverter<ngraph::op::v1::AvgPool>::createLayer(const std::shared_ptr<ngraph::Node>& layer) const {
    LayerParams params = {layer->get_friendly_name(), "Pooling",
                          details::convertPrecision(layer->get_output_element_type(0))};
    auto res = std::make_shared<InferenceEngine::PoolingLayer>(params);
    auto castedLayer = ngraph::as_type_ptr<ngraph::op::v1::AvgPool>(layer);
    if (castedLayer == nullptr) THROW_IE_EXCEPTION << "Cannot get " << params.type << " layer " << params.name;

    std::string value;
    for (const auto& val : castedLayer->get_pads_begin()) {
        if (!value.empty()) value += ",";
        value += asString(val);
    }
    res->params["pads_begin"] = value;

    value.clear();
    for (const auto& val : castedLayer->get_pads_end()) {
        if (!value.empty()) value += ",";
        value += asString(val);
    }
    res->params["pads_end"] = value;

    value.clear();
    for (const auto& val : castedLayer->get_strides()) {
        if (!value.empty()) value += ",";
        value += asString(val);
    }
    res->params["strides"] = value;

    value.clear();
    for (const auto& val : castedLayer->get_kernel()) {
        if (!value.empty()) value += ",";
        value += asString(val);
    }
    res->params["kernel"] = value;

    switch (castedLayer->get_auto_pad()) {
    case ngraph::op::PadType::VALID:
        res->params["auto_pad"] = "valid";
        break;
    case ngraph::op::PadType::SAME_UPPER:
        res->params["auto_pad"] = "same_upper";
        break;
    case ngraph::op::PadType::SAME_LOWER:
        res->params["auto_pad"] = "same_lower";
        break;
    default:
        break;
    }

    auto exclude_pad = castedLayer->get_exclude_pad();
    res->params["exclude-pad"] = exclude_pad ? "true" : "false";
    res->params["pool-method"] = "avg";
    switch (castedLayer->get_rounding_type()) {
    case ngraph::op::RoundingType::CEIL:
        res->params["rounding_type"] = "ceil";
        break;
    case ngraph::op::RoundingType::FLOOR:
        res->params["rounding_type"] = "floor";
        break;
    default:
        THROW_IE_EXCEPTION << "Unsupported ngraph rounding type.";
    }
    return res;
}

template <>
CNNLayer::Ptr NodeConverter<ngraph::op::v1::MaxPool>::createLayer(const std::shared_ptr<ngraph::Node>& layer) const {
    LayerParams params = {layer->get_friendly_name(), "Pooling",
                          details::convertPrecision(layer->get_output_element_type(0))};
    auto res = std::make_shared<InferenceEngine::PoolingLayer>(params);
    auto castedLayer = ngraph::as_type_ptr<ngraph::op::v1::MaxPool>(layer);
    if (castedLayer == nullptr) THROW_IE_EXCEPTION << "Cannot get " << params.type << " layer " << params.name;

    std::string value;
    for (const auto& val : castedLayer->get_pads_begin()) {
        if (!value.empty()) value += ",";
        value += asString(val);
    }
    res->params["pads_begin"] = value;

    value.clear();
    for (const auto& val : castedLayer->get_pads_end()) {
        if (!value.empty()) value += ",";
        value += asString(val);
    }
    res->params["pads_end"] = value;

    value.clear();
    for (const auto& val : castedLayer->get_strides()) {
        if (!value.empty()) value += ",";
        value += asString(val);
    }
    res->params["strides"] = value;

    value.clear();
    for (const auto& val : castedLayer->get_kernel()) {
        if (!value.empty()) value += ",";
        value += asString(val);
    }
    res->params["kernel"] = value;
    res->params["pool-method"] = "max";

    switch (castedLayer->get_auto_pad()) {
    case ngraph::op::PadType::VALID:
        res->params["auto_pad"] = "valid";
        break;
    case ngraph::op::PadType::SAME_UPPER:
        res->params["auto_pad"] = "same_upper";
        break;
    case ngraph::op::PadType::SAME_LOWER:
        res->params["auto_pad"] = "same_lower";
        break;
    default:
        break;
    }

    switch (castedLayer->get_rounding_type()) {
    case ngraph::op::RoundingType::CEIL:
        res->params["rounding_type"] = "ceil";
        break;
    case ngraph::op::RoundingType::FLOOR:
        res->params["rounding_type"] = "floor";
        break;
    default:
        THROW_IE_EXCEPTION << "Unsupported ngraph rounding type.";
    }

    return res;
}

template <>
CNNLayer::Ptr NodeConverter<ngraph::op::ROIPooling>::createLayer(const std::shared_ptr<ngraph::Node>& layer) const {
    LayerParams params = {layer->get_friendly_name(), "ROIPooling",
                          details::convertPrecision(layer->get_output_element_type(0))};
    auto res = std::make_shared<InferenceEngine::CNNLayer>(params);
    auto castedLayer = ngraph::as_type_ptr<ngraph::op::ROIPooling>(layer);
    if (castedLayer == nullptr) THROW_IE_EXCEPTION << "Cannot get " << params.type << " layer " << params.name;

    res->params["pooled_h"] = asString(castedLayer->get_output_size()[0]);
    res->params["pooled_w"] = asString(castedLayer->get_output_size()[1]);
    res->params["spatial_scale"] = asString(castedLayer->get_spatial_scale());
    res->params["method"] = castedLayer->get_method();

    return res;
}

template <>
CNNLayer::Ptr NodeConverter<ngraph::op::PSROIPooling>::createLayer(const std::shared_ptr<ngraph::Node>& layer) const {
    LayerParams params = {layer->get_friendly_name(), "PSROIPooling",
                          details::convertPrecision(layer->get_output_element_type(0))};
    auto res = std::make_shared<InferenceEngine::CNNLayer>(params);
    auto castedLayer = ngraph::as_type_ptr<ngraph::op::PSROIPooling>(layer);
    if (castedLayer == nullptr) THROW_IE_EXCEPTION << "Cannot get " << params.type << " layer " << params.name;

    res->params["output_dim"] = asString(castedLayer->get_output_dim());
    res->params["group_size"] = asString(castedLayer->get_group_size());
    res->params["spatial_bins_x"] = asString(castedLayer->get_spatial_bins_x());
    res->params["spatial_bins_y"] = asString(castedLayer->get_spatial_bins_y());
    res->params["spatial_scale"] = asString(castedLayer->get_spatial_scale());
    res->params["mode"] = castedLayer->get_mode();

    return res;
}

template <>
CNNLayer::Ptr NodeConverter<ngraph::op::v1::DeformablePSROIPooling>::createLayer(
        const std::shared_ptr<ngraph::Node>& layer) const {
    LayerParams params = {layer->get_friendly_name(), "PSROIPooling",
                          details::convertPrecision(layer->get_output_element_type(0))};
    auto res = std::make_shared<InferenceEngine::CNNLayer>(params);
    auto castedLayer = ngraph::as_type_ptr<ngraph::op::v1::DeformablePSROIPooling>(layer);
    if (castedLayer == nullptr) THROW_IE_EXCEPTION << "Cannot get " << params.type << " layer " << params.name;

    res->params["output_dim"] = asString(castedLayer->get_output_dim());
    res->params["group_size"] = asString(castedLayer->get_group_size());
    res->params["spatial_bins_x"] = asString(castedLayer->get_spatial_bins_x());
    res->params["spatial_bins_y"] = asString(castedLayer->get_spatial_bins_y());
    res->params["spatial_scale"] = asString(castedLayer->get_spatial_scale());
    res->params["mode"] = castedLayer->get_mode();
    res->params["trans_std"] = asString(castedLayer->get_trans_std());
    res->params["part_size"] = asString(castedLayer->get_part_size());
    res->params["no_trans"] = layer->get_input_size() == 2 ? "1" : "0";

    // temporary workaround due to incorrect usage of group_size in the nGraph operation for the DeformablePSROIPooling
    res->params["pooled_height"] = asString(castedLayer->get_group_size());
    res->params["pooled_width"] = asString(castedLayer->get_group_size());
    return res;
}

template <>
CNNLayer::Ptr NodeConverter<ngraph::op::PRelu>::createLayer(const std::shared_ptr<ngraph::Node>& layer) const {
    LayerParams params = {layer->get_friendly_name(), "PReLU",
                          details::convertPrecision(layer->get_output_element_type(0))};
    auto res = std::make_shared<InferenceEngine::PReLULayer>(params);
    auto castedLayer = ngraph::as_type_ptr<ngraph::op::PRelu>(layer);
    if (castedLayer == nullptr) THROW_IE_EXCEPTION << "Cannot get " << params.type << " layer " << params.name;

    const auto weightsNode = castedLayer->input_value(1).get_node_shared_ptr();
    if (auto const_weights = ngraph::as_type_ptr<ngraph::op::Constant>(weightsNode)) {
        SizeVector dataShape = const_weights->get_shape();
        if (dataShape.size() >= 2 && ngraph::shape_size(dataShape) == dataShape[1]) {
            dataShape = {dataShape[1]};
        }

        Blob::Ptr dataBlb = shareWeights(const_weights);

        res->blobs["weights"] = dataBlb;
        res->_weights = dataBlb;
    }

    auto const_shape = castedLayer->input(1).get_shape(), tensor_shape = castedLayer->input(0).get_shape();
    if (const_shape.size() == 1 && const_shape[0] == 1) {
        res->params["channel_shared"] = "true";
    }

    return res;
}

template <>
CNNLayer::Ptr NodeConverter<ngraph::op::v1::Split>::createLayer(const std::shared_ptr<ngraph::Node>& layer) const {
    LayerParams params = {layer->get_friendly_name(), "Split",
                          details::convertPrecision(layer->get_output_element_type(0))};
    auto res = std::make_shared<InferenceEngine::SplitLayer>(params);
    auto castedLayer = ngraph::as_type_ptr<ngraph::op::v1::Split>(layer);
    if (castedLayer == nullptr) THROW_IE_EXCEPTION << "Cannot get " << params.type << " layer " << params.name;

    auto axis_node = castedLayer->input_value(1).get_node_shared_ptr();
    const auto axis_node_const = std::dynamic_pointer_cast<ngraph::op::Constant>(axis_node);
    if (!axis_node_const) {
        THROW_IE_EXCEPTION << "Split " << castedLayer->get_friendly_name() << " has no axes as Constant";
    }
    auto axis = axis_node_const->cast_vector<int64_t>()[0];
    if (axis < 0) {
        axis += castedLayer->get_input_shape(0).size();
    }
    res->params["axis"] = asString(axis);
    return res;
}

template <>
CNNLayer::Ptr NodeConverter<ngraph::op::VariadicSplit>::createLayer(const std::shared_ptr<ngraph::Node>& layer) const {
    LayerParams params = {layer->get_friendly_name(), "Split",
                          details::convertPrecision(layer->get_output_element_type(0))};
    auto res = std::make_shared<InferenceEngine::SplitLayer>(params);
    auto castedLayer = ngraph::as_type_ptr<ngraph::op::VariadicSplit>(layer);
    if (castedLayer == nullptr) THROW_IE_EXCEPTION << "Cannot get " << params.type << " layer " << params.name;

    auto axis_node = castedLayer->input_value(1).get_node_shared_ptr();
    const auto axis_node_const = std::dynamic_pointer_cast<ngraph::op::Constant>(axis_node);
    if (!axis_node_const) {
        THROW_IE_EXCEPTION << "Split " << castedLayer->get_friendly_name() << " has no axes as Constant";
    }
    auto axis = axis_node_const->cast_vector<int64_t>()[0];
    if (axis < 0) {
        axis += castedLayer->get_input_shape(0).size();
    }
    res->params["axis"] = asString(axis);
    return res;
}

template <>
CNNLayer::Ptr NodeConverter<ngraph::op::Concat>::createLayer(const std::shared_ptr<ngraph::Node>& layer) const {
    LayerParams params = {layer->get_friendly_name(), "Concat",
                          details::convertPrecision(layer->get_output_element_type(0))};
    auto res = std::make_shared<InferenceEngine::ConcatLayer>(params);

    auto castedLayer = ngraph::as_type_ptr<ngraph::op::Concat>(layer);
    if (castedLayer == nullptr) THROW_IE_EXCEPTION << "Cannot get " << params.type << " layer " << params.name;

    res->params["axis"] = asString(castedLayer->get_concatenation_axis());

    return res;
}

template <>
CNNLayer::Ptr NodeConverter<ngraph::op::GatherIE>::createLayer(const std::shared_ptr<ngraph::Node>& layer) const {
    LayerParams params = {layer->get_friendly_name(), "Gather",
                          details::convertPrecision(layer->get_output_element_type(0))};
    auto res = std::make_shared<InferenceEngine::GatherLayer>(params);

    auto castedLayer = std::dynamic_pointer_cast<ngraph::op::GatherIE>(layer);
    if (castedLayer == nullptr) THROW_IE_EXCEPTION << "Cannot get " << params.type << " layer " << params.name;

    res->params["axis"] = asString(castedLayer->get_axis());

    return res;
}

template <>
CNNLayer::Ptr NodeConverter<ngraph::op::v1::GatherTree>::createLayer(const std::shared_ptr<ngraph::Node>& layer) const {
    THROW_IE_EXCEPTION << "GatherTree operation should be converted to GatherTreeIE";
}

template <>
CNNLayer::Ptr NodeConverter<ngraph::op::GatherTreeIE>::createLayer(const std::shared_ptr<ngraph::Node>& layer) const {
    LayerParams params = {layer->get_friendly_name(), "GatherTree",
                          details::convertPrecision(layer->get_output_element_type(0))};
    auto res = std::make_shared<InferenceEngine::CNNLayer>(params);
    return res;
}

template <>
CNNLayer::Ptr NodeConverter<ngraph::op::ReverseSequence>::createLayer(const std::shared_ptr<ngraph::Node>& layer) const {
    LayerParams params = {layer->get_friendly_name(), "ReverseSequence", details::convertPrecision(layer->get_output_element_type(0))};
    auto res = std::make_shared<InferenceEngine::ReverseSequenceLayer>(params);

    auto castedLayer = ngraph::as_type_ptr<ngraph::op::ReverseSequence>(layer);
    if (castedLayer == nullptr)
        THROW_IE_EXCEPTION << "Cannot get " << params.type << " layer " << params.name;

    res->params["batch_axis"] = asString(castedLayer->get_batch_axis());
    res->params["seq_axis"] = asString(castedLayer->get_sequence_axis());

    return res;
}

template <>
CNNLayer::Ptr NodeConverter<ngraph::op::Reshape>::createLayer(const std::shared_ptr<ngraph::Node>& layer) const {
    LayerParams params = {layer->get_friendly_name(), "Reshape",
                          details::convertPrecision(layer->get_output_element_type(0))};
    auto res = std::make_shared<InferenceEngine::ReshapeLayer>(params);
    return res;
}

template <>
CNNLayer::Ptr NodeConverter<ngraph::op::ShapeOf>::createLayer(const std::shared_ptr<ngraph::Node>& layer) const {
    LayerParams params = {layer->get_friendly_name(), "ShapeOf",
                          details::convertPrecision(layer->get_output_element_type(0))};
    auto res = std::make_shared<InferenceEngine::CNNLayer>(params);
    return res;
}

template <>
CNNLayer::Ptr NodeConverter<ngraph::op::v1::Reshape>::createLayer(const std::shared_ptr<ngraph::Node>& layer) const {
    LayerParams params = {layer->get_friendly_name(), "Reshape",
                          details::convertPrecision(layer->get_output_element_type(0))};

    auto castedLayer = ngraph::as_type_ptr<ngraph::op::v1::Reshape>(layer);
    if (castedLayer == nullptr)
        THROW_IE_EXCEPTION << "Cannot get " << params.type << " layer " << params.name;


    const auto constNode = castedLayer->input_value(1).get_node_shared_ptr();
    if (auto constValue = ngraph::as_type_ptr<ngraph::op::Constant>(constNode)) {
        auto value = constValue->cast_vector<int64_t>();
        for (auto & i : value) {
            if (i == 0 && !castedLayer->get_special_zero())
                THROW_IE_EXCEPTION << "Reshape " << params.name << " has `special_zero`=False and zeros in second input. This combination is not supported";
        }
    } else {
        THROW_IE_EXCEPTION << "Reshape " << params.name << " has dynamic second input!";
    }

    auto res = std::make_shared<InferenceEngine::ReshapeLayer>(params);
    return res;
}

template <>
CNNLayer::Ptr NodeConverter<ngraph::op::PadIE>::createLayer(const std::shared_ptr<ngraph::Node>& layer) const {
    LayerParams params = {layer->get_friendly_name(), "Pad",
                          details::convertPrecision(layer->get_output_element_type(0))};
    auto res = std::make_shared<InferenceEngine::PadLayer>(params);

    auto castedLayer = ngraph::as_type_ptr<ngraph::op::PadIE>(layer);
    if (castedLayer == nullptr) THROW_IE_EXCEPTION << "Cannot get " << params.type << " layer " << params.name;

    switch (castedLayer->get_pad_mode()) {
    case ngraph::op::PadMode::EDGE:
        res->params["pad_mode"] = "edge";
        break;
    case ngraph::op::PadMode::REFLECT:
        res->params["pad_mode"] = "reflect";
        break;
    case ngraph::op::PadMode::CONSTANT:
        res->params["pad_mode"] = "constant";
        res->params["pad_value"] = asString(castedLayer->get_pad_value());
        break;
    case ngraph::op::PadMode::SYMMETRIC:
        res->params["pad_mode"] = "symmetric";
    }
    std::string pad;
    for (const auto& p : castedLayer->get_pads_begin()) {
        if (!pad.empty()) pad += ",";
        pad += asString(p);
    }
    res->params["pads_begin"] = pad;

    pad.clear();
    for (const auto& p : castedLayer->get_pads_end()) {
        if (!pad.empty()) pad += ",";
        pad += asString(p);
    }
    res->params["pads_end"] = pad;

    return res;
}

template <>
CNNLayer::Ptr NodeConverter<ngraph::op::ScaleShiftIE>::createLayer(const std::shared_ptr<ngraph::Node>& layer) const {
    LayerParams params = {layer->get_friendly_name(), "ScaleShift",
                          details::convertPrecision(layer->get_output_element_type(0))};
    auto res = std::make_shared<InferenceEngine::ScaleShiftLayer>(params);

    NodeConverter<ngraph::op::Constant> converter;
    const auto weightsNode = layer->input_value(1).get_node_shared_ptr();
    if (converter.canCreate(weightsNode)) {
        const auto& weightsLayer = converter.createLayer(weightsNode);
        res->blobs["weights"] = weightsLayer->blobs["custom"];
        res->_weights = weightsLayer->blobs["custom"];
    }

    const auto biasNode = layer->input_value(2).get_node_shared_ptr();
    if (converter.canCreate(biasNode)) {
        const auto& bias = converter.createLayer(biasNode);
        res->blobs["biases"] = bias->blobs["custom"];
        res->_biases = bias->blobs["custom"];
    }

    return res;
}

template <>
CNNLayer::Ptr NodeConverter<ngraph::op::Elu>::createLayer(const std::shared_ptr<ngraph::Node>& layer) const {
    LayerParams params = {layer->get_friendly_name(), "elu",
                          details::convertPrecision(layer->get_output_element_type(0))};
    auto res = std::make_shared<InferenceEngine::CNNLayer>(params);
    auto castedLayer = ngraph::as_type_ptr<ngraph::op::Elu>(layer);
    if (castedLayer == nullptr) THROW_IE_EXCEPTION << "Cannot get " << params.type << " layer " << params.name;

    res->params["alpha"] = asString(castedLayer->get_alpha());

    return res;
}

template <>
CNNLayer::Ptr NodeConverter<ngraph::op::SquaredDifference>::createLayer(const std::shared_ptr<ngraph::Node>& layer) const {
    LayerParams params = {layer->get_friendly_name(), "Eltwise",
                          details::convertPrecision(layer->get_output_element_type(0))};
    auto res = std::make_shared<InferenceEngine::EltwiseLayer>(params);
    res->params["operation"] = "squared_diff";
    return res;
}

template <>
CNNLayer::Ptr NodeConverter<ngraph::op::ShuffleChannels>::createLayer(const std::shared_ptr<ngraph::Node>& layer) const {
    LayerParams params = {layer->get_friendly_name(), "ShuffleChannels", details::convertPrecision(layer->get_output_element_type(0))};

    auto res = std::make_shared<InferenceEngine::ShuffleChannelsLayer>(params);
    auto castedLayer = ngraph::as_type_ptr<ngraph::op::ShuffleChannels>(layer);
    if (castedLayer == nullptr) THROW_IE_EXCEPTION << "Cannot get " << params.type << " layer " << params.name;

    res->params["axis"] = std::to_string(castedLayer->get_axis());
    res->params["group"] = std::to_string(castedLayer->get_group());

    return res;
}

template <>
CNNLayer::Ptr NodeConverter<ngraph::op::DetectionOutput>::createLayer(
    const std::shared_ptr<ngraph::Node>& layer) const {
    LayerParams params = {layer->get_friendly_name(), "DetectionOutput",
                          details::convertPrecision(layer->get_output_element_type(0))};
    auto res = std::make_shared<InferenceEngine::CNNLayer>(params);

    auto castedLayer = ngraph::as_type_ptr<ngraph::op::DetectionOutput>(layer);
    if (castedLayer == nullptr) THROW_IE_EXCEPTION << "Cannot get " << params.type << " layer " << params.name;

    auto attr = castedLayer->get_attrs();
    std::string param;

    res->params["num_classes"] = asString(attr.num_classes);
    res->params["background_label_id"] = asString(attr.background_label_id);
    res->params["top_k"] = asString(attr.top_k);
    res->params["variance_encoded_in_target"] = (attr.variance_encoded_in_target ? "1" : "0");
    for (const auto& val : attr.keep_top_k) {
        if (!param.empty()) param += ",";
        param += asString(val);
    }
    res->params["keep_top_k"] = param;
    res->params["code_type"] = attr.code_type;
    res->params["share_location"] = (attr.share_location ? "1" : "0");
    res->params["nms_threshold"] = asString(attr.nms_threshold);
    res->params["confidence_threshold"] = asString(attr.confidence_threshold);
    res->params["clip_after_nms"] = (attr.clip_after_nms ? "1" : "0");
    res->params["clip_before_nms"] = (attr.clip_before_nms ? "1" : "0");
    res->params["decrease_label_id"] = (attr.decrease_label_id ? "1" : "0");
    res->params["normalized"] = (attr.normalized ? "1" : "0");
    res->params["input_height"] = asString(attr.input_height);
    res->params["input_width"] = asString(attr.input_width);
    res->params["objectness_score"] = asString(attr.objectness_score);

    return res;
}

template <>
CNNLayer::Ptr NodeConverter<ngraph::op::Proposal>::createLayer(const std::shared_ptr<ngraph::Node>& layer) const {
    THROW_IE_EXCEPTION << "Proposal operation should be converted to ProposalIE";
}

template <>
CNNLayer::Ptr NodeConverter<ngraph::op::ProposalIE>::createLayer(const std::shared_ptr<ngraph::Node>& layer) const {
    LayerParams params = {layer->get_friendly_name(), "Proposal",
                          details::convertPrecision(layer->get_output_element_type(0))};
    auto res = std::make_shared<InferenceEngine::CNNLayer>(params);
    auto castedLayer = ngraph::as_type_ptr<ngraph::op::ProposalIE>(layer);
    if (castedLayer == nullptr) THROW_IE_EXCEPTION << "Cannot get " << params.type << " layer " << params.name;

    auto attr = castedLayer->get_attrs();
    std::string param;
    for (const auto& val : attr.ratio) {
        if (!param.empty()) param += ",";
        param += asString(val);
    }
    res->params["ratio"] = param;

    param.clear();
    for (const auto& val : attr.scale) {
        if (!param.empty()) param += ",";
        param += asString(val);
    }
    res->params["scale"] = param;

    res->params["base_size"] = asString(attr.base_size);
    res->params["pre_nms_topn"] = asString(attr.pre_nms_topn);
    res->params["post_nms_topn"] = asString(attr.post_nms_topn);
    res->params["nms_thresh"] = asString(attr.nms_thresh);
    res->params["feat_stride"] = asString(attr.feat_stride);
    res->params["min_size"] = asString(attr.min_size);
    res->params["box_size_scale"] = asString(attr.box_size_scale);
    res->params["box_coordinate_scale"] = asString(attr.box_coordinate_scale);
    res->params["clip_before_nms"] = asString(attr.clip_before_nms ? 1 : 0);
    res->params["clip_after_nms"] = asString(attr.clip_after_nms ? 1 : 0);
    res->params["normalize"] = asString(attr.normalize ? 1 : 0);
    res->params["framework"] = attr.framework;

    return res;
}

template <>
CNNLayer::Ptr NodeConverter<ngraph::op::PowerIE>::createLayer(const std::shared_ptr<ngraph::Node>& layer) const {
    LayerParams params = {layer->get_friendly_name(), "Power",
                          details::convertPrecision(layer->get_output_element_type(0))};
    auto res = std::make_shared<InferenceEngine::PowerLayer>(params);
    auto castedLayer = ngraph::as_type_ptr<ngraph::op::PowerIE>(layer);
    if (castedLayer == nullptr) THROW_IE_EXCEPTION << "Cannot get " << params.type << " layer " << params.name;

    res->params["power"] = asString(castedLayer->power);
    res->params["scale"] = asString(castedLayer->scale);
    res->params["shift"] = asString(castedLayer->shift);

    return res;
}

template <>
CNNLayer::Ptr NodeConverter<ngraph::op::v1::TopK>::createLayer(const std::shared_ptr<ngraph::Node>& layer) const {
    LayerParams params = {layer->get_friendly_name(), "TopK",
                          details::convertPrecision(layer->get_output_element_type(0))};
    auto res = std::make_shared<InferenceEngine::TopKLayer>(params);
    auto castedLayer = ngraph::as_type_ptr<ngraph::op::v1::TopK>(layer);
    if (castedLayer == nullptr) THROW_IE_EXCEPTION << "Cannot get " << params.type << " layer " << params.name;

    res->params["mode"] = ngraph::as_string<ngraph::op::v1::TopK::Mode>(castedLayer->get_mode());;
    res->params["sort"] = ngraph::as_string<ngraph::op::v1::TopK::SortType>(castedLayer->get_sort_type());
    res->params["axis"] = asString(castedLayer->get_axis());

    return res;
}

template <>
CNNLayer::Ptr NodeConverter<ngraph::op::TopKIE>::createLayer(const std::shared_ptr<ngraph::Node>& layer) const {
    LayerParams params = {layer->get_friendly_name(), "TopK",
                          details::convertPrecision(layer->get_output_element_type(0))};
    auto res = std::make_shared<InferenceEngine::TopKLayer>(params);
    auto castedLayer = ngraph::as_type_ptr<ngraph::op::TopKIE>(layer);
    if (castedLayer == nullptr) THROW_IE_EXCEPTION << "Cannot get " << params.type << " layer " << params.name;

    res->params["mode"] = ngraph::as_string<ngraph::op::v1::TopK::Mode>(castedLayer->get_mode());;
    res->params["sort"] = ngraph::as_string<ngraph::op::v1::TopK::SortType>(castedLayer->get_sort_type());
    res->params["axis"] = asString(castedLayer->get_axis());

    return res;
}

template <>
CNNLayer::Ptr NodeConverter<ngraph::op::Eltwise>::createLayer(const std::shared_ptr<ngraph::Node>& layer) const {
    LayerParams params = {layer->get_friendly_name(), "Eltwise",
                          details::convertPrecision(layer->get_output_element_type(0))};
    auto res = std::make_shared<InferenceEngine::EltwiseLayer>(params);
    auto castedLayer = ngraph::as_type_ptr<ngraph::op::Eltwise>(layer);
    if (castedLayer == nullptr) THROW_IE_EXCEPTION << "Cannot get " << params.type << " layer " << params.name;

    std::string type;
    switch (castedLayer->eltwise_type) {
    case ELTWISE_TYPE::Sum:
        type = "sum";
        break;
    case ELTWISE_TYPE::Prod:
        type = "prod";
        break;
    default:
        THROW_IE_EXCEPTION << "Not supported eltwise type!";
    }

    res->params["operation"] = type;

    return res;
}

template <>
CNNLayer::Ptr NodeConverter<ngraph::op::TileIE>::createLayer(const std::shared_ptr<ngraph::Node>& layer) const {
    LayerParams params = {layer->get_friendly_name(), "Tile",
                          details::convertPrecision(layer->get_output_element_type(0))};
    auto res = std::make_shared<InferenceEngine::TileLayer>(params);
    auto castedLayer = ngraph::as_type_ptr<ngraph::op::TileIE>(layer);
    if (castedLayer == nullptr) THROW_IE_EXCEPTION << "Cannot get " << params.type << " layer " << params.name;

    res->params["axis"] = asString(castedLayer->axis);
    res->params["tiles"] = asString(castedLayer->tiles);

    return res;
}

template <>
CNNLayer::Ptr NodeConverter<ngraph::op::ResampleV2>::createLayer(const std::shared_ptr<ngraph::Node>& layer) const {
    LayerParams params = {layer->get_friendly_name(), "Resample", details::convertPrecision(layer->get_output_element_type(0))};
    auto res = std::make_shared<InferenceEngine::CNNLayer>(params);
    auto castedLayer = ngraph::as_type_ptr<ngraph::op::ResampleV2>(layer);
    if (castedLayer == nullptr)
        THROW_IE_EXCEPTION << "Cannot get " << params.type << " layer " << params.name;

    auto attrs = castedLayer->get_attrs();

    res->params["antialias"] = attrs.antialias ? "1" : "0";
    if (attrs.mode == "nearest") {
        res->params["type"] = "caffe.ResampleParameter.NEAREST";
    } else if (attrs.mode == "cubic") {
        res->params["type"] = "caffe.ResampleParameter.CUBIC";
    } else if (attrs.mode == "area") {
        res->params["type"] = "caffe.ResampleParameter.AREA";
    } else if (attrs.mode == "linear") {
        res->params["type"] = "caffe.ResampleParameter.LINEAR";
    }

    res->params["factor"] = asString(attrs.factor);

    return res;
}

template <>
CNNLayer::Ptr NodeConverter<ngraph::op::Interp>::createLayer(const std::shared_ptr<ngraph::Node>& layer) const {
    LayerParams params = {layer->get_friendly_name(), "Resample",
                          details::convertPrecision(layer->get_output_element_type(0))};
    auto castedLayer = ngraph::as_type_ptr<ngraph::op::Interp>(layer);
    if (castedLayer == nullptr) THROW_IE_EXCEPTION << "Cannot get " << params.type << " layer " << params.name;

    auto attrs = castedLayer->get_attrs();

    if (attrs.antialias) {
        THROW_IE_EXCEPTION << "Interp do not support antialias";
    }
    if (attrs.mode != "linear") {
        THROW_IE_EXCEPTION << "Interp do not support mode '" << attrs.mode << "'";
    }

    params = {layer->get_friendly_name(), "Interp",
              details::convertPrecision(layer->get_output_element_type(0))};
    auto res = std::make_shared<InferenceEngine::CNNLayer>(params);

    res->params["height"] = asString(attrs.height);
    res->params["width"] = asString(attrs.width);
    res->params["pad_beg"] = asString(attrs.pad_beg);
    res->params["pad_end"] = asString(attrs.pad_end);
    res->params["align_corners"] = attrs.align_corners ? "1" : "0";

    return res;
}

template <>
CNNLayer::Ptr NodeConverter<ngraph::op::Interpolate>::createLayer(const std::shared_ptr<ngraph::Node>& layer) const {
    THROW_IE_EXCEPTION << "Interpolate operation should be converted to Interp";
}

template <>
CNNLayer::Ptr NodeConverter<ngraph::op::FullyConnected>::createLayer(const std::shared_ptr<ngraph::Node>& layer) const {
    LayerParams params = {layer->get_friendly_name(), "FullyConnected",
                          details::convertPrecision(layer->get_output_element_type(0))};

    auto castedLayer = ngraph::as_type_ptr<ngraph::op::FullyConnected>(layer);
    if (castedLayer == nullptr) THROW_IE_EXCEPTION << "Cannot get " << params.type << " layer " << params.name;

    auto res = std::make_shared<InferenceEngine::FullyConnectedLayer>(params);
    res->params["out-size"] = asString(castedLayer->get_out_size());

    auto & rt_info = layer->get_rt_info();
    bool keep_constants(false);
    if (auto attr = std::dynamic_pointer_cast<ngraph::VariantWrapper<int64_t>>(rt_info["keep_constants"])) {
        keep_constants = attr->get();
    }

    NodeConverter<ngraph::op::Constant> converter;

    const auto weightsNode = layer->input_value(1).get_node_shared_ptr();
    if (!keep_constants && converter.canCreate(weightsNode)) {
        const auto& weights = converter.createLayer(weightsNode);
        res->blobs["weights"] = weights->blobs["custom"];
        res->_weights = weights->blobs["custom"];

        const auto biasNode = layer->input_value(2).get_node_shared_ptr();
        if (converter.canCreate(biasNode)) {
            const auto& bias = converter.createLayer(biasNode);
            res->blobs["biases"] = bias->blobs["custom"];
            res->_biases = bias->blobs["custom"];
        }
    }
    return res;
}

template <>
CNNLayer::Ptr NodeConverter<ngraph::op::LSTMCell>::createLayer(const std::shared_ptr<ngraph::Node>& layer) const {
    THROW_IE_EXCEPTION << "LSTMCell operation must be converted to LSTMCellIE operation.";
}

template <>
CNNLayer::Ptr NodeConverter<ngraph::op::LSTMCellIE>::createLayer(const std::shared_ptr<ngraph::Node>& layer) const {
    LayerParams params = {layer->get_friendly_name(), "LSTMCell",
                          details::convertPrecision(layer->get_output_element_type(0))};
    auto castedLayer = ngraph::as_type_ptr<ngraph::op::LSTMCellIE>(layer);
    if (castedLayer == nullptr) THROW_IE_EXCEPTION << "Cannot get " << params.type << " layer " << params.name;

    auto res = std::make_shared<InferenceEngine::LSTMCell>(params);
    res->params["hidden_size"] = asString(castedLayer->get_hidden_size());
    std::string value;
    for (const auto& val : castedLayer->get_activations()) {
        if (!value.empty()) value += ",";
        value += val;
    }
    res->params["activations"] = value;

    value.clear();
    for (const auto& val : castedLayer->get_activations_alpha()) {
        if (!value.empty()) value += ",";
        value += val;
    }
    res->params["activations_alpha"] = value;

    value.clear();
    for (const auto& val : castedLayer->get_activations_beta()) {
        if (!value.empty()) value += ",";
        value += val;
    }
    res->params["activations_beta"] = value;
    res->params["clip"] = asString(castedLayer->get_clip());

    NodeConverter<ngraph::op::Constant> converter;
    const auto weightsNode = layer->input_value(3).get_node_shared_ptr();
    if (converter.canCreate(weightsNode)) {
        const auto& weights = converter.createLayer(weightsNode);
        res->blobs["weights"] = weights->blobs["custom"];
        res->_weights = weights->blobs["custom"];
    }

    const auto biasNode = layer->input_value(4).get_node_shared_ptr();
    if (converter.canCreate(biasNode)) {
        const auto& bias = converter.createLayer(biasNode);
        res->blobs["biases"] = bias->blobs["custom"];
        res->_biases = bias->blobs["custom"];
    }
    return res;
}

template <>
CNNLayer::Ptr NodeConverter<ngraph::op::MatMul>::createLayer(const std::shared_ptr<ngraph::Node>& layer) const {
    LayerParams params = {layer->get_friendly_name(), "Gemm",
                          details::convertPrecision(layer->get_output_element_type(0))};

    auto castedLayer = ngraph::as_type_ptr<ngraph::op::MatMul>(layer);
    if (castedLayer == nullptr) THROW_IE_EXCEPTION << "Cannot get " << params.type << " layer " << params.name;

    auto res = std::make_shared<InferenceEngine::GemmLayer>(params);
    res->params["transpose_a"] = castedLayer->get_transpose_a() ? "True" : "False";
    res->params["transpose_b"] = castedLayer->get_transpose_b() ? "True" : "False";

    return res;
}

template <>
CNNLayer::Ptr NodeConverter<ExecGraphInfoSerialization::ExecutionNode>::createLayer(const std::shared_ptr<ngraph::Node>& layer) const {
    auto castedLayer = ngraph::as_type_ptr<ExecGraphInfoSerialization::ExecutionNode>(layer);
    if (castedLayer == nullptr)
        THROW_IE_EXCEPTION << "Cannot convert " << layer->get_friendly_name() << " layer ";

    auto & rtInfo = castedLayer->get_rt_info();
    if (rtInfo.count(ExecGraphInfoSerialization::LAYER_TYPE) == 0) {
        THROW_IE_EXCEPTION << "No " << ExecGraphInfoSerialization::LAYER_TYPE
            << " attribute is set in " << layer->get_friendly_name() << " node";
    }

    auto getStringValue = [] (const std::shared_ptr<ngraph::Variant> & variant) {
        auto castedVariant = std::dynamic_pointer_cast<ngraph::VariantImpl<std::string>>(variant);
        IE_ASSERT(castedVariant != nullptr);
        return castedVariant->get();
    };

    LayerParams params = { layer->get_friendly_name(),
                           getStringValue(rtInfo[ExecGraphInfoSerialization::LAYER_TYPE]),
                           details::convertPrecision(layer->get_output_element_type(0)) };
    rtInfo.erase(ExecGraphInfoSerialization::LAYER_TYPE);

    auto res = std::make_shared<InferenceEngine::CNNLayer>(params);
    for (const auto & kvp : rtInfo) {
        auto castedVariant = std::dynamic_pointer_cast<ngraph::VariantImpl<std::string>>(kvp.second);
        // skip RT info which holds fusedNames, etc
        if (castedVariant)
            res->params[kvp.first] = getStringValue(castedVariant);
    }

    return res;
}

template <>
CNNLayer::Ptr NodeConverter<ngraph::op::RegionYolo>::createLayer(const std::shared_ptr<ngraph::Node>& layer) const {
    LayerParams params = {layer->get_friendly_name(), "RegionYolo",
                          details::convertPrecision(layer->get_output_element_type(0))};
    auto res = std::make_shared<InferenceEngine::CNNLayer>(params);
    auto castedLayer = ngraph::as_type_ptr<ngraph::op::RegionYolo>(layer);
    if (castedLayer == nullptr) THROW_IE_EXCEPTION << "Cannot get " << params.type << " layer " << params.name;

    std::string value;
    for (const auto& val : castedLayer->get_mask()) {
        if (!value.empty()) value += ",";
        value += asString(val);
    }
    res->params["mask"] = value;

    value = "";
    for (const auto& val : castedLayer->get_anchors()) {
        if (!value.empty())
            value += ",";
        value += asString(val);
    }
    res->params["anchors"] = value;

    res->params["coords"] = asString(castedLayer->get_num_coords());
    res->params["classes"] = asString(castedLayer->get_num_classes());
    res->params["num"] = asString(castedLayer->get_num_regions());
    res->params["do_softmax"] = castedLayer->get_do_softmax() ? "1" : "0";
    res->params["axis"] = asString(castedLayer->get_axis());
    res->params["end_axis"] = asString(castedLayer->get_end_axis());

    return res;
}

template <>
CNNLayer::Ptr NodeConverter<ngraph::op::ReorgYolo>::createLayer(const std::shared_ptr<ngraph::Node>& layer) const {
    LayerParams params = {layer->get_friendly_name(), "ReorgYolo",
                          details::convertPrecision(layer->get_output_element_type(0))};
    auto res = std::make_shared<InferenceEngine::CNNLayer>(params);
    auto castedLayer = ngraph::as_type_ptr<ngraph::op::ReorgYolo>(layer);
    if (castedLayer == nullptr) THROW_IE_EXCEPTION << "Cannot get " << params.type << " layer " << params.name;

    std::string value;
    for (const auto& val : castedLayer->get_strides()) {
        if (!value.empty()) value += ",";
        value += asString(val);
    }

    res->params["stride"] = value;
    return res;
}

template <>
CNNLayer::Ptr NodeConverter<ngraph::op::v1::ReduceMin>::createLayer(const std::shared_ptr<ngraph::Node>& layer) const {
    LayerParams params = {layer->get_friendly_name(), "ReduceMin",
                          details::convertPrecision(layer->get_output_element_type(0))};
    auto res = std::make_shared<InferenceEngine::ReduceLayer>(params);
    auto castedLayer = ngraph::as_type_ptr<ngraph::op::v1::ReduceMin>(layer);
    if (castedLayer == nullptr) THROW_IE_EXCEPTION << "Cannot get " << params.type << " layer " << params.name;

    res->params["keep_dims"] = castedLayer->get_keep_dims() ? "true" : "false";
    return res;
}

template <>
CNNLayer::Ptr NodeConverter<ngraph::op::v1::ReduceMax>::createLayer(const std::shared_ptr<ngraph::Node>& layer) const {
    LayerParams params = {layer->get_friendly_name(), "ReduceMax",
                          details::convertPrecision(layer->get_output_element_type(0))};
    auto res = std::make_shared<InferenceEngine::ReduceLayer>(params);
    auto castedLayer = ngraph::as_type_ptr<ngraph::op::v1::ReduceMax>(layer);
    if (castedLayer == nullptr) THROW_IE_EXCEPTION << "Cannot get " << params.type << " layer " << params.name;

    res->params["keep_dims"] = castedLayer->get_keep_dims() ? "true" : "false";
    return res;
}

template <>
CNNLayer::Ptr NodeConverter<ngraph::op::v1::ReduceMean>::createLayer(const std::shared_ptr<ngraph::Node>& layer) const {
    LayerParams params = {layer->get_friendly_name(), "ReduceMean",
                          details::convertPrecision(layer->get_output_element_type(0))};
    auto res = std::make_shared<InferenceEngine::ReduceLayer>(params);
    auto castedLayer = ngraph::as_type_ptr<ngraph::op::v1::ReduceMean>(layer);
    if (castedLayer == nullptr) THROW_IE_EXCEPTION << "Cannot get " << params.type << " layer " << params.name;

    res->params["keep_dims"] = castedLayer->get_keep_dims() ? "true" : "false";
    return res;
}

template <>
CNNLayer::Ptr NodeConverter<ngraph::op::v1::ReduceProd>::createLayer(const std::shared_ptr<ngraph::Node>& layer) const {
    LayerParams params = {layer->get_friendly_name(), "ReduceProd",
                          details::convertPrecision(layer->get_output_element_type(0))};
    auto res = std::make_shared<InferenceEngine::ReduceLayer>(params);
    auto castedLayer = ngraph::as_type_ptr<ngraph::op::v1::ReduceProd>(layer);
    if (castedLayer == nullptr) THROW_IE_EXCEPTION << "Cannot get " << params.type << " layer " << params.name;

    res->params["keep_dims"] = castedLayer->get_keep_dims() ? "true" : "false";
    return res;
}

template <>
CNNLayer::Ptr NodeConverter<ngraph::op::v1::ReduceSum>::createLayer(const std::shared_ptr<ngraph::Node>& layer) const {
    LayerParams params = {layer->get_friendly_name(), "ReduceSum",
                          details::convertPrecision(layer->get_output_element_type(0))};
    auto res = std::make_shared<InferenceEngine::ReduceLayer>(params);
    auto castedLayer = ngraph::as_type_ptr<ngraph::op::v1::ReduceSum>(layer);
    if (castedLayer == nullptr) THROW_IE_EXCEPTION << "Cannot get " << params.type << " layer " << params.name;

    res->params["keep_dims"] = castedLayer->get_keep_dims() ? "true" : "false";
    return res;
}

template <>
CNNLayer::Ptr NodeConverter<ngraph::op::NormalizeL2>::createLayer(const std::shared_ptr<ngraph::Node>& layer) const {
    THROW_IE_EXCEPTION << "NormalizeL2 operation should be converted to NormalizeIE";
}

template <>
CNNLayer::Ptr NodeConverter<ngraph::op::Log>::createLayer(const std::shared_ptr<ngraph::Node>& layer) const {
    LayerParams params = {layer->get_friendly_name(), "Log",
                          details::convertPrecision(layer->get_output_element_type(0))};
    auto res = std::make_shared<InferenceEngine::CNNLayer>(params);
    return res;
}

template <>
CNNLayer::Ptr NodeConverter<ngraph::op::NormalizeIE>::createLayer(const std::shared_ptr<ngraph::Node>& layer) const {
    LayerParams params = {layer->get_friendly_name(), "Normalize",
                          details::convertPrecision(layer->get_output_element_type(0))};
    auto res = std::make_shared<InferenceEngine::NormLayer>(params);
    auto castedLayer = ngraph::as_type_ptr<ngraph::op::NormalizeIE>(layer);
    if (castedLayer == nullptr) THROW_IE_EXCEPTION << "Cannot get " << params.type << " layer " << params.name;

    res->params["eps"] = asString(castedLayer->get_eps());
    res->params["channel_shared"] = castedLayer->get_channel_shared() ? "1" : "0";
    res->params["across_spatial"] = castedLayer->get_across_spatial() ? "1" : "0";

    NodeConverter<ngraph::op::Constant> converter;
    const auto weightsNode = castedLayer->input_value(1).get_node_shared_ptr();
    if (converter.canCreate(weightsNode)) {
        const auto& weights = converter.createLayer(weightsNode);
        res->blobs["weights"] = weights->blobs["custom"];
    } else {
        THROW_IE_EXCEPTION << "Cannot convert weight node for NormalizeIE op";
    }

    return res;
}

template <>
CNNLayer::Ptr NodeConverter<ngraph::op::CTCGreedyDecoder>::createLayer(
    const std::shared_ptr<ngraph::Node>& layer) const {
    LayerParams params = {layer->get_friendly_name(), "CTCGreedyDecoder",
                          details::convertPrecision(layer->get_output_element_type(0))};
    auto res = std::make_shared<InferenceEngine::CNNLayer>(params);
    auto castedLayer = ngraph::as_type_ptr<ngraph::op::CTCGreedyDecoder>(layer);
    if (castedLayer == nullptr) THROW_IE_EXCEPTION << "Cannot get " << params.type << " layer " << params.name;

    res->params["ctc_merge_repeated"] = castedLayer->get_ctc_merge_repeated() ? "1" : "0";
    return res;
}

template <>
CNNLayer::Ptr NodeConverter<ngraph::op::Erf>::createLayer(const std::shared_ptr<ngraph::Node>& layer) const {
    LayerParams params = {layer->get_friendly_name(), "Erf",
                          details::convertPrecision(layer->get_output_element_type(0))};
    auto res = std::make_shared<InferenceEngine::CNNLayer>(params);
    return res;
}

template <>
CNNLayer::Ptr NodeConverter<ngraph::op::Sign>::createLayer(const std::shared_ptr<ngraph::Node>& layer) const {
    LayerParams params = {layer->get_friendly_name(), "Sign",
                          details::convertPrecision(layer->get_output_element_type(0))};
    auto res = std::make_shared<InferenceEngine::CNNLayer>(params);
    return res;
}

template <>
CNNLayer::Ptr NodeConverter<ngraph::op::Sin>::createLayer(const std::shared_ptr<ngraph::Node>& layer) const {
    LayerParams params = {layer->get_friendly_name(), "Sin",
                          details::convertPrecision(layer->get_output_element_type(0))};
    auto res = std::make_shared<InferenceEngine::CNNLayer>(params);
    return res;
}

template <>
CNNLayer::Ptr NodeConverter<ngraph::op::Sinh>::createLayer(const std::shared_ptr<ngraph::Node>& layer) const {
    LayerParams params = {layer->get_friendly_name(), "Sinh",
                          details::convertPrecision(layer->get_output_element_type(0))};
    auto res = std::make_shared<InferenceEngine::CNNLayer>(params);
    return res;
}

template <>
CNNLayer::Ptr NodeConverter<ngraph::op::Asin>::createLayer(const std::shared_ptr<ngraph::Node>& layer) const {
    LayerParams params = {layer->get_friendly_name(), "Asin",
                          details::convertPrecision(layer->get_output_element_type(0))};
    auto res = std::make_shared<InferenceEngine::CNNLayer>(params);
    return res;
}

template <>
CNNLayer::Ptr NodeConverter<ngraph::op::Cos>::createLayer(const std::shared_ptr<ngraph::Node>& layer) const {
    LayerParams params = {layer->get_friendly_name(), "Cos",
                          details::convertPrecision(layer->get_output_element_type(0))};
    auto res = std::make_shared<InferenceEngine::CNNLayer>(params);
    return res;
}

template <>
CNNLayer::Ptr NodeConverter<ngraph::op::Cosh>::createLayer(const std::shared_ptr<ngraph::Node>& layer) const {
    LayerParams params = {layer->get_friendly_name(), "Cosh",
                          details::convertPrecision(layer->get_output_element_type(0))};
    auto res = std::make_shared<InferenceEngine::CNNLayer>(params);
    return res;
}

template <>
CNNLayer::Ptr NodeConverter<ngraph::op::Acos>::createLayer(const std::shared_ptr<ngraph::Node>& layer) const {
    LayerParams params = {layer->get_friendly_name(), "Acos",
                          details::convertPrecision(layer->get_output_element_type(0))};
    auto res = std::make_shared<InferenceEngine::CNNLayer>(params);
    return res;
}

template <>
CNNLayer::Ptr NodeConverter<ngraph::op::Tan>::createLayer(const std::shared_ptr<ngraph::Node>& layer) const {
    LayerParams params = {layer->get_friendly_name(), "Tan",
                          details::convertPrecision(layer->get_output_element_type(0))};
    auto res = std::make_shared<InferenceEngine::CNNLayer>(params);
    return res;
}

template <>
CNNLayer::Ptr NodeConverter<ngraph::op::Atan>::createLayer(const std::shared_ptr<ngraph::Node>& layer) const {
    LayerParams params = {layer->get_friendly_name(), "Atan",
                          details::convertPrecision(layer->get_output_element_type(0))};
    auto res = std::make_shared<InferenceEngine::CNNLayer>(params);
    return res;
}

template <>
CNNLayer::Ptr NodeConverter<ngraph::op::Sqrt>::createLayer(const std::shared_ptr<ngraph::Node>& layer) const {
    LayerParams params = {layer->get_friendly_name(), "Sqrt",
                          details::convertPrecision(layer->get_output_element_type(0))};
    auto res = std::make_shared<InferenceEngine::CNNLayer>(params);
    return res;
}

template <>
CNNLayer::Ptr NodeConverter<ngraph::op::v1::StridedSlice>::createLayer(
        const std::shared_ptr<ngraph::Node>& layer) const {
    LayerParams params = {layer->get_friendly_name(), "StridedSlice",
                          details::convertPrecision(layer->get_output_element_type(0))};
    auto res = std::make_shared<InferenceEngine::StridedSliceLayer>(params);
    auto castedLayer = std::dynamic_pointer_cast<ngraph::op::v1::StridedSlice>(layer);
    if (castedLayer == nullptr) THROW_IE_EXCEPTION << "Cannot get " << params.type << " layer " << params.name;

    std::string value;
    for (const auto& val : castedLayer->get_begin_mask()) {
        if (!value.empty()) value += ",";
        // plugins require reverse value of this mask.
        value += asString((1-val));
    }
    res->params["begin_mask"] = value;

    value.clear();
    for (const auto& val : castedLayer->get_end_mask()) {
        if (!value.empty()) value += ",";
        // plugins require reverse value of this mask.
        value += asString((1-val));
    }
    res->params["end_mask"] = value;

    value.clear();
    for (const auto& val : castedLayer->get_new_axis_mask()) {
        if (!value.empty()) value += ",";
        value += asString(val);
    }
    res->params["new_axis_mask"] = value;

    value.clear();
    for (const auto& val : castedLayer->get_shrink_axis_mask()) {
        if (!value.empty()) value += ",";
        value += asString(val);
    }
    res->params["shrink_axis_mask"] = value;

    value.clear();
    for (const auto& val : castedLayer->get_ellipsis_mask()) {
        if (!value.empty()) value += ",";
        value += asString(val);
    }
    res->params["ellipsis_mask"] = value;

    return res;
}

template <>
CNNLayer::Ptr NodeConverter<ngraph::op::OneHotIE>::createLayer(const std::shared_ptr<ngraph::Node>& layer) const {
    LayerParams params = {layer->get_friendly_name(), "OneHot", Precision::FP32};

    auto castedLayer = std::dynamic_pointer_cast<ngraph::op::OneHotIE>(layer);
    if (castedLayer == nullptr) THROW_IE_EXCEPTION << "Cannot get " << params.type << " layer " << params.name;

    auto res = std::make_shared<InferenceEngine::OneHotLayer>(params);
    res->params["axis"] = std::to_string(castedLayer->get_axis());
    res->params["depth"] = std::to_string(castedLayer->get_depth());
    res->params["on_value"] = std::to_string(castedLayer->get_on_value());
    res->params["off_value"] = std::to_string(castedLayer->get_off_value());
    return res;
}

template <>
CNNLayer::Ptr NodeConverter<ngraph::op::HardSigmoid>::createLayer(const std::shared_ptr<ngraph::Node>& layer) const {
    THROW_IE_EXCEPTION << "HardSigmoid operation should be converted to HardSigmoid_IE";
}

template <>
CNNLayer::Ptr NodeConverter<ngraph::op::HardSigmoid_IE>::createLayer(const std::shared_ptr<ngraph::Node>& layer) const {
    LayerParams params = { layer->get_friendly_name(), "HardSigmoid", details::convertPrecision(layer->get_output_element_type(0)) };
    auto res = std::make_shared<InferenceEngine::CNNLayer>(params);
    auto castedLayer = std::dynamic_pointer_cast<ngraph::op::HardSigmoid_IE>(layer);
    if (castedLayer == nullptr)
        THROW_IE_EXCEPTION << "Cannot get " << params.type << " layer " << params.name;

    res->params["alpha"] = asString(castedLayer->get_alpha());
    res->params["beta"] = asString(castedLayer->get_beta());
    return res;
}

template <>
CNNLayer::Ptr NodeConverter<ngraph::op::GRN>::createLayer(const std::shared_ptr<ngraph::Node>& layer) const {
    LayerParams params = {layer->get_friendly_name(), "GRN",
                          details::convertPrecision(layer->get_output_element_type(0))};
    auto castedLayer = std::dynamic_pointer_cast<ngraph::op::GRN>(layer);
    if (castedLayer == nullptr) THROW_IE_EXCEPTION << "Cannot get " << params.type << " layer " << params.name;

    auto res = std::make_shared<InferenceEngine::GRNLayer>(params);
    res->params["bias"] = asString(castedLayer->get_bias());
    return res;
}

template <>
CNNLayer::Ptr NodeConverter<ngraph::op::v1::LogicalNot>::createLayer(const std::shared_ptr<ngraph::Node>& layer) const {
    LayerParams params = {layer->get_friendly_name(), "Activation", details::convertPrecision(layer->get_output_element_type(0))};
    auto res = std::make_shared<InferenceEngine::CNNLayer>(params);
    res->params["type"] = "not";
    return res;
}

template <>
CNNLayer::Ptr NodeConverter<ngraph::op::v1::ReduceLogicalAnd>::createLayer(const std::shared_ptr<ngraph::Node>& layer) const {
    LayerParams params = {layer->get_friendly_name(), "ReduceAnd", details::convertPrecision(layer->get_output_element_type(0))};
    auto res = std::make_shared<InferenceEngine::ReduceLayer>(params);

    auto castedLayer = std::dynamic_pointer_cast<ngraph::op::v1::ReduceLogicalAnd>(layer);
    if (castedLayer == nullptr) THROW_IE_EXCEPTION << "Cannot get " << params.type << " layer " << params.name;

    res->params["keep_dims"] = castedLayer->get_keep_dims() ? "True" : "False";
    return res;
}

template <>
CNNLayer::Ptr NodeConverter<ngraph::op::v1::ReduceLogicalOr>::createLayer(const std::shared_ptr<ngraph::Node>& layer) const {
    LayerParams params = {layer->get_friendly_name(), "ReduceOr", details::convertPrecision(layer->get_output_element_type(0))};
    auto res = std::make_shared<InferenceEngine::ReduceLayer>(params);

    auto castedLayer = std::dynamic_pointer_cast<ngraph::op::v1::ReduceLogicalOr>(layer);
    if (castedLayer == nullptr) THROW_IE_EXCEPTION << "Cannot get " << params.type << " layer " << params.name;

    res->params["keep_dims"] = castedLayer->get_keep_dims() ? "True" : "False";
    return res;
}

template <>
CNNLayer::Ptr NodeConverter<ngraph::op::v1::NonMaxSuppression>::createLayer(const std::shared_ptr<ngraph::Node>& layer) const {
    THROW_IE_EXCEPTION << "NonMaxSuppression operation must be converted to NonMaxSuppressionIE operation.";
}

}  // namespace Builder
}  // namespace InferenceEngine<|MERGE_RESOLUTION|>--- conflicted
+++ resolved
@@ -153,15 +153,9 @@
     // This map will save information about data nodes
     std::map<std::string, std::vector<TensorDesc>> layer_name_to_tensor_desc;
     {
-<<<<<<< HEAD
-        auto tiBody = std::make_shared<details::TINGraphBody>(std::make_shared<ngraph::Function>(results, parameters));
-        CNNNetwork ngraphNet(tiBody);
-        CNNNetwork net(std::make_shared<InferenceEngine::details::CNNNetworkImpl>(ngraphNet));
-
-=======
         CNNNetwork body_net(tensor_iterator->get_body()->to_function());
         CNNNetwork net(InferenceEngine::details::convertFunctionToICNNNetwork(body_net.getFunction(), body_net));
->>>>>>> ea34f040
+
         // Paranoid check for cycles
         bool res = CNNNetForestDFS(
             CNNNetGetAllInputLayers(net), [](const CNNLayerPtr& layer) {}, false);
