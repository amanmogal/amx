// Copyright (C) 2018-2020 Intel Corporation
// SPDX-License-Identifier: Apache-2.0
//

#include <limits>
#include <cmath>
#include <set>
#include <sstream>
#include <utility>

#include "ngraph_ops/crop_ie.hpp"
#include "ngraph_ops/convolution_ie.hpp"
#include "ngraph_ops/deconvolution_ie.hpp"
#include "ngraph_ops/eltwise.hpp"
#include "ngraph_ops/fully_connected.hpp"
#include "ngraph_ops/gather_ie.hpp"
#include "ngraph_ops/gather_tree_ie.hpp"
#include "ngraph_ops/gru_cell_ie.hpp"
#include "ngraph_ops/interp.hpp"
#include "ngraph_ops/lrn_ie.hpp"
#include <ngraph_ops/lstm_cell_ie.hpp>
#include <transformations/rt_info/primitives_priority_attribute.hpp>
#include "ngraph_ops/normalize_ie.hpp"
#include "ngraph_ops/nms_ie.hpp"
#include "ngraph_ops/onehot_ie.hpp"
#include "ngraph_ops/pad_ie.hpp"
#include "ngraph_ops/power.hpp"
#include "ngraph_ops/prior_box_clustered_ie.hpp"
#include "ngraph_ops/prior_box_ie.hpp"
#include "ngraph_ops/proposal_ie.hpp"
#include "ngraph_ops/relu_ie.hpp"
#include "ngraph_ops/selu_ie.hpp"
#include "ngraph_ops/scaleshift.hpp"
#include "ngraph_ops/tile_ie.hpp"
#include "ngraph_ops/topk_ie.hpp"
#include "ngraph_ops/rnn_cell_ie.hpp"
#include "ngraph_ops/hard_sigmoid_ie.hpp"
#include "generic_ie.hpp"
#include "exec_graph_info.hpp"

#include <cnn_network_ngraph_impl.hpp>
#include <precision_utils.h>
#include <cpp/ie_cnn_network.h>
#include <ngraph/ngraph.hpp>
#include <ngraph/variant.hpp>

#include <legacy/convert_function_to_cnn_network.hpp>
#include "legacy/graph_transformer.h"
#include "legacy/graph_tools.hpp"
#include "legacy/net_pass.h"
#include <legacy/cnn_network_impl.hpp>
#include <ie_cnn_layer_builder_ngraph.h>

namespace InferenceEngine {
namespace Builder {

template <>
std::string asString<double>(const double& value) {
    std::ostringstream sStrm;
    sStrm.precision(std::numeric_limits<double>::digits10);
    sStrm << std::fixed << value;
    std::string result = sStrm.str();

    auto pos = result.find_last_not_of("0");
    if (pos != std::string::npos) result.erase(pos + 1);

    pos = result.find_last_not_of(".");
    if (pos != std::string::npos) result.erase(pos + 1);

    return result;
}

template <>
std::string asString<float>(const float& value) {
    return asString(static_cast<double>(value));
}

template <>
CNNLayer::Ptr NodeConverter<ngraph::op::Abs>::createLayer(const std::shared_ptr<ngraph::Node>& layer) const {
    LayerParams params = {layer->get_friendly_name(), "Abs",
                          details::convertPrecision(layer->get_output_element_type(0))};
    auto res = std::make_shared<InferenceEngine::CNNLayer>(params);
    return res;
}

template <>
CNNLayer::Ptr NodeConverter<ngraph::op::GenericIE>::createLayer(const std::shared_ptr<ngraph::Node>& layer) const {
    auto castedLayer = ngraph::as_type_ptr<ngraph::op::GenericIE>(layer);
    if (castedLayer == nullptr) THROW_IE_EXCEPTION << "Cannot get layer " << layer->get_friendly_name();

    LayerParams params = {layer->get_friendly_name(), castedLayer->getType(),
                          details::convertPrecision(layer->get_output_element_type(0))};
    auto res = std::make_shared<InferenceEngine::CNNLayer>(params);
    if (castedLayer->getType() == "RNNCell")
        res = std::make_shared<InferenceEngine::RNNCell>(params);
    if (castedLayer->getType() == "GRUCell")
        res = std::make_shared<InferenceEngine::GRUCell>(params);

    auto weightableLayer = std::dynamic_pointer_cast<InferenceEngine::WeightableLayer>(res);

    for (const auto& param : castedLayer->getParameters()) {
        if (param.second.is<Blob::Ptr>()) {
            res->blobs[param.first] = param.second.as<Blob::Ptr>();
        } else if (param.second.is<Blob::CPtr>()) {
            res->blobs[param.first] = std::const_pointer_cast<Blob>(param.second.as<Blob::CPtr>());
        } else if (param.second.is<std::string>()) {
            res->params[param.first] = param.second.as<std::string>();
        }
        if (weightableLayer && param.first == "weights")
            weightableLayer->_weights = res->blobs[param.first];
        if (weightableLayer && param.first == "biases")
            weightableLayer->_biases = res->blobs[param.first];
    }
    return res;
}

template <>
CNNLayer::Ptr NodeConverter<ngraph::op::TensorIterator>::createLayer(const std::shared_ptr<ngraph::Node>& layer) const {
    auto find_input_idx = [](const CNNLayerPtr& where, const DataPtr& what) {
        auto it = std::find_if(where->insData.begin(), where->insData.end(), [&](const DataWeakPtr& wk_ptr) {
            auto layer_data = wk_ptr.lock();
            IE_ASSERT(layer_data != nullptr);
            return what->getName() == layer_data->getName();
        });
        if (it == where->insData.end()) {
            THROW_IE_EXCEPTION << "Input layer not found.";
        }

        return it - where->insData.begin();
    };

    auto tensor_iterator = ngraph::as_type_ptr<ngraph::op::TensorIterator>(layer);
    if (!tensor_iterator) {
        THROW_IE_EXCEPTION << "Cannot cast layer to TensorIterator.";
    }

    std::map<uint64_t, std::vector<std::pair<std::string, uint64_t>>> ngraph_parameter_id_to_ie_layer_port;
    std::map<std::pair<std::string, uint64_t>, uint64_t> ie_layer_port_to_tensor_iterator_input_id;

    // inputs/outputs of TensorIterator body (ie)
    std::map<std::string, DataPtr> in_info_map;
    std::map<std::string, DataPtr> out_info_map;

    // inputs/outputs of TensorIterator (ngraph representation)
    auto parameters = tensor_iterator->get_body()->get_parameters();
    auto results = tensor_iterator->get_body()->get_results();

    // Convert body (ngraph representation) to CNNNetwork.
    // This network will contain nodes of type = "Input" and data nodes with wrong names.
    // IE TensorIterator doesn't include such nodes so we create CNNNetwork in a separate scope
    // to call the destructor and delete these "Input"/data nodes.

    // These layers will hold the necessary subnet after destruction of CNNNetwork.
    std::set<InferenceEngine::CNNLayerPtr> body_input_layers;
    // This map will save information about data nodes
    std::map<std::string, std::vector<TensorDesc>> layer_name_to_tensor_desc;
    {
        CNNNetwork body_net(tensor_iterator->get_body());
        CNNNetwork net(InferenceEngine::details::convertFunctionToICNNNetwork(body_net.getFunction(), body_net));
        // Paranoid check for cycles
        bool res = CNNNetForestDFS(
            CNNNetGetAllInputLayers(net), [](const CNNLayerPtr& layer) {}, false);
        if (!res) {
            THROW_IE_EXCEPTION << "Loop detected. TensorIterator body should not contain loops.";
        }

        // Get inputs/outputs of cnn network
        InputsDataMap in_info_map_with_parameters;
        in_info_map_with_parameters = net.getInputsInfo();
        out_info_map = net.getOutputsInfo();

        // Fill the map to get layer and port of the body by the parameter index.
        uint64_t counter = 0;
        for (const auto& param : parameters) {
            auto info = in_info_map_with_parameters.at(param->get_friendly_name());
            auto data_ptr = info->getInputData();
            auto input_to = getInputTo(data_ptr);
            for (const auto& next_layer : input_to) {
                auto port_idx = find_input_idx(next_layer.second, data_ptr);
                ngraph_parameter_id_to_ie_layer_port[counter].push_back({next_layer.first, port_idx});
            }
            counter++;
        }

        // Temporary body to call deep copy
        InferenceEngine::TensorIterator::Body temp_body;
        for (const auto& in : in_info_map_with_parameters) {
            temp_body.inputs.emplace_back(in.second->getInputData());
        }

        for (const auto& out : out_info_map) {
            temp_body.outputs.emplace_back(out.second);
        }

        // This deep copy will hold all unreachable constants. See the comment in CopyTIBody function.
        auto deep_cp_body = InferenceEngine::NetPass::CopyTIBody(temp_body);
        for (const auto& data_ptr : deep_cp_body.inputs) {
            auto input_to = getInputTo(data_ptr);
            for (const auto& node : input_to) {
                // Make it compatible with ir v7: delete Input layers in body
                if (node.second->type != "Input") {
                    body_input_layers.emplace(node.second);
                    // Save information about data nodes to re-create them with correct names.
                    for (const auto& data : node.second->insData) {
                        layer_name_to_tensor_desc[node.second->name].emplace_back(data.lock()->getTensorDesc());
                    }
                }
            }
        }

        for (const auto& data_ptr : deep_cp_body.outputs) {
            out_info_map[data_ptr->getName()] = data_ptr;
        }
    }

    auto holder = std::make_shared<Data>("const_holder", Precision::UNSPECIFIED);
    for (const auto& input_layer : body_input_layers) {
        // Save all constants to the holder so that they are not deleted.
        if (input_layer->insData.empty()) {
            getInputTo(holder)[input_layer->name] = input_layer;
            continue;
        }

        // Re-create the data nodes with the correct names and fill inputs of TensorIterator (ie)
        for (size_t i = 0; i < input_layer->insData.size(); i++) {
            if (!input_layer->insData[i].lock()) {
                std::string data_name = (input_layer->insData.size() == 1)
                                            ? input_layer->name
                                            : input_layer->name + "." + std::to_string(i);

                DataPtr data(new Data(data_name, layer_name_to_tensor_desc[input_layer->name][i]));
                input_layer->insData[i] = data;
                getInputTo(data)[input_layer->name] = input_layer;
                in_info_map[data_name] = data;
            }
        }
    }

    // Create Inference Engine representation of TensorIterator
    LayerParams params = {layer->get_friendly_name(), "TensorIterator",
                          details::convertPrecision(layer->get_output_element_type(0))};
    auto res = std::make_shared<InferenceEngine::TensorIterator>(params);

    // Body: inputs
    uint64_t counter = 0;
    for (const auto& in : in_info_map) {
        res->body.inputs.emplace_back(in.second);

        // Fill the map to get the input index by layer and port of the body.
        auto input_to = getInputTo(in.second);
        for (const auto& next_layer : input_to) {
            auto port_idx = find_input_idx(next_layer.second, in.second);
            ie_layer_port_to_tensor_iterator_input_id[{next_layer.first, port_idx}] = counter;
        }
        counter++;
    }
    // the holder should be the last input element.
    res->body.inputs.emplace_back(holder);

    // Body: outputs
    for (const auto& out : out_info_map) {
        res->body.outputs.emplace_back(out.second);
    }

    // Port map: outputs
    for (const auto& desc : tensor_iterator->get_output_descriptions()) {
        auto result = results[desc->m_body_value_index]->input(0).get_source_output();

        std::string name = result.get_node()->get_friendly_name();
        if (result.get_node()->get_output_size() > 1) {
            name += "." + std::to_string(result.get_index());
        }
        auto output_layer = out_info_map.at(name);

        // Find index in outputs of the IE TensorIterator body
        auto it = std::find(res->body.outputs.begin(), res->body.outputs.end(), output_layer);
        if (it == res->body.outputs.end()) {
            THROW_IE_EXCEPTION << "Output layer not found.";
        }
        auto body_output_idx = it - res->body.outputs.begin();

        std::string type_name = desc->get_type_info().name;
        if (type_name == "ConcatOutputDescription") {
            auto output_desc = ::ngraph::as_type_ptr<ngraph::op::TensorIterator::ConcatOutputDescription>(desc);
            IE_ASSERT(output_desc != nullptr);

            res->output_port_map.emplace_back(InferenceEngine::TensorIterator::PortMap {
                static_cast<int>(output_desc->m_output_index), static_cast<int>(body_output_idx),
                static_cast<int>(output_desc->m_axis), static_cast<int>(output_desc->m_stride),
                static_cast<int>(output_desc->m_start), static_cast<int>(output_desc->m_end),
                static_cast<int>(output_desc->m_part_size)});

        } else if (type_name == "BodyOutputDescription") {
            auto output_desc = ::ngraph::as_type_ptr<ngraph::op::TensorIterator::BodyOutputDescription>(desc);
            IE_ASSERT(output_desc != nullptr);

            res->output_port_map.emplace_back(InferenceEngine::TensorIterator::PortMap {
                static_cast<int>(output_desc->m_output_index), static_cast<int>(body_output_idx), -1, 1, 0, -1, 1});
        } else {
            THROW_IE_EXCEPTION << "Incorrect type of the output description.";
        }
    }

    // Port map : inputs and back edges
    for (const auto& desc : tensor_iterator->get_input_descriptions()) {
        for (const auto& mapping : ngraph_parameter_id_to_ie_layer_port[desc->m_body_parameter_index]) {
            auto body_input_index = ie_layer_port_to_tensor_iterator_input_id.at(mapping);
            std::string type_name = desc->get_type_info().name;

            if (type_name == "SliceInputDescription") {
                auto input_desc = ::ngraph::as_type_ptr<ngraph::op::TensorIterator::SliceInputDescription>(desc);
                IE_ASSERT(input_desc != nullptr);

                res->input_port_map.emplace_back(InferenceEngine::TensorIterator::PortMap {
                    static_cast<int>(input_desc->m_input_index), static_cast<int>(body_input_index),
                    static_cast<int>(input_desc->m_axis), static_cast<int>(input_desc->m_stride),
                    static_cast<int>(input_desc->m_start), static_cast<int>(input_desc->m_end),
                    static_cast<int>(input_desc->m_part_size)});
            } else if (type_name == "MergedInputDescription") {
                auto input_desc = ::ngraph::as_type_ptr<ngraph::op::TensorIterator::MergedInputDescription>(desc);
                IE_ASSERT(input_desc != nullptr);

                res->input_port_map.emplace_back(InferenceEngine::TensorIterator::PortMap {
                    static_cast<int>(input_desc->m_input_index), static_cast<int>(body_input_index), -1, 1, 0, -1, 1});

                auto result = results[input_desc->m_body_value_index]->inputs()[0].get_source_output();

                // Create correct name for output.
                std::string output_name = result.get_node()->get_friendly_name();
                if (result.get_node()->get_output_size() > 1) {
                    output_name += "." + std::to_string(result.get_index());
                }

                auto output_layer = out_info_map.at(output_name);
                // Find index in outputs of the IE TensorIterator body
                auto it = std::find(res->body.outputs.begin(), res->body.outputs.end(), output_layer);
                if (it == res->body.outputs.end()) {
                    THROW_IE_EXCEPTION << "Output layer not found.";
                }
                auto body_output_idx = it - res->body.outputs.begin();

                res->back_edges.emplace_back(InferenceEngine::TensorIterator::PortMap {
                    static_cast<int>(body_output_idx), static_cast<int>(body_input_index), -1, 1, 0, -1, 1});
            } else if (type_name == "InvariantInputDescription") {
                auto input_desc = ::ngraph::as_type_ptr<ngraph::op::TensorIterator::InvariantInputDescription>(desc);
                IE_ASSERT(input_desc != nullptr);

                res->input_port_map.emplace_back(InferenceEngine::TensorIterator::PortMap {
                        static_cast<int>(input_desc->m_input_index), static_cast<int>(body_input_index), -1, 1, 0, -1, 1});
            } else {
                THROW_IE_EXCEPTION << "Incorrect type of the input description.";
            }
        }
    }

    return res;
}

template <>
CNNLayer::Ptr NodeConverter<ngraph::op::Constant>::createLayer(const std::shared_ptr<ngraph::Node>& layer) const {
    LayerParams params = {layer->get_friendly_name(), "Const",
                          details::convertPrecision(layer->get_output_element_type(0))};
    auto res = std::make_shared<InferenceEngine::CNNLayer>(params);
    auto castedLayer = ngraph::as_type_ptr<ngraph::op::Constant>(layer);
    if (castedLayer == nullptr) THROW_IE_EXCEPTION << "Cannot get " << params.type << " layer " << params.name;

    res->blobs["custom"] = shareWeights(castedLayer);
    return res;
}

template <>
CNNLayer::Ptr NodeConverter<ngraph::op::Convert>::createLayer(const std::shared_ptr<ngraph::Node>& layer) const {
    LayerParams params = {layer->get_friendly_name(), "Convert",
                          details::convertPrecision(layer->get_output_element_type(0))};
    auto res = std::make_shared<InferenceEngine::CNNLayer>(params);
    auto p = details::convertPrecision(layer->get_output_element_type(0));
    std::string precision_str;
    switch (p) {
    case Precision::FP16:
        precision_str = "FP16";
        break;
    case Precision::FP32:
        precision_str = "FP32";
        break;
    case Precision::I8:
        precision_str = "I8";
        break;
    case Precision::I16:
        precision_str = "I16";
        break;
    case Precision::I32:
        precision_str = "I32";
        break;
    case Precision::I64:
        precision_str = "I64";
        break;
    case Precision::U8:
        precision_str = "U8";
        break;
    case Precision::U16:
        precision_str = "U16";
        break;
    case Precision::U32:
        precision_str = "U32";
        break;
    case Precision::U64:
        precision_str = "U64";
        break;
    case Precision::BOOL:
        precision_str = "BOOL";
        break;
    default:
        THROW_IE_EXCEPTION << "Unsupported type";
    }

    res->params["precision"] = precision_str;
    return res;
}

template <>
CNNLayer::Ptr NodeConverter<ngraph::op::Ceiling>::createLayer(const std::shared_ptr<ngraph::Node>& layer) const {
    LayerParams params = {layer->get_friendly_name(), "Ceiling",
                          details::convertPrecision(layer->get_output_element_type(0))};
    auto res = std::make_shared<InferenceEngine::CNNLayer>(params);
    return res;
}

template <>
CNNLayer::Ptr NodeConverter<ngraph::op::Floor>::createLayer(const std::shared_ptr<ngraph::Node>& layer) const {
    LayerParams params = {layer->get_friendly_name(), "Floor",
                          details::convertPrecision(layer->get_output_element_type(0))};
    auto res = std::make_shared<InferenceEngine::CNNLayer>(params);
    return res;
}

template <>
CNNLayer::Ptr NodeConverter<ngraph::op::Sigmoid>::createLayer(const std::shared_ptr<ngraph::Node>& layer) const {
    LayerParams params = {layer->get_friendly_name(), "Sigmoid",
                          details::convertPrecision(layer->get_output_element_type(0))};
    auto res = std::make_shared<InferenceEngine::CNNLayer>(params);
    return res;
}

template <>
CNNLayer::Ptr NodeConverter<ngraph::op::Tanh>::createLayer(const std::shared_ptr<ngraph::Node>& layer) const {
    LayerParams params = {layer->get_friendly_name(), "TanH",
                          details::convertPrecision(layer->get_output_element_type(0))};
    auto res = std::make_shared<InferenceEngine::CNNLayer>(params);
    return res;
}

template <>
CNNLayer::Ptr NodeConverter<ngraph::op::Relu>::createLayer(const std::shared_ptr<ngraph::Node>& layer) const {
    LayerParams params = {layer->get_friendly_name(), "ReLU",
                          details::convertPrecision(layer->get_output_element_type(0))};
    auto res = std::make_shared<InferenceEngine::ReLULayer>(params);
    return res;
}

template <>
CNNLayer::Ptr NodeConverter<ngraph::op::SeluIE>::createLayer(const std::shared_ptr<ngraph::Node>& layer) const {
    LayerParams params = {layer->get_friendly_name(), "Selu",
                          details::convertPrecision(layer->get_output_element_type(0))};
    auto res = std::make_shared<InferenceEngine::CNNLayer>(params);

    auto castedLayer = ngraph::as_type_ptr<ngraph::op::SeluIE>(layer);
    if (castedLayer == nullptr) THROW_IE_EXCEPTION << "Cannot get " << params.type << " layer " << params.name;

    res->params["alpha"] = asString(castedLayer->alpha);
    res->params["gamma"] = asString(castedLayer->gamma);
    return res;
}

template <>
CNNLayer::Ptr NodeConverter<ngraph::op::ReLUIE>::createLayer(const std::shared_ptr<ngraph::Node>& layer) const {
    LayerParams params = {layer->get_friendly_name(), "ReLU",
                          details::convertPrecision(layer->get_output_element_type(0))};
    auto res = std::make_shared<InferenceEngine::ReLULayer>(params);

    auto castedLayer = ngraph::as_type_ptr<ngraph::op::ReLUIE>(layer);
    if (castedLayer == nullptr) THROW_IE_EXCEPTION << "Cannot get " << params.type << " layer " << params.name;

    res->params["negative_slope"] = asString(castedLayer->get_slope());
    return res;
}

template <>
CNNLayer::Ptr NodeConverter<ngraph::op::Range>::createLayer(const std::shared_ptr<ngraph::Node>& layer) const {
    LayerParams params = {layer->get_friendly_name(), "Range",
                          details::convertPrecision(layer->get_output_element_type(0))};
    auto res = std::make_shared<InferenceEngine::CNNLayer>(params);
    return res;
}

template <>
CNNLayer::Ptr NodeConverter<ngraph::op::Exp>::createLayer(const std::shared_ptr<ngraph::Node>& layer) const {
    LayerParams params = {layer->get_friendly_name(), "Exp",
                          details::convertPrecision(layer->get_output_element_type(0))};
    auto res = std::make_shared<InferenceEngine::CNNLayer>(params);
    return res;
}

template <>
CNNLayer::Ptr NodeConverter<ngraph::op::MVN>::createLayer(const std::shared_ptr<ngraph::Node>& layer) const {
    LayerParams params = {layer->get_friendly_name(), "MVN", details::convertPrecision(layer->get_output_element_type(0))};
    auto res = std::make_shared<InferenceEngine::MVNLayer>(params);
    auto castedLayer = ngraph::as_type_ptr<ngraph::op::MVN>(layer);
    if (castedLayer == nullptr) THROW_IE_EXCEPTION << "Cannot get " << params.type << " layer " << params.name;

    res->params["eps"] = asString(castedLayer->get_eps());

    const size_t chanelAxis = 1;
    ngraph::AxisSet reductionAxes = castedLayer->get_reduction_axes();
    res->params["across_channels"] = asString(reductionAxes.count(chanelAxis) > 0);

    res->params["normalize_variance"] = asString(castedLayer->get_normalize_variance());
    return res;
}

template <>
CNNLayer::Ptr NodeConverter<ngraph::op::LRN_IE>::createLayer(const std::shared_ptr<ngraph::Node>& layer) const {
    LayerParams params = {layer->get_friendly_name(), "Norm",
                          details::convertPrecision(layer->get_output_element_type(0))};
    auto res = std::make_shared<InferenceEngine::NormLayer>(params);
    auto castedLayer = ngraph::as_type_ptr<ngraph::op::LRN_IE>(layer);
    if (castedLayer == nullptr) THROW_IE_EXCEPTION << "Cannot get " << params.type << " layer " << params.name;

    res->params["alpha"] = asString(castedLayer->get_alpha());
    res->params["beta"] = asString(castedLayer->get_beta());
    res->params["k"] = asString(castedLayer->get_bias());
    res->params["local-size"] = asString(castedLayer->get_nsize());
    res->params["region"] = castedLayer->get_region();
    return res;
}

template <>
CNNLayer::Ptr NodeConverter<ngraph::op::CropIE>::createLayer(const std::shared_ptr<ngraph::Node>& layer) const {
    LayerParams params = {layer->get_friendly_name(), "Crop",
                          details::convertPrecision(layer->get_output_element_type(0))};
    auto res = std::make_shared<InferenceEngine::CropLayer>(params);
    auto castedLayer = ngraph::as_type_ptr<ngraph::op::CropIE>(layer);
    if (castedLayer == nullptr) THROW_IE_EXCEPTION << "Cannot get " << params.type << " layer " << params.name;

    std::string value;
    for (const auto& val : castedLayer->axes) {
        if (!value.empty()) value += ",";
        value += asString(val);
    }
    res->params["axis"] = value;

    value.clear();
    for (const auto& val : castedLayer->dim) {
        if (!value.empty()) value += ",";
        value += asString(val);
    }
    res->params["dim"] = value;

    value.clear();
    for (const auto& val : castedLayer->offset) {
        if (!value.empty()) value += ",";
        value += asString(val);
    }
    res->params["offset"] = value;

    return res;
}

template <>
CNNLayer::Ptr NodeConverter<ngraph::op::Clamp>::createLayer(const std::shared_ptr<ngraph::Node>& layer) const {
    LayerParams params = {layer->get_friendly_name(), "Clamp",
                          details::convertPrecision(layer->get_output_element_type(0))};
    auto res = std::make_shared<InferenceEngine::ClampLayer>(params);
    auto castedLayer = ngraph::as_type_ptr<ngraph::op::Clamp>(layer);
    if (castedLayer == nullptr) THROW_IE_EXCEPTION << "Cannot get " << params.type << " layer " << params.name;

    res->params["min"] = asString(castedLayer->get_min());
    res->params["max"] = asString(castedLayer->get_max());
    return res;
}

template <>
CNNLayer::Ptr NodeConverter<ngraph::op::v1::Softmax>::createLayer(const std::shared_ptr<ngraph::Node>& layer) const {
    LayerParams params = {layer->get_friendly_name(), "SoftMax",
                          details::convertPrecision(layer->get_output_element_type(0))};
    auto res = std::make_shared<InferenceEngine::SoftMaxLayer>(params);
    auto castedLayer = ngraph::as_type_ptr<ngraph::op::v1::Softmax>(layer);
    if (castedLayer == nullptr) THROW_IE_EXCEPTION << "Cannot get " << params.type << " layer " << params.name;

    res->params["axis"] = asString(castedLayer->get_axis());
    return res;
}

template <>
CNNLayer::Ptr NodeConverter<ngraph::op::Subtract>::createLayer(const std::shared_ptr<ngraph::Node>& layer) const {
    LayerParams params = {layer->get_friendly_name(), "Eltwise",
                          details::convertPrecision(layer->get_output_element_type(0))};
    auto res = std::make_shared<InferenceEngine::EltwiseLayer>(params);
    res->params["operation"] = "sub";
    return res;
}

template <>
CNNLayer::Ptr NodeConverter<ngraph::op::v1::Power>::createLayer(const std::shared_ptr<ngraph::Node>& layer) const {
    LayerParams params = {layer->get_friendly_name(), "Eltwise",
                          details::convertPrecision(layer->get_output_element_type(0))};
    auto res = std::make_shared<InferenceEngine::EltwiseLayer>(params);
    res->params["operation"] = "pow";
    return res;
}

template <>
CNNLayer::Ptr NodeConverter<ngraph::op::v1::Maximum>::createLayer(const std::shared_ptr<ngraph::Node>& layer) const {
    LayerParams params = {layer->get_friendly_name(), "Eltwise",
                          details::convertPrecision(layer->get_output_element_type(0))};
    auto res = std::make_shared<InferenceEngine::EltwiseLayer>(params);
    res->params["operation"] = "max";
    return res;
}

template <>
CNNLayer::Ptr NodeConverter<ngraph::op::v1::Minimum>::createLayer(const std::shared_ptr<ngraph::Node>& layer) const {
    THROW_IE_EXCEPTION << "Minimum operation should be decomposed";
}

template <>
CNNLayer::Ptr NodeConverter<ngraph::op::v1::Divide>::createLayer(const std::shared_ptr<ngraph::Node>& layer) const {
    LayerParams params = {layer->get_friendly_name(), "Eltwise",
                          details::convertPrecision(layer->get_output_element_type(0))};
    auto res = std::make_shared<InferenceEngine::EltwiseLayer>(params);
    res->params["operation"] = "div";
    return res;
}

template <>
CNNLayer::Ptr NodeConverter<ngraph::op::v1::Multiply>::createLayer(const std::shared_ptr<ngraph::Node>& layer) const {
    LayerParams params = {layer->get_friendly_name(), "Eltwise",
                          details::convertPrecision(layer->get_output_element_type(0))};
    auto res = std::make_shared<InferenceEngine::EltwiseLayer>(params);
    res->params["operation"] = "prod";
    return res;
}

template <>
CNNLayer::Ptr NodeConverter<ngraph::op::v1::Add>::createLayer(const std::shared_ptr<ngraph::Node>& layer) const {
    LayerParams params = {layer->get_friendly_name(), "Eltwise",
                          details::convertPrecision(layer->get_output_element_type(0))};
    auto res = std::make_shared<InferenceEngine::EltwiseLayer>(params);
    res->params["operation"] = "sum";
    return res;
}

template <>
CNNLayer::Ptr NodeConverter<ngraph::op::BatchNormInference>::createLayer(
    const std::shared_ptr<ngraph::Node>& layer) const {
    THROW_IE_EXCEPTION << "BatchNormInference operation should be fused or decomposed";
}

template <>
CNNLayer::Ptr NodeConverter<ngraph::op::Squeeze>::createLayer(const std::shared_ptr<ngraph::Node>& layer) const {
    LayerParams params = {layer->get_friendly_name(), "Squeeze",
                          details::convertPrecision(layer->get_output_element_type(0))};
    auto res = std::make_shared<InferenceEngine::CNNLayer>(params);
    auto castedLayer = ngraph::as_type_ptr<ngraph::op::Squeeze>(layer);
    if (castedLayer == nullptr) THROW_IE_EXCEPTION << "Cannot get " << params.type << " layer " << params.name;

    return res;
}

template <>
CNNLayer::Ptr NodeConverter<ngraph::op::Unsqueeze>::createLayer(const std::shared_ptr<ngraph::Node>& layer) const {
    LayerParams params = {layer->get_friendly_name(), "Unsqueeze",
                          details::convertPrecision(layer->get_output_element_type(0))};
    auto res = std::make_shared<InferenceEngine::CNNLayer>(params);
    auto castedLayer = ngraph::as_type_ptr<ngraph::op::Unsqueeze>(layer);
    if (castedLayer == nullptr) THROW_IE_EXCEPTION << "Cannot get " << params.type << " layer " << params.name;

    return res;
}

template <>
CNNLayer::Ptr NodeConverter<ngraph::op::FakeQuantize>::createLayer(const std::shared_ptr<ngraph::Node>& layer) const {
    LayerParams params = {layer->get_friendly_name(), "FakeQuantize",
                          details::convertPrecision(layer->get_output_element_type(0))};
    auto res = std::make_shared<InferenceEngine::QuantizeLayer>(params);
    auto castedLayer = ngraph::as_type_ptr<ngraph::op::FakeQuantize>(layer);
    if (castedLayer == nullptr) THROW_IE_EXCEPTION << "Cannot get " << params.type << " layer " << params.name;
    res->params["levels"] = asString(castedLayer->get_levels());
    return res;
}

template <>
CNNLayer::Ptr NodeConverter<ngraph::op::ConvolutionIE>::createLayer(
        const std::shared_ptr<ngraph::Node>& layer) const {
    LayerParams params = {layer->get_friendly_name(), "Convolution",
                          details::convertPrecision(layer->get_output_element_type(0))};
    auto res = std::make_shared<InferenceEngine::ConvolutionLayer>(params);
    auto castedLayer = ngraph::as_type_ptr<ngraph::op::ConvolutionIE>(layer);
    if (castedLayer == nullptr) THROW_IE_EXCEPTION << "Cannot get " << params.type << " layer " << params.name;

    std::string value;
    for (const auto& val : castedLayer->get_pads_begin()) {
        if (!value.empty()) value += ",";
        value += asString(val);
    }
    res->params["pads_begin"] = value;

    value.clear();
    for (const auto& val : castedLayer->get_pads_end()) {
        if (!value.empty()) value += ",";
        value += asString(val);
    }
    res->params["pads_end"] = value;

    switch (castedLayer->get_auto_pad()) {
        case ngraph::op::PadType::SAME_UPPER:
            res->params["auto_pad"] = "same_upper";
            break;
        case ngraph::op::PadType::SAME_LOWER:
            res->params["auto_pad"] = "same_lower";
            break;
        case ngraph::op::PadType::VALID:
            res->params["auto_pad"] = "valid";
            break;
        default:
            break;
    }

    value.clear();
    for (const auto& val : castedLayer->get_strides()) {
        if (!value.empty()) value += ",";
        value += asString(val);
    }
    res->params["strides"] = value;

    value.clear();
    for (const auto& val : castedLayer->get_dilations()) {
        if (!value.empty()) value += ",";
        value += asString(val);
    }
    res->params["dilations"] = value;

    // Restore kernel size and output
    const auto& shape = castedLayer->get_input_shape(1);
    res->params["output"] = asString(castedLayer->get_shape()[1]);
    res->params["group"] = asString(castedLayer->get_group());

    value.clear();
    for (size_t i = 2; i < shape.size(); i++) {
        if (!value.empty()) value += ",";
        value += asString(shape[i]);
    }
    res->params["kernel"] = value;

    auto & rt_info = layer->get_rt_info();
    bool keep_constants(false);
    if (auto attr = std::dynamic_pointer_cast<ngraph::VariantWrapper<int64_t>>(rt_info["keep_constants"])) {
        keep_constants = attr->get();
    }

    NodeConverter<ngraph::op::Constant> converter;
    const auto weightsNode = castedLayer->input_value(1).get_node_shared_ptr();
    if (!keep_constants && converter.canCreate(weightsNode)) {
        const auto& weights = converter.createLayer(weightsNode);
        res->blobs["weights"] = weights->blobs["custom"];
        res->_weights = weights->blobs["custom"];

        if (castedLayer->inputs().size() == 3) {
            const auto biasNode = castedLayer->input_value(2).get_node_shared_ptr();
            if (converter.canCreate(biasNode)) {
                const auto& bias = converter.createLayer(biasNode);
                res->blobs["biases"] = bias->blobs["custom"];
                res->_biases = bias->blobs["custom"];
            }
        }
    }
    return res;
}

template <>
CNNLayer::Ptr NodeConverter<ngraph::op::DeconvolutionIE>::createLayer(
        const std::shared_ptr<ngraph::Node>& layer) const {
    LayerParams params = {layer->get_friendly_name(), "Deconvolution",
                          details::convertPrecision(layer->get_output_element_type(0))};
    auto res = std::make_shared<InferenceEngine::DeconvolutionLayer>(params);
    auto castedLayer = ngraph::as_type_ptr<ngraph::op::DeconvolutionIE>(layer);
    if (castedLayer == nullptr) THROW_IE_EXCEPTION << "Cannot get " << params.type << " layer " << params.name;

    std::string value;
    for (const auto& val : castedLayer->get_pads_begin()) {
        if (!value.empty()) value += ",";
        value += asString(val);
    }
    res->params["pads_begin"] = value;

    value.clear();
    for (const auto& val : castedLayer->get_pads_end()) {
        if (!value.empty()) value += ",";
        value += asString(val);
    }
    res->params["pads_end"] = value;

    value.clear();
    for (const auto& val : castedLayer->get_strides()) {
        if (!value.empty()) value += ",";
        value += asString(val);
    }
    res->params["strides"] = value;

    value.clear();
    for (const auto& val : castedLayer->get_dilations()) {
        if (!value.empty()) value += ",";
        value += asString(val);
    }
    res->params["dilations"] = value;

    // Restore kernel size and output
    const auto& shape = castedLayer->get_input_shape(1);
    res->params["output"] = asString(shape[1]);

    value.clear();
    for (size_t i = 2; i < shape.size(); i++) {
        if (!value.empty()) value += ",";
        value += asString(shape[i]);
    }
    res->params["kernel"] = value;
    res->params["group"] = asString(castedLayer->get_group());

    NodeConverter<ngraph::op::Constant> converter;
    const auto weightsNode = castedLayer->input_value(1).get_node_shared_ptr();
    if (converter.canCreate(weightsNode)) {
        const auto& weights = converter.createLayer(weightsNode);
        res->blobs["weights"] = weights->blobs["custom"];
        res->_weights = weights->blobs["custom"];

        if (castedLayer->inputs().size() == 3) {
            const auto biasNode = castedLayer->input_value(2).get_node_shared_ptr();
            if (converter.canCreate(biasNode)) {
                const auto& bias = converter.createLayer(biasNode);
                res->blobs["biases"] = bias->blobs["custom"];
                res->_biases = bias->blobs["custom"];
            }
        }
    }
    return res;
}

template <>
CNNLayer::Ptr NodeConverter<ngraph::op::v1::DeformableConvolution>::createLayer(
        const std::shared_ptr<ngraph::Node>& layer) const {
    LayerParams params = {layer->get_friendly_name(), "DeformableConvolution",
                          details::convertPrecision(layer->get_output_element_type(0))};
    auto res = std::make_shared<InferenceEngine::DeformableConvolutionLayer>(params);
    auto castedLayer = ngraph::as_type_ptr<ngraph::op::v1::DeformableConvolution>(layer);
    if (castedLayer == nullptr) THROW_IE_EXCEPTION << "Cannot get " << params.type << " layer " << params.name;

    std::string value;
    for (const auto& val : castedLayer->get_pads_begin()) {
        if (!value.empty()) value += ",";
        value += asString(val);
    }
    res->params["pads_begin"] = value;

    value.clear();
    for (const auto& val : castedLayer->get_pads_end()) {
        if (!value.empty()) value += ",";
        value += asString(val);
    }
    res->params["pads_end"] = value;

    switch (castedLayer->get_auto_pad()) {
        case ngraph::op::PadType::SAME_UPPER:
            res->params["auto_pad"] = "same_upper";
            break;
        case ngraph::op::PadType::SAME_LOWER:
            res->params["auto_pad"] = "same_lower";
            break;
        case ngraph::op::PadType::VALID:
            res->params["auto_pad"] = "valid";
            break;
        default:
            break;
    }

    value.clear();
    for (const auto& val : castedLayer->get_strides()) {
        if (!value.empty()) value += ",";
        value += asString(val);
    }
    res->params["strides"] = value;

    value.clear();
    for (const auto& val : castedLayer->get_dilations()) {
        if (!value.empty()) value += ",";
        value += asString(val);
    }
    res->params["dilations"] = value;

    // Restore kernel size and output
    const auto& shape = castedLayer->get_input_shape(2);
    res->params["output"] = asString(shape[0]);

    value.clear();
    for (size_t i = 2; i < shape.size(); i++) {
        if (!value.empty()) value += ",";
        value += asString(shape[i]);
    }
    res->params["kernel"] = value;

    res->params["group"] = asString(castedLayer->get_group());
    res->params["deformable_group"] = asString(castedLayer->get_deformable_group());

    NodeConverter<ngraph::op::Constant> converter;
    const auto weightsNode = castedLayer->input_value(2).get_node_shared_ptr();
    if (converter.canCreate(weightsNode)) {
        const auto& weights = converter.createLayer(weightsNode);
        res->blobs["weights"] = weights->blobs["custom"];
        res->_weights = weights->blobs["custom"];
    }
    return res;
}

template <>
CNNLayer::Ptr NodeConverter<ngraph::op::v1::AvgPool>::createLayer(const std::shared_ptr<ngraph::Node>& layer) const {
    LayerParams params = {layer->get_friendly_name(), "Pooling",
                          details::convertPrecision(layer->get_output_element_type(0))};
    auto res = std::make_shared<InferenceEngine::PoolingLayer>(params);
    auto castedLayer = ngraph::as_type_ptr<ngraph::op::v1::AvgPool>(layer);
    if (castedLayer == nullptr) THROW_IE_EXCEPTION << "Cannot get " << params.type << " layer " << params.name;

    std::string value;
    for (const auto& val : castedLayer->get_pads_begin()) {
        if (!value.empty()) value += ",";
        value += asString(val);
    }
    res->params["pads_begin"] = value;

    value.clear();
    for (const auto& val : castedLayer->get_pads_end()) {
        if (!value.empty()) value += ",";
        value += asString(val);
    }
    res->params["pads_end"] = value;

    value.clear();
    for (const auto& val : castedLayer->get_strides()) {
        if (!value.empty()) value += ",";
        value += asString(val);
    }
    res->params["strides"] = value;

    value.clear();
    for (const auto& val : castedLayer->get_kernel()) {
        if (!value.empty()) value += ",";
        value += asString(val);
    }
    res->params["kernel"] = value;

    switch (castedLayer->get_auto_pad()) {
    case ngraph::op::PadType::VALID:
        res->params["auto_pad"] = "valid";
        break;
    case ngraph::op::PadType::SAME_UPPER:
        res->params["auto_pad"] = "same_upper";
        break;
    case ngraph::op::PadType::SAME_LOWER:
        res->params["auto_pad"] = "same_lower";
        break;
    default:
        break;
    }

    auto exclude_pad = castedLayer->get_exclude_pad();
    res->params["exclude-pad"] = exclude_pad ? "true" : "false";
    res->params["pool-method"] = "avg";
    switch (castedLayer->get_rounding_type()) {
    case ngraph::op::RoundingType::CEIL:
        res->params["rounding_type"] = "ceil";
        break;
    case ngraph::op::RoundingType::FLOOR:
        res->params["rounding_type"] = "floor";
        break;
    default:
        THROW_IE_EXCEPTION << "Unsupported ngraph rounding type.";
    }
    return res;
}

template <>
CNNLayer::Ptr NodeConverter<ngraph::op::v1::MaxPool>::createLayer(const std::shared_ptr<ngraph::Node>& layer) const {
    LayerParams params = {layer->get_friendly_name(), "Pooling",
                          details::convertPrecision(layer->get_output_element_type(0))};
    auto res = std::make_shared<InferenceEngine::PoolingLayer>(params);
    auto castedLayer = ngraph::as_type_ptr<ngraph::op::v1::MaxPool>(layer);
    if (castedLayer == nullptr) THROW_IE_EXCEPTION << "Cannot get " << params.type << " layer " << params.name;

    std::string value;
    for (const auto& val : castedLayer->get_pads_begin()) {
        if (!value.empty()) value += ",";
        value += asString(val);
    }
    res->params["pads_begin"] = value;

    value.clear();
    for (const auto& val : castedLayer->get_pads_end()) {
        if (!value.empty()) value += ",";
        value += asString(val);
    }
    res->params["pads_end"] = value;

    value.clear();
    for (const auto& val : castedLayer->get_strides()) {
        if (!value.empty()) value += ",";
        value += asString(val);
    }
    res->params["strides"] = value;

    value.clear();
    for (const auto& val : castedLayer->get_kernel()) {
        if (!value.empty()) value += ",";
        value += asString(val);
    }
    res->params["kernel"] = value;
    res->params["pool-method"] = "max";

    switch (castedLayer->get_auto_pad()) {
    case ngraph::op::PadType::VALID:
        res->params["auto_pad"] = "valid";
        break;
    case ngraph::op::PadType::SAME_UPPER:
        res->params["auto_pad"] = "same_upper";
        break;
    case ngraph::op::PadType::SAME_LOWER:
        res->params["auto_pad"] = "same_lower";
        break;
    default:
        break;
    }

    switch (castedLayer->get_rounding_type()) {
    case ngraph::op::RoundingType::CEIL:
        res->params["rounding_type"] = "ceil";
        break;
    case ngraph::op::RoundingType::FLOOR:
        res->params["rounding_type"] = "floor";
        break;
    default:
        THROW_IE_EXCEPTION << "Unsupported ngraph rounding type.";
    }

    return res;
}

template <>
CNNLayer::Ptr NodeConverter<ngraph::op::ROIPooling>::createLayer(const std::shared_ptr<ngraph::Node>& layer) const {
    LayerParams params = {layer->get_friendly_name(), "ROIPooling",
                          details::convertPrecision(layer->get_output_element_type(0))};
    auto res = std::make_shared<InferenceEngine::CNNLayer>(params);
    auto castedLayer = ngraph::as_type_ptr<ngraph::op::ROIPooling>(layer);
    if (castedLayer == nullptr) THROW_IE_EXCEPTION << "Cannot get " << params.type << " layer " << params.name;

    res->params["pooled_h"] = asString(castedLayer->get_output_size()[0]);
    res->params["pooled_w"] = asString(castedLayer->get_output_size()[1]);
    res->params["spatial_scale"] = asString(castedLayer->get_spatial_scale());
    res->params["method"] = castedLayer->get_method();

    return res;
}

template <>
CNNLayer::Ptr NodeConverter<ngraph::op::PSROIPooling>::createLayer(const std::shared_ptr<ngraph::Node>& layer) const {
    LayerParams params = {layer->get_friendly_name(), "PSROIPooling",
                          details::convertPrecision(layer->get_output_element_type(0))};
    auto res = std::make_shared<InferenceEngine::CNNLayer>(params);
    auto castedLayer = ngraph::as_type_ptr<ngraph::op::PSROIPooling>(layer);
    if (castedLayer == nullptr) THROW_IE_EXCEPTION << "Cannot get " << params.type << " layer " << params.name;

    res->params["output_dim"] = asString(castedLayer->get_output_dim());
    res->params["group_size"] = asString(castedLayer->get_group_size());
    res->params["spatial_bins_x"] = asString(castedLayer->get_spatial_bins_x());
    res->params["spatial_bins_y"] = asString(castedLayer->get_spatial_bins_y());
    res->params["spatial_scale"] = asString(castedLayer->get_spatial_scale());
    res->params["mode"] = castedLayer->get_mode();

    return res;
}

template <>
CNNLayer::Ptr NodeConverter<ngraph::op::v1::DeformablePSROIPooling>::createLayer(
        const std::shared_ptr<ngraph::Node>& layer) const {
    LayerParams params = {layer->get_friendly_name(), "PSROIPooling",
                          details::convertPrecision(layer->get_output_element_type(0))};
    auto res = std::make_shared<InferenceEngine::CNNLayer>(params);
    auto castedLayer = ngraph::as_type_ptr<ngraph::op::v1::DeformablePSROIPooling>(layer);
    if (castedLayer == nullptr) THROW_IE_EXCEPTION << "Cannot get " << params.type << " layer " << params.name;

    res->params["output_dim"] = asString(castedLayer->get_output_dim());
    res->params["group_size"] = asString(castedLayer->get_group_size());
    res->params["spatial_bins_x"] = asString(castedLayer->get_spatial_bins_x());
    res->params["spatial_bins_y"] = asString(castedLayer->get_spatial_bins_y());
    res->params["spatial_scale"] = asString(castedLayer->get_spatial_scale());
    res->params["mode"] = castedLayer->get_mode();
    res->params["trans_std"] = asString(castedLayer->get_trans_std());
    res->params["part_size"] = asString(castedLayer->get_part_size());
    res->params["no_trans"] = layer->get_input_size() == 2 ? "1" : "0";

    // temporary workaround due to incorrect usage of group_size in the nGraph operation for the DeformablePSROIPooling
    res->params["pooled_height"] = asString(castedLayer->get_group_size());
    res->params["pooled_width"] = asString(castedLayer->get_group_size());
    return res;
}

template <>
CNNLayer::Ptr NodeConverter<ngraph::op::PRelu>::createLayer(const std::shared_ptr<ngraph::Node>& layer) const {
    LayerParams params = {layer->get_friendly_name(), "PReLU",
                          details::convertPrecision(layer->get_output_element_type(0))};
    auto res = std::make_shared<InferenceEngine::PReLULayer>(params);
    auto castedLayer = ngraph::as_type_ptr<ngraph::op::PRelu>(layer);
    if (castedLayer == nullptr) THROW_IE_EXCEPTION << "Cannot get " << params.type << " layer " << params.name;

    const auto weightsNode = castedLayer->input_value(1).get_node_shared_ptr();
    if (auto const_weights = ngraph::as_type_ptr<ngraph::op::Constant>(weightsNode)) {
        SizeVector dataShape = const_weights->get_shape();
        if (dataShape.size() >= 2 && ngraph::shape_size(dataShape) == dataShape[1]) {
            dataShape = {dataShape[1]};
        }

        Blob::Ptr dataBlb = shareWeights(const_weights);

        res->blobs["weights"] = dataBlb;
        res->_weights = dataBlb;
    }

    auto const_shape = castedLayer->input(1).get_shape(), tensor_shape = castedLayer->input(0).get_shape();
    if (const_shape.size() == 1 && const_shape[0] == 1) {
        res->params["channel_shared"] = "true";
    }

    return res;
}

template <>
CNNLayer::Ptr NodeConverter<ngraph::op::v1::Split>::createLayer(const std::shared_ptr<ngraph::Node>& layer) const {
    LayerParams params = {layer->get_friendly_name(), "Split",
                          details::convertPrecision(layer->get_output_element_type(0))};
    auto res = std::make_shared<InferenceEngine::SplitLayer>(params);
    auto castedLayer = ngraph::as_type_ptr<ngraph::op::v1::Split>(layer);
    if (castedLayer == nullptr) THROW_IE_EXCEPTION << "Cannot get " << params.type << " layer " << params.name;

    auto axis_node = castedLayer->input_value(1).get_node_shared_ptr();
    const auto axis_node_const = std::dynamic_pointer_cast<ngraph::op::Constant>(axis_node);
    if (!axis_node_const) {
        THROW_IE_EXCEPTION << "Split " << castedLayer->get_friendly_name() << " has no axes as Constant";
    }
    auto axis = axis_node_const->cast_vector<int64_t>()[0];
    if (axis < 0) {
        axis += castedLayer->get_input_shape(0).size();
    }
    res->params["axis"] = asString(axis);
    return res;
}

template <>
CNNLayer::Ptr NodeConverter<ngraph::op::VariadicSplit>::createLayer(const std::shared_ptr<ngraph::Node>& layer) const {
    LayerParams params = {layer->get_friendly_name(), "Split",
                          details::convertPrecision(layer->get_output_element_type(0))};
    auto res = std::make_shared<InferenceEngine::SplitLayer>(params);
    auto castedLayer = ngraph::as_type_ptr<ngraph::op::VariadicSplit>(layer);
    if (castedLayer == nullptr) THROW_IE_EXCEPTION << "Cannot get " << params.type << " layer " << params.name;

    auto axis_node = castedLayer->input_value(1).get_node_shared_ptr();
    const auto axis_node_const = std::dynamic_pointer_cast<ngraph::op::Constant>(axis_node);
    if (!axis_node_const) {
        THROW_IE_EXCEPTION << "Split " << castedLayer->get_friendly_name() << " has no axes as Constant";
    }
    auto axis = axis_node_const->cast_vector<int64_t>()[0];
    if (axis < 0) {
        axis += castedLayer->get_input_shape(0).size();
    }
    res->params["axis"] = asString(axis);
    return res;
}

template <>
CNNLayer::Ptr NodeConverter<ngraph::op::Concat>::createLayer(const std::shared_ptr<ngraph::Node>& layer) const {
    LayerParams params = {layer->get_friendly_name(), "Concat",
                          details::convertPrecision(layer->get_output_element_type(0))};
    auto res = std::make_shared<InferenceEngine::ConcatLayer>(params);

    auto castedLayer = ngraph::as_type_ptr<ngraph::op::Concat>(layer);
    if (castedLayer == nullptr) THROW_IE_EXCEPTION << "Cannot get " << params.type << " layer " << params.name;

    res->params["axis"] = asString(castedLayer->get_concatenation_axis());

    return res;
}

template <>
CNNLayer::Ptr NodeConverter<ngraph::op::GatherIE>::createLayer(const std::shared_ptr<ngraph::Node>& layer) const {
    LayerParams params = {layer->get_friendly_name(), "Gather",
                          details::convertPrecision(layer->get_output_element_type(0))};
    auto res = std::make_shared<InferenceEngine::GatherLayer>(params);

    auto castedLayer = std::dynamic_pointer_cast<ngraph::op::GatherIE>(layer);
    if (castedLayer == nullptr) THROW_IE_EXCEPTION << "Cannot get " << params.type << " layer " << params.name;

    res->params["axis"] = asString(castedLayer->get_axis());

    return res;
}

template <>
CNNLayer::Ptr NodeConverter<ngraph::op::GatherTreeIE>::createLayer(const std::shared_ptr<ngraph::Node>& layer) const {
    LayerParams params = {layer->get_friendly_name(), "GatherTree",
                          details::convertPrecision(layer->get_output_element_type(0))};
    auto res = std::make_shared<InferenceEngine::CNNLayer>(params);
    return res;
}

template <>
CNNLayer::Ptr NodeConverter<ngraph::op::ReverseSequence>::createLayer(const std::shared_ptr<ngraph::Node>& layer) const {
    LayerParams params = {layer->get_friendly_name(), "ReverseSequence", details::convertPrecision(layer->get_output_element_type(0))};
    auto res = std::make_shared<InferenceEngine::ReverseSequenceLayer>(params);

    auto castedLayer = ngraph::as_type_ptr<ngraph::op::ReverseSequence>(layer);
    if (castedLayer == nullptr)
        THROW_IE_EXCEPTION << "Cannot get " << params.type << " layer " << params.name;

    res->params["batch_axis"] = asString(castedLayer->get_batch_axis());
    res->params["seq_axis"] = asString(castedLayer->get_sequence_axis());

    return res;
}

template <>
CNNLayer::Ptr NodeConverter<ngraph::op::Reshape>::createLayer(const std::shared_ptr<ngraph::Node>& layer) const {
    LayerParams params = {layer->get_friendly_name(), "Reshape",
                          details::convertPrecision(layer->get_output_element_type(0))};
    auto res = std::make_shared<InferenceEngine::ReshapeLayer>(params);
    return res;
}

template <>
CNNLayer::Ptr NodeConverter<ngraph::op::ShapeOf>::createLayer(const std::shared_ptr<ngraph::Node>& layer) const {
    LayerParams params = {layer->get_friendly_name(), "ShapeOf",
                          details::convertPrecision(layer->get_output_element_type(0))};
    auto res = std::make_shared<InferenceEngine::CNNLayer>(params);
    return res;
}

template <>
CNNLayer::Ptr NodeConverter<ngraph::op::v1::Reshape>::createLayer(const std::shared_ptr<ngraph::Node>& layer) const {
    LayerParams params = {layer->get_friendly_name(), "Reshape",
                          details::convertPrecision(layer->get_output_element_type(0))};

    auto castedLayer = ngraph::as_type_ptr<ngraph::op::v1::Reshape>(layer);
    if (castedLayer == nullptr)
        THROW_IE_EXCEPTION << "Cannot get " << params.type << " layer " << params.name;


    const auto constNode = castedLayer->input_value(1).get_node_shared_ptr();
    if (auto constValue = ngraph::as_type_ptr<ngraph::op::Constant>(constNode)) {
        auto value = constValue->cast_vector<int64_t>();
        for (auto & i : value) {
            if (i == 0 && !castedLayer->get_special_zero())
                THROW_IE_EXCEPTION << "Reshape " << params.name << " has `special_zero`=False and zeros in second input. This combination is not supported";
        }
    } else {
        THROW_IE_EXCEPTION << "Reshape " << params.name << " has dynamic second input!";
    }

    auto res = std::make_shared<InferenceEngine::ReshapeLayer>(params);
    return res;
}

template <>
CNNLayer::Ptr NodeConverter<ngraph::op::PadIE>::createLayer(const std::shared_ptr<ngraph::Node>& layer) const {
    LayerParams params = {layer->get_friendly_name(), "Pad",
                          details::convertPrecision(layer->get_output_element_type(0))};
    auto res = std::make_shared<InferenceEngine::PadLayer>(params);

    auto castedLayer = ngraph::as_type_ptr<ngraph::op::PadIE>(layer);
    if (castedLayer == nullptr) THROW_IE_EXCEPTION << "Cannot get " << params.type << " layer " << params.name;

    switch (castedLayer->get_pad_mode()) {
    case ngraph::op::PadMode::EDGE:
        res->params["pad_mode"] = "edge";
        break;
    case ngraph::op::PadMode::REFLECT:
        res->params["pad_mode"] = "reflect";
        break;
    case ngraph::op::PadMode::CONSTANT:
        res->params["pad_mode"] = "constant";
        res->params["pad_value"] = asString(castedLayer->get_pad_value());
        break;
    case ngraph::op::PadMode::SYMMETRIC:
        res->params["pad_mode"] = "symmetric";
    }
    std::string pad;
    for (const auto& p : castedLayer->get_pads_begin()) {
        if (!pad.empty()) pad += ",";
        pad += asString(p);
    }
    res->params["pads_begin"] = pad;

    pad.clear();
    for (const auto& p : castedLayer->get_pads_end()) {
        if (!pad.empty()) pad += ",";
        pad += asString(p);
    }
    res->params["pads_end"] = pad;

    return res;
}

template <>
CNNLayer::Ptr NodeConverter<ngraph::op::ScaleShiftIE>::createLayer(const std::shared_ptr<ngraph::Node>& layer) const {
    LayerParams params = {layer->get_friendly_name(), "ScaleShift",
                          details::convertPrecision(layer->get_output_element_type(0))};
    auto res = std::make_shared<InferenceEngine::ScaleShiftLayer>(params);

    NodeConverter<ngraph::op::Constant> converter;
    const auto weightsNode = layer->input_value(1).get_node_shared_ptr();
    if (converter.canCreate(weightsNode)) {
        const auto& weightsLayer = converter.createLayer(weightsNode);
        res->blobs["weights"] = weightsLayer->blobs["custom"];
        res->_weights = weightsLayer->blobs["custom"];
    }

    const auto biasNode = layer->input_value(2).get_node_shared_ptr();
    if (converter.canCreate(biasNode)) {
        const auto& bias = converter.createLayer(biasNode);
        res->blobs["biases"] = bias->blobs["custom"];
        res->_biases = bias->blobs["custom"];
    }

    return res;
}

template <>
CNNLayer::Ptr NodeConverter<ngraph::op::Elu>::createLayer(const std::shared_ptr<ngraph::Node>& layer) const {
    LayerParams params = {layer->get_friendly_name(), "elu",
                          details::convertPrecision(layer->get_output_element_type(0))};
    auto res = std::make_shared<InferenceEngine::CNNLayer>(params);
    auto castedLayer = ngraph::as_type_ptr<ngraph::op::Elu>(layer);
    if (castedLayer == nullptr) THROW_IE_EXCEPTION << "Cannot get " << params.type << " layer " << params.name;

    res->params["alpha"] = asString(castedLayer->get_alpha());

    return res;
}

template <>
CNNLayer::Ptr NodeConverter<ngraph::op::SquaredDifference>::createLayer(const std::shared_ptr<ngraph::Node>& layer) const {
    LayerParams params = {layer->get_friendly_name(), "Eltwise",
                          details::convertPrecision(layer->get_output_element_type(0))};
    auto res = std::make_shared<InferenceEngine::EltwiseLayer>(params);
    res->params["operation"] = "squared_diff";
    return res;
}

template <>
CNNLayer::Ptr NodeConverter<ngraph::op::ShuffleChannels>::createLayer(const std::shared_ptr<ngraph::Node>& layer) const {
    LayerParams params = {layer->get_friendly_name(), "ShuffleChannels", details::convertPrecision(layer->get_output_element_type(0))};

    auto res = std::make_shared<InferenceEngine::ShuffleChannelsLayer>(params);
    auto castedLayer = ngraph::as_type_ptr<ngraph::op::ShuffleChannels>(layer);
    if (castedLayer == nullptr) THROW_IE_EXCEPTION << "Cannot get " << params.type << " layer " << params.name;

    res->params["axis"] = std::to_string(castedLayer->get_axis());
    res->params["group"] = std::to_string(castedLayer->get_group());

    return res;
}

template <>
CNNLayer::Ptr NodeConverter<ngraph::op::DetectionOutput>::createLayer(
    const std::shared_ptr<ngraph::Node>& layer) const {
    LayerParams params = {layer->get_friendly_name(), "DetectionOutput",
                          details::convertPrecision(layer->get_output_element_type(0))};
    auto res = std::make_shared<InferenceEngine::CNNLayer>(params);

    auto castedLayer = ngraph::as_type_ptr<ngraph::op::DetectionOutput>(layer);
    if (castedLayer == nullptr) THROW_IE_EXCEPTION << "Cannot get " << params.type << " layer " << params.name;

    auto attr = castedLayer->get_attrs();
    std::string param;

    res->params["num_classes"] = asString(attr.num_classes);
    res->params["background_label_id"] = asString(attr.background_label_id);
    res->params["top_k"] = asString(attr.top_k);
    res->params["variance_encoded_in_target"] = (attr.variance_encoded_in_target ? "1" : "0");
    for (const auto& val : attr.keep_top_k) {
        if (!param.empty()) param += ",";
        param += asString(val);
    }
    res->params["keep_top_k"] = param;
    res->params["code_type"] = attr.code_type;
    res->params["share_location"] = (attr.share_location ? "1" : "0");
    res->params["nms_threshold"] = asString(attr.nms_threshold);
    res->params["confidence_threshold"] = asString(attr.confidence_threshold);
    res->params["clip_after_nms"] = (attr.clip_after_nms ? "1" : "0");
    res->params["clip_before_nms"] = (attr.clip_before_nms ? "1" : "0");
    res->params["decrease_label_id"] = (attr.decrease_label_id ? "1" : "0");
    res->params["normalized"] = (attr.normalized ? "1" : "0");
    res->params["input_height"] = asString(attr.input_height);
    res->params["input_width"] = asString(attr.input_width);
    res->params["objectness_score"] = asString(attr.objectness_score);

    return res;
}

template <>
CNNLayer::Ptr NodeConverter<ngraph::op::ProposalIE>::createLayer(const std::shared_ptr<ngraph::Node>& layer) const {
    LayerParams params = {layer->get_friendly_name(), "Proposal",
                          details::convertPrecision(layer->get_output_element_type(0))};
    auto res = std::make_shared<InferenceEngine::CNNLayer>(params);
    auto castedLayer = ngraph::as_type_ptr<ngraph::op::ProposalIE>(layer);
    if (castedLayer == nullptr) THROW_IE_EXCEPTION << "Cannot get " << params.type << " layer " << params.name;

    auto attr = castedLayer->get_attrs();
    std::string param;
    for (const auto& val : attr.ratio) {
        if (!param.empty()) param += ",";
        param += asString(val);
    }
    res->params["ratio"] = param;

    param.clear();
    for (const auto& val : attr.scale) {
        if (!param.empty()) param += ",";
        param += asString(val);
    }
    res->params["scale"] = param;

    res->params["base_size"] = asString(attr.base_size);
    res->params["pre_nms_topn"] = asString(attr.pre_nms_topn);
    res->params["post_nms_topn"] = asString(attr.post_nms_topn);
    res->params["nms_thresh"] = asString(attr.nms_thresh);
    res->params["feat_stride"] = asString(attr.feat_stride);
    res->params["min_size"] = asString(attr.min_size);
    res->params["box_size_scale"] = asString(attr.box_size_scale);
    res->params["box_coordinate_scale"] = asString(attr.box_coordinate_scale);
    res->params["clip_before_nms"] = asString(attr.clip_before_nms ? 1 : 0);
    res->params["clip_after_nms"] = asString(attr.clip_after_nms ? 1 : 0);
    res->params["normalize"] = asString(attr.normalize ? 1 : 0);
    res->params["framework"] = attr.framework;

    return res;
}

template <>
CNNLayer::Ptr NodeConverter<ngraph::op::PriorBoxClusteredIE>::createLayer(
    const std::shared_ptr<ngraph::Node>& layer) const {
    LayerParams params = {layer->get_friendly_name(), "PriorBoxClustered",
                          details::convertPrecision(layer->get_output_element_type(0))};
    auto res = std::make_shared<InferenceEngine::CNNLayer>(params);
    auto castedLayer = ngraph::as_type_ptr<ngraph::op::PriorBoxClusteredIE>(layer);
    if (castedLayer == nullptr) THROW_IE_EXCEPTION << "Cannot get " << params.type << " layer " << params.name;

    auto attr = castedLayer->get_attrs();
    std::string param;
    for (const auto& val : attr.widths) {
        if (!param.empty()) param += ",";
        param += asString(val);
    }
    res->params["width"] = param;

    param.clear();
    for (const auto& val : attr.heights) {
        if (!param.empty()) param += ",";
        param += asString(val);
    }
    res->params["height"] = param;

    param.clear();
    for (const auto& val : attr.variances) {
        if (!param.empty()) param += ",";
        param += asString(val);
    }
    res->params["variance"] = param;

    if (std::abs(attr.step_heights - attr.step_widths) < 1e-5) {
        res->params["step"] = asString(attr.step_widths);
    } else {
        res->params["step_w"] = asString(attr.step_widths);
        res->params["step_h"] = asString(attr.step_heights);
    }
    res->params["offset"] = asString(attr.offset);
    res->params["clip"] = asString(attr.clip ? 1 : 0);
    res->params["flip"] = "1";

    return res;
}

template <>
CNNLayer::Ptr NodeConverter<ngraph::op::PriorBoxIE>::createLayer(const std::shared_ptr<ngraph::Node>& layer) const {
    LayerParams params = {layer->get_friendly_name(), "PriorBox",
                          details::convertPrecision(layer->get_output_element_type(0))};
    auto res = std::make_shared<InferenceEngine::CNNLayer>(params);
    auto castedLayer = ngraph::as_type_ptr<ngraph::op::PriorBoxIE>(layer);
    auto layer_info = params.type + " layer " + params.name;

    if (castedLayer == nullptr) THROW_IE_EXCEPTION << "Cannot get " << layer_info;

    auto attr = castedLayer->get_attrs();
    std::string param;

    auto data_pshape = castedLayer->get_input_partial_shape(0);
    if (data_pshape.is_dynamic()) THROW_IE_EXCEPTION << "Dynamic 0-port input of " << layer_info << " is not supported";
    auto data_shape = data_pshape.to_shape();
    if (data_shape.size() != 4) THROW_IE_EXCEPTION << layer_info << " has " << data_shape.size() << " items in 0-port input, 4 expected";

    auto img_pshape = castedLayer->get_input_partial_shape(1);
    if (img_pshape.is_dynamic()) THROW_IE_EXCEPTION << "Dynamic 1-port input of " << layer_info << " is not supported";
    auto img_shape = img_pshape.to_shape();
    if (img_shape.size() != 4) THROW_IE_EXCEPTION << layer_info << " has " << data_shape.size() << " items in 1-port input, 4 expected";

    if (!attr.scale_all_sizes) {
        // mxnet-like PriorBox
        auto img_H = img_shape[2];
        auto data_H = data_shape[2];
        if (attr.step == -1)
            attr.step = 1. * img_H / data_H;
        else
            attr.step *= img_H;
        for (auto& size : attr.min_size)
            size *= img_H;
    }

    for (const auto& val : attr.max_size) {
        if (!param.empty()) param += ",";
        param += asString(val);
    }
    res->params["max_size"] = param;

    param.clear();
    for (const auto& val : attr.min_size) {
        if (!param.empty()) param += ",";
        param += asString(val);
    }
    res->params["min_size"] = param;

    param.clear();
    for (const auto& val : attr.aspect_ratio) {
        if (!param.empty()) param += ",";
        param += asString(val);
    }
    res->params["aspect_ratio"] = param;

    param.clear();
    for (const auto& val : attr.variance) {
        if (!param.empty()) param += ",";
        param += asString(val);
    }
    res->params["variance"] = param;

    res->params["step"] = asString(attr.step);
    res->params["offset"] = asString(attr.offset);
    res->params["clip"] = asString(attr.clip ? 1 : 0);
    res->params["flip"] = asString(attr.flip ? 1 : 0);
    res->params["scale_all_sizes"] = asString(attr.scale_all_sizes ? 1 : 0);

    res->params["density"] = asString(attr.density);
    res->params["fixed_size"] = asString(attr.fixed_size);
    res->params["fixed_ratio"] = asString(attr.fixed_ratio);

    return res;
}

template <>
CNNLayer::Ptr NodeConverter<ngraph::op::PowerIE>::createLayer(const std::shared_ptr<ngraph::Node>& layer) const {
    LayerParams params = {layer->get_friendly_name(), "Power",
                          details::convertPrecision(layer->get_output_element_type(0))};
    auto res = std::make_shared<InferenceEngine::PowerLayer>(params);
    auto castedLayer = ngraph::as_type_ptr<ngraph::op::PowerIE>(layer);
    if (castedLayer == nullptr) THROW_IE_EXCEPTION << "Cannot get " << params.type << " layer " << params.name;

    res->params["power"] = asString(castedLayer->power);
    res->params["scale"] = asString(castedLayer->scale);
    res->params["shift"] = asString(castedLayer->shift);

    return res;
}

template <>
CNNLayer::Ptr NodeConverter<ngraph::op::v1::TopK>::createLayer(const std::shared_ptr<ngraph::Node>& layer) const {
    LayerParams params = {layer->get_friendly_name(), "TopK",
                          details::convertPrecision(layer->get_output_element_type(0))};
    auto res = std::make_shared<InferenceEngine::TopKLayer>(params);
    auto castedLayer = ngraph::as_type_ptr<ngraph::op::v1::TopK>(layer);
    if (castedLayer == nullptr) THROW_IE_EXCEPTION << "Cannot get " << params.type << " layer " << params.name;

    res->params["mode"] = ngraph::as_string<ngraph::op::v1::TopK::Mode>(castedLayer->get_mode());;
    res->params["sort"] = ngraph::as_string<ngraph::op::v1::TopK::SortType>(castedLayer->get_sort_type());
    res->params["axis"] = asString(castedLayer->get_axis());

    return res;
}

template <>
CNNLayer::Ptr NodeConverter<ngraph::op::TopKIE>::createLayer(const std::shared_ptr<ngraph::Node>& layer) const {
    LayerParams params = {layer->get_friendly_name(), "TopK",
                          details::convertPrecision(layer->get_output_element_type(0))};
    auto res = std::make_shared<InferenceEngine::TopKLayer>(params);
    auto castedLayer = ngraph::as_type_ptr<ngraph::op::TopKIE>(layer);
    if (castedLayer == nullptr) THROW_IE_EXCEPTION << "Cannot get " << params.type << " layer " << params.name;

    res->params["mode"] = ngraph::as_string<ngraph::op::v1::TopK::Mode>(castedLayer->get_mode());;
    res->params["sort"] = ngraph::as_string<ngraph::op::v1::TopK::SortType>(castedLayer->get_sort_type());
    res->params["axis"] = asString(castedLayer->get_axis());

    return res;
}

template <>
CNNLayer::Ptr NodeConverter<ngraph::op::Eltwise>::createLayer(const std::shared_ptr<ngraph::Node>& layer) const {
    LayerParams params = {layer->get_friendly_name(), "Eltwise",
                          details::convertPrecision(layer->get_output_element_type(0))};
    auto res = std::make_shared<InferenceEngine::EltwiseLayer>(params);
    auto castedLayer = ngraph::as_type_ptr<ngraph::op::Eltwise>(layer);
    if (castedLayer == nullptr) THROW_IE_EXCEPTION << "Cannot get " << params.type << " layer " << params.name;

    std::string type;
    switch (castedLayer->eltwise_type) {
    case ELTWISE_TYPE::Sum:
        type = "sum";
        break;
    case ELTWISE_TYPE::Prod:
        type = "prod";
        break;
    default:
        THROW_IE_EXCEPTION << "Not supported eltwise type!";
    }

    res->params["operation"] = type;

    return res;
}

template <>
CNNLayer::Ptr NodeConverter<ngraph::op::TileIE>::createLayer(const std::shared_ptr<ngraph::Node>& layer) const {
    LayerParams params = {layer->get_friendly_name(), "Tile",
                          details::convertPrecision(layer->get_output_element_type(0))};
    auto res = std::make_shared<InferenceEngine::TileLayer>(params);
    auto castedLayer = ngraph::as_type_ptr<ngraph::op::TileIE>(layer);
    if (castedLayer == nullptr) THROW_IE_EXCEPTION << "Cannot get " << params.type << " layer " << params.name;

    res->params["axis"] = asString(castedLayer->axis);
    res->params["tiles"] = asString(castedLayer->tiles);

    return res;
}

template <>
CNNLayer::Ptr NodeConverter<ngraph::op::ResampleV2>::createLayer(const std::shared_ptr<ngraph::Node>& layer) const {
    LayerParams params = {layer->get_friendly_name(), "Resample", details::convertPrecision(layer->get_output_element_type(0))};
    auto res = std::make_shared<InferenceEngine::CNNLayer>(params);
    auto castedLayer = ngraph::as_type_ptr<ngraph::op::ResampleV2>(layer);
    if (castedLayer == nullptr)
        THROW_IE_EXCEPTION << "Cannot get " << params.type << " layer " << params.name;

    auto attrs = castedLayer->get_attrs();

    res->params["antialias"] = attrs.antialias ? "1" : "0";
    if (attrs.mode == "nearest") {
        res->params["type"] = "caffe.ResampleParameter.NEAREST";
    } else if (attrs.mode == "cubic") {
        res->params["type"] = "caffe.ResampleParameter.CUBIC";
    } else if (attrs.mode == "area") {
        res->params["type"] = "caffe.ResampleParameter.AREA";
    } else if (attrs.mode == "linear") {
        res->params["type"] = "caffe.ResampleParameter.LINEAR";
    }

    res->params["factor"] = asString(attrs.factor);

    return res;
}

template <>
CNNLayer::Ptr NodeConverter<ngraph::op::Interp>::createLayer(const std::shared_ptr<ngraph::Node>& layer) const {
    LayerParams params = {layer->get_friendly_name(), "Resample",
                          details::convertPrecision(layer->get_output_element_type(0))};
    auto castedLayer = ngraph::as_type_ptr<ngraph::op::Interp>(layer);
    if (castedLayer == nullptr) THROW_IE_EXCEPTION << "Cannot get " << params.type << " layer " << params.name;

    auto attrs = castedLayer->get_attrs();

    if (attrs.antialias) {
        THROW_IE_EXCEPTION << "Interp do not support antialias";
    }
    if (attrs.mode != "linear") {
        THROW_IE_EXCEPTION << "Interp do not support mode '" << attrs.mode << "'";
    }

    params = {layer->get_friendly_name(), "Interp",
              details::convertPrecision(layer->get_output_element_type(0))};
    auto res = std::make_shared<InferenceEngine::CNNLayer>(params);

    res->params["height"] = asString(attrs.height);
    res->params["width"] = asString(attrs.width);
    res->params["pad_beg"] = asString(attrs.pad_beg);
    res->params["pad_end"] = asString(attrs.pad_end);
    res->params["align_corners"] = attrs.align_corners ? "1" : "0";

    return res;
}

template <>
CNNLayer::Ptr NodeConverter<ngraph::op::FullyConnected>::createLayer(const std::shared_ptr<ngraph::Node>& layer) const {
    LayerParams params = {layer->get_friendly_name(), "FullyConnected",
                          details::convertPrecision(layer->get_output_element_type(0))};

    auto castedLayer = ngraph::as_type_ptr<ngraph::op::FullyConnected>(layer);
    if (castedLayer == nullptr) THROW_IE_EXCEPTION << "Cannot get " << params.type << " layer " << params.name;

    auto res = std::make_shared<InferenceEngine::FullyConnectedLayer>(params);
    res->params["out-size"] = asString(castedLayer->get_out_size());

    auto & rt_info = layer->get_rt_info();
    bool keep_constants(false);
    if (auto attr = std::dynamic_pointer_cast<ngraph::VariantWrapper<int64_t>>(rt_info["keep_constants"])) {
        keep_constants = attr->get();
    }

    NodeConverter<ngraph::op::Constant> converter;

    const auto weightsNode = layer->input_value(1).get_node_shared_ptr();
    if (!keep_constants && converter.canCreate(weightsNode)) {
        const auto& weights = converter.createLayer(weightsNode);
        res->blobs["weights"] = weights->blobs["custom"];
        res->_weights = weights->blobs["custom"];

        const auto biasNode = layer->input_value(2).get_node_shared_ptr();
        if (converter.canCreate(biasNode)) {
            const auto& bias = converter.createLayer(biasNode);
            res->blobs["biases"] = bias->blobs["custom"];
            res->_biases = bias->blobs["custom"];
        }
    }
    return res;
}

template <>
<<<<<<< HEAD
CNNLayer::Ptr NodeConverter<ngraph::op::LSTMCell>::createLayer(const std::shared_ptr<ngraph::Node>& layer) const {
    THROW_IE_EXCEPTION << "LSTMCell operation must be converted to LSTMCellIE operation.";
=======
CNNLayer::Ptr NodeConverter<ngraph::op::LSTMCellIE>::createLayer(const std::shared_ptr<ngraph::Node>& layer) const {
    LayerParams params = {layer->get_friendly_name(), "LSTMCell",
                          details::convertPrecision(layer->get_output_element_type(0))};
    auto castedLayer = ngraph::as_type_ptr<ngraph::op::LSTMCellIE>(layer);
    if (castedLayer == nullptr) THROW_IE_EXCEPTION << "Cannot get " << params.type << " layer " << params.name;

    auto res = std::make_shared<InferenceEngine::LSTMCell>(params);
    res->params["hidden_size"] = asString(castedLayer->get_hidden_size());
    std::string value;
    for (const auto& val : castedLayer->get_activations()) {
        if (!value.empty()) value += ",";
        value += val;
    }
    res->params["activations"] = value;

    value.clear();
    for (const auto& val : castedLayer->get_activations_alpha()) {
        if (!value.empty()) value += ",";
        value += val;
    }
    res->params["activations_alpha"] = value;

    value.clear();
    for (const auto& val : castedLayer->get_activations_beta()) {
        if (!value.empty()) value += ",";
        value += val;
    }
    res->params["activations_beta"] = value;
    res->params["clip"] = asString(castedLayer->get_clip());

    NodeConverter<ngraph::op::Constant> converter;
    const auto weightsNode = layer->input_value(3).get_node_shared_ptr();
    if (converter.canCreate(weightsNode)) {
        const auto& weights = converter.createLayer(weightsNode);
        res->blobs["weights"] = weights->blobs["custom"];
        res->_weights = weights->blobs["custom"];
    }

    const auto biasNode = layer->input_value(4).get_node_shared_ptr();
    if (converter.canCreate(biasNode)) {
        const auto& bias = converter.createLayer(biasNode);
        res->blobs["biases"] = bias->blobs["custom"];
        res->_biases = bias->blobs["custom"];
    }
    return res;
>>>>>>> b162f9d5
}

template <>
CNNLayer::Ptr NodeConverter<ngraph::op::MatMul>::createLayer(const std::shared_ptr<ngraph::Node>& layer) const {
    LayerParams params = {layer->get_friendly_name(), "Gemm",
                          details::convertPrecision(layer->get_output_element_type(0))};

    auto castedLayer = ngraph::as_type_ptr<ngraph::op::MatMul>(layer);
    if (castedLayer == nullptr) THROW_IE_EXCEPTION << "Cannot get " << params.type << " layer " << params.name;

    auto res = std::make_shared<InferenceEngine::GemmLayer>(params);
    res->params["transpose_a"] = castedLayer->get_transpose_a() ? "True" : "False";
    res->params["transpose_b"] = castedLayer->get_transpose_b() ? "True" : "False";

    return res;
}

template <>
CNNLayer::Ptr NodeConverter<ExecGraphInfoSerialization::ExecutionNode>::createLayer(const std::shared_ptr<ngraph::Node>& layer) const {
    auto castedLayer = ngraph::as_type_ptr<ExecGraphInfoSerialization::ExecutionNode>(layer);
    if (castedLayer == nullptr)
        THROW_IE_EXCEPTION << "Cannot convert " << layer->get_friendly_name() << " layer ";

    auto & rtInfo = castedLayer->get_rt_info();
    if (rtInfo.count(ExecGraphInfoSerialization::LAYER_TYPE) == 0) {
        THROW_IE_EXCEPTION << "No " << ExecGraphInfoSerialization::LAYER_TYPE
            << " attribute is set in " << layer->get_friendly_name() << " node";
    }

    auto getStringValue = [] (const std::shared_ptr<ngraph::Variant> & variant) {
        auto castedVariant = std::dynamic_pointer_cast<ngraph::VariantImpl<std::string>>(variant);
        IE_ASSERT(castedVariant != nullptr);
        return castedVariant->get();
    };

    LayerParams params = { layer->get_friendly_name(),
                           getStringValue(rtInfo[ExecGraphInfoSerialization::LAYER_TYPE]),
                           details::convertPrecision(layer->get_output_element_type(0)) };
    rtInfo.erase(ExecGraphInfoSerialization::LAYER_TYPE);

    auto res = std::make_shared<InferenceEngine::CNNLayer>(params);
    for (const auto & kvp : rtInfo) {
        auto castedVariant = std::dynamic_pointer_cast<ngraph::VariantImpl<std::string>>(kvp.second);
        // skip RT info which holds fusedNames, etc
        if (castedVariant)
            res->params[kvp.first] = getStringValue(castedVariant);
    }

    return res;
}

template <>
CNNLayer::Ptr NodeConverter<ngraph::op::RegionYolo>::createLayer(const std::shared_ptr<ngraph::Node>& layer) const {
    LayerParams params = {layer->get_friendly_name(), "RegionYolo",
                          details::convertPrecision(layer->get_output_element_type(0))};
    auto res = std::make_shared<InferenceEngine::CNNLayer>(params);
    auto castedLayer = ngraph::as_type_ptr<ngraph::op::RegionYolo>(layer);
    if (castedLayer == nullptr) THROW_IE_EXCEPTION << "Cannot get " << params.type << " layer " << params.name;

    std::string value;
    for (const auto& val : castedLayer->get_mask()) {
        if (!value.empty()) value += ",";
        value += asString(val);
    }
    res->params["mask"] = value;

    value = "";
    for (const auto& val : castedLayer->get_anchors()) {
        if (!value.empty())
            value += ",";
        value += asString(val);
    }
    res->params["anchors"] = value;

    res->params["coords"] = asString(castedLayer->get_num_coords());
    res->params["classes"] = asString(castedLayer->get_num_classes());
    res->params["num"] = asString(castedLayer->get_num_regions());
    res->params["do_softmax"] = castedLayer->get_do_softmax() ? "1" : "0";
    res->params["axis"] = asString(castedLayer->get_axis());
    res->params["end_axis"] = asString(castedLayer->get_end_axis());

    return res;
}

template <>
CNNLayer::Ptr NodeConverter<ngraph::op::ReorgYolo>::createLayer(const std::shared_ptr<ngraph::Node>& layer) const {
    LayerParams params = {layer->get_friendly_name(), "ReorgYolo",
                          details::convertPrecision(layer->get_output_element_type(0))};
    auto res = std::make_shared<InferenceEngine::CNNLayer>(params);
    auto castedLayer = ngraph::as_type_ptr<ngraph::op::ReorgYolo>(layer);
    if (castedLayer == nullptr) THROW_IE_EXCEPTION << "Cannot get " << params.type << " layer " << params.name;

    std::string value;
    for (const auto& val : castedLayer->get_strides()) {
        if (!value.empty()) value += ",";
        value += asString(val);
    }

    res->params["stride"] = value;
    return res;
}

template <>
CNNLayer::Ptr NodeConverter<ngraph::op::Log>::createLayer(const std::shared_ptr<ngraph::Node>& layer) const {
    LayerParams params = {layer->get_friendly_name(), "Log",
                          details::convertPrecision(layer->get_output_element_type(0))};
    auto res = std::make_shared<InferenceEngine::CNNLayer>(params);
    return res;
}

template <>
CNNLayer::Ptr NodeConverter<ngraph::op::NormalizeIE>::createLayer(const std::shared_ptr<ngraph::Node>& layer) const {
    LayerParams params = {layer->get_friendly_name(), "Normalize",
                          details::convertPrecision(layer->get_output_element_type(0))};
    auto res = std::make_shared<InferenceEngine::NormLayer>(params);
    auto castedLayer = ngraph::as_type_ptr<ngraph::op::NormalizeIE>(layer);
    if (castedLayer == nullptr) THROW_IE_EXCEPTION << "Cannot get " << params.type << " layer " << params.name;

    res->params["eps"] = asString(castedLayer->get_eps());
    res->params["channel_shared"] = castedLayer->get_channel_shared() ? "1" : "0";
    res->params["across_spatial"] = castedLayer->get_across_spatial() ? "1" : "0";

    NodeConverter<ngraph::op::Constant> converter;
    const auto weightsNode = castedLayer->input_value(1).get_node_shared_ptr();
    if (converter.canCreate(weightsNode)) {
        const auto& weights = converter.createLayer(weightsNode);
        res->blobs["weights"] = weights->blobs["custom"];
    } else {
        THROW_IE_EXCEPTION << "Cannot convert weight node for NormalizeIE op";
    }

    return res;
}

template <>
CNNLayer::Ptr NodeConverter<ngraph::op::CTCGreedyDecoder>::createLayer(
    const std::shared_ptr<ngraph::Node>& layer) const {
    LayerParams params = {layer->get_friendly_name(), "CTCGreedyDecoder",
                          details::convertPrecision(layer->get_output_element_type(0))};
    auto res = std::make_shared<InferenceEngine::CNNLayer>(params);
    auto castedLayer = ngraph::as_type_ptr<ngraph::op::CTCGreedyDecoder>(layer);
    if (castedLayer == nullptr) THROW_IE_EXCEPTION << "Cannot get " << params.type << " layer " << params.name;

    res->params["ctc_merge_repeated"] = castedLayer->get_ctc_merge_repeated() ? "1" : "0";
    return res;
}

template <>
CNNLayer::Ptr NodeConverter<ngraph::op::Erf>::createLayer(const std::shared_ptr<ngraph::Node>& layer) const {
    LayerParams params = {layer->get_friendly_name(), "Erf",
                          details::convertPrecision(layer->get_output_element_type(0))};
    auto res = std::make_shared<InferenceEngine::CNNLayer>(params);
    return res;
}

template <>
CNNLayer::Ptr NodeConverter<ngraph::op::Sign>::createLayer(const std::shared_ptr<ngraph::Node>& layer) const {
    LayerParams params = {layer->get_friendly_name(), "Sign",
                          details::convertPrecision(layer->get_output_element_type(0))};
    auto res = std::make_shared<InferenceEngine::CNNLayer>(params);
    return res;
}

template <>
CNNLayer::Ptr NodeConverter<ngraph::op::Sin>::createLayer(const std::shared_ptr<ngraph::Node>& layer) const {
    LayerParams params = {layer->get_friendly_name(), "Sin",
                          details::convertPrecision(layer->get_output_element_type(0))};
    auto res = std::make_shared<InferenceEngine::CNNLayer>(params);
    return res;
}

template <>
CNNLayer::Ptr NodeConverter<ngraph::op::Sinh>::createLayer(const std::shared_ptr<ngraph::Node>& layer) const {
    LayerParams params = {layer->get_friendly_name(), "Sinh",
                          details::convertPrecision(layer->get_output_element_type(0))};
    auto res = std::make_shared<InferenceEngine::CNNLayer>(params);
    return res;
}

template <>
CNNLayer::Ptr NodeConverter<ngraph::op::Asin>::createLayer(const std::shared_ptr<ngraph::Node>& layer) const {
    LayerParams params = {layer->get_friendly_name(), "Asin",
                          details::convertPrecision(layer->get_output_element_type(0))};
    auto res = std::make_shared<InferenceEngine::CNNLayer>(params);
    return res;
}

template <>
CNNLayer::Ptr NodeConverter<ngraph::op::Cos>::createLayer(const std::shared_ptr<ngraph::Node>& layer) const {
    LayerParams params = {layer->get_friendly_name(), "Cos",
                          details::convertPrecision(layer->get_output_element_type(0))};
    auto res = std::make_shared<InferenceEngine::CNNLayer>(params);
    return res;
}

template <>
CNNLayer::Ptr NodeConverter<ngraph::op::Cosh>::createLayer(const std::shared_ptr<ngraph::Node>& layer) const {
    LayerParams params = {layer->get_friendly_name(), "Cosh",
                          details::convertPrecision(layer->get_output_element_type(0))};
    auto res = std::make_shared<InferenceEngine::CNNLayer>(params);
    return res;
}

template <>
CNNLayer::Ptr NodeConverter<ngraph::op::Acos>::createLayer(const std::shared_ptr<ngraph::Node>& layer) const {
    LayerParams params = {layer->get_friendly_name(), "Acos",
                          details::convertPrecision(layer->get_output_element_type(0))};
    auto res = std::make_shared<InferenceEngine::CNNLayer>(params);
    return res;
}

template <>
CNNLayer::Ptr NodeConverter<ngraph::op::Tan>::createLayer(const std::shared_ptr<ngraph::Node>& layer) const {
    LayerParams params = {layer->get_friendly_name(), "Tan",
                          details::convertPrecision(layer->get_output_element_type(0))};
    auto res = std::make_shared<InferenceEngine::CNNLayer>(params);
    return res;
}

template <>
CNNLayer::Ptr NodeConverter<ngraph::op::Atan>::createLayer(const std::shared_ptr<ngraph::Node>& layer) const {
    LayerParams params = {layer->get_friendly_name(), "Atan",
                          details::convertPrecision(layer->get_output_element_type(0))};
    auto res = std::make_shared<InferenceEngine::CNNLayer>(params);
    return res;
}

template <>
CNNLayer::Ptr NodeConverter<ngraph::op::Sqrt>::createLayer(const std::shared_ptr<ngraph::Node>& layer) const {
    LayerParams params = {layer->get_friendly_name(), "Sqrt",
                          details::convertPrecision(layer->get_output_element_type(0))};
    auto res = std::make_shared<InferenceEngine::CNNLayer>(params);
    return res;
}

template <>
CNNLayer::Ptr NodeConverter<ngraph::op::v1::StridedSlice>::createLayer(
        const std::shared_ptr<ngraph::Node>& layer) const {
    LayerParams params = {layer->get_friendly_name(), "StridedSlice",
                          details::convertPrecision(layer->get_output_element_type(0))};
    auto res = std::make_shared<InferenceEngine::StridedSliceLayer>(params);
    auto castedLayer = std::dynamic_pointer_cast<ngraph::op::v1::StridedSlice>(layer);
    if (castedLayer == nullptr) THROW_IE_EXCEPTION << "Cannot get " << params.type << " layer " << params.name;

    std::string value;
    for (const auto& val : castedLayer->get_begin_mask()) {
        if (!value.empty()) value += ",";
        // plugins require reverse value of this mask.
        value += asString((1-val));
    }
    res->params["begin_mask"] = value;

    value.clear();
    for (const auto& val : castedLayer->get_end_mask()) {
        if (!value.empty()) value += ",";
        // plugins require reverse value of this mask.
        value += asString((1-val));
    }
    res->params["end_mask"] = value;

    value.clear();
    for (const auto& val : castedLayer->get_new_axis_mask()) {
        if (!value.empty()) value += ",";
        value += asString(val);
    }
    res->params["new_axis_mask"] = value;

    value.clear();
    for (const auto& val : castedLayer->get_shrink_axis_mask()) {
        if (!value.empty()) value += ",";
        value += asString(val);
    }
    res->params["shrink_axis_mask"] = value;

    value.clear();
    for (const auto& val : castedLayer->get_ellipsis_mask()) {
        if (!value.empty()) value += ",";
        value += asString(val);
    }
    res->params["ellipsis_mask"] = value;

    return res;
}

template <>
CNNLayer::Ptr NodeConverter<ngraph::op::OneHotIE>::createLayer(const std::shared_ptr<ngraph::Node>& layer) const {
    LayerParams params = {layer->get_friendly_name(), "OneHot", Precision::FP32};

    auto castedLayer = std::dynamic_pointer_cast<ngraph::op::OneHotIE>(layer);
    if (castedLayer == nullptr) THROW_IE_EXCEPTION << "Cannot get " << params.type << " layer " << params.name;

    auto res = std::make_shared<InferenceEngine::OneHotLayer>(params);
    res->params["axis"] = std::to_string(castedLayer->get_axis());
    res->params["depth"] = std::to_string(castedLayer->get_depth());
    res->params["on_value"] = std::to_string(castedLayer->get_on_value());
    res->params["off_value"] = std::to_string(castedLayer->get_off_value());
    return res;
}

template <>
CNNLayer::Ptr NodeConverter<ngraph::op::HardSigmoid_IE>::createLayer(const std::shared_ptr<ngraph::Node>& layer) const {
    LayerParams params = { layer->get_friendly_name(), "HardSigmoid", details::convertPrecision(layer->get_output_element_type(0)) };
    auto res = std::make_shared<InferenceEngine::CNNLayer>(params);
    auto castedLayer = std::dynamic_pointer_cast<ngraph::op::HardSigmoid_IE>(layer);
    if (castedLayer == nullptr)
        THROW_IE_EXCEPTION << "Cannot get " << params.type << " layer " << params.name;

    res->params["alpha"] = asString(castedLayer->get_alpha());
    res->params["beta"] = asString(castedLayer->get_beta());
    return res;
}

template <>
CNNLayer::Ptr NodeConverter<ngraph::op::GRN>::createLayer(const std::shared_ptr<ngraph::Node>& layer) const {
    LayerParams params = {layer->get_friendly_name(), "GRN",
                          details::convertPrecision(layer->get_output_element_type(0))};
    auto castedLayer = std::dynamic_pointer_cast<ngraph::op::GRN>(layer);
    if (castedLayer == nullptr) THROW_IE_EXCEPTION << "Cannot get " << params.type << " layer " << params.name;

    auto res = std::make_shared<InferenceEngine::GRNLayer>(params);
    res->params["bias"] = asString(castedLayer->get_bias());
    return res;
}

template <>
CNNLayer::Ptr NodeConverter<ngraph::op::v1::LogicalNot>::createLayer(const std::shared_ptr<ngraph::Node>& layer) const {
    LayerParams params = {layer->get_friendly_name(), "Activation", details::convertPrecision(layer->get_output_element_type(0))};
    auto res = std::make_shared<InferenceEngine::CNNLayer>(params);
    res->params["type"] = "not";
    return res;
}

}  // namespace Builder
}  // namespace InferenceEngine<|MERGE_RESOLUTION|>--- conflicted
+++ resolved
@@ -1742,59 +1742,6 @@
 }
 
 template <>
-<<<<<<< HEAD
-CNNLayer::Ptr NodeConverter<ngraph::op::LSTMCell>::createLayer(const std::shared_ptr<ngraph::Node>& layer) const {
-    THROW_IE_EXCEPTION << "LSTMCell operation must be converted to LSTMCellIE operation.";
-=======
-CNNLayer::Ptr NodeConverter<ngraph::op::LSTMCellIE>::createLayer(const std::shared_ptr<ngraph::Node>& layer) const {
-    LayerParams params = {layer->get_friendly_name(), "LSTMCell",
-                          details::convertPrecision(layer->get_output_element_type(0))};
-    auto castedLayer = ngraph::as_type_ptr<ngraph::op::LSTMCellIE>(layer);
-    if (castedLayer == nullptr) THROW_IE_EXCEPTION << "Cannot get " << params.type << " layer " << params.name;
-
-    auto res = std::make_shared<InferenceEngine::LSTMCell>(params);
-    res->params["hidden_size"] = asString(castedLayer->get_hidden_size());
-    std::string value;
-    for (const auto& val : castedLayer->get_activations()) {
-        if (!value.empty()) value += ",";
-        value += val;
-    }
-    res->params["activations"] = value;
-
-    value.clear();
-    for (const auto& val : castedLayer->get_activations_alpha()) {
-        if (!value.empty()) value += ",";
-        value += val;
-    }
-    res->params["activations_alpha"] = value;
-
-    value.clear();
-    for (const auto& val : castedLayer->get_activations_beta()) {
-        if (!value.empty()) value += ",";
-        value += val;
-    }
-    res->params["activations_beta"] = value;
-    res->params["clip"] = asString(castedLayer->get_clip());
-
-    NodeConverter<ngraph::op::Constant> converter;
-    const auto weightsNode = layer->input_value(3).get_node_shared_ptr();
-    if (converter.canCreate(weightsNode)) {
-        const auto& weights = converter.createLayer(weightsNode);
-        res->blobs["weights"] = weights->blobs["custom"];
-        res->_weights = weights->blobs["custom"];
-    }
-
-    const auto biasNode = layer->input_value(4).get_node_shared_ptr();
-    if (converter.canCreate(biasNode)) {
-        const auto& bias = converter.createLayer(biasNode);
-        res->blobs["biases"] = bias->blobs["custom"];
-        res->_biases = bias->blobs["custom"];
-    }
-    return res;
->>>>>>> b162f9d5
-}
-
-template <>
 CNNLayer::Ptr NodeConverter<ngraph::op::MatMul>::createLayer(const std::shared_ptr<ngraph::Node>& layer) const {
     LayerParams params = {layer->get_friendly_name(), "Gemm",
                           details::convertPrecision(layer->get_output_element_type(0))};
