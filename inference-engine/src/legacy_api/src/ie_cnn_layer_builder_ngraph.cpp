// Copyright (C) 2018-2020 Intel Corporation
// SPDX-License-Identifier: Apache-2.0
//

#include <limits>
#include <cmath>
#include <set>
#include <sstream>
#include <utility>

#include "legacy/ngraph_ops/crop_ie.hpp"
#include "legacy/ngraph_ops/eltwise.hpp"
#include "legacy/ngraph_ops/fully_connected.hpp"
#include "legacy/ngraph_ops/gather_ie.hpp"
#include "legacy/ngraph_ops/gather_tree_ie.hpp"
#include "legacy/ngraph_ops/gru_cell_ie.hpp"
#include "legacy/ngraph_ops/interp.hpp"
#include "legacy/ngraph_ops/lstm_cell_ie.hpp"
#include <transformations/rt_info/primitives_priority_attribute.hpp>
#include "legacy/ngraph_ops/normalize_ie.hpp"
#include "legacy/ngraph_ops/nms_ie.hpp"
#include "legacy/ngraph_ops/power.hpp"
#include "legacy/ngraph_ops/prior_box_clustered_ie.hpp"
#include "legacy/ngraph_ops/prior_box_ie.hpp"
#include "legacy/ngraph_ops/proposal_ie.hpp"
#include "legacy/ngraph_ops/relu_ie.hpp"
#include "legacy/ngraph_ops/selu_ie.hpp"
#include "legacy/ngraph_ops/scaleshift.hpp"
#include "legacy/ngraph_ops/tile_ie.hpp"
#include "legacy/ngraph_ops/rnn_cell_ie.hpp"
#include "legacy/ngraph_ops/hard_sigmoid_ie.hpp"

#include "generic_ie.hpp"
#include "exec_graph_info.hpp"

#include <cnn_network_ngraph_impl.hpp>
#include <precision_utils.h>
#include <cpp/ie_cnn_network.h>
#include <ngraph/ngraph.hpp>
#include <ngraph/variant.hpp>
#include <ngraph/opsets/opset5.hpp>

#include <legacy/convert_function_to_cnn_network.hpp>
#include "legacy/graph_transformer.h"
#include "legacy/graph_tools.hpp"
#include "legacy/net_pass.h"
#include <legacy/cnn_network_impl.hpp>
#include <ie_cnn_layer_builder_ngraph.h>

namespace InferenceEngine {
namespace Builder {

template <>
std::string asString<double>(const double& value) {
    std::ostringstream sStrm;
    sStrm.precision(std::numeric_limits<double>::digits10);
    sStrm << std::fixed << value;
    std::string result = sStrm.str();

    auto pos = result.find_last_not_of("0");
    if (pos != std::string::npos) result.erase(pos + 1);

    pos = result.find_last_not_of(".");
    if (pos != std::string::npos) result.erase(pos + 1);

    return result;
}

template <>
std::string asString<float>(const float& value) {
    return asString(static_cast<double>(value));
}

template <>
CNNLayer::Ptr NodeConverter<ngraph::op::Abs>::createLayer(const std::shared_ptr<ngraph::Node>& layer) const {
    LayerParams params = {layer->get_friendly_name(), "Abs",
                          details::convertPrecision(layer->get_output_element_type(0))};
    auto res = std::make_shared<InferenceEngine::CNNLayer>(params);
    return res;
}

template <>
CNNLayer::Ptr NodeConverter<ngraph::op::GenericIE>::createLayer(const std::shared_ptr<ngraph::Node>& layer) const {
    auto castedLayer = ngraph::as_type_ptr<ngraph::op::GenericIE>(layer);
    if (castedLayer == nullptr) THROW_IE_EXCEPTION << "Cannot get layer " << layer->get_friendly_name();

    LayerParams params = {layer->get_friendly_name(), castedLayer->getType(),
                          details::convertPrecision(layer->get_output_element_type(0))};
    auto res = std::make_shared<InferenceEngine::CNNLayer>(params);
    if (castedLayer->getType() == "RNNCell")
        res = std::make_shared<InferenceEngine::RNNCell>(params);
    if (castedLayer->getType() == "GRUCell")
        res = std::make_shared<InferenceEngine::GRUCell>(params);

    auto weightableLayer = std::dynamic_pointer_cast<InferenceEngine::WeightableLayer>(res);

    for (const auto& param : castedLayer->getParameters()) {
        if (param.second.is<Blob::Ptr>()) {
            res->blobs[param.first] = param.second.as<Blob::Ptr>();
        } else if (param.second.is<Blob::CPtr>()) {
            res->blobs[param.first] = std::const_pointer_cast<Blob>(param.second.as<Blob::CPtr>());
        } else if (param.second.is<std::string>()) {
            res->params[param.first] = param.second.as<std::string>();
        }
        if (weightableLayer && param.first == "weights")
            weightableLayer->_weights = res->blobs[param.first];
        if (weightableLayer && param.first == "biases")
            weightableLayer->_biases = res->blobs[param.first];
    }
    return res;
}

CNNLayer::Ptr createSubGraphLayer(const std::shared_ptr<ngraph::Node>& layer) {
    auto find_input_idx = [](const CNNLayerPtr& where, const DataPtr& what) {
        auto it = std::find_if(where->insData.begin(), where->insData.end(), [&](const DataWeakPtr& wk_ptr) {
            auto layer_data = wk_ptr.lock();
            IE_ASSERT(layer_data != nullptr);
            return what->getName() == layer_data->getName();
        });
        if (it == where->insData.end()) {
            THROW_IE_EXCEPTION << "Input layer not found.";
        }

        return it - where->insData.begin();
    };

    auto tensor_iterator = std::dynamic_pointer_cast<ngraph::op::util::SubGraphOp>(layer);
    if (!tensor_iterator) {
        THROW_IE_EXCEPTION << "Cannot cast layer to TensorIterator.";
    }

    // inputs/outputs of TensorIterator (ngraph representation)
    auto parameters = tensor_iterator->get_function()->get_parameters();
    auto results = tensor_iterator->get_function()->get_results();

    // Convert body (ngraph representation) to CNNNetwork.
    // This network will contain nodes of type = "Input" and data nodes with wrong names.
    // IE TensorIterator doesn't include such nodes so we create CNNNetwork in a separate scope
    // to call the destructor and delete these "Input"/data nodes.

    TensorIterator::Body body;
    {
        CNNNetwork body_net(tensor_iterator->get_function());
        CNNNetwork net(InferenceEngine::details::convertFunctionToICNNNetwork(body_net.getFunction(), body_net));
        // Paranoid check for cycles
        bool res = CNNNetForestDFS(
            CNNNetGetAllInputLayers(net), [](const CNNLayerPtr& layer) {}, false);
        if (!res) {
            THROW_IE_EXCEPTION << "Loop detected. TensorIterator body should not contain loops.";
        }

        // Get inputs/outputs of cnn network
        auto in_info_map_with_parameters = net.getInputsInfo();
        auto out_info_map = net.getOutputsInfo();

        IE_ASSERT(in_info_map_with_parameters.size() == parameters.size());
        IE_ASSERT(out_info_map.size() == results.size());

        InferenceEngine::TensorIterator::Body temp_body;
        temp_body.inputs.resize(in_info_map_with_parameters.size());
        temp_body.outputs.resize(out_info_map.size());

        // Fill inputs/outs in order aligned with ng representation
        uint64_t counter = 0;
        for (const auto& param : parameters) {
            auto info = in_info_map_with_parameters.at(param->get_friendly_name());
            temp_body.inputs[counter++] = info->getInputData();
        }

        auto map_ng_result_to_ie_name = [] (std::shared_ptr<ngraph::op::v0::Result> res_op) {
            auto result = res_op->input(0).get_source_output();

            std::string name = result.get_node()->get_friendly_name();
            if (result.get_node()->get_output_size() > 1) {
                name += "." + std::to_string(result.get_index());
            }
            return name;
        };

        counter = 0;
        for (const auto& result : results) {
            auto data = out_info_map.at(map_ng_result_to_ie_name(result));
            temp_body.outputs[counter++] = data;
        }

        // This deep copy will hold all unreachable constants. See the comment in CopyTIBody function.
        body = InferenceEngine::NetPass::CopyTIBody(temp_body);

        // Check if data is really const layer holder
        auto is_constant_holder = [] (const DataPtr data) {
            return data->getPrecision() == Precision::UNSPECIFIED;
        };

        // Strip unreached node holder from Inputs node.
        auto holder = body.inputs.back();
        if (is_constant_holder(holder)) {
            auto& holder_map = getInputTo(holder);
            // remove_if
            for( auto it = holder_map.begin(); it != holder_map.end(); ) {
                if( it->second->type == "Input")
                    it = holder_map.erase(it);
                else
                    ++it;
            }
        }

        // TODO: Disable this WA after total switch onto Ngraph
        //   WA: Some plugins (like GPU) require matching of Data object name and producer Layer name.
        //       Data name is expected in format "[layer_name]" or "[layer_name].[port_idx]" in case
        //       of multiple inputs. We have to restore it if possible and ignore original names of
        //       Ngraph parameter and result ops.
        //       Will not change data name if:
        //        - data has several consumer layers
        //        - data has no consumer (example if data is straight used as output)
        //
        for (auto &in : body.inputs) {
            if (is_constant_holder(in))
                continue;

            const auto input_to = getInputTo(in);
            if (input_to.size() != 1)
                continue;

            const auto consumer_layer = input_to.begin()->second;
            const auto consumer_in_port_set = consumer_layer->insData;
            const auto found = std::find_if(consumer_in_port_set.begin(), consumer_in_port_set.end(),
                                      [&in] (const DataWeakPtr &wptr) { return wptr.lock() == in; });
            IE_ASSERT(found != consumer_in_port_set.end());
            const auto consumer_port_idx = std::distance(consumer_in_port_set.begin(), found);

            auto new_name = consumer_layer->name;
            if (consumer_in_port_set.size() > 1) {
                new_name += '.' + std::to_string(consumer_port_idx);
            }
            in->setName(new_name);
        }

        // TODO: this WA restore original precisions of outputs.
        //       convertFunctionToICNNNetwork has internal fallback policy for unsupported
        //       precisions for inputs/outputs ports. Particular for U8 will be translated
        //       to FP32. However Loop body has strong requirements for continue_condition
        //       port, it should be BOOL(U8).
        //
        for (int i = 0; i < results.size(); i++) {
            auto result = results[i];
            auto output = body.outputs[i];
            if (result->get_element_type() == ngraph::element::u8) {
                output->setPrecision(InferenceEngine::Precision::U8);
            }
        }
    }

    // Create Inference Engine representation of TensorIterator
    LayerParams params = {layer->get_friendly_name(), "TensorIterator",
                          details::convertPrecision(layer->get_output_element_type(0))};
    auto res = std::make_shared<InferenceEngine::TensorIterator>(params);
    res->body = body;

    // Port map: outputs
    for (const auto& desc : tensor_iterator->get_output_descriptions()) {
        auto body_output_idx = desc->m_body_value_index;

        std::string type_name = desc->get_type_info().name;
        if (type_name == "ConcatOutputDescription") {
            auto output_desc = ::ngraph::as_type_ptr<ngraph::op::TensorIterator::ConcatOutputDescription>(desc);
            IE_ASSERT(output_desc != nullptr);

            res->output_port_map.emplace_back(InferenceEngine::TensorIterator::PortMap {
                static_cast<int>(output_desc->m_output_index), static_cast<int>(body_output_idx),
                static_cast<int>(output_desc->m_axis), static_cast<int>(output_desc->m_stride),
                static_cast<int>(output_desc->m_start), static_cast<int>(output_desc->m_end),
                static_cast<int>(output_desc->m_part_size)});

        } else if (type_name == "BodyOutputDescription") {
            auto output_desc = ::ngraph::as_type_ptr<ngraph::op::TensorIterator::BodyOutputDescription>(desc);
            IE_ASSERT(output_desc != nullptr);

            res->output_port_map.emplace_back(InferenceEngine::TensorIterator::PortMap {
                static_cast<int>(output_desc->m_output_index), static_cast<int>(body_output_idx), -1, 1, 0, -1, 1});
        } else {
            THROW_IE_EXCEPTION << "Incorrect type of the output description.";
        }
    }

    // Port map : inputs and back edges
    for (const auto& desc : tensor_iterator->get_input_descriptions()) {
        auto body_input_index = desc->m_body_parameter_index;

        if (const auto slice_desc = std::dynamic_pointer_cast<ngraph::op::TensorIterator::SliceInputDescription>(desc)) {
            res->input_port_map.emplace_back(InferenceEngine::TensorIterator::PortMap {
                static_cast<int>(slice_desc->m_input_index), static_cast<int>(body_input_index),
                static_cast<int>(slice_desc->m_axis), static_cast<int>(slice_desc->m_stride),
                static_cast<int>(slice_desc->m_start), static_cast<int>(slice_desc->m_end),
                static_cast<int>(slice_desc->m_part_size)});
        } else if (const auto merge_desc = std::dynamic_pointer_cast<ngraph::op::TensorIterator::MergedInputDescription>(desc)) {
            res->input_port_map.emplace_back(InferenceEngine::TensorIterator::PortMap {
                static_cast<int>(merge_desc->m_input_index), static_cast<int>(body_input_index), -1, 1, 0, -1, 1});

            auto body_output_idx = merge_desc->m_body_value_index;

            res->back_edges.emplace_back(InferenceEngine::TensorIterator::PortMap {
                static_cast<int>(body_output_idx), static_cast<int>(body_input_index), -1, 1, 0, -1, 1});
        } else if (const auto inv_desc = std::dynamic_pointer_cast<ngraph::op::TensorIterator::InvariantInputDescription>(desc)) {
            res->input_port_map.emplace_back(InferenceEngine::TensorIterator::PortMap {
                    static_cast<int>(inv_desc->m_input_index), static_cast<int>(body_input_index), -1, 1, 0, -1, 1});
        } else {
            THROW_IE_EXCEPTION << "Incorrect type of the input description.";
        }
    }

    if (const auto loop_op = std::dynamic_pointer_cast<const ngraph::opset5::Loop>(layer)) {
        auto spec_port = loop_op->get_special_body_ports();
        if (spec_port.current_iteration_input_idx != -1) {
            auto ie_port_idx = spec_port.current_iteration_input_idx;
            res->params["loop_body_current_iteration_idx"] = std::to_string(ie_port_idx);
        }
        if (spec_port.body_condition_output_idx != -1) {
            auto body_output_idx = spec_port.body_condition_output_idx;
            res->params["loop_body_condition_output_idx"] = std::to_string(body_output_idx);
        }
        res->params["loop_trip_count_idx"] = "0";
        res->params["loop_execution_condition_idx"] = "1";
    }

    return res;
}

template<>
CNNLayer::Ptr NodeConverter<ngraph::op::TensorIterator>::createLayer(const std::shared_ptr<ngraph::Node>& layer) const {
    auto res = createSubGraphLayer(layer);
    res->type = "TensorIterator";
    return res;
}

template<>
CNNLayer::Ptr NodeConverter<ngraph::opset5::Loop>::createLayer(const std::shared_ptr<ngraph::Node>& layer) const {
    auto res = createSubGraphLayer(layer);
    res->type = "Loop";
    return res;
}

template <>
CNNLayer::Ptr NodeConverter<ngraph::op::Convert>::createLayer(const std::shared_ptr<ngraph::Node>& layer) const {
    LayerParams params = {layer->get_friendly_name(), "Convert",
                          details::convertPrecision(layer->get_output_element_type(0))};
    auto res = std::make_shared<InferenceEngine::CNNLayer>(params);
    auto p = details::convertPrecision(layer->get_output_element_type(0));
    std::string precision_str;
    switch (p) {
    case Precision::FP16:
        precision_str = "FP16";
        break;
    case Precision::BF16:
        precision_str = "BF16";
        break;
    case Precision::FP32:
        precision_str = "FP32";
        break;
    case Precision::I8:
        precision_str = "I8";
        break;
    case Precision::I16:
        precision_str = "I16";
        break;
    case Precision::I32:
        precision_str = "I32";
        break;
    case Precision::I64:
        precision_str = "I64";
        break;
    case Precision::U8:
        precision_str = "U8";
        break;
    case Precision::U16:
        precision_str = "U16";
        break;
    case Precision::U32:
        precision_str = "U32";
        break;
    case Precision::U64:
        precision_str = "U64";
        break;
    case Precision::BOOL:
        precision_str = "BOOL";
        break;
    default:
        THROW_IE_EXCEPTION << "Unsupported type";
    }

    res->params["precision"] = precision_str;
    return res;
}

template <>
CNNLayer::Ptr NodeConverter<ngraph::op::Ceiling>::createLayer(const std::shared_ptr<ngraph::Node>& layer) const {
    LayerParams params = {layer->get_friendly_name(), "Ceiling",
                          details::convertPrecision(layer->get_output_element_type(0))};
    auto res = std::make_shared<InferenceEngine::CNNLayer>(params);
    return res;
}

template <>
CNNLayer::Ptr NodeConverter<ngraph::op::Floor>::createLayer(const std::shared_ptr<ngraph::Node>& layer) const {
    LayerParams params = {layer->get_friendly_name(), "Floor",
                          details::convertPrecision(layer->get_output_element_type(0))};
    auto res = std::make_shared<InferenceEngine::CNNLayer>(params);
    return res;
}

template <>
CNNLayer::Ptr NodeConverter<ngraph::op::Sigmoid>::createLayer(const std::shared_ptr<ngraph::Node>& layer) const {
    LayerParams params = {layer->get_friendly_name(), "Sigmoid",
                          details::convertPrecision(layer->get_output_element_type(0))};
    auto res = std::make_shared<InferenceEngine::CNNLayer>(params);
    return res;
}

template <>
CNNLayer::Ptr NodeConverter<ngraph::op::Tanh>::createLayer(const std::shared_ptr<ngraph::Node>& layer) const {
    LayerParams params = {layer->get_friendly_name(), "TanH",
                          details::convertPrecision(layer->get_output_element_type(0))};
    auto res = std::make_shared<InferenceEngine::CNNLayer>(params);
    return res;
}

template <>
CNNLayer::Ptr NodeConverter<ngraph::op::ReLUIE>::createLayer(const std::shared_ptr<ngraph::Node>& layer) const {
    LayerParams params = {layer->get_friendly_name(), "ReLU",
                          details::convertPrecision(layer->get_output_element_type(0))};
    auto res = std::make_shared<InferenceEngine::ReLULayer>(params);

    auto castedLayer = ngraph::as_type_ptr<ngraph::op::ReLUIE>(layer);
    if (castedLayer == nullptr) THROW_IE_EXCEPTION << "Cannot get " << params.type << " layer " << params.name;

    res->params["negative_slope"] = asString(castedLayer->get_slope());
    return res;
}

template <>
CNNLayer::Ptr NodeConverter<ngraph::op::Range>::createLayer(const std::shared_ptr<ngraph::Node>& layer) const {
    LayerParams params = {layer->get_friendly_name(), "Range",
                          details::convertPrecision(layer->get_output_element_type(0))};
    auto res = std::make_shared<InferenceEngine::CNNLayer>(params);
    return res;
}

template <>
CNNLayer::Ptr NodeConverter<ngraph::op::Exp>::createLayer(const std::shared_ptr<ngraph::Node>& layer) const {
    LayerParams params = {layer->get_friendly_name(), "Exp",
                          details::convertPrecision(layer->get_output_element_type(0))};
    auto res = std::make_shared<InferenceEngine::CNNLayer>(params);
    return res;
}

template <>
CNNLayer::Ptr NodeConverter<ngraph::op::MVN>::createLayer(const std::shared_ptr<ngraph::Node>& layer) const {
    LayerParams params = {layer->get_friendly_name(), "MVN", details::convertPrecision(layer->get_output_element_type(0))};
    auto res = std::make_shared<InferenceEngine::MVNLayer>(params);
    auto castedLayer = ngraph::as_type_ptr<ngraph::op::MVN>(layer);
    if (castedLayer == nullptr) THROW_IE_EXCEPTION << "Cannot get " << params.type << " layer " << params.name;

    res->params["eps"] = asString(castedLayer->get_eps());

    const size_t chanelAxis = 1;
    ngraph::AxisSet reductionAxes = castedLayer->get_reduction_axes();
    res->params["across_channels"] = asString(reductionAxes.count(chanelAxis) > 0);

    res->params["normalize_variance"] = asString(castedLayer->get_normalize_variance());
    return res;
}

template <>
CNNLayer::Ptr NodeConverter<ngraph::op::CropIE>::createLayer(const std::shared_ptr<ngraph::Node>& layer) const {
    LayerParams params = {layer->get_friendly_name(), "Crop",
                          details::convertPrecision(layer->get_output_element_type(0))};
    auto res = std::make_shared<InferenceEngine::CropLayer>(params);
    auto castedLayer = ngraph::as_type_ptr<ngraph::op::CropIE>(layer);
    if (castedLayer == nullptr) THROW_IE_EXCEPTION << "Cannot get " << params.type << " layer " << params.name;

    std::string value;
    for (const auto& val : castedLayer->axes) {
        if (!value.empty()) value += ",";
        value += asString(val);
    }
    res->params["axis"] = value;

    value.clear();
    for (const auto& val : castedLayer->dim) {
        if (!value.empty()) value += ",";
        value += asString(val);
    }
    res->params["dim"] = value;

    value.clear();
    for (const auto& val : castedLayer->offset) {
        if (!value.empty()) value += ",";
        value += asString(val);
    }
    res->params["offset"] = value;

    return res;
}

template <>
CNNLayer::Ptr NodeConverter<ngraph::op::Clamp>::createLayer(const std::shared_ptr<ngraph::Node>& layer) const {
    LayerParams params = {layer->get_friendly_name(), "Clamp",
                          details::convertPrecision(layer->get_output_element_type(0))};
    auto res = std::make_shared<InferenceEngine::ClampLayer>(params);
    auto castedLayer = ngraph::as_type_ptr<ngraph::op::Clamp>(layer);
    if (castedLayer == nullptr) THROW_IE_EXCEPTION << "Cannot get " << params.type << " layer " << params.name;

    res->params["min"] = asString(castedLayer->get_min());
    res->params["max"] = asString(castedLayer->get_max());
    return res;
}

template <>
CNNLayer::Ptr NodeConverter<ngraph::op::Subtract>::createLayer(const std::shared_ptr<ngraph::Node>& layer) const {
    LayerParams params = {layer->get_friendly_name(), "Eltwise",
                          details::convertPrecision(layer->get_output_element_type(0))};
    auto res = std::make_shared<InferenceEngine::EltwiseLayer>(params);
    res->params["operation"] = "sub";
    return res;
}

template <>
CNNLayer::Ptr NodeConverter<ngraph::op::v1::Maximum>::createLayer(const std::shared_ptr<ngraph::Node>& layer) const {
    LayerParams params = {layer->get_friendly_name(), "Eltwise",
                          details::convertPrecision(layer->get_output_element_type(0))};
    auto res = std::make_shared<InferenceEngine::EltwiseLayer>(params);
    res->params["operation"] = "max";
    return res;
}

template <>
CNNLayer::Ptr NodeConverter<ngraph::op::v1::Minimum>::createLayer(const std::shared_ptr<ngraph::Node>& layer) const {
    LayerParams params = {layer->get_friendly_name(), "Eltwise",
                          details::convertPrecision(layer->get_output_element_type(0))};
    auto res = std::make_shared<InferenceEngine::EltwiseLayer>(params);
    res->params["operation"] = "min";
    return res;
}

template <>
CNNLayer::Ptr NodeConverter<ngraph::op::v1::Divide>::createLayer(const std::shared_ptr<ngraph::Node>& layer) const {
    LayerParams params = {layer->get_friendly_name(), "Eltwise",
                          details::convertPrecision(layer->get_output_element_type(0))};
    auto res = std::make_shared<InferenceEngine::EltwiseLayer>(params);
    res->params["operation"] = "div";
    return res;
}

template <>
CNNLayer::Ptr NodeConverter<ngraph::op::v1::Multiply>::createLayer(const std::shared_ptr<ngraph::Node>& layer) const {
    LayerParams params = {layer->get_friendly_name(), "Eltwise",
                          details::convertPrecision(layer->get_output_element_type(0))};
    auto res = std::make_shared<InferenceEngine::EltwiseLayer>(params);
    res->params["operation"] = "prod";
    return res;
}

template <>
CNNLayer::Ptr NodeConverter<ngraph::op::Squeeze>::createLayer(const std::shared_ptr<ngraph::Node>& layer) const {
    LayerParams params = {layer->get_friendly_name(), "Squeeze",
                          details::convertPrecision(layer->get_output_element_type(0))};
    auto res = std::make_shared<InferenceEngine::CNNLayer>(params);
    auto castedLayer = ngraph::as_type_ptr<ngraph::op::Squeeze>(layer);
    if (castedLayer == nullptr) THROW_IE_EXCEPTION << "Cannot get " << params.type << " layer " << params.name;

    return res;
}

template <>
CNNLayer::Ptr NodeConverter<ngraph::op::v0::Unsqueeze>::createLayer(const std::shared_ptr<ngraph::Node>& layer) const {
    LayerParams params = {layer->get_friendly_name(), "Unsqueeze",
                          details::convertPrecision(layer->get_output_element_type(0))};
    auto res = std::make_shared<InferenceEngine::CNNLayer>(params);
    auto castedLayer = ngraph::as_type_ptr<ngraph::op::v0::Unsqueeze>(layer);
    if (castedLayer == nullptr) THROW_IE_EXCEPTION << "Cannot get " << params.type << " layer " << params.name;

    return res;
}

template <>
CNNLayer::Ptr NodeConverter<ngraph::op::v1::DeformableConvolution>::createLayer(
        const std::shared_ptr<ngraph::Node>& layer) const {
    LayerParams params = {layer->get_friendly_name(), "DeformableConvolution",
                          details::convertPrecision(layer->get_output_element_type(0))};
    auto res = std::make_shared<InferenceEngine::DeformableConvolutionLayer>(params);
    auto castedLayer = ngraph::as_type_ptr<ngraph::op::v1::DeformableConvolution>(layer);
    if (castedLayer == nullptr) THROW_IE_EXCEPTION << "Cannot get " << params.type << " layer " << params.name;

    std::string value;
    for (const auto& val : castedLayer->get_pads_begin()) {
        if (!value.empty()) value += ",";
        value += asString(val);
    }
    res->params["pads_begin"] = value;

    value.clear();
    for (const auto& val : castedLayer->get_pads_end()) {
        if (!value.empty()) value += ",";
        value += asString(val);
    }
    res->params["pads_end"] = value;

    switch (castedLayer->get_auto_pad()) {
        case ngraph::op::PadType::SAME_UPPER:
            res->params["auto_pad"] = "same_upper";
            break;
        case ngraph::op::PadType::SAME_LOWER:
            res->params["auto_pad"] = "same_lower";
            break;
        case ngraph::op::PadType::VALID:
            res->params["auto_pad"] = "valid";
            break;
        default:
            break;
    }

    value.clear();
    for (const auto& val : castedLayer->get_strides()) {
        if (!value.empty()) value += ",";
        value += asString(val);
    }
    res->params["strides"] = value;

    value.clear();
    for (const auto& val : castedLayer->get_dilations()) {
        if (!value.empty()) value += ",";
        value += asString(val);
    }
    res->params["dilations"] = value;

    // Restore kernel size and output
    const auto& shape = castedLayer->get_input_shape(2);
    res->params["output"] = asString(shape[0]);

    value.clear();
    for (size_t i = 2; i < shape.size(); i++) {
        if (!value.empty()) value += ",";
        value += asString(shape[i]);
    }
    res->params["kernel"] = value;

    res->params["group"] = asString(castedLayer->get_group());
    res->params["deformable_group"] = asString(castedLayer->get_deformable_group());

    const auto weightsNode = castedLayer->input_value(2).get_node_shared_ptr();
    InferenceEngine::details::addBlob(weightsNode, res, InferenceEngine::details::weights);

    return res;
}

template <>
CNNLayer::Ptr NodeConverter<ngraph::op::v1::AvgPool>::createLayer(const std::shared_ptr<ngraph::Node>& layer) const {
    LayerParams params = {layer->get_friendly_name(), "Pooling",
                          details::convertPrecision(layer->get_output_element_type(0))};
    auto res = std::make_shared<InferenceEngine::PoolingLayer>(params);
    auto castedLayer = ngraph::as_type_ptr<ngraph::op::v1::AvgPool>(layer);
    if (castedLayer == nullptr) THROW_IE_EXCEPTION << "Cannot get " << params.type << " layer " << params.name;

    std::string value;
    for (const auto& val : castedLayer->get_pads_begin()) {
        if (!value.empty()) value += ",";
        value += asString(val);
    }
    res->params["pads_begin"] = value;

    value.clear();
    for (const auto& val : castedLayer->get_pads_end()) {
        if (!value.empty()) value += ",";
        value += asString(val);
    }
    res->params["pads_end"] = value;

    value.clear();
    for (const auto& val : castedLayer->get_strides()) {
        if (!value.empty()) value += ",";
        value += asString(val);
    }
    res->params["strides"] = value;

    value.clear();
    for (const auto& val : castedLayer->get_kernel()) {
        if (!value.empty()) value += ",";
        value += asString(val);
    }
    res->params["kernel"] = value;

    switch (castedLayer->get_auto_pad()) {
    case ngraph::op::PadType::VALID:
        res->params["auto_pad"] = "valid";
        break;
    case ngraph::op::PadType::SAME_UPPER:
        res->params["auto_pad"] = "same_upper";
        break;
    case ngraph::op::PadType::SAME_LOWER:
        res->params["auto_pad"] = "same_lower";
        break;
    default:
        break;
    }

    auto exclude_pad = castedLayer->get_exclude_pad();
    res->params["exclude-pad"] = exclude_pad ? "true" : "false";
    res->params["pool-method"] = "avg";
    switch (castedLayer->get_rounding_type()) {
    case ngraph::op::RoundingType::CEIL:
        res->params["rounding_type"] = "ceil";
        break;
    case ngraph::op::RoundingType::FLOOR:
        res->params["rounding_type"] = "floor";
        break;
    default:
        THROW_IE_EXCEPTION << "Unsupported ngraph rounding type.";
    }
    return res;
}

template <>
CNNLayer::Ptr NodeConverter<ngraph::op::v1::MaxPool>::createLayer(const std::shared_ptr<ngraph::Node>& layer) const {
    LayerParams params = {layer->get_friendly_name(), "Pooling",
                          details::convertPrecision(layer->get_output_element_type(0))};
    auto res = std::make_shared<InferenceEngine::PoolingLayer>(params);
    auto castedLayer = ngraph::as_type_ptr<ngraph::op::v1::MaxPool>(layer);
    if (castedLayer == nullptr) THROW_IE_EXCEPTION << "Cannot get " << params.type << " layer " << params.name;

    std::string value;
    for (const auto& val : castedLayer->get_pads_begin()) {
        if (!value.empty()) value += ",";
        value += asString(val);
    }
    res->params["pads_begin"] = value;

    value.clear();
    for (const auto& val : castedLayer->get_pads_end()) {
        if (!value.empty()) value += ",";
        value += asString(val);
    }
    res->params["pads_end"] = value;

    value.clear();
    for (const auto& val : castedLayer->get_strides()) {
        if (!value.empty()) value += ",";
        value += asString(val);
    }
    res->params["strides"] = value;

    value.clear();
    for (const auto& val : castedLayer->get_kernel()) {
        if (!value.empty()) value += ",";
        value += asString(val);
    }
    res->params["kernel"] = value;
    res->params["pool-method"] = "max";

    switch (castedLayer->get_auto_pad()) {
    case ngraph::op::PadType::VALID:
        res->params["auto_pad"] = "valid";
        break;
    case ngraph::op::PadType::SAME_UPPER:
        res->params["auto_pad"] = "same_upper";
        break;
    case ngraph::op::PadType::SAME_LOWER:
        res->params["auto_pad"] = "same_lower";
        break;
    default:
        break;
    }

    switch (castedLayer->get_rounding_type()) {
    case ngraph::op::RoundingType::CEIL:
        res->params["rounding_type"] = "ceil";
        break;
    case ngraph::op::RoundingType::FLOOR:
        res->params["rounding_type"] = "floor";
        break;
    default:
        THROW_IE_EXCEPTION << "Unsupported ngraph rounding type.";
    }

    return res;
}

template <>
CNNLayer::Ptr NodeConverter<ngraph::op::PSROIPooling>::createLayer(const std::shared_ptr<ngraph::Node>& layer) const {
    LayerParams params = {layer->get_friendly_name(), "PSROIPooling",
                          details::convertPrecision(layer->get_output_element_type(0))};
    auto res = std::make_shared<InferenceEngine::CNNLayer>(params);
    auto castedLayer = ngraph::as_type_ptr<ngraph::op::PSROIPooling>(layer);
    if (castedLayer == nullptr) THROW_IE_EXCEPTION << "Cannot get " << params.type << " layer " << params.name;

    res->params["output_dim"] = asString(castedLayer->get_output_dim());
    res->params["group_size"] = asString(castedLayer->get_group_size());
    res->params["spatial_bins_x"] = asString(castedLayer->get_spatial_bins_x());
    res->params["spatial_bins_y"] = asString(castedLayer->get_spatial_bins_y());
    res->params["spatial_scale"] = asString(castedLayer->get_spatial_scale());
    res->params["mode"] = castedLayer->get_mode();

    return res;
}

template <>
CNNLayer::Ptr NodeConverter<ngraph::op::v1::DeformablePSROIPooling>::createLayer(
        const std::shared_ptr<ngraph::Node>& layer) const {
    LayerParams params = {layer->get_friendly_name(), "PSROIPooling",
                          details::convertPrecision(layer->get_output_element_type(0))};
    auto res = std::make_shared<InferenceEngine::CNNLayer>(params);
    auto castedLayer = ngraph::as_type_ptr<ngraph::op::v1::DeformablePSROIPooling>(layer);
    if (castedLayer == nullptr) THROW_IE_EXCEPTION << "Cannot get " << params.type << " layer " << params.name;

    res->params["output_dim"] = asString(castedLayer->get_output_dim());
    res->params["group_size"] = asString(castedLayer->get_group_size());
    res->params["spatial_bins_x"] = asString(castedLayer->get_spatial_bins_x());
    res->params["spatial_bins_y"] = asString(castedLayer->get_spatial_bins_y());
    res->params["spatial_scale"] = asString(castedLayer->get_spatial_scale());
    res->params["mode"] = castedLayer->get_mode();
    res->params["trans_std"] = asString(castedLayer->get_trans_std());
    res->params["part_size"] = asString(castedLayer->get_part_size());
    res->params["no_trans"] = layer->get_input_size() == 2 ? "1" : "0";

    // temporary workaround due to incorrect usage of group_size in the nGraph operation for the DeformablePSROIPooling
    res->params["pooled_height"] = asString(castedLayer->get_group_size());
    res->params["pooled_width"] = asString(castedLayer->get_group_size());
    return res;
}

template <>
CNNLayer::Ptr NodeConverter<ngraph::op::VariadicSplit>::createLayer(const std::shared_ptr<ngraph::Node>& layer) const {
    LayerParams params = {layer->get_friendly_name(), "Split",
                          details::convertPrecision(layer->get_output_element_type(0))};
    auto res = std::make_shared<InferenceEngine::SplitLayer>(params);
    auto castedLayer = ngraph::as_type_ptr<ngraph::op::VariadicSplit>(layer);
    if (castedLayer == nullptr) THROW_IE_EXCEPTION << "Cannot get " << params.type << " layer " << params.name;

    auto axis_node = castedLayer->input_value(1).get_node_shared_ptr();
    const auto axis_node_const = std::dynamic_pointer_cast<ngraph::op::Constant>(axis_node);
    if (!axis_node_const) {
        THROW_IE_EXCEPTION << "Split " << castedLayer->get_friendly_name() << " has no axes as Constant";
    }
    auto axis = axis_node_const->cast_vector<int64_t>()[0];
    if (axis < 0) {
        axis += castedLayer->get_input_shape(0).size();
    }
    res->params["axis"] = asString(axis);
    return res;
}

template <>
CNNLayer::Ptr NodeConverter<ngraph::op::Concat>::createLayer(const std::shared_ptr<ngraph::Node>& layer) const {
    LayerParams params = {layer->get_friendly_name(), "Concat",
                          details::convertPrecision(layer->get_output_element_type(0))};
    auto res = std::make_shared<InferenceEngine::ConcatLayer>(params);

    auto castedLayer = ngraph::as_type_ptr<ngraph::op::Concat>(layer);
    if (castedLayer == nullptr) THROW_IE_EXCEPTION << "Cannot get " << params.type << " layer " << params.name;

    res->params["axis"] = asString(castedLayer->get_concatenation_axis());

    return res;
}

template <>
CNNLayer::Ptr NodeConverter<ngraph::op::GatherIE>::createLayer(const std::shared_ptr<ngraph::Node>& layer) const {
    LayerParams params = {layer->get_friendly_name(), "Gather",
                          details::convertPrecision(layer->get_output_element_type(0))};
    auto res = std::make_shared<InferenceEngine::GatherLayer>(params);

    auto castedLayer = std::dynamic_pointer_cast<ngraph::op::GatherIE>(layer);
    if (castedLayer == nullptr) THROW_IE_EXCEPTION << "Cannot get " << params.type << " layer " << params.name;

    res->params["axis"] = asString(castedLayer->get_axis());

    return res;
}

template <>
CNNLayer::Ptr NodeConverter<ngraph::op::GatherTreeIE>::createLayer(const std::shared_ptr<ngraph::Node>& layer) const {
    LayerParams params = {layer->get_friendly_name(), "GatherTree",
                          details::convertPrecision(layer->get_output_element_type(0))};
    auto res = std::make_shared<InferenceEngine::CNNLayer>(params);
    return res;
}

template <>
CNNLayer::Ptr NodeConverter<ngraph::op::ReverseSequence>::createLayer(const std::shared_ptr<ngraph::Node>& layer) const {
    LayerParams params = {layer->get_friendly_name(), "ReverseSequence", details::convertPrecision(layer->get_output_element_type(0))};
    auto res = std::make_shared<InferenceEngine::ReverseSequenceLayer>(params);

    auto castedLayer = ngraph::as_type_ptr<ngraph::op::ReverseSequence>(layer);
    if (castedLayer == nullptr)
        THROW_IE_EXCEPTION << "Cannot get " << params.type << " layer " << params.name;

    res->params["batch_axis"] = asString(castedLayer->get_batch_axis());
    res->params["seq_axis"] = asString(castedLayer->get_sequence_axis());

    return res;
}

template <>
CNNLayer::Ptr NodeConverter<ngraph::op::ShapeOf>::createLayer(const std::shared_ptr<ngraph::Node>& layer) const {
    LayerParams params = {layer->get_friendly_name(), "ShapeOf",
                          details::convertPrecision(layer->get_output_element_type(0))};
    auto res = std::make_shared<InferenceEngine::CNNLayer>(params);
    return res;
}

template <>
<<<<<<< HEAD
CNNLayer::Ptr NodeConverter<ngraph::op::PadIE>::createLayer(const std::shared_ptr<ngraph::Node>& layer) const {
    LayerParams params = {layer->get_friendly_name(), "Pad",
                          details::convertPrecision(layer->get_output_element_type(0))};
    auto res = std::make_shared<InferenceEngine::PadLayer>(params);

    auto castedLayer = ngraph::as_type_ptr<ngraph::op::PadIE>(layer);
    if (castedLayer == nullptr) THROW_IE_EXCEPTION << "Cannot get " << params.type << " layer " << params.name;

    switch (castedLayer->get_pad_mode()) {
    case ngraph::op::PadMode::EDGE:
        res->params["pad_mode"] = "edge";
        break;
    case ngraph::op::PadMode::REFLECT:
        res->params["pad_mode"] = "reflect";
        break;
    case ngraph::op::PadMode::CONSTANT:
        res->params["pad_mode"] = "constant";
        res->params["pad_value"] = asString(castedLayer->get_pad_value());
        break;
    case ngraph::op::PadMode::SYMMETRIC:
        res->params["pad_mode"] = "symmetric";
    }
    std::string pad;
    for (const auto& p : castedLayer->get_pads_begin()) {
        if (!pad.empty()) pad += ",";
        pad += asString(p);
    }
    res->params["pads_begin"] = pad;

    pad.clear();
    for (const auto& p : castedLayer->get_pads_end()) {
        if (!pad.empty()) pad += ",";
        pad += asString(p);
    }
    res->params["pads_end"] = pad;

=======
CNNLayer::Ptr NodeConverter<ngraph::op::v1::Reshape>::createLayer(const std::shared_ptr<ngraph::Node>& layer) const {
    LayerParams params = {layer->get_friendly_name(), "Reshape",
                          details::convertPrecision(layer->get_output_element_type(0))};

    auto castedLayer = ngraph::as_type_ptr<ngraph::op::v1::Reshape>(layer);
    if (castedLayer == nullptr)
        THROW_IE_EXCEPTION << "Cannot get " << params.type << " layer " << params.name;


    const auto constNode = castedLayer->input_value(1).get_node_shared_ptr();
    if (auto constValue = ngraph::as_type_ptr<ngraph::op::Constant>(constNode)) {
        auto value = constValue->cast_vector<int64_t>();
        for (auto & i : value) {
            if (i == 0 && !castedLayer->get_special_zero())
                THROW_IE_EXCEPTION << "Reshape " << params.name << " has `special_zero`=False and zeros in second input. This combination is not supported";
        }
    } else {
        THROW_IE_EXCEPTION << "Reshape " << params.name << " has dynamic second input!";
    }

    auto res = std::make_shared<InferenceEngine::ReshapeLayer>(params);
>>>>>>> f6dcf45e
    return res;
}

template <>
CNNLayer::Ptr NodeConverter<ngraph::op::ScaleShiftIE>::createLayer(const std::shared_ptr<ngraph::Node>& layer) const {
    LayerParams params = {layer->get_friendly_name(), "ScaleShift",
                          details::convertPrecision(layer->get_output_element_type(0))};
    auto res = std::make_shared<InferenceEngine::ScaleShiftLayer>(params);

    const auto weightsNode = layer->input_value(1).get_node_shared_ptr();
    InferenceEngine::details::addBlob(weightsNode, res, InferenceEngine::details::weights);
    const auto biasNode = layer->input_value(2).get_node_shared_ptr();
    InferenceEngine::details::addBlob(biasNode, res, InferenceEngine::details::biases);

    return res;
}

template <>
CNNLayer::Ptr NodeConverter<ngraph::op::Elu>::createLayer(const std::shared_ptr<ngraph::Node>& layer) const {
    LayerParams params = {layer->get_friendly_name(), "elu",
                          details::convertPrecision(layer->get_output_element_type(0))};
    auto res = std::make_shared<InferenceEngine::CNNLayer>(params);
    auto castedLayer = ngraph::as_type_ptr<ngraph::op::Elu>(layer);
    if (castedLayer == nullptr) THROW_IE_EXCEPTION << "Cannot get " << params.type << " layer " << params.name;

    res->params["alpha"] = asString(castedLayer->get_alpha());

    return res;
}

template <>
CNNLayer::Ptr NodeConverter<ngraph::op::SquaredDifference>::createLayer(const std::shared_ptr<ngraph::Node>& layer) const {
    LayerParams params = {layer->get_friendly_name(), "Eltwise",
                          details::convertPrecision(layer->get_output_element_type(0))};
    auto res = std::make_shared<InferenceEngine::EltwiseLayer>(params);
    res->params["operation"] = "squared_diff";
    return res;
}

template <>
CNNLayer::Ptr NodeConverter<ngraph::op::ShuffleChannels>::createLayer(const std::shared_ptr<ngraph::Node>& layer) const {
    LayerParams params = {layer->get_friendly_name(), "ShuffleChannels", details::convertPrecision(layer->get_output_element_type(0))};

    auto res = std::make_shared<InferenceEngine::ShuffleChannelsLayer>(params);
    auto castedLayer = ngraph::as_type_ptr<ngraph::op::ShuffleChannels>(layer);
    if (castedLayer == nullptr) THROW_IE_EXCEPTION << "Cannot get " << params.type << " layer " << params.name;

    res->params["axis"] = std::to_string(castedLayer->get_axis());
    res->params["group"] = std::to_string(castedLayer->get_group());

    return res;
}

template <>
CNNLayer::Ptr NodeConverter<ngraph::op::PowerIE>::createLayer(const std::shared_ptr<ngraph::Node>& layer) const {
    LayerParams params = {layer->get_friendly_name(), "Power",
                          details::convertPrecision(layer->get_output_element_type(0))};
    auto res = std::make_shared<InferenceEngine::PowerLayer>(params);
    auto castedLayer = ngraph::as_type_ptr<ngraph::op::PowerIE>(layer);
    if (castedLayer == nullptr) THROW_IE_EXCEPTION << "Cannot get " << params.type << " layer " << params.name;

    res->params["power"] = asString(castedLayer->power);
    res->params["scale"] = asString(castedLayer->scale);
    res->params["shift"] = asString(castedLayer->shift);

    return res;
}

template <>
CNNLayer::Ptr NodeConverter<ngraph::op::Eltwise>::createLayer(const std::shared_ptr<ngraph::Node>& layer) const {
    LayerParams params = {layer->get_friendly_name(), "Eltwise",
                          details::convertPrecision(layer->get_output_element_type(0))};
    auto res = std::make_shared<InferenceEngine::EltwiseLayer>(params);
    auto castedLayer = ngraph::as_type_ptr<ngraph::op::Eltwise>(layer);
    if (castedLayer == nullptr) THROW_IE_EXCEPTION << "Cannot get " << params.type << " layer " << params.name;

    std::string type;
    switch (castedLayer->eltwise_type) {
    case ELTWISE_TYPE::Sum:
        type = "sum";
        break;
    case ELTWISE_TYPE::Sub:
        type = "sub";
        break;
    case ELTWISE_TYPE::Prod:
        type = "prod";
        break;
    default:
        THROW_IE_EXCEPTION << "Not supported eltwise type!";
    }

    res->params["operation"] = type;

    return res;
}

template <>
CNNLayer::Ptr NodeConverter<ngraph::op::ResampleV2>::createLayer(const std::shared_ptr<ngraph::Node>& layer) const {
    LayerParams params = {layer->get_friendly_name(), "Resample", details::convertPrecision(layer->get_output_element_type(0))};
    auto res = std::make_shared<InferenceEngine::CNNLayer>(params);
    auto castedLayer = ngraph::as_type_ptr<ngraph::op::ResampleV2>(layer);
    if (castedLayer == nullptr)
        THROW_IE_EXCEPTION << "Cannot get " << params.type << " layer " << params.name;

    auto attrs = castedLayer->get_attrs();

    res->params["antialias"] = attrs.antialias ? "1" : "0";
    if (attrs.mode == "nearest") {
        res->params["type"] = "caffe.ResampleParameter.NEAREST";
    } else if (attrs.mode == "cubic") {
        res->params["type"] = "caffe.ResampleParameter.CUBIC";
    } else if (attrs.mode == "area") {
        res->params["type"] = "caffe.ResampleParameter.AREA";
    } else if (attrs.mode == "linear") {
        res->params["type"] = "caffe.ResampleParameter.LINEAR";
    }

    res->params["factor"] = asString(attrs.factor);

    return res;
}

template <>
CNNLayer::Ptr NodeConverter<ngraph::op::Interp>::createLayer(const std::shared_ptr<ngraph::Node>& layer) const {
    LayerParams params = {layer->get_friendly_name(), "Resample",
                          details::convertPrecision(layer->get_output_element_type(0))};
    auto castedLayer = ngraph::as_type_ptr<ngraph::op::Interp>(layer);
    if (castedLayer == nullptr) THROW_IE_EXCEPTION << "Cannot get " << params.type << " layer " << params.name;

    auto attrs = castedLayer->get_attrs();

    if (attrs.antialias) {
        THROW_IE_EXCEPTION << "Interp do not support antialias";
    }
    if (attrs.mode != "linear") {
        THROW_IE_EXCEPTION << "Interp do not support mode '" << attrs.mode << "'";
    }

    params = {layer->get_friendly_name(), "Interp",
              details::convertPrecision(layer->get_output_element_type(0))};
    auto res = std::make_shared<InferenceEngine::CNNLayer>(params);

    res->params["height"] = asString(attrs.height);
    res->params["width"] = asString(attrs.width);
    res->params["pad_beg"] = asString(attrs.pad_beg);
    res->params["pad_end"] = asString(attrs.pad_end);
    res->params["align_corners"] = attrs.align_corners ? "1" : "0";

    return res;
}

template <>
CNNLayer::Ptr NodeConverter<ngraph::op::v0::Interpolate>::createLayer(const std::shared_ptr<ngraph::Node>& layer) const {
    THROW_IE_EXCEPTION << "Interpolate operation should be converted to Interp";
}

template <>
CNNLayer::Ptr NodeConverter<ngraph::op::v4::Interpolate>::createLayer(const std::shared_ptr<ngraph::Node>& layer) const {
    LayerParams params = {layer->get_friendly_name(), "Interpolate",
                          details::convertPrecision(layer->get_output_element_type(0))};
    auto castedLayer = ngraph::as_type_ptr<ngraph::op::v4::Interpolate>(layer);
    if (castedLayer == nullptr) THROW_IE_EXCEPTION << "Cannot get " << params.type << " layer " << params.name;

    auto attrs = castedLayer->get_attrs();

    auto res = std::make_shared<InferenceEngine::CNNLayer>(params);

    switch (attrs.mode) {
        case ::ngraph::op::v4::Interpolate::InterpolateMode::nearest: {
            res->params["mode"] = "nearest";
            break;
        }
        case ::ngraph::op::v4::Interpolate::InterpolateMode::linear: {
            res->params["mode"] = "linear";
            break;
        }
        case ::ngraph::op::v4::Interpolate::InterpolateMode::linear_onnx: {
            res->params["mode"] = "linear_onnx";
            break;
        }
        case ::ngraph::op::v4::Interpolate::InterpolateMode::cubic: {
            res->params["mode"] = "cubic";
            break;
        }
        default:
            THROW_IE_EXCEPTION << "Unsupported mode for Interpolate op";
            break;
    }

    switch (attrs.shape_calculation_mode) {
        case ::ngraph::op::v4::Interpolate::ShapeCalcMode::sizes: {
            res->params["shape_calculation_mode"] = "sizes";
            break;
        }
        case ::ngraph::op::v4::Interpolate::ShapeCalcMode::scales: {
            res->params["shape_calculation_mode"] = "scales";
            break;
        }
        default:
            THROW_IE_EXCEPTION << "Unsupported shape_calculation_mode for Interpolate op";
            break;
    }

    switch (attrs.coordinate_transformation_mode) {
        case ::ngraph::op::v4::Interpolate::CoordinateTransformMode::half_pixel: {
            res->params["coordinate_transformation_mode"] = "half_pixel";
            break;
        }
        case ::ngraph::op::v4::Interpolate::CoordinateTransformMode::pytorch_half_pixel: {
            res->params["coordinate_transformation_mode"] = "pytorch_half_pixel";
            break;
        }
        case ::ngraph::op::v4::Interpolate::CoordinateTransformMode::asymmetric: {
            res->params["coordinate_transformation_mode"] = "asymmetric";
            break;
        }
        case ::ngraph::op::v4::Interpolate::CoordinateTransformMode::tf_half_pixel_for_nn: {
            res->params["coordinate_transformation_mode"] = "tf_half_pixel_for_nn";
            break;
        }
        case ::ngraph::op::v4::Interpolate::CoordinateTransformMode::align_corners: {
            res->params["coordinate_transformation_mode"] = "align_corners";
            break;
        }
        default:
            res->params["coordinate_transformation_mode"] = "half_pixel";
            break;
    }

    switch (attrs.nearest_mode) {
        case ::ngraph::op::v4::Interpolate::NearestMode::round_prefer_floor: {
            res->params["nearest_mode"] = "round_prefer_floor";
            break;
        }
        case ::ngraph::op::v4::Interpolate::NearestMode::round_prefer_ceil: {
            res->params["nearest_mode"] = "round_prefer_ceil";
            break;
        }
        case ::ngraph::op::v4::Interpolate::NearestMode::floor: {
            res->params["nearest_mode"] = "floor";
            break;
        }
        case ::ngraph::op::v4::Interpolate::NearestMode::ceil: {
            res->params["nearest_mode"] = "ceil";
            break;
        }
        case ::ngraph::op::v4::Interpolate::NearestMode::simple: {
            res->params["nearest_mode"] = "simple";
            break;
        }
        default:
            res->params["nearest_mode"] = "round_prefer_floor";
            break;
    }

    res->params["antialias"] = attrs.antialias ? "True" : "False";

    std::string value;
    for (const auto& val : attrs.pads_begin) {
        if (!value.empty()) value += ",";
        value += asString(val);
    }
    res->params["pads_begin"] = value;

    value.clear();
    for (const auto& val : attrs.pads_end) {
        if (!value.empty()) value += ",";
        value += asString(val);
    }
    res->params["pads_end"] = value;

    res->params["cube_coeff"] = asString(attrs.cube_coeff);

    return res;
}

template <>
CNNLayer::Ptr NodeConverter<ngraph::op::FullyConnected>::createLayer(const std::shared_ptr<ngraph::Node>& layer) const {
    LayerParams params = {layer->get_friendly_name(), "FullyConnected",
                          details::convertPrecision(layer->get_output_element_type(0))};

    auto castedLayer = ngraph::as_type_ptr<ngraph::op::FullyConnected>(layer);
    if (castedLayer == nullptr) THROW_IE_EXCEPTION << "Cannot get " << params.type << " layer " << params.name;

    auto res = std::make_shared<InferenceEngine::FullyConnectedLayer>(params);
    res->params["out-size"] = asString(castedLayer->get_out_size());

    auto & rt_info = layer->get_rt_info();
    bool keep_constants(false);
    if (auto attr = std::dynamic_pointer_cast<ngraph::VariantWrapper<int64_t>>(rt_info["keep_constants"])) {
        keep_constants = attr->get();
    }

    const auto weightsNode = layer->input_value(1).get_node_shared_ptr();
    if (!keep_constants && InferenceEngine::details::addBlob(weightsNode, res, InferenceEngine::details::weights)) {
        const auto biasNode = layer->input_value(2).get_node_shared_ptr();
        InferenceEngine::details::addBlob(biasNode, res, InferenceEngine::details::biases);
    }

    return res;
}

template <>
CNNLayer::Ptr NodeConverter<ExecGraphInfoSerialization::ExecutionNode>::createLayer(const std::shared_ptr<ngraph::Node>& layer) const {
    auto castedLayer = ngraph::as_type_ptr<ExecGraphInfoSerialization::ExecutionNode>(layer);
    if (castedLayer == nullptr)
        THROW_IE_EXCEPTION << "Cannot convert " << layer->get_friendly_name() << " layer ";

    auto & rtInfo = castedLayer->get_rt_info();
    if (rtInfo.count(ExecGraphInfoSerialization::LAYER_TYPE) == 0) {
        THROW_IE_EXCEPTION << "No " << ExecGraphInfoSerialization::LAYER_TYPE
            << " attribute is set in " << layer->get_friendly_name() << " node";
    }

    auto getStringValue = [] (const std::shared_ptr<ngraph::Variant> & variant) {
        auto castedVariant = std::dynamic_pointer_cast<ngraph::VariantImpl<std::string>>(variant);
        IE_ASSERT(castedVariant != nullptr);
        return castedVariant->get();
    };

    LayerParams params = { layer->get_friendly_name(),
                           getStringValue(rtInfo[ExecGraphInfoSerialization::LAYER_TYPE]),
                           details::convertPrecision(layer->get_output_element_type(0)) };
    rtInfo.erase(ExecGraphInfoSerialization::LAYER_TYPE);

    auto res = std::make_shared<InferenceEngine::CNNLayer>(params);
    for (const auto & kvp : rtInfo) {
        auto castedVariant = std::dynamic_pointer_cast<ngraph::VariantImpl<std::string>>(kvp.second);
        // skip RT info which holds fusedNames, etc
        if (castedVariant)
            res->params[kvp.first] = getStringValue(castedVariant);
    }

    return res;
}

template <>
CNNLayer::Ptr NodeConverter<ngraph::op::RegionYolo>::createLayer(const std::shared_ptr<ngraph::Node>& layer) const {
    LayerParams params = {layer->get_friendly_name(), "RegionYolo",
                          details::convertPrecision(layer->get_output_element_type(0))};
    auto res = std::make_shared<InferenceEngine::CNNLayer>(params);
    auto castedLayer = ngraph::as_type_ptr<ngraph::op::RegionYolo>(layer);
    if (castedLayer == nullptr) THROW_IE_EXCEPTION << "Cannot get " << params.type << " layer " << params.name;

    std::string value;
    for (const auto& val : castedLayer->get_mask()) {
        if (!value.empty()) value += ",";
        value += asString(val);
    }
    res->params["mask"] = value;

    value = "";
    for (const auto& val : castedLayer->get_anchors()) {
        if (!value.empty())
            value += ",";
        value += asString(val);
    }
    res->params["anchors"] = value;

    res->params["coords"] = asString(castedLayer->get_num_coords());
    res->params["classes"] = asString(castedLayer->get_num_classes());
    res->params["num"] = asString(castedLayer->get_num_regions());
    res->params["do_softmax"] = castedLayer->get_do_softmax() ? "1" : "0";
    res->params["axis"] = asString(castedLayer->get_axis());
    res->params["end_axis"] = asString(castedLayer->get_end_axis());

    return res;
}

template <>
CNNLayer::Ptr NodeConverter<ngraph::op::ReorgYolo>::createLayer(const std::shared_ptr<ngraph::Node>& layer) const {
    LayerParams params = {layer->get_friendly_name(), "ReorgYolo",
                          details::convertPrecision(layer->get_output_element_type(0))};
    auto res = std::make_shared<InferenceEngine::CNNLayer>(params);
    auto castedLayer = ngraph::as_type_ptr<ngraph::op::ReorgYolo>(layer);
    if (castedLayer == nullptr) THROW_IE_EXCEPTION << "Cannot get " << params.type << " layer " << params.name;

    std::string value;
    for (const auto& val : castedLayer->get_strides()) {
        if (!value.empty()) value += ",";
        value += asString(val);
    }

    res->params["stride"] = value;
    return res;
}

template <>
CNNLayer::Ptr NodeConverter<ngraph::op::Log>::createLayer(const std::shared_ptr<ngraph::Node>& layer) const {
    LayerParams params = {layer->get_friendly_name(), "Log",
                          details::convertPrecision(layer->get_output_element_type(0))};
    auto res = std::make_shared<InferenceEngine::CNNLayer>(params);
    return res;
}

template <>
CNNLayer::Ptr NodeConverter<ngraph::op::NormalizeIE>::createLayer(const std::shared_ptr<ngraph::Node>& layer) const {
    LayerParams params = {layer->get_friendly_name(), "Normalize",
                          details::convertPrecision(layer->get_output_element_type(0))};
    auto res = std::make_shared<InferenceEngine::NormLayer>(params);
    auto castedLayer = ngraph::as_type_ptr<ngraph::op::NormalizeIE>(layer);
    if (castedLayer == nullptr) THROW_IE_EXCEPTION << "Cannot get " << params.type << " layer " << params.name;

    res->params["eps"] = asString(castedLayer->get_eps());
    res->params["channel_shared"] = castedLayer->get_channel_shared() ? "1" : "0";
    res->params["across_spatial"] = castedLayer->get_across_spatial() ? "1" : "0";

    const auto weightsNode = layer->input_value(1).get_node_shared_ptr();
    if (auto constWeights = ngraph::as_type_ptr<ngraph::op::Constant>(weightsNode)) {
        Blob::Ptr dataBlob = InferenceEngine::details::shareWeights(constWeights);
        res->blobs["weights"] = dataBlob;
    }

    return res;
}

template <>
CNNLayer::Ptr NodeConverter<ngraph::op::CTCGreedyDecoder>::createLayer(
    const std::shared_ptr<ngraph::Node>& layer) const {
    LayerParams params = {layer->get_friendly_name(), "CTCGreedyDecoder",
                          details::convertPrecision(layer->get_output_element_type(0))};
    auto res = std::make_shared<InferenceEngine::CNNLayer>(params);
    auto castedLayer = ngraph::as_type_ptr<ngraph::op::CTCGreedyDecoder>(layer);
    if (castedLayer == nullptr) THROW_IE_EXCEPTION << "Cannot get " << params.type << " layer " << params.name;

    res->params["ctc_merge_repeated"] = castedLayer->get_ctc_merge_repeated() ? "1" : "0";
    return res;
}

template <>
CNNLayer::Ptr NodeConverter<ngraph::op::Erf>::createLayer(const std::shared_ptr<ngraph::Node>& layer) const {
    LayerParams params = {layer->get_friendly_name(), "Erf",
                          details::convertPrecision(layer->get_output_element_type(0))};
    auto res = std::make_shared<InferenceEngine::CNNLayer>(params);
    return res;
}

template <>
CNNLayer::Ptr NodeConverter<ngraph::op::Sign>::createLayer(const std::shared_ptr<ngraph::Node>& layer) const {
    LayerParams params = {layer->get_friendly_name(), "Sign",
                          details::convertPrecision(layer->get_output_element_type(0))};
    auto res = std::make_shared<InferenceEngine::CNNLayer>(params);
    return res;
}

template <>
CNNLayer::Ptr NodeConverter<ngraph::op::Sin>::createLayer(const std::shared_ptr<ngraph::Node>& layer) const {
    LayerParams params = {layer->get_friendly_name(), "Sin",
                          details::convertPrecision(layer->get_output_element_type(0))};
    auto res = std::make_shared<InferenceEngine::CNNLayer>(params);
    return res;
}

template <>
CNNLayer::Ptr NodeConverter<ngraph::op::Sinh>::createLayer(const std::shared_ptr<ngraph::Node>& layer) const {
    LayerParams params = {layer->get_friendly_name(), "Sinh",
                          details::convertPrecision(layer->get_output_element_type(0))};
    auto res = std::make_shared<InferenceEngine::CNNLayer>(params);
    return res;
}

template <>
CNNLayer::Ptr NodeConverter<ngraph::op::Asin>::createLayer(const std::shared_ptr<ngraph::Node>& layer) const {
    LayerParams params = {layer->get_friendly_name(), "Asin",
                          details::convertPrecision(layer->get_output_element_type(0))};
    auto res = std::make_shared<InferenceEngine::CNNLayer>(params);
    return res;
}

template <>
CNNLayer::Ptr NodeConverter<ngraph::op::Cos>::createLayer(const std::shared_ptr<ngraph::Node>& layer) const {
    LayerParams params = {layer->get_friendly_name(), "Cos",
                          details::convertPrecision(layer->get_output_element_type(0))};
    auto res = std::make_shared<InferenceEngine::CNNLayer>(params);
    return res;
}

template <>
CNNLayer::Ptr NodeConverter<ngraph::op::Cosh>::createLayer(const std::shared_ptr<ngraph::Node>& layer) const {
    LayerParams params = {layer->get_friendly_name(), "Cosh",
                          details::convertPrecision(layer->get_output_element_type(0))};
    auto res = std::make_shared<InferenceEngine::CNNLayer>(params);
    return res;
}

template <>
CNNLayer::Ptr NodeConverter<ngraph::op::Acos>::createLayer(const std::shared_ptr<ngraph::Node>& layer) const {
    LayerParams params = {layer->get_friendly_name(), "Acos",
                          details::convertPrecision(layer->get_output_element_type(0))};
    auto res = std::make_shared<InferenceEngine::CNNLayer>(params);
    return res;
}

template <>
CNNLayer::Ptr NodeConverter<ngraph::op::Tan>::createLayer(const std::shared_ptr<ngraph::Node>& layer) const {
    LayerParams params = {layer->get_friendly_name(), "Tan",
                          details::convertPrecision(layer->get_output_element_type(0))};
    auto res = std::make_shared<InferenceEngine::CNNLayer>(params);
    return res;
}

template <>
CNNLayer::Ptr NodeConverter<ngraph::op::Atan>::createLayer(const std::shared_ptr<ngraph::Node>& layer) const {
    LayerParams params = {layer->get_friendly_name(), "Atan",
                          details::convertPrecision(layer->get_output_element_type(0))};
    auto res = std::make_shared<InferenceEngine::CNNLayer>(params);
    return res;
}

template <>
CNNLayer::Ptr NodeConverter<ngraph::op::Sqrt>::createLayer(const std::shared_ptr<ngraph::Node>& layer) const {
    LayerParams params = {layer->get_friendly_name(), "Sqrt",
                          details::convertPrecision(layer->get_output_element_type(0))};
    auto res = std::make_shared<InferenceEngine::CNNLayer>(params);
    return res;
}

template <>
CNNLayer::Ptr NodeConverter<ngraph::op::HardSigmoid_IE>::createLayer(const std::shared_ptr<ngraph::Node>& layer) const {
    LayerParams params = { layer->get_friendly_name(), "HardSigmoid", details::convertPrecision(layer->get_output_element_type(0)) };
    auto res = std::make_shared<InferenceEngine::CNNLayer>(params);
    auto castedLayer = std::dynamic_pointer_cast<ngraph::op::HardSigmoid_IE>(layer);
    if (castedLayer == nullptr)
        THROW_IE_EXCEPTION << "Cannot get " << params.type << " layer " << params.name;

    res->params["alpha"] = asString(castedLayer->get_alpha());
    res->params["beta"] = asString(castedLayer->get_beta());
    return res;
}

template <>
CNNLayer::Ptr NodeConverter<ngraph::op::GRN>::createLayer(const std::shared_ptr<ngraph::Node>& layer) const {
    LayerParams params = {layer->get_friendly_name(), "GRN",
                          details::convertPrecision(layer->get_output_element_type(0))};
    auto castedLayer = std::dynamic_pointer_cast<ngraph::op::GRN>(layer);
    if (castedLayer == nullptr) THROW_IE_EXCEPTION << "Cannot get " << params.type << " layer " << params.name;

    auto res = std::make_shared<InferenceEngine::GRNLayer>(params);
    res->params["bias"] = asString(castedLayer->get_bias());
    return res;
}

}  // namespace Builder
}  // namespace InferenceEngine<|MERGE_RESOLUTION|>--- conflicted
+++ resolved
@@ -907,70 +907,6 @@
 }
 
 template <>
-<<<<<<< HEAD
-CNNLayer::Ptr NodeConverter<ngraph::op::PadIE>::createLayer(const std::shared_ptr<ngraph::Node>& layer) const {
-    LayerParams params = {layer->get_friendly_name(), "Pad",
-                          details::convertPrecision(layer->get_output_element_type(0))};
-    auto res = std::make_shared<InferenceEngine::PadLayer>(params);
-
-    auto castedLayer = ngraph::as_type_ptr<ngraph::op::PadIE>(layer);
-    if (castedLayer == nullptr) THROW_IE_EXCEPTION << "Cannot get " << params.type << " layer " << params.name;
-
-    switch (castedLayer->get_pad_mode()) {
-    case ngraph::op::PadMode::EDGE:
-        res->params["pad_mode"] = "edge";
-        break;
-    case ngraph::op::PadMode::REFLECT:
-        res->params["pad_mode"] = "reflect";
-        break;
-    case ngraph::op::PadMode::CONSTANT:
-        res->params["pad_mode"] = "constant";
-        res->params["pad_value"] = asString(castedLayer->get_pad_value());
-        break;
-    case ngraph::op::PadMode::SYMMETRIC:
-        res->params["pad_mode"] = "symmetric";
-    }
-    std::string pad;
-    for (const auto& p : castedLayer->get_pads_begin()) {
-        if (!pad.empty()) pad += ",";
-        pad += asString(p);
-    }
-    res->params["pads_begin"] = pad;
-
-    pad.clear();
-    for (const auto& p : castedLayer->get_pads_end()) {
-        if (!pad.empty()) pad += ",";
-        pad += asString(p);
-    }
-    res->params["pads_end"] = pad;
-
-=======
-CNNLayer::Ptr NodeConverter<ngraph::op::v1::Reshape>::createLayer(const std::shared_ptr<ngraph::Node>& layer) const {
-    LayerParams params = {layer->get_friendly_name(), "Reshape",
-                          details::convertPrecision(layer->get_output_element_type(0))};
-
-    auto castedLayer = ngraph::as_type_ptr<ngraph::op::v1::Reshape>(layer);
-    if (castedLayer == nullptr)
-        THROW_IE_EXCEPTION << "Cannot get " << params.type << " layer " << params.name;
-
-
-    const auto constNode = castedLayer->input_value(1).get_node_shared_ptr();
-    if (auto constValue = ngraph::as_type_ptr<ngraph::op::Constant>(constNode)) {
-        auto value = constValue->cast_vector<int64_t>();
-        for (auto & i : value) {
-            if (i == 0 && !castedLayer->get_special_zero())
-                THROW_IE_EXCEPTION << "Reshape " << params.name << " has `special_zero`=False and zeros in second input. This combination is not supported";
-        }
-    } else {
-        THROW_IE_EXCEPTION << "Reshape " << params.name << " has dynamic second input!";
-    }
-
-    auto res = std::make_shared<InferenceEngine::ReshapeLayer>(params);
->>>>>>> f6dcf45e
-    return res;
-}
-
-template <>
 CNNLayer::Ptr NodeConverter<ngraph::op::ScaleShiftIE>::createLayer(const std::shared_ptr<ngraph::Node>& layer) const {
     LayerParams params = {layer->get_friendly_name(), "ScaleShift",
                           details::convertPrecision(layer->get_output_element_type(0))};
