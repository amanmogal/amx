--- conflicted
+++ resolved
@@ -28,12 +28,8 @@
 
 target_compile_definitions(${TARGET_NAME} PRIVATE inference_engine_transformations_EXPORTS)
 
-<<<<<<< HEAD
-target_link_libraries(${TARGET_NAME} PRIVATE inference_engine inference_engine_legacy openvino::itt)
-=======
 target_link_libraries(${TARGET_NAME} PUBLIC inference_engine_transformations
                                      PRIVATE openvino::itt)
->>>>>>> 77365bcb
 
 target_include_directories(${TARGET_NAME} PUBLIC ${PUBLIC_HEADERS_DIR})
 
