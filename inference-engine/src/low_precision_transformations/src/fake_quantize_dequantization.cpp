--- conflicted
+++ resolved
@@ -5,12 +5,9 @@
 #include <cmath>
 #include <memory>
 
-<<<<<<< HEAD
-=======
 #include <ngraph/opsets/opset1.hpp>
 #include <low_precision/network_helper.hpp>
 
->>>>>>> a84d01cb
 #include "low_precision/common/fake_quantize_dequantization.hpp"
 #include "low_precision/common/ie_lpt_exception.hpp"
 
@@ -22,12 +19,12 @@
 
 FakeQuantizeDequantization::FakeQuantizeDequantization(
     const Output<Node>& data,
-    const std::shared_ptr<op::v0::Convert>& convert,
-    const std::shared_ptr<op::v1::Subtract>& subtract,
-    const std::shared_ptr<ngraph::op::v0::Convert>& subtractConvert,
-    const std::shared_ptr<ngraph::op::Constant>& subtractConstant,
-    const std::shared_ptr<op::v1::Multiply>& multiply,
-    const std::shared_ptr<ngraph::op::Constant>& multiplyConstant) :
+    const std::shared_ptr<opset1::Convert>& convert,
+    const std::shared_ptr<opset1::Subtract>& subtract,
+    const std::shared_ptr<ngraph::opset1::Convert>& subtractConvert,
+    const std::shared_ptr<ngraph::opset1::Constant>& subtractConstant,
+    const std::shared_ptr<opset1::Multiply>& multiply,
+    const std::shared_ptr<ngraph::opset1::Constant>& multiplyConstant) :
     data(data),
     convert(convert),
     subtract(subtract),
@@ -46,15 +43,9 @@
         return false;
     }
 
-<<<<<<< HEAD
-    std::shared_ptr<op::Constant> multiplyConstant = as_type_ptr<op::Constant>(multiply->get_input_node_shared_ptr(1));
-    if (multiplyConstant == nullptr) {
-        multiplyConstant = as_type_ptr<op::Constant>(multiply->get_input_node_shared_ptr(0));
-=======
     std::shared_ptr<opset1::Constant> multiplyConstant = ov::as_type_ptr<opset1::Constant>(multiply->get_input_node_shared_ptr(1));
     if (multiplyConstant == nullptr) {
         multiplyConstant = ov::as_type_ptr<opset1::Constant>(multiply->get_input_node_shared_ptr(0));
->>>>>>> a84d01cb
     }
     if (multiplyConstant == nullptr) {
         return false;
@@ -85,8 +76,8 @@
 }
 
 bool FakeQuantizeDequantization::checkShape(const std::shared_ptr<ngraph::Node>& elementwise) noexcept {
-    std::shared_ptr<ngraph::op::v0::Convert> convert;
-    std::shared_ptr<ngraph::op::Constant> constant;
+    std::shared_ptr<ngraph::opset1::Convert> convert;
+    std::shared_ptr<ngraph::opset1::Constant> constant;
     const int branchIndex = FakeQuantizeDequantization::fillDequantizationParams(elementwise, convert, constant);
     if (branchIndex == -1) {
         return true;
@@ -110,8 +101,8 @@
 }
 
 bool FakeQuantizeDequantization::checkElementwise(const std::shared_ptr<ngraph::Node>& dequantizationElementwise) {
-    std::shared_ptr<ngraph::op::v0::Convert> convert;
-    std::shared_ptr<ngraph::op::Constant> constant;
+    std::shared_ptr<ngraph::opset1::Convert> convert;
+    std::shared_ptr<ngraph::opset1::Constant> constant;
     FakeQuantizeDequantization::fillDequantizationParams(dequantizationElementwise, convert, constant);
 
     if (constant == nullptr) {
@@ -166,20 +157,11 @@
 
 int FakeQuantizeDequantization::fillDequantizationParams(
     const std::shared_ptr<ngraph::Node>& elementwise,
-    std::shared_ptr<ngraph::op::v0::Convert>& convert,
-    std::shared_ptr<ngraph::op::Constant>& constant) noexcept {
+    std::shared_ptr<ngraph::opset1::Convert>& convert,
+    std::shared_ptr<ngraph::opset1::Constant>& constant) noexcept {
     auto fill = [](
         const std::shared_ptr<ngraph::Node>& elementwise,
         const size_t branchIndex,
-<<<<<<< HEAD
-        std::shared_ptr<ngraph::op::v0::Convert>& convert,
-        std::shared_ptr<ngraph::op::Constant>& constant) {
-        convert = as_type_ptr<op::v0::Convert>(elementwise->get_input_node_shared_ptr(branchIndex));
-        if (convert != nullptr) {
-            constant = as_type_ptr<op::Constant>(convert->get_input_node_shared_ptr(0));
-        } else {
-            constant = as_type_ptr<op::Constant>(elementwise->get_input_node_shared_ptr(branchIndex));
-=======
         std::shared_ptr<ngraph::opset1::Convert>& convert,
         std::shared_ptr<ngraph::opset1::Constant>& constant) {
         convert = ov::as_type_ptr<opset1::Convert>(elementwise->get_input_node_shared_ptr(branchIndex));
@@ -191,7 +173,6 @@
             constant = elementwise->get_input_element_type(branchIndex).is_real() ?
                 ov::as_type_ptr<opset1::Constant>(elementwise->get_input_node_shared_ptr(branchIndex)) :
                 nullptr;
->>>>>>> a84d01cb
         }
     };
 
@@ -210,28 +191,19 @@
 
 int FakeQuantizeDequantization::fillDequantizationParams(
     const std::shared_ptr<ngraph::Node>& elementwise,
-<<<<<<< HEAD
-    std::shared_ptr<ngraph::op::Constant>& constant) noexcept {
-    constant = as_type_ptr<op::Constant>(elementwise->get_input_node_shared_ptr(1ul));
-=======
     std::shared_ptr<ngraph::opset1::Constant>& constant) noexcept {
     constant = elementwise->get_input_element_type(1ul).is_real() ?
         ov::as_type_ptr<opset1::Constant>(elementwise->get_input_node_shared_ptr(1ul)) :
         nullptr;
 
->>>>>>> a84d01cb
     if (constant != nullptr) {
         return 1;
     }
 
-<<<<<<< HEAD
-    constant = as_type_ptr<op::Constant>(elementwise->get_input_node_shared_ptr(0ul));
-=======
     constant = elementwise->get_input_element_type(0ul).is_real() ?
         ov::as_type_ptr<opset1::Constant>(elementwise->get_input_node_shared_ptr(0ul)) :
         nullptr;
 
->>>>>>> a84d01cb
     if (constant != nullptr) {
         return 0;
     }
