--- conflicted
+++ resolved
@@ -8,9 +8,9 @@
 #include <queue>
 #include <vector>
 
+#include <ngraph/opsets/opset1.hpp>
 #include <ngraph/pattern/op/wrap_type.hpp>
 #include <ngraph/pattern/op/or.hpp>
-#include "ngraph/op/reshape.hpp"
 #include "low_precision/network_helper.hpp"
 
 using namespace ngraph;
@@ -24,16 +24,6 @@
     const auto reshapeValues = reshape->get_input_node_shared_ptr(1);
     NGRAPH_CHECK(reshapeValues != nullptr, "Reshape constant was not found");
 
-<<<<<<< HEAD
-    auto elementwiseValuesConvert = as_type_ptr<op::v0::Convert>(elementwise->get_input_node_shared_ptr(1ul));
-    auto elementwiseValues = elementwiseValuesConvert == nullptr ?
-        elementwise->get_input_node_shared_ptr(1ul) :
-        elementwiseValuesConvert->get_input_node_shared_ptr(0ul);
-    assert(is_type<op::Constant>(elementwiseValues));
-
-    const std::shared_ptr<op::v1::Reshape> newReshape = as_type_ptr<op::v1::Reshape>(reshape->clone_with_new_inputs({
-        elementwise->get_input_node_shared_ptr(0ul),
-=======
     auto elementwiseValuesConvert = ov::as_type_ptr<opset1::Convert>(elementwise->get_input_node_shared_ptr(1ul));
     auto elementwiseValues = elementwiseValuesConvert == nullptr ?
         elementwise->get_input_node_shared_ptr(1ul) :
@@ -42,7 +32,6 @@
 
     const std::shared_ptr<opset1::Reshape> newReshape = ov::as_type_ptr<opset1::Reshape>(reshape->clone_with_new_inputs({
         elementwise->input_value(0),
->>>>>>> a84d01cb
         reshapeValues }));
 
     std::shared_ptr<Node> newElementwiseValues;
@@ -50,31 +39,14 @@
     const Shape elementwiseValuesShape = elementwiseValues->get_output_shape(0);
     if (!elementwiseValuesShape.empty() && (elementwiseValuesShape.size() != 1ul)) {
         // update shape constant value to avoid eltwise constan value broadcasting
-<<<<<<< HEAD
-        const Shape elementwiseShape = elementwise->output(0).get_shape();
-        const std::vector<size_t> reshapeValuesVector = as_type_ptr<op::Constant>(reshapeValues)->cast_vector<size_t>();
-=======
         const Shape elementwiseShape = elementwise->get_output_shape(0);
         const std::vector<size_t> reshapeValuesVector = ov::as_type_ptr<opset1::Constant>(reshapeValues)->cast_vector<size_t>();
->>>>>>> a84d01cb
 
         const std::vector<size_t> newReshapeValuesVector = ngraph::pass::low_precision::NetworkHelper::updateReshapeValues(
             elementwiseValuesShape,
             elementwiseShape,
             reshapeValuesVector);
 
-<<<<<<< HEAD
-        const auto newReshapeValues = std::make_shared<op::Constant>(
-            reshapeValues->output(0).get_element_type(),
-            Shape{ newReshapeValuesVector.size() },
-            newReshapeValuesVector);
-
-        newElementwiseValues = ngraph::pass::low_precision::fold_reshape<op::v1::Reshape>(
-            elementwiseValues->output(0),
-            newReshapeValues->output(0),
-            as_type_ptr<op::v1::Reshape>(reshape)->get_special_zero());
-        assert(is_type<op::Constant>(newElementwiseValues));
-=======
         const auto newReshapeValues = std::make_shared<opset1::Constant>(
             reshapeValues->get_output_element_type(0),
             Shape{ newReshapeValuesVector.size() },
@@ -85,7 +57,6 @@
             newReshapeValues,
             ov::as_type_ptr<opset1::Reshape>(reshape)->get_special_zero());
         assert(ov::is_type<opset1::Constant>(newElementwiseValues));
->>>>>>> a84d01cb
     } else {
         newElementwiseValues = elementwiseValues;
     }
@@ -93,7 +64,7 @@
         newReshape,
         elementwiseValuesConvert == nullptr ?
             newElementwiseValues :
-            std::make_shared<op::v0::Convert>(newElementwiseValues, elementwiseValuesConvert->get_destination_type()) });
+            std::make_shared<opset1::Convert>(newElementwiseValues, elementwiseValuesConvert->get_destination_type()) });
 
     replace_node(reshape, newElementwise);
     copy_runtime_info({ elementwise, reshape }, { newReshape, newElementwise });
@@ -122,53 +93,40 @@
 
 ngraph::pass::low_precision::PullReshapeThroughDequantization::PullReshapeThroughDequantization(
     const std::vector<ngraph::element::Type>& inputPrecisions) {
-    const auto weights = ngraph::pattern::wrap_type<ngraph::op::Constant>(pattern::type_matches_any(inputPrecisions));
-    const auto convert = ngraph::pattern::wrap_type<ngraph::op::v0::Convert>({ weights });
+    const auto weights = ngraph::pattern::wrap_type<ngraph::opset1::Constant>(pattern::type_matches_any(inputPrecisions));
+    const auto convert = ngraph::pattern::wrap_type<ngraph::opset1::Convert>({ weights });
 
     const auto subtractValues = std::make_shared<pattern::op::Or>(OutputVector{
-        ngraph::pattern::wrap_type<ngraph::op::Constant>(),
-        ngraph::pattern::wrap_type<ngraph::op::v0::Convert>({ngraph::pattern::wrap_type<ngraph::op::Constant>()})
+        ngraph::pattern::wrap_type<ngraph::opset1::Constant>(),
+        ngraph::pattern::wrap_type<ngraph::opset1::Convert>({ngraph::pattern::wrap_type<ngraph::opset1::Constant>()})
     });
-    const auto subtract = ngraph::pattern::wrap_type<ngraph::op::v1::Subtract>({ convert, subtractValues });
+    const auto subtract = ngraph::pattern::wrap_type<ngraph::opset1::Subtract>({ convert, subtractValues });
 
     const auto subtractOrConvert = std::make_shared<pattern::op::Or>(OutputVector{ convert, subtract });
 
-    const auto multiplyConstant = ngraph::pattern::wrap_type<ngraph::op::Constant>();
-    const auto multiply = ngraph::pattern::wrap_type<ngraph::op::v1::Multiply>({ subtractOrConvert, multiplyConstant });
+    const auto multiplyConstant = ngraph::pattern::wrap_type<ngraph::opset1::Constant>();
+    const auto multiply = ngraph::pattern::wrap_type<ngraph::opset1::Multiply>({ subtractOrConvert, multiplyConstant });
 
-    const auto reshapeConstant = ngraph::pattern::wrap_type<ngraph::op::Constant>();
-    auto reshapeWrapper = ngraph::pattern::wrap_type<op::v1::Reshape>({ multiply, reshapeConstant });
+    const auto reshapeConstant = ngraph::pattern::wrap_type<ngraph::opset1::Constant>();
+    auto reshapeWrapper = ngraph::pattern::wrap_type<opset1::Reshape>({ multiply, reshapeConstant });
 
     ngraph::matcher_pass_callback callback = [=](ngraph::pattern::Matcher & m) -> bool {
         const auto& opsMap = m.get_pattern_value_map();
         auto reshape = opsMap.find(reshapeWrapper)->second.get_node()->shared_from_this();
 
         auto child = reshape->get_output_target_inputs(0).begin()->get_node();
-<<<<<<< HEAD
-        if (is_type<op::v1::GroupConvolution>(child)) {
-=======
         if (ov::is_type<opset1::GroupConvolution>(child)) {
->>>>>>> a84d01cb
             return false;
         }
 
         while (reshape != nullptr) {
             const auto parent = reshape->get_input_node_shared_ptr(0);
-<<<<<<< HEAD
-            if (is_type<op::v1::Multiply>(parent) || is_type<op::v1::Subtract>(parent)) {
-                reshape = pull_reshape_through_dequantization::moveThroughElementwise(reshape, parent);
-            } else if (is_type<op::v0::Convert>(parent)) {
-                reshape = pull_reshape_through_dequantization::moveThroughConvert(reshape, parent);
-            } else if (is_type<op::Constant>(parent)) {
-                pull_reshape_through_dequantization::fuseConstant(reshape, as_type_ptr<op::Constant>(parent));
-=======
             if (ov::is_type<opset1::Multiply>(parent) || ov::is_type<opset1::Subtract>(parent)) {
                 reshape = pull_reshape_through_dequantization::moveThroughElementwise(reshape, parent);
             } else if (ov::is_type<opset1::Convert>(parent)) {
                 reshape = pull_reshape_through_dequantization::moveThroughConvert(reshape, parent);
             } else if (ov::is_type<opset1::Constant>(parent)) {
                 pull_reshape_through_dequantization::fuseConstant(reshape, ov::as_type_ptr<opset1::Constant>(parent));
->>>>>>> a84d01cb
                 reshape = nullptr;
             } else {
                 THROW_IE_LPT_EXCEPTION(*parent) << "unexepcted operation type";
