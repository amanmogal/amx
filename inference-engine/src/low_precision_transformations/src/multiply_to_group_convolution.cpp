﻿// Copyright (C) 2018-2021 Intel Corporation
// SPDX-License-Identifier: Apache-2.0
//

#include "low_precision/multiply_to_group_convolution.hpp"
#include "low_precision/network_helper.hpp"

namespace ngraph {
namespace pass {
namespace low_precision {

NGRAPH_RTTI_DEFINITION(ngraph::pass::low_precision::MultiplyToGroupConvolutionTransformation, "MultiplyToGroupConvolutionTransformation", 0);

MultiplyToGroupConvolutionTransformation::MultiplyToGroupConvolutionTransformation(
    const Params& params,
    const OperationPrecisionRestriction::PrecisionsByPort& restrictions) : LayerTransformation(params), restrictions(restrictions), groupSize(1ul) {
    auto matcher = pattern::wrap_type<op::v1::Multiply>();

    ngraph::graph_rewrite_callback callback = [this](pattern::Matcher& m) {
        auto op = m.get_match_root();
        if (transformation_callback(op)) {
            return false;
        }
        return transform(*context, m);
    };

    auto m = std::make_shared<ngraph::pattern::Matcher>(matcher, "MultiplyToGroupConvolutionTransformation");
    this->register_matcher(m, callback);
}

bool MultiplyToGroupConvolutionTransformation::transform(TransformationContext& context, ngraph::pattern::Matcher &m) {
    const auto multiply = m.get_match_root();
    if (!canBeTransformed(context, multiply)) {
        return false;
    }

    auto input = multiply->get_input_node_shared_ptr(0);
    auto constant = multiply->get_input_node_shared_ptr(1);
    auto inputIndex = 0;
<<<<<<< HEAD
    if (!is_type<op::Constant>(constant)) {
=======
    if (!ov::is_type<opset1::Constant>(constant)) {
>>>>>>> a84d01cb
        input = multiply->get_input_node_shared_ptr(1);
        constant = multiply->get_input_node_shared_ptr(0);
        inputIndex = 1;
    }

    auto dequantization = NetworkHelper::getDequantization(multiply, inputIndex);
    if (dequantization.data.get_node() == nullptr) {
        return false;
    }
    if (dequantization.subtractConvert != nullptr) {
        dequantization = NetworkHelper::foldDequantization(multiply, inputIndex);
    }

    element::Type weightsPrecision = element::undefined;
    if (updatePrecisions) {
        // try to find restrictions on weights for GroupConvolution
        if (restrictions.size() > 1ul) {
            const auto& availablePreisions = restrictions[1].second;
            if (!availablePreisions.empty()) {
                weightsPrecision = availablePreisions[0];
            }
        }

        // if restrictions are absent precisions attribute is used
        if (weightsPrecision == element::undefined) {
            const auto precisionsAttribute = getAttribute<PrecisionsAttributePtr>(multiply->input(inputIndex == 0ul ? 1ul : 0ul));
            const auto precisions = precisionsAttribute == nullptr ?
                PrecisionsAttribute::defaultPrecisions :
                precisionsAttribute->get()->sharedValue->precisions;
            weightsPrecision = precisions[0];
        }
    } else {
        weightsPrecision = dequantization.data.get_element_type();
    }

    const size_t inputChannelsCount = input->get_output_partial_shape(0)[1].get_length();
    const size_t outputChannelsCount = multiply->get_output_partial_shape(0)[1].get_length();
    const size_t group = outputChannelsCount / groupSize;
    const size_t weightsSize = outputChannelsCount * inputChannelsCount / group;
    std::vector<float> weightsBuffer(weightsSize);
    const size_t kernelsCount = inputChannelsCount / group;

    if (group == 1ul) {
        for (size_t outputChannel = 0ul; outputChannel < outputChannelsCount; ++outputChannel) {
            for (size_t kernel = 0ul; kernel < kernelsCount; ++kernel) {
                const float value = (outputChannel == kernel) ? 1.f : 0.f;
                weightsBuffer[kernelsCount * outputChannel + kernel] = value;
            }
        }
    } else {
        const size_t channelsInGroup = outputChannelsCount / group;
        for (size_t outputChannel = 0ul; outputChannel < outputChannelsCount; ++outputChannel) {
            const size_t groupIndex = outputChannel / channelsInGroup;
            for (size_t kernel = 0ul; kernel < kernelsCount; ++kernel) {
                const size_t outputChannelIndexInGroup = outputChannel - groupIndex * channelsInGroup;
                const float value = (outputChannelIndexInGroup == kernel) ? 1.f : 0.f;
                weightsBuffer[kernelsCount * outputChannel + kernel] = value;
            }
        }
    }

    const PartialShape pShape = multiply->get_output_partial_shape(0);

    Shape weightsShape = Shape(pShape.rank().get_length() + 1, 1ul);
    weightsShape[0] = group;
    weightsShape[1] = outputChannelsCount / group;
    weightsShape[2] = inputChannelsCount / group;
    const auto weightsNode = std::make_shared<op::Constant>(weightsPrecision, weightsShape, weightsBuffer);

    const size_t spatialDimsSize = pShape.rank().get_length() - 2;
    ngraph::Strides strides(spatialDimsSize, 1ul);
    ngraph::CoordinateDiff pads(spatialDimsSize, 0ul);
    ngraph::Strides dilations(spatialDimsSize, 1ul);

    const auto convolution = std::make_shared<op::TypeRelaxed<op::v1::GroupConvolution>>(
        std::vector<element::Type>{ element::f32, element::f32 },
        std::vector<element::Type>{ element::f32 },
        ngraph::op::TemporaryReplaceOutputType(dequantization.data, element::f32).get(),
        ngraph::op::TemporaryReplaceOutputType(weightsNode, element::f32).get(),
        strides,
        pads,
        pads,
        dilations);
    convolution->set_friendly_name(multiply->get_friendly_name() + "/GroupConvolution");

    std::shared_ptr<Node> lastNode = convolution;
    if (dequantization.subtract != nullptr) {
        lastNode = std::make_shared<op::v1::Add>(
            convolution,
            fold<op::v0::Negative>(foldConvert(dequantization.subtractConstant, element::f32)));
        lastNode->set_friendly_name(convolution->get_friendly_name() + "/Add");
    }

    lastNode = multiply->clone_with_new_inputs({ lastNode, constant });

    replace_node(multiply, lastNode);
    NetworkHelper::copyInfo(multiply, lastNode);

    return true;
}

bool MultiplyToGroupConvolutionTransformation::canBeTransformed(const TransformationContext& context, std::shared_ptr<Node> operation) const {
    const PartialShape outPShape = operation->get_output_partial_shape(0);
    const auto rank = outPShape.rank();
    if (rank.is_dynamic()) {
        return false;
    }

    if ((rank.get_length() != 4ul) && (rank.get_length() != 5ul)) {
        return false;
    }

    if (outPShape[1].is_dynamic() || outPShape[1].get_length() % groupSize != 0) {
        return false;
    }

    auto inPShape = operation->get_input_partial_shape(0);
    if (inPShape.rank().is_dynamic() || inPShape[1].is_dynamic()) {
        return false;
    }

    Shape constShape;
    int inputIndex;
<<<<<<< HEAD
    if (is_type<op::Constant>(operation->get_input_node_shared_ptr(1))) {
        inputIndex = 0;
        constShape = operation->get_input_shape(1);
        if (is_type<op::Constant>(operation->get_input_node_shared_ptr(0)) ||
            (is_type<op::v1::Subtract>(operation->get_input_node_shared_ptr(0))  &&
            is_type<op::Constant>(operation->get_input_node_shared_ptr(0)->get_input_node_shared_ptr(0)))) {
            return false;
        }
    } else if (is_type<op::Constant>(operation->get_input_node_shared_ptr(0))) {
=======
    if (const auto constant = ov::as_type_ptr<opset1::Constant>(operation->get_input_node_shared_ptr(1))) {
        inputIndex = 0;
        constShape = constant->get_shape();
        if (ov::is_type<opset1::Constant>(operation->get_input_node_shared_ptr(0)) ||
            (ov::is_type<opset1::Subtract>(operation->get_input_node_shared_ptr(0)) &&
            ov::is_type<opset1::Constant>(operation->get_input_node_shared_ptr(0)->get_input_node_shared_ptr(0)))) {
            return false;
        }
    } else if (const auto constant = ov::as_type_ptr<opset1::Constant>(operation->get_input_node_shared_ptr(0))) {
>>>>>>> a84d01cb
        inputIndex = 1;
        constShape = constant->get_shape();
    } else {
        return false;
    }

    for (size_t i = 2; i < constShape.size(); ++i) {
        if (constShape[i] != 1) {
            return false;
        }
    }

    if (updatePrecisions && restrictions.size() > 0) {
        const auto& availablePreisions = restrictions[0].second;
        if (availablePreisions.empty()) {
            return false;
        }

        const auto dequantization = NetworkHelper::getDequantization(operation, inputIndex);
        const element::Type parentPrecision = dequantization.data.get_element_type();
        if (std::find(availablePreisions.begin(), availablePreisions.end(), parentPrecision) == availablePreisions.end()) {
            return false;
        }
    }

    return true;
}

bool MultiplyToGroupConvolutionTransformation::isQuantized(const std::shared_ptr<const Node>& layer) const noexcept {
    return MultiplyToGroupConvolutionTransformation::canBeTransformedToGroupConvolution(layer);
}

bool MultiplyToGroupConvolutionTransformation::canBeTransformedToGroupConvolution(const std::shared_ptr<const Node>& layer) noexcept {
    const auto parent0 = layer->get_input_node_shared_ptr(0);
    const auto parent1 = layer->get_input_node_shared_ptr(1);

<<<<<<< HEAD
    if (!is_type<op::Constant>(parent0) && !is_type<op::Constant>(parent1)) {
=======
    if (!ov::is_type<opset1::Constant>(parent0) && !ov::is_type<opset1::Constant>(parent1)) {
>>>>>>> a84d01cb
        return false;
    }

    const PartialShape pShape = layer->get_output_partial_shape(0);
    const auto rank = pShape.rank();
    if (rank.is_dynamic()) {
        return false;
    }

    return (pShape.rank().get_length() == 4ul) || (pShape.rank().get_length() == 5ul);
}

bool MultiplyToGroupConvolutionTransformation::isDynamicOrScalar(const std::shared_ptr<const Node>& node) {
    auto getConstantIndex = [](const std::shared_ptr<const Node>& node) -> int {
<<<<<<< HEAD
        if (is_type<op::Constant>(node->get_input_node_shared_ptr(1))) {
            return 1;
        }
        if (is_type<op::Constant>(node->get_input_node_shared_ptr(0))) {
=======
        if (ov::is_type<opset1::Constant>(node->get_input_node_shared_ptr(1))) {
            return 1;
        }
        if (ov::is_type<opset1::Constant>(node->get_input_node_shared_ptr(0))) {
>>>>>>> a84d01cb
            return 0;
        }
        return -1;
    };

    const int constantIndex = getConstantIndex(node);
    if (constantIndex == -1) {
        return false;
    }

    const Input<const Node> constantInput = node->input(constantIndex);
    const auto shape = constantInput.get_partial_shape();
    if (shape.is_dynamic() || shape.rank().is_dynamic()) {
        return true;
    }

    if (std::all_of(shape.begin(), shape.end(), [](const Dimension& dimension) { return dimension == 1ul; })) {
        return true;
    }

    return false;
}

void MultiplyToGroupConvolutionTransformation::setGroupSize(const size_t groupSize) {
    this->groupSize = groupSize;
}

size_t MultiplyToGroupConvolutionTransformation::getGroupSize() const {
    return groupSize;
}

bool MultiplyToGroupConvolutionTransformation::isPrecisionPreserved(std::shared_ptr<Node> layer) const noexcept {
    return false;
}

} // namespace low_precision
} // namespace pass
} // namespace ngraph<|MERGE_RESOLUTION|>--- conflicted
+++ resolved
@@ -3,6 +3,9 @@
 //
 
 #include "low_precision/multiply_to_group_convolution.hpp"
+#include <memory>
+#include <ngraph/ngraph.hpp>
+#include <ngraph/pattern/op/wrap_type.hpp>
 #include "low_precision/network_helper.hpp"
 
 namespace ngraph {
@@ -14,7 +17,7 @@
 MultiplyToGroupConvolutionTransformation::MultiplyToGroupConvolutionTransformation(
     const Params& params,
     const OperationPrecisionRestriction::PrecisionsByPort& restrictions) : LayerTransformation(params), restrictions(restrictions), groupSize(1ul) {
-    auto matcher = pattern::wrap_type<op::v1::Multiply>();
+    auto matcher = pattern::wrap_type<opset1::Multiply>();
 
     ngraph::graph_rewrite_callback callback = [this](pattern::Matcher& m) {
         auto op = m.get_match_root();
@@ -37,11 +40,7 @@
     auto input = multiply->get_input_node_shared_ptr(0);
     auto constant = multiply->get_input_node_shared_ptr(1);
     auto inputIndex = 0;
-<<<<<<< HEAD
-    if (!is_type<op::Constant>(constant)) {
-=======
     if (!ov::is_type<opset1::Constant>(constant)) {
->>>>>>> a84d01cb
         input = multiply->get_input_node_shared_ptr(1);
         constant = multiply->get_input_node_shared_ptr(0);
         inputIndex = 1;
@@ -109,14 +108,14 @@
     weightsShape[0] = group;
     weightsShape[1] = outputChannelsCount / group;
     weightsShape[2] = inputChannelsCount / group;
-    const auto weightsNode = std::make_shared<op::Constant>(weightsPrecision, weightsShape, weightsBuffer);
+    const auto weightsNode = std::make_shared<opset1::Constant>(weightsPrecision, weightsShape, weightsBuffer);
 
     const size_t spatialDimsSize = pShape.rank().get_length() - 2;
     ngraph::Strides strides(spatialDimsSize, 1ul);
     ngraph::CoordinateDiff pads(spatialDimsSize, 0ul);
     ngraph::Strides dilations(spatialDimsSize, 1ul);
 
-    const auto convolution = std::make_shared<op::TypeRelaxed<op::v1::GroupConvolution>>(
+    const auto convolution = std::make_shared<op::TypeRelaxed<opset1::GroupConvolution>>(
         std::vector<element::Type>{ element::f32, element::f32 },
         std::vector<element::Type>{ element::f32 },
         ngraph::op::TemporaryReplaceOutputType(dequantization.data, element::f32).get(),
@@ -129,9 +128,9 @@
 
     std::shared_ptr<Node> lastNode = convolution;
     if (dequantization.subtract != nullptr) {
-        lastNode = std::make_shared<op::v1::Add>(
+        lastNode = std::make_shared<opset1::Add>(
             convolution,
-            fold<op::v0::Negative>(foldConvert(dequantization.subtractConstant, element::f32)));
+            fold<opset1::Negative>(foldConvert(dequantization.subtractConstant, element::f32)));
         lastNode->set_friendly_name(convolution->get_friendly_name() + "/Add");
     }
 
@@ -165,17 +164,6 @@
 
     Shape constShape;
     int inputIndex;
-<<<<<<< HEAD
-    if (is_type<op::Constant>(operation->get_input_node_shared_ptr(1))) {
-        inputIndex = 0;
-        constShape = operation->get_input_shape(1);
-        if (is_type<op::Constant>(operation->get_input_node_shared_ptr(0)) ||
-            (is_type<op::v1::Subtract>(operation->get_input_node_shared_ptr(0))  &&
-            is_type<op::Constant>(operation->get_input_node_shared_ptr(0)->get_input_node_shared_ptr(0)))) {
-            return false;
-        }
-    } else if (is_type<op::Constant>(operation->get_input_node_shared_ptr(0))) {
-=======
     if (const auto constant = ov::as_type_ptr<opset1::Constant>(operation->get_input_node_shared_ptr(1))) {
         inputIndex = 0;
         constShape = constant->get_shape();
@@ -185,7 +173,6 @@
             return false;
         }
     } else if (const auto constant = ov::as_type_ptr<opset1::Constant>(operation->get_input_node_shared_ptr(0))) {
->>>>>>> a84d01cb
         inputIndex = 1;
         constShape = constant->get_shape();
     } else {
@@ -222,11 +209,7 @@
     const auto parent0 = layer->get_input_node_shared_ptr(0);
     const auto parent1 = layer->get_input_node_shared_ptr(1);
 
-<<<<<<< HEAD
-    if (!is_type<op::Constant>(parent0) && !is_type<op::Constant>(parent1)) {
-=======
     if (!ov::is_type<opset1::Constant>(parent0) && !ov::is_type<opset1::Constant>(parent1)) {
->>>>>>> a84d01cb
         return false;
     }
 
@@ -241,17 +224,10 @@
 
 bool MultiplyToGroupConvolutionTransformation::isDynamicOrScalar(const std::shared_ptr<const Node>& node) {
     auto getConstantIndex = [](const std::shared_ptr<const Node>& node) -> int {
-<<<<<<< HEAD
-        if (is_type<op::Constant>(node->get_input_node_shared_ptr(1))) {
-            return 1;
-        }
-        if (is_type<op::Constant>(node->get_input_node_shared_ptr(0))) {
-=======
         if (ov::is_type<opset1::Constant>(node->get_input_node_shared_ptr(1))) {
             return 1;
         }
         if (ov::is_type<opset1::Constant>(node->get_input_node_shared_ptr(0))) {
->>>>>>> a84d01cb
             return 0;
         }
         return -1;
