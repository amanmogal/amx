﻿// Copyright (C) 2018-2021 Intel Corporation
// SPDX-License-Identifier: Apache-2.0
//

#include "low_precision/interpolate.hpp"

#include <algorithm>
#include <memory>
#include <string>
#include <vector>

#include <ngraph/pattern/op/wrap_type.hpp>
#include <ngraph/pattern/op/or.hpp>
#include "low_precision/network_helper.hpp"

using namespace ngraph;
using namespace ngraph::pass;
using namespace ngraph::pass::low_precision;

NGRAPH_RTTI_DEFINITION(ngraph::pass::low_precision::InterpolateTransformation, "InterpolateTransformation", 0);

InterpolateTransformation::InterpolateTransformation(const Params& params) : LayerTransformation(params) {
    auto mul = pattern::wrap_type<op::v1::Multiply>();

    auto interpolate1 = pattern::wrap_type<op::v0::Interpolate>({
        mul,
        pattern::wrap_type<op::Constant>() });

    auto interpolate4 = pattern::wrap_type<opset4::Interpolate>({
        mul,
        pattern::wrap_type<op::Constant>(),
        pattern::wrap_type<op::Constant>() });

    auto interpolate4_2 = pattern::wrap_type<opset4::Interpolate>({
        mul,
        pattern::wrap_type<op::Constant>(),
        pattern::wrap_type<op::Constant>(),
        pattern::wrap_type<op::Constant>() });

    ngraph::graph_rewrite_callback callback = [this](pattern::Matcher& m) {
        auto op = m.get_match_root();
        if (transformation_callback(op)) {
            return false;
        }
        return transform(*context, m);
    };

    auto matcher = std::make_shared<ngraph::pattern::Matcher>(
        std::make_shared<pattern::op::Or>(OutputVector{ interpolate1, interpolate4, interpolate4_2 }),
        "InterpolateTransformation");

    this->register_matcher(matcher, callback);
}

bool InterpolateTransformation::transform(TransformationContext &context, ngraph::pattern::Matcher &m) {
    std::shared_ptr<Node> interpolate = m.get_match_root();
    if (!canBeTransformed(context, m.get_match_root())) {
        return false;
    }
    interpolate = NetworkHelper::separateInStandaloneBranch(interpolate);
    moveDequantizationAfter(context, interpolate, NetworkHelper::getDequantization(interpolate), true);
    return true;
}

bool InterpolateTransformation::isPrecisionPreserved(std::shared_ptr<Node> layer) const noexcept {
<<<<<<< HEAD
    std::shared_ptr<op::v0::Interpolate> interpolate1 = as_type_ptr<op::v0::Interpolate>(layer);
=======
    std::shared_ptr<opset1::Interpolate> interpolate1 = ov::as_type_ptr<opset1::Interpolate>(layer);
>>>>>>> a84d01cb
    if (interpolate1) {
        const auto attrs = interpolate1->get_attrs();
        return attrs.mode == "nearest";
    }

    std::shared_ptr<opset4::Interpolate> interpolate4 = ov::as_type_ptr<opset4::Interpolate>(layer);
    if (interpolate4) {
        const auto attrs = interpolate4->get_attrs();
        return attrs.mode == op::v4::Interpolate::InterpolateMode::NEAREST;
    }

    return false;
}

bool InterpolateTransformation::canBeTransformed(const TransformationContext& context, std::shared_ptr<Node> layer) const {
    if (!LayerTransformation::canBeTransformed(context, layer)) {
        return false;
    }

    // TODO: expand transformation cases
    // just repeat CNNNetwork Resample transformation
    FakeQuantizeDequantization dequantization = NetworkHelper::getDequantization(layer);
    if (dequantization.empty()) {
        return false;
    }

<<<<<<< HEAD
    const auto interpolate1 = as_type_ptr<op::v0::Interpolate>(layer);
=======
    const auto interpolate1 = ov::as_type_ptr<opset1::Interpolate>(layer);
>>>>>>> a84d01cb
    if (interpolate1) {
        const auto interpAttrs = interpolate1->get_attrs();
        if (interpAttrs.axes.count(0) || interpAttrs.axes.count(1)) {
            return false;
        }
        if (interpAttrs.mode != "nearest") {
            return false;
        }
        if (interpAttrs.pads_begin[0] != 0 || interpAttrs.pads_end[0] != 0 || interpAttrs.align_corners) {
            return false;
        }
    }

    const auto interpolate4 = ov::as_type_ptr<opset4::Interpolate>(layer);
    if (interpolate4) {
        const auto interpAttrs = interpolate4->get_attrs();

        if (interpAttrs.mode != op::v4::Interpolate::InterpolateMode::NEAREST) {
            return false;
        }

        auto pads_begin = interpAttrs.pads_begin;
        for (size_t i = 0; i < pads_begin.size(); ++i) {
            if (pads_begin[i] != 0) {
                return false;
            }
        }

        auto pads_end = interpAttrs.pads_end;
        for (size_t i = 0; i < pads_end.size(); ++i) {
            if (pads_end[i] != 0) {
                return false;
            }
        }

        if (interpAttrs.coordinate_transformation_mode == op::v4::Interpolate::CoordinateTransformMode::ALIGN_CORNERS) {
            return false;
        }
    }

    return true;
}<|MERGE_RESOLUTION|>--- conflicted
+++ resolved
@@ -20,22 +20,22 @@
 NGRAPH_RTTI_DEFINITION(ngraph::pass::low_precision::InterpolateTransformation, "InterpolateTransformation", 0);
 
 InterpolateTransformation::InterpolateTransformation(const Params& params) : LayerTransformation(params) {
-    auto mul = pattern::wrap_type<op::v1::Multiply>();
+    auto mul = pattern::wrap_type<opset1::Multiply>();
 
-    auto interpolate1 = pattern::wrap_type<op::v0::Interpolate>({
+    auto interpolate1 = pattern::wrap_type<opset1::Interpolate>({
         mul,
-        pattern::wrap_type<op::Constant>() });
+        pattern::wrap_type<opset1::Constant>() });
 
     auto interpolate4 = pattern::wrap_type<opset4::Interpolate>({
         mul,
-        pattern::wrap_type<op::Constant>(),
-        pattern::wrap_type<op::Constant>() });
+        pattern::wrap_type<opset1::Constant>(),
+        pattern::wrap_type<opset1::Constant>() });
 
     auto interpolate4_2 = pattern::wrap_type<opset4::Interpolate>({
         mul,
-        pattern::wrap_type<op::Constant>(),
-        pattern::wrap_type<op::Constant>(),
-        pattern::wrap_type<op::Constant>() });
+        pattern::wrap_type<opset1::Constant>(),
+        pattern::wrap_type<opset1::Constant>(),
+        pattern::wrap_type<opset1::Constant>() });
 
     ngraph::graph_rewrite_callback callback = [this](pattern::Matcher& m) {
         auto op = m.get_match_root();
@@ -63,11 +63,7 @@
 }
 
 bool InterpolateTransformation::isPrecisionPreserved(std::shared_ptr<Node> layer) const noexcept {
-<<<<<<< HEAD
-    std::shared_ptr<op::v0::Interpolate> interpolate1 = as_type_ptr<op::v0::Interpolate>(layer);
-=======
     std::shared_ptr<opset1::Interpolate> interpolate1 = ov::as_type_ptr<opset1::Interpolate>(layer);
->>>>>>> a84d01cb
     if (interpolate1) {
         const auto attrs = interpolate1->get_attrs();
         return attrs.mode == "nearest";
@@ -94,11 +90,7 @@
         return false;
     }
 
-<<<<<<< HEAD
-    const auto interpolate1 = as_type_ptr<op::v0::Interpolate>(layer);
-=======
     const auto interpolate1 = ov::as_type_ptr<opset1::Interpolate>(layer);
->>>>>>> a84d01cb
     if (interpolate1) {
         const auto interpAttrs = interpolate1->get_attrs();
         if (interpAttrs.axes.count(0) || interpAttrs.axes.count(1)) {
