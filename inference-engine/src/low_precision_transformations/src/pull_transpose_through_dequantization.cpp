// Copyright (C) 2018-2021 Intel Corporation
// SPDX-License-Identifier: Apache-2.0
//

#include "low_precision/pull_transpose_through_dequantization.hpp"

#include <queue>
#include <vector>

#include <ngraph/pattern/op/wrap_type.hpp>
#include <ngraph/pattern/op/or.hpp>
#include "ngraph/op/transpose.hpp"

#include "low_precision/network_helper.hpp"

using namespace ngraph;

NGRAPH_RTTI_DEFINITION(ngraph::pass::low_precision::PullTransposeThroughDequantization, "PullTransposeThroughDequantization", 0);

namespace pull_transpose_through_dequantization {
namespace {

std::shared_ptr<Node> moveThroughElementwise(const std::shared_ptr<Node>& transpose, const std::shared_ptr<Node>& elementwise) {
    const auto transposeValues = transpose->get_input_node_shared_ptr(1);
    NGRAPH_CHECK(transposeValues != nullptr, "transpose constant was not found");

<<<<<<< HEAD
    auto elementwiseValuesConvert = as_type_ptr<op::v0::Convert>(elementwise->get_input_node_shared_ptr(1ul));
    auto elementwiseValues = elementwiseValuesConvert == nullptr ?
        elementwise->get_input_node_shared_ptr(1ul) :
        elementwiseValuesConvert->get_input_node_shared_ptr(0ul);
    assert(is_type<op::Constant>(elementwiseValues));
=======
    auto elementwiseValuesConvert = ov::as_type_ptr<opset1::Convert>(elementwise->get_input_node_shared_ptr(1ul));
    auto elementwiseValues = elementwiseValuesConvert == nullptr ?
        elementwise->get_input_node_shared_ptr(1ul) :
        elementwiseValuesConvert->get_input_node_shared_ptr(0ul);
    assert(ov::is_type<opset1::Constant>(elementwiseValues));
>>>>>>> a84d01cb

    const auto transposeValuesShape = transposeValues->get_output_shape(0);
    const auto elementwiseValuesShape = elementwiseValues->get_output_shape(0);
    if (elementwiseValuesShape.size() != shape_size(transposeValuesShape)) {
        if (shape_size(elementwiseValuesShape) != 1ul) {
            return nullptr;
        }

        elementwiseValues = ngraph::pass::low_precision::fold<op::v1::Broadcast>(
            elementwiseValues,
            std::make_shared<op::Constant>(
                element::i64,
                Shape{ shape_size(transposeValuesShape) },
                std::vector<size_t>(shape_size(transposeValuesShape), 1ul)));
<<<<<<< HEAD
        assert(is_type<op::Constant>(elementwiseValues));
    }

    const std::shared_ptr<op::v1::Transpose> newTranspose = as_type_ptr<op::v1::Transpose>(transpose->clone_with_new_inputs({
        elementwise->get_input_node_shared_ptr(0ul),
        transposeValues }));

    const auto newElementwiseValues = ngraph::pass::low_precision::fold<op::v1::Transpose>(
        elementwiseValues->output(0),
        transposeValues->output(0));
    assert(is_type<op::Constant>(newElementwiseValues));
=======
        assert(ov::is_type<opset1::Constant>(elementwiseValues));
    }

    const std::shared_ptr<opset1::Transpose> newTranspose = ov::as_type_ptr<opset1::Transpose>(transpose->clone_with_new_inputs({
        elementwise->get_input_node_shared_ptr(0ul),
        transposeValues }));

    const auto newElementwiseValues = ngraph::pass::low_precision::fold<opset1::Transpose>(
        elementwiseValues,
        transposeValues);
    assert(ov::is_type<opset1::Constant>(newElementwiseValues));
>>>>>>> a84d01cb

    const auto newElementwise = elementwise->clone_with_new_inputs({
        newTranspose,
        elementwiseValuesConvert == nullptr ?
            newElementwiseValues :
            std::make_shared<op::v0::Convert>(newElementwiseValues, elementwiseValuesConvert->get_destination_type()) });

    replace_node(transpose, newElementwise);
    copy_runtime_info({ elementwise, transpose }, { newTranspose, newElementwise });

    return newTranspose;
}

std::shared_ptr<Node> moveThroughConvert(const std::shared_ptr<Node>& transpose, const std::shared_ptr<Node>& convert) {
    const auto newTranspose = transpose->clone_with_new_inputs({convert->input_value(0), transpose->input_value(1) });
    const auto newConvert = convert->clone_with_new_inputs({ newTranspose });
    replace_node(transpose, newConvert);
    copy_runtime_info({ convert, transpose }, { newTranspose, newConvert });

    return newTranspose;
}

void fuseConstant(const std::shared_ptr<Node>& transpose, const std::shared_ptr<Node>& constant) {
<<<<<<< HEAD
    const auto newConstant = ngraph::pass::low_precision::fold<op::v1::Transpose>(
        constant->output(0),
        transpose->get_input_node_ptr(1)->output(0));
=======
    const auto newConstant = ngraph::pass::low_precision::fold<opset1::Transpose>(
        constant,
        transpose->input_value(1));
>>>>>>> a84d01cb

    replace_node(transpose, newConstant);
    copy_runtime_info({ constant, transpose }, newConstant);
}

}  // namespace
}  // namespace pull_transpose_through_dequantization

ngraph::pass::low_precision::PullTransposeThroughDequantization::PullTransposeThroughDequantization(
    const std::vector<ngraph::element::Type>& inputPrecisions) {
    const auto weights = ngraph::pattern::wrap_type<ngraph::op::Constant>(pattern::type_matches_any(inputPrecisions));
    const auto convert = ngraph::pattern::wrap_type<ngraph::op::v0::Convert>({ weights });

    const auto subtractValues = std::make_shared<pattern::op::Or>(OutputVector{
        ngraph::pattern::wrap_type<ngraph::op::Constant>(),
        ngraph::pattern::wrap_type<ngraph::op::v0::Convert>({ngraph::pattern::wrap_type<ngraph::op::Constant>()})
    });
    const auto subtract = ngraph::pattern::wrap_type<ngraph::op::v1::Subtract>({ convert, subtractValues });

    const auto subtractOrConvert = std::make_shared<pattern::op::Or>(OutputVector{ convert, subtract });

    const auto multiplyConstant = ngraph::pattern::wrap_type<ngraph::op::Constant>();
    const auto multiply = ngraph::pattern::wrap_type<ngraph::op::v1::Multiply>({ subtractOrConvert, multiplyConstant });

    const auto transposeConstant = ngraph::pattern::wrap_type<ngraph::op::Constant>();
    auto matcherTranspose = ngraph::pattern::wrap_type<op::v1::Transpose>({ multiply, transposeConstant });

    ngraph::matcher_pass_callback callback = [=](ngraph::pattern::Matcher & m) -> bool {
        const auto& opsMap = m.get_pattern_value_map();
        auto transpose = opsMap.find(matcherTranspose)->second.get_node()->shared_from_this();

        while (transpose != nullptr) {
            const auto parent = transpose->get_input_node_shared_ptr(0);
<<<<<<< HEAD
            if (is_type<op::v1::Multiply>(parent) || is_type<op::v1::Subtract>(parent)) {
                transpose = pull_transpose_through_dequantization::moveThroughElementwise(transpose, parent);
            } else if (is_type<op::v0::Convert>(parent)) {
                transpose = pull_transpose_through_dequantization::moveThroughConvert(transpose, parent);
            } else if (is_type<op::Constant>(parent)) {
                pull_transpose_through_dequantization::fuseConstant(transpose, as_type_ptr<op::Constant>(parent));
=======
            if (ov::is_type<opset1::Multiply>(parent) || ov::is_type<opset1::Subtract>(parent)) {
                transpose = pull_transpose_through_dequantization::moveThroughElementwise(transpose, parent);
            } else if (ov::is_type<opset1::Convert>(parent)) {
                transpose = pull_transpose_through_dequantization::moveThroughConvert(transpose, parent);
            } else if (ov::is_type<opset1::Constant>(parent)) {
                pull_transpose_through_dequantization::fuseConstant(transpose, ov::as_type_ptr<opset1::Constant>(parent));
>>>>>>> a84d01cb
                transpose = nullptr;
            } else {
                THROW_IE_LPT_EXCEPTION(*parent) << "unexepcted operation type";
            }
        }

        return true;
    };

    auto m = std::make_shared<ngraph::pattern::Matcher>(matcherTranspose, "PullTransposeThroughDequantization");
    this->register_matcher(m, callback);
}<|MERGE_RESOLUTION|>--- conflicted
+++ resolved
@@ -4,13 +4,14 @@
 
 #include "low_precision/pull_transpose_through_dequantization.hpp"
 
+#include <assert.h>
+#include <memory>
 #include <queue>
 #include <vector>
 
+#include <ngraph/opsets/opset1.hpp>
 #include <ngraph/pattern/op/wrap_type.hpp>
 #include <ngraph/pattern/op/or.hpp>
-#include "ngraph/op/transpose.hpp"
-
 #include "low_precision/network_helper.hpp"
 
 using namespace ngraph;
@@ -24,19 +25,11 @@
     const auto transposeValues = transpose->get_input_node_shared_ptr(1);
     NGRAPH_CHECK(transposeValues != nullptr, "transpose constant was not found");
 
-<<<<<<< HEAD
-    auto elementwiseValuesConvert = as_type_ptr<op::v0::Convert>(elementwise->get_input_node_shared_ptr(1ul));
-    auto elementwiseValues = elementwiseValuesConvert == nullptr ?
-        elementwise->get_input_node_shared_ptr(1ul) :
-        elementwiseValuesConvert->get_input_node_shared_ptr(0ul);
-    assert(is_type<op::Constant>(elementwiseValues));
-=======
     auto elementwiseValuesConvert = ov::as_type_ptr<opset1::Convert>(elementwise->get_input_node_shared_ptr(1ul));
     auto elementwiseValues = elementwiseValuesConvert == nullptr ?
         elementwise->get_input_node_shared_ptr(1ul) :
         elementwiseValuesConvert->get_input_node_shared_ptr(0ul);
     assert(ov::is_type<opset1::Constant>(elementwiseValues));
->>>>>>> a84d01cb
 
     const auto transposeValuesShape = transposeValues->get_output_shape(0);
     const auto elementwiseValuesShape = elementwiseValues->get_output_shape(0);
@@ -45,25 +38,12 @@
             return nullptr;
         }
 
-        elementwiseValues = ngraph::pass::low_precision::fold<op::v1::Broadcast>(
+        elementwiseValues = ngraph::pass::low_precision::fold<opset1::Broadcast>(
             elementwiseValues,
-            std::make_shared<op::Constant>(
+            std::make_shared<opset1::Constant>(
                 element::i64,
                 Shape{ shape_size(transposeValuesShape) },
                 std::vector<size_t>(shape_size(transposeValuesShape), 1ul)));
-<<<<<<< HEAD
-        assert(is_type<op::Constant>(elementwiseValues));
-    }
-
-    const std::shared_ptr<op::v1::Transpose> newTranspose = as_type_ptr<op::v1::Transpose>(transpose->clone_with_new_inputs({
-        elementwise->get_input_node_shared_ptr(0ul),
-        transposeValues }));
-
-    const auto newElementwiseValues = ngraph::pass::low_precision::fold<op::v1::Transpose>(
-        elementwiseValues->output(0),
-        transposeValues->output(0));
-    assert(is_type<op::Constant>(newElementwiseValues));
-=======
         assert(ov::is_type<opset1::Constant>(elementwiseValues));
     }
 
@@ -75,13 +55,12 @@
         elementwiseValues,
         transposeValues);
     assert(ov::is_type<opset1::Constant>(newElementwiseValues));
->>>>>>> a84d01cb
 
     const auto newElementwise = elementwise->clone_with_new_inputs({
         newTranspose,
         elementwiseValuesConvert == nullptr ?
             newElementwiseValues :
-            std::make_shared<op::v0::Convert>(newElementwiseValues, elementwiseValuesConvert->get_destination_type()) });
+            std::make_shared<opset1::Convert>(newElementwiseValues, elementwiseValuesConvert->get_destination_type()) });
 
     replace_node(transpose, newElementwise);
     copy_runtime_info({ elementwise, transpose }, { newTranspose, newElementwise });
@@ -99,15 +78,9 @@
 }
 
 void fuseConstant(const std::shared_ptr<Node>& transpose, const std::shared_ptr<Node>& constant) {
-<<<<<<< HEAD
-    const auto newConstant = ngraph::pass::low_precision::fold<op::v1::Transpose>(
-        constant->output(0),
-        transpose->get_input_node_ptr(1)->output(0));
-=======
     const auto newConstant = ngraph::pass::low_precision::fold<opset1::Transpose>(
         constant,
         transpose->input_value(1));
->>>>>>> a84d01cb
 
     replace_node(transpose, newConstant);
     copy_runtime_info({ constant, transpose }, newConstant);
@@ -118,22 +91,22 @@
 
 ngraph::pass::low_precision::PullTransposeThroughDequantization::PullTransposeThroughDequantization(
     const std::vector<ngraph::element::Type>& inputPrecisions) {
-    const auto weights = ngraph::pattern::wrap_type<ngraph::op::Constant>(pattern::type_matches_any(inputPrecisions));
-    const auto convert = ngraph::pattern::wrap_type<ngraph::op::v0::Convert>({ weights });
+    const auto weights = ngraph::pattern::wrap_type<ngraph::opset1::Constant>(pattern::type_matches_any(inputPrecisions));
+    const auto convert = ngraph::pattern::wrap_type<ngraph::opset1::Convert>({ weights });
 
     const auto subtractValues = std::make_shared<pattern::op::Or>(OutputVector{
-        ngraph::pattern::wrap_type<ngraph::op::Constant>(),
-        ngraph::pattern::wrap_type<ngraph::op::v0::Convert>({ngraph::pattern::wrap_type<ngraph::op::Constant>()})
+        ngraph::pattern::wrap_type<ngraph::opset1::Constant>(),
+        ngraph::pattern::wrap_type<ngraph::opset1::Convert>({ngraph::pattern::wrap_type<ngraph::opset1::Constant>()})
     });
-    const auto subtract = ngraph::pattern::wrap_type<ngraph::op::v1::Subtract>({ convert, subtractValues });
+    const auto subtract = ngraph::pattern::wrap_type<ngraph::opset1::Subtract>({ convert, subtractValues });
 
     const auto subtractOrConvert = std::make_shared<pattern::op::Or>(OutputVector{ convert, subtract });
 
-    const auto multiplyConstant = ngraph::pattern::wrap_type<ngraph::op::Constant>();
-    const auto multiply = ngraph::pattern::wrap_type<ngraph::op::v1::Multiply>({ subtractOrConvert, multiplyConstant });
+    const auto multiplyConstant = ngraph::pattern::wrap_type<ngraph::opset1::Constant>();
+    const auto multiply = ngraph::pattern::wrap_type<ngraph::opset1::Multiply>({ subtractOrConvert, multiplyConstant });
 
-    const auto transposeConstant = ngraph::pattern::wrap_type<ngraph::op::Constant>();
-    auto matcherTranspose = ngraph::pattern::wrap_type<op::v1::Transpose>({ multiply, transposeConstant });
+    const auto transposeConstant = ngraph::pattern::wrap_type<ngraph::opset1::Constant>();
+    auto matcherTranspose = ngraph::pattern::wrap_type<opset1::Transpose>({ multiply, transposeConstant });
 
     ngraph::matcher_pass_callback callback = [=](ngraph::pattern::Matcher & m) -> bool {
         const auto& opsMap = m.get_pattern_value_map();
@@ -141,21 +114,12 @@
 
         while (transpose != nullptr) {
             const auto parent = transpose->get_input_node_shared_ptr(0);
-<<<<<<< HEAD
-            if (is_type<op::v1::Multiply>(parent) || is_type<op::v1::Subtract>(parent)) {
-                transpose = pull_transpose_through_dequantization::moveThroughElementwise(transpose, parent);
-            } else if (is_type<op::v0::Convert>(parent)) {
-                transpose = pull_transpose_through_dequantization::moveThroughConvert(transpose, parent);
-            } else if (is_type<op::Constant>(parent)) {
-                pull_transpose_through_dequantization::fuseConstant(transpose, as_type_ptr<op::Constant>(parent));
-=======
             if (ov::is_type<opset1::Multiply>(parent) || ov::is_type<opset1::Subtract>(parent)) {
                 transpose = pull_transpose_through_dequantization::moveThroughElementwise(transpose, parent);
             } else if (ov::is_type<opset1::Convert>(parent)) {
                 transpose = pull_transpose_through_dequantization::moveThroughConvert(transpose, parent);
             } else if (ov::is_type<opset1::Constant>(parent)) {
                 pull_transpose_through_dequantization::fuseConstant(transpose, ov::as_type_ptr<opset1::Constant>(parent));
->>>>>>> a84d01cb
                 transpose = nullptr;
             } else {
                 THROW_IE_LPT_EXCEPTION(*parent) << "unexepcted operation type";
