// Copyright (C) 2018-2021 Intel Corporation
// SPDX-License-Identifier: Apache-2.0
//

#include "low_precision/split.hpp"
#include "ngraph/node.hpp"

#include "ngraph/validation_util.hpp"
#include <ngraph/pattern/op/wrap_type.hpp>

#include "low_precision/network_helper.hpp"

namespace ngraph {
namespace pass {
namespace low_precision {

NGRAPH_RTTI_DEFINITION(ngraph::pass::low_precision::SplitTransformation, "SplitTransformation", 0);

SplitTransformation::SplitTransformation(const Params& params) : LayerTransformation(params) {
    auto matcher = pattern::wrap_type<op::v1::Split>({ pattern::wrap_type<op::v1::Multiply>(), pattern::wrap_type<op::Constant>() });

    ngraph::graph_rewrite_callback callback = [this](pattern::Matcher& m) {
        auto op = m.get_match_root();
        if (transformation_callback(op)) {
            return false;
        }
        return transform(*context, m);
    };

    auto m = std::make_shared<ngraph::pattern::Matcher>(matcher, "SplitTransformation");
    this->register_matcher(m, callback);
}

bool SplitTransformation::transform(TransformationContext& context, ngraph::pattern::Matcher& m) {
    if (!canBeTransformed(context, m.get_match_root())) {
        return false;
    }

    const auto split = NetworkHelper::separateInStandaloneBranch(m.get_match_root());
    const auto dequantization = NetworkHelper::getDequantization(split);

    OutputVector inputs = split->input_values();
    inputs[0] = dequantization.data;

    const auto newSplit = split->clone_with_new_inputs(inputs);
    newSplit->set_friendly_name(split->get_friendly_name());
    ngraph::copy_runtime_info(split, newSplit);

<<<<<<< HEAD
    const int64_t axis = as_type_ptr<op::Constant>(split->get_input_node_shared_ptr(1))->cast_vector<int64_t>()[0];
=======
    const int64_t axis = ov::as_type_ptr<opset1::Constant>(split->get_input_node_shared_ptr(1))->cast_vector<int64_t>()[0];
>>>>>>> a84d01cb
    const size_t normalizedAxis = normalize_axis(split->get_friendly_name(), axis, split->get_input_partial_shape(0).rank());
    const size_t outputSize = newSplit->get_output_size();

    const auto splitConstant = [&](const std::shared_ptr<Node> operation) {
        // if batch is absent in constant shape - add batch
        const auto normalizedConstant = NetworkHelper::normalizeDequantizationShape(operation);
        const auto constantShape = normalizedConstant->get_shape();

        OutputVector results(outputSize);
        if ((shape_size(constantShape) == 1ul) || (constantShape[normalizedAxis] == 1ul)) {
            std::for_each(results.begin(), results.end(), [&](Output<Node>& elem) { elem = normalizedConstant->clone_with_new_inputs({}); });
        } else {
            // prepare new inputs for constant folding
            OutputVector inputs = newSplit->input_values();
            inputs[0] = normalizedConstant;
            const auto foldSplit = newSplit->clone_with_new_inputs(inputs);

            // fold and fill results
            foldSplit->constant_fold(results, inputs);
        }

        for (auto& result : results) {
            result = NetworkHelper::toScalarIfPossible(result.get_node_shared_ptr());
        }

        return results;
    };

    // get splited dequantization constants
    OutputVector splitedSub = dequantization.subtract ? splitConstant(dequantization.subtract) : OutputVector{};
    OutputVector splitedMul = splitConstant(dequantization.multiply);

    NodeVector lastNodes;
    OutputVector replacement;
    for (size_t i = 0; i < outputSize; ++i) {
        Output<Node> parent = newSplit->output(i);

        if (dequantization.convert) {
            const auto convert = dequantization.convert->clone_with_new_inputs({ newSplit->output(i) });
            copy_runtime_info({ newSplit, convert }, convert);
            parent = convert;
        }

        if (dequantization.subtract) {
            const auto subtract = std::make_shared<opset1::Subtract>(parent, splitedSub[i]);
            copy_runtime_info({ newSplit, subtract }, subtract);
            parent = subtract;
        }

        const auto multiply = std::make_shared<op::TypeRelaxed<opset1::Multiply>>(parent, splitedMul[i]);
        NetworkHelper::setOutDataPrecisionForTypeRelaxed(multiply, dequantization.multiply->get_output_element_type(0));
        copy_runtime_info({ newSplit, multiply }, multiply);

        lastNodes.push_back(multiply);
        replacement.push_back(multiply);
    }

    for (size_t i = 0ul; i < newSplit->get_output_size(); ++i) {
        for (auto input : split->output(i).get_target_inputs()) {
            input.replace_source_output(replacement[i]);
        }
    }

    // We do it to avoid dequantization propagation to the shapeOf subgraphs
    for (size_t i = 0; i < replacement.size(); ++i) {
        for (const auto& input : replacement[i].get_target_inputs()) {
            if (const auto shapeOf = as_type_ptr<opset1::ShapeOf>(input.get_node()->shared_from_this())) {
                const auto newShapeOf = shapeOf->clone_with_new_inputs({ newSplit->output(i) });
                replace_node_update_name(shapeOf, newShapeOf);
            }
        }
    }

    updateOutputs(context, lastNodes, newSplit);
    return true;
}


void SplitTransformation::updateOutputs(
    TransformationContext& context,
    std::vector<std::shared_ptr<ngraph::Node>> lastNodes,
    std::shared_ptr<ngraph::Node> originalNode) const {
    //TODO: LPT: during refactoring update is not tested
    if (lastNodes.size() == 1ul) {
        updateOutput(context, lastNodes[0], originalNode);
    } else {
        const std::string originalName = originalNode->get_friendly_name();
        for (size_t i = 0; i < lastNodes.size(); ++i) {
            const auto lastNode = lastNodes[i];
            for (auto output : lastNodes[i]->outputs()) {
                for (auto input : output.get_target_inputs()) {
<<<<<<< HEAD
                    if (is_type<ngraph::op::v0::Result>(input.get_node())) {
=======
                    if (ov::is_type<ngraph::opset1::Result>(input.get_node())) {
>>>>>>> a84d01cb
                        originalNode->set_friendly_name(originalName + LayerTransformation::originalLayerPostfix);
                        lastNode->set_friendly_name(originalName + "." + std::to_string(i));
                        break;
                    }
                }
            }
        }
    }
}

bool SplitTransformation::isPrecisionPreserved(std::shared_ptr<Node> layer) const noexcept {
    return true;
}

bool SplitTransformation::canBeTransformed(const TransformationContext& context, std::shared_ptr<Node> layer) const {
    if (!LayerTransformation::canBeTransformed(context, layer) || NetworkHelper::getDequantization(layer).empty()) {
        return false;
    }

    const auto consumers = NetworkHelper::consumers(layer);
<<<<<<< HEAD
    const auto concat = as_type_ptr<op::v0::Concat>(consumers[0]);
=======
    const auto concat = ov::as_type_ptr<opset1::Concat>(consumers[0]);
>>>>>>> a84d01cb

    // WA to avoid propagation of dequantization if after Split all consumers are the same unsupported Concat
    if (concat && concat->get_axis() != 1ul) {
        const size_t id = consumers[0]->get_instance_id();
        return std::any_of(consumers.begin(), consumers.end(), [&](const std::shared_ptr<Node>& node) { return node->get_instance_id() != id; });
    }

    return true;
}

} // namespace low_precision
} // namespace pass
} // namespace ngraph<|MERGE_RESOLUTION|>--- conflicted
+++ resolved
@@ -5,7 +5,6 @@
 #include "low_precision/split.hpp"
 #include "ngraph/node.hpp"
 
-#include "ngraph/validation_util.hpp"
 #include <ngraph/pattern/op/wrap_type.hpp>
 
 #include "low_precision/network_helper.hpp"
@@ -17,7 +16,7 @@
 NGRAPH_RTTI_DEFINITION(ngraph::pass::low_precision::SplitTransformation, "SplitTransformation", 0);
 
 SplitTransformation::SplitTransformation(const Params& params) : LayerTransformation(params) {
-    auto matcher = pattern::wrap_type<op::v1::Split>({ pattern::wrap_type<op::v1::Multiply>(), pattern::wrap_type<op::Constant>() });
+    auto matcher = pattern::wrap_type<opset1::Split>({ pattern::wrap_type<opset1::Multiply>(), pattern::wrap_type<opset1::Constant>() });
 
     ngraph::graph_rewrite_callback callback = [this](pattern::Matcher& m) {
         auto op = m.get_match_root();
@@ -46,11 +45,7 @@
     newSplit->set_friendly_name(split->get_friendly_name());
     ngraph::copy_runtime_info(split, newSplit);
 
-<<<<<<< HEAD
-    const int64_t axis = as_type_ptr<op::Constant>(split->get_input_node_shared_ptr(1))->cast_vector<int64_t>()[0];
-=======
     const int64_t axis = ov::as_type_ptr<opset1::Constant>(split->get_input_node_shared_ptr(1))->cast_vector<int64_t>()[0];
->>>>>>> a84d01cb
     const size_t normalizedAxis = normalize_axis(split->get_friendly_name(), axis, split->get_input_partial_shape(0).rank());
     const size_t outputSize = newSplit->get_output_size();
 
@@ -142,11 +137,7 @@
             const auto lastNode = lastNodes[i];
             for (auto output : lastNodes[i]->outputs()) {
                 for (auto input : output.get_target_inputs()) {
-<<<<<<< HEAD
-                    if (is_type<ngraph::op::v0::Result>(input.get_node())) {
-=======
                     if (ov::is_type<ngraph::opset1::Result>(input.get_node())) {
->>>>>>> a84d01cb
                         originalNode->set_friendly_name(originalName + LayerTransformation::originalLayerPostfix);
                         lastNode->set_friendly_name(originalName + "." + std::to_string(i));
                         break;
@@ -167,11 +158,7 @@
     }
 
     const auto consumers = NetworkHelper::consumers(layer);
-<<<<<<< HEAD
-    const auto concat = as_type_ptr<op::v0::Concat>(consumers[0]);
-=======
     const auto concat = ov::as_type_ptr<opset1::Concat>(consumers[0]);
->>>>>>> a84d01cb
 
     // WA to avoid propagation of dequantization if after Split all consumers are the same unsupported Concat
     if (concat && concat->get_axis() != 1ul) {
