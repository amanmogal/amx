--- conflicted
+++ resolved
@@ -36,19 +36,11 @@
 std::shared_ptr<VariantWrapper<std::shared_ptr<IntervalsAlignmentAttribute>>> VariantWrapper<IntervalsAlignmentAttributePtr>::create(
     const std::shared_ptr<ngraph::Node>& node,
     const AttributeParameters& params) {
-<<<<<<< HEAD
-    if (!is_type<op::v0::FakeQuantize>(node)) {
-        return nullptr;
-    }
-
-    auto fakeQuantize = as_type_ptr<op::v0::FakeQuantize>(node);
-=======
     if (!ov::is_type<opset1::FakeQuantize>(node)) {
         return nullptr;
     }
 
     auto fakeQuantize = ov::as_type_ptr<opset1::FakeQuantize>(node);
->>>>>>> a84d01cb
     if (!QuantizationDetails::outputLayoutIsSupported(fakeQuantize) || !QuantizationDetails::isSupportedLevel(fakeQuantize->get_levels())) {
         return nullptr;
     }
@@ -66,13 +58,8 @@
             }
         }
 
-<<<<<<< HEAD
-        const auto outLow = as_type_ptr<op::Constant>(node->get_input_node_shared_ptr(3));
-        const auto outHigh = as_type_ptr<op::Constant>(node->get_input_node_shared_ptr(4));
-=======
         const auto outLow = ov::as_type_ptr<opset1::Constant>(node->get_input_node_shared_ptr(3));
         const auto outHigh = ov::as_type_ptr<opset1::Constant>(node->get_input_node_shared_ptr(4));
->>>>>>> a84d01cb
         if (!NetworkHelper::isScalarLike(outLow) || !NetworkHelper::isScalarLike(outHigh)) {
             return nullptr;
         }
@@ -87,19 +74,11 @@
             {
                 auto multiplyResult = dequantization.multiplyConstant == nullptr ?
                     node->get_input_node_ptr(3)->shared_from_this() :
-<<<<<<< HEAD
-                    fold<op::v1::Multiply>(
-                        foldConvert(node->get_input_node_ptr(3)->shared_from_this(), params.deqPrecision),
-                        dequantization.multiplyConstant);
-
-                auto multiplyResultConstant = as_type_ptr<op::Constant>(multiplyResult);
-=======
                     fold<opset1::Multiply>(
                         foldConvert(node->input_value(3), params.deqPrecision),
                         dequantization.multiplyConstant);
 
                 auto multiplyResultConstant = ov::as_type_ptr<opset1::Constant>(multiplyResult);
->>>>>>> a84d01cb
                 auto intervals = multiplyResultConstant->cast_vector<float>();
                 lowInterval = *std::min_element(intervals.begin(), intervals.end());
             }
@@ -107,19 +86,11 @@
             {
                 auto multiplyResult = dequantization.multiplyConstant == nullptr ?
                     node->get_input_node_ptr(4)->shared_from_this() :
-<<<<<<< HEAD
-                    fold<op::v1::Multiply>(
-                        foldConvert(node->get_input_node_ptr(4)->shared_from_this(), params.deqPrecision),
-                        dequantization.multiplyConstant);
-
-                auto multiplyResultConstant = as_type_ptr<op::Constant>(multiplyResult);
-=======
                     fold<opset1::Multiply>(
                         foldConvert(node->input_value(4), params.deqPrecision),
                         dequantization.multiplyConstant);
 
                 auto multiplyResultConstant = ov::as_type_ptr<opset1::Constant>(multiplyResult);
->>>>>>> a84d01cb
                 auto intervals = multiplyResultConstant->cast_vector<float>();
                 highInterval = *std::max_element(intervals.begin(), intervals.end());
             }
@@ -144,13 +115,8 @@
                 fakeQuantize->get_levels()));
         rtInfo[ngraph::VariantWrapper<IntervalsAlignmentAttributePtr>::type_info.name] = attribute;
 
-<<<<<<< HEAD
-        const std::vector<float> outputLowValues = as_type_ptr<op::Constant>(fakeQuantize->get_input_node_shared_ptr(3))->cast_vector<float>();
-        const std::vector<float> outputHighValues = as_type_ptr<op::Constant>(fakeQuantize->get_input_node_shared_ptr(4))->cast_vector<float>();
-=======
         const std::vector<float> outputLowValues = ov::as_type_ptr<opset1::Constant>(fakeQuantize->get_input_node_shared_ptr(3))->cast_vector<float>();
         const std::vector<float> outputHighValues = ov::as_type_ptr<opset1::Constant>(fakeQuantize->get_input_node_shared_ptr(4))->cast_vector<float>();
->>>>>>> a84d01cb
         LayerTransformation::PrecisionDetails preferablePrecision = LayerTransformation::getPrecisionDetails(
             fakeQuantize->get_levels(),
             outputLowValues,
