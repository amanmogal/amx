﻿// Copyright (C) 2018-2021 Intel Corporation
// SPDX-License-Identifier: Apache-2.0
//

#include "low_precision/concat.hpp"

#include <algorithm>
#include <memory>
#include <utility>
#include <vector>

#include "ngraph/validation_util.hpp"
#include <ngraph/pattern/op/wrap_type.hpp>
#include "ngraph/op/concat.hpp"

#include "low_precision/common/fake_quantize_dequantization.hpp"
#include "low_precision/common/ie_lpt_exception.hpp"
#include "low_precision/network_helper.hpp"

namespace ngraph {
namespace pass {
namespace low_precision {

NGRAPH_RTTI_DEFINITION(ngraph::pass::low_precision::ConcatTransformation, "ConcatTransformation", 0);

ConcatTransformation::ConcatTransformation(const Params& params) : LayerTransformation(params) {
    auto matcher = ngraph::pattern::wrap_type<op::v0::Concat>();

    ngraph::graph_rewrite_callback callback = [this](pattern::Matcher& m) {
        auto op = m.get_match_root();
        if (transformation_callback(op)) {
            return false;
        }

        return transform(*context, m);
    };

    auto m = std::make_shared<ngraph::pattern::Matcher>(matcher, "ConcatTransformation");
    this->register_matcher(m, callback);
}

bool ConcatTransformation::transform(TransformationContext& context, ngraph::pattern::Matcher &m) {
    std::shared_ptr<ngraph::op::v0::Concat> concat = ngraph::as_type_ptr<ngraph::op::v0::Concat>(m.get_match_root());
    if (!canBeTransformed(context, concat)) {
        return false;
    }

    std::vector<FakeQuantizeDequantization> layerDequantizations;
    layerDequantizations.reserve(concat->get_input_size());
    for (size_t parentIndex = 0ul; parentIndex < concat->get_input_size(); parentIndex++) {
        FakeQuantizeDequantization dequantization = NetworkHelper::getDequantization(concat, parentIndex);
        if (dequantization.empty()) {
            return false;
        }
        layerDequantizations.push_back(dequantization);
    }

    bool allDequantizationShiftAreZero = true;
    bool allDequantizationMultiplyAreZero = true;
    for (const auto& dequantization : layerDequantizations) {
        if (dequantization.subtract != nullptr) {
            allDequantizationShiftAreZero = false;
        }

        if (dequantization.multiply != nullptr) {
            allDequantizationMultiplyAreZero = false;
        }

        if (!allDequantizationShiftAreZero && !allDequantizationMultiplyAreZero) {
            break;
        }
    }

<<<<<<< HEAD
    auto broadcastElementWiseConst = [](
        // FakeQuantize constant shape must be broadcastable to the shape on data.
        std::shared_ptr<ngraph::op::Constant> operation,
        const ngraph::Shape targetShape) -> std::shared_ptr<Node> {
            auto targetShapeConst = std::make_shared<ngraph::op::Constant>(
                element::i64, ngraph::Shape{ targetShape.size() },
                targetShape);

            auto broadcast = ngraph::pass::low_precision::fold<ngraph::op::v1::Broadcast>(
                operation,
                targetShapeConst,
                ngraph::op::AutoBroadcastType::NUMPY);

            return broadcast;
=======
    // FakeQuantize constant shape must be broadcastable to the shape on data.
    auto broadcastElementWiseConst = [](std::shared_ptr<opset1::Constant> operation, const Shape targetShape) {
        auto targetShapeConst = std::make_shared<opset1::Constant>(element::i64, Shape{ targetShape.size() }, targetShape);
        auto broadcast = fold<ngraph::opset1::Broadcast>(operation, targetShapeConst);
        return broadcast;
>>>>>>> a84d01cb
    };

    bool someDqInLowPrecision = std::any_of(
        layerDequantizations.begin(),
        layerDequantizations.end(),
        [](const FakeQuantizeDequantization& value) { return value.isLowPrecision(); });

    bool someDqInFpPrecision = std::any_of(
        layerDequantizations.begin(),
        layerDequantizations.end(),
        [](const FakeQuantizeDequantization& value) { return !value.isLowPrecision(); });

    bool DqWithDifferentPrecision = someDqInLowPrecision && someDqInFpPrecision;

    OutputVector dataNodes;
    NodeVector convertNodes;
    NodeVector subtractNodes;
    NodeVector multiplyNodes;
    for (size_t i = 0; i < layerDequantizations.size(); ++i) {
        const auto& dequantization = layerDequantizations[i];

        if (DqWithDifferentPrecision && dequantization.isLowPrecision()) {
            dataNodes.push_back(dequantization.convert);
        } else {
            dataNodes.push_back(dequantization.data);
        }

        if (dequantization.convert != nullptr) {
            convertNodes.push_back(dequantization.convert);
        }

        Shape targetShape(concat->get_input_partial_shape(i).rank().get_length(), 1ul);
        targetShape[1] = concat->get_input_partial_shape(i)[1].get_length();

        if (!allDequantizationShiftAreZero) {
            subtractNodes.push_back(dequantization.subtract == nullptr ?
                std::make_shared<ngraph::op::Constant>(deqPrecision, targetShape, std::vector<float>({ 0.f })) :
                broadcastElementWiseConst(dequantization.subtractConstant, targetShape));
        }

        if (!allDequantizationMultiplyAreZero) {
            multiplyNodes.push_back(dequantization.multiply == nullptr ?
                std::make_shared<ngraph::op::Constant>(deqPrecision, targetShape, std::vector<float>({ 1.0f })) :
                broadcastElementWiseConst(dequantization.multiplyConstant, targetShape));
        }
    }

    const auto newConcat = concat->clone_with_new_inputs(dataNodes);

    std::shared_ptr<ngraph::Node> lastDequantization = newConcat;
    if (!convertNodes.empty()) {
        const auto convert = convertNodes[0]->clone_with_new_inputs({ newConcat });

        NetworkHelper::copyInfo({ concat, convert }, convert);
        convert->set_friendly_name(concat->get_friendly_name() + "/DequantizationConvert");
        lastDequantization = convert;
    }

    // concatenation axis is 1
    if (!subtractNodes.empty()) {
        const auto subtract = std::make_shared<opset1::Subtract>(
            lastDequantization,
            NetworkHelper::toScalarIfPossible(subtractNodes.size() == 1ul ?
                subtractNodes[0] :
                ngraph::pass::low_precision::fold<ngraph::op::v0::Concat>(subtractNodes, 1)));

        NetworkHelper::copyInfo({ concat, subtract }, subtract);
        subtract->set_friendly_name(concat->get_friendly_name() + "/DequantizationSubtract");
        lastDequantization = subtract;
    }

    if (!multiplyNodes.empty()) {
        const auto multiply = std::make_shared<op::TypeRelaxed<opset1::Multiply>>(
            opset1::Multiply(
                lastDequantization,
                NetworkHelper::toScalarIfPossible(multiplyNodes.size() == 1ul ?
                    multiplyNodes[0] :
                    ngraph::pass::low_precision::fold<ngraph::op::v0::Concat>(multiplyNodes, 1))),
            layerDequantizations[0].multiply->get_output_element_type(0));

        NetworkHelper::copyInfo({ concat, multiply }, multiply);
        multiply->set_friendly_name(concat->get_friendly_name() + "/DequantizationMultyply");
        lastDequantization = multiply;
    }

    NetworkHelper::insertDequantizationAfter(concat, lastDequantization, newConcat);
    NetworkHelper::copyInfo(concat, newConcat);
    updateOutput(context, lastDequantization, newConcat);
    return true;
}

bool ConcatTransformation::isPrecisionPreserved(std::shared_ptr<Node>) const noexcept {
    return true;
}

bool ConcatTransformation::canBeTransformed(const TransformationContext& context, std::shared_ptr<Node> layer) const {
<<<<<<< HEAD
    std::shared_ptr<op::v0::Concat> concat = as_type_ptr<op::v0::Concat>(layer);
=======
    std::shared_ptr<opset1::Concat> concat = ov::as_type_ptr<opset1::Concat>(layer);
>>>>>>> a84d01cb
    if (concat == nullptr) {
        return false;
    }

    const auto& axis = concat->get_axis();
    const auto& outPShape = concat->get_output_partial_shape(0);
    const auto& outRank = outPShape.rank();
    if (outRank.is_dynamic()) {
        return false;
    }

    const size_t normalizedAxis = ngraph::normalize_axis(concat->get_friendly_name(), axis, outRank);

    if (normalizedAxis != 1ul) {
        return false;
    }

    if (outPShape[normalizedAxis].is_dynamic()) {
        return false;
    }

    auto checkConstShape = [&normalizedAxis, &outRank](const std::shared_ptr<opset1::Constant>& constant) {
        const size_t rankValue = outRank.get_length();
        Shape constantShape = constant->get_shape();

        while (constantShape.size() < rankValue) {
            constantShape.insert(constantShape.begin(), 1ul);
        }

        const auto dqDimensionsCount = std::count_if(constantShape.begin(), constantShape.end(), [](size_t elem) { return elem > 1; });
        const bool dqOnlyByConcatAxis = (dqDimensionsCount == 0) || (dqDimensionsCount == 1 && constantShape[normalizedAxis] != 1ul);
        return dqOnlyByConcatAxis;
    };

    element::Type precision;
    for (size_t i = 0ul; i < concat->get_input_size(); i++) {
        const FakeQuantizeDequantization dequantization = NetworkHelper::getDequantization(concat, i);
        if (dequantization.empty() || (updatePrecisions && !dequantization.isLowPrecision())) {
            return false;
        }

        if (((dequantization.subtract != nullptr) && (!checkConstShape(dequantization.subtractConstant))) ||
            ((dequantization.multiply != nullptr) && (!checkConstShape(dequantization.multiplyConstant)))) {
            return false;
        }

        if (precision == element::undefined) {
            precision = dequantization.data.get_element_type();
        } else if (precision != dequantization.data.get_element_type()) {
            return false;
        }
    }
    return true;
}

void ConcatTransformation::fillDequantizationNodes(
    const std::vector<FakeQuantizeDequantization>& layerDequantizations,
    const std::shared_ptr<Node> layer,
    NodeVector& convertNodes,
    NodeVector& subtractNodes,
    NodeVector& multiplyNodes) const {
    if (layerDequantizations.size() > 1ul) {
        auto broadcastElementWiseConst = [](
            // FakeQuantize constant shape must be broadcastable to the shape on data.
            std::shared_ptr<ngraph::op::Constant> operation,
            const ngraph::Shape targetShape) -> std::shared_ptr<Node> {
<<<<<<< HEAD
                auto targetShapeConst = std::make_shared<ngraph::op::Constant>(
                    element::i64, ngraph::Shape{ targetShape.size() },
                    targetShape);

                auto broadcast = ngraph::pass::low_precision::fold<ngraph::op::v1::Broadcast>(
                    operation,
                    targetShapeConst,
                    ngraph::op::AutoBroadcastType::NUMPY);

=======
                auto targetShapeConst = opset1::Constant::create(element::i64, ngraph::Shape{ targetShape.size() }, targetShape);
                auto broadcast = fold<ngraph::opset1::Broadcast>(operation, targetShapeConst);
>>>>>>> a84d01cb
                return broadcast;
        };

        bool allDequantizationShiftAreZero = true;
        bool allDequantizationMultiplyAreZero = true;
        for (const auto& dequantization : layerDequantizations) {
            if (dequantization.subtract != nullptr) {
                allDequantizationShiftAreZero = false;
            }
            if (dequantization.multiply != nullptr) {
                allDequantizationMultiplyAreZero = false;
            }
        }

        for (size_t i = 0; i < layerDequantizations.size(); ++i) {
            const auto& dequantization = layerDequantizations[i];
            const ngraph::element::Type precision = deqPrecision;
            ngraph::Shape targetShape(layer->get_input_partial_shape(i).rank().get_length(), 1ul);
            targetShape[1] = layer->get_input_partial_shape(i)[1].get_length();

            if (dequantization.convert != nullptr) {
                convertNodes.push_back(dequantization.convert);
            }

            if (!allDequantizationShiftAreZero) {
                subtractNodes.push_back(dequantization.subtract == nullptr ?
                    std::make_shared<ngraph::op::Constant>(precision, targetShape, std::vector<float>({ 0.f })) :
                    broadcastElementWiseConst(dequantization.subtractConstant, targetShape));
            }

            if (!allDequantizationMultiplyAreZero) {
                multiplyNodes.push_back(dequantization.multiply == nullptr ?
                    std::make_shared<ngraph::op::Constant>(precision, targetShape, std::vector<float>({ 1.0f })) :
                    broadcastElementWiseConst(dequantization.multiplyConstant, targetShape));
            }
        }
    } else {
        // TODO: check constant shapes here - has to be scalar
        if (layerDequantizations[0].convert != nullptr) {
            convertNodes.push_back(layerDequantizations[0].convert);
        }

        if (layerDequantizations[0].subtract != nullptr) {
            subtractNodes.push_back(layerDequantizations[0].subtract->input_value(1).get_node_shared_ptr());
        }

        if (layerDequantizations[0].multiply != nullptr) {
            multiplyNodes.push_back(layerDequantizations[0].multiply->input_value(1).get_node_shared_ptr());
        }
    }
}

<<<<<<< HEAD
std::shared_ptr<Node> ConcatTransformation::concatenateDeqNodes(NodeVector& nodes) const {
    return nodes.size() == 1ul ? nodes[0] : fold<ngraph::op::v0::Concat>(nodes, 1);
}

=======
>>>>>>> a84d01cb
bool ConcatTransformation::isHandled(const TransformationContext& context, const std::vector<std::shared_ptr<ngraph::Node>>& quantizationOperations) {
    for (const std::shared_ptr<ngraph::Node>& quantizationLayer : quantizationOperations) {
        if (context.quantizedFakeQuantizeNames.find(quantizationLayer->get_friendly_name()) != context.quantizedFakeQuantizeNames.end()) {
            return true;
        }
    }

    return false;
}

bool ConcatTransformation::isQuantizedStatic(const std::shared_ptr<const Node>& layer) noexcept {
    const auto concat = as_type_ptr<const opset1::Concat>(layer);
    if (concat == nullptr) {
        return false;
    }

    const auto outputRank = concat->get_output_partial_shape(0).rank();
    if (outputRank.is_dynamic()) {
        return false;
    }

    const size_t normalizedAxis = ngraph::normalize_axis(concat->get_friendly_name(), concat->get_axis(), outputRank);
    return normalizedAxis == 1ul;
}

} // namespace low_precision
} // namespace pass
} // namespace ngraph<|MERGE_RESOLUTION|>--- conflicted
+++ resolved
@@ -9,9 +9,8 @@
 #include <utility>
 #include <vector>
 
-#include "ngraph/validation_util.hpp"
 #include <ngraph/pattern/op/wrap_type.hpp>
-#include "ngraph/op/concat.hpp"
+#include <ngraph/opsets/opset1.hpp>
 
 #include "low_precision/common/fake_quantize_dequantization.hpp"
 #include "low_precision/common/ie_lpt_exception.hpp"
@@ -24,7 +23,7 @@
 NGRAPH_RTTI_DEFINITION(ngraph::pass::low_precision::ConcatTransformation, "ConcatTransformation", 0);
 
 ConcatTransformation::ConcatTransformation(const Params& params) : LayerTransformation(params) {
-    auto matcher = ngraph::pattern::wrap_type<op::v0::Concat>();
+    auto matcher = ngraph::pattern::wrap_type<opset1::Concat>();
 
     ngraph::graph_rewrite_callback callback = [this](pattern::Matcher& m) {
         auto op = m.get_match_root();
@@ -40,7 +39,7 @@
 }
 
 bool ConcatTransformation::transform(TransformationContext& context, ngraph::pattern::Matcher &m) {
-    std::shared_ptr<ngraph::op::v0::Concat> concat = ngraph::as_type_ptr<ngraph::op::v0::Concat>(m.get_match_root());
+    std::shared_ptr<ngraph::opset1::Concat> concat = ngraph::as_type_ptr<ngraph::opset1::Concat>(m.get_match_root());
     if (!canBeTransformed(context, concat)) {
         return false;
     }
@@ -71,28 +70,11 @@
         }
     }
 
-<<<<<<< HEAD
-    auto broadcastElementWiseConst = [](
-        // FakeQuantize constant shape must be broadcastable to the shape on data.
-        std::shared_ptr<ngraph::op::Constant> operation,
-        const ngraph::Shape targetShape) -> std::shared_ptr<Node> {
-            auto targetShapeConst = std::make_shared<ngraph::op::Constant>(
-                element::i64, ngraph::Shape{ targetShape.size() },
-                targetShape);
-
-            auto broadcast = ngraph::pass::low_precision::fold<ngraph::op::v1::Broadcast>(
-                operation,
-                targetShapeConst,
-                ngraph::op::AutoBroadcastType::NUMPY);
-
-            return broadcast;
-=======
     // FakeQuantize constant shape must be broadcastable to the shape on data.
     auto broadcastElementWiseConst = [](std::shared_ptr<opset1::Constant> operation, const Shape targetShape) {
         auto targetShapeConst = std::make_shared<opset1::Constant>(element::i64, Shape{ targetShape.size() }, targetShape);
         auto broadcast = fold<ngraph::opset1::Broadcast>(operation, targetShapeConst);
         return broadcast;
->>>>>>> a84d01cb
     };
 
     bool someDqInLowPrecision = std::any_of(
@@ -129,13 +111,13 @@
 
         if (!allDequantizationShiftAreZero) {
             subtractNodes.push_back(dequantization.subtract == nullptr ?
-                std::make_shared<ngraph::op::Constant>(deqPrecision, targetShape, std::vector<float>({ 0.f })) :
+                std::make_shared<ngraph::opset1::Constant>(deqPrecision, targetShape, std::vector<float>({ 0.f })) :
                 broadcastElementWiseConst(dequantization.subtractConstant, targetShape));
         }
 
         if (!allDequantizationMultiplyAreZero) {
             multiplyNodes.push_back(dequantization.multiply == nullptr ?
-                std::make_shared<ngraph::op::Constant>(deqPrecision, targetShape, std::vector<float>({ 1.0f })) :
+                std::make_shared<ngraph::opset1::Constant>(deqPrecision, targetShape, std::vector<float>({ 1.0f })) :
                 broadcastElementWiseConst(dequantization.multiplyConstant, targetShape));
         }
     }
@@ -157,7 +139,7 @@
             lastDequantization,
             NetworkHelper::toScalarIfPossible(subtractNodes.size() == 1ul ?
                 subtractNodes[0] :
-                ngraph::pass::low_precision::fold<ngraph::op::v0::Concat>(subtractNodes, 1)));
+                ngraph::pass::low_precision::fold<ngraph::opset1::Concat>(subtractNodes, 1)));
 
         NetworkHelper::copyInfo({ concat, subtract }, subtract);
         subtract->set_friendly_name(concat->get_friendly_name() + "/DequantizationSubtract");
@@ -170,7 +152,7 @@
                 lastDequantization,
                 NetworkHelper::toScalarIfPossible(multiplyNodes.size() == 1ul ?
                     multiplyNodes[0] :
-                    ngraph::pass::low_precision::fold<ngraph::op::v0::Concat>(multiplyNodes, 1))),
+                    ngraph::pass::low_precision::fold<ngraph::opset1::Concat>(multiplyNodes, 1))),
             layerDequantizations[0].multiply->get_output_element_type(0));
 
         NetworkHelper::copyInfo({ concat, multiply }, multiply);
@@ -189,11 +171,7 @@
 }
 
 bool ConcatTransformation::canBeTransformed(const TransformationContext& context, std::shared_ptr<Node> layer) const {
-<<<<<<< HEAD
-    std::shared_ptr<op::v0::Concat> concat = as_type_ptr<op::v0::Concat>(layer);
-=======
     std::shared_ptr<opset1::Concat> concat = ov::as_type_ptr<opset1::Concat>(layer);
->>>>>>> a84d01cb
     if (concat == nullptr) {
         return false;
     }
@@ -258,22 +236,10 @@
     if (layerDequantizations.size() > 1ul) {
         auto broadcastElementWiseConst = [](
             // FakeQuantize constant shape must be broadcastable to the shape on data.
-            std::shared_ptr<ngraph::op::Constant> operation,
+            std::shared_ptr<ngraph::opset1::Constant> operation,
             const ngraph::Shape targetShape) -> std::shared_ptr<Node> {
-<<<<<<< HEAD
-                auto targetShapeConst = std::make_shared<ngraph::op::Constant>(
-                    element::i64, ngraph::Shape{ targetShape.size() },
-                    targetShape);
-
-                auto broadcast = ngraph::pass::low_precision::fold<ngraph::op::v1::Broadcast>(
-                    operation,
-                    targetShapeConst,
-                    ngraph::op::AutoBroadcastType::NUMPY);
-
-=======
                 auto targetShapeConst = opset1::Constant::create(element::i64, ngraph::Shape{ targetShape.size() }, targetShape);
                 auto broadcast = fold<ngraph::opset1::Broadcast>(operation, targetShapeConst);
->>>>>>> a84d01cb
                 return broadcast;
         };
 
@@ -300,13 +266,13 @@
 
             if (!allDequantizationShiftAreZero) {
                 subtractNodes.push_back(dequantization.subtract == nullptr ?
-                    std::make_shared<ngraph::op::Constant>(precision, targetShape, std::vector<float>({ 0.f })) :
+                    std::make_shared<ngraph::opset1::Constant>(precision, targetShape, std::vector<float>({ 0.f })) :
                     broadcastElementWiseConst(dequantization.subtractConstant, targetShape));
             }
 
             if (!allDequantizationMultiplyAreZero) {
                 multiplyNodes.push_back(dequantization.multiply == nullptr ?
-                    std::make_shared<ngraph::op::Constant>(precision, targetShape, std::vector<float>({ 1.0f })) :
+                    std::make_shared<ngraph::opset1::Constant>(precision, targetShape, std::vector<float>({ 1.0f })) :
                     broadcastElementWiseConst(dequantization.multiplyConstant, targetShape));
             }
         }
@@ -326,13 +292,6 @@
     }
 }
 
-<<<<<<< HEAD
-std::shared_ptr<Node> ConcatTransformation::concatenateDeqNodes(NodeVector& nodes) const {
-    return nodes.size() == 1ul ? nodes[0] : fold<ngraph::op::v0::Concat>(nodes, 1);
-}
-
-=======
->>>>>>> a84d01cb
 bool ConcatTransformation::isHandled(const TransformationContext& context, const std::vector<std::shared_ptr<ngraph::Node>>& quantizationOperations) {
     for (const std::shared_ptr<ngraph::Node>& quantizationLayer : quantizationOperations) {
         if (context.quantizedFakeQuantizeNames.find(quantizationLayer->get_friendly_name()) != context.quantizedFakeQuantizeNames.end()) {
