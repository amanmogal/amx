// Copyright (C) 2018-2021 Intel Corporation
// SPDX-License-Identifier: Apache-2.0
//

#include "low_precision/clamp.hpp"
#include <algorithm>
#include <memory>
#include <ngraph/ngraph.hpp>

#include <ngraph/pattern/op/wrap_type.hpp>
#include "low_precision/network_helper.hpp"

namespace ngraph {
namespace pass {
namespace low_precision {

NGRAPH_RTTI_DEFINITION(ngraph::pass::low_precision::ClampTransformation, "ClampTransformation", 0);

ClampTransformation::ClampTransformation(const Params& params) : LayerTransformation(params) {
    auto matcher = pattern::wrap_type<opset1::Clamp>({ pattern::wrap_type<opset1::Multiply>() });

    ngraph::graph_rewrite_callback callback = [this](pattern::Matcher& m) {
        auto op = m.get_match_root();
        if (transformation_callback(op)) {
            return false;
        }
        return transform(*context, m);
    };

    auto m = std::make_shared<ngraph::pattern::Matcher>(matcher, "ClampTransformation");
    this->register_matcher(m, callback);
}

bool ClampTransformation::transform(TransformationContext& context, ngraph::pattern::Matcher& m) {
<<<<<<< HEAD
    auto subWithTheSameValues = [](std::shared_ptr<ngraph::opset1::Subtract> sub) {
        if (sub == nullptr) {
            return false;
        }

        auto constant = ov::as_type_ptr<ngraph::opset1::Constant>(sub->get_input_node_shared_ptr(1));
        if (constant == nullptr) {
            const auto convert = sub->get_input_node_shared_ptr(1);
            if (!ov::is_type<ngraph::opset1::Convert>(convert)) {
                return false;
            }
            constant = ov::as_type_ptr<ngraph::opset1::Constant>(convert->get_input_node_shared_ptr(0));
        }

        if (constant == nullptr) {
            return false;
        }

        return NetworkHelper::isScalarLike(constant);
    };

=======
>>>>>>> f7d3f791
    if (!canBeTransformed(context, m.get_match_root())) {
        return false;
    }

    const std::shared_ptr<Node> clamp = NetworkHelper::separateInStandaloneBranch(m.get_match_root());
    const FakeQuantizeDequantization dequantization = NetworkHelper::getDequantization(clamp);

    const bool moveSubtract = dequantization.subtract == nullptr ? false : NetworkHelper::isScalarLike(dequantization.subtractConstant);
    // issue #43136
    if (!moveSubtract && (dequantization.subtract != nullptr)) {
        return false;
    }

    const auto newClamp = ov::as_type_ptr<opset1::Clamp>(moveDequantizationAfter(context, clamp, dequantization, false, moveSubtract));

    std::shared_ptr<ngraph::opset1::Clamp> replacement;
    {
        double min = newClamp->get_min();
        double max = newClamp->get_max();

        if (dequantization.multiply != nullptr) {
<<<<<<< HEAD
            double scale = ov::as_type_ptr<opset1::Constant>(dequantization.multiply->get_input_node_shared_ptr(1))->cast_vector<double>()[0];
=======
            double scale = dequantization.multiplyConstant->cast_vector<double>()[0];
>>>>>>> f7d3f791
            if (scale < 0.0) {
                std::swap(min, max);
            }
            min /= scale;
            max /= scale;
        }

        if (dequantization.subtract != nullptr && moveSubtract) {
<<<<<<< HEAD
            double shift = ov::as_type_ptr<opset1::Constant>(dequantization.subtractConstant)->cast_vector<double>()[0];
=======
            double shift = dequantization.subtractConstant->cast_vector<double>()[0];
>>>>>>> f7d3f791
            min += shift;
            max += shift;
        }

        replacement = std::make_shared<ngraph::opset1::Clamp>(newClamp->input_value(0), min, max);
    }

    replace_node(newClamp, replacement);
    replacement->set_friendly_name(newClamp->get_friendly_name());

    element::Type outputClampType = dequantization.multiply ?
        dequantization.multiply->get_output_element_type(0) :
        dequantization.subtract->get_output_element_type(0);
    ngraph::pass::low_precision::NetworkHelper::setOutDataPrecision(replacement, outputClampType);
    return true;
}

bool ClampTransformation::canBeTransformed(const TransformationContext& context, std::shared_ptr<Node> op) const {
    if (!LayerTransformation::canBeTransformed(context, op)) {
        return false;
    }

    const auto dequantization = NetworkHelper::getDequantization(op);
    if (dequantization.multiply == nullptr) {
        return false;
    }

    return NetworkHelper::isScalarLike(dequantization.multiplyConstant);
}

bool ClampTransformation::isPrecisionPreserved(std::shared_ptr<Node> layer) const noexcept {
    return false;
}

} // namespace low_precision
} // namespace pass
} // namespace ngraph<|MERGE_RESOLUTION|>--- conflicted
+++ resolved
@@ -32,30 +32,6 @@
 }
 
 bool ClampTransformation::transform(TransformationContext& context, ngraph::pattern::Matcher& m) {
-<<<<<<< HEAD
-    auto subWithTheSameValues = [](std::shared_ptr<ngraph::opset1::Subtract> sub) {
-        if (sub == nullptr) {
-            return false;
-        }
-
-        auto constant = ov::as_type_ptr<ngraph::opset1::Constant>(sub->get_input_node_shared_ptr(1));
-        if (constant == nullptr) {
-            const auto convert = sub->get_input_node_shared_ptr(1);
-            if (!ov::is_type<ngraph::opset1::Convert>(convert)) {
-                return false;
-            }
-            constant = ov::as_type_ptr<ngraph::opset1::Constant>(convert->get_input_node_shared_ptr(0));
-        }
-
-        if (constant == nullptr) {
-            return false;
-        }
-
-        return NetworkHelper::isScalarLike(constant);
-    };
-
-=======
->>>>>>> f7d3f791
     if (!canBeTransformed(context, m.get_match_root())) {
         return false;
     }
@@ -77,11 +53,7 @@
         double max = newClamp->get_max();
 
         if (dequantization.multiply != nullptr) {
-<<<<<<< HEAD
-            double scale = ov::as_type_ptr<opset1::Constant>(dequantization.multiply->get_input_node_shared_ptr(1))->cast_vector<double>()[0];
-=======
             double scale = dequantization.multiplyConstant->cast_vector<double>()[0];
->>>>>>> f7d3f791
             if (scale < 0.0) {
                 std::swap(min, max);
             }
@@ -90,11 +62,7 @@
         }
 
         if (dequantization.subtract != nullptr && moveSubtract) {
-<<<<<<< HEAD
-            double shift = ov::as_type_ptr<opset1::Constant>(dequantization.subtractConstant)->cast_vector<double>()[0];
-=======
             double shift = dequantization.subtractConstant->cast_vector<double>()[0];
->>>>>>> f7d3f791
             min += shift;
             max += shift;
         }
