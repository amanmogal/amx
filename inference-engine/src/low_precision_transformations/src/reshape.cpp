--- conflicted
+++ resolved
@@ -38,71 +38,6 @@
 }
 
 void reshapeDequantizationConstant(const std::shared_ptr<opset1::Reshape>& reshape) {
-<<<<<<< HEAD
-    const FakeQuantizeDequantization dequantization = NetworkHelper::getDequantization(reshape, 0);
-    if (dequantization.multiplyConstant->get_shape().size() > 1ul) {
-        // Reshape Subtract or Multiply operation Constant.
-        //    1. modify reshape parameters to avoid reshape by spatial dimensions
-        //    2. broadcast element-wise constant if channels are changed
-        //    3. reshape element-wise constant with modified reshape parameters
-        auto replaceConstant = [](const std::shared_ptr<opset1::Reshape>& reshape, const std::shared_ptr<Node>& op) {
-            const size_t constantIndex = as_type<ngraph::opset1::Constant>(op->get_input_node_ptr(1)) ? 1 : 0;
-            const auto originalConstant = as_type_ptr<opset1::Constant>(op->get_input_node_shared_ptr(constantIndex));
-            const auto constantShape = originalConstant->get_shape();
-
-            // reshape for element-wise constant is not required
-            if (shape_size(constantShape) == 1ul) {
-                const auto newConstant = NetworkHelper::toScalar(originalConstant);
-                replace_node(op->get_input_node_shared_ptr(constantIndex), newConstant);
-                return;
-            }
-
-            // simple broadcast operation Constant shape to shape on activations
-            auto newOperationConstantShape = constantShape;
-            auto const reshapeInputPShape = reshape->get_input_partial_shape(0);
-            PartialShape newOperationConstantBroadcastedShape(reshapeInputPShape);
-            newOperationConstantBroadcastedShape[0] = 1ul;
-
-            if ((reshapeInputPShape.rank().get_length() - newOperationConstantShape.size()) == 1ul) {
-                newOperationConstantShape.insert(newOperationConstantShape.begin(), 1ul);
-            }
-            const std::shared_ptr<opset1::Constant> newOperationConstant = std::make_shared<opset1::Constant>(
-                op->input(constantIndex).get_element_type(),
-                newOperationConstantShape,
-                originalConstant->cast_vector<float>());
-
-            // reshape -1 value handling
-            auto getOverallValue = [](const Shape& shape, const std::vector<int>& reshapeValues, const bool specialZero) -> size_t {
-                size_t overallValue = shape_size(shape);
-                for (size_t i = 0; i < reshapeValues.size(); ++i) {
-                    auto reshapeValue = reshapeValues[i];
-                    if ((reshapeValue == 1ul) || (reshapeValue == -1) || ((reshapeValue == 0ul) && !specialZero)) {
-                        continue;
-                    }
-
-                    if ((reshapeValue == 0ul) && specialZero) {
-                        reshapeValue = shape[i];
-                    }
-
-                    overallValue = overallValue / reshapeValue;
-                }
-                return overallValue;
-            };
-
-            // modify reshape constant for element-wise constant reshape
-            // element-wise constant doesn't have spatial dimensions, as result we should remove spatial dimensions from reshape parameters
-            const std::vector<int> reshapeConstValues = as_type_ptr<opset1::Constant>(reshape->get_input_node_shared_ptr(1))->cast_vector<int>();
-
-            size_t overallValue = 0;
-            for (size_t i = 0; i < reshapeConstValues.size(); ++i) {
-                if (reshapeConstValues[i] == -1) {
-                    overallValue = getOverallValue(
-                        reshapeInputPShape.to_shape(),
-                        reshapeConstValues,
-                        as_type_ptr<opset1::Reshape>(reshape)->get_special_zero());
-                    break;
-                }
-=======
     // Reshape dequantization operation Constant.
     //    1. Calculate result dequantization Constant shape for broadcast based on original dequantization Constant shape and Reshape output.
     //    For example: dequantization shape {1, 3, 1, 1}, output Reshape shape {1, 12, 3, 3}, result for broadcast: {1, 3, 4, 1},
@@ -116,7 +51,6 @@
             if (!constantShape.empty()) {
                 const auto newConstant = NetworkHelper::toScalar(originalConstant);
                 replace_node(originalConstant, newConstant);
->>>>>>> 43f18da4
             }
             return;
         }
