--- conflicted
+++ resolved
@@ -24,11 +24,6 @@
 NGRAPH_RTTI_DEFINITION(ngraph::pass::low_precision::ReshapeTransformation, "ReshapeTransformation", 0);
 
 ReshapeTransformation::ReshapeTransformation(const Params& params) : LayerTransformation(params) {
-<<<<<<< HEAD
-    auto matcher = pattern::wrap_type<op::v1::Reshape>({ pattern::wrap_type<op::v1::Multiply>(), pattern::wrap_type<op::Constant>() });
-
-    ngraph::graph_rewrite_callback callback = [this](pattern::Matcher& m) {
-=======
     auto input = pattern::any_input();
     auto mul_const_m = pattern::wrap_type<opset1::Constant>();
     auto mul_m = pattern::wrap_type<opset1::Multiply>({ input, mul_const_m });
@@ -38,7 +33,6 @@
     auto matcher = pattern::wrap_type<opset1::Reshape>({ mul_m, reshape_pattern });
 
     ngraph::graph_rewrite_callback callback = [=](pattern::Matcher& m) {
->>>>>>> a84d01cb
         auto op = m.get_match_root();
         if (transformation_callback(op)) {
             return false;
@@ -60,20 +54,16 @@
     this->register_matcher(m, callback);
 }
 
-<<<<<<< HEAD
-void reshapeDequantizationConstant(const std::shared_ptr<op::v1::Reshape>& reshape) {
-=======
 namespace {
 
 void reshapeDequantizationConstant(const std::shared_ptr<opset1::Reshape>& reshape) {
->>>>>>> a84d01cb
     // Reshape dequantization operation Constant.
     //    1. Calculate result dequantization Constant shape for broadcast based on original dequantization Constant shape and Reshape output.
     //    For example: dequantization shape {1, 3, 1, 1}, output Reshape shape {1, 12, 3, 3}, result for broadcast: {1, 3, 4, 1},
     //    where '4' calculated for temporary broadcast before reshape.
     //    2. Broadcast dequantization Constant, if channels are changed
     //    3. Reshape and replace
-    auto replaceConstant = [](const std::shared_ptr<op::v1::Reshape>& reshape, const std::shared_ptr<op::Constant>& originalConstant) {
+    auto replaceConstant = [](const std::shared_ptr<opset1::Reshape>& reshape, const std::shared_ptr<opset1::Constant>& originalConstant) {
         // reshape for element-wise constant is not required
         auto constantShape = originalConstant->get_shape();
         if (NetworkHelper::isScalarLike(originalConstant)) {
@@ -104,18 +94,6 @@
             return;
         }
 
-<<<<<<< HEAD
-        Shape newOperationConstantBroadcastedShape = originalConstant->output(0).get_shape();
-        // add dimensions to broadcast values
-        if (newOperationConstantBroadcastedShape.size() == 2ul) {
-            newOperationConstantBroadcastedShape.push_back(dimensionsToBroadcast);
-        } else {
-            newOperationConstantBroadcastedShape[2] = dimensionsToBroadcast;
-        }
-        const std::shared_ptr<Node> broadcastedConstant = fold<op::v1::Broadcast>(
-            originalConstant,
-            std::make_shared<op::Constant>(
-=======
         auto getBCastedConst = [](const std::shared_ptr<opset1::Constant>& constant, size_t dimensionsToBroadcast) -> std::shared_ptr<Node> {
             if (dimensionsToBroadcast == 1ul) {
                 return constant;
@@ -130,7 +108,6 @@
             }
 
             const auto targetShapeConstant = opset1::Constant::create(
->>>>>>> a84d01cb
                 element::i32,
                 Shape{ newOperationConstantBroadcastedShape.size() },
                 newOperationConstantBroadcastedShape);
@@ -142,12 +119,12 @@
 
         std::vector<int> newReshapeConstValues(reshapeOutputRank.get_length(), 1ul);
         newReshapeConstValues[1] = reshapeOutputPShape[1].get_length();
-        const std::shared_ptr<op::Constant> newReshapeConstant = std::make_shared<op::Constant>(
+        const std::shared_ptr<opset1::Constant> newReshapeConstant = std::make_shared<opset1::Constant>(
             element::i32,
             Shape({ newReshapeConstValues.size() }),
             newReshapeConstValues);
 
-        const std::shared_ptr<Node> resultConstant = fold<op::v1::Reshape>(
+        const std::shared_ptr<Node> resultConstant = fold<opset1::Reshape>(
             broadcastedConstant,
             newReshapeConstant,
             reshape->get_special_zero());
@@ -169,11 +146,7 @@
 } // namespace
 
 bool ReshapeTransformation::transform(TransformationContext& context, ngraph::pattern::Matcher &m) {
-<<<<<<< HEAD
-    std::shared_ptr<op::v1::Reshape> reshape = as_type_ptr<op::v1::Reshape>(m.get_match_root());
-=======
     std::shared_ptr<opset1::Reshape> reshape = ov::as_type_ptr<opset1::Reshape>(m.get_match_root());
->>>>>>> a84d01cb
     if (NetworkHelper::isConstantPath(reshape)) {
         return false;
     }
@@ -182,11 +155,7 @@
         return false;
     }
 
-<<<<<<< HEAD
-    reshape = as_type_ptr<op::v1::Reshape>(NetworkHelper::separateInStandaloneBranch(reshape));
-=======
     reshape = ov::as_type_ptr<opset1::Reshape>(NetworkHelper::separateInStandaloneBranch(reshape));
->>>>>>> a84d01cb
     reshapeDequantizationConstant(reshape);
     moveDequantizationAfter(context, reshape, NetworkHelper::getDequantization(reshape, 0), false);
     return true;
