--- conflicted
+++ resolved
@@ -43,11 +43,7 @@
         return false;
     }
 
-<<<<<<< HEAD
-    const std::vector<float> scales = ov::as_type_ptr<opset1::Constant>(dequantization.multiply->get_input_node_shared_ptr(1))->cast_vector<float>();
-=======
     const std::vector<float> scales = dequantization.multiplyConstant->cast_vector<float>();
->>>>>>> f7d3f791
     if (std::any_of(scales.begin(), scales.end(), [](const float value) { return value < 0.0; })) {
         return false;
     }
