--- conflicted
+++ resolved
@@ -78,12 +78,7 @@
         }
     }
 
-<<<<<<< HEAD
-    const auto scalesConst = ov::as_type_ptr<opset1::Constant>(NetworkHelper::getConstantInput(mvn->get_input_node_shared_ptr(0)));
-    bool isScalarScales = NetworkHelper::isScalarLike(scalesConst);
-=======
     bool isScalarScales = NetworkHelper::isScalarLike(dequantization.multiplyConstant);
->>>>>>> f7d3f791
 
     AxisSet reduction_axes;
     if (ov::is_type<op::MVN>(mvn)) {
@@ -131,14 +126,7 @@
     }
 
     FakeQuantizeDequantization dequantization = NetworkHelper::getDequantization(mvn);
-<<<<<<< HEAD
-    auto scalesConst = ov::as_type_ptr<opset1::Constant>(dequantization.multiply->get_input_node_shared_ptr(1));
-    if (scalesConst == nullptr) {
-        scalesConst = ov::as_type_ptr<opset1::Constant>(dequantization.multiply->get_input_node_shared_ptr(0));
-    }
-=======
     const auto scalesConst = dequantization.multiplyConstant;
->>>>>>> f7d3f791
 
     auto newScalesConst = dequantization.multiplyConstant;
     const auto type = scalesConst->get_output_element_type(0);
