--- conflicted
+++ resolved
@@ -3,6 +3,12 @@
 //
 
 #include "low_precision/transpose.hpp"
+
+#include <memory>
+#include <ngraph/ngraph.hpp>
+
+#include <ngraph/pattern/op/wrap_type.hpp>
+
 #include "low_precision/common/ie_lpt_exception.hpp"
 #include "low_precision/network_helper.hpp"
 
@@ -13,7 +19,7 @@
 NGRAPH_RTTI_DEFINITION(ngraph::pass::low_precision::TransposeTransformation, "TransposeTransformation", 0);
 
 TransposeTransformation::TransposeTransformation(const Params& params) : LayerTransformation(params) {
-    auto matcher = pattern::wrap_type<op::v1::Transpose>({ pattern::wrap_type<op::v1::Multiply>(), pattern::wrap_type<op::Constant>() });
+    auto matcher = pattern::wrap_type<opset1::Transpose>({ pattern::wrap_type<opset1::Multiply>(), pattern::wrap_type<opset1::Constant>() });
 
     ngraph::graph_rewrite_callback callback = [this](pattern::Matcher& m) {
         auto op = m.get_match_root();
@@ -47,25 +53,6 @@
                 return NetworkHelper::toScalar(dequantizationConstant);
             }
 
-<<<<<<< HEAD
-            if (dequantizationShape.size() != static_cast<size_t>(transposeOutputShape.rank().get_length())) {
-                dequantizationConstant = fold<op::v0::Unsqueeze>(
-                    dequantizationConstant,
-                    std::make_shared<op::Constant>(element::i32, Shape{ 1 }, std::vector<size_t>{0}));
-            }
-            return fold<op::v1::Transpose>(dequantizationConstant, transposeConstant);
-        };
-
-        if (dequantization.subtract != nullptr) {
-            auto constant = transposeDeqConstant(
-                dequantization.subtractConstant,
-                transpose->get_output_partial_shape(0),
-                transpose->get_input_node_shared_ptr(1));
-            if (constant != nullptr) {
-                replace_node(
-                    dequantization.subtract->get_input_node_shared_ptr(1),
-                    constant);
-=======
             assert(transposeOutputPShape.rank().is_static());
             const size_t transposeOutRank = transposeOutputPShape.rank().get_length();
             if (constantShape.size() != transposeOutRank) {
@@ -74,7 +61,6 @@
                 return fold<opset1::Transpose>(deqConstantWithBatch, transposeConstant);
             } else {
                 return fold<opset1::Transpose>(dequantizationConstant, transposeConstant);
->>>>>>> a84d01cb
             }
     };
 
@@ -118,11 +104,7 @@
         return false;
     }
 
-<<<<<<< HEAD
-    const std::shared_ptr<op::Constant> constant = as_type_ptr<op::Constant>(op->get_input_node_shared_ptr(1));
-=======
     const std::shared_ptr<opset1::Constant> constant = ov::as_type_ptr<opset1::Constant>(op->get_input_node_shared_ptr(1));
->>>>>>> a84d01cb
     if (constant == nullptr) {
         return false;
     }
@@ -150,7 +132,7 @@
         }
     }
 
-    auto checkShape = [](const std::shared_ptr<op::Constant>& dequantizationConstant, const PartialShape& transposeOutputShape) -> bool {
+    auto checkShape = [](const std::shared_ptr<opset1::Constant>& dequantizationConstant, const PartialShape& transposeOutputShape) -> bool {
         const auto dequantizationShape = dequantizationConstant->get_shape();
         const auto rank = transposeOutputShape.rank();
         if (rank.is_dynamic()) {
