--- conflicted
+++ resolved
@@ -22,59 +22,37 @@
 
 NGRAPH_RTTI_DEFINITION(AddTransformation, "AddTransformation", 0);
 
-<<<<<<< HEAD
-std::shared_ptr<op::v1::Subtract> replaceToSubtract(const std::shared_ptr<Node>& op) {
-=======
 namespace {
 
 std::shared_ptr<opset1::Subtract> replaceToSubtract(const std::shared_ptr<Node>& op) {
->>>>>>> a84d01cb
     // TODO: separate this part to standalone transformation: AddToSubtractTransformation
     // motivation:
     //    - single responsibility
     //    - keep AddTransformation and AddToSubtractTransformation transformations independent and optional
-<<<<<<< HEAD
-    const auto add = as_type_ptr<op::v1::Add>(op);
-=======
     const auto add = ov::as_type_ptr<opset1::Add>(op);
->>>>>>> a84d01cb
     if (add == nullptr) {
         return nullptr;
     }
 
     // TODO: use general way from getDequantization: is eltwise with Constant
-<<<<<<< HEAD
-    const int constBranchIndex = is_type<op::Constant>(add->get_input_node_ptr(0)) ?
-        0 :
-        (is_type<op::Constant>(add->get_input_node_ptr(1)) ? 1 : -1);
-=======
     const int constBranchIndex = ov::is_type<opset1::Constant>(add->get_input_node_ptr(0)) ?
         0 :
         (ov::is_type<opset1::Constant>(add->get_input_node_ptr(1)) ? 1 : -1);
->>>>>>> a84d01cb
     if (constBranchIndex == -1) {
         return nullptr;
     }
     const size_t dataBranchIndex = constBranchIndex == 0 ? 1ul : 0;
 
     const auto parent = add->get_input_node_shared_ptr(dataBranchIndex);
-<<<<<<< HEAD
-    if (is_type<op::v1::Convolution>(parent) ||
-        is_type<op::v1::GroupConvolution>(parent) ||
-        is_type<op::v1::ConvolutionBackpropData>(parent) ||
-        (is_type<op::v0::MatMul>(parent) &&
-        (is_type<op::Constant>(parent->get_input_node_ptr(0)) || is_type<op::Constant>(parent->get_input_node_ptr(1))))) {
-=======
     if (ov::is_type<opset1::Convolution>(parent) ||
         ov::is_type<opset1::GroupConvolution>(parent) ||
         ov::is_type<opset1::ConvolutionBackpropData>(parent) ||
         (ov::is_type<opset1::MatMul>(parent) &&
         (ov::is_type<opset1::Constant>(parent->get_input_node_ptr(0)) || ov::is_type<opset1::Constant>(parent->get_input_node_ptr(1))))) {
->>>>>>> a84d01cb
-        return nullptr;
-    }
-
-    auto constant = fold<op::v0::Negative>(add->input_value(constBranchIndex));
+        return nullptr;
+    }
+
+    auto constant = fold<opset1::Negative>(add->input_value(constBranchIndex));
     auto constOutput = constant->output(0);
 
     const auto subtract = std::make_shared<op::TypeRelaxed<opset1::Subtract>>(
@@ -90,25 +68,16 @@
     return subtract;
 }
 
-<<<<<<< HEAD
-std::shared_ptr<op::v1::Subtract> fuseWithSubtract(const std::shared_ptr<Node>& op) {
-    const auto add = as_type_ptr<op::v1::Add>(op);
-    if ((add == nullptr) ||
-        !is_type<op::v1::Subtract>(add->get_input_node_shared_ptr(0)) ||
-        // TODO: use general way from getDequantization: is eltwise with Constant
-        !is_type<op::Constant>(add->get_input_node_shared_ptr(0)->get_input_node_shared_ptr(1))) {
-=======
 std::shared_ptr<opset1::Subtract> fuseWithSubtract(const std::shared_ptr<Node>& op) {
     const auto add = ov::as_type_ptr<opset1::Add>(op);
     if ((add == nullptr) ||
         !ov::is_type<opset1::Subtract>(add->get_input_node_shared_ptr(0)) ||
         // TODO: use general way from getDequantization: is eltwise with Constant
         !ov::is_type<opset1::Constant>(add->get_input_node_shared_ptr(0)->get_input_node_shared_ptr(1))) {
->>>>>>> a84d01cb
-        return nullptr;
-    }
-
-    const auto newSubConst = fold<op::v1::Subtract>(
+        return nullptr;
+    }
+
+    const auto newSubConst = fold<opset1::Subtract>(
         add->get_input_node_shared_ptr(0)->input_value(1),
         add->input_value(1));
 
@@ -126,7 +95,7 @@
 } // namespace
 
 AddTransformation::AddTransformation(const Params& params) : EltwiseBaseTransformation(params) {
-    auto matcher = ngraph::pattern::wrap_type<op::v1::Add>();
+    auto matcher = ngraph::pattern::wrap_type<opset1::Add>();
 
     ngraph::graph_rewrite_callback callback = [this](pattern::Matcher& m) {
         auto op = m.get_match_root();
@@ -141,11 +110,7 @@
 }
 
 bool AddTransformation::transform(TransformationContext& context, ngraph::pattern::Matcher &m) {
-<<<<<<< HEAD
-    std::shared_ptr<op::v1::Add> op = as_type_ptr<op::v1::Add>(m.get_match_root());
-=======
     std::shared_ptr<opset1::Add> op = ov::as_type_ptr<opset1::Add>(m.get_match_root());
->>>>>>> a84d01cb
     if ((op == nullptr) || (!canBeTransformed(context, op))) {
         return false;
     }
@@ -154,11 +119,7 @@
     NetworkHelper::normalizeDequantization(NetworkHelper::getDequantization(op, 1));
 
     std::shared_ptr<Node> addNode = NetworkHelper::separateInStandaloneBranch(op);
-<<<<<<< HEAD
-    std::shared_ptr<op::v1::Add> add = as_type_ptr<op::v1::Add>(addNode);
-=======
     std::shared_ptr<opset1::Add> add = ov::as_type_ptr<opset1::Add>(addNode);
->>>>>>> a84d01cb
 
     const int fullPathIndex = getNotEmpty(add);
     std::shared_ptr<Node> newMultiply;
@@ -178,11 +139,7 @@
 
         newMultiply = NetworkHelper::swapMultiplyAndAdd(add, multiplyBranch.first);
         ngraph::copy_runtime_info({ add, newMultiply }, newMultiply);
-<<<<<<< HEAD
-        if (is_type<op::v1::Add>(newMultiply->get_input_node_shared_ptr(0))) {
-=======
         if (ov::is_type<opset1::Add>(newMultiply->get_input_node_shared_ptr(0))) {
->>>>>>> a84d01cb
             newAddOrSubtract = newMultiply->get_input_node_shared_ptr(0);
 
             auto subtract = fuseWithSubtract(newAddOrSubtract);
@@ -223,21 +180,13 @@
         // after : Y = SC2 * ( SC1' * (X1 - SH1') + X2 ) , where :
         //         SC1' = SC1 / SC2
         //         SH1' = SH1 + SC2 * SH2 / SC1
-<<<<<<< HEAD
-        std::shared_ptr<Node> newSubtractFullPathValues = fold<op::v1::Add>(
-=======
         auto newSubtractFullPathValues = fold<opset1::Add>(
->>>>>>> a84d01cb
             subtractFullPathValues,
-            fold<op::v1::Divide>(
-                fold<op::v1::Multiply>(subtractEmptyPathValues, multiplyEmptyPathValues),
+            fold<opset1::Divide>(
+                fold<opset1::Multiply>(subtractEmptyPathValues, multiplyEmptyPathValues),
                 multiplyFullPathValues));
 
-<<<<<<< HEAD
-        std::shared_ptr<Node> newMultiplyFullPathValues = fold<op::v1::Divide>(multiplyFullPathValues, multiplyEmptyPathValues);
-=======
         auto newMultiplyFullPathValues = fold<opset1::Divide>(multiplyFullPathValues, multiplyEmptyPathValues);
->>>>>>> a84d01cb
 
         if (NetworkHelper::isZeroConst(newSubtractFullPathValues)) {
             newSubtractFullPathValues = nullptr;
@@ -264,12 +213,12 @@
                     // precision on branch with dequantization operations can be different with dequantization precision,
                     // for example: FP16 model with FP32 dequantization
                     fullPathInput.get_element_type() != newSubtractFullPathValues->get_element_type() ?
-                        std::make_shared<op::v0::Convert>(fullPathInput, newSubtractFullPathValues->get_element_type()) :
+                        std::make_shared<opset1::Convert>(fullPathInput, newSubtractFullPathValues->get_element_type()) :
                         fullPathInput,
                     newSubtractFullPathValues),
             newMultiplyFullPathValues);
 
-        newAddOrSubtract = std::make_shared<op::TypeRelaxed<op::v1::Add>>(
+        newAddOrSubtract = std::make_shared<op::TypeRelaxed<opset1::Add>>(
             std::vector<element::Type>{element::f32, element::f32}, std::vector<element::Type>{ element::f32 },
             ngraph::op::TemporaryReplaceOutputType(inputs[0], element::f32).get(),
             ngraph::op::TemporaryReplaceOutputType(inputs[1], element::f32).get());
