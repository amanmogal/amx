--- conflicted
+++ resolved
@@ -139,7 +139,7 @@
         { name<op::v1::ReduceMin>() },
         { name<op::v0::Relu>() },
         // TODO: there are conditions
-<<<<<<< HEAD
+        { name<op::v1::Pad>() },
         { name<op::v1::Reshape>() },
         { name<op::v0::Squeeze>() },
         { name<op::v1::Split>() },
@@ -148,17 +148,6 @@
         { name<op::v1::Transpose>() },
         { name<op::v0::Unsqueeze>() },
         { name<op::v1::VariadicSplit>() }
-=======
-        { name<opset1::Pad>() },
-        { name<opset1::Reshape>() },
-        { name<opset1::Squeeze>() },
-        { name<opset1::Split>() },
-        { name<opset1::StridedSlice>() },
-        { name<opset1::ShuffleChannels>() },
-        { name<opset1::Transpose>() },
-        { name<opset1::Unsqueeze>() },
-        { name<opset1::VariadicSplit>() }
->>>>>>> a4d2e1a9
     };
 
     const bool precisionPreserved = precisionPreservedOps.find(node->get_type_name()) != precisionPreservedOps.end();
@@ -173,7 +162,7 @@
             return attrs.mode == "nearest";
         }
 
-        std::shared_ptr<opset4::Interpolate> interpolate4 = as_type_ptr<opset4::Interpolate>(node);
+        std::shared_ptr<op::v4::Interpolate> interpolate4 = as_type_ptr<op::v4::Interpolate>(node);
         if (interpolate4) {
             const auto attrs = interpolate4->get_attrs();
             return attrs.mode == op::v4::Interpolate::InterpolateMode::NEAREST;
@@ -196,32 +185,21 @@
         { name<op::v0::DepthToSpace>() },
         { name<op::v0::FakeQuantize>() },
         { name<op::v0::Interpolate>() },
-        { name<opset4::Interpolate>() },
+        { name<op::v4::Interpolate>() },
         { name<op::v1::GroupConvolution>() },
         { name<op::v0::MatMul>() },
         { name<op::v1::MaxPool>() },
         { name<op::v1::Multiply>() },
-        { name<ngraph::op::MVN>() },
-<<<<<<< HEAD
+        { name<op::MVN>() },
         { name<op::v6::MVN>() },
         { name<op::v0::NormalizeL2>() },
+        { name<op::v1::Pad>() },
         { name<op::v0::PRelu>() },
         { name<op::v1::ReduceMax>() },
         { name<op::v1::ReduceMean>() },
         { name<op::v1::ReduceMin>() },
         { name<op::v1::ReduceSum>() },
         { name<op::v0::Relu>() },
-=======
-        { name<opset6::MVN>() },
-        { name<opset1::NormalizeL2>() },
-        { name<opset1::Pad>() },
-        { name<opset1::PRelu>() },
-        { name<opset1::ReduceMax>() },
-        { name<opset1::ReduceMean>() },
-        { name<opset1::ReduceMin>() },
-        { name<opset1::ReduceSum>() },
-        { name<opset1::Relu>() },
->>>>>>> a4d2e1a9
         // TODO: there are conditions
         { name<op::v1::Reshape>() },
         { name<op::v0::Squeeze>() },
