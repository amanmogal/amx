--- conflicted
+++ resolved
@@ -41,15 +41,6 @@
         return false;
     }
 
-<<<<<<< HEAD
-    if ((as_type_ptr<ngraph::op::Constant>(operation->get_input_node_shared_ptr(0)) ||
-        as_type_ptr<ngraph::op::Constant>(operation->get_input_node_shared_ptr(1))) &&
-        !FakeQuantizeDequantization::checkElementwise(operation)) {
-        NetworkHelper::cleanRunTimeInfo(operation);
-    }
-
-=======
->>>>>>> a84d01cb
     FakeQuantizeDequantization dequantization1 = pass::low_precision::NetworkHelper::getDequantization(operation, 0ul);
     FakeQuantizeDequantization dequantization2 = pass::low_precision::NetworkHelper::getDequantization(operation, 1ul);
     if ((dequantization1.empty() || ((dequantization1.multiply != nullptr) && !FakeQuantizeDequantization::checkElementwise(dequantization1.multiply))) &&
@@ -68,32 +59,18 @@
 }
 
 static bool isTargetType(const std::shared_ptr<Node> node) {
-<<<<<<< HEAD
-    return is_type<op::v1::Convolution>(node) ||
-           is_type<op::v1::GroupConvolution>(node) ||
-           is_type<op::v0::MatMul>(node);
-=======
     return ov::is_type<opset1::Convolution>(node) ||
            ov::is_type<opset1::GroupConvolution>(node) ||
            ov::is_type<opset1::MatMul>(node);
->>>>>>> a84d01cb
 }
 
 static std::shared_ptr<Node> getDataParent(const std::shared_ptr<Node> branchData) {
     std::shared_ptr<Node> parent = branchData;
-<<<<<<< HEAD
-    while (is_type<op::v0::FakeQuantize>(parent)) {
-        parent = parent->get_input_node_shared_ptr(0);
-    }
-
-    if (is_type<op::v1::Add>(parent) && isTargetType(parent->get_input_node_shared_ptr(0))) {
-=======
     while (ov::is_type<opset1::FakeQuantize>(parent)) {
         parent = parent->get_input_node_shared_ptr(0);
     }
 
     if (ov::is_type<opset1::Add>(parent) && isTargetType(parent->get_input_node_shared_ptr(0))) {
->>>>>>> a84d01cb
         return parent->get_input_node_shared_ptr(0);
     }
     return parent;
@@ -113,20 +90,12 @@
 // return branch index with FP32 precision after eltwise transformation
 int EltwiseBaseTransformation::getNotEmpty(const std::shared_ptr<Node>& eltwise) const {
     const FakeQuantizeDequantization dequantization1 = pass::low_precision::NetworkHelper::getDequantization(eltwise, 0ul);
-<<<<<<< HEAD
-    if (as_type<op::Constant>(dequantization1.data.get_node())) {
-=======
     if (ov::as_type<opset1::Constant>(dequantization1.data.get_node())) {
->>>>>>> a84d01cb
         return -1;
     }
 
     const FakeQuantizeDequantization dequantization2 = pass::low_precision::NetworkHelper::getDequantization(eltwise, 1ul);
-<<<<<<< HEAD
-    if (as_type<op::Constant>(dequantization2.data.get_node())) {
-=======
     if (ov::as_type<opset1::Constant>(dequantization2.data.get_node())) {
->>>>>>> a84d01cb
         return -1;
     }
 
@@ -154,17 +123,10 @@
         }
     }
 
-<<<<<<< HEAD
-    const std::shared_ptr<op::v0::FakeQuantize> fakeQuantize1 =
-        as_type_ptr<op::v0::FakeQuantize>(dequantization1.data.get_node_shared_ptr());
-    const std::shared_ptr<op::v0::FakeQuantize> fakeQuantize2 =
-        as_type_ptr<op::v0::FakeQuantize>(dequantization2.data.get_node_shared_ptr());
-=======
     const std::shared_ptr<opset1::FakeQuantize> fakeQuantize1 =
         ov::as_type_ptr<opset1::FakeQuantize>(dequantization1.data.get_node_shared_ptr());
     const std::shared_ptr<opset1::FakeQuantize> fakeQuantize2 =
         ov::as_type_ptr<opset1::FakeQuantize>(dequantization2.data.get_node_shared_ptr());
->>>>>>> a84d01cb
 
     if (fakeQuantize1 && !fakeQuantize2) {
         return 0;
@@ -183,19 +145,11 @@
             return 1;
     }
 
-<<<<<<< HEAD
-    if (is_type<op::Constant>(dequantization1.data.get_node())) {
-        return 0;
-    }
-
-    if (is_type<op::Constant>(dequantization2.data.get_node())) {
-=======
     if (ov::is_type<opset1::Constant>(dequantization1.data.get_node())) {
         return 0;
     }
 
     if (ov::is_type<opset1::Constant>(dequantization2.data.get_node())) {
->>>>>>> a84d01cb
         return 1;
     }
 
@@ -238,31 +192,18 @@
     const std::shared_ptr<Node> parent2 = eltwise->get_input_node_shared_ptr(1);
     const auto dequantization2 = NetworkHelper::getDequantization(eltwise, 1);
 
-<<<<<<< HEAD
-    std::shared_ptr<op::Constant> constParent = dequantization1.empty() ?
-        as_type_ptr<op::Constant>(parent1) :
-        as_type_ptr<op::Constant>(dequantization1.data.get_node_shared_ptr());
-    std::shared_ptr<op::v1::Multiply> multiplyParent = as_type_ptr<op::v1::Multiply>(parent2);
-=======
     std::shared_ptr<opset1::Constant> constParent = dequantization1.empty() ?
         ov::as_type_ptr<opset1::Constant>(parent1) :
         ov::as_type_ptr<opset1::Constant>(dequantization1.data.get_node_shared_ptr());
     std::shared_ptr<opset1::Multiply> multiplyParent = ov::as_type_ptr<opset1::Multiply>(parent2);
->>>>>>> a84d01cb
     int multiplyBranch = 1;
 
 
     if (constParent == nullptr || multiplyParent == nullptr) {
         constParent = dequantization2.empty() ?
-<<<<<<< HEAD
-            as_type_ptr<op::Constant>(parent2) :
-            as_type_ptr<op::Constant>(dequantization2.data.get_node_shared_ptr());
-        multiplyParent = as_type_ptr<op::v1::Multiply>(parent1);
-=======
             ov::as_type_ptr<opset1::Constant>(parent2) :
             ov::as_type_ptr<opset1::Constant>(dequantization2.data.get_node_shared_ptr());
         multiplyParent = ov::as_type_ptr<opset1::Multiply>(parent1);
->>>>>>> a84d01cb
         multiplyBranch = 0;
     }
 
@@ -273,24 +214,14 @@
     auto multiplyParentParent1 = multiplyParent->get_input_node_shared_ptr(0);
     auto multiplyParentParent2 = multiplyParent->get_input_node_shared_ptr(1);
 
-<<<<<<< HEAD
-    auto multiplyParentParent = as_type_ptr<op::v1::Multiply>(multiplyParentParent1);
-    auto multiplyParentConst = as_type_ptr<op::Constant>(multiplyParentParent2);
-=======
     auto multiplyParentParent = ov::as_type_ptr<opset1::Multiply>(multiplyParentParent1);
     auto multiplyParentConst = ov::as_type_ptr<opset1::Constant>(multiplyParentParent2);
->>>>>>> a84d01cb
     int multiplyActBranch = 0;
 
 
     if (multiplyParentConst == nullptr) {
-<<<<<<< HEAD
-        multiplyParentParent = as_type_ptr<op::v1::Multiply>(multiplyParentParent2);
-        multiplyParentConst = as_type_ptr<op::Constant>(multiplyParentParent1);
-=======
         multiplyParentParent = ov::as_type_ptr<opset1::Multiply>(multiplyParentParent2);
         multiplyParentConst = ov::as_type_ptr<opset1::Constant>(multiplyParentParent1);
->>>>>>> a84d01cb
         multiplyActBranch = 1;
     }
 
