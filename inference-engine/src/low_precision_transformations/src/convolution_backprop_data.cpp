--- conflicted
+++ resolved
@@ -99,10 +99,6 @@
     FakeQuantizeDequantization dequantization = NetworkHelper::getDequantization(convolutionBackpropData);
     {
         if (dequantization.subtract != nullptr) {
-<<<<<<< HEAD
-            NetworkHelper::cleanRunTimeInfo(dequantization.subtract->shared_from_this());
-=======
->>>>>>> f7d3f791
             NetworkHelper::optimizeSubtract(dequantization.subtract);
         }
 
