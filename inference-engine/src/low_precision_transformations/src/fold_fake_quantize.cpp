--- conflicted
+++ resolved
@@ -18,7 +18,7 @@
 NGRAPH_RTTI_DEFINITION(ngraph::pass::low_precision::FoldFakeQuantizeTransformation, "FoldFakeQuantizeTransformation", 0);
 
 FoldFakeQuantizeTransformation::FoldFakeQuantizeTransformation(const Params& params) : LayerTransformation(params) {
-    auto fakeQuantize = pattern::wrap_type<op::v0::FakeQuantize>();
+    auto fakeQuantize = pattern::wrap_type<opset1::FakeQuantize>();
 
     ngraph::graph_rewrite_callback callback = [this](pattern::Matcher& m) {
         auto op = m.get_match_root();
@@ -33,11 +33,7 @@
 }
 
 bool FoldFakeQuantizeTransformation::transform(TransformationContext& context, ngraph::pattern::Matcher &m) {
-<<<<<<< HEAD
-    const auto fakeQuantize = as_type_ptr<op::v0::FakeQuantize>(m.get_match_root());
-=======
     const auto fakeQuantize = ov::as_type_ptr<opset1::FakeQuantize>(m.get_match_root());
->>>>>>> a84d01cb
     if (fakeQuantize == nullptr) {
         return false;
     }
@@ -55,11 +51,7 @@
         fakeQuantize,
         false,
         (constantShape.rank().get_length() < 2) || constantShape[1] != 1ul ? 1ul : 0ul);
-<<<<<<< HEAD
-    if (is_type<op::Constant>(resultConstant)) {
-=======
     if (ov::is_type<opset1::Constant>(resultConstant)) {
->>>>>>> a84d01cb
         replace_node(fakeQuantize, resultConstant);
         return true;
     }
