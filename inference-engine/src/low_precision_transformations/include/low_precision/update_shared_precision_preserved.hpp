// Copyright (C) 2021 Intel Corporation
// SPDX-License-Identifier: Apache-2.0
//

#pragma once

#include <memory>
#include <vector>

#include <ngraph/pass/pass.hpp>
#include <ngraph/variant.hpp>

#include "low_precision/network_helper.hpp"
#include "low_precision/lpt_itt.hpp"
#include "low_precision/lpt_visibility.hpp"

namespace ngraph {
namespace pass {
namespace low_precision {

template <typename AttributeType, typename OperationType>
class UpdateSharedPrecisionPreserved;

}  // namespace low_precision
}  // namespace pass
}  // namespace ngraph

template <typename AttributeType, typename ExpectedAttributeType = AttributeType>
class ngraph::pass::low_precision::UpdateSharedPrecisionPreserved : public ngraph::pass::MatcherPass {
public:
    UpdateSharedPrecisionPreserved() {
        ngraph::graph_rewrite_callback callback = [&](pattern::Matcher& m) {
            auto node = m.get_match_root();

            const bool needToCheckExpectedAttributeType = !std::is_same<ExpectedAttributeType, AttributeType>::value;
            if (!needToCheckExpectedAttributeType) {
                // expected attribute is ignored, set attributes for node inputs except Result & FakeQuantize operations
<<<<<<< HEAD
                if (is_type<ngraph::op::v0::Result>(node) ||
                    is_type<ngraph::op::v0::FakeQuantize>(node) ||
=======
                if (ov::is_type<ngraph::opset1::Result>(node) ||
                    ov::is_type<ngraph::opset1::FakeQuantize>(node) ||
>>>>>>> a84d01cb
                    transformation_callback(node)) {
                    return false;
                }
            }

<<<<<<< HEAD
            if (ngraph::pass::low_precision::NetworkHelper::isPrecisionPreserved(node) || is_type<op::v0::FakeQuantize>(node)) {
=======
            if (ngraph::pass::low_precision::NetworkHelper::isPrecisionPreserved(node) || ov::is_type<opset1::FakeQuantize>(node)) {
>>>>>>> a84d01cb
                return false;
            }

            {
                OV_ITT_SCOPE(FIRST_INFERENCE, itt::domains::LPT_LT, "UpdateSharedPrecisionPreserved");

                // TODO: check if node can be quantized, if not, then doesn't update
                for (auto input : node->inputs()) {
                    auto precisionsAttributeWrapper = getAttribute<PrecisionsAttributePtr>(input);
                    if (precisionsAttributeWrapper != nullptr) {
                        const auto precisionsAttribute = precisionsAttributeWrapper->get();
                        assert(precisionsAttribute != nullptr);
                        if (precisionsAttribute->sharedValue->precisions.empty()) {
                            return false;
                        }
                    }
                }

                for (auto input : node->inputs()) {
                    if (needToCheckExpectedAttributeType) {
                        if (getAttribute<ExpectedAttributeType>(input) == nullptr) {
                            return false;
                        }
                    }
                    auto parentAttribute = getSourceAttribute(input);
                    if (parentAttribute == nullptr) {
                        continue;
                    }

                    parentAttribute->get()->sharedValue->value = true;
                }
            }

            return true;
        };

        auto matcher = std::make_shared<ngraph::pattern::Matcher>(pattern::any_input(), "PropagateThroughPrecisionPreserved");
        this->register_matcher(matcher, callback);
    }

private:
    Input<Node> getDequantizationInput(const Input<Node>& input) {
        const auto dequantization = NetworkHelper::getDequantization(input.get_node()->shared_from_this(), input.get_index());
        if (!dequantization.empty() &&
<<<<<<< HEAD
            (is_type<op::v0::Convert>(dequantization.data.get_node())) &&
            is_type<op::v0::FakeQuantize>(dequantization.data.get_node()->get_input_node_ptr(0))) {
=======
            (ov::is_type<opset1::Convert>(dequantization.data.get_node())) &&
            ov::is_type<opset1::FakeQuantize>(dequantization.data.get_node()->get_input_node_ptr(0))) {
>>>>>>> a84d01cb
            assert(dequantization.data.get_target_inputs().size() == 1ul);
            return *dequantization.data.get_target_inputs().begin();
        }
        return input;
    }

    std::shared_ptr<ngraph::VariantWrapper<AttributeType>> getSourceAttribute(const Input<Node>& input) {
        const auto dequantizationInput = getDequantizationInput(input);
        const auto output = dequantizationInput.get_source_output();
        auto attribute = ngraph::pass::low_precision::getAttribute<AttributeType>(output.get_node()->shared_from_this());
        if (attribute == nullptr) {
            attribute = ngraph::pass::low_precision::getAttribute<AttributeType>(output.get_node_shared_ptr());
        }
        return attribute;
    }
};<|MERGE_RESOLUTION|>--- conflicted
+++ resolved
@@ -35,23 +35,14 @@
             const bool needToCheckExpectedAttributeType = !std::is_same<ExpectedAttributeType, AttributeType>::value;
             if (!needToCheckExpectedAttributeType) {
                 // expected attribute is ignored, set attributes for node inputs except Result & FakeQuantize operations
-<<<<<<< HEAD
-                if (is_type<ngraph::op::v0::Result>(node) ||
-                    is_type<ngraph::op::v0::FakeQuantize>(node) ||
-=======
                 if (ov::is_type<ngraph::opset1::Result>(node) ||
                     ov::is_type<ngraph::opset1::FakeQuantize>(node) ||
->>>>>>> a84d01cb
                     transformation_callback(node)) {
                     return false;
                 }
             }
 
-<<<<<<< HEAD
-            if (ngraph::pass::low_precision::NetworkHelper::isPrecisionPreserved(node) || is_type<op::v0::FakeQuantize>(node)) {
-=======
             if (ngraph::pass::low_precision::NetworkHelper::isPrecisionPreserved(node) || ov::is_type<opset1::FakeQuantize>(node)) {
->>>>>>> a84d01cb
                 return false;
             }
 
@@ -96,13 +87,8 @@
     Input<Node> getDequantizationInput(const Input<Node>& input) {
         const auto dequantization = NetworkHelper::getDequantization(input.get_node()->shared_from_this(), input.get_index());
         if (!dequantization.empty() &&
-<<<<<<< HEAD
-            (is_type<op::v0::Convert>(dequantization.data.get_node())) &&
-            is_type<op::v0::FakeQuantize>(dequantization.data.get_node()->get_input_node_ptr(0))) {
-=======
             (ov::is_type<opset1::Convert>(dequantization.data.get_node())) &&
             ov::is_type<opset1::FakeQuantize>(dequantization.data.get_node()->get_input_node_ptr(0))) {
->>>>>>> a84d01cb
             assert(dequantization.data.get_target_inputs().size() == 1ul);
             return *dequantization.data.get_target_inputs().begin();
         }
