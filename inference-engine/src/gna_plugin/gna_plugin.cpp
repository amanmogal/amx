// Copyright (C) 2018-2020 Intel Corporation
// SPDX-License-Identifier: Apache-2.0
//

#define NOMINMAX

#include <cstdlib>
#include <iostream>
#include <vector>
#include <cstring>
#include <list>
#include <algorithm>
#include <map>
#include <string>
#include <unordered_map>
#include <unordered_set>
#include <memory>
#include <utility>
#include <limits>

#include <legacy/graph_tools.hpp>
#include <cpp_interfaces/exception2status.hpp>
#include <legacy/net_pass.h>
#include <debug.h>
#include <gna/gna_config.hpp>
#include "gna_plugin_config.hpp"
#include <legacy/ie_util_internal.hpp>
#include "gna_plugin.hpp"
#include "optimizer/gna_pass_manager.hpp"
#include "layers/gna_layer_type.hpp"
#include "preprocessing.hpp"
#include "frontend/weights_converter.hpp"
#include "frontend/model_quantizer.hpp"
#include "gna_fused_iterator.hpp"
#include "backend/am_intel_dnn.hpp"
#include "memory/gna_allocator.hpp"
#include "memory/gna_memory_state.hpp"
#include "gna_model_serial.hpp"
#include "runtime/gna_float_runtime.hpp"
#include <layers/gna_fake_quantize_layer.hpp>

#include <generic_ie.hpp>
#include <ngraph/pass/manager.hpp>
#include <legacy/convert_function_to_cnn_network.hpp>
#include <legacy/transformations/convert_opset1_to_legacy/convert_opset1_to_legacy.hpp>
#include <legacy/transformations/convert_opset1_to_legacy/convert_prior_to_ie_prior.hpp>

#include <transformations/common_optimizations/common_optimizations.hpp>
#include <transformations/control_flow/unroll_tensor_iterator.hpp>
#include <transformations/init_node_info.hpp>
#include <transformations/opset_conversions/convert_opset3_to_opset2.hpp>
#include <transformations/opset_conversions/convert_opset2_to_opset1.hpp>

#if GNA_LIB_VER == 2
#include <gna2-model-api.h>

uint32_t ToByteSize(const Gna2DataType type) {
    switch (type) {
    case Gna2DataTypeInt8:
    case Gna2DataTypeUint8:
        return 1;
    case Gna2DataTypeInt16:
    case Gna2DataTypeUint16:
        return 2;
    case Gna2DataTypeInt32:
    case Gna2DataTypeUint32:
        return 4;
    case Gna2DataTypeInt64:
    case Gna2DataTypeUint64:
        return 8;
    default:
        return 0;
    }
}

constexpr uint32_t GNAPluginNS::GNAPlugin::FAKE_REQUEST_CONFIG_ID;
#endif
using namespace InferenceEngine;
using namespace std;
using namespace GNAPluginNS;
using namespace InferenceEngine::details;

#ifdef __clang__
namespace InferenceEngine {
    template<>
    InferenceEngine::TBlob<intel_compound_bias_t, std::enable_if<true, void> >::~TBlob() { free(); }
}
#endif  // __clang__

template <typename T, typename U>
void GNAPlugin::copyInputData(T *dst,
                const U *src,
                uint32_t num_frames,
                uint32_t num_group,
                uint32_t num_vector_elements,
                uint32_t num_vector_stride,
                intel_dnn_orientation_t orientation,
                float scaleFactor) {
    if (!dst || !src) {
        return;
    }
    if (orientation == kDnnInterleavedOrientation) {
        for (uint32_t i = 0; i < num_frames; i++) {
            for (uint32_t j = 0; j < num_vector_elements; j++) {
                if (!std::is_same<T, U>::value) {
                    dst[j * num_group + i] = GNAPluginNS::ConvertFloatToInt16(src[i * num_vector_elements + j] * scaleFactor);
                } else {
                    dst[j * num_group + i] = src[i * num_vector_elements + j];
                }
            }
            // pad to meet weight matrix row length requirement
            for (uint32_t j = num_vector_elements; j < num_vector_stride; j++) {
                dst[j * num_group + i] = 0;
            }
        }
        // pad partial group
        for (uint32_t i = num_frames; i < num_group; i++) {
            for (uint32_t j = 0; j < num_vector_stride; j++) {
                dst[j * num_group + i] = 0;
            }
        }
    } else {
        if (!std::is_same<T, U>::value) {
            for (uint32_t i = 0; i < num_frames; i++) {
                T *ptr_dst_vec = reinterpret_cast<T *>(dst) + i * num_vector_stride;
                const U *ptr_src_vec = reinterpret_cast<const U *>(src) + i * num_vector_elements;
                std::memset(ptr_dst_vec, 0, num_vector_stride * sizeof(T));
                for (int j=0; j < num_vector_elements; j++) {
                    ptr_dst_vec[j] = GNAPluginNS::ConvertFloatToInt16(ptr_src_vec[j] * scaleFactor);
                }
            }

        } else {
            for (uint32_t i = 0; i < num_frames; i++) {
                void *ptr_dst_vec = reinterpret_cast<uint8_t *>(dst) + i * num_vector_stride * sizeof(T);
                const void *ptr_src_vec = reinterpret_cast<const uint8_t *>(src) + i * num_vector_elements * sizeof(U);
                std::memset(ptr_dst_vec, 0, num_vector_stride * sizeof(T));
                ie_memcpy(ptr_dst_vec, num_vector_elements * sizeof(T),
                    ptr_src_vec, num_vector_elements * sizeof(T));
            }
        }

        for (uint32_t i = num_frames; i < num_group; i++) {
            void *ptr_dst_vec = reinterpret_cast<uint8_t *>(dst) + i * num_vector_stride * sizeof(T);
            std::memset(ptr_dst_vec, 0, num_vector_stride * sizeof(T));
        }
    }
}

template <typename T, typename U>
void GNAPlugin::copyInputDataWithSplit(T *const dst,
                const U *src,
                const GNASplitLayer& splitInfo,
                size_t precision_size,
                int idx) {
    if (!dst || !src) {
        return;
    }
    T *dst_ptr = dst;
    const U *src_ptr = src;
    precision_size = sizeof(T);
    // we found split/slice layer connected to Input
    for (auto&& outputLayer : splitInfo.splitOutputLayers) {
        uint32_t begin = outputLayer.offset / precision_size;
        uint32_t end = (outputLayer.offset + outputLayer.pure_size)/precision_size;
        if (dst_ptr - dst >= end) {
            // output layer with bind pointer as previous one. Skip
            continue;
        }
        for (uint32_t i = begin; i < end; ++i) {
            if (!std::is_same<T, U>::value) {
                *(dst_ptr++) = GNAPluginNS::ConvertFloatToInt16(*(src_ptr++) * inputsDesc->getScaleFactor(idx));
            } else {
                *(dst_ptr++) = *(src_ptr++);
            }
        }
        begin = end;
        end = (outputLayer.offset + ALIGN64(outputLayer.pure_size))/precision_size;
        std::memset(dst_ptr, 0, (end - begin )* sizeof(uint16_t));
        dst_ptr += end - begin;
    }
}

void GNAPlugin::ExportScores(void *ptr_dst,
                  const void *ptr_src,
                  intel_dnn_orientation_t orientation,
                  uint32_t num_frames,
                  uint32_t num_group,
                  uint32_t num_vector_elements,
                  uint32_t num_active_elements,
                  uint32_t num_vector_stride,
                  uint32_t num_bytes_per_element_input,
                  uint32_t num_bytes_per_element) {
    // source scores are possibly padded to multiple of 8 and possibly interleaved
    // rotate if necessary and only copy actual scores (not padding)
    if (orientation == kDnnInterleavedOrientation) {
        if (num_bytes_per_element == 2) {
            int16_t *dst = reinterpret_cast<int16_t *>(ptr_dst);
            const int16_t *src = reinterpret_cast<const int16_t *>(ptr_src);
            for (uint32_t i = 0; i < num_frames; i++) {
                for (uint32_t j = 0; j < num_active_elements; j++) {
                    dst[i * num_vector_elements + j] = src[j * num_group + i];
                }
                for (uint32_t j = num_active_elements; j < num_vector_elements; j++) {
                    dst[i * num_vector_elements + j] = 0;
                }
            }
        } else if (num_bytes_per_element == 4) {  // should work for both int and float
            int32_t *dst = reinterpret_cast<int32_t *>(ptr_dst);
            const int8_t *src = reinterpret_cast<const int8_t*>(ptr_src);
            for (uint32_t i = 0; i < num_frames; i++) {
                for (uint32_t j = 0; j < num_active_elements; j++) {
                    auto input_ptr = src + (j * num_group + i) * num_bytes_per_element_input;
                    auto dst_ptr = dst + (i * num_vector_elements + j);

                    switch (num_bytes_per_element_input) {
                        case 2 : {
                            *dst_ptr  = static_cast<int32_t>(*reinterpret_cast<const int16_t*>(input_ptr));
                            break;
                        }
                        case 4 : {
                            *dst_ptr = *reinterpret_cast<const int32_t *>(input_ptr);
                            break;
                        }
                        default:
                            THROW_GNA_EXCEPTION << "Unsupported output layer precision: " << num_bytes_per_element_input << "bytes";
                    }
                }
                for (uint32_t j = num_active_elements; j < num_vector_elements; j++) {
                    dst[i * num_vector_elements + j] = 0;
                }
            }
        } else {
            THROW_GNA_EXCEPTION << "Unsupported target precision for infer : " << num_bytes_per_element << "bytes";
        }
    } else {
        if (num_bytes_per_element == 2) {
            for (uint32_t i = 0; i < num_frames; i++) {
                auto ptr_dst_vec = reinterpret_cast<uint8_t *>(ptr_dst) + i * num_vector_elements * sizeof(int16_t);
                auto ptr_src_vec = reinterpret_cast<const uint8_t *>(ptr_src) + i * num_vector_stride * sizeof(int16_t);
                memset(ptr_dst_vec, 0, num_vector_elements * sizeof(int16_t));
                ie_memcpy(ptr_dst_vec, num_active_elements * sizeof(int16_t),
                    ptr_src_vec, num_active_elements * sizeof(int16_t));
            }
        } else if (num_bytes_per_element == 4) {  // should work for both int and float
            for (uint32_t i = 0; i < num_frames; i++) {
                void *ptr_dst_vec = reinterpret_cast<uint8_t *>(ptr_dst) + i * num_vector_elements * sizeof(float);
                const void *ptr_src_vec = reinterpret_cast<const uint8_t *>(ptr_src) + i * num_vector_stride * sizeof(float);
                memset(ptr_dst_vec, 0, num_vector_elements * sizeof(float));
                ie_memcpy(ptr_dst_vec, num_active_elements * sizeof(float),
                    ptr_src_vec, num_active_elements * sizeof(float));
            }
        } else {
            THROW_GNA_EXCEPTION << "Unsupported target precision for infer : " << num_bytes_per_element << "bytes";
        }
    }
}

void GNAPlugin::ImportFrames(
                  void *ptr_dst,
                  const void *ptr_src,
                  Precision input_precision,
                  float scaleFactor,
                  intel_dnn_orientation_t orientation,
                  uint32_t num_frames,
                  uint32_t num_group,
                  uint32_t num_vector_elements,
                  uint32_t num_vector_stride) {
    if (orientation == kDnnInterleavedOrientation) {
        // TODO : fix that as well
        if (input_precision == Precision::U8) {
            auto src = reinterpret_cast<const uint8_t *>(ptr_src);
            auto dst = reinterpret_cast<int16_t *>(ptr_dst);
            copyInputData(dst, src, num_frames, num_group, num_vector_elements, num_vector_stride, orientation, scaleFactor);
        } else if (input_precision.size() == 2) {
            auto dst = reinterpret_cast<int16_t *>(ptr_dst);
            auto src = reinterpret_cast<const int16_t *>(ptr_src);
            copyInputData(dst, src, num_frames, num_group, num_vector_elements, num_vector_stride, orientation, scaleFactor);
        } else if (input_precision.size() == 4) {
            if (!gnadevice) {
                auto dst = reinterpret_cast<float *>(ptr_dst);
                auto src = reinterpret_cast<const float *>(ptr_src);
                copyInputData(dst, src, num_frames, num_group, num_vector_elements, num_vector_stride, orientation, scaleFactor);
            } else {
                auto dst = reinterpret_cast<int16_t *>(ptr_dst);
                auto src = reinterpret_cast<const float *>(ptr_src);
                copyInputData(dst, src, num_frames, num_group, num_vector_elements, num_vector_stride, orientation, scaleFactor);
            }
        }
    } else {
        if (input_precision == Precision::U8) {
            auto src = reinterpret_cast<const uint8_t *>(ptr_src);
            if (!gnadevice) {
                auto dst = reinterpret_cast<float *>(ptr_dst);
                copyInputData(dst, src, num_frames, num_group, num_vector_elements, num_vector_stride, orientation, scaleFactor);
            } else {
                auto dst = reinterpret_cast<int16_t *>(ptr_dst);
                copyInputData(dst, src, num_frames, num_group, num_vector_elements, num_vector_stride, orientation, scaleFactor);
            }

        } else if (input_precision.size()== 2) {
            auto dst = reinterpret_cast<int16_t *>(ptr_dst);
            auto src = reinterpret_cast<const int16_t *>(ptr_src);
            copyInputData(dst, src, num_frames, num_group, num_vector_elements, num_vector_stride, orientation, scaleFactor);
        } else if (input_precision.size() == 4) {
            if (!gnadevice) {
                auto dst = reinterpret_cast<float *>(ptr_dst);
                auto src = reinterpret_cast<const float *>(ptr_src);
                copyInputData(dst, src, num_frames, num_group, num_vector_elements, num_vector_stride, orientation, scaleFactor);
            } else {
                auto dst = reinterpret_cast<uint16_t *>(ptr_dst);
                auto src = reinterpret_cast<const float *>(ptr_src);
                copyInputData(dst, src, num_frames, num_group, num_vector_elements, num_vector_stride, orientation, scaleFactor);
            }
        }
    }
}

GNAPlugin::GNAPlugin() {
    Init();
    UpdateFieldsFromConfig();
}

GNAPlugin::GNAPlugin(const std::map<std::string, std::string>& configMap) {
    Init();
    SetConfig(configMap);
}

void GNAPlugin::Init() {
    dnn = std::make_shared<backend::AMIntelDNN>(backend::AMIntelDNN());
    inputsDesc = std::make_shared<GNAPluginNS::InputDesc>(GNAPluginNS::InputDesc());
    gnaFlags = std::make_shared<GNAPluginNS::GNAFlags>(GNAPluginNS::GNAFlags());

    graphCompiler.setDNNPtr(dnn);
    graphCompiler.setInputDescPtr(inputsDesc);
    graphCompiler.setGNAFlagsPtr(gnaFlags);
}

void GNAPlugin::InitGNADevice() {
#if GNA_LIB_VER == 1
    gnadevice = std::make_shared<GNADeviceHelper>(gnaFlags->gna_lib_async_threads_num,
                                                  gnaFlags->gna_openmp_multithreading,
                                                  gnaFlags->performance_counting);
#else
    gnadevice = std::make_shared<GNADeviceHelper>(config.pluginGna2DeviceConsistent,
                gnaFlags->gna_lib_async_threads_num,
                gnaFlags->gna_openmp_multithreading,
                gnaFlags->performance_counting);
#endif
    size_t page_size_bytes = 4096;
    gnamem = std::make_shared<gna_memory_type>(memory::make_polymorph<memory::GNAAllocator>(gnadevice), page_size_bytes);
    graphCompiler.setGNAMemoryPtr(gnamem);
}

<<<<<<< HEAD
void GNAPlugin::LoadNetwork(CNNNetwork & _network) {
    InferenceEngine::CNNNetwork convertedNetwork;
    if (_network.getFunction()) {
        auto convertedNetworkImpl = std::make_shared<InferenceEngine::details::CNNNetworkImpl>(_network);
        convertedNetwork = InferenceEngine::CNNNetwork(convertedNetworkImpl);
=======
void GNAPlugin::UpdateGnaQuantModeFromNetwork(InferenceEngine::ICNNNetwork & network) {
    // fp32 emulation mode dont need any modifications to configuration
    if (config.gnaFlags.sw_fp32) return;

    // search for FQ layers
    // only supports cases of int16 or int8
    auto it = details::CNNNetworkIterator(&network);
    auto end = details::CNNNetworkIterator();
    for (; it != end; it++) {
        if (!LayerInfo(*it).isFakeQuantize()) {
            continue;
        }

        GNAFakeQuantizeLayer fqLayer(*it);
        auto inputLayer = fqLayer.getInputLayer();

        // this fake quantize represents data quantization - not weights
        if (!LayerInfo(inputLayer).isConst()) {
            continue;
        }
        // also in mixed mode i8 should be stated as target precision
        if (fqLayer.getLevels() <= std::numeric_limits<uint8_t>::max()) {
            config.gnaPrecision = InferenceEngine::Precision::I8;
        } else if (fqLayer.getLevels() <= std::numeric_limits<uint16_t>::max()) {
            config.gnaPrecision = InferenceEngine::Precision::I16;
        } else {
            THROW_GNA_LAYER_EXCEPTION(*it)
                << "unsupported quantisation scheme: number of levels is " << fqLayer.getLevels() << " while only up to "
                << std::numeric_limits<uint16_t>::max() << " is supported";
        }

        gnaFlags->fake_quantized = true;
        config.gnaFlags.fake_quantized = true;
    }
}

void GNAPlugin::UpdateInputScaleFromNetwork(InferenceEngine::ICNNNetwork & network) {
    // fp32 emulation mode dont need any modifications to configuration
    if (config.gnaFlags.sw_fp32) return;

    // search for FQ layers
    // only supports cases of int16 or int8
    InputsDataMap  inputs;
    network.getInputsInfo(inputs);
    for (auto && input : inputs) {
        auto data = input.second->getInputData();
        size_t inputIdx = 0;
        for (auto && nextToInputLayer : getInputTo(data)) {
            if (!LayerInfo(nextToInputLayer.second).isFakeQuantize()) {
                inputIdx++;
                continue;
            }
            // replacing scale factor from this fq layer
            GNAFakeQuantizeLayer fqLayer(nextToInputLayer.second);
            auto inputRange = fqLayer.getInputRange();
            auto outputRange = fqLayer.getOutputRange();
            if (inputRange.second.size() != 1 || inputRange.second.size() != 1 ||
                outputRange.second.size() != 1 || outputRange.second.size() != 1) {
                THROW_GNA_LAYER_EXCEPTION(nextToInputLayer.second)
                    << "unsupported, per-channel quantization for input layer : " << input.second->name();
            }
            float scaleInput = (fqLayer.getLevels() - 1) / (inputRange.second[0] - inputRange.first[0]);

            if (!config.inputScaleFactors.empty()) {
                gnalog() << "Scale factor calculated during model quantization (" << scaleInput
                    << ") will be used instead of user input (" << inputsDesc->inputScaleFactors[inputIdx] << ").\n";
                if (inputsDesc->inputScaleFactors[inputIdx] < scaleInput) {
                    gnawarn() << "WARNING: Scale factor calculated based on input values (" << inputsDesc->inputScaleFactors[inputIdx]
                        << ") is smaller than scale factor used to quantize model (" << scaleInput << "). "
                        << "Input values will be clamped.\n";
                }
            }

            config.inputScaleFactors[inputIdx] = scaleInput;
            inputsDesc->inputScaleFactors[inputIdx] = scaleInput;

            inputIdx++;
        }
    }
}

void GNAPlugin::LoadNetwork(ICNNNetwork & _network) {
    std::shared_ptr<InferenceEngine::details::CNNNetworkImpl> convertedNetwork;
    if (_network.getFunction()) {
        std::shared_ptr<ICNNNetwork> clonedNetwork = cloneNetwork(_network);
        const auto& graph = clonedNetwork->getFunction();
        // Disable shape inference (WA for generic operations)
        ngraph::op::GenericIE::DisableReshape noReshape(graph);
        ngraph::pass::Manager manager;
        manager.register_pass<ngraph::pass::InitNodeInfo>();
        // WA: ConvertPriorBox must be executed before the 1st ConstantFolding pass
        manager.register_pass<ngraph::pass::ConvertPriorBox>();
        manager.register_pass<ngraph::pass::CommonOptimizations>();
        manager.register_pass<ngraph::pass::ConvertOpSet3ToOpSet2>();
        manager.register_pass<ngraph::pass::ConvertOpSet2ToOpSet1>();
        manager.register_pass<ngraph::pass::ConvertOpSet1ToLegacy>();
        // UnrollTI should be the last transformation in the transformation pipeline
        manager.register_pass<ngraph::pass::UnrollTensorIterator>();

        const auto& pass_config = manager.get_pass_config();
        pass_config->set_callback<ngraph::pass::UnrollTensorIterator>(
                [](const std::shared_ptr<const ngraph::Node> &node) -> bool {
                    // UnrollTI transformation is disabled by default, is turned on by LowLatency transformation
                    return node->get_rt_info().count("UNROLL_TI") == 0;
            });
        manager.run_passes(graph);
        convertedNetwork = InferenceEngine::details::convertFunctionToICNNNetwork(graph, *clonedNetwork);
>>>>>>> 364bf089
    }
    InferenceEngine::CNNNetwork &network = convertedNetwork ? convertedNetwork : _network;

    NetPass::ConvertPrecision(network, Precision::I64, Precision::I32);
    NetPass::ConvertPrecision(network, Precision::U64, Precision::I32);
    NetPass::ConvertPrecision(network, Precision::U32, Precision::I32);

    //  Check the input network
    std::string error;
    if (!AreLayersSupported(network, error)) {
        THROW_GNA_EXCEPTION << error.c_str();
    }

    // FQ networks now replaces certain flags in the plugin - flags will'be owerritten
    UpdateGnaQuantModeFromNetwork(network);
    UpdateInputScaleFromNetwork(network);

    // network optimisation phases
    int passIdx = 0;
    auto run_passes = [&] (const CNNNetPtr& network, bool runBeforeCopy) {
        auto passes = make_shared<PassManager>(PassManagerSettings{policy, runBeforeCopy}, network);
        passes->registerPass<RemoveConstPass>();
        passes->registerPass<UnrollTIPass>();
        passes->registerPass<RemoveConstPass>();
        passes->registerPass<InsertIdentityToLSTMCellPass>();
        passes->registerPass<UnrollLSTMCellPass>();
        passes->registerPass<RemoveSingleInputConcatPass>();

        // fake quantisation aware passes
        passes->registerPass<FuseFQIntoWeightsPass>();
        passes->registerPass<MoveFakeQuantizeLayerIntoQuantParamsPass>();

        passes->registerPass<SubstitutePReluPass>();
        passes->registerPass<SubstituteSoftSignPass>();

        passes->registerPass<ReorderMaxPoolPass>();
        passes->registerPass<EltwiseSplitOverChannelsPass>();
        passes->registerPass<InsertSplitAligningFilterPass>();

        passes->registerPass<Concat4Dto2DPass>();
        passes->registerPass<InsertConcatAligningFilterPass>();
        passes->registerPass<ReorderConcatInputsPass>();
        if (policy.PermutePolicy != Policy::Permute::DISABLED) {
            passes->registerPass<ReversePermutationsPass>();
        }
        if (policy.NHWCToNCHWPolicy != Policy::NHWCToNCHW::DISABLED) {
            passes->registerPass<RemovePermutationsNHWCToNCHWPass>();
        }
        passes->registerPass<InsertIdentityLayerPass>();
        passes->registerPass<BreakFusingOfOutputLayersPass>();
        passes->registerPass<InsertCopyLayerPass>();
        passes->registerPass<InsertDiagonalLayerPass>();
        passes->registerPass<HandleMultipleActivationsForTheLayerPass>();
#if GNA_LIB_VER == 2
        passes->registerPass<ForbidActivationFusingPass>();
#endif
        passes->registerPass<SubstituteScaleShiftBroadCastPass>();
        passes->registerPass<FuseMultipleIdentitiesPass>();
        passes->registerPass<BroadcastConstPass>();
        passIdx = passes->run(passIdx);
    };

    ICNNNetwork::Ptr newNet;
    if (gnaFlags->sw_fp32) {
        auto visitor = [&](InferenceEngine::CNNLayerPtr lp) {
            transformLayer(lp, WeightsConverter());
            return lp;
        };
        newNet = InferenceEngine::CNNNetCopy(network, visitor);
        // to run all passes need to have two calls to pass manager
        run_passes(newNet, true);
        run_passes(newNet, false);
    } else if (gnaFlags->fake_quantized) {
        switch (config.gnaPrecision) {
            case Precision::I16:
                ModelQuantizer<FakeQuantI16> q16;
                newNet = q16.quantize(network, run_passes, inputsDesc->inputScaleFactors);
                break;
            case Precision::I8:
                ModelQuantizer<FakeQuantI8> q8;
                newNet = q8.quantize(network, run_passes, inputsDesc->inputScaleFactors);
                break;
            default:
                THROW_GNA_EXCEPTION << "unsupported GNA precision for quantisation: " << config.gnaPrecision;
        }
    } else {
        switch (config.gnaPrecision) {
            case Precision::I16:
                ModelQuantizer<QuantI16> q16;
                newNet = q16.quantize(network, run_passes, inputsDesc->inputScaleFactors);
                break;
            case Precision::I8:
                ModelQuantizer<QuantI8> q8;
                newNet = q8.quantize(network, run_passes, inputsDesc->inputScaleFactors);
                break;
            default:
                THROW_GNA_EXCEPTION << "unsupported GNA precision for quantisation: " << config.gnaPrecision;
        }
    }

    auto inputLayers = CNNNetGetAllInputLayers(*newNet);

#ifdef PLOT
    std::ofstream file("gna_passes.dot");
    saveGraphToDot(*newNet, file, [](const CNNLayerPtr layer,
                                           ordered_properties &printed_properties,
                                           ordered_properties &node_properties) {
        // printing quantized params
        auto quantized = InferenceEngine::getInjectedData<QuantizedLayerParams>(layer);
        if (!quantized) {
            return;
        }
        printed_properties.emplace_back(
            "scale factor", std::to_string(quantized->_dst_quant.GetScale()));
    });
#endif

    auto sortedNet = CNNNetSortTopologicallyEx(*newNet, make_fuzed_order);

    // passing policy to compiler
    graphCompiler.setPolicy(policy);

    if (sortedNet.empty()) {
        THROW_GNA_EXCEPTION << "Sorted network is empty";
    }

    std::vector<CNNLayerPtr> sortedNoMem;
    std::unordered_map<std::string, std::vector<InferenceEngine::CNNLayerPtr>> memoryPairs;
    // find all memory layers pairs and mark which one used as outputs
    for (auto &layer : sortedNet) {
        auto generic = dynamic_cast<GenericLayer *>(layer.get());
        if (generic == nullptr) {
            sortedNoMem.push_back(layer);
            continue;
        }
        LayerInfo layerInfo(layer);
        if (layerInfo.isMemory()) {
            // collect all memory pairs
            auto id = generic->GetParamAsString("id");
            memoryPairs[id].resize(generic->GetParamAsInt("size"));
            memoryPairs[id][generic->GetParamAsInt("index")] = layer;
            continue;
        } else if (layerInfo.isConcat()) {
            graphCompiler.fillConcatConnections(layer);
        } else if (layerInfo.isSplit() || layerInfo.isSlice()) {
            graphCompiler.fillSplitConnections(layer);
        }
        sortedNoMem.push_back(layer);
    }

    // fill in extra storage with memory layers
    graphCompiler.fillMemoryConnections(memoryPairs);

    if (!graphCompiler.memory_connection.empty()) {
        gnaFlags->gna_lib_async_threads_num = 1;
    }

    if (gnaFlags->sw_fp32) {
        gnamem.reset(new gna_memory_type(memory::make_polymorph<std::allocator<uint8_t>>()));
        graphCompiler.setGNAMemoryPtr(gnamem);
    } else {
        InitGNADevice();
    }

    // keep inputs information and create input primitives
    newNet->getInputsInfo(inputsDataMap);
    if (inputsDataMap.empty()) {
        THROW_GNA_EXCEPTION << " No inputs for the topology";
    }

    // keep output dims
    newNet->getOutputsInfo(outputsDataMap);
    if (outputsDataMap.empty()) {
        THROW_GNA_EXCEPTION << "No outputs for the topology";
    }

    for (auto && input : inputsDataMap) {
        inputsDesc->getPtrInputsGlobal(input.first).resize(gnaFlags->gna_lib_async_threads_num);
    }

    // CreatingLayer primitives
    for (auto & layer : sortedNoMem) {
        graphCompiler.CreateLayerPrimitive(layer);
    }
    for (auto& inputLayer : inputLayers) {
        auto layerInfo = LayerInfo(inputLayer);
        if (layerInfo.isInput() && 0 == inputsDesc->bytes_allocated_for_input[inputLayer->name]) {
            graphCompiler.connectOutput(inputLayer, &inputsDesc->getPtrInputsGlobal(inputLayer->name).front(), 0);
        }
    }
    // TODO: graph might be static - should we support that
    if (graphCompiler.dnnComponents.components.empty()) {
        THROW_GNA_EXCEPTION << "No GNA primitives created based on topology. This might indicate trivial topology";
    }

    /// setting-up output layers information
    outputsDesc.resize(outputsDataMap.size());

    auto initOutput = [this]
            (int idx, const intel_dnn_component_t & component, CNNLayerPtr layer) {
        // auto idx = std::distance(outputsDataMap.begin(), outputPort);
        auto & desc = outputsDesc[idx];
        auto quantized = InferenceEngine::getInjectedData<QuantizedLayerParams>(layer);

        desc.ptrs.resize(gnaFlags->gna_lib_async_threads_num);
        desc.orientation = component.orientation_out;
        desc.num_bytes_per_element = component.num_bytes_per_output;
        desc.scale_factor = quantized != nullptr ? quantized->_dst_quant.GetScale() : 1.0f;
        // TODO: this need to be fixed
        desc.num_elements = component.num_rows_out;

        // binding ptr for first infer request - then others will be setup during relocation
        gnamem->bind_ptr(&desc.ptrs.front(), &component.ptr_outputs);
    };

    int portId = 0;
    for (auto && outPort : outputsDataMap) {
        // gets output layer pointer in original topology not in cloned
        auto outLayer = getCreatorLayer(outPort.second).lock();

        // Memory layers are not dnnComponents hence we need to make switch with identity layer
        if (outLayer->type == "Memory") {
            // traverse memory connection to find corresponding output_memory
            for (auto && memConnection : graphCompiler.memory_connection) {
                if (memConnection.second.getInput()->name == outLayer->name) {
                    // if connection is found, replace memory input layer with memory output layer
                    outLayer = memConnection.second.getOutput();
                    break;
                }
            }
        }

        // searching for outData represented in GNA blob
        // using ufs - upper first search
        gnalog() << "[UFS] searching for : "<< outPort.first << " representation in GNA\n";
        bool stopSearching = false;

        CNNNetDFS(outLayer, [this, &outPort, portId, &stopSearching, &initOutput](CNNLayerPtr layer) {
            auto irLayerAvatar = std::find_if(
                graphCompiler.dnnComponents.components.begin(),
                graphCompiler.dnnComponents.components.end(),
                [&layer](const backend::DnnComponents::storage_type::value_type & value) {
                    return value.name == layer->name;
            });

            gnalog() << "[UFS] from : "<< outPort.first <<" reached: " << layer->name << "\n";

            // probing gna_primitives
            if (irLayerAvatar != graphCompiler.dnnComponents.components.end()) {
                initOutput(portId, irLayerAvatar->dnnComponent, layer);
                stopSearching = true;
            }

            // probing concatInfo
            if (!stopSearching && LayerInfo(layer).isConcat()) {
                auto concatConnection  = graphCompiler.concat_connection.find(layer->name);
                if (concatConnection != graphCompiler.concat_connection.end()) {
                    //initOutput(portId, irLayerAvatar->second, layer);

                    auto &desc = outputsDesc[portId];
                    auto quantized = InferenceEngine::getInjectedData<QuantizedLayerParams>(layer);

                    desc.ptrs.resize(gnaFlags->gna_lib_async_threads_num);
                    // TODO: what is orientation for concat
                    desc.orientation = kDnnInterleavedOrientation;
                    desc.num_bytes_per_element = layer->outData.front()->getPrecision().size();
                    desc.scale_factor = quantized != nullptr ? quantized->_dst_quant.GetScale() : 1.0f;
                    desc.num_elements = concatConnection->second.reserved_size / desc.num_bytes_per_element;

                    // binding ptr for first infer request - then others will be setup during relocation
                    gnamem->bind_ptr(&desc.ptrs.front(), &concatConnection->second.gna_ptr);
                    stopSearching = true;
                }
            }
        }, true, [&stopSearching](InferenceEngine::CNNLayer* from) {
            return make_upstream_order(!stopSearching ? from : nullptr);
        });
        if (!stopSearching) {
            THROW_GNA_EXCEPTION << "unsupported topology: cannot locate " << outPort.first
                                << " after compiling GNA graph";
        }
        portId++;
    }

    // TODO: how active list will work in multioutput case
    // make room for active list
    gnamem->reserve_ptr(nullptr,
        ALIGN64(outputsDesc.front().num_bytes_per_element * outputsDesc.front().num_elements), 64);

    void *pParallelExecutionData  = nullptr;

    // reserving more bytes for intermediate data in parallel case - TODO: this works incorrectly in compact mode at lest
    rwSegmentSize = gnamem->getRWBytes();
    if (gnaFlags->gna_lib_async_threads_num > 1) {
        gnamem->reserve_ptr(&pParallelExecutionData, gnamem->getRWBytes() * (gnaFlags->gna_lib_async_threads_num - 1), 64);
    }

    gnamem->commit();

    dnn->Init(gnamem->getBasePtr(),
             gnamem->getTotalBytes(),
             gnaFlags->sw_fp32 ? kDnnFloat : kDnnInt,
             1);

    // TODO: this copy is unneeded; in fact, we can directly create gna structs from list
    auto execOrder = graphCompiler.dnnComponents.getExecutionOrder();
    dnn->component.insert(dnn->component.begin(), execOrder.begin(), execOrder.end());

    // in fp32 mode last PWL cannot be computed without that
    dnn->InitActiveList(NULL);

#if GNA_LIB_VER == 2
    gnaModels.push_back(std::make_tuple(make_shared<CPPWrapper<Gna2Model>>()));
#else
    nnets.emplace_back(make_shared<CPPWrapper<intel_nnet_type_t>>(), -1, InferenceEngine::BlobMap());
#endif
    if (!gnaFlags->sw_fp32) {
        // number of layer gets calculated inside that InitGNAStruct function
#if GNA_LIB_VER == 2
        dnn->InitGNAStruct(&std::get<0>(gnaModels.front())->obj);
#else
        dnn->InitGNAStruct(&std::get<0>(nnets.front())->obj);
#endif
    }

    // creating same gna RW segment for parallel infer requests
    for (int i = 1; i != gnaFlags->gna_lib_async_threads_num; i++) {
#if GNA_LIB_VER == 2
        gnaModels.push_back(std::make_tuple(make_shared<CPPWrapper<Gna2Model>>()));
        // this can be improved by just copy all structures, but we are too lazy
        dnn->InitGNAStruct(&std::get<0>(gnaModels.back())->obj);
#else
        nnets.emplace_back(make_shared<CPPWrapper<intel_nnet_type_t>>(), -1, InferenceEngine::BlobMap());
        dnn->InitGNAStruct(&std::get<0>(nnets.back())->obj);
#endif
        // relocate rw pointers to new offset
        auto basePtr = reinterpret_cast<uint8_t*>(pParallelExecutionData) + rwSegmentSize * (i - 1);

        auto relocate = [basePtr, this](void *& ptr_out, void * ptr_in) {
            if (ptr_in == nullptr) {
                ptr_out = nullptr;
            } else {
                auto offset = reinterpret_cast<uint8_t *>(ptr_in) - reinterpret_cast<uint8_t *>(gnamem->getBasePtr());
                ptr_out = basePtr + offset;
            }
        };

        for (auto &&input : inputsDesc->ptr_inputs_global_storage) {
            relocate(input[i], input[0]);
        }

        // relocating all output pointers
        for (int j = 0; j < outputsDesc.size(); ++j) {
            relocate(outputsDesc[j].ptrs[i], outputsDesc[j].ptrs[0]);
        }

#if GNA_LIB_VER == 2
        for (int j = 0; j != std::get<0>(gnaModels.front())->obj.NumberOfOperations; j++) {
            auto & gnaOperation = std::get<0>(gnaModels[i])->obj.Operations[j];
            relocate(const_cast<Gna2Tensor*>(gnaOperation.Operands[0])->Data, gnaOperation.Operands[0]->Data);
            relocate(const_cast<Gna2Tensor*>(gnaOperation.Operands[1])->Data, gnaOperation.Operands[1]->Data);
#else
        for (int j = 0; j != std::get<0>(nnets.front())->obj.nLayers; j++) {
            auto & layer = std::get<0>(nnets[i])->obj.pLayers[j];
            relocate(layer.pInputs, layer.pInputs);
            relocate(layer.pOutputs, layer.pOutputs);
            relocate(layer.pOutputsIntermediate, layer.pOutputsIntermediate);
#endif
        }
    }

    // calculating input orientation without memory layers, since their orientation not changed during infer right now
    std::unordered_map<string, std::vector<string>> skippedLayers;

    bool withConv = false;
    for (auto &layer : sortedNet) {
        auto layerInfo = LayerInfo(layer);
        if (layerInfo.isConvolution()) {
            withConv = true;
            break;
        }
    }
    if (withConv) {
        for (auto &inputLayer : sortedNet) {
            if (!LayerInfo(inputLayer).isInput()) {
                continue;
            }
            auto doesntHaveGnaMapping = [this] (CNNLayerPtr l) {
                auto dnnLayer = graphCompiler.dnnComponents.findComponent(l);
                return dnnLayer == nullptr;
            };

            auto nextLayers = CNNNetGetAllNextLayersSkipCertain(inputLayer, -1, doesntHaveGnaMapping);

            for (auto &nextLayer : nextLayers) {
                auto dnnLayer = graphCompiler.dnnComponents.findComponent(nextLayer);
                // non functional layer - skipped by gna
                if (nullptr == dnnLayer) {
                    THROW_GNA_LAYER_EXCEPTION(inputLayer) << " gna mapped layer search connection failed";
                }
                // input orientation might be already initialized, thus verify that it matches
                if (!inputsDesc->orientation_in.count(inputLayer->name)) {
                    inputsDesc->orientation_in[inputLayer->name] = dnnLayer->orientation_in;
                } else {
                    if (inputsDesc->orientation_in[inputLayer->name] != dnnLayer->orientation_in) {
                        THROW_GNA_EXCEPTION << "orientation for input layer: " << inputLayer->name << "cannot be calculated";
                    }
                }
            }
        }
    } else {
        for (auto &inputLayer : inputLayers) {
            inputsDesc->orientation_in[inputLayer->name] = kDnnInterleavedOrientation;
        }
    }

    do_rotate_input = dnn->do_rotate_input;
    num_rotate_rows = dnn->num_rotate_rows;
    num_rotate_columns = dnn->num_rotate_columns;

    do_rotate_output = dnn->do_rotate_output;
    num_rotate_output_rows = dnn->num_rotate_output_rows;
    num_rotate_output_columns = dnn->num_rotate_output_columns;

    DumpXNNToFile();

#ifdef PLOT
    dnn->WriteGraphWizModel("gna-blob.dot");
#endif
#if GNA_LIB_VER == 2
    createRequestConfigsForGnaModels();
#endif
}

#if GNA_LIB_VER == 2
void GNAPlugin::createRequestConfigsForGnaModels() {
    if (!gnadevice) {
        gnaRequestConfigToRequestIdMap.push_back(std::make_tuple(FAKE_REQUEST_CONFIG_ID, -1, InferenceEngine::BlobMap()));
        return;
    }
    for (auto& model : gnaModels) {
        auto& gnaNnet = std::get<0>(model).get()->obj;
        const auto modelId = gnadevice->createModel(gnaNnet);
        const auto requestConfigId = gnadevice->createRequestConfig(modelId);
        gnaRequestConfigToRequestIdMap.push_back(std::make_tuple(requestConfigId, -1, InferenceEngine::BlobMap()));
    }
}

#endif

int GNAPlugin::GetDeviceVersionFromString(const std::string deviceString) {
    constexpr uint32_t embeddedSuffix = 0xE;
    if (deviceString.empty())
        return 0x100 + embeddedSuffix;
    if (deviceString.size() == 4 && deviceString.substr(0, 3) == "GNA") {
        int version = deviceString[3] - '0';
            if (version > 0) {
            version <<= 8;
            version += embeddedSuffix;
            return version;
        }
    }
    THROW_GNA_EXCEPTION << "Wrong GNA generation for embedded model dump: " << deviceString;
}

void GNAPlugin::DumpXNNToFile() const {
    // TODO: output  precision as well as pointer might be incorrect, LSTM for sure
    // gna looks automatically set layer 0 as output and adjust it's pointer / precision/ size respectively
    if (config.dumpXNNPath.empty()) {
        return;
    }

    const auto versionInt = GetDeviceVersionFromString(config.dumpXNNGeneration);

    if (!gnadevice) {
        THROW_GNA_EXCEPTION << "Cannot generate XNNDump for float network";
    }
    std::ofstream dumpStream(config.dumpXNNPath, std::ios::out | std::ios::binary);
#if GNA_LIB_VER == 1
    if (versionInt != 0x10E)
        THROW_GNA_EXCEPTION << "Wrong GNA version for embedded model dump: " << config.dumpXNNGeneration;
    auto dump = gnadevice->dumpXnn(&std::get<0>(nnets.front())->obj, ptr_active_indices, num_active_indices);
    dump.header.rw_region_size = gnamem->getRWBytes();
    dump.header.input_scaling_factor = inputsDesc->inputScaleFactors.front();
    dump.header.output_scaling_factor = outputsDesc.front().scale_factor;
    dumpStream.write(reinterpret_cast<char*>(&dump.header), sizeof(intel_gna_model_header));
    dumpStream.write(reinterpret_cast<char*>(dump.model.get()), dump.header.model_size);
#else
    auto const modelId = gnadevice->createModel(std::get<0>(gnaModels.front())->obj);
    if (versionInt == Gna2DeviceVersionEmbedded1_0) {
        auto dump = gnadevice->dumpXnn(modelId);
        dump.header.RwRegionSize = gnamem->getRWBytes();
        dump.header.InputScalingFactor = inputsDesc->inputScaleFactors.front();
        dump.header.OutputScalingFactor = outputsDesc.front().scale_factor;
        dumpStream.write(reinterpret_cast<char*>(&dump.header), sizeof(Gna2ModelSueCreekHeader));
        dumpStream.write(reinterpret_cast<char*>(dump.model.get()), dump.header.ModelSize);
    } else {
        static_assert(sizeof(versionInt) >= sizeof(Gna2DeviceVersion), "");
        gnadevice->dumpXnnForDeviceVersion(modelId, dumpStream,
            *reinterpret_cast<const Gna2DeviceVersion*>(&versionInt));
    }
    gnadevice->releaseModel(modelId);
#endif
}

void RotateFeatures(uint8_t *ptr_feat,
                    size_t element_size,
                    uint32_t num_feature_vectors,
                    uint32_t num_feature_vector_elements,
                    uint32_t num_rotate_rows,
                    uint32_t num_rotate_columns) {
    if (num_feature_vector_elements == num_rotate_rows * num_rotate_columns) {
        std::vector<uint8_t> temp(num_feature_vector_elements * element_size);
        for (uint32_t k = 0; k < num_feature_vectors; k++) {
            uint8_t *ptr_in = ptr_feat + k * num_feature_vector_elements * element_size;
            for (uint32_t i = 0; i < num_rotate_rows; i++) {
                for (uint32_t j = 0; j < num_rotate_columns; j++) {
                    ie_memcpy(&temp.front() + (j * num_rotate_rows + i)*element_size,
                              temp.size() - (i * num_rotate_columns + j)*element_size,
                              ptr_in + (i * num_rotate_columns + j)*element_size,
                              element_size);
                }
            }
            ie_memcpy(ptr_in, num_feature_vector_elements * element_size,
                &temp.front(), num_feature_vector_elements * element_size);
        }
    } else {
        THROW_GNA_EXCEPTION << "Rotate dimensions (" << num_rotate_rows << "," << num_rotate_columns
                           <<") do not match buffer length of "<< num_feature_vector_elements <<" in RotateFeatures()!";
    }
}

uint32_t GNAPlugin::QueueInference(const InferenceEngine::BlobMap &inputs, InferenceEngine::BlobMap &result) {
#if GNA_LIB_VER == 2
    auto& nnets = gnaRequestConfigToRequestIdMap;
#endif
    auto freeNnet = std::find_if(std::begin(nnets), std::end(nnets), [](decltype(nnets.front()) & item) {
        return std::get<1>(item) == -1;
    });

    if (freeNnet == nnets.end()) {
        if (!graphCompiler.memory_connection.empty()) {
            Wait(0);
            freeNnet = nnets.begin();
        } else {
            THROW_IE_EXCEPTION << as_status << REQUEST_BUSY
                               << "GNA executable network has max of "
                               << static_cast<uint32_t >(gnaFlags->gna_lib_async_threads_num)
                               << " parallel infer requests, please sync one of already running";
        }
    }

    auto idx = static_cast<uint32_t>(std::distance(std::begin(nnets), freeNnet));

    int inputNum = 0;
    for (auto &input : inputs) {
        auto inputLayout = input.second->getTensorDesc().getLayout();
        if (inputLayout != Layout::NC && inputLayout != Layout::CN && inputLayout != Layout::CHW && inputLayout != Layout::NCHW) {
            THROW_GNA_EXCEPTION << "Expected input blob to have Layout::NC or Layout::CN, but was: "
                                << input.second->getTensorDesc().getLayout();
        }

        auto dims = input.second->getTensorDesc().getDims();
        if (inputLayout == Layout::CHW && (dims[0] != 1 || dims[1] != 1)) {
            THROW_GNA_EXCEPTION << "For Layout::CHW only dimension with height = 1 and channel = 1 is supported, but was: "
                                << dims;
        }

        if (inputLayout == Layout::NCHW || inputLayout == Layout::CHW) {
            // specific case that can be squeezed to 2d
            inputLayout = Layout::NC;
        }

        auto is2D = input.second->getTensorDesc().getLayout() == Layout::NC || input.second->getTensorDesc().getLayout() == Layout::CN;
        auto is3D = input.second->getTensorDesc().getLayout() == Layout::CHW;

        if (!inputsDesc->ptr_inputs_global_id.count(input.first)) {
            // should not happen in user code however might happen if there any non executable network based integration of GNAPlugin instance
            THROW_GNA_EXCEPTION << "network not loaded : input pointer for " << input.first << " not set";
        }

        if (inputsDesc->getPtrInputsGlobal(input.first)[idx] == nullptr) {
            // should not happen in user code however might happen if there any non executable network based integration of GNAPlugin instance
            THROW_GNA_EXCEPTION << "network not loaded : input pointer for (" << input.first << " at inferRequest #"
                                << idx << " not set";
        }

        if (inputsDesc->getOrientation(input.first) == kDnnUnknownOrientation) {
            // should not happen in user code however might happen if there any non executable network based integration of GNAPlugin instance
            THROW_GNA_EXCEPTION << "network not loaded : input orientation for " << input.first << " not set";
        }

        for (auto& outputDesc : outputsDesc) {
            if (outputDesc.orientation == kDnnUnknownOrientation) {
                // should not happen in user code however might happen if there any non executable network based integration of GNAPlugin instance
                THROW_GNA_EXCEPTION << "network not loaded : output orientation not set";
            }
        }

        auto  importedElements = is2D ? dims[dims.size() - 1] : dims[dims.size() - 1] * dims[dims.size() - 2] * dims[dims.size() - 3];
        auto  importedFrames = is3D ? 1 : dims[0];
        auto  targetGroups = is2D ? dims[dims.size() - 2] : dims[0]; // TODO: no proper support for groups yet

        auto  importedElementSizeBytes = gnaFlags->sw_fp32 ? 4 : 2;
        auto  importedBytes = importedElements * importedFrames * importedElementSizeBytes;

        if (inputsDesc->bytes_allocated_for_input[input.first] < importedBytes) {
            THROW_GNA_EXCEPTION << "Cannot import input frames for :" << input.first
                                  << ", allocated size: " << inputsDesc->bytes_allocated_for_input[input.first]
                                  << ", but input blob size: " << importedBytes;
        }

        ImportFrames(inputsDesc->getPtrInputsGlobal(input.first)[idx],
                     input.second->cbuffer().as<float *>(),
                     input.second->getTensorDesc().getPrecision(),
                     gnaFlags->sw_fp32 ? 1.0f : inputsDesc->getScaleFactor(inputNum),
                     inputsDesc->getOrientation(input.first),
                     importedFrames,
                     targetGroups,
                     importedElements,
                     importedElements);

        bool isOneChannel = input.second->getTensorDesc().getDims()[1] == 1;
        if (do_rotate_input && ((inputLayout == Layout::NC || inputLayout == Layout::NCHW)
            != (inputsDesc->getOrientation(input.first) == kDnnInterleavedOrientation))
            && !isOneChannel) {
            RotateFeatures(reinterpret_cast<uint8_t *>(inputsDesc->getPtrInputsGlobal(input.first)[idx]),
                           gnadevice ? 2 : 4,
                           // TODO: only works for cnn4a and google command so far
                           dims[0],
                           is2D ? dims[dims.size() - 1] : dims[dims.size() - 1] * dims[dims.size() - 3],  // num_feature_vectors looks batch should be there
                           num_rotate_rows,
                           num_rotate_columns);
        }
        ++inputNum;
    }

    if (!gnadevice) {
        auto runtime = runtime::FP(dnn);
        runtime.infer();
        if (freeNnet != nnets.end()) {
            std::get<1>(*freeNnet) = 1;
        }
    } else {
#if GNA_LIB_VER == 1
        auto nnet = std::get<0>(*freeNnet).get();
        std::get<1>(*freeNnet) = gnadevice->propagate(&nnet->obj, ptr_active_indices, num_active_indices, config.gna_proc_type);
#else
        const auto reqConfigId = std::get<0>(*freeNnet);
        if (ptr_active_indices != nullptr && num_active_indices > 0 && activeLayerIndex != 0xffffffff)
            gnadevice->setUpActiveList(reqConfigId, activeLayerIndex, ptr_active_indices, num_active_indices);
        std::get<1>(*freeNnet) = gnadevice->propagate(reqConfigId, config.pluginGna2AccMode);
#endif
    }

#ifdef PLOT
    dnn->BeginNewWrite(dnn_dump_write_index);
    if (dnn->num_components() != 0) {
        dnn->WriteDnnText("Net_.txt", kDnnFloat);
    }
    dnn_dump_write_index++;
#endif
    if (freeNnet != nnets.end()) {
        // TODO: GNA2: Substitute properly when using GNA 2.0 Library setting and CPU
        std::get<2>(*freeNnet) = result;
    }
    return idx;
}

bool GNAPlugin::Wait(uint32_t request_idx) {
    return GNA_REQUEST_COMPLETED == WaitFor(request_idx, MAX_TIMEOUT);
}

GnaWaitStatus GNAPlugin::WaitFor(uint32_t request_idx, int64_t millisTimeout) {
#if GNA_LIB_VER == 2
    auto& nnets = gnaRequestConfigToRequestIdMap;
#endif
    // TODO: GNA2: check whether necessary
    if (nnets.size() <= request_idx) return GNA_REQUEST_COMPLETED;
    // already synced TODO: might be copy required ???
    if (std::get<1>(nnets[request_idx]) == -1) return GNA_REQUEST_COMPLETED;

    if (gnadevice) {
        const auto waitStatus = gnadevice->wait(std::get<1>(nnets[request_idx]), millisTimeout);
        if (waitStatus == GNA_REQUEST_ABORTED) {
            std::get<1>(nnets[request_idx]) = -1;
            return GNA_REQUEST_ABORTED;
        }
        if (waitStatus == GNA_REQUEST_PENDING) {
            return GNA_REQUEST_PENDING;
        }
    }

    std::get<1>(nnets[request_idx]) = -1;
    auto &request = std::get<2>(nnets[request_idx]);
#ifdef PLOT
    if (dnn->num_components() != 0) {
        dnn->WriteInputAndOutputText();
    }
#if GNA_LIB_VER == 1
    dnn->WriteInputAndOutputTextGNA(&std::get<0>(nnets[request_idx])->obj);
#else
    dnn->WriteInputAndOutputTextGNA(std::get<0>(gnaModels[request_idx])->obj);
#endif
#endif
    int output_idx = 0;
    for (auto && outputBlobIt : request) {
        auto & outputBlob = outputBlobIt.second;
        auto & outputDesc = outputsDesc[output_idx];
        if (outputBlob->getTensorDesc().getLayout() == Layout::NC || outputBlob->getTensorDesc().getLayout() == Layout::CN
            || outputBlob->getTensorDesc().getLayout() == Layout::NCHW || outputBlob->getTensorDesc().getLayout() == Layout::CHW) {
            auto dims = outputBlob->getTensorDesc().getDims();
            auto is2D = outputBlob->getTensorDesc().getLayout() == Layout::NC || outputBlob->getTensorDesc().getLayout() == Layout::CN;
            auto is3D = outputBlob->getTensorDesc().getLayout() == Layout::CHW;
            auto& exportOutputDims = outputBlob->getTensorDesc().getDims();
            auto batchSize = is3D ? 1 : exportOutputDims[0];
            auto elementsPerBatch = is2D ? exportOutputDims[exportOutputDims.size() - 1]
                : exportOutputDims[exportOutputDims.size() - 1]
                * exportOutputDims[exportOutputDims.size() - 2]
                * exportOutputDims[exportOutputDims.size() - 3];

            if (do_rotate_output) {
                if (batchSize * elementsPerBatch != num_rotate_output_columns * num_rotate_output_rows) {
                    THROW_GNA_EXCEPTION << "Rotate output dimensions (" << num_rotate_output_rows << "," << num_rotate_output_columns
                                        << ") do not match output buffer length of " << batchSize * elementsPerBatch;
                }
                uint32_t element_size = outputDesc.num_bytes_per_element;
                std::vector<uint8_t> temp(num_rotate_output_columns * num_rotate_output_rows * element_size);
                for (uint32_t k = 0; k < num_rotate_output_columns; ++k) {
                    uint8_t* ptr_in = reinterpret_cast<uint8_t*>(outputDesc.ptrs[request_idx]) + k * element_size;
                    for (uint32_t i = 0; i < num_rotate_output_rows; ++i) {
                        ie_memcpy(&temp.front() + (k *num_rotate_output_rows + i) * element_size,
                                  element_size,
                                  ptr_in + (i * num_rotate_output_columns) * element_size,
                                  element_size);
                    }
                }
                ie_memcpy(outputDesc.ptrs[request_idx], num_rotate_output_columns * num_rotate_output_rows * element_size,
                    &temp.front(), num_rotate_output_columns * num_rotate_output_rows * element_size);
            }

            ExportScores(outputBlob->buffer(),
                         outputDesc.ptrs[request_idx],
                         outputDesc.orientation,
                         batchSize,
                         batchSize,
                         elementsPerBatch,
                         elementsPerBatch,
                         elementsPerBatch,
                         outputDesc.num_bytes_per_element,
                         sizeof(float));

            if (gnadevice) {
#ifdef PLOT
                FILE* f = nullptr;
                static int num_infers = 0;
                {
                    f = fopen("ex_scores.txt", "w");
                }
                num_infers++;
                if (f) {
                    auto dims = outputBlob->getTensorDesc().getDims();
                    for (int i = 0; i < dims[dims.size() - 2]; i++) {
                        for (int j = 0; j < dims[dims.size() - 1]; j++) {
                            fprintf(f, "%d ", outputBlob->cbuffer().as<int32_t*>()[dims[dims.size() - 1] * i + j]);
                        }
                        fprintf(f, "\n");
                    }
                    fprintf(f, "\n\n");
                }
#endif
                ConvertToFloat(outputBlob->buffer(),
                    outputBlob->buffer(),
                    elementsPerBatch,
                    batchSize,
                    outputDesc.scale_factor);
#ifdef PLOT
                if (f) {
                    auto dims = outputBlob->getTensorDesc().getDims();
                    for (int i = 0; i < dims[dims.size() - 2]; i++) {
                        for (int j = 0; j < dims[dims.size() - 1]; j++) {
                            fprintf(f, "%.2f ", outputBlob->cbuffer().as<float*>()[dims[dims.size() - 1] * i + j]);
                        }
                        fprintf(f, "\n");
                    }
                    fclose(f);
                }
#endif
            }
        } else {
            THROW_GNA_EXCEPTION << "Expected output blob to have Layout::NC, Layout::CN, Layout::NCHW or Layout::CHW. But was "
                << outputBlob->getTensorDesc().getLayout();
        }

        output_idx++;
    }
    return GNA_REQUEST_COMPLETED;
}

void GNAPlugin::Reset() {
    graphCompiler.Reset();
}

bool GNAPlugin::Infer(const InferenceEngine::Blob &input, InferenceEngine::Blob &output) {
    BlobMap bmInput;
    BlobMap bmOutput;
    if (inputsDataMap.size() != 1) {
        THROW_GNA_EXCEPTION << "cannot infer using Infer(Blob&, Blob&)"<< "model accepts " << inputsDataMap.size() << " inputs";
    }

    IE_ASSERT(!inputsDataMap.empty());
    bmInput[inputsDataMap.begin()->first] = std::shared_ptr<Blob>(const_cast<Blob*>(&input), [](Blob*){});
    IE_ASSERT(!outputsDataMap.empty());
    bmOutput[outputsDataMap.begin()->first] = std::shared_ptr<Blob>(&output, [](Blob*){});
    return Infer(bmInput, bmOutput);
}

bool GNAPlugin::Infer(const InferenceEngine::BlobMap &input, InferenceEngine::BlobMap &result) {
    return  Wait(QueueInference(input, result));
}

Blob::Ptr GNAPlugin::GetOutputBlob(const std::string& name, InferenceEngine::Precision precision) {
    // need to have intermediate blob for interleave conversion
    InferenceEngine::Blob::Ptr outputBlob;
    auto outputDims = outputsDataMap[name]->getTensorDesc().getDims();
    outputBlob = make_blob_with_precision(TensorDesc(precision, outputDims, outputDims.size() == 2 ? NC : (outputDims.size() == 3 ? CHW : NCHW)));
    outputBlob->allocate();
    return outputBlob;
}

Blob::Ptr GNAPlugin::GetInputBlob(const std::string& name, InferenceEngine::Precision precision) {
    InferenceEngine::Blob::Ptr inputBlob;
    // need to have intermediate blob for interleave conversion
    // TODO: NCHW format support is experimental = c++ MO did insert reshape, while TF mo - not
    auto inputDims = inputsDataMap[name]->getTensorDesc().getDims();
    inputBlob = make_blob_with_precision(TensorDesc(precision, inputDims, inputDims.size() == 2 ? NC : (inputDims.size() == 3 ? CHW : NCHW)));
    inputBlob->allocate();
    return inputBlob;
}

std::vector<InferenceEngine::VariableStateInternal::Ptr>  GNAPlugin::QueryState() {
    if (memoryStates.size() != graphCompiler.memory_connection.size()) {
        memoryStates.clear();
        for (auto& connection : graphCompiler.memory_connection) {
            auto state = std::make_shared<memory::GNAVariableState>(connection.first, std::make_shared <GNAMemoryLayer>(connection.second));
            memoryStates.emplace_back(state);
        }
    }
    return memoryStates;
}

std::string GNAPlugin::GetName() const noexcept {
    return _pluginName;
}

void GNAPlugin::SetName(const std::string & pluginName) noexcept {
    _pluginName = pluginName;
}

InferenceEngine::ExecutableNetwork GNAPlugin::ImportNetwork(std::istream& networkModel) {
    auto header = GNAModelSerial::ReadHeader(networkModel);

    InitGNADevice();

    graphCompiler.setGNAMemoryPtr(gnamem);
    void *basePtr = nullptr;
    gnamem->reserve_ptr(&basePtr, header.gnaMemSize);
    gnamem->commit();
#if GNA_LIB_VER == 2
    gnaModels.push_back(std::make_tuple(make_shared<CPPWrapper<Gna2Model>>(header.layersCount)));
#else
    nnets.emplace_back(make_shared<CPPWrapper<intel_nnet_type_t>>(header.layersCount), -1, InferenceEngine::BlobMap());
    std::get<0>(nnets.back())->obj.nGroup = header.nGroup;
#endif
    GNAModelSerial::MemoryType  mt;
#if GNA_LIB_VER == 2
    auto serial = GNAModelSerial(&std::get<0>(gnaModels.back())->obj, mt);
#else
    auto serial = GNAModelSerial(&std::get<0>(nnets.back())->obj, mt);
#endif

    if (!inputsDesc->inputScaleFactors.empty()) {
        gnalog() << "[Import Network] Clearing input scale factors defined in configuration. "
                 << "Scale factors provided in imported model will be used\n";
        inputsDesc->inputScaleFactors.clear();
    }

    serial.setHeader(header);
    serial.Import(basePtr,
            header.gnaMemSize,
            networkModel,
            inputsDesc,
            outputsDesc,
            inputsDataMap,
            outputsDataMap);

#if GNA_LIB_VER == 2
    auto getOrientation = [](Gna2Operation & gnaOperation) {
        return gnaOperation.Type == Gna2OperationTypeConvolution ?
            kDnnNonInterleavedOrientation : kDnnInterleavedOrientation;
    };
#else
    auto getOrientation = [](intel_nnet_layer_t & layer) {
        return layer.nLayerKind == INTEL_CONVOLUTIONAL ?
           kDnnNonInterleavedOrientation : kDnnInterleavedOrientation;
    };
#endif

#if GNA_LIB_VER == 1
    inputsDesc->orientation_in["input"] = getOrientation(std::get<0>(nnets.back())->obj.pLayers[0]);
    outputsDesc[0].orientation = getOrientation(std::get<0>(nnets.back())->obj.pLayers[std::get<0>(nnets.back())->obj.nLayers - 1]);
#endif

    do_rotate_input = header.doRotateInput;
    num_rotate_rows = header.nRotateRows;
    num_rotate_columns = header.nRotateColumns;

    do_rotate_output = header.doRotateOutput;
    num_rotate_output_rows = header.nRotateOutputRows;
    num_rotate_output_columns = header.nRotateOutputColumns;

    for (auto && memory : mt) {
        GNAMemoryLayer memoryLayer(nullptr, nullptr, gnaFlags->sw_fp32 ? 4 : 2);
        memoryLayer.gna_ptr = memory.first;
        memoryLayer.reserved_size = memory.second;

        graphCompiler.memory_connection.emplace_back(make_pair(std::string("noname"), memoryLayer));
    }

    DumpXNNToFile();

#ifdef PLOT
    dnn->WriteGraphWizModel("gna-blob-imported.dot");
#endif
#if GNA_LIB_VER == 2
    createRequestConfigsForGnaModels();
#endif
    return {};
}

void GNAPlugin::Export(const std::string &fileName) {
    if (inputsDesc->ptr_inputs_global_id.empty() || outputsDesc.empty()) {
        THROW_GNA_EXCEPTION << " network not loaded";
    }

#if GNA_LIB_VER == 1
    if (inputsDesc->ptr_inputs_global_id.size() != 1) {
        THROW_GNA_EXCEPTION << " exporting network with multiple inputs not supported";
    }
#endif

    std::fstream outStream(fileName, ios_base::out | ios_base::binary);

    // TODO: nnet group parameter looks only used in application - so can we move this line into load network.
    IE_ASSERT(!inputsDataMap.empty());
    auto inputDims = inputsDataMap.begin()->second->getTensorDesc().getDims();
    if (inputDims.size() == 2) {
#if GNA_LIB_VER == 1
        std::get<0>(nnets.front())->obj.nGroup = inputDims[0];
#endif
    }
#if GNA_LIB_VER == 2
    Gna2Model* modelToSerial = &std::get<0>(gnaModels.front())->obj;
#else
    intel_nnet_type_t* modelToSerial = &std::get<0>(nnets.front())->obj;
#endif
    auto serial = GNAModelSerial(modelToSerial,
                                 inputsDesc,
                                 outputsDesc,
                                 inputsDataMap,
                                 outputsDataMap)
                    .SetInputRotation(dnn->num_rotate_rows, dnn->num_rotate_columns, dnn->do_rotate_input)
                    .SetOutputRotation(dnn->num_rotate_output_rows, dnn->num_rotate_output_columns, dnn->do_rotate_output);

    for (auto && memoryConnection : graphCompiler.memory_connection) {
        serial.AddState(memoryConnection.second.gna_ptr, memoryConnection.second.reserved_size);
    }

    serial.Export(gnamem->getBasePtr(), gnamem->getTotalBytes(), outStream);
}

void GNAPlugin::GetPerformanceCounts(std::map<std::string, InferenceEngine::InferenceEngineProfileInfo> &perfMap) {
    if (gnaFlags->performance_counting) {
        gnadevice->getGnaPerfCounters(perfMap);
    }
}

void GNAPlugin::AddExtension(InferenceEngine::IExtensionPtr extension) {}

void GNAPlugin::SetConfig(const std::map<std::string, std::string> &config_map) {
    config.UpdateFromMap(config_map);
    UpdateFieldsFromConfig();
}

void GNAPlugin::UpdateFieldsFromConfig() {
    inputsDesc->inputScaleFactors = config.inputScaleFactors;
    *gnaFlags = config.gnaFlags;
}

<<<<<<< HEAD
void GNAPlugin::QueryNetwork(const InferenceEngine::CNNNetwork& network,
                             const std::map<std::string, std::string>& config,
                             InferenceEngine::QueryNetworkResult& res) const {
=======
InferenceEngine::QueryNetworkResult GNAPlugin::QueryNetwork(const InferenceEngine::ICNNNetwork& network,
                                                            const std::map<std::string, std::string>& config) const {
    InferenceEngine::QueryNetworkResult res;

>>>>>>> 364bf089
    if (network.getFunction()) {
        THROW_IE_EXCEPTION << NOT_IMPLEMENTED_str << " ngraph::Function is not supported natively";
    }

    std::unordered_set<CNNLayer *> allLayers;
    InferenceEngine::InputsDataMap inputs = network.getInputsInfo();
    std::vector<CNNLayerPtr> sortedLayers = CNNNetSortTopologically(network);

    if (inputs.empty()) {
        THROW_GNA_EXCEPTION << "Network is empty (GNA)\n";
    }

    auto const & secondLayers = getInputTo(inputs.begin()->second->getInputData());
    if (secondLayers.empty()) {
        THROW_GNA_EXCEPTION << "Network consists of input layer only (GNA)\n";
    }

    InferenceEngine::details::UnorderedDFS(allLayers,
                                           secondLayers.begin()->second,
                                           [&](CNNLayerPtr const& layer) {
                                                if (LayerTypeFromStr(layer->type) != LayerType::NO_TYPE) {
                                                    res.supportedLayersMap.insert({ layer->name, GetName() });
                                                }
                                            }, false);

    return res;
}<|MERGE_RESOLUTION|>--- conflicted
+++ resolved
@@ -352,13 +352,6 @@
     graphCompiler.setGNAMemoryPtr(gnamem);
 }
 
-<<<<<<< HEAD
-void GNAPlugin::LoadNetwork(CNNNetwork & _network) {
-    InferenceEngine::CNNNetwork convertedNetwork;
-    if (_network.getFunction()) {
-        auto convertedNetworkImpl = std::make_shared<InferenceEngine::details::CNNNetworkImpl>(_network);
-        convertedNetwork = InferenceEngine::CNNNetwork(convertedNetworkImpl);
-=======
 void GNAPlugin::UpdateGnaQuantModeFromNetwork(InferenceEngine::ICNNNetwork & network) {
     // fp32 emulation mode dont need any modifications to configuration
     if (config.gnaFlags.sw_fp32) return;
@@ -440,7 +433,7 @@
     }
 }
 
-void GNAPlugin::LoadNetwork(ICNNNetwork & _network) {
+void GNAPlugin::LoadNetwork(CNNNetwork & _network) {
     std::shared_ptr<InferenceEngine::details::CNNNetworkImpl> convertedNetwork;
     if (_network.getFunction()) {
         std::shared_ptr<ICNNNetwork> clonedNetwork = cloneNetwork(_network);
@@ -466,9 +459,8 @@
             });
         manager.run_passes(graph);
         convertedNetwork = InferenceEngine::details::convertFunctionToICNNNetwork(graph, *clonedNetwork);
->>>>>>> 364bf089
-    }
-    InferenceEngine::CNNNetwork &network = convertedNetwork ? convertedNetwork : _network;
+    }
+    InferenceEngine::CNNNetwork network = convertedNetwork ? InferenceEngine::CNNNetwork{convertedNetwork} : _network;
 
     NetPass::ConvertPrecision(network, Precision::I64, Precision::I32);
     NetPass::ConvertPrecision(network, Precision::U64, Precision::I32);
@@ -1466,16 +1458,10 @@
     *gnaFlags = config.gnaFlags;
 }
 
-<<<<<<< HEAD
-void GNAPlugin::QueryNetwork(const InferenceEngine::CNNNetwork& network,
-                             const std::map<std::string, std::string>& config,
-                             InferenceEngine::QueryNetworkResult& res) const {
-=======
-InferenceEngine::QueryNetworkResult GNAPlugin::QueryNetwork(const InferenceEngine::ICNNNetwork& network,
+InferenceEngine::QueryNetworkResult GNAPlugin::QueryNetwork(const InferenceEngine::CNNNetwork& network,
                                                             const std::map<std::string, std::string>& config) const {
     InferenceEngine::QueryNetworkResult res;
 
->>>>>>> 364bf089
     if (network.getFunction()) {
         THROW_IE_EXCEPTION << NOT_IMPLEMENTED_str << " ngraph::Function is not supported natively";
     }
