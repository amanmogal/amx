--- conflicted
+++ resolved
@@ -27,182 +27,6 @@
 #include "runtime/cnn.h"
 
 
-<<<<<<< HEAD
-void GNAPluginNS::backend::ApplyAffineTransform(intel_dnn_component_t *component, uint32_t *list, uint32_t listsize) {
-    if (4 != component->num_bytes_per_input) {
-        THROW_GNA_EXCEPTION << "Bad data width: " << component->num_bytes_per_input;
-    }
-
-    auto transform = &component->op.affine;
-    int m = component->num_rows_out;
-    int n = component->num_columns_in;
-    int k = component->num_rows_in;
-    int lda = component->num_rows_in;
-    int ldb = component->num_columns_in;
-    int ldc = component->num_columns_out;
-
-    auto A = reinterpret_cast<float *>(transform->ptr_weights);
-    auto B = reinterpret_cast<float *>(component->ptr_inputs);
-    auto C = reinterpret_cast<float *>(component->ptr_outputs);
-    auto bias = reinterpret_cast<float *>(transform->ptr_biases);
-    if (list == nullptr) {
-        for (uint32_t i = 0; i < m; i++) {
-            for (uint32_t j = 0; j < n; j++) {
-                C[i * ldc + j] = bias[i];
-            }
-        }
-        cblas_sgemm1(CblasRowMajor, CblasNoTrans, CblasNoTrans, m, n, k, 1.0, A, lda, B, ldb, 1.0, C, ldc);
-    } else {
-        for (int l = 0; l < listsize; l++) {
-            int i = list[l];
-            for (uint32_t j = 0; j < n; j++) {
-                C[l * ldc + j] = bias[i];
-            }
-        }
-        cblas_sgemm_subset(CblasRowMajor,
-                           CblasNoTrans,
-                           CblasNoTrans,
-                           m,
-                           n,
-                           k,
-                           1.0,
-                           A,
-                           lda,
-                           B,
-                           ldb,
-                           1.0,
-                           C,
-                           ldc,
-                           list,
-                           listsize);
-    }
-}
-
-void GNAPluginNS::backend::ApplyDiagonalTransform(intel_dnn_component_t *component) {
-    if (4 != component->num_bytes_per_input) {
-        THROW_GNA_EXCEPTION << "Bad data width: " << component->num_bytes_per_input;
-    }
-
-    auto transform = &component->op.affine;
-    int m = component->num_rows_out;
-    int n = component->num_columns_in;
-    int ldb = component->num_columns_in;
-    int ldc = component->num_columns_out;
-
-    auto A = reinterpret_cast<float *>(transform->ptr_weights);
-    auto B = reinterpret_cast<float *>(component->ptr_inputs);
-    auto C = reinterpret_cast<float *>(component->ptr_outputs);
-    auto bias = reinterpret_cast<float *>(transform->ptr_biases);
-    for (uint32_t i = 0; i < m; i++) {
-        for (uint32_t j = 0; j < n; j++) {
-            C[i * ldc + j] = bias[i];
-        }
-    }
-    for (uint32_t j = 0; j < n; j++) {
-        float *Bcol = B + j * ldb;
-        float *Ccol = C + j * ldc;
-        cblas_ssbmv1(CblasRowMajor, CblasLower, m, 0, 1.0, A, 1, Bcol, 1, 1.0, Ccol, 1);
-    }
-}
-
-void GNAPluginNS::backend::ApplyRecurrentTransform(intel_dnn_component_t *component, uint32_t row, void *ptr_feedbacks) {
-    if (4 != component->num_bytes_per_input) {
-        THROW_GNA_EXCEPTION << "Bad data width: " << component->num_bytes_per_input;
-    }
-
-    intel_recurrent_t *transform = &component->op.recurrent;
-    int k1 = component->num_columns_in;
-    int k2 = component->num_columns_out;
-    int n = k2;
-
-    if (component->op.recurrent.ptr_feedbacks == nullptr) {
-        THROW_GNA_EXCEPTION << "nullptr feedback pointer";
-    }
-    auto A1 = reinterpret_cast<float *>(component->ptr_inputs) + row * component->num_columns_in;
-    auto A2 = reinterpret_cast<float *>(ptr_feedbacks);
-    auto X = reinterpret_cast<float *>(transform->ptr_weights);
-    auto B = reinterpret_cast<float *>(transform->ptr_biases);
-    auto C = reinterpret_cast<float *>(component->ptr_outputs) + row * component->num_columns_out;
-    sgemv_split(n, k1, k2, A1, A2, X, B, C);
-}
-
-void GNAPluginNS::backend::ApplyConvolutional1DTransform(intel_dnn_component_t *component) {
-    if (4 != component->num_bytes_per_input) {
-        THROW_GNA_EXCEPTION << "Bad data width: " << component->num_bytes_per_input;
-    }
-    CNNFilter32(component);
-}
-
-void GNAPluginNS::backend::ApplyPiecewiseLinearTransform(intel_dnn_component_t *component,
-                                            intel_dnn_number_type_t number_type,
-                                            uint32_t listsize) {
-    if (kDnnFloat != number_type) {
-        THROW_GNA_EXCEPTION << "Bad number type: " << number_type;
-    }
-    PwlApply32(component, listsize);
-}
-
-void GNAPluginNS::backend::ApplyPiecewiseLinearTransform(intel_dnn_component_t *component,
-                                            intel_dnn_number_type_t number_type,
-                                            uint32_t listsize,
-                                            uint32_t num_row) {
-    if (kDnnFloat != number_type) {
-        THROW_GNA_EXCEPTION << "Bad number type: " << number_type;
-    }
-    PwlApply32(component, num_row, num_row, 0, listsize - 1);
-}
-
-void GNAPluginNS::backend::ApplyMaxPoolTransform(intel_dnn_component_t *component, intel_dnn_number_type_t number_type) {
-    if (4 != component->num_bytes_per_input) {
-        THROW_GNA_EXCEPTION << "Bad data width: " << component->num_bytes_per_input;
-    }
-    CNNMaxPool(component, number_type);
-}
-
-void GNAPluginNS::backend::ApplyTranspose(intel_dnn_component_t *component) {
-    if (4 != component->num_bytes_per_input) {
-        THROW_GNA_EXCEPTION << "Bad data width: " << component->num_bytes_per_input;
-    }
-
-    int m = component->num_rows_in;
-    int n = component->num_columns_in;
-    int lda = component->num_columns_in;
-    int ldb = component->num_columns_out;
-    // B = Transpose(A) where A is mxn and B is nxm
-    auto A = reinterpret_cast<float *>(component->ptr_inputs);
-    auto B = reinterpret_cast<float *>(component->ptr_outputs);
-    for (uint32_t row = 0; row < m; row++) {
-        for (uint32_t col = 0; col < n; col++) {
-            B[col * ldb + row] = A[row * lda + col];
-        }
-    }
-}
-
-void GNAPluginNS::backend::ApplyCopy(intel_dnn_component_t *component) {
-    if (4 != component->num_bytes_per_input) {
-        THROW_GNA_EXCEPTION << "Bad data width: " << component->num_bytes_per_input;
-    }
-
-    auto src = reinterpret_cast<uint8_t *>(component->ptr_inputs);
-    auto dst = reinterpret_cast<uint8_t *>(component->ptr_outputs);
-    int32_t m = component->op.copy.num_copy_rows;
-    int32_t n = component->op.copy.num_copy_columns;
-    int32_t lda = component->num_columns_in;
-    int32_t ldb = component->num_columns_out;
-    if (m > component->num_rows_in) {
-        THROW_GNA_EXCEPTION << "Error:  attempt to copy more columns than matrix has";
-    }
-    auto A = reinterpret_cast<float *>(src);
-    auto B = reinterpret_cast<float *>(dst);
-    for (uint32_t row = 0; row < m; row++) {
-        for (uint32_t col = 0; col < n; col++) {
-            B[row * ldb + col] = A[row * lda + col];
-        }
-    }
-}
-
-=======
->>>>>>> e364271c
 void GNAPluginNS::backend::ClearScoreError(intel_score_error_t *error) {
     error->num_scores = 0;
     error->num_errors = 0;
