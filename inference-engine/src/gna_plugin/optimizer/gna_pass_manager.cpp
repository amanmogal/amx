// Copyright (C) 2018-2020 Intel Corporation
// SPDX-License-Identifier: Apache-2.0
//

#include "gna_plugin_policy.hpp"
#include <vector>
#include <string>
#include <memory>
#include <utility>
#include <algorithm>
#include <list>
#include <unordered_set>
#include <set>
#include <fstream>
#include <limits>
#include <iomanip>

#include <legacy/graph_transformer.h>
#include <blob_factory.hpp>
#include <ie_memcpy.h>
#include <ie_algorithm.hpp>
#include <legacy/details/ie_cnn_network_tools.h>
#include <legacy/ie_util_internal.hpp>
#include <legacy/graph_tools.hpp>
#include <legacy/net_pass.h>
#include <layers/gna_copy_layer.hpp>

#include "gna_plugin_log.hpp"
#include "frontend/quantized_layer_params.hpp"
#include <layers/gna_copy_layer.hpp>
#include "gna_graph_tools.hpp"
#include "gna_pass_manager.hpp"
#include "layers/gna_layer_info.hpp"
#include "gna_upstream_iterator.hpp"


using namespace InferenceEngine;
using namespace InferenceEngine::details;
using namespace GNAPluginNS;

#define pass_trace() gnalog() << "[" << getName() << "]"

std::shared_ptr<IPassManager> BasePass::getPassManager() {
    auto sharedMgr = mgr.lock();
    if (!sharedMgr) {
        THROW_GNA_EXCEPTION << getName() << ": cannot get PassManager object";
    }
    return sharedMgr;
}

// indexes stored in pass manager
static const char identityLayersCounterName[] = "identityLayerCounter";
static const char diagonalLayersCounterName[] = "diagonalLayerCounter";
static const char copyLayersCounter[] = "numCopyLayers";
static const char softSignLayersCounter[] = "numSoftSignLayers";

/**
 * @brief helper injections of diagonal layer with certain value
 */

static const char diagonalLayerCounterName[] = "diagonalLayerCounter";

static void insertDiagonalLayerBetween(InferenceEngine::CNNLayerPtr prevLayer,
                                       InferenceEngine::CNNLayerPtr nextLayer,
                                       std::shared_ptr<IPassManager> passmanager,
                                       float fillValue) {
    auto quantized = InferenceEngine::getInjectedData<QuantizedLayerParams>(prevLayer);
    auto diagName = std::string("SyntheticScaleShift_") + std::to_string(passmanager->getIntVar(diagonalLayersCounterName)++);
    gnalog() << "Inserted Diagonal Layer " << diagName <<" between: " << prevLayer->name << " and " << nextLayer->name << "\n" << std::flush;

    auto diagLayer = std::make_shared<ScaleShiftLayer>(LayerParams({diagName, "ScaleShift", Precision::FP32}));
    IE_ASSERT(diagLayer != nullptr);

    // TODO: diagonal size
    auto dimsIndex = nextLayer->outData[0]->getTensorDesc().getDims().size() - 1;
    std::vector<float> weightsValues(nextLayer->outData[0]->getTensorDesc().getDims()[dimsIndex], fillValue);
    IE_ASSERT(diagLayer != nullptr);
    diagLayer->_weights = make_shared_blob<float>(
            TensorDesc(
                nextLayer->outData[0]->getTensorDesc().getPrecision(),
                SizeVector({weightsValues.size()}),
                Layout::C));
    diagLayer->_weights->allocate();
    CopyVectorToBlob(diagLayer->_weights, weightsValues);
    auto dataPtr = std::make_shared<Data>(diagName, nextLayer->outData[0]->getTensorDesc());

    auto diagonalWithQuant = quantized ?
                             InferenceEngine::injectData<QuantizedLayerParams>(diagLayer) : diagLayer;

    getCreatorLayer(dataPtr) = diagonalWithQuant;
    diagonalWithQuant->outData.push_back(dataPtr);
    // actual insertion
    CNNNetworkInsertLayer(prevLayer, nextLayer, diagonalWithQuant);
}

/**
 * @brief copy layer inserted by several passes
 * @returns pointer to newly created COPYLayer
 */
static CNNLayerPtr InsertCopyLayer(CNNLayerPtr prevLayer, CNNLayerPtr nextLayer, int beforeIdx,
                                   std::shared_ptr<IPassManager> passmanager,  std::string copyLayerType) {
    auto quantized = InferenceEngine::getInjectedData<QuantizedLayerParams>(prevLayer);
    std::string copyName = copyLayerType + std::string("_") + std::to_string(passmanager->getIntVar(copyLayersCounter)++);
    gnalog() << "Inserted " << copyName << " between: " << prevLayer->name << " and " << nextLayer->name << std::endl;

    CNNLayerPtr copyLayer = std::make_shared<GenericLayer>(LayerParams({copyName, copyLayerType, Precision::FP32}));

    auto inputData = nextLayer->insData[beforeIdx].lock();
    auto dataPtr = std::make_shared<Data>(copyName, inputData->getTensorDesc());
    auto copyWithQuant = quantized ?
                         InferenceEngine::injectData<QuantizedLayerParams>(copyLayer) :
                         copyLayer;
    getCreatorLayer(dataPtr) = copyWithQuant;
    copyWithQuant->outData.push_back(dataPtr);
    CNNNetworkInsertLayer(prevLayer, nextLayer, copyWithQuant);
    return copyWithQuant;
}

static std::vector<CNNLayerPtr> getCandidatesForIdentityInsertion(const CNNLayerPtr l) {
    std::vector<CNNLayerPtr> prevLayers;

    // skipping memory inputs and true inputs layers
    if (l->insData.empty()) return {};

    auto eltwise = dynamic_cast<InferenceEngine::EltwiseLayer *>(l.get());
    auto concat = dynamic_cast<InferenceEngine::ConcatLayer *>(l.get());

    auto PrevFunctionalLayer = [](CNNLayerPtr l, int idx = 0) {
        auto prevLayer = CNNNetPrevLayerSkipCertain(l, idx, [](CNNLayerPtr ptr) {
            return LayerInfo(ptr).isNonFunctional();
            });
        gnalog() << "CNNNetPrevLayerSkipCertain for :: " << l->name << "returned: " << prevLayer->name << std::endl;
        return prevLayer;
    };


    // eltwise
    if (eltwise != nullptr) {
        // eltwise layer has 2 inputs, so depends on situation identity should or should not be inserted

        // for  sum if we have 4-4 inputs we will handle that by inserting identity activation case (1)
        // for  sum if we have 4-2 - OK
        // for  sum if we have 2-2 inputs we need to insert diagonal

        // for  mul if we have 2-2 - OK
        // for  mul if we have 2-4 - inputs we need to insert identity activation to make 2 bytes input
        // for  mul if we have 4-4 - there 2 options
        //          option 1 both inputs came from single outdata  - we will insert 1 identity  to just convert single input into 2 bytes
        //          option 2 each input came from it's own outdata - we need to insert 2 identities activations to convert both and feed weights and inputs

        auto prev0 = PrevFunctionalLayer(l, 0);
        auto prev1 = PrevFunctionalLayer(l, 1);

        switch (eltwise->_operation) {
        case EltwiseLayer::Sub:
        case EltwiseLayer::Sum:
            if (!LayerInfo(prev0).has32BOutput() || !LayerInfo(prev1).has32BOutput()) {
                return prevLayers;
            }
            // TODO: whether there are possibility to select after what layer identity gets inserted
            prevLayers.push_back(CNNNetPrevLayer(l, 0));
            break;
        case EltwiseLayer::Prod: {
            if (LayerInfo(prev0).has16BOutput() && LayerInfo(prev1).has16BOutput()) {
                return prevLayers;
            }

            if (LayerInfo(prev0).has32BOutput()) {
                prevLayers.push_back(CNNNetPrevLayer(l, 0));
            }

            // if layers of outdata are different
            auto prevData0 = l->insData[0].lock();
            auto prevData1 = l->insData[1].lock();

            if ((prev0 != prev1 || prevData0 != prevData1) && LayerInfo(prev1).has32BOutput()) {
                prevLayers.push_back(CNNNetPrevLayer(l, 1));
            }

            break;
        }
        default :
            THROW_GNA_EXCEPTION << "Eltwise Layer of type: " << eltwise->_operation << " not supported";
        }
    } else if (concat != nullptr) {
        for (int i = 0; CNNNetHasPrevLayer(l.get(), i); ++i) {
            auto prev = PrevFunctionalLayer(l, i);
            if (LayerInfo(prev).has32BOutput()) {
                prevLayers.push_back(CNNNetPrevLayer(l, i));
            }
        }
    } else {
        // not eltwise or concat
        // other layers has 1 inputs - situation is easier
        // ex. activation or pooling - no need to insert identity activation.
        if (LayerInfo(l).isNonFunctional() || LayerInfo(l).has32BInput())
            return prevLayers;

        auto prevLayer = PrevFunctionalLayer(l, 0);

        if (!LayerInfo(prevLayer).has32BOutput())
            return prevLayers;

        prevLayers.push_back(CNNNetPrevLayer(l, 0));
    }
    return prevLayers;
}

void InsertDiagonalLayerPass::run() {
    for (auto & l : *pLayers) {
        if (l->insData.empty()) continue;
        auto prevLayer = CNNNetPrevLayerSkipCertain(l, 0, [](CNNLayerPtr ptr) {
            return LayerInfo(ptr).isNonFunctional();
        });
        if (LayerInfo(l).isActivation()) {
            if (LayerInfo(prevLayer).has32BOutput()) {
                continue;
            }
        } else {
            auto eltwise = dynamic_cast<InferenceEngine::EltwiseLayer *>(l.get());
            if (!eltwise) {
                continue;
            }
            // in case of eltwise sum one of input would be 4 bytes one - 2
            // in case of eltwise mull one of input would be 2 bytes one - 2
            // for e sum if we have 4-4 inputs we will handle that by inserting identity activation
            // for e sum if we have 4-2 - OK
            // for e sum if we have 2-2 inputs we need to insert diagonal -- handling here
            // for e mul if we have 2-2 - OK
            // for e mul if we have 2-4 - inputs we need to insert identity to put 4 bytes input into weights
            // for e mul if we have 4-4 - inputs we need to insert 2 identities to put both 4 bytes input into weights

            if (eltwise->_operation != EltwiseLayer::Sum && eltwise->_operation != EltwiseLayer::Sub)
                continue;

            auto prevLayer1 = CNNNetPrevLayerSkipCertain(l, 1, [](CNNLayerPtr ptr) {
                return LayerInfo(ptr).isNonFunctional();
            });
            if (!LayerInfo(prevLayer).has16BOutput() || !LayerInfo(prevLayer1).has16BOutput())
                continue;
        }
        auto prevDirectLayer = CNNNetPrevLayer(l, 0);
        insertDiagonalLayerBetween(prevDirectLayer, l, getPassManager(), 1.f);
    }
}

void HandleMultipleActivationsForTheLayerPass::run() {
    // found layer followed by multiple activations
    for (auto & l : *pLayers) {
        CNNLayerSet activations;

        for (auto && odata : l->outData) {
            for (auto && inputTo : getInputTo(odata)) {
                LayerInfo info(inputTo.second);

                if (info.isActivation()) {
                    activations.insert(inputTo.second);
                }
            }
        }
        // single or not activations case
        if (activations.size() < 2) continue;

        // insert diagonals one per each activation
        for (auto && activation : activations) {
            insertDiagonalLayerBetween(l, activation, getPassManager(), 0.0f);
        }
    }
}

void ReorderMaxPoolPass::run() {
    // detecting following pattern
    // conv->relu->maxpooling
    // changing it to conv->maxpooling->relu
    for (auto & l : *pLayers) {
        auto pool = LayerInfo(l);
        if (!pool.isMaxPooling()) continue;

        // checking prev layer type
        auto activation = LayerInfo(CNNNetPrevLayer(l));
        if (!activation.isActivation()) continue;

        // if activation came from convolution
        auto convolution = LayerInfo(CNNNetPrevLayer(static_cast<InferenceEngine::CNNLayer*>(activation)));
        if (!convolution.isConvolution()) continue;

        gnalog() << "MaxPooling: " << pool << ", reordered with activation: " << activation << "\n";

        CNNNetSwapLayers(activation, pool);
    }
}

void SubstituteSoftSignPass::run() {
    auto hasNChildren = [](CNNLayerPtr l, int N){
        if (l->outData.size() != 1) return false;
        if (getInputTo(l->outData.front()).size() != N) return false;
        return true;
    };
    auto getNthChild = [](CNNLayerPtr l, int N) {
        auto first = getInputTo(l->outData.front()).begin();
        auto last = getInputTo(l->outData.front()).end();
        IE_ASSERT(first != last);
        IE_ASSERT(N <= std::distance(first, last));
        std::advance(first, N);
        return first->second;
    };
    for (auto & l : *pLayers) {
        if (!hasNChildren(l, 2)) continue;
        auto mul = getNthChild(l, 0);
        auto abs = getNthChild(l, 1);

        bool cont = true;
        if (LayerInfo(mul).isEltwiseMul() && LayerInfo(abs).isAbs()) {
            cont = false;
        }
        if (cont && LayerInfo(abs).isEltwiseMul() && LayerInfo(mul).isAbs()) {
            std::swap(mul, abs);
            cont = false;
        }
        if (cont) continue;
        if (!hasNChildren(abs, 1)) continue;
        auto power = getNthChild(abs, 0);

        if (!LayerInfo(power).isPower()) continue;
        auto powerLayer = LayerInfo(power).as<PowerLayer*>();
        if (powerLayer->power != -1) continue;
        if (powerLayer->offset != 1) continue;
        if (powerLayer->scale != 1) continue;

        if (!hasNChildren(power, 1)) continue;
        auto mulSame = getNthChild(power, 0);
        if (mulSame != mul) continue;

        // pattern matched - lets substitute
        gnalog() << "SoftSign subgraph found consits of: \n"
                 << "\t" << abs->name << "\n"
                 << "\t" << power->name << "\n"
                 << "\t" << mul->name << "\n"
                 << std::endl;

        // creating softsign layer
        auto quantized = InferenceEngine::getInjectedData<QuantizedLayerParams>(l);
        auto layerName = std::string("Synthetic_SoftSign_")
                + std::to_string(getPassManager()->getIntVar(softSignLayersCounter)++);

        CNNLayerPtr activationLayer =
                std::make_shared<GenericLayer>(LayerParams({layerName, "SoftSign", Precision::FP32}));
        auto activationLayerWithQuant = quantized ?
                                        InferenceEngine::injectData<QuantizedLayerParams>(activationLayer) :
                                        activationLayer;

        auto mulData = mul->outData;

        // rebind outdata of mull to be outdata of softsign
        for (auto && data : mulData) {
            getCreatorLayer(data) = activationLayerWithQuant;
            data->setName("softsign_data_" + std::to_string(getPassManager()->getIntVar(softSignLayersCounter)));
            activationLayerWithQuant->outData.push_back(data);
        }

        // making connection l->softsign
        getInputTo(l->outData.front()).clear();
        getInputTo(l->outData.front())[layerName] = activationLayerWithQuant;

        // making back connection softsign->mul
        activationLayerWithQuant->insData.push_back(l->outData.front());
    }
}
void SubstitutePReluPass::run() {
    auto getScale = [](CNNLayer* layer) {
        auto powerCandidate = LayerInfo(layer);
        if (!powerCandidate.isPower()) return 0.0f;
        auto power = powerCandidate.as<PowerLayer*>();

        return power->power == 1 && power->offset == 0.0f ? power->scale : 0.0f;
    };

    auto isScale = [getScale](CNNLayer* layer) {
        return getScale(layer) != 0.0f;
    };

    auto isNegate = [getScale](CNNLayer* layer) {
        return getScale(layer) == -1.0f;
    };

    auto getNext = [](CNNLayer* layer) {
        CNNLayer* next = nullptr;
        if (layer == nullptr) return next;
        if (layer->outData.size() != 1) return next;
        return getInputTo(layer->outData[0]).begin()->second.get();
    };

    // TODO: unit tests for bad cases
    for (auto & l : *pLayers) {
        // assume l is starting layer, that is followed by eltwise_sum(relu, negate/relu/scale/negate)
        if (l->outData.size() != 1) continue;
        auto &outputLayers = getInputTo(l->outData[0]);
        if (outputLayers.size() != 2) continue;

        // one of followed layers need to be generic relu
        auto first = LayerInfo(outputLayers.begin()->second);
        auto second = LayerInfo((++outputLayers.begin())->second);

        auto relu1 = outputLayers.begin()->second;
        auto neg1 = (++outputLayers.begin())->second;
        if (second.isRelu()) {
            std::swap(first, second);
            std::swap(relu1, neg1);
        }
        if (!first.isRelu()) continue;
        // now we have relu as first layer, lets check second
        // negate
        if (!isNegate(neg1.get())) continue;

        // relu
        auto relu2 = getNext(second);
        if (!LayerInfo(relu2).isRelu()) continue;

        // scale
        auto scale = getNext(relu2);
        if (!isScale(scale)) continue;

        // negate2
        auto negate = getNext(scale);
        if (!isNegate(negate)) continue;

        // sum
        auto sum = getNext(negate);
        if (!LayerInfo(sum).isEltwiseSum()) continue;
        if (sum->insData.size() != 2
                || sum->insData[0].lock() == nullptr
                || sum->insData[1].lock() == nullptr) continue;

        auto inData_0 = sum->insData[0].lock();
        IE_ASSERT(inData_0 != nullptr);
        auto creatorLayer_0 = getCreatorLayer(inData_0).lock();
        IE_ASSERT(creatorLayer_0 != nullptr);
        auto inData_1 = sum->insData[1].lock();
        IE_ASSERT(inData_1 != nullptr);
        auto creatorLayer_1 = getCreatorLayer(inData_1).lock();
        IE_ASSERT(creatorLayer_1 != nullptr);

        auto s1 = creatorLayer_0.get();
        auto s2 = creatorLayer_1.get();

        if (s1 != static_cast<InferenceEngine::CNNLayer *>(first) &&
            s2 != static_cast<InferenceEngine::CNNLayer *>(first)) {
            continue;
        }

        // hurray we found parametric relu group - dont know what to do with it though
        gnalog() << "PRelu with negative slope of " << -LayerInfo(scale).as<PowerLayer*>()->scale << " found" << std::endl;

        // removing all layers references except of relu layer
        outputLayers.clear();
        outputLayers[relu1->name] = relu1;
        // pointing relu to output of eltwise_summ
        relu1->outData = sum->outData;
        // changing creator layer
        getCreatorLayer(relu1->outData[0]) = relu1;
        // pointing back to relu if any
        if (!getInputTo(relu1->outData[0]).empty()) {
            auto summOutputLayer = getInputTo(relu1->outData[0]).begin()->second;
            summOutputLayer->insData.clear();
            summOutputLayer->insData.push_back(relu1->outData[0]);
        }

        // changing negative slope
        first.as<ReLULayer*>()->negative_slope = LayerInfo(scale).as<PowerLayer*>()->scale;
    }
}

void ReversePermutationsPass::run() {
    std::function<CNNLayerPtr(CNNLayerPtr, std::function<bool(CNNLayerPtr)>)> prevLayerSkipCertain
        = [&prevLayerSkipCertain](CNNLayerPtr layer, std::function<bool(CNNLayerPtr)> shouldSkip) -> CNNLayerPtr {
        if (CNNNetHasPrevLayer(layer.get())) {
            return nullptr;
        }
        auto prev = CNNNetPrevLayer(layer);

        if (!shouldSkip(prev)) return prevLayerSkipCertain(prev, shouldSkip);

        return prev;
    };

    auto prevLayerSkipReshape = [&prevLayerSkipCertain](CNNLayerPtr layer) -> CNNLayerPtr {
        return prevLayerSkipCertain(layer, [] (CNNLayerPtr l2) {
            return LayerInfo(l2).isNonFunctional();
        });
    };


    std::function<CNNLayerPtr(CNNLayerPtr)> nextLayerSkipReshape = [&nextLayerSkipReshape](CNNLayerPtr layer) -> CNNLayerPtr {
        if (layer->outData.empty()) {
            return nullptr;
        }
        if (getInputTo(layer->outData.front()).size() != 1) {
            return nullptr;
        }
        auto next = getInputTo(layer->outData.front()).begin()->second;

        if (LayerInfo(next).isNonFunctional()) return nextLayerSkipReshape(next);

        return next;
    };

    auto prevConv = [&prevLayerSkipCertain](CNNLayerPtr layer) -> CNNLayerPtr {
        return prevLayerSkipCertain(layer, [] (CNNLayerPtr l2) {
            return
                LayerInfo(l2).isNonFunctional() ||
                LayerInfo(l2).isPooling() ||
                LayerInfo(l2).isActivation();
        });
    };

    std::unordered_set<std::string> affineWithPermutedWeights;
    std::list<CNNLayerPtr> permutationstoRemove;

    for (auto & l : *pLayers) {
        if (!LayerInfo(l).isPermute()) {
            continue;
        }

        auto layerOrder = l->GetParamAsInts("order");

        if (layerOrder != std::vector<int>({0, 3, 2, 1})) {
            THROW_GNA_EXCEPTION << "Unsupported permute layer: " << l->name << ", order: was " << l->GetParamAsString("order") <<
                               ", but support order is 0,3,2,1";
        }

        // search for it's input convolution
        auto prev = prevConv(l);

        // pooling no used in speech models without convolution
        if (!prev) {
            THROW_GNA_EXCEPTION << "Unsupported permute layer: " << l->name << " no valid input to that layer";
        }

        // we can remove that permutation if it is input to ScaleShift or FC layer
        auto next = nextLayerSkipReshape(l);
        if (!next || !LayerInfo(next).isFullyConnected()) {
            THROW_GNA_EXCEPTION << "Unsupported permute layer: " << l->name << " no valid output of that layer";
        }

        permutationstoRemove.push_back(l);

        // removing that permutation layer and saving information about affine
        affineWithPermutedWeights.insert(next->name);
    }

    for (auto && toRemove : permutationstoRemove) {
        CNNNetworkRemoveLayer(toRemove);
    }

    // search for conv->affine sequences
    for (auto & l : *pLayers) {
        if (!LayerInfo(l).isFullyConnected() || 0 != affineWithPermutedWeights.count(l->name)) {
            continue;
        }
        // found an affine layer that not involved in permutations removing
        // searching whether it has direct input from convolution
        auto prevConvLayer = prevConv(l);
        if (!prevConvLayer) continue;

        auto directPrev = CNNNetPrevLayer(l);

        // TODO : make new permute
        CNNNetworkInsertLayer(l, directPrev, CNNLayerPtr(nullptr));
    }
}

void RemovePermutationsNHWCToNCHWPass::run() {
    std::list<CNNLayerPtr> permutationsToRemove;

    for (auto& l : *pLayers) {
        if (!LayerInfo(l).isConvolution()) {
            continue;
        }

        if (getInputTo(l->outData.front()).empty()) {
            continue;
        }
        auto next = getInputTo(l->outData.front()).begin()->second;
        auto prev = CNNNetPrevLayer(l);

        if (!LayerInfo(next).isPermute() || !LayerInfo(prev).isPermute()) {
            continue;
        }

        if (getPassManager()->getPolicy().NHWCToNCHWPolicy == Policy::NHWCToNCHW::REMOVE_ALL) {
            permutationsToRemove.push_back(prev);
        }
        permutationsToRemove.push_back(next);
    }

    for (auto&& toRemove : permutationsToRemove) {
        gnalog() << toRemove->type << " layer '" << toRemove->name << "' will be removed" << '\n';

        if (!getInputTo(toRemove->outData.front()).empty()) {
            auto next = getInputTo(toRemove->outData.front()).begin()->second;
            IE_ASSERT(next != nullptr);

            if (LayerInfo(next).isConvolution()) {
                next->input()->setDims(toRemove->input()->getDims());
                next->input()->setLayout(Layout::NHWC);
                auto layerBeforePermute = CNNNetPrevLayer(toRemove);
                layerBeforePermute->outData[0]->setLayout(Layout::NHWC);

                auto* convolution = dynamic_cast<ConvolutionLayer*>(next.get());
                if (!convolution) {
                    THROW_GNA_EXCEPTION << "There needs to be a convolution between permutations for RemovePermutationsNHWCToNCHWPass!";
                }

                if (convolution->_kernel_y != 1) {
                    THROW_GNA_LAYER_EXCEPTION(next) << "this case is not implemented yet";
                }
                auto in_channels = next->input()->getDims()[3];
                convolution->_kernel_y = in_channels;
            }
        }
        auto prev = CNNNetPrevLayer(toRemove);
        if (LayerInfo(prev).isConvolution()) {
            prev->outData[0]->setDims(toRemove->outData[0]->getDims());
            prev->outData[0]->setLayout(Layout::NHWC);
        }
        CNNNetworkRemoveLayer(toRemove, false);
    }
}

void InsertIdentityLayerPass::run() {
    auto quantized = InferenceEngine::getInjectedData<QuantizedLayerParams>(pLayers->front());
    for (auto & l : *pLayers) {
        for (auto && prev : getCandidatesForIdentityInsertion(l)) {
            int numOfIdentityLayers = this->getPassManager()->getIntVar(identityLayersCounterName)++;
            // actual insertion
            auto activationName = std::string("identity_") + std::to_string(numOfIdentityLayers);

            gnalog() << "Inserted "<< activationName << " between: " << prev->name << " and " << l->name << "\n" << std::flush;

            CNNLayerPtr activationLayer =
                std::make_shared<GenericLayer>(LayerParams({activationName, "identity", Precision::FP32}));

            // TODO: why index is 0 ? - better use direct indexing in getCandidateFunction
            // detecting ins-data-idx
            size_t insDataIdx = std::numeric_limits<size_t>::max();
            for (size_t i = 0; i != l->insData.size(); i++) {
                if (getCreatorLayer(l->insData[i].lock()).lock() == prev) {
                    insDataIdx = i;
                    break;
                }
            }
            if (insDataIdx == std::numeric_limits<size_t>::max()) {
                THROW_GNA_EXCEPTION << "cannot insert identity layer after" << prev->name << " and before " << l->name;
            }

            auto inputData = l->insData[insDataIdx].lock();

            auto dataPtr = std::make_shared<Data>("identity_data_" + std::to_string(numOfIdentityLayers), inputData->getTensorDesc());
            auto activationLayerWithQuant = quantized ?
                                            InferenceEngine::injectData<QuantizedLayerParams>(activationLayer) :
                                            activationLayer;
            getCreatorLayer(dataPtr) = activationLayerWithQuant;
            activationLayerWithQuant->outData.push_back(dataPtr);
            // wether 1 identity or all outputs TODO possible grouping here, need to implement special groupped inserter
            bool notAll = false;
            for (auto && nextData  : prev->outData) {
                for (auto && nextLayer : getInputTo(nextData)) {
                    if (nextLayer.second.get() == l.get())
                        continue;
                    if (getCandidatesForIdentityInsertion(nextLayer.second).empty()) {
                        notAll = true;
                    }
                }
            }
            // copy offset - to be used while connecting outputs
            if (prev->params.find("output_offset") != prev->params.end()) {
                activationLayerWithQuant->params["output_offset"] = prev->params["output_offset"];
            }
            // copy offset - to be used while connecting outputs
            if (prev->params.find("original_num_rows") != prev->params.end()) {
                activationLayerWithQuant->params["original_num_rows"] = prev->params["original_num_rows"];
            }

            CNNNetworkInsertLayer(prev, notAll ? l : CNNLayerPtr(nullptr), activationLayerWithQuant);
        }
    }
}

void InsertCopyLayerPass::run() {
    for (auto & l : *pLayers) {
        if (l->insData.empty()) continue;
        auto prevLayers = CNNNetGetPrevLayersSkip(l, [](CNNLayerPtr origin){
            return !LayerInfo(origin).isNonFunctional();
        });

        for (int i=0; i != prevLayers.size(); i++) {
            auto & prevIndirectLayer = prevLayers[i].first;
            bool bInsert = false;
            /// Delayed copy layers need to be moved to the very end of processing
            bool bInsertDelayed = false;

            auto isInserted = [&bInsertDelayed, &bInsert]() {
                return bInsert || bInsertDelayed;
            };

            if (LayerInfo(l).isMemory()) {
<<<<<<< HEAD
                if (LayerInfo(prevIndirectLayer).isConcat() || LayerInfo(prevIndirectLayer).isCrop()) { bInsertDelayed = true;}
=======
                if (LayerInfo(prevIndirectLayer).isConcat() || LayerInfo(prevIndirectLayer).isCrop()
                    || LayerInfo(prevIndirectLayer).isSplit()) { bInsertDelayed = true;}
>>>>>>> e364271c
                // memory usualy preceded by either activation or split, or other layers in order to have 2b precision
                for (auto && inputto : getInputTo(prevLayers[i].first->outData[prevLayers[i].second])) {
                    auto current_layer = inputto.second;
                    while (LayerInfo(current_layer).isNonFunctional() || LayerInfo(current_layer).isSplit()) {
                        if (current_layer->outData.size() == 0) break;
                        if (getInputTo(current_layer->outData[0]).size() == 0) break;
                        auto new_layer = CNNNetGetNextLayerSkipCertain(current_layer, 0, 0, [](CNNLayerPtr origin){return false;}).first;
                        current_layer = new_layer;
                    }
                    // if preceding layer is common for memory and concat
<<<<<<< HEAD
                    if (LayerInfo(inputto.second).isConcat()) {
=======
                    if (LayerInfo(current_layer).isConcat()) {
>>>>>>> e364271c
                        bInsertDelayed = true;
                        break;
                    }
                }
            }
            if (!isInserted() && LayerInfo(l).isConcat() && LayerInfo(prevIndirectLayer).isCrop()) { bInsert = true; }

            if (isInserted()) {
                if (LayerInfo(prevIndirectLayer).isCropAffined()) {
                    // The crop will be replaced by affine.
                    // Copy layer insertion is not required
                    continue;
                }
                auto prevLayer = CNNNetPrevLayer(l, i);
                InsertCopyLayer(prevLayer, l, i, getPassManager(), bInsertDelayed ? DelayedCopyLayerName : CopyLayerName);
            }
        }
    }
}

void InsertConcatAligningFilterPass::run() {
    auto quantized = InferenceEngine::getInjectedData<QuantizedLayerParams>(pLayers->front());

    if (getPassManager()->getPolicy().ConcatAlignmentPolicy == Policy::ConcatAlignment::DISABLED) {
        return;
    }
    // aligning specific not required in fp32 mode
    if (getPassManager()->getPolicy().ConcatAlignmentPolicy == Policy::ConcatAlignment::DISABLED_FOR_FP32 && !quantized) {
        return;
    }
    // currently concat layer only supports 2 bytes in int16 and int8 mode. In fp32 mode this no necessary but usefull for testing
    const int bytesPerConcatElement = 2;

    int numOfFilterLayers = 0;

    for (auto & l : *pLayers) {
        LayerInfo info(l);
        if (!info.isConcat()) continue;
        size_t offset = 0;
        auto concatLayer = info.as<ConcatLayer*>();

        for (auto input_idx = 0; input_idx != concatLayer->insData.size(); input_idx++) {
            auto getLayerByIndex = [&concatLayer](int idx) {
                auto input = concatLayer->insData[idx];
                auto lockedInput = input.lock();
                if (!lockedInput) {
                    THROW_GNA_EXCEPTION << "cannot get insdata : "<< idx << " for layer: " << concatLayer->name;
                }
                return lockedInput;
            };

            auto concatInput = getLayerByIndex(input_idx);
            auto dims = concatInput->getDims();
            auto outputSize = details::product(++dims.begin(), dims.end()) * bytesPerConcatElement;

            auto useAlignFilterIf = [&concatLayer, &getLayerByIndex](int concat_input_idx) {
                if (concatLayer->insData.size() <= concat_input_idx) return false;

                auto nextInput = getCreatorLayer(getLayerByIndex(concat_input_idx)).lock();

                if (LayerInfo(nextInput).isInput()) return false;

                return true;
            };

            // correcting offset by copy layer insertion. This can be improved by collapsing copy and affine or diagonal later-on
            // if next concat inputs requires align filter - then current input also requires either copy or align filter
            if (ALIGN64(offset) != offset || (ALIGN64(outputSize) != outputSize && useAlignFilterIf(input_idx + 1))) {
                auto prevLayer = getCreatorLayer(concatInput).lock();
                // input layer parameters are copied not using GNA-primitives - so nothing to allign here.
                if (!useAlignFilterIf(input_idx)) continue;

                gnalog() << "Inserted Concat Aligning Layer between: " << prevLayer->name << " and " << l->name << std::endl;

                // insert the filter
                auto filterName = std::string("ConcatAlignFilter_") + std::to_string(numOfFilterLayers++);
                auto concatAligningFilter =
                    std::make_shared<WeightableLayer>(LayerParams({filterName, "ConcatAlignFilter", Precision::FP32}));

                if (dims.size() != 2) {
                    THROW_GNA_EXCEPTION << "unsupported concat input    a of dims.size()=" << dims.size() << ", layer=" << prevLayer->name;
                }

                auto num_rows_in = dims[1];
                size_t aligned64_offset = std::max(0, static_cast<int>(ALIGN64(offset) - 64));
                size_t num_rows_padded = (offset - aligned64_offset) / bytesPerConcatElement;
                size_t num_rows_out = num_rows_padded + num_rows_in;

                // encodes offset to beginning of split layer input
                size_t bytesOffset = (aligned64_offset / bytesPerConcatElement) * (quantized ? bytesPerConcatElement : 4);
                concatAligningFilter->params["output_offset"] =
                        std::to_string(bytesOffset);

                // for padded rows we cannot use copy layer - TBD how to implement
                concatAligningFilter->params["num_rows_padded"] = std::to_string(num_rows_padded);

                // encodes original output size
                concatAligningFilter->params["original_num_rows"] = std::to_string(num_rows_in);

                std::vector<float> filterWeights(num_rows_out * num_rows_in, 0.f);

                auto identityIdx = num_rows_padded * num_rows_in;
                for (int i = 0; i != num_rows_in; i++) {
                    filterWeights[identityIdx] = 1.0f;
                    identityIdx += num_rows_in + 1;
                }

                concatAligningFilter->_weights = make_shared_blob<float>(
                                        TensorDesc(
                                            concatInput->getTensorDesc().getPrecision(),
                                            SizeVector({filterWeights.size()}),
                                            Layout::C));
                concatAligningFilter->_weights->allocate();

                CopyVectorToBlob(concatAligningFilter->_weights, filterWeights);

                // modifying output rows to be used - to avoid modification to original concat we are store num of elements in params
                dims[1] = num_rows_out;

                auto outData = std::make_shared<Data>(filterName,
                                                      TensorDesc(concatInput->getPrecision(),
                                                                 dims,
                                                                 concatInput->getLayout()));

                auto filterWithQuant = quantized ?
                                       InferenceEngine::injectData<QuantizedLayerParams>(concatAligningFilter) :
                                       concatAligningFilter;
                getCreatorLayer(outData) = filterWithQuant;
                filterWithQuant->outData.push_back(outData);

                CNNNetworkInsertLayer(prevLayer, l, filterWithQuant);
            }
            offset += outputSize;
        }
    }
}

void ReorderConcatInputsPass::run() {
    auto quantized = InferenceEngine::getInjectedData<QuantizedLayerParams>(pLayers->front());
    // aligning specific not required in fp32 mode
    if (getPassManager()->getPolicy().ConcatAlignmentPolicy == Policy::ConcatAlignment::DISABLED_FOR_FP32 && !quantized) {
        return;
    }
    int numOfLinkLayers = 0;

    for (auto& l : *pLayers) {
        // 1st stage locate concat
        LayerInfo info(l);
        if (!info.isConcat()) {
            continue;
        }

        // 2nd stage locate first input in concat
        if (l->insData.size() < 2) {
            THROW_GNA_EXCEPTION << "Concat layer has unsupported number of incoming layers: " << l->name;
        }

        auto concatLayer = info.as<ConcatLayer*>();
        auto getLayerByIndex = [&concatLayer](int idx) {
            auto input = concatLayer->insData[idx];
            auto lockedInput = input.lock();
            if (!lockedInput) {
                THROW_GNA_EXCEPTION << "cannot get insdata : " << idx << " for layer: " << concatLayer->name;
            }
            return lockedInput;
        };

        for (auto input_idx = 1; input_idx != concatLayer->insData.size(); input_idx++) {
            auto concatInput = getLayerByIndex(input_idx);
            auto currConcatLayer = getCreatorLayer(concatInput).lock();

            LayerInfo infoConcatInput(currConcatLayer);
            if (!infoConcatInput.isConcatAlignFilter()) {
                continue;
            }

            auto inputsToConcatPrev = CNNNetGetPrevLayersSkip(l, [](CNNLayerPtr origin) {
                return !LayerInfo(origin).isNonFunctional() && !LayerInfo(origin).isSplit();
                }, input_idx - 1);

            if (inputsToConcatPrev.empty()) {
                THROW_GNA_EXCEPTION << "cannot locate first input into concat layer: " << currConcatLayer;
            }

            auto prevInputToConcat = inputsToConcatPrev.front().first;

            // concat has first input of concat align filter - dont need to reorder it
            if (prevInputToConcat == currConcatLayer) {
                continue;
            }

            bool bFinish = false;
            // making a link activation possible without extra layer if first input to concat not a parent / indirect parent of second input
            // using ufs - upper first search
            gnalog() << "[UFS] searching for: " << prevInputToConcat->name << "\n";

            CNNNetDFS(currConcatLayer, [&currConcatLayer, &prevInputToConcat, &bFinish](CNNLayerPtr layer) {
                gnalog() << "[UFS] from : " << currConcatLayer->name << " reached: " << layer->name << "\n";
                // found that direct input to concat is a indirect parent of align filter - so no link required
                if (layer.get() == prevInputToConcat.get() || LayerInfo(prevInputToConcat).isInput()) {
                    gnalog() << "[UFS] copy layer insertion needed\n";
                    bFinish = true;
                }
                }, true, [&bFinish](InferenceEngine::CNNLayer* from) {
                    // aborting UFS once link not needed
                    return make_upstream_order(!bFinish ? from : nullptr);
                });

            auto linkName = std::string("link_") + std::to_string(numOfLinkLayers++);

            auto linkWithoutQuant = std::make_shared<CNNLayer>(LayerParams({ linkName, "link", Precision::FP32 }));

            auto link = quantized ?
                InferenceEngine::injectData<QuantizedLayerParams>(linkWithoutQuant) :
                linkWithoutQuant;


            auto linkOutData = std::make_shared<Data>(linkName,
                TensorDesc(Precision::FP32,
                    SizeVector({ 1 }),
                    Layout::C));
            getCreatorLayer(linkOutData) = link;

            link->outData.push_back(linkOutData);
            link->insData.push_back(currConcatLayer->outData.front());

            getInputTo(linkOutData)[prevInputToConcat->name + ".via.link"] = prevInputToConcat;
            prevInputToConcat->insData.push_back(linkOutData);

            getInputTo(currConcatLayer->outData.front())[linkName] = link;
        }
    }
}

void InsertSplitAligningFilterPass::run() {
    // currently split layer only supports 2 bytes in int16 and int8 mode. In fp32 mode this is not necessary but is useful for testing
    const int bytesPerSplitElement = 2;
    auto quantized = InferenceEngine::getInjectedData<QuantizedLayerParams>(pLayers->front());

    int numOfFilterLayers = 0;
    for (auto &l : *pLayers) {
        auto info = LayerInfo(l);
        if (!info.isSplit() && !info.isSlice()) {
            continue;
        }

        size_t currentOffset = 0;
        int splitOutIndex = 0;
        for (auto &&splitOutput  : l->outData) {
            auto outputSize = product(++begin(splitOutput->getDims()), end(splitOutput->getDims()));

            if (currentOffset != ALIGN64(currentOffset)) {
                // check that this split output actually connected to further layers
                if (getInputTo(splitOutput).empty()) {
                    gnalog() << "Output port: " << splitOutIndex << " of " << l->name << " unconnected, skipping\n";
                } else {
                    // this split output not beginning from 64 bytes aligned boundary - need to correct by aligning filter layer
                    // insert the filter
                    auto filterName = std::string("AlignFilter_") + std::to_string(numOfFilterLayers++);

#ifdef PLOT
                    // getting list of layers attached to current split output
                    gnalog() << "Inserted Affine Filter: " << filterName << " between: " << l->name << " and ";
                    for (auto &&followingLayers : getInputTo(splitOutput)) {
                        if (getInputTo(splitOutput).size() != 1) {
                            gnalog() << "\n    ";
                        }
                        gnalog() << followingLayers.second->name;
                    }
                    gnalog() << std::endl;
#endif
                    auto filterLayer =
                            std::make_shared<WeightableLayer>(LayerParams({filterName, "AffineFilter", Precision::FP32}));

                    auto inputData = splitOutput;

                    size_t aligned64_offset = std::max(0, static_cast<int>(ALIGN64(currentOffset) - 64));
                    size_t
                            newOutputSize = (currentOffset + ALIGN(outputSize, 8) * bytesPerSplitElement - aligned64_offset)
                                            / bytesPerSplitElement;

                    IE_ASSERT(filterLayer != nullptr);

                    // encodes offset to beginning of split layer input
                    filterLayer->params["offset"] = std::to_string(aligned64_offset / bytesPerSplitElement);

                    auto dims = splitOutput->getTensorDesc().getDims();
                    if (dims.size() > 3) {
                        THROW_GNA_EXCEPTION << "unsupported split layer dims size: " << dims.size();
                    }

                    auto num_rows_out = dims[1] * (dims.size() != 2 ? dims[2] : 1);
                    std::vector<float> filterWeights(newOutputSize * num_rows_out, 0.f);

                    auto offset = (currentOffset - aligned64_offset) / bytesPerSplitElement;

                    for (int i = 0; i != outputSize; i++) {
                        filterWeights[offset] = 1.0f;
                        offset += newOutputSize + 1;
                    }

                    filterLayer->_weights = make_shared_blob<float>(TensorDesc(
                            inputData->getTensorDesc().getPrecision(),
                            SizeVector({filterWeights.size()}),
                            Layout::C));
                    filterLayer->_weights->allocate();
                    CopyVectorToBlob(filterLayer->_weights, filterWeights);

                    auto outData = std::make_shared<Data>(filterName,
                                                          TensorDesc(splitOutput->getTensorDesc().getPrecision(),
                                                                     splitOutput->getTensorDesc().getDims(),
                                                                     inputData->getTensorDesc().getLayout()));

                    auto filterWithQuant = quantized ?
                                           InferenceEngine::injectData<QuantizedLayerParams>(filterLayer) :
                                           filterLayer;
                    getCreatorLayer(outData) = filterWithQuant;
                    filterWithQuant->outData.push_back(outData);
                    CNNNetworkInsertLayer(l, nullptr, filterWithQuant, splitOutIndex);
                }
            }

            // search data that starts from unaligned location
            currentOffset += outputSize * bytesPerSplitElement;
            splitOutIndex++;
        }
    }
}

static InferenceEngine::Blob::Ptr tileBlob(Blob::Ptr& blob, size_t TileTo) {
    auto weightsElements = blob->size();
    auto weightsBytes = blob->byteSize();
    if (weightsElements == 0) {
        THROW_IE_EXCEPTION << "Blob size is 0";
    }

    auto tiledBlob = make_plain_blob(blob->getTensorDesc().getPrecision(), { TileTo });
    tiledBlob->allocate();

    for (int i = 0; i < (TileTo / weightsElements); ++i) {
        ie_memcpy(tiledBlob->buffer().as<uint8_t*>() + i * weightsBytes, weightsBytes, blob->cbuffer(), weightsBytes);
    }
    return tiledBlob;
}

void EltwiseSplitOverChannelsPass::run() {
    if (getPassManager()->getPolicy().GNAAffineDiagonalPolicy.limitedTo == Policy::GNAAffineDiagonal::UNLIMIT) {
        return;
    }

    for (auto & l : *pLayers) {
        if (!LayerInfo(l).isEltwise()) {
            continue;
        }
        auto masterEltwise = std::dynamic_pointer_cast<EltwiseLayer>(l);
        if (l->outData.size() != 1) {
            THROW_GNA_LAYER_EXCEPTION(l) << "number of outputs expected to be 1";
        }
        auto oData = l->outData.front();
        auto totalElementsForOutput = details::product(oData->getDims().begin(), oData->getDims().end());
        auto maxAffineElements = getPassManager()->getPolicy().GNAAffineDiagonalPolicy.limitedTo;
        if (totalElementsForOutput <= maxAffineElements) {
            continue;
        }

        // TODO: for now lets put split of 2 elements as restrictions
        auto totalSplits = 1 + totalElementsForOutput / maxAffineElements;
        if (totalSplits > 2) {
            THROW_GNA_LAYER_EXCEPTION(l) << "split layer over output channels on more than 2 layers unsupported";
        }

        pass_trace() << "transforming " << LAYER_NAME(l) << " by splitting it to multiple eltwise operations\n";
        auto quantized = InferenceEngine::getInjectedData<QuantizedLayerParams>(l);

        std::vector<CNNLayerPtr> splitLayers(2);
        for (size_t kThEltwiseInput = 0; kThEltwiseInput != 2; kThEltwiseInput++) {
            // create split layer
            auto splitRaw = std::make_shared<SplitLayer>(
                    LayerParams{l->name + "/split/" + std::to_string(kThEltwiseInput), "Split", Precision::FP32});
            auto split = quantized ? InferenceEngine::injectData<QuantizedLayerParams>(splitRaw) : splitRaw;
            splitLayers[kThEltwiseInput] = split;

            split->insData.push_back(l->insData[kThEltwiseInput]);
            auto inputDesc = l->insData[kThEltwiseInput].lock()->getTensorDesc();
            // need to split this desc
            if (inputDesc.getLayout() != Layout::NC) {
                THROW_GNA_LAYER_EXCEPTION(l)
                << "cannot split over channel: input " << std::to_string(kThEltwiseInput)
                << " layout need to be NC";
            }

            // create split layer outputs
            for (size_t i = 0;; i++) {
                auto elements_num = std::min(totalElementsForOutput - i * maxAffineElements,
                        static_cast<size_t>(maxAffineElements));

                SizeVector newDims = {1, elements_num};
                auto newDesc = TensorDesc(inputDesc.getPrecision(), newDims, inputDesc.getLayout());
                auto data = std::make_shared<Data>(l->name + "/" + std::to_string(kThEltwiseInput) + "/1", newDesc);
                getCreatorLayer(data) = split;
                split->outData.push_back(data);

                if (elements_num != maxAffineElements) {
                    break;
                }
            }
            // replacing connection X->eltwise to X->split
            auto oData = CNNLayerFindOutData(l, kThEltwiseInput);
            oData.second->second = split;
        }

        // create concatlayer
        auto concatRaw = std::make_shared<ConcatLayer>(
                LayerParams{l->name + "/concat", "Concat", Precision::FP32});
        auto concat = quantized ? InferenceEngine::injectData<QuantizedLayerParams>(concatRaw) : concatRaw;

        concat->outData.push_back(masterEltwise->outData.front());
        getCreatorLayer(masterEltwise->outData.front()) = concat;


        // create new eltwise layers - here 2 hardcode
        for (size_t k = 0; k != totalSplits; k++) {
            auto eltwiseRaw = std::make_shared<EltwiseLayer>(
                    LayerParams{l->name + "/eltwise/" + std::to_string(k), "Eltwise", Precision::FP32});
            IE_ASSERT(eltwiseRaw != nullptr);
            eltwiseRaw->_operation = masterEltwise->_operation;
            eltwiseRaw->coeff = masterEltwise->coeff;
            auto eltwise = quantized ? InferenceEngine::injectData<QuantizedLayerParams>(eltwiseRaw) : eltwiseRaw;


            eltwise->insData.push_back(splitLayers[0]->outData[k]);
            eltwise->insData.push_back(splitLayers[1]->outData[k]);
            getInputTo(splitLayers[0]->outData[k])[eltwise->name] = eltwise;
            getInputTo(splitLayers[1]->outData[k])[eltwise->name] = eltwise;

            SizeVector newDims = splitLayers[1]->outData[k]->getDims();
            auto newDesc = TensorDesc(splitLayers[1]->outData[k]->getPrecision(), newDims,
                    splitLayers[1]->outData[k]->getLayout());
            auto data = std::make_shared<Data>(l->name + "/elwise/out/" + std::to_string(k), newDesc);
            getCreatorLayer(data) = eltwise;
            eltwise->outData.push_back(data);
            getInputTo(data)[concat->name] = concat;
            concat->insData.push_back(data);
        }
    }
}

void SubstituteScaleShiftBroadCastPass::run() {
    std::map<std::string, InferenceEngine::SizeVector> reshaped_data;
    for (auto & l : *pLayers) {
        LayerInfo layerInfo(l);

        if (!layerInfo.isScaleShift()) {
            continue;
        }

        auto scaleShift = layerInfo.as<ScaleShiftLayer*>();

        auto insData = scaleShift->insData.front().lock();
        if (!insData) {
            THROW_GNA_EXCEPTION << "Cannot get inputs data for layer: " << l->name;
        }

        bool was_reshaped = reshaped_data.count(insData->getName()) != 0;
        InferenceEngine::SizeVector dataDims;
        if (was_reshaped) {
            dataDims = reshaped_data[insData->getName()];
        } else {
            dataDims = insData->getDims();
        }

        if (dataDims.size() <= 2) {
            // NC or C cannot do broadcast
            continue;
        }
        auto batchSize = dataDims[0];
        auto nElements = product(begin(dataDims), end(dataDims)) / batchSize;
        auto weightsElements = scaleShift->_weights->size();
        auto weightsBytes = scaleShift->_weights->byteSize();

        if (nElements == weightsElements) {
            continue;
        }

        // only 3d scaleshift supported where number of c is arbitrary
        auto lastD = dataDims[dataDims.size() - 1];
        if (lastD != weightsElements) {
            THROW_GNA_EXCEPTION << "Unsupported layer: " << l->name
                                << " should have last dim(" << lastD << ") equal to weights(" << weightsElements << ") length";
        }
        if (dataDims.size() == 2) {
            THROW_GNA_EXCEPTION << "For layer: " << l->name
                                << " weights size(" << weightsElements<< ") invalid: should match input size of(" << lastD << ")";
        }

        gnalog() << "Substitution ScaleShift broadcast for layer: " << l->name << "\n";
        // approach 1 - weights tiling
        if (getPassManager()->getPolicy().ScaleShiftPolicy == Policy::ScaleShift::WEIGHTS_TILING) {
            if (nElements % scaleShift->_weights->size()) {
                THROW_GNA_EXCEPTION << "Cannot tile weights for layer: " << l->name << ", due to weights size not GCD of dims product";
            }
            scaleShift->_weights = tileBlob(scaleShift->_weights, nElements);
            if (scaleShift->_biases) {
                if (nElements % scaleShift->_biases->size()) {
                    THROW_GNA_EXCEPTION << "Cannot tile biases for layer: " << l->name << ", due to biases size not GCD of dims product";
                }
                scaleShift->_biases = tileBlob(scaleShift->_biases, nElements);
            }

            // currently data type no providing reshape method of tensor desc
            scaleShift->outData.front()->reshape({batchSize, nElements}, Layout::NC);
            if (!was_reshaped) {
                reshaped_data[insData->getName()] = insData->getDims();
                insData->reshape({batchSize, nElements}, Layout::NC);
            }
        } else {
            THROW_GNA_EXCEPTION << "Not implemented substitution of scaleshift broadcast policy of "
                                << getPassManager()->getPolicy().ScaleShiftPolicy <<  "using layers tiling, layer: " << l->name;
        }
    }
}

void BroadcastConstPass::run() {
    for (auto& constLayer : *pLayers) {
        if (!LayerInfo(constLayer).isConst()) {
            continue;
        }
        auto isNonFunctional = [](CNNLayerPtr l) {
            return LayerInfo(l).isNonFunctional();
        };
        if (!CNNNetHasNextLayerSkipCertain(constLayer, 0, 0, isNonFunctional)) {
            continue;
        }

        auto nextLayer = CNNNetGetNextLayerSkipCertain(constLayer, 0, 0, isNonFunctional).first;

        if (!LayerInfo(nextLayer).isEltwise()) {
            continue;
        }

        auto constDims = constLayer->outData.front()->getTensorDesc().getDims();
        auto constDimsSize = product(constDims.begin(), constDims.end());
        auto eltwiseDims = nextLayer->outData.front()->getTensorDesc().getDims();
        auto eltwiseDimsSize = product(eltwiseDims.begin(), eltwiseDims.end());

        if (constDimsSize == eltwiseDimsSize) {
            continue;
        }

        if (eltwiseDimsSize % constDimsSize) {
            continue;
        }

        if (constLayer->blobs.find("custom") == constLayer->blobs.end()) {
            THROW_GNA_LAYER_EXCEPTION(constLayer) << "Const layer " << constLayer->name << " is missing 'custom' parameter";
        }

        auto currentConstBlob = constLayer->blobs.find("custom")->second;

        constLayer->blobs.find("custom")->second = tileBlob(currentConstBlob, eltwiseDimsSize);

        constLayer->outData.front()->setDims(nextLayer->outData.front()->getDims());
        constLayer->outData.front()->setLayout(nextLayer->outData.front()->getLayout());
        gnalog() << "Const layer '" << constLayer->name << "' was changed to match output of '" << nextLayer->name << "'\n";
    }
}

void InsertIdentityToLSTMCellPass::run() {
    for (auto layer : *pLayers) {
        if (layer->type == "LSTMCell") {
            // This fixed the cases when both functional and non-functional outputs are mixed (or not outputs are used)
            // which results in scratch buffer being used so outputs cannot be used in form of blob or by non-functional layers
            // downside is scaling down from i32 to i16 which may
            for (int output_idx = 0; output_idx < layer->outData.size(); output_idx++) {
                int numOfIdentityLayers = ((this->getPassManager())->getIntVar(identityLayersCounterName))++;
                auto activationName = std::string("lstm_identity_") + std::to_string(numOfIdentityLayers);
                auto& output = layer->outData[output_idx];
                auto& input_to = getInputTo(output);

                CNNLayerPtr activationLayer =
                    std::make_shared<GenericLayer>(LayerParams({activationName, "identity", InferenceEngine::Precision::FP32}));

                auto dataPtr = std::make_shared<Data>("lstm_identity_data_" + std::to_string(numOfIdentityLayers), output->getTensorDesc());

                auto quantized = InferenceEngine::getInjectedData<QuantizedLayerParams>(layer);
                auto activationLayerWithQuant = quantized ? InferenceEngine::injectData<QuantizedLayerParams>(activationLayer) : activationLayer;
                getCreatorLayer(dataPtr) = activationLayerWithQuant;
                activationLayerWithQuant->outData.push_back(dataPtr);
                activationLayerWithQuant->insData.push_back(output);
                auto& activationInputTo = getInputTo(dataPtr);

                for (auto& input : input_to) {
                    auto& next_layer = input.second;
                    activationInputTo[input.first] = next_layer;
                    for (int i = next_layer->insData.size() -1; i>= 0; i--) {
                        auto ins = next_layer->insData[i].lock();
                        if (ins == output) {
                            next_layer->insData.erase(next_layer->insData.begin() + i);
                        }
                    }
                    next_layer->insData.push_back(dataPtr);
                }
                input_to.clear();
                input_to[activationName] = activationLayerWithQuant;
            }
        }
    }
}

<<<<<<< HEAD
=======
void BreakFusingOfOutputLayersPass::run() {
#if GNA_LIB_VER == 1
    return;
#endif
    OutputsDataMap outputsMap;
    this->getPassManager()->getNetwork()->getOutputsInfo(outputsMap);
    for (auto layer : *pLayers) {
        for (int output_idx = 0; output_idx < layer->outData.size(); output_idx++) {
            auto& output = layer->outData[output_idx];
            auto& input_to = getInputTo(output);

            auto output_name = output->getName();
            auto is_network_output = outputsMap.find(output_name) != outputsMap.end();
            // In cases that this layer is network output you cannot use identity as sole output on
            // it since it will possibly be fused and layer outputs will be unavailable
            if (is_network_output) {
                if (input_to.size() != 1) continue;
                if (!LayerInfo(input_to.begin()->second).isActivation()) continue;

                CNNLayerPtr additional_output =
                    std::make_shared<GenericLayer>(LayerParams({output_name + "_side_identity", "identity", InferenceEngine::Precision::FP32}));

                auto quantized = InferenceEngine::getInjectedData<QuantizedLayerParams>(layer);
                auto additional_output_quant = quantized ? InferenceEngine::injectData<QuantizedLayerParams>(additional_output) : additional_output;

                additional_output_quant->insData.resize(1);
                additional_output_quant->outData.resize(1);

                auto out_data = DataPtr(new Data(output_name + "_side_identity_data", output->getTensorDesc()));
                getCreatorLayer(out_data) = additional_output_quant;

                additional_output_quant->outData[0] = out_data;

                input_to[additional_output_quant->name] = additional_output_quant;
                additional_output_quant->insData[0] = output;
            }
        }
    }
}

>>>>>>> e364271c
void UnrollLSTMCellPass::run() {
    InferenceEngine::NetPass::UnrollRNN_if(*getPassManager()->getNetwork(), [] (const RNNCellBase& rnn) -> bool {
        if (rnn.clip != 0.0f)
            return true;
        if (rnn.type == "GRUCell" ||
            rnn.type == "GRUSequence" ||
            rnn.type == "RNNCell" ||
            rnn.type == "RNNSequence")
            return true;
        if (!(rnn.type == "LSTMCell" || rnn.type == "LSTMSequence") ||
            rnn.activations == std::vector<std::string>{"relu"})
            return false;
        return true;
    });
}

void UnrollTIPass::run() {
    auto sts = InferenceEngine::NetPass::UnrollTI(*getPassManager()->getNetwork());
    if (!sts) {
        THROW_GNA_EXCEPTION << "TensorIterator layer cannot be unrolled!";
    }
}

void RemoveConstPass::run() {
    auto network = getPassManager()->getNetwork();
    auto* implNetwork = dynamic_cast<details::CNNNetworkImpl*>(network.get());
    if (!implNetwork) {
        THROW_GNA_EXCEPTION << "Remove const layers pass can only work on cnnnetworkimpl type";
    }
    ConstTransformer transformer(implNetwork);
    transformer.fullTrim();
}

void RemoveSingleInputConcatPass::run() {
    for (auto &l : *pLayers) {
        if (l->type == "Concat") {
            auto concat = dynamic_cast<ConcatLayer*>(l.get());
            if (concat->insData.size() == 1 && concat->outData.size() > 0) {
                auto in = concat->insData[0];
                auto in_layer = getCreatorLayer(in.lock());

                auto out = concat->outData[0];

                for (auto out_layer : getInputTo(out)) {
                    for (int i = 0; i < out_layer.second->insData.size(); i++) {
                        if (out_layer.second->insData[i].lock() == out) {
                            out_layer.second->insData[i] = in;
                            getInputTo(in.lock())[out_layer.second->name] = out_layer.second;
                        }
                    }
                }
                getInputTo(in.lock()).erase(concat->name);
                getInputTo(out).clear();
                concat->insData.clear();
                concat->outData.clear();
            }
        }
    }
}

void FuseMultipleIdentitiesPass::run() {
    for (auto &l : *pLayers) {
        if (l->insData.empty()) continue;

        auto isNonFunctional = [](CNNLayerPtr ptr) {
            return LayerInfo(ptr).isNonFunctional();
        };
        if (LayerInfo(l).hasMultipleInputs()) {
            continue;
        }
        if (LayerInfo(l).isNonFunctional() || LayerInfo(l).has32BInput()) {
            continue;
        }
        gnalog() << "CNNNetPrevLayer skip non functional from :: " << l->name;
        auto isFunctional = [](CNNLayerPtr ptr) {
            return !LayerInfo(ptr).isNonFunctional();
        };

        auto prevLayersReached = CNNNetGetPrevLayersSkip(l, isFunctional);
        prevLayersReached.erase(std::remove_if(prevLayersReached.begin(),
                                               prevLayersReached.end(),
                                               [] (const std::pair<CNNLayerPtr, int> & candidate) {
            return LayerInfo(candidate.first).isLink();
        }), prevLayersReached.end());

        if (prevLayersReached.size() != 1) {
            std::stringstream layers;
            for (auto && prevLayer : prevLayersReached) {
                layers << prevLayer.first->name;
                layers << ", ";
            }
            THROW_GNA_LAYER_EXCEPTION(l) << "unsupported case: connected to "
            << (prevLayersReached.empty() ? "zero" : "multiple") << " outputs : " << layers.str();
        }
        auto prevLayer = prevLayersReached.front().first;
        auto outDataIdx = prevLayersReached.front().second;
        gnalog() << ", reached " << prevLayer->name << " at " << outDataIdx << std::endl;

        if (!LayerInfo(prevLayer).has32BOutput())
            continue;

        std::vector<CNNLayerPtr> resultSet = CNNNetGetAllNextLayersSkipCertain(prevLayer, outDataIdx, isNonFunctional);

        // now result set should have all needed layers
        // checking that result set consist of already identity
        CNNLayerPtr  alreadyIdentity;
        for (auto &&res : resultSet) {
            if (LayerInfo(res).isIdentity()) {
                alreadyIdentity = res;
                break;
            }
        }
        if (!alreadyIdentity) {
            continue;
        } else {
            // just figure out how to connect to that "already identity"
            // 1st stage - disconnect given layer from previous
            auto directPrev = getCreatorLayer(l->insData.front().lock()).lock();
            auto oDataIdx = CNNLayerFindOutDataIdx(directPrev, 0);
            auto &inputTo = getInputTo(directPrev->outData[oDataIdx]);
            for (auto inIterator = inputTo.begin(); inIterator != inputTo.end(); inIterator++) {
                if (inIterator->second == l) {
                    inputTo.erase(inIterator);
                    break;
                }
            }
            l->insData.clear();

            //2nd stage - now setting up new connection
            l->insData.push_back(alreadyIdentity->outData.front());
            getInputTo(alreadyIdentity->outData.front())[l->name] = l;
        }
    }
}

int PassManager::run(int index) {
#ifdef PLOT
    auto dumpNetworkAfterPass = [&index, this] (std::shared_ptr<Pass> pass) {
        std::string name = std::string("gna_passes_") + (index < 10 ? "0" : "") + std::to_string(index) + "_" + pass->getName();
        std::ofstream out(name + ".dot");
        saveGraphToDot(*network.get(), out, [](const CNNLayerPtr layer,
                                               ordered_properties &printed_properties,
                                               ordered_properties &node_properties) {});
        network->serialize(name + ".xml", name + ".bin", nullptr);
    };
#else
    auto dumpNetworkAfterPass = [] (std::shared_ptr<Pass> ) {};
#endif

    for (auto && pass : passes) {
        if (settings.runBeforeCopy != pass->runBeforeCopyPass()) {
            continue;
        }
        auto layers = CNNNetSortTopologically(*network.get());
        pass->attach(layers);
        gnalog() << "PASS: " << ++index << "/" << passes.size() << ":" << pass->getName() << "\n";
        pass->run();
        dumpNetworkAfterPass(pass);
    }
    return index;
}<|MERGE_RESOLUTION|>--- conflicted
+++ resolved
@@ -704,12 +704,8 @@
             };
 
             if (LayerInfo(l).isMemory()) {
-<<<<<<< HEAD
-                if (LayerInfo(prevIndirectLayer).isConcat() || LayerInfo(prevIndirectLayer).isCrop()) { bInsertDelayed = true;}
-=======
                 if (LayerInfo(prevIndirectLayer).isConcat() || LayerInfo(prevIndirectLayer).isCrop()
                     || LayerInfo(prevIndirectLayer).isSplit()) { bInsertDelayed = true;}
->>>>>>> e364271c
                 // memory usualy preceded by either activation or split, or other layers in order to have 2b precision
                 for (auto && inputto : getInputTo(prevLayers[i].first->outData[prevLayers[i].second])) {
                     auto current_layer = inputto.second;
@@ -720,11 +716,7 @@
                         current_layer = new_layer;
                     }
                     // if preceding layer is common for memory and concat
-<<<<<<< HEAD
-                    if (LayerInfo(inputto.second).isConcat()) {
-=======
                     if (LayerInfo(current_layer).isConcat()) {
->>>>>>> e364271c
                         bInsertDelayed = true;
                         break;
                     }
@@ -1334,8 +1326,6 @@
     }
 }
 
-<<<<<<< HEAD
-=======
 void BreakFusingOfOutputLayersPass::run() {
 #if GNA_LIB_VER == 1
     return;
@@ -1376,7 +1366,6 @@
     }
 }
 
->>>>>>> e364271c
 void UnrollLSTMCellPass::run() {
     InferenceEngine::NetPass::UnrollRNN_if(*getPassManager()->getNetwork(), [] (const RNNCellBase& rnn) -> bool {
         if (rnn.clip != 0.0f)
