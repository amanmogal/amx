# Copyright (C) 2018-2020 Intel Corporation
# SPDX-License-Identifier: Apache-2.0

set(TARGET_NAME "GNAPlugin")

file(GLOB_RECURSE SOURCES
        ${CMAKE_CURRENT_SOURCE_DIR}/*.cpp)

file(GLOB_RECURSE HEADERS
        ${CMAKE_CURRENT_SOURCE_DIR}/*.h
        ${CMAKE_CURRENT_SOURCE_DIR}/*.hpp)

addVersionDefines(gna_plugin_entry_points.cpp CI_BUILD_NUMBER)

find_package(libGNA)

if(GNA_LIBRARY_VERSION STREQUAL "GNA2")
    set(GNA_LIBRARY_VERSION_NUMBER 2)
else()
    set(GNA_LIBRARY_VERSION_NUMBER 1)
endif()

#
# Shared plugin library
# 

ie_add_plugin(NAME ${TARGET_NAME}
              DEVICE_NAME "GNA"
              SOURCES ${SOURCES} ${HEADERS})

# saving rpath to GNA shared library be used by CI
log_rpath_from_dir(GNA ${libGNA_LIBRARIES_BASE_PATH})

target_link_libraries(${TARGET_NAME} PRIVATE inference_engine Threads::Threads libGNA)
target_include_directories(${TARGET_NAME} PRIVATE ${CMAKE_CURRENT_SOURCE_DIR})

target_compile_definitions(${TARGET_NAME}
    PRIVATE
        _NO_MKL_
    PUBLIC
        GNA_LIB_VER=${GNA_LIBRARY_VERSION_NUMBER})

ie_add_api_validator_post_build_step(TARGET ${TARGET_NAME})

#
# Static version for tests
#

add_library(${TARGET_NAME}_test_static STATIC ${SOURCES} ${HEADERS})

target_compile_definitions(${TARGET_NAME}_test_static
        PRIVATE
            _NO_MKL_
            IMPLEMENT_INFERENCE_ENGINE_PLUGIN
        PUBLIC
            GNA_LIB_VER=${GNA_LIBRARY_VERSION_NUMBER}
            INTEGER_LOW_P
            USE_STATIC_IE)
<<<<<<< HEAD
target_link_libraries(${TARGET_NAME}_test_static PUBLIC inference_engine_preproc_s libGNA::API)

if (USE_CNNNETWORK_LPT)
        target_link_libraries(${TARGET_NAME}_test_static PUBLIC inference_engine_lp_transformations)
endif()

=======

target_link_libraries(${TARGET_NAME}_test_static PUBLIC inference_engine_preproc_s inference_engine_lp_transformations libGNA::API)
>>>>>>> a2e49469
target_include_directories(${TARGET_NAME}_test_static PUBLIC ${CMAKE_CURRENT_SOURCE_DIR})
set_target_properties(${TARGET_NAME}_test_static PROPERTIES COMPILE_PDB_NAME ${TARGET_NAME}_test_static)

set_target_properties(${TARGET_NAME} ${TARGET_NAME}_test_static
                      PROPERTIES INTERPROCEDURAL_OPTIMIZATION ${ENABLE_LTO})

# install

install(FILES "${GNA_KERNEL_LIBRARY}"
        DESTINATION ${IE_CPACK_IE_DIR}/external/gna/lib
        COMPONENT gna)<|MERGE_RESOLUTION|>--- conflicted
+++ resolved
@@ -56,17 +56,13 @@
             GNA_LIB_VER=${GNA_LIBRARY_VERSION_NUMBER}
             INTEGER_LOW_P
             USE_STATIC_IE)
-<<<<<<< HEAD
+
 target_link_libraries(${TARGET_NAME}_test_static PUBLIC inference_engine_preproc_s libGNA::API)
 
 if (USE_CNNNETWORK_LPT)
         target_link_libraries(${TARGET_NAME}_test_static PUBLIC inference_engine_lp_transformations)
 endif()
 
-=======
-
-target_link_libraries(${TARGET_NAME}_test_static PUBLIC inference_engine_preproc_s inference_engine_lp_transformations libGNA::API)
->>>>>>> a2e49469
 target_include_directories(${TARGET_NAME}_test_static PUBLIC ${CMAKE_CURRENT_SOURCE_DIR})
 set_target_properties(${TARGET_NAME}_test_static PROPERTIES COMPILE_PDB_NAME ${TARGET_NAME}_test_static)
 
