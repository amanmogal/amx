// Copyright (C) 2018-2020 Intel Corporation
// SPDX-License-Identifier: Apache-2.0
//

#include "details/ie_exception.hpp"
#include "details/ie_so_loader.h"
#include "file_utils.h"

//
// LoadLibraryA, LoadLibraryW:
//  WINAPI_FAMILY_DESKTOP_APP - OK (default)
//  WINAPI_FAMILY_PC_APP - FAIL ?? (defined by cmake)
//  WINAPI_FAMILY_PHONE_APP - FAIL ??
//  WINAPI_FAMILY_GAMES - OK
//  WINAPI_FAMILY_SERVER - OK
//  WINAPI_FAMILY_SYSTEM - OK
//
// GetModuleHandleExA, GetModuleHandleExW:
//  WINAPI_FAMILY_DESKTOP_APP - OK (default)
//  WINAPI_FAMILY_PC_APP - FAIL ?? (defined by cmake)
//  WINAPI_FAMILY_PHONE_APP - FAIL ??
//  WINAPI_FAMILY_GAMES - OK
//  WINAPI_FAMILY_SERVER - OK
//  WINAPI_FAMILY_SYSTEM - OK
//
// GetModuleHandleA, GetModuleHandleW:
//  WINAPI_FAMILY_DESKTOP_APP - OK (default)
//  WINAPI_FAMILY_PC_APP - FAIL ?? (defined by cmake)
//  WINAPI_FAMILY_PHONE_APP - FAIL ??
//  WINAPI_FAMILY_GAMES - OK
//  WINAPI_FAMILY_SERVER - OK
//  WINAPI_FAMILY_SYSTEM - OK
//
// SetDllDirectoryA, SetDllDirectoryW:
//  WINAPI_FAMILY_DESKTOP_APP - OK (default)
//  WINAPI_FAMILY_PC_APP - FAIL ?? (defined by cmake)
//  WINAPI_FAMILY_PHONE_APP - FAIL ??
//  WINAPI_FAMILY_GAMES - OK
//  WINAPI_FAMILY_SERVER - FAIL
//  WINAPI_FAMILY_SYSTEM - FAIL
//
// GetDllDirectoryA, GetDllDirectoryW:
//  WINAPI_FAMILY_DESKTOP_APP - FAIL
//  WINAPI_FAMILY_PC_APP - FAIL (defined by cmake)
//  WINAPI_FAMILY_PHONE_APP - FAIL
//  WINAPI_FAMILY_GAMES - FAIL
//  WINAPI_FAMILY_SERVER - FAIL
//  WINAPI_FAMILY_SYSTEM - FAIL
//
// SetupDiGetClassDevsA, SetupDiEnumDeviceInfo, SetupDiGetDeviceInstanceIdA, SetupDiDestroyDeviceInfoList:
//  WINAPI_FAMILY_DESKTOP_APP - FAIL (default)
//  WINAPI_FAMILY_PC_APP - FAIL (defined by cmake)
//  WINAPI_FAMILY_PHONE_APP - FAIL
//  WINAPI_FAMILY_GAMES - FAIL
//  WINAPI_FAMILY_SERVER - FAIL
//  WINAPI_FAMILY_SYSTEM - FAIL
//

#if defined(WINAPI_FAMILY) && !WINAPI_PARTITION_DESKTOP
# error "Only WINAPI_PARTITION_DESKTOP is supported, because of LoadLibrary[A|W]"
#endif

#include <mutex>
#include <direct.h>
#include <windows.h>

namespace InferenceEngine {
namespace details {

class SharedObjectLoader::Impl {
private:
    HMODULE shared_object;

<<<<<<< HEAD
    void ExcludeCurrentDirectoryA() {
        // Exclude current directory from DLL search path process wise.
        // If application specific path was configured before then
        // current directory is alread excluded.
        // GetDLLDirectory does not distinguish if aplication specific
        // path was set to "" or NULL so reset it to "" to keep
        // aplication safe.
        if (GetDllDirectoryA(0, NULL) <= 1) {
            SetDllDirectoryA("");
=======
    typedef DWORD(* GetDllDirectoryA_Fnc)(DWORD, LPSTR);
    typedef DWORD(* GetDllDirectoryW_Fnc)(DWORD, LPWSTR);

    static GetDllDirectoryA_Fnc IEGetDllDirectoryA;
    static GetDllDirectoryW_Fnc IEGetDllDirectoryW;

    void LoadSymbols() {
        static std::once_flag loadFlag;
        std::call_once(loadFlag, [&] () {
            if (HMODULE hm = GetModuleHandleW(L"kernel32.dll")) {
                IEGetDllDirectoryA = reinterpret_cast<GetDllDirectoryA_Fnc>(GetProcAddress(hm, "GetDllDirectoryA"));
                IEGetDllDirectoryW = reinterpret_cast<GetDllDirectoryW_Fnc>(GetProcAddress(hm, "GetDllDirectoryW"));
            }
        });
    }

    // Exclude current directory from DLL search path process wise.
    // If application specific path was configured before then
    // current directory is already excluded.
    // GetDLLDirectory does not distinguish if aplication specific
    // path was set to "" or NULL so reset it to "" to keep
    // application safe.
    void ExcludeCurrentDirectoryA() {
        GetDllDirectoryA;
#ifndef WINAPI_FAMILY
        LoadSymbols();
        if (IEGetDllDirectoryA && IEGetDllDirectoryA(0, NULL) <= 1) {
            SetDllDirectoryA("");
        }
#endif
    }

#ifdef ENABLE_UNICODE_PATH_SUPPORT
    void ExcludeCurrentDirectoryW() {
#ifndef WINAPI_FAMILY
        LoadSymbols();
        if (IEGetDllDirectoryW && IEGetDllDirectoryW(0, NULL) <= 1) {
            SetDllDirectoryW(L"");
>>>>>>> 53020f41
        }
#endif
    }
#endif

#ifdef ENABLE_UNICODE_PATH_SUPPORT
    void ExcludeCurrentDirectoryW() {
        // Exclude current directory from DLL search path process wise.
        // If application specific path was configured before then
        // current directory is alread excluded.
        // GetDLLDirectory does not distinguish if aplication specific
        // path was set to "" or NULL so reset it to "" to keep
        // aplication safe.
        if (GetDllDirectoryW(0, NULL) <= 1) {
            SetDllDirectoryW(TEXT(""));
        }
    }
#endif

public:
#ifdef ENABLE_UNICODE_PATH_SUPPORT
    explicit Impl(const wchar_t* pluginName) {
        ExcludeCurrentDirectoryW();

        shared_object = LoadLibraryW(pluginName);
        if (!shared_object) {
            char cwd[1024];
            THROW_IE_EXCEPTION << "Cannot load library '" << FileUtils::wStringtoMBCSstringChar(std::wstring(pluginName)) << "': " << GetLastError()
                               << " from cwd: " << _getcwd(cwd, sizeof(cwd));
        }
    }
#endif

    explicit Impl(const char* pluginName) {
        ExcludeCurrentDirectoryA();

        shared_object = LoadLibraryA(pluginName);
        if (!shared_object) {
            char cwd[1024];
            THROW_IE_EXCEPTION << "Cannot load library '" << pluginName << "': " << GetLastError()
                << " from cwd: " << _getcwd(cwd, sizeof(cwd));
        }
    }

    ~Impl() {
        FreeLibrary(shared_object);
    }

    void* get_symbol(const char* symbolName) const {
        if (!shared_object) {
            THROW_IE_EXCEPTION << "Cannot get '" << symbolName << "' content from unknown library!";
        }
        auto procAddr = reinterpret_cast<void*>(GetProcAddress(shared_object, symbolName));
        if (procAddr == nullptr)
            THROW_IE_EXCEPTION << "GetProcAddress cannot locate method '" << symbolName << "': " << GetLastError();

        return procAddr;
    }
};

#ifdef ENABLE_UNICODE_PATH_SUPPORT
SharedObjectLoader::SharedObjectLoader(const wchar_t* pluginName) {
    _impl = std::make_shared<Impl>(pluginName);
}
#endif

SharedObjectLoader::~SharedObjectLoader() noexcept(false) {
}

SharedObjectLoader::SharedObjectLoader(const char * pluginName) {
    _impl = std::make_shared<Impl>(pluginName);
}

void* SharedObjectLoader::get_symbol(const char* symbolName) const {
    return _impl->get_symbol(symbolName);
}

}  // namespace details
}  // namespace InferenceEngine<|MERGE_RESOLUTION|>--- conflicted
+++ resolved
@@ -71,17 +71,6 @@
 private:
     HMODULE shared_object;
 
-<<<<<<< HEAD
-    void ExcludeCurrentDirectoryA() {
-        // Exclude current directory from DLL search path process wise.
-        // If application specific path was configured before then
-        // current directory is alread excluded.
-        // GetDLLDirectory does not distinguish if aplication specific
-        // path was set to "" or NULL so reset it to "" to keep
-        // aplication safe.
-        if (GetDllDirectoryA(0, NULL) <= 1) {
-            SetDllDirectoryA("");
-=======
     typedef DWORD(* GetDllDirectoryA_Fnc)(DWORD, LPSTR);
     typedef DWORD(* GetDllDirectoryW_Fnc)(DWORD, LPWSTR);
 
@@ -120,7 +109,6 @@
         LoadSymbols();
         if (IEGetDllDirectoryW && IEGetDllDirectoryW(0, NULL) <= 1) {
             SetDllDirectoryW(L"");
->>>>>>> 53020f41
         }
 #endif
     }
