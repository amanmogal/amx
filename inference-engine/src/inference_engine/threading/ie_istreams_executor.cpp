// Copyright (C) 2018-2021 Intel Corporation
// SPDX-License-Identifier: Apache-2.0
//

#include "threading/ie_istreams_executor.hpp"
#include "ie_plugin_config.hpp"
#include "cpp_interfaces/interface/ie_internal_plugin_config.hpp"
#include "ie_parallel.hpp"
#include "ie_system_conf.h"
#include "ie_parameter.hpp"
#include <string>
#include <algorithm>
#include <vector>
#include <thread>


namespace InferenceEngine {
IStreamsExecutor::~IStreamsExecutor() {}

std::vector<std::string> IStreamsExecutor::Config::SupportedKeys() {
    return {
        CONFIG_KEY(CPU_THROUGHPUT_STREAMS),
        CONFIG_KEY(CPU_BIND_THREAD),
        CONFIG_KEY(CPU_THREADS_NUM),
        CONFIG_KEY_INTERNAL(CPU_THREADS_PER_STREAM),
    };
}

void IStreamsExecutor::Config::SetConfig(const std::string& key, const std::string& value) {
        if (key == CONFIG_KEY(CPU_BIND_THREAD)) {
            if (value == CONFIG_VALUE(YES) || value == CONFIG_VALUE(NUMA)) {
#if (IE_THREAD == IE_THREAD_TBB || IE_THREAD == IE_THREAD_TBB_AUTO) && (TBB_INTERFACE_VERSION < 11100)
                if (value == CONFIG_VALUE(NUMA))
                    IE_THROW() << CONFIG_KEY(CPU_BIND_THREAD) << " property value was set to NUMA. But IE was built with "
                                       << "TBB version without NUMA-aware API. Current TBB API version is " << TBB_INTERFACE_VERSION
                                       << ", required API version 11100 or greater.";
#endif

#if (defined(__APPLE__) || defined(_WIN32))
                _threadBindingType = IStreamsExecutor::ThreadBindingType::NUMA;
#else
                _threadBindingType = (value == CONFIG_VALUE(YES))
                        ? IStreamsExecutor::ThreadBindingType::CORES : IStreamsExecutor::ThreadBindingType::NUMA;
#endif
            } else if (value == CONFIG_VALUE(HYBRID_AWARE)) {
#if (IE_THREAD == IE_THREAD_TBB || IE_THREAD == IE_THREAD_TBB_AUTO) && (TBB_INTERFACE_VERSION < 12010)
                THROW_IE_EXCEPTION << CONFIG_KEY(CPU_BIND_THREAD) << " property value was set to HYBRID_AWARE. But IE was built with "
                << "TBB version without Hybrid-aware API. Current TBB API version is " << TBB_INTERFACE_VERSION
                << ", required API version 12010 or greater.";
#endif
                _threadBindingType = IStreamsExecutor::ThreadBindingType::HYBRID_AWARE;
            } else if (value == CONFIG_VALUE(NO)) {
                _threadBindingType = IStreamsExecutor::ThreadBindingType::NONE;
            } else {
<<<<<<< HEAD
                IE_THROW() << "Wrong value for property key " << CONFIG_KEY(CPU_BIND_THREAD)
                                   << ". Expected only YES(binds to cores) / NO(no binding) / NUMA(binds to NUMA nodes)";
=======
                THROW_IE_EXCEPTION << "Wrong value for property key " << CONFIG_KEY(CPU_BIND_THREAD)
                                   << ". Expected only YES(binds to cores) / NO(no binding) / NUMA(binds to NUMA nodes) / "
                                                        "HYBRID_AWARE (let the runtime recognize and use the hybrid cores)";
>>>>>>> 73c77c43
            }
        } else if (key == CONFIG_KEY(CPU_THROUGHPUT_STREAMS)) {
            if (value == CONFIG_VALUE(CPU_THROUGHPUT_NUMA)) {
                _streams = static_cast<int>(getAvailableNUMANodes().size());
            } else if (value == CONFIG_VALUE(CPU_THROUGHPUT_AUTO)) {
                const int sockets = static_cast<int>(getAvailableNUMANodes().size());
                // bare minimum of streams (that evenly divides available number of cores)
                const int num_cores = sockets == 1 ? std::thread::hardware_concurrency() : getNumberOfCPUCores();
                if (0 == num_cores % 4)
                    _streams = std::max(4, num_cores / 4);
                else if (0 == num_cores % 5)
                    _streams = std::max(5, num_cores / 5);
                else if (0 == num_cores % 3)
                    _streams = std::max(3, num_cores / 3);
                else  // if user disables some cores say in BIOS, so we got weird #cores which is not easy to divide
                    _streams = 1;
            } else {
                int val_i;
                try {
                    val_i = std::stoi(value);
                } catch (const std::exception&) {
                    IE_THROW() << "Wrong value for property key " << CONFIG_KEY(CPU_THROUGHPUT_STREAMS)
                                       << ". Expected only positive numbers (#streams) or "
                                       << "PluginConfigParams::CPU_THROUGHPUT_NUMA/CPU_THROUGHPUT_AUTO";
                }
                if (val_i < 0) {
                    IE_THROW() << "Wrong value for property key " << CONFIG_KEY(CPU_THROUGHPUT_STREAMS)
                                    << ". Expected only positive numbers (#streams)";
                }
                _streams = val_i;
            }
        } else if (key == CONFIG_KEY(CPU_THREADS_NUM)) {
            int val_i;
            try {
                val_i = std::stoi(value);
            } catch (const std::exception&) {
                IE_THROW() << "Wrong value for property key " << CONFIG_KEY(CPU_THREADS_NUM)
                                   << ". Expected only positive numbers (#threads)";
            }
            if (val_i < 0) {
                IE_THROW() << "Wrong value for property key " << CONFIG_KEY(CPU_THREADS_NUM)
                                   << ". Expected only positive numbers (#threads)";
            }
            _threads = val_i;
        } else if (key == CONFIG_KEY_INTERNAL(CPU_THREADS_PER_STREAM)) {
            int val_i;
            try {
                val_i = std::stoi(value);
            } catch (const std::exception&) {
                IE_THROW() << "Wrong value for property key " << CONFIG_KEY_INTERNAL(CPU_THREADS_PER_STREAM)
                                   << ". Expected only non negative numbers (#threads)";
            }
            if (val_i < 0) {
                IE_THROW() << "Wrong value for property key " << CONFIG_KEY_INTERNAL(CPU_THREADS_PER_STREAM)
                                   << ". Expected only non negative numbers (#threads)";
            }
            _threadsPerStream = val_i;
        } else {
            IE_THROW() << "Wrong value for property key " << key;
        }
}

Parameter IStreamsExecutor::Config::GetConfig(const std::string& key) {
    if (key == CONFIG_KEY(CPU_BIND_THREAD)) {
        switch (_threadBindingType) {
            case IStreamsExecutor::ThreadBindingType::NONE:
                return {CONFIG_VALUE(NO)};
            break;
            case IStreamsExecutor::ThreadBindingType::CORES:
                return {CONFIG_VALUE(YES)};
            break;
            case IStreamsExecutor::ThreadBindingType::NUMA:
                return {CONFIG_VALUE(NUMA)};
            break;
            case IStreamsExecutor::ThreadBindingType::HYBRID_AWARE:
                return {CONFIG_VALUE(HYBRID_AWARE)};
            break;
        }
    } else if (key == CONFIG_KEY(CPU_THROUGHPUT_STREAMS)) {
        return {_streams};
    } else if (key == CONFIG_KEY(CPU_THREADS_NUM)) {
        return {_threads};
    } else if (key == CONFIG_KEY_INTERNAL(CPU_THREADS_PER_STREAM)) {
        return {_threadsPerStream};
    } else {
        IE_THROW() << "Wrong value for property key " << key;
    }
    return {};
}

IStreamsExecutor::Config IStreamsExecutor::Config::MakeDefaultMultiThreaded(const IStreamsExecutor::Config& initial, const bool fp_intesive) {
    const auto envThreads = parallel_get_env_threads();
    const auto& numaNodes = getAvailableNUMANodes();
    const int numaNodesNum = numaNodes.size();
    auto streamExecutorConfig = initial;
    const bool bLatencyCase = streamExecutorConfig._streams <= numaNodesNum;

    // by default, do not use the hyper-threading (to minimize threads synch overheads)
    int num_cores_default = getNumberOfCPUCores();
    //additional latency-case logic for hybrid processors:
    #if (IE_THREAD == IE_THREAD_TBB || IE_THREAD == IE_THREAD_TBB_AUTO) && (TBB_INTERFACE_VERSION >= 12010) // TBB with hybrid CPU aware task_arena api
    if (ThreadBindingType::HYBRID_AWARE == streamExecutorConfig._threadBindingType) {
        const auto core_types = oneapi::tbb::info::core_types();
        const auto num_little_cores = oneapi::tbb::info::default_concurrency(core_types.front());
        const auto num_big_cores_phys = getNumberOfCPUCores(true);
        const int int8_threshold = 4; // ~relative efficiency of the VNNI-intensive code for Big vs Little cores;
        const int fp32_threshold = 2; // ~relative efficiency of the AVX2 fp32 code for Big vs Little cores;
        // by default the latency case uses (faster) Big cores only, depending on the compute ratio
        const bool bLatencyCaseBigOnly = num_big_cores_phys > (num_little_cores / (fp_intesive ? fp32_threshold : int8_threshold));
        // selecting the preferred core type
        streamExecutorConfig._threadPreferredCoreType =
            bLatencyCase
                ? (bLatencyCaseBigOnly
                    ? IStreamsExecutor::Config::PreferredCoreType::BIG
                    : IStreamsExecutor::Config::PreferredCoreType::NONE)
                : IStreamsExecutor::Config::PreferredCoreType::ROUND_ROBIN;
        // additionally selecting the #cores to use in the "Big-only" case
        if (bLatencyCaseBigOnly) {
            const int hyper_threading_threshold = 2; // min #cores, for which the hyper-threading becomes useful for the latency case
            const auto num_big_cores = oneapi::tbb::info::default_concurrency(core_types.back());
            num_cores_default = (num_big_cores_phys <= hyper_threading_threshold) ? num_big_cores : num_big_cores_phys;
        }
    }
    #endif

    const auto hwCores = !bLatencyCase && numaNodesNum == 1
        // throughput case on a single-NUMA node machine uses all available cores
        ? parallel_get_max_threads()
        // in the rest of cases:
        //    multi-node machine
        //    or
        //    latency case, single-node yet hybrid case that uses
        //      all core types
        //      or
        //      big-cores only, but the #cores is "enough" (pls see the logic above)
        // it is usually beneficial not to use the hyper-threading (which is default)
        : num_cores_default;
    const auto threads = streamExecutorConfig._threads ? streamExecutorConfig._threads : (envThreads ? envThreads : hwCores);
    streamExecutorConfig._threadsPerStream = streamExecutorConfig._streams
                                            ? std::max(1, threads/streamExecutorConfig._streams)
                                            : threads;
    return streamExecutorConfig;
}

}  //  namespace InferenceEngine<|MERGE_RESOLUTION|>--- conflicted
+++ resolved
@@ -29,37 +29,30 @@
 void IStreamsExecutor::Config::SetConfig(const std::string& key, const std::string& value) {
         if (key == CONFIG_KEY(CPU_BIND_THREAD)) {
             if (value == CONFIG_VALUE(YES) || value == CONFIG_VALUE(NUMA)) {
-#if (IE_THREAD == IE_THREAD_TBB || IE_THREAD == IE_THREAD_TBB_AUTO) && (TBB_INTERFACE_VERSION < 11100)
+                #if !TBB_NUMA_SUPPORT_PRESENT
                 if (value == CONFIG_VALUE(NUMA))
                     IE_THROW() << CONFIG_KEY(CPU_BIND_THREAD) << " property value was set to NUMA. But IE was built with "
-                                       << "TBB version without NUMA-aware API. Current TBB API version is " << TBB_INTERFACE_VERSION
-                                       << ", required API version 11100 or greater.";
-#endif
-
-#if (defined(__APPLE__) || defined(_WIN32))
+                                       << "TBB version without NUMA-aware support";
+                #endif
+
+                #if (defined(__APPLE__) || defined(_WIN32))
                 _threadBindingType = IStreamsExecutor::ThreadBindingType::NUMA;
-#else
+                #else
                 _threadBindingType = (value == CONFIG_VALUE(YES))
                         ? IStreamsExecutor::ThreadBindingType::CORES : IStreamsExecutor::ThreadBindingType::NUMA;
-#endif
+               #endif
             } else if (value == CONFIG_VALUE(HYBRID_AWARE)) {
-#if (IE_THREAD == IE_THREAD_TBB || IE_THREAD == IE_THREAD_TBB_AUTO) && (TBB_INTERFACE_VERSION < 12010)
-                THROW_IE_EXCEPTION << CONFIG_KEY(CPU_BIND_THREAD) << " property value was set to HYBRID_AWARE. But IE was built with "
-                << "TBB version without Hybrid-aware API. Current TBB API version is " << TBB_INTERFACE_VERSION
-                << ", required API version 12010 or greater.";
-#endif
+                #if !TBB_HYBRID_CPUS_SUPPORT_PRESENT
+                IE_THROW() << CONFIG_KEY(CPU_BIND_THREAD) << " property value was set to HYBRID_AWARE. But IE was built without "
+                << "TBB, so Hybrid-aware code-path is not available.";
+                #endif
                 _threadBindingType = IStreamsExecutor::ThreadBindingType::HYBRID_AWARE;
             } else if (value == CONFIG_VALUE(NO)) {
                 _threadBindingType = IStreamsExecutor::ThreadBindingType::NONE;
             } else {
-<<<<<<< HEAD
                 IE_THROW() << "Wrong value for property key " << CONFIG_KEY(CPU_BIND_THREAD)
-                                   << ". Expected only YES(binds to cores) / NO(no binding) / NUMA(binds to NUMA nodes)";
-=======
-                THROW_IE_EXCEPTION << "Wrong value for property key " << CONFIG_KEY(CPU_BIND_THREAD)
                                    << ". Expected only YES(binds to cores) / NO(no binding) / NUMA(binds to NUMA nodes) / "
                                                         "HYBRID_AWARE (let the runtime recognize and use the hybrid cores)";
->>>>>>> 73c77c43
             }
         } else if (key == CONFIG_KEY(CPU_THROUGHPUT_STREAMS)) {
             if (value == CONFIG_VALUE(CPU_THROUGHPUT_NUMA)) {
@@ -160,10 +153,10 @@
     // by default, do not use the hyper-threading (to minimize threads synch overheads)
     int num_cores_default = getNumberOfCPUCores();
     //additional latency-case logic for hybrid processors:
-    #if (IE_THREAD == IE_THREAD_TBB || IE_THREAD == IE_THREAD_TBB_AUTO) && (TBB_INTERFACE_VERSION >= 12010) // TBB with hybrid CPU aware task_arena api
+    #if TBB_HYBRID_CPUS_SUPPORT_PRESENT // TBB with hybrid CPU aware task_arena api
     if (ThreadBindingType::HYBRID_AWARE == streamExecutorConfig._threadBindingType) {
-        const auto core_types = oneapi::tbb::info::core_types();
-        const auto num_little_cores = oneapi::tbb::info::default_concurrency(core_types.front());
+        const auto core_types = custom::info::core_types();
+        const auto num_little_cores = custom::info::default_concurrency(core_types.front());
         const auto num_big_cores_phys = getNumberOfCPUCores(true);
         const int int8_threshold = 4; // ~relative efficiency of the VNNI-intensive code for Big vs Little cores;
         const int fp32_threshold = 2; // ~relative efficiency of the AVX2 fp32 code for Big vs Little cores;
@@ -179,7 +172,7 @@
         // additionally selecting the #cores to use in the "Big-only" case
         if (bLatencyCaseBigOnly) {
             const int hyper_threading_threshold = 2; // min #cores, for which the hyper-threading becomes useful for the latency case
-            const auto num_big_cores = oneapi::tbb::info::default_concurrency(core_types.back());
+            const auto num_big_cores = custom::info::default_concurrency(core_types.back());
             num_cores_default = (num_big_cores_phys <= hyper_threading_threshold) ? num_big_cores : num_big_cores_phys;
         }
     }
