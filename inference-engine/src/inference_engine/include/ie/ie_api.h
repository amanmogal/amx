// Copyright (C) 2018-2021 Intel Corporation
// SPDX-License-Identifier: Apache-2.0
//

/**
 * @brief The macro defines a symbol import/export mechanism essential for Microsoft Windows(R) OS.
 *
 * @file ie_api.h
 */
#pragma once

#if defined(OPENVINO_STATIC_LIBRARY) || defined(USE_STATIC_IE) || (defined(__GNUC__) && (__GNUC__ < 4))
#    define INFERENCE_ENGINE_API(...)       extern "C" __VA_ARGS__
#    define INFERENCE_ENGINE_API_CPP(...)   __VA_ARGS__
#    define INFERENCE_ENGINE_API_CLASS(...) __VA_ARGS__
#else
#    if defined(_WIN32)
#        ifdef IMPLEMENT_INFERENCE_ENGINE_API
#            define INFERENCE_ENGINE_API(...)       extern "C" __declspec(dllexport) __VA_ARGS__ __cdecl
#            define INFERENCE_ENGINE_API_CPP(...)   __declspec(dllexport) __VA_ARGS__
#            define INFERENCE_ENGINE_API_CLASS(...) __declspec(dllexport) __VA_ARGS__
#        else
#            define INFERENCE_ENGINE_API(...)       extern "C" __declspec(dllimport) __VA_ARGS__ __cdecl
#            define INFERENCE_ENGINE_API_CPP(...)   __declspec(dllimport) __VA_ARGS__
#            define INFERENCE_ENGINE_API_CLASS(...) __declspec(dllimport) __VA_ARGS__
#        endif
#    else
#        define INFERENCE_ENGINE_API(...)       extern "C" __attribute__((visibility("default"))) __VA_ARGS__
#        define INFERENCE_ENGINE_API_CPP(...)   __attribute__((visibility("default"))) __VA_ARGS__
#        define INFERENCE_ENGINE_API_CLASS(...) __attribute__((visibility("default"))) __VA_ARGS__
#    endif
#endif

#if defined(_WIN32)
#    define INFERENCE_ENGINE_DEPRECATED(msg) __declspec(deprecated(msg))
#elif defined __INTEL_COMPILER
#    define INFERENCE_ENGINE_DEPRECATED(msg) __attribute__((deprecated(msg)))
#elif defined(__GNUC__)
#    define INFERENCE_ENGINE_DEPRECATED(msg) __attribute__((deprecated(msg)))
#else
#    define INFERENCE_ENGINE_DEPRECATED(msg)
#endif

// Suppress warning "-Wdeprecated-declarations" / C4996
#if defined(_MSC_VER)
#    define IE_DO_PRAGMA(x) __pragma(x)
#elif defined(__GNUC__)
#    define IE_DO_PRAGMA(x) _Pragma(#    x)
#else
#    define IE_DO_PRAGMA(x)
#endif

#if defined(_MSC_VER) && !defined(__clang__)
#    define IE_SUPPRESS_DEPRECATED_START \
        IE_DO_PRAGMA(warning(push))      \
        IE_DO_PRAGMA(warning(disable : 4996))
#    define IE_SUPPRESS_DEPRECATED_END IE_DO_PRAGMA(warning(pop))
#elif defined(__INTEL_COMPILER)
#    define IE_SUPPRESS_DEPRECATED_START \
        IE_DO_PRAGMA(warning(push))      \
        IE_DO_PRAGMA(warning(disable : 1478))
IE_DO_PRAGMA(warning(disable : 1786))
#    define IE_SUPPRESS_DEPRECATED_END IE_DO_PRAGMA(warning(pop))
#elif defined(__clang__) || ((__GNUC__) && (__GNUC__ * 100 + __GNUC_MINOR__ > 405))
#    define IE_SUPPRESS_DEPRECATED_START  \
        IE_DO_PRAGMA(GCC diagnostic push) \
        IE_DO_PRAGMA(GCC diagnostic ignored "-Wdeprecated-declarations")
#    define IE_SUPPRESS_DEPRECATED_END IE_DO_PRAGMA(GCC diagnostic pop)
#else
#    define IE_SUPPRESS_DEPRECATED_START
#    define IE_SUPPRESS_DEPRECATED_END
#endif

#if defined __GNUC__ && (__GNUC__ <= 4 || (__GNUC__ == 5 && __GNUC_MINOR__ <= 5) || \
                         (defined __i386__ || defined __arm__ || defined __aarch64__))
#    define _IE_SUPPRESS_DEPRECATED_START_GCC IE_SUPPRESS_DEPRECATED_START
#    define _IE_SUPPRESS_DEPRECATED_END_GCC   IE_SUPPRESS_DEPRECATED_END
#else
#    define _IE_SUPPRESS_DEPRECATED_START_GCC
#    define _IE_SUPPRESS_DEPRECATED_END_GCC
#endif

#ifndef ENABLE_UNICODE_PATH_SUPPORT
#    ifdef _WIN32
#        if defined __INTEL_COMPILER || defined _MSC_VER
#            define ENABLE_UNICODE_PATH_SUPPORT
#        endif
#    elif defined(__GNUC__) && (__GNUC__ > 5 || (__GNUC__ == 5 && __GNUC_MINOR__ > 2)) || defined(__clang__)
#        define ENABLE_UNICODE_PATH_SUPPORT
#    endif
#endif

#ifdef ENABLE_UNICODE_PATH_SUPPORT
#    define OPENVINO_ENABLE_UNICODE_PATH_SUPPORT
#endif

/**
 * @def INFERENCE_PLUGIN_API(type)
 * @brief Defines Inference Engine Plugin API method
 * @param type A plugin type
 */

#if defined(_WIN32) && defined(IMPLEMENT_INFERENCE_ENGINE_PLUGIN)
<<<<<<< HEAD
#    define INFERENCE_PLUGIN_API(type) extern "C" __declspec(dllexport) TYPE
=======
#    define INFERENCE_PLUGIN_API(type) extern "C" __declspec(dllexport) type
>>>>>>> 8b4af454
#else
#    define INFERENCE_PLUGIN_API(type) INFERENCE_ENGINE_API(type)
#endif<|MERGE_RESOLUTION|>--- conflicted
+++ resolved
@@ -101,11 +101,7 @@
  */
 
 #if defined(_WIN32) && defined(IMPLEMENT_INFERENCE_ENGINE_PLUGIN)
-<<<<<<< HEAD
-#    define INFERENCE_PLUGIN_API(type) extern "C" __declspec(dllexport) TYPE
-=======
 #    define INFERENCE_PLUGIN_API(type) extern "C" __declspec(dllexport) type
->>>>>>> 8b4af454
 #else
 #    define INFERENCE_PLUGIN_API(type) INFERENCE_ENGINE_API(type)
 #endif