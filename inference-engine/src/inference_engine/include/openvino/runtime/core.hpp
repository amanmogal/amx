// Copyright (C) 2018-2021 Intel Corporation
// SPDX-License-Identifier: Apache-2.0
//

/**
 * @brief This is a header file for the OpenVINO Runtime Core class C++ API
 *
 * @file openvino/runtime/core.hpp
 */
#pragma once

#include <istream>
#include <map>
#include <memory>
#include <string>
#include <vector>

#include "common.hpp"
#include "cpp/ie_executable_network.hpp"
#include "ie_plugin_config.hpp"
#include "ie_version.hpp"
<<<<<<< HEAD
=======
#include "remote_context.hpp"
>>>>>>> f7d3f791

namespace InferenceEngine {
class IExtension;
class Blob;
class RemoteContext;
}  // namespace InferenceEngine

namespace ov {

class Function;

namespace runtime {

/**
 * @brief This class represents OpenVINO runtime Core entity.
 *
 * It can throw exceptions safely for the application, where it is properly handled.
 */
class INFERENCE_ENGINE_API_CLASS(Core) {
    class Impl;
    std::shared_ptr<Impl> _impl;

public:
    /** @brief Constructs OpenVINO Core instance using XML configuration file with
     * plugins description.
     *
     * See register_plugins for more details.
     *
     * @param xmlConfigFile A path to .xml file with plugins to load from. If XML configuration file is not specified,
     * then default Inference Engine plugins are loaded from the default plugin.xml file.
     */
    explicit Core(const std::string& xmlConfigFile = {});

    /**
     * @brief Returns plugins version information
     *
     * @param deviceName Device name to identify plugin
     * @return A vector of versions
     */
    std::map<std::string, ie::Version> get_versions(const std::string& deviceName) const;

#ifdef ENABLE_UNICODE_PATH_SUPPORT
    /**
     * @brief Reads models from IR and ONNX formats
     * @param modelPath path to model
     * @param binPath path to data file
     * For IR format (*.bin):
     *  * if path is empty, will try to read bin file with the same name as xml and
     *  * if bin file with the same name was not found, will load IR without weights.
     * For ONNX format (*.onnx or *.prototxt):
     *  * binPath parameter is not used.
     * @return Function
     */
    std::shared_ptr<ov::Function> read_model(const std::wstring& modelPath, const std::wstring& binPath = {}) const;
#endif

    /**
     * @brief Reads models from IR and ONNX formats
     * @param modelPath path to model
     * @param binPath path to data file
     * For IR format (*.bin):
     *  * if path is empty, will try to read bin file with the same name as xml and
     *  * if bin file with the same name was not found, will load IR without weights.
     * For ONNX format (*.onnx or *.prototxt):
     *  * binPath parameter is not used.
     * @return Function
     */
    std::shared_ptr<ov::Function> read_model(const std::string& modelPath, const std::string& binPath = {}) const;
    /**
     * @brief Reads models from IR and ONNX formats
     * @param model string with model in IR or ONNX format
     * @param weights shared pointer to constant blob with weights
     * Reading ONNX models doesn't support loading weights from data blobs.
     * If you are using an ONNX model with external data files, please use the
     * `ov::runtime::Core::read_model(const std::string& model, const Blob::CPtr& weights) const`
     * function overload which takes a filesystem path to the model.
     * For ONNX case the second parameter should contain empty blob.
     * @note Created Function object shares the weights with `weights` object.
     * So, do not create `weights` on temporary data which can be later freed, since the network
     * constant data becomes to point to invalid memory.
     * @return Function
     */
    std::shared_ptr<ov::Function> read_model(const std::string& model,
                                             const std::shared_ptr<const ie::Blob>& weights) const;

    /**
     * @brief Creates an executable network from a network object.
     *
     * Users can create as many networks as they need and use
     *        them simultaneously (up to the limitation of the hardware resources)
     *
     * @param network Function object acquired from Core::read_model
     * @param deviceName Name of device to load network to
     * @param config Optional map of pairs: (config parameter name, config parameter value) relevant only for this load
     * operation
     * @return An executable network reference
     */
    ie::ExecutableNetwork compile_model(const std::shared_ptr<const ov::Function>& network,
                                        const std::string& deviceName,
                                        const ConfigMap& config = {});

    /**
     * @brief Reads model and creates an executable network from IR or ONNX file
     *
     * This can be more efficient than using read_model + compile_model(Function) flow
     *        especially for cases when caching is enabled and cached model is available
     *
     * @param modelPath path to model
     * @param deviceName Name of device to load network to
     * @param config Optional map of pairs: (config parameter name, config parameter value) relevant only for this load
     * operation/
     *
     * @return An executable network reference
     */
    ie::ExecutableNetwork compile_model(const std::string& modelPath,
                                        const std::string& deviceName,
                                        const ConfigMap& config = {});

    /**
     * @brief Creates an executable network from a network object within a specified remote context.
     * @param network Function object acquired from Core::read_model
     * @param context Pointer to RemoteContext object
     * @param config Optional map of pairs: (config parameter name, config parameter value) relevant only for this load
     * operation
     * @return An executable network object
     */
    ie::ExecutableNetwork compile_model(const std::shared_ptr<const ov::Function>& network,
<<<<<<< HEAD
                                        const std::shared_ptr<ie::RemoteContext>& context,
=======
                                        const RemoteContext& context,
>>>>>>> f7d3f791
                                        const ConfigMap& config = {});

    /**
     * @brief Registers extension
     * @param extension Pointer to already loaded extension
     */
    void add_extension(const std::shared_ptr<ie::IExtension>& extension);

    /**
     * @brief Creates an executable network from a previously exported network
     * @param networkModel network model stream
     * @param deviceName Name of device load executable network on
     * @param config Optional map of pairs: (config parameter name, config parameter value) relevant only for this load
     * operation*
     * @return An executable network reference
     */
    ie::ExecutableNetwork import_model(std::istream& networkModel,
                                       const std::string& deviceName,
                                       const ConfigMap& config = {});

    /**
     * @brief Creates an executable network from a previously exported network within a specified
     * remote context.
     *
     * @param networkModel Network model stream
     * @param context Pointer to RemoteContext object
     * @param config Optional map of pairs: (config parameter name, config parameter value) relevant only for this load
     * operation
     * @return An executable network reference
     */
    ie::ExecutableNetwork import_model(std::istream& networkModel,
<<<<<<< HEAD
                                       const std::shared_ptr<ie::RemoteContext>& context,
=======
                                       const RemoteContext& context,
>>>>>>> f7d3f791
                                       const ConfigMap& config = {});

    /**
     * @brief Query device if it supports specified network with specified configuration
     *
     * @param deviceName A name of a device to query
     * @param network Network object to query
     * @param config Optional map of pairs: (config parameter name, config parameter value)
     * @return An object containing a map of pairs a layer name -> a device name supporting this layer.
     */
    ie::QueryNetworkResult query_model(const std::shared_ptr<const ov::Function>& network,
                                       const std::string& deviceName,
                                       const ConfigMap& config = {}) const;

    /**
     * @brief Sets configuration for device, acceptable keys can be found in ie_plugin_config.hpp
     *
     * @param deviceName An optional name of a device. If device name is not specified, the config is set for all the
     * registered devices.
     *
     * @param config Map of pairs: (config parameter name, config parameter value)
     */
    void set_config(const ConfigMap& config, const std::string& deviceName = {});

    /**
     * @brief Gets configuration dedicated to device behaviour.
     *
     * The method is targeted to extract information which can be set via set_config method.
     *
     * @param deviceName  - A name of a device to get a configuration value.
     * @param name  - config key.
     * @return Value of config corresponding to config key.
     */
    ie::Parameter get_config(const std::string& deviceName, const std::string& name) const;

    /**
     * @brief Gets general runtime metric for dedicated hardware.
     *
     * The method is needed to request common device properties
     * which are executable network agnostic. It can be device name, temperature, other devices-specific values.
     *
     * @param deviceName - A name of a device to get a metric value.
     * @param name - metric name to request.
     * @return Metric value corresponding to metric key.
     */
    ie::Parameter get_metric(const std::string& deviceName, const std::string& name) const;

    /**
     * @brief Returns devices available for neural networks inference
     *
     * @return A vector of devices. The devices are returned as { CPU, FPGA.0, FPGA.1, MYRIAD }
     * If there more than one device of specific type, they are enumerated with .# suffix.
     */
    std::vector<std::string> get_available_devices() const;

    /**
     * @brief Register new device and plugin which implement this device inside Inference Engine.
     *
     * @param pluginName A name of plugin. Depending on platform pluginName is wrapped with shared library suffix and
     * prefix to identify library full name
     *
     * @param deviceName A device name to register plugin for. If device name is not specified, then it's taken from
     * plugin itself.
     */
    void register_plugin(const std::string& pluginName, const std::string& deviceName);

    /**
     * @brief Unloads previously loaded plugin with a specified name from Inference Engine
     * The method is needed to remove plugin instance and free its resources. If plugin for a
     * specified device has not been created before, the method throws an exception.
     *
     * @param deviceName Device name identifying plugin to remove from Inference Engine
     */
    void unload_plugin(const std::string& deviceName);

    /** @brief Registers plugin to Inference Engine Core instance using XML configuration file with
     * plugins description.
     *
     *  XML file has the following structure:
     *
     * ```xml
     * <ie>
     *     <plugins>
     *         <plugin name="" location="">
     *             <extensions>
     *                 <extension location=""/>
     *             </extensions>
     *             <properties>
     *                 <property key="" value=""/>
     *             </properties>
     *         </plugin>
     *     </plugins>
     * </ie>
     * ```
     *
     * - `name` identifies name of device enabled by plugin
     * - `location` specifies absolute path to dynamic library with plugin. A path can also be relative to inference
     * engine shared library. It allows to have common config for different systems with different configurations.
     * - Properties are set to plugin via the `set_config` method.
     * - Extensions are set to plugin via the `add_extension` method.
     *
     * @param xmlConfigFile A path to .xml file with plugins to register.
     */
    void register_plugins(const std::string& xmlConfigFile);

    /**
     * @brief Create a new shared context object on specified accelerator device
     * using specified plugin-specific low level device API parameters (device handle, pointer, etc.)
     * @param deviceName Name of a device to create new shared context on.
     * @param params Map of device-specific shared context parameters.
     * @return A shared pointer to a created remote context.
     */
<<<<<<< HEAD
    std::shared_ptr<ie::RemoteContext> create_context(const std::string& deviceName, const ie::ParamMap& params);
=======
    RemoteContext create_context(const std::string& deviceName, const ie::ParamMap& params);
>>>>>>> f7d3f791

    /**
     * @brief Get a pointer to default(plugin-supplied) shared context object for specified accelerator device.
     * @param deviceName  - A name of a device to get create shared context from.
     * @return A shared pointer to a default remote context.
     */
<<<<<<< HEAD
    std::shared_ptr<ie::RemoteContext> get_default_context(const std::string& deviceName);
=======
    RemoteContext get_default_context(const std::string& deviceName);
>>>>>>> f7d3f791
};
}  // namespace runtime
}  // namespace ov<|MERGE_RESOLUTION|>--- conflicted
+++ resolved
@@ -19,10 +19,7 @@
 #include "cpp/ie_executable_network.hpp"
 #include "ie_plugin_config.hpp"
 #include "ie_version.hpp"
-<<<<<<< HEAD
-=======
 #include "remote_context.hpp"
->>>>>>> f7d3f791
 
 namespace InferenceEngine {
 class IExtension;
@@ -150,11 +147,7 @@
      * @return An executable network object
      */
     ie::ExecutableNetwork compile_model(const std::shared_ptr<const ov::Function>& network,
-<<<<<<< HEAD
-                                        const std::shared_ptr<ie::RemoteContext>& context,
-=======
                                         const RemoteContext& context,
->>>>>>> f7d3f791
                                         const ConfigMap& config = {});
 
     /**
@@ -186,11 +179,7 @@
      * @return An executable network reference
      */
     ie::ExecutableNetwork import_model(std::istream& networkModel,
-<<<<<<< HEAD
-                                       const std::shared_ptr<ie::RemoteContext>& context,
-=======
                                        const RemoteContext& context,
->>>>>>> f7d3f791
                                        const ConfigMap& config = {});
 
     /**
@@ -303,22 +292,14 @@
      * @param params Map of device-specific shared context parameters.
      * @return A shared pointer to a created remote context.
      */
-<<<<<<< HEAD
-    std::shared_ptr<ie::RemoteContext> create_context(const std::string& deviceName, const ie::ParamMap& params);
-=======
     RemoteContext create_context(const std::string& deviceName, const ie::ParamMap& params);
->>>>>>> f7d3f791
 
     /**
      * @brief Get a pointer to default(plugin-supplied) shared context object for specified accelerator device.
      * @param deviceName  - A name of a device to get create shared context from.
      * @return A shared pointer to a default remote context.
      */
-<<<<<<< HEAD
-    std::shared_ptr<ie::RemoteContext> get_default_context(const std::string& deviceName);
-=======
     RemoteContext get_default_context(const std::string& deviceName);
->>>>>>> f7d3f791
 };
 }  // namespace runtime
 }  // namespace ov