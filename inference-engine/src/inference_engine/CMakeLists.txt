--- conflicted
+++ resolved
@@ -174,22 +174,10 @@
                                              frontend_manager::static inference_engine_transformations
                                      PUBLIC ngraph)
 
-<<<<<<< HEAD
-target_include_directories(${TARGET_NAME}
-    INTERFACE
-        $<BUILD_INTERFACE:${PUBLIC_HEADERS_DIR}>
-        $<BUILD_INTERFACE:${PUBLIC_HEADERS_DIR}/ie>
-        $<INSTALL_INTERFACE:${IE_CPACK_IE_DIR}/include>
-        $<INSTALL_INTERFACE:${IE_CPACK_IE_DIR}/include/ie>
-    PRIVATE
-        $<TARGET_PROPERTY:${TARGET_NAME}_plugin_api,INTERFACE_INCLUDE_DIRECTORIES>)
-=======
 target_include_directories(${TARGET_NAME} INTERFACE
             $<BUILD_INTERFACE:${PUBLIC_HEADERS_DIR}>
             $<BUILD_INTERFACE:${PUBLIC_HEADERS_DIR}/ie>
-    PRIVATE $<TARGET_PROPERTY:${TARGET_NAME}_plugin_api,INTERFACE_INCLUDE_DIRECTORIES>
-            $<TARGET_PROPERTY:${TARGET_NAME}_legacy,INTERFACE_INCLUDE_DIRECTORIES>)
->>>>>>> 021639a0
+    PRIVATE $<TARGET_PROPERTY:${TARGET_NAME}_plugin_api,INTERFACE_INCLUDE_DIRECTORIES>)
 
 if(WIN32)
     set_target_properties(${TARGET_NAME} PROPERTIES COMPILE_PDB_NAME ${TARGET_NAME})
