--- conflicted
+++ resolved
@@ -167,11 +167,7 @@
 
 target_include_directories(${TARGET_NAME} INTERFACE
             $<BUILD_INTERFACE:${PUBLIC_HEADERS_DIR}>
-<<<<<<< HEAD
             $<INSTALL_INTERFACE:runtime/include/ie>
-=======
-            $<INSTALL_INTERFACE:${IE_CPACK_IE_DIR}/include/ie>
->>>>>>> 950d7b85
     PRIVATE $<TARGET_PROPERTY:${TARGET_NAME}_plugin_api,INTERFACE_INCLUDE_DIRECTORIES>
             $<TARGET_PROPERTY:${TARGET_NAME}_legacy,INTERFACE_INCLUDE_DIRECTORIES>)
 
@@ -266,13 +262,7 @@
             DESTINATION runtime/3rdparty/tbb
             COMPONENT tbb)
 
-<<<<<<< HEAD
     set(IE_TBB_DIR_INSTALL "3rdparty/tbb/cmake")
-    set(IE_TBB_DIR "${TBB_DIR}")
-    list(APPEND PATH_VARS "IE_TBB_DIR")
-=======
-    set(IE_TBB_DIR_INSTALL "external/tbb/cmake")
->>>>>>> 950d7b85
 
     install(FILES "${TBB}/cmake/TBBConfig.cmake"
                   "${TBB}/cmake/TBBConfigVersion.cmake"
@@ -285,12 +275,8 @@
 ie_cpack_add_component(core REQUIRED DEPENDS ${core_components})
 ie_cpack_add_component(core_dev REQUIRED core ngraph_dev)
 
-<<<<<<< HEAD
 install(DIRECTORY "${PUBLIC_HEADERS_DIR}/"
         DESTINATION "runtime/include/ie"
-=======
-install(DIRECTORY "${PUBLIC_HEADERS_DIR}" DESTINATION ${IE_CPACK_IE_DIR}/include
->>>>>>> 950d7b85
         COMPONENT core_dev)
 
 install(TARGETS ${TARGET_NAME} EXPORT InferenceEngineTargets
@@ -328,13 +314,8 @@
                                INSTALL_DESTINATION "${CMAKE_INSTALL_PREFIX}"
                                PATH_VARS ${PATH_VARS})
 
-<<<<<<< HEAD
-set(IE_INCLUDE_DIR "include")
+set(IE_INCLUDE_DIR "include/ie")
 set(IE_NGRAPH_DIR ".")
-=======
-set(IE_INCLUDE_DIR "include/ie")
-set(IE_NGRAPH_DIR "../ngraph/cmake")
->>>>>>> 950d7b85
 set(IE_TBB_DIR "${IE_TBB_DIR_INSTALL}")
 set(IE_PARALLEL_CMAKE "cmake/ie_parallel.cmake")
 
