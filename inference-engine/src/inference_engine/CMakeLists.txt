--- conflicted
+++ resolved
@@ -123,12 +123,7 @@
                                                       $<TARGET_PROPERTY:ngraph::ngraph,INTERFACE_COMPILE_DEFINITIONS>)
 
 target_include_directories(${TARGET_NAME}_obj SYSTEM PRIVATE $<TARGET_PROPERTY:ngraph::ngraph,INTERFACE_INCLUDE_DIRECTORIES>
-<<<<<<< HEAD
-        $<TARGET_PROPERTY:ngraph::frontend_manager,INTERFACE_INCLUDE_DIRECTORIES>
-                                                             $<TARGET_PROPERTY:pugixml,INTERFACE_INCLUDE_DIRECTORIES>
-=======
                                                              $<TARGET_PROPERTY:pugixml::static,INTERFACE_INCLUDE_DIRECTORIES>
->>>>>>> e46969b4
                                                              $<TARGET_PROPERTY:xbyak,INTERFACE_INCLUDE_DIRECTORIES>)
 
 target_include_directories(${TARGET_NAME}_obj PRIVATE "${CMAKE_CURRENT_SOURCE_DIR}"
@@ -164,13 +159,8 @@
     target_link_libraries(${TARGET_NAME} PRIVATE ${TBBBIND_2_4_IMPORTED_TARGETS})
 endif()
 
-<<<<<<< HEAD
-target_link_libraries(${TARGET_NAME} PRIVATE pugixml openvino::itt ${CMAKE_DL_LIBS} Threads::Threads
-                                             ${NGRAPH_LIBRARIES} ${FRONTEND_LIBRARIES} inference_engine_transformations)
-=======
 target_link_libraries(${TARGET_NAME} PRIVATE pugixml::static openvino::itt ${CMAKE_DL_LIBS} Threads::Threads
                                              ngraph inference_engine_transformations)
->>>>>>> e46969b4
 
 target_include_directories(${TARGET_NAME} INTERFACE
             $<BUILD_INTERFACE:${PUBLIC_HEADERS_DIR}>
