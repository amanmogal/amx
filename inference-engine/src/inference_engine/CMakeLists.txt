--- conflicted
+++ resolved
@@ -174,11 +174,6 @@
 target_include_directories(${TARGET_NAME} INTERFACE
             $<BUILD_INTERFACE:${PUBLIC_HEADERS_DIR}>
             $<BUILD_INTERFACE:${PUBLIC_HEADERS_DIR}/ie>
-<<<<<<< HEAD
-            $<INSTALL_INTERFACE:runtime/include>
-            $<INSTALL_INTERFACE:runtime/include/ie>
-=======
->>>>>>> a952540e
     PRIVATE $<TARGET_PROPERTY:${TARGET_NAME}_plugin_api,INTERFACE_INCLUDE_DIRECTORIES>
             $<TARGET_PROPERTY:${TARGET_NAME}_legacy,INTERFACE_INCLUDE_DIRECTORIES>)
 
@@ -366,14 +361,10 @@
 install(FILES "${CMAKE_BINARY_DIR}/share/InferenceEngineConfig.cmake"
               "${CMAKE_BINARY_DIR}/InferenceEngineConfig-version.cmake"
               "${InferenceEngine_SOURCE_DIR}/cmake/ie_parallel.cmake"
-<<<<<<< HEAD
         DESTINATION runtime/cmake
-=======
-        DESTINATION ${IE_CPACK_IE_DIR}/share
         COMPONENT core_dev)
 
 install(FILES "${CMAKE_BINARY_DIR}/share/OpenVINOConfig.cmake"
               "${CMAKE_BINARY_DIR}/OpenVINOConfig-version.cmake"
         DESTINATION ${IE_CPACK_IE_DIR}/share
->>>>>>> a952540e
         COMPONENT core_dev)