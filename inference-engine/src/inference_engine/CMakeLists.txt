# Copyright (C) 2018-2021 Intel Corporation
# SPDX-License-Identifier: Apache-2.0
#

set (TARGET_NAME "inference_engine")

if(THREADING STREQUAL "TBB" OR THREADING STREQUAL "TBB_AUTO")
    find_package(TBBBIND_2_4 QUIET)
    if (TBBBIND_2_4_FOUND)
        message(STATUS "Static tbbbind_2_4 package was found")
    endif()
endif()

file (GLOB LIBRARY_SRC
        ${CMAKE_CURRENT_SOURCE_DIR}/*.cpp
        ${CMAKE_CURRENT_SOURCE_DIR}/cpp/*.cpp
        ${CMAKE_CURRENT_SOURCE_DIR}/threading/*.cpp
        ${CMAKE_CURRENT_SOURCE_DIR}/cpp/*.cpp
        ${CMAKE_CURRENT_SOURCE_DIR}/cpp_interfaces/interface/*.cpp
      )

# TODO: WA for OneHot pass usage in reshape
set(LEGACY_SRC_ROOT "${IE_MAIN_SOURCE_DIR}/src/legacy_api/src/")
set(LEGACY_LIBRARY_SHARED_SRCS
    "${LEGACY_SRC_ROOT}/transformations/convert_opset1_to_legacy/convert_one_hot_to_one_hot_ie.cpp"
    "${LEGACY_SRC_ROOT}/transformations/convert_opset1_to_legacy/convert_nms_5_to_legacy.cpp"
    "${LEGACY_SRC_ROOT}/ngraph_ops/nms_ie.cpp"
    "${LEGACY_SRC_ROOT}/ngraph_ops/onehot_ie.cpp")

set(IE_STATIC_DEPENDENT_FILES ${CMAKE_CURRENT_SOURCE_DIR}/file_utils.cpp)
list(REMOVE_ITEM LIBRARY_SRC ${IE_STATIC_DEPENDENT_FILES})

file (GLOB LIBRARY_HEADERS
       ${CMAKE_CURRENT_SOURCE_DIR}/*.h
       ${CMAKE_CURRENT_SOURCE_DIR}/*.hpp
      )

if (LINUX)
    file (GLOB LIBRARY_SRC
          ${LIBRARY_SRC}
          ${CMAKE_CURRENT_SOURCE_DIR}/os/lin/*.cpp)
    file (GLOB LIBRARY_HEADERS
         ${LIBRARY_HEADERS}
         ${CMAKE_CURRENT_SOURCE_DIR}/os/lin/*.hpp)
elseif (UNIX)
    list (APPEND LIBRARY_SRC
        ${CMAKE_CURRENT_SOURCE_DIR}/os/lin/lin_shared_object_loader.cpp)
endif()

if (WIN32)
    file (GLOB LIBRARY_SRC
         ${LIBRARY_SRC}
         ${CMAKE_CURRENT_SOURCE_DIR}/os/win/*.cpp)
    file (GLOB LIBRARY_HEADERS
         ${LIBRARY_HEADERS}
         ${CMAKE_CURRENT_SOURCE_DIR}/os/win/*.hpp)
endif()

if(ENABLE_SSE42)
    file(GLOB SSE_SRC ${CMAKE_CURRENT_SOURCE_DIR}/cpu_x86_sse42/*.cpp)
    file(GLOB SSE_HEADERS ${CMAKE_CURRENT_SOURCE_DIR}/cpu_x86_sse42/*.hpp)

    list(APPEND LIBRARY_HEADERS ${SSE_HEADERS})
    list(APPEND LIBRARY_SRC ${SSE_SRC})

    ie_sse42_optimization_flags(sse4_2_flags)
    set_source_files_properties(${SSE_SRC} PROPERTIES COMPILE_FLAGS "${sse4_2_flags}")
    add_definitions(-DHAVE_SSE=1)
endif()

addVersionDefines(ie_version.cpp CI_BUILD_NUMBER)

set (PUBLIC_HEADERS_DIR "${IE_MAIN_SOURCE_DIR}/include")

file (GLOB_RECURSE PUBLIC_HEADERS
       ${PUBLIC_HEADERS_DIR}/*.hpp
       ${PUBLIC_HEADERS_DIR}/*.h
      )

# Create named folders for the sources within the .vcproj
# Empty name lists them directly under the .vcproj

source_group("src" FILES ${LIBRARY_SRC})
source_group("include" FILES ${LIBRARY_HEADERS} ${PUBLIC_HEADERS})

# Plugin API library

add_library(${TARGET_NAME}_plugin_api INTERFACE)

target_include_directories(${TARGET_NAME}_plugin_api INTERFACE
    "${IE_MAIN_SOURCE_DIR}/src/plugin_api"
    $<TARGET_PROPERTY:${TARGET_NAME}_preproc,INTERFACE_INCLUDE_DIRECTORIES>
    ${PUBLIC_HEADERS_DIR})

target_link_libraries(${TARGET_NAME}_plugin_api INTERFACE openvino::itt)

set_ie_threading_interface_for(${TARGET_NAME}_plugin_api)

file(GLOB_RECURSE plugin_api_src "${IE_MAIN_SOURCE_DIR}/src/plugin_api/*.hpp"
                                 "${IE_MAIN_SOURCE_DIR}/src/plugin_api/*.h")

add_cpplint_target(${TARGET_NAME}_plugin_api_cpplint FOR_SOURCES ${plugin_api_src})

# Create object library

add_library(${TARGET_NAME}_obj OBJECT
            ${LIBRARY_SRC}
            ${LIBRARY_HEADERS}
            ${PUBLIC_HEADERS})

ie_faster_build(${TARGET_NAME}_obj
    UNITY
)

target_compile_definitions(${TARGET_NAME}_obj PRIVATE IMPLEMENT_INFERENCE_ENGINE_API
                                                      $<TARGET_PROPERTY:ngraph::ngraph,INTERFACE_COMPILE_DEFINITIONS>)

target_include_directories(${TARGET_NAME}_obj SYSTEM PRIVATE $<TARGET_PROPERTY:ngraph::ngraph,INTERFACE_INCLUDE_DIRECTORIES>
                                                             $<TARGET_PROPERTY:pugixml,INTERFACE_INCLUDE_DIRECTORIES>
                                                             $<TARGET_PROPERTY:xbyak,INTERFACE_INCLUDE_DIRECTORIES>)

target_include_directories(${TARGET_NAME}_obj PRIVATE "${CMAKE_CURRENT_SOURCE_DIR}"
                                                      "${IE_MAIN_SOURCE_DIR}/src/readers/ir_reader" # for ie_ir_version.hpp
                                                      $<TARGET_PROPERTY:${TARGET_NAME}_legacy,INTERFACE_INCLUDE_DIRECTORIES>
                                                      $<TARGET_PROPERTY:${TARGET_NAME}_transformations,INTERFACE_INCLUDE_DIRECTORIES>
                                                      $<TARGET_PROPERTY:${TARGET_NAME}_plugin_api,INTERFACE_INCLUDE_DIRECTORIES>)

target_link_libraries(${TARGET_NAME}_obj PRIVATE ${TARGET_NAME}_reader_api openvino::itt)

set_ie_threading_interface_for(${TARGET_NAME}_obj)
if (TBBBIND_2_4_FOUND)
    target_compile_definitions(${TARGET_NAME}_obj PRIVATE -DTBBBIND_2_4_AVAILABLE)
    target_link_libraries(${TARGET_NAME}_obj PRIVATE ${TBBBIND_2_4_IMPORTED_TARGETS})
endif()

add_cpplint_target(${TARGET_NAME}_cpplint FOR_TARGETS ${TARGET_NAME}_obj)

# Create shared library file from object library

add_library(${TARGET_NAME} SHARED
            ${IE_STATIC_DEPENDENT_FILES}
            ${LEGACY_LIBRARY_SHARED_SRCS}
            ${vs_version_file}
            $<TARGET_OBJECTS:${TARGET_NAME}_obj>)

ie_add_vs_version_file(NAME ${TARGET_NAME}
                       FILEDESCRIPTION "Inference Engine Core Runtime library")

set_ie_threading_interface_for(${TARGET_NAME})
if (TBBBIND_2_4_FOUND)
    target_compile_definitions(${TARGET_NAME} PRIVATE -DTBBBIND_2_4_AVAILABLE)
    target_link_libraries(${TARGET_NAME} PRIVATE ${TBBBIND_2_4_IMPORTED_TARGETS})
endif()

target_link_libraries(${TARGET_NAME} PRIVATE pugixml openvino::itt ${CMAKE_DL_LIBS} Threads::Threads
                                             ${NGRAPH_LIBRARIES} inference_engine_transformations)

target_include_directories(${TARGET_NAME} INTERFACE
            $<BUILD_INTERFACE:${PUBLIC_HEADERS_DIR}>
            $<INSTALL_INTERFACE:${IE_CPACK_IE_DIR}/include>
    PRIVATE $<TARGET_PROPERTY:${TARGET_NAME}_plugin_api,INTERFACE_INCLUDE_DIRECTORIES>
            $<TARGET_PROPERTY:${TARGET_NAME}_legacy,INTERFACE_INCLUDE_DIRECTORIES>)

if(WIN32)
    set_target_properties(${TARGET_NAME} PROPERTIES COMPILE_PDB_NAME ${TARGET_NAME})
endif()

target_compile_definitions(${TARGET_NAME} PRIVATE IMPLEMENT_INFERENCE_ENGINE_API)

ie_register_plugins(MAIN_TARGET ${TARGET_NAME}
                    POSSIBLE_PLUGINS MultiDevicePlugin HeteroPlugin clDNNPlugin GNAPlugin MKLDNNPlugin myriadPlugin)

ie_add_api_validator_post_build_step(TARGET ${TARGET_NAME})

# Static library used for unit tests which are always built

add_library(${TARGET_NAME}_s STATIC
            $<TARGET_OBJECTS:${TARGET_NAME}_legacy_obj>
            $<TARGET_OBJECTS:${TARGET_NAME}_obj>
            ${IE_STATIC_DEPENDENT_FILES})

set_ie_threading_interface_for(${TARGET_NAME}_s)
if (TBBBIND_2_4_FOUND)
    target_compile_definitions(${TARGET_NAME}_s PRIVATE -DTBBBIND_2_4_AVAILABLE)
    target_link_libraries(${TARGET_NAME}_s PRIVATE ${TBBBIND_2_4_IMPORTED_TARGETS})
endif()

target_include_directories(${TARGET_NAME}_s PUBLIC "${CMAKE_CURRENT_SOURCE_DIR}"
    $<TARGET_PROPERTY:inference_engine_plugin_api,INTERFACE_INCLUDE_DIRECTORIES>
    "${IE_MAIN_SOURCE_DIR}/src/legacy_api/src")

if(WIN32)
    set_target_properties(${TARGET_NAME}_s PROPERTIES COMPILE_PDB_NAME ${TARGET_NAME}_s)
endif()

target_link_libraries(${TARGET_NAME}_s PRIVATE openvino::itt ${CMAKE_DL_LIBS} ${NGRAPH_LIBRARIES}
                                               inference_engine_snippets
                                               inference_engine_transformations pugixml)

target_compile_definitions(${TARGET_NAME}_s PUBLIC USE_STATIC_IE)

set_target_properties(${TARGET_NAME}_s PROPERTIES EXCLUDE_FROM_ALL ON)

# LTO

set_target_properties(${TARGET_NAME} ${TARGET_NAME}_obj ${TARGET_NAME}_s
                      PROPERTIES INTERPROCEDURAL_OPTIMIZATION_RELEASE ${ENABLE_LTO})

# Export for build tree

export(TARGETS ${TARGET_NAME} NAMESPACE IE::
        APPEND FILE "${CMAKE_BINARY_DIR}/InferenceEngineTargets.cmake")

# Export for developer package

ie_developer_export_targets(${TARGET_NAME} ${TARGET_NAME}_plugin_api)

# install TBB

list(APPEND core_components ngraph)
list(APPEND PATH_VARS "IE_INCLUDE_DIR" "IE_NGRAPH_DIR"
                      "IE_PARALLEL_CMAKE")

if((THREADING STREQUAL "TBB" OR THREADING STREQUAL "TBB_AUTO") AND TBBROOT MATCHES ${TEMP})
    ie_cpack_add_component(tbb REQUIRED)
    list(APPEND core_components tbb)

    install(DIRECTORY "${TBB}/include"
            DESTINATION ${IE_CPACK_IE_DIR}/external/tbb
            COMPONENT tbb)
    install(DIRECTORY "${TBB}/lib"
            DESTINATION ${IE_CPACK_IE_DIR}/external/tbb
            COMPONENT tbb)
    if(EXISTS "${TBB}/bin")
        install(DIRECTORY "${TBB}/bin"
                DESTINATION ${IE_CPACK_IE_DIR}/external/tbb
                COMPONENT tbb)
    endif()
    install(FILES "${TBB}/LICENSE"
            DESTINATION ${IE_CPACK_IE_DIR}/external/tbb
            COMPONENT tbb)

    set(IE_TBB_DIR_INSTALL "external/tbb/cmake")
    set(IE_TBB_DIR "${TBB_DIR}")
    list(APPEND PATH_VARS "IE_TBB_DIR")

    install(FILES "${TBB}/cmake/TBBConfig.cmake"
                  "${TBB}/cmake/TBBConfigVersion.cmake"
            DESTINATION ${IE_CPACK_IE_DIR}/${IE_TBB_DIR_INSTALL}
            COMPONENT tbb)
endif()

# Install Inference Engine

ie_cpack_add_component(core REQUIRED DEPENDS ${core_components})

install(DIRECTORY "${IE_MAIN_SOURCE_DIR}/include" DESTINATION ${IE_CPACK_IE_DIR}
        COMPONENT core)

install(TARGETS ${TARGET_NAME} EXPORT InferenceEngineTargets
        RUNTIME DESTINATION ${IE_CPACK_RUNTIME_PATH} COMPONENT core
        ARCHIVE DESTINATION ${IE_CPACK_ARCHIVE_PATH} COMPONENT core
        LIBRARY DESTINATION ${IE_CPACK_LIBRARY_PATH} COMPONENT core)

install(FILES $<TARGET_FILE_DIR:${TARGET_NAME}>/plugins.xml
        DESTINATION ${IE_CPACK_RUNTIME_PATH}
        COMPONENT core)

# Install cmake scripts

install(EXPORT InferenceEngineTargets
        FILE InferenceEngineTargets.cmake
        NAMESPACE IE::
        DESTINATION ${IE_CPACK_IE_DIR}/share
        COMPONENT core)

include(CMakePackageConfigHelpers)

set(IE_NGRAPH_DIR "${CMAKE_BINARY_DIR}/ngraph")
set(IE_INCLUDE_DIR "${PUBLIC_HEADERS_DIR}")
set(IE_PARALLEL_CMAKE "${InferenceEngine_SOURCE_DIR}/cmake/ie_parallel.cmake")

configure_package_config_file("${InferenceEngine_SOURCE_DIR}/cmake/templates/InferenceEngineConfig.cmake.in"
                              "${CMAKE_BINARY_DIR}/InferenceEngineConfig.cmake"
                               INSTALL_DESTINATION "${CMAKE_INSTALL_PREFIX}"
                               PATH_VARS ${PATH_VARS})

set(IE_INCLUDE_DIR "include")
set(IE_NGRAPH_DIR "../ngraph/cmake")
set(IE_TBB_DIR "${IE_TBB_DIR_INSTALL}")
set(IE_PARALLEL_CMAKE "share/ie_parallel.cmake")

configure_package_config_file("${InferenceEngine_SOURCE_DIR}/cmake/templates/InferenceEngineConfig.cmake.in"
                              "${CMAKE_BINARY_DIR}/share/InferenceEngineConfig.cmake"
                              INSTALL_DESTINATION share
                              PATH_VARS ${PATH_VARS})

<<<<<<< HEAD
write_basic_package_version_file("${CMAKE_BINARY_DIR}/InferenceEngineConfig-version.cmake"
                                 VERSION ${IE_VERSION}
                                 COMPATIBILITY SameMajorVersion)
=======
configure_file(
    "${IE_MAIN_SOURCE_DIR}/cmake/templates/InferenceEngineConfig-version.cmake.in"
    "${CMAKE_BINARY_DIR}/InferenceEngineConfig-version.cmake"
    COPYONLY)
>>>>>>> 4df484e7

install(FILES "${CMAKE_BINARY_DIR}/share/InferenceEngineConfig.cmake"
              "${CMAKE_BINARY_DIR}/InferenceEngineConfig-version.cmake"
              "${InferenceEngine_SOURCE_DIR}/cmake/ie_parallel.cmake"
        DESTINATION ${IE_CPACK_IE_DIR}/share
        COMPONENT core)<|MERGE_RESOLUTION|>--- conflicted
+++ resolved
@@ -295,16 +295,10 @@
                               INSTALL_DESTINATION share
                               PATH_VARS ${PATH_VARS})
 
-<<<<<<< HEAD
-write_basic_package_version_file("${CMAKE_BINARY_DIR}/InferenceEngineConfig-version.cmake"
-                                 VERSION ${IE_VERSION}
-                                 COMPATIBILITY SameMajorVersion)
-=======
 configure_file(
     "${IE_MAIN_SOURCE_DIR}/cmake/templates/InferenceEngineConfig-version.cmake.in"
     "${CMAKE_BINARY_DIR}/InferenceEngineConfig-version.cmake"
-    COPYONLY)
->>>>>>> 4df484e7
+    @ONLY)
 
 install(FILES "${CMAKE_BINARY_DIR}/share/InferenceEngineConfig.cmake"
               "${CMAKE_BINARY_DIR}/InferenceEngineConfig-version.cmake"
