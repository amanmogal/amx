--- conflicted
+++ resolved
@@ -174,7 +174,6 @@
                     ADDITIONAL_INCLUDE_DIRECTORIES $<TARGET_PROPERTY:ngraph,INTERFACE_INCLUDE_DIRECTORIES>)
 
 set_ie_threading_interface_for(${TARGET_NAME})
-<<<<<<< HEAD
 # if (TBBBIND_2_5_FOUND)
 #     target_link_libraries(${TARGET_NAME} PRIVATE ${TBBBIND_2_5_IMPORTED_TARGETS})
 # endif()
@@ -190,21 +189,6 @@
 #             INTERFACE $<BUILD_INTERFACE:${PUBLIC_HEADERS_DIR}/ie>
 #             INTERFACE PRIVATE $<TARGET_PROPERTY:${TARGET_NAME}_plugin_api,INTERFACE_INCLUDE_DIRECTORIES>
 #             INTERFACE $<TARGET_PROPERTY:${TARGET_NAME}_legacy,INTERFACE_INCLUDE_DIRECTORIES>)
-=======
-if (TBBBIND_2_5_FOUND)
-    target_link_libraries(${TARGET_NAME} PRIVATE ${TBBBIND_2_5_IMPORTED_TARGETS})
-endif()
-
-target_link_libraries(${TARGET_NAME} PRIVATE pugixml::static openvino::itt openvino::util ${CMAKE_DL_LIBS} Threads::Threads
-                                             frontend_common::static inference_engine_transformations
-                                     PUBLIC ngraph)
-
-target_include_directories(${TARGET_NAME} INTERFACE
-            $<BUILD_INTERFACE:${PUBLIC_HEADERS_DIR}>
-            $<BUILD_INTERFACE:${PUBLIC_HEADERS_DIR}/ie>
-    PRIVATE $<TARGET_PROPERTY:${TARGET_NAME}_plugin_api,INTERFACE_INCLUDE_DIRECTORIES>
-            $<TARGET_PROPERTY:${TARGET_NAME}_legacy,INTERFACE_INCLUDE_DIRECTORIES>)
->>>>>>> 2f612f77
 
 if(WIN32)
     set_target_properties(${TARGET_NAME} PROPERTIES COMPILE_PDB_NAME ${TARGET_NAME})
