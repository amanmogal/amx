--- conflicted
+++ resolved
@@ -16,7 +16,7 @@
 }
 
 TensorDesc::TensorDesc(const Precision& precision, const ngraph::PartialShape& shape, Layout layout)
-    : precision(precision), partialShape(shape), layout(layout) {
+    : layout(layout), precision(precision), partialShape(shape) {
     if (shape.is_static()) {
         dims = shape.get_shape();
     }
@@ -137,12 +137,9 @@
         inconsistentLayout = rank != 4;
         break;
     case Layout::CHW:
-<<<<<<< HEAD
         inconsistentLayout = rank != 3;
-=======
     case Layout::HWC:
-        inconsistentLayout = dims.size() != 3;
->>>>>>> 95a13e05
+        inconsistentLayout = rank != 3;
         break;
     case Layout::CN:
     case Layout::NC:
