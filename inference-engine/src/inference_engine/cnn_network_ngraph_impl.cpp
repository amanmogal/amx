// Copyright (C) 2018-2020 Intel Corporation
// SPDX-License-Identifier: Apache-2.0
//

#include "cnn_network_ngraph_impl.hpp"

#include <cpp/ie_cnn_network.h>
#include <ie_common.h>
#include <math.h>

#include <cassert>
#include <details/caseless.hpp>
#include <map>
#include <memory>
#include <vector>
#include <unordered_set>
#include <ngraph/ngraph.hpp>
#include <ngraph/pass/get_output_element_elimination.hpp>
#include <set>
#include <string>

#include <transformations/utils/utils.hpp>
#include <transformations/convert_opset1_to_legacy/convert_one_hot_to_one_hot_ie.hpp>

#include "ngraph_ops/eltwise.hpp"
#include "graph_tools.hpp"
#include "exec_graph_info.hpp"
#include "graph_transformer.h"
#include "ie_util_internal.hpp"
#include "ie_ngraph_utils.hpp"
#include "ie_profiling.hpp"
#include "network_serializer.hpp"
#include "generic_ie.hpp"
#include <shape_infer/built-in/ie_built_in_holder.hpp>

using namespace std;
using namespace InferenceEngine;
using details::CNNNetworkNGraphImpl;
using InferenceEngine::details::CNNNetworkNGraphImpl;
using ngraph::Function;

static std::shared_ptr<ngraph::Function> copyFunction(const std::shared_ptr<const ngraph::Function>& func,
                                                      bool constFolding,
                                                      const std::map<std::string, std::vector<size_t>>& inputShapes) {
    ::ngraph::op::GenericIE::DisableReshape noReshape(func);
    auto original_parameters = func->get_parameters();

    std::vector<::ngraph::element::Type> new_types;
    std::vector<::ngraph::PartialShape> new_shapes;

    for (const auto &parameter : original_parameters) {
        if (inputShapes.find(parameter->get_friendly_name()) != inputShapes.end()) {
            new_shapes.emplace_back(inputShapes.at(parameter->get_friendly_name()));
        } else {
            new_shapes.emplace_back(parameter->get_partial_shape());
        }
        new_types.emplace_back(parameter->get_element_type());
    }
    IE_ASSERT(original_parameters.size() == new_types.size());
    IE_ASSERT(original_parameters.size() == new_shapes.size());

    // TODO: remove const cast if specialize function works with constant ngraph function
    auto specialized_function = ::ngraph::specialize_function(std::const_pointer_cast<ngraph::Function>(func), new_types, new_shapes,
                                                              std::vector<void*>(new_shapes.size(), nullptr), constFolding, true);
    // TODO: remove this code after the fix on the nGraph side
    ::ngraph::pass::GetOutputElementElimination goe_elimination;
    for (auto n : specialized_function->get_ops()) {
        goe_elimination.run_on_node(n);
    }
    specialized_function->set_friendly_name(func->get_friendly_name());
    return specialized_function;
}

// WA: for cnnNetwork ngraph constructor
CNNNetwork::CNNNetwork(const std::shared_ptr<const ngraph::Function>& graph) {
    if (graph == nullptr) {
        THROW_IE_EXCEPTION << "CNNNetwork was not initialized: 'graph' object is empty";
    }

    // Copy nGraph function
    network = std::make_shared<CNNNetworkNGraphImpl>(copyFunction(graph, false, {}));
    actual = network.get();
    if (actual == nullptr) {
        THROW_IE_EXCEPTION << "CNNNetwork was not initialized.";
    }
}

void CNNNetworkNGraphImpl::createDataForResult(const ::ngraph::Output<::ngraph::Node>& output, const std::string& outName,
                                               DataPtr& ptr) {
    // query shape from ngraph::Parameter output shape and check there are no zeros in it
    SizeVector dims;
    if (output.get_partial_shape().is_static()) {
        dims = output.get_shape();
    }
    for (const auto& dim : dims) {
        if (!dim) THROW_IE_EXCEPTION << outName << " has zero dimension that is not allowable";
    }

    if (ptr) {
        ptr->reshape(dims, ptr->getTensorDesc().getLayout());
    } else {
        const auto precision = details::convertPrecision(output.get_element_type());
        const auto layout = TensorDesc::getLayoutByDims(dims);
        ptr.reset(new NGraphData(this, outName, {precision, dims, layout}));
    }
}

CNNNetworkNGraphImpl::CNNNetworkNGraphImpl(const std::shared_ptr<Function>& nGraph)
    : _ngraph_function(nGraph) {
    // Restore usual attributes for ICNNNetwork
    auto keep_input_info = [](CNNNetworkNGraphImpl& network, const DataPtr& inData) {
        InputInfo::Ptr info(new InputInfo());
        info->setInputData(inData);
        Precision prc = info->getPrecision();

        // Convert precision into native format (keep element size)
        prc = prc == Precision::Q78
                  ? Precision::I16
                  : prc == Precision::FP16 ? Precision::FP32 : static_cast<Precision::ePrecision>(prc);

        info->setPrecision(prc);
        network.setInputInfo(info);
    };

    // Add shape infer method for old operations which are not included to opset1, opset2 and opset3
    ::ngraph::op::GenericIE::addExtension(_ngraph_function, std::make_shared<ShapeInfer::BuiltInShapeInferHolder>());

    reshape();
    for (const auto& layer : _ngraph_function->get_parameters()) {
        std::string outName = layer->get_friendly_name();
        IE_ASSERT(layer->get_output_size() == 1);  // Parameter as only singly output port

        DataPtr& ptr = _data[outName];
        IE_ASSERT(ptr);  // Data must be allocated after the reshape method

        keep_input_info(*this, ptr);
    }
    for (auto& output : _outputData) {
        // Convert precision into native format. Be consistent with possible conversion to CNNNetwork later.
        if (output.second->getPrecision() == Precision::I64) {
            output.second->setPrecision(Precision::I32);
        } else if (output.second->getPrecision() != Precision::FP32 &&
            output.second->getPrecision() != Precision::I32) {
            output.second->setPrecision(Precision::FP32);
        }
    }
}

CNNNetworkNGraphImpl::~CNNNetworkNGraphImpl() {
    for (auto& data : _data) {
        if (!data.second) continue;
        if (auto nData = std::dynamic_pointer_cast<NGraphData>(data.second)) {
            nData->reset();
        }
    }
}

void CNNNetworkNGraphImpl::setInputInfo(InputInfo::Ptr data) {
    if (cnnNetwork) cnnNetwork->setInputInfo(data);
    _inputData[data->name()] = data;
}

const std::string& CNNNetworkNGraphImpl::getName() const noexcept {
    if (cnnNetwork) {
        return cnnNetwork->getName();
    }
    return _ngraph_function->get_friendly_name();
}

InputInfo::Ptr CNNNetworkNGraphImpl::getInput(const std::string& inputName) const noexcept {
    if (cnnNetwork) return cnnNetwork->getInput(inputName);
    auto it = _inputData.find(inputName);
    if (it == _inputData.end()) {
        return nullptr;
    }
    return it->second;
}

void CNNNetworkNGraphImpl::getOutputsInfo(OutputsDataMap& out) const noexcept {
    if (cnnNetwork) {
        cnnNetwork->getOutputsInfo(out);
        return;
    }
    out = _outputData;
}

void CNNNetworkNGraphImpl::getInputsInfo(InputsDataMap& inputs) const noexcept {
    if (cnnNetwork) {
        cnnNetwork->getInputsInfo(inputs);
        return;
    }
    inputs = _inputData;
}

size_t CNNNetworkNGraphImpl::layerCount() const noexcept {
    if (cnnNetwork) return cnnNetwork->layerCount();
    return _ngraph_function->get_ops().size();
}

void CNNNetworkNGraphImpl::validate(int version) {
    if (cnnNetwork)
        cnnNetwork->validate();
    else
        _ngraph_function->validate_nodes_and_infer_types();
}

StatusCode CNNNetworkNGraphImpl::addOutput(const std::string& layerName, size_t outputIndex,
                                           ResponseDesc* resp) noexcept {
    IE_PROFILING_AUTO_SCOPE(addOutput)
    if (cnnNetwork) {
        return cnnNetwork->addOutput(layerName, outputIndex, resp);
    }

    try {
        for (const auto layer : _ngraph_function->get_ops()) {
            if (layer->get_friendly_name() == layerName) {
                auto& results = const_cast<::ngraph::ResultVector&>(_ngraph_function->get_results());
                auto result = make_shared<::ngraph::op::Result>(layer->output(outputIndex));
                results.push_back(result);

                std::string outputName = layerName;
                if (layer->outputs().size() != 1) {
                    outputName += "." + std::to_string(outputIndex);
                }
                if (_data.find(outputName) != _data.end()) {
                    addOutput(outputName);
                    if (cnnNetwork)
                        return cnnNetwork->addOutput(layerName, outputIndex, resp);
                } else {
                    reshape();
                    addOutput(outputName);
                }
                return OK;
            }
        }
    } catch (...) {
        return GENERAL_ERROR;
    }
    return DescriptionBuffer(NOT_FOUND, resp) << "Cannot add output! Layer " << layerName << " wasn't found!";
}

void CNNNetworkNGraphImpl::addOutput(const string& dataName) {
    auto it = _data.find(dataName);
    if (it == _data.end()) {
        THROW_IE_EXCEPTION << "data [" << dataName << "] doesn't exist";
    }
    auto data = it->second;
    assert(data->getName() == dataName);
    _outputData[dataName] = data;
}

size_t CNNNetworkNGraphImpl::getBatchSize() const noexcept {
    // TODO Provide adequate implementation.
    // The original code from CNNNetworkImpl just gets the first input and returns the first dimension.
    // This is not correct in general. We can follow the same semantics, but order of inputs should be
    // guaranteed to be the same.
    if (cnnNetwork) {
        return cnnNetwork->getBatchSize();
    }
    auto params = _ngraph_function->get_parameters();
    if (params.empty() || !params[0]->get_partial_shape().is_static()) return 0;

    auto shape = _ngraph_function->get_parameters()[0]->get_shape();

    // WA: for speech recognition layouts (copy-past from CNNNetwork)
    if (shape.size() == 3 || shape.size() == 1) {
        return 1;
    }
    return shape[0];
}

std::shared_ptr<ngraph::Function> CNNNetworkNGraphImpl::cloneFunction(bool constFolding, const std::map<std::string, std::vector<size_t>>& inputShapes) const {
    return copyFunction(_ngraph_function, constFolding, inputShapes);
}

void CNNNetworkNGraphImpl::reshape() {
    ResponseDesc desc;

    // Disable reshape for generic nodes
    ::ngraph::op::GenericIE::DisableReshape noReshape(_ngraph_function);
    StatusCode ret = reshape({}, &desc);
    if (ret != OK)
        THROW_IE_EXCEPTION << desc.msg;
}

StatusCode
CNNNetworkNGraphImpl::reshape(const std::map<std::string, std::vector<size_t>>& inputShapes,
                        ResponseDesc* responseDesc) noexcept {
    IE_PROFILING_AUTO_SCOPE(reshape)
    if (cnnNetwork)
        return cnnNetwork->reshape(inputShapes, responseDesc);
    try {
        auto params = _ngraph_function->get_parameters();

        for (size_t i = 0; i < params.size(); i++) {
            const auto& param = params[i];
            if (inputShapes.find(param->get_friendly_name()) == inputShapes.end())
                continue;
            ::ngraph::PartialShape shape(inputShapes.at(param->get_friendly_name()));
            auto newParam = std::make_shared<::ngraph::op::Parameter>(param->get_element_type(), shape);
            newParam->set_friendly_name(param->get_friendly_name());
            _ngraph_function->replace_parameter(i, newParam);
        }
        _ngraph_function->validate_nodes_and_infer_types();

        {
            auto specialized_ngraph_function = cloneFunction(true, inputShapes);
            // Call this transformation because OneHot IE and nGraph have different output precisions
            {
                IE_PROFILING_AUTO_SCOPE(ConvertOneHot);
                ::ngraph::pass::ConvertOneHotToOneHotIE().run_on_function(specialized_ngraph_function);
            }
            specialized_ngraph_function->validate_nodes_and_infer_types();

#if 0
            for (const auto &op : specialized_ngraph_function->get_ordered_ops()) {
                cout << "[ " <<  op->description() << " ] " << op->get_friendly_name() << endl;
                cout << "    Inputs: ";
                for (const auto &in : op->inputs()) {
                    cout << "[" << in.get_element_type().get_type_name() << "]";
                    if (in.get_partial_shape().is_dynamic()) {
                        cout << "dyn_shape";
                    } else {
                        cout << "{";
                        bool first = true;
                        for (auto i : in.get_shape()) {
                            if (!first) cout << ",";
                            cout << i;
                            first = false;
                        }
                        cout << "} ";
                    }
                }
                cout << endl << "    Outputs: ";
                for (const auto &in : op->outputs()) {
                    cout << "[" << in.get_element_type().get_type_name() << "]";
                    if (in.get_partial_shape().is_dynamic()) {
                        cout << "dyn_shape";
                    } else {
                        cout << "{";
                        bool first = true;
                        for (auto i : in.get_shape()) {
                            if (!first) cout << ",";
                            cout << i;
                            first = false;
                        }
                        cout << "} ";
                    }
                }
                cout << endl;
            }
#endif
            std::unordered_set<std::string> opName;
            for (const auto & layer : specialized_ngraph_function->get_ordered_ops()) {
                if (std::dynamic_pointer_cast<::ngraph::op::Result>(layer)) {
<<<<<<< HEAD
                    IE_ASSERT(layer->get_input_size() == 1);
                    const auto &input = layer->input_value(0);
                    addOutput(ngraph::op::util::create_ie_output_name(input));
=======
                    IE_ASSERT(layer->inputs().size() == 1);
                    const auto& output = layer->input(0).get_source_output();
                    std::string outName = output.get_node()->get_friendly_name();
                    if (output.get_node()->get_output_size() != 1)
                        outName += "." + std::to_string(output.get_index());
                    addOutput(outName);
>>>>>>> fc3f9af9
                    continue;
                }
                if (opName.find(layer->get_friendly_name()) != opName.end())
                    THROW_IE_EXCEPTION << "All operations in nGraph function should have unique friendly names!";
                opName.insert(layer->get_friendly_name());
                for (const auto& output : layer->outputs()) {
                    auto out_name = ngraph::op::util::create_ie_output_name(output);
                    createDataForResult(output, out_name, _data[out_name]);
                }
            }
        }
    } catch (std::exception& ex) {
        return DescriptionBuffer(GENERAL_ERROR, responseDesc) << ex.what();
    }

    return OK;
}

StatusCode CNNNetworkNGraphImpl::serialize(const std::string& xmlPath, const std::string& binPath,
                                           ResponseDesc* resp) const noexcept {
    if (!cnnNetwork) {
        // TODO: once Serialization::Serialize supports true IR v10
        // remove this conversion and WA for execution graph
        try {
            bool isExecutionGraph = true;
            for (const auto & op : _ngraph_function->get_ops()) {
                auto & rtInfo = op->get_rt_info();
                if (rtInfo.find(ExecGraphInfoSerialization::PERF_COUNTER) == rtInfo.end()) {
                    isExecutionGraph = false;
                    break;
                }
            }
            if (isExecutionGraph) {
                Serialization::Serialize(xmlPath, binPath, (InferenceEngine::ICNNNetwork&)*this);
                return OK;
            }
        } catch (const InferenceEngineException& e) {
            return DescriptionBuffer(GENERAL_ERROR, resp) << e.what();
        } catch (const std::exception& e) {
            return DescriptionBuffer(UNEXPECTED, resp) << e.what();
        } catch (...) {
            return DescriptionBuffer(UNEXPECTED, resp);
        }
    }

    return DescriptionBuffer(NOT_IMPLEMENTED, resp) << "The serialize for IR v10 is not implemented";
}

StatusCode CNNNetworkNGraphImpl::setBatchSize(size_t size, ResponseDesc* responseDesc) noexcept {
    try {
        if (size == getBatchSize())
            return OK;
        if (!cnnNetwork)
            convertToCNNNetworkImpl();
        return cnnNetwork->setBatchSize(size, responseDesc);
    } catch (std::exception& ex) {
        return DescriptionBuffer(GENERAL_ERROR, responseDesc) << ex.what();
    }
}

StatusCode CNNNetworkNGraphImpl::setBatchSizeReshape(size_t size, ResponseDesc* responseDesc) noexcept {
    if (cnnNetwork)
        return cnnNetwork->setBatchSizeReshape(size, responseDesc);
    try {
        auto original_parameters = _ngraph_function->get_parameters();

        std::map<std::string, std::vector<size_t>> origShapes;
        std::map<std::string, std::vector<size_t>> inShapes;
        for (const auto &parameter : original_parameters) {
            if (parameter->get_partial_shape().is_dynamic())
                THROW_IE_EXCEPTION << "Cannot setBatch! Network contains inputs with dynamic shapes!";
            std::vector<size_t> shape = parameter->get_shape();
            origShapes[parameter->get_friendly_name()] = shape;
            shape[0] = size;
            inShapes[parameter->get_friendly_name()] = shape;
        }
        auto sts = reshape(inShapes, responseDesc);
        if (sts == OK) return OK;
        for (size_t i = 0; i < original_parameters.size(); i++) {
            const auto& param = original_parameters[i];
            if (origShapes.find(param->get_friendly_name()) == origShapes.end())
                continue;
            ::ngraph::PartialShape shape(origShapes.at(param->get_friendly_name()));
            auto newParam = std::make_shared<::ngraph::op::Parameter>(param->get_element_type(), shape);
            newParam->set_friendly_name(param->get_friendly_name());
            _ngraph_function->replace_parameter(i, newParam);
        }
        convertToCNNNetworkImpl();
        return cnnNetwork->setBatchSize(size, responseDesc);
    } catch (std::exception& ex) {
        return DescriptionBuffer(GENERAL_ERROR, responseDesc) << ex.what();
    }
}

void CNNNetworkNGraphImpl::convertToCNNNetworkImpl() {
    IE_PROFILING_AUTO_SCOPE(convertToCNNNetworkImpl)
    if (!cnnNetwork)
        cnnNetwork = std::make_shared<details::CNNNetworkImpl>(*this);
}<|MERGE_RESOLUTION|>--- conflicted
+++ resolved
@@ -353,18 +353,9 @@
             std::unordered_set<std::string> opName;
             for (const auto & layer : specialized_ngraph_function->get_ordered_ops()) {
                 if (std::dynamic_pointer_cast<::ngraph::op::Result>(layer)) {
-<<<<<<< HEAD
                     IE_ASSERT(layer->get_input_size() == 1);
                     const auto &input = layer->input_value(0);
                     addOutput(ngraph::op::util::create_ie_output_name(input));
-=======
-                    IE_ASSERT(layer->inputs().size() == 1);
-                    const auto& output = layer->input(0).get_source_output();
-                    std::string outName = output.get_node()->get_friendly_name();
-                    if (output.get_node()->get_output_size() != 1)
-                        outName += "." + std::to_string(output.get_index());
-                    addOutput(outName);
->>>>>>> fc3f9af9
                     continue;
                 }
                 if (opName.find(layer->get_friendly_name()) != opName.end())
