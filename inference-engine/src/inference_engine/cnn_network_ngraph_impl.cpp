--- conflicted
+++ resolved
@@ -461,13 +461,7 @@
 
 void CNNNetworkNGraphImpl::convertToCNNNetworkImpl() {
     IE_PROFILING_AUTO_SCOPE(convertToCNNNetworkImpl)
-<<<<<<< HEAD
     if (!cnnNetwork) {
-        std::cout << "Convert CNNNetworkNGraphImpl to CNNNetworkImpl" << std::endl;
         cnnNetwork = std::make_shared<details::CNNNetworkImpl>(*this);
     }
-=======
-    if (!cnnNetwork)
-        cnnNetwork = std::make_shared<details::CNNNetworkImpl>(*this);
->>>>>>> 884389d8
 }