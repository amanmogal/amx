--- conflicted
+++ resolved
@@ -92,25 +92,10 @@
         CALL_STATEMENT(return ExecutableNetwork(actual->ImportNetwork(modelFileName, config), actual));
     }
 
-<<<<<<< HEAD
-    /**
-     * @copybrief IInferencePlugin::QueryNetwork
-     *
-     * Wraps IInferencePlugin::QueryNetwork
-     *
-     * @param network A network object to query
-     * @param config A configuration map
-     * @param res Query results
-     */
-    void QueryNetwork(const CNNNetwork& network, const std::map<std::string, std::string>& config,
-                      QueryNetworkResult& res) const {
-        CALL_STATEMENT(actual->QueryNetwork(network, config, res));
-=======
-    QueryNetworkResult QueryNetwork(const ICNNNetwork& network,
+    QueryNetworkResult QueryNetwork(const CNNNetwork& network,
                                     const std::map<std::string, std::string>& config) const {
         QueryNetworkResult res;
         CALL_STATEMENT(res = actual->QueryNetwork(network, config));
->>>>>>> 364bf089
         if (res.rc != OK) THROW_IE_EXCEPTION << res.resp.msg;
         return res;
     }
