--- conflicted
+++ resolved
@@ -364,13 +364,7 @@
                     allowNotImplemented([&](){ plugin.SetConfig(desc.defaultConfig); });
 
                     for (auto&& extensionLocation : desc.listOfExtentions) {
-<<<<<<< HEAD
-                        // TODO: fix once InferenceEngine::Extension can accept FileUtils::FilePath
-                        // currently, extensions cannot be loaded using wide path
-                        plugin.AddExtension(make_so_pointer<IExtension>(FileUtils::fromFilePath(extensionLocation)));
-=======
-                        cppPlugin.AddExtension(make_so_pointer<IExtension>(extensionLocation));
->>>>>>> 5883a232
+                        plugin.AddExtension(make_so_pointer<IExtension>(extensionLocation));
                     }
                 }
 
