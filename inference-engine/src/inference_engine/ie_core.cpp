// Copyright (C) 2018-2020 Intel Corporation
// SPDX-License-Identifier: Apache-2.0
//

#include <map>
#include <memory>
#include <string>
#include <vector>
#include <istream>
#include <mutex>

#include <ie_core.hpp>
#include <multi-device/multi_device_config.hpp>
#include <ngraph/opsets/opset.hpp>
#include <ngraph/ngraph.hpp>
#include <ngraph/graph_util.hpp>
#include <ngraph/pass/constant_folding.hpp>

#include <cpp_interfaces/exception2status.hpp>
#include "ie_plugin_cpp.hpp"
#include "ie_plugin_config.hpp"
#include "ie_itt.hpp"
#include "file_utils.h"
#include "ie_network_reader.hpp"
#include "xml_parse_utils.h"

using namespace InferenceEngine::PluginConfigParams;

namespace InferenceEngine {

namespace {

template <typename T>
struct Parsed {
    std::string _deviceName;
    std::map<std::string, T> _config;
};

template <typename T = Parameter>
Parsed<T> parseDeviceNameIntoConfig(const std::string& deviceName, const std::map<std::string, T>& config = {}) {
    auto config_ = config;
    auto deviceName_ = deviceName;
    if (deviceName_.find("HETERO:") == 0) {
        deviceName_ = "HETERO";
        config_["TARGET_FALLBACK"] = deviceName.substr(7);
    } else if (deviceName_.find("MULTI:") == 0) {
        deviceName_ = "MULTI";
        config_[InferenceEngine::MultiDeviceConfigParams::KEY_MULTI_DEVICE_PRIORITIES] = deviceName.substr(6);
    } else {
        DeviceIDParser parser(deviceName_);
        deviceName_ = parser.getDeviceName();
        std::string deviceIDLocal = parser.getDeviceID();

        if (!deviceIDLocal.empty()) {
            config_[KEY_DEVICE_ID] = deviceIDLocal;
        }
    }
    return {deviceName_, config_};
}

Parameter copyParameterValue(const Parameter & value) {
    if (value.is<bool>()) {
        return { value.as<bool>() };
    } else if (value.is<int>()) {
        return { value.as<int>() };
    } else if (value.is<unsigned int>()) {
        return { value.as<unsigned int>() };
    } else if (value.is<float>()) {
        return { value.as<float>() };
    } else if (value.is<std::string>()) {
        return { value.as<std::string>() };
    } else if (value.is<std::vector<std::string> >()) {
        return { value.as<std::vector<std::string> >() };
    } else if (value.is<std::vector<int> >()) {
        return { value.as<std::vector<int> >() };
    } else if (value.is<std::vector<float> >()) {
        return { value.as<std::vector<float> >() };
    } else if (value.is<std::vector<unsigned int> >()) {
        return { value.as<std::vector<unsigned int> >() };
    } else if (value.is<std::tuple<unsigned int, unsigned int, unsigned int> >()) {
        return { value.as<std::tuple<unsigned int, unsigned int, unsigned int> >() };
    } else if (value.is<std::tuple<unsigned int, unsigned int> >()) {
        return { value.as<std::tuple<unsigned int, unsigned int> >() };
    }

    return std::move(value);
}

template <typename F>
void allowNotImplemented(F && f) {
    try {
        f();
    } catch (const details::InferenceEngineException & ex) {
        std::string message = ex.what();
        if (message.find(NOT_IMPLEMENTED_str) == std::string::npos) {
            throw ex;
        }
    }
}

}  // namespace

DeviceIDParser::DeviceIDParser(const std::string& deviceNameWithID) {
    deviceName = deviceNameWithID;

    auto pos = deviceName.find('.');
    if (pos != std::string::npos) {
        deviceName = deviceNameWithID.substr(0, pos);
        deviceID = deviceNameWithID.substr(pos + 1, deviceNameWithID.size());
    }
}

std::string DeviceIDParser::getDeviceID() const {
    return deviceID;
}

std::string DeviceIDParser::getDeviceName() const {
    return deviceName;
}

std::vector<std::string> DeviceIDParser::getHeteroDevices(std::string fallbackDevice) {
    std::vector<std::string> deviceNames;

    std::string cdevice;
    char delimiter = ',';
    size_t pos = 0;

    while ((pos = fallbackDevice.find(delimiter)) != std::string::npos) {
        deviceNames.push_back(fallbackDevice.substr(0, pos));
        fallbackDevice.erase(0, pos + 1);
    }

    if (!fallbackDevice.empty()) deviceNames.push_back(fallbackDevice);

    return deviceNames;
}

std::vector<std::string> DeviceIDParser::getMultiDevices(std::string devicesList) {
    std::vector<std::string> deviceNames;
    auto trim_request_info = [](std::string device_with_requests) {
        auto opening_bracket = device_with_requests.find_first_of('(');
        return device_with_requests.substr(0, opening_bracket);
    };
    std::string device;
    char delimiter = ',';
    size_t pos = 0;
    // in addition to the list of devices, every device can have a #requests in the brackets e.g. "CPU(100)"
    // we skip the #requests info here
    while ((pos = devicesList.find(delimiter)) != std::string::npos) {
        auto d = devicesList.substr(0, pos);
        deviceNames.push_back(trim_request_info(d));
        devicesList.erase(0, pos + 1);
    }

    if (!devicesList.empty()) deviceNames.push_back(trim_request_info(devicesList));

    return deviceNames;
}

class Core::Impl : public ICore {
    // Fields are ordered by deletion order
    ITaskExecutor::Ptr _taskExecutor = nullptr;

    mutable std::map<std::string, InferencePlugin> plugins;

    struct PluginDescriptor {
        FileUtils::FilePath libraryLocation;
        std::map<std::string, std::string> defaultConfig;
        std::vector<FileUtils::FilePath> listOfExtentions;
    };

    std::unordered_set<std::string> opsetNames;
    std::vector<IExtensionPtr> extensions;

    std::map<std::string, PluginDescriptor> pluginRegistry;
    mutable std::mutex pluginsMutex;  // to lock parallel access to pluginRegistry and plugins

public:
    Impl();
    ~Impl() override;

    /**
     * @brief Register plugins for devices which are located in .xml configuration file. The function supports UNICODE path
     * @param xmlConfigFile An .xml configuraion with device / plugin information
     */
    void RegisterPluginsInRegistry(const std::string& xmlConfigFile) {
        std::lock_guard<std::mutex> lock(pluginsMutex);

        auto parse_result = ParseXml(xmlConfigFile.c_str());
        if (!parse_result.error_msg.empty()) {
            THROW_IE_EXCEPTION << parse_result.error_msg;
        }

        pugi::xml_document& xmlDoc = *parse_result.xml;

        using namespace XMLParseUtils;
        pugi::xml_node ieNode = xmlDoc.document_element();
        pugi::xml_node devicesNode = ieNode.child("plugins");

        for (auto pluginNode = devicesNode.child("plugin"); !pluginNode.empty();
             pluginNode = pluginNode.next_sibling("plugin")) {
            std::string deviceName = GetStrAttr(pluginNode, "name");
            FileUtils::FilePath pluginPath = FileUtils::toFilePath(GetStrAttr(pluginNode, "location").c_str());

            if (deviceName.find('.') != std::string::npos) {
                THROW_IE_EXCEPTION << "Device name must not contain dot '.' symbol";
            }

            // append IR library path for default IE plugins
            {
                FileUtils::FilePath absFilePath = FileUtils::makePath(getInferenceEngineLibraryPath(), pluginPath);
                if (FileUtils::fileExist(absFilePath)) pluginPath = absFilePath;
            }

            // check properties
            auto propertiesNode = pluginNode.child("properties");
            std::map<std::string, std::string> config;

            if (propertiesNode) {
                for (auto propertyNode = propertiesNode.child("property"); !propertyNode.empty();
                     propertyNode = propertyNode.next_sibling("property")) {
                    std::string key = GetStrAttr(propertyNode, "key");
                    std::string value = GetStrAttr(propertyNode, "value");
                    config[key] = value;
                }
            }

            // check extensions
            auto extensionsNode = pluginNode.child("extensions");
            std::vector<FileUtils::FilePath> listOfExtentions;

            if (extensionsNode) {
                for (auto extensionNode = extensionsNode.child("extension"); !extensionNode.empty();
                     extensionNode = extensionNode.next_sibling("extension")) {
                    FileUtils::FilePath extensionLocation = FileUtils::toFilePath(GetStrAttr(extensionNode, "location").c_str());
                    listOfExtentions.push_back(extensionLocation);
                }
            }

            // fill value in plugin registry for later lazy initialization
            {
                PluginDescriptor desc = {pluginPath, config, listOfExtentions};
                pluginRegistry[deviceName] = desc;
            }
        }
    }

    //
    // ICore public API
    //

    /**
     * @brief Returns global task executor
     * @return Reference to task executor
     */
    ITaskExecutor::Ptr GetTaskExecutor() const override {
        return _taskExecutor;
    }

    CNNNetwork ReadNetwork(const std::string& modelPath, const std::string& binPath) const override {
        OV_ITT_SCOPED_TASK(itt::domains::IE);
        return details::ReadNetwork(modelPath, binPath, extensions);
    }

    CNNNetwork ReadNetwork(const std::string& model, const Blob::CPtr& weights) const override {
        OV_ITT_SCOPED_TASK(itt::domains::IE, "Core::Impl::ReadNetwork");
        return details::ReadNetwork(model, weights, extensions);
    }

    ExecutableNetwork LoadNetwork(const CNNNetwork& network, const std::string& deviceName,
                                  const std::map<std::string, std::string>& config) override {
        OV_ITT_SCOPED_TASK(itt::domains::IE, "Core::Impl::LoadNetwork");
        auto parsed = parseDeviceNameIntoConfig(deviceName, config);
        return GetCPPPluginByName(parsed._deviceName).LoadNetwork(network, parsed._config);
    }

    ExecutableNetwork ImportNetwork(std::istream& networkModel, const std::string& deviceName,
                                    const std::map<std::string, std::string>& config) override {
        auto parsed = parseDeviceNameIntoConfig(deviceName, config);

        if (parsed._deviceName.empty()) {
            ExportMagic magic = {};
            auto currentPos = networkModel.tellg();
            networkModel.read(magic.data(), magic.size());
            auto exportedWithName = (exportMagic == magic);
            if (exportedWithName) {
                std::getline(networkModel, parsed._deviceName);
            }
            networkModel.seekg(currentPos, networkModel.beg);
        }

        return GetCPPPluginByName(parsed._deviceName).ImportNetwork(networkModel, parsed._config);
    }

    QueryNetworkResult QueryNetwork(const ICNNNetwork& network, const std::string& deviceName,
                                    const std::map<std::string, std::string>& config) const override {
        auto parsed = parseDeviceNameIntoConfig(deviceName, config);
<<<<<<< HEAD
        return GetCPPPluginByName(parsed._deviceName).QueryNetwork(network, parsed._config);
=======
        GetCPPPluginByName(parsed._deviceName).QueryNetwork(network, parsed._config, res);
        if (!network.getFunction())
            return res;

        // WA for constant folded operations (plugins should support all folded ops)
        const auto& func = network.getFunction();
        auto specialized_function = ngraph::clone_function(*func);

        ngraph::pass::ConstantFolding().run_on_function(specialized_function);
        std::unordered_set<std::string> operationNames;
        for (const auto& op : specialized_function->get_ops())
            operationNames.emplace(op->get_friendly_name());

        for (const auto& op : func->get_ops()) {
            if (operationNames.find(op->get_friendly_name()) != operationNames.end())
                continue;
            res.supportedLayersMap[op->get_friendly_name()] = deviceName;
        }
        return res;
>>>>>>> 53020f41
    }

    Parameter GetMetric(const std::string& deviceName, const std::string& name) const override {
        // HETERO case
        {
            if (deviceName.find("HETERO:") == 0) {
                THROW_IE_EXCEPTION
                    << "You can get specific metrics with the GetMetric only for the HETERO itself (without devices). "
                       "To get individual devices's metrics call GetMetric for each device separately";
            }
        }

        // MULTI case
        {
            if (deviceName.find("MULTI:") == 0) {
                THROW_IE_EXCEPTION
                    << "You can get specific metrics with the GetMetric only for the MULTI itself (without devices). "
                       "To get individual devices's metrics call GetMetric for each device separately";
            }
        }

        auto parsed = parseDeviceNameIntoConfig(deviceName);

        // we need to return a copy of Parameter object which is created on Core side,
        // not in InferenceEngine plugin side, which can be unloaded from Core in a parallel thread
        // TODO: remove this WA after *-31417 is resolved
        return copyParameterValue(GetCPPPluginByName(parsed._deviceName).GetMetric(name, parsed._config));
    }

    /**
     * @deprecated
     * @brief Returns reference to CPP plugin wrapper by a device name
     * @param deviceName A name of device
     * @return Reference to a CPP plugin wrapper
     */
    InferencePlugin GetCPPPluginByName(const std::string& deviceName) const {
        std::lock_guard<std::mutex> lock(pluginsMutex);

        auto it = pluginRegistry.find(deviceName);
        if (it == pluginRegistry.end()) {
            THROW_IE_EXCEPTION << "Device with \"" << deviceName << "\" name is not registered in the InferenceEngine";
        }

        // Plugin is in registry, but not created, let's create

        if (plugins.find(deviceName) == plugins.end()) {
            PluginDescriptor desc = it->second;

            try {
                InferencePlugin plugin(desc.libraryLocation);

                {
                    plugin.SetName(deviceName);

                    // Set Inference Engine class reference to plugins
                    ICore* mutableCore = const_cast<ICore*>(static_cast<const ICore*>(this));
                    plugin.SetCore(mutableCore);
                }

                // Add registered extensions to new plugin
                allowNotImplemented([&](){
                    for (const auto& ext : extensions) {
                        plugin.AddExtension(ext);
                    }
                });

                // configuring
                {
                    allowNotImplemented([&]() {
                        plugin.SetConfig(desc.defaultConfig);
                    });

                    allowNotImplemented([&]() {
                        for (auto&& extensionLocation : desc.listOfExtentions) {
                            plugin.AddExtension(make_so_pointer<IExtension>(extensionLocation));
                        }
                    });
                }

                plugins[deviceName] = plugin;
            } catch (const details::InferenceEngineException& ex) {
                THROW_IE_EXCEPTION << "Failed to create plugin " << FileUtils::fromFilePath(desc.libraryLocation) << " for device " << deviceName
                                   << "\n"
                                   << "Please, check your environment\n"
                                   << ex.what() << "\n";
            }
        }

        return plugins[deviceName];
    }

    /**
     * @brief Unload plugin for specified device, but plugin meta-data is still in plugin registry
     * @param deviceName A name of device
     */
    void UnloadPluginByName(const std::string& deviceName) {
        std::lock_guard<std::mutex> lock(pluginsMutex);
        auto it = plugins.find(deviceName);
        if (it == plugins.end()) {
            THROW_IE_EXCEPTION << "Device with \"" << deviceName << "\" name is not registered in the InferenceEngine";
        }

        plugins.erase(deviceName);
    }

    /**
     * @brief Registers plugin meta-data in registry for specified device
     * @param deviceName A name of device
     */
    void RegisterPluginByName(const std::string& pluginName, const std::string& deviceName) {
        std::lock_guard<std::mutex> lock(pluginsMutex);

        auto it = pluginRegistry.find(deviceName);
        if (it != pluginRegistry.end()) {
            THROW_IE_EXCEPTION << "Device with \"" << deviceName << "\"  is already registered in the InferenceEngine";
        }

        if (deviceName.find('.') != std::string::npos) {
            THROW_IE_EXCEPTION << "Device name must not contain dot '.' symbol";
        }

        // append IR library path for default IE plugins
        FileUtils::FilePath pluginPath;
        {
            pluginPath = FileUtils::makeSharedLibraryName({}, FileUtils::toFilePath(pluginName.c_str()));

            FileUtils::FilePath absFilePath = FileUtils::makePath(getInferenceEngineLibraryPath(), pluginPath);
            if (FileUtils::fileExist(absFilePath)) pluginPath = absFilePath;
        }

        PluginDescriptor desc = {pluginPath, {}, {}};
        pluginRegistry[deviceName] = desc;
    }

    /**
     * @brief Porvides a list of plugin names in registry; physically such plugins may not be created
     * @return A list of plugin names
     */
    std::vector<std::string> GetListOfDevicesInRegistry() const {
        std::lock_guard<std::mutex> lock(pluginsMutex);

        std::vector<std::string> listOfDevices;
        for (auto&& pluginDesc : pluginRegistry) {
            listOfDevices.push_back(pluginDesc.first);
        }

        return listOfDevices;
    }

    /**
     * @brief Sets config values for a plugin or set of plugins
     * @param deviceName A device name to set config to
     *        If empty, config is set for all the plugins / plugin's meta-data
     */
    void SetConfigForPlugins(const std::map<std::string, std::string>& config, const std::string& deviceName) {
        std::lock_guard<std::mutex> lock(pluginsMutex);

        // set config for plugins in registry
        bool configIsSet = false;
        for (auto& desc : pluginRegistry) {
            if (deviceName.empty() || deviceName == desc.first) {
                for (auto&& conf : config) {
                    desc.second.defaultConfig[conf.first] = conf.second;
                }
                configIsSet = true;
            }
        }

        if (!configIsSet && !deviceName.empty()) {
            THROW_IE_EXCEPTION << "Device with \"" << deviceName << "\" name is not registered in the InferenceEngine";
        }

        // set config for already created plugins
        for (auto& plugin : plugins) {
            if (deviceName.empty() || deviceName == plugin.first) {
                allowNotImplemented([&]() {
                    plugin.second.SetConfig(config);
                });
            }
        }
    }

    /**
     * @brief Registers the extension in a Core object
     *        Such extensions can be used for both CNNNetwork readers and device plugins
     */
    void AddExtension(const IExtensionPtr& extension) {
        std::lock_guard<std::mutex> lock(pluginsMutex);

        std::map<std::string, ngraph::OpSet> opsets = extension->getOpSets();
        for (const auto& it : opsets) {
            if (opsetNames.find(it.first) != opsetNames.end())
                THROW_IE_EXCEPTION << "Cannot add opset with name: " << it.first << ". Opset with the same name already exists.";
            opsetNames.insert(it.first);
        }

        // add extensions for already created plugins
        for (auto& plugin : plugins) {
            try {
                plugin.second.AddExtension(extension);
            } catch (...) {}
        }
        extensions.emplace_back(extension);
    }

    /**
     * @brief Provides a list of extensions
     * @return A list of registered extensions
     */
    const std::vector<IExtensionPtr>& GetExtensions() const {
        return extensions;
    }
};

Core::Impl::Impl() {
    opsetNames.insert("opset1");
    opsetNames.insert("opset2");
    opsetNames.insert("opset3");
    opsetNames.insert("opset4");
}

Core::Impl::~Impl() {}

Core::Core(const std::string& xmlConfigFile) {
    _impl = std::make_shared<Impl>();

    std::string xmlConfigFile_ = xmlConfigFile;
    if (xmlConfigFile_.empty()) {
        // register plugins from default plugins.xml config
        FileUtils::FilePath xmlConfigFileDefault = FileUtils::makePath(getInferenceEngineLibraryPath(), FileUtils::toFilePath("plugins.xml"));
        xmlConfigFile_ = FileUtils::fromFilePath(xmlConfigFileDefault);
    }

    RegisterPlugins(xmlConfigFile_);
}

std::map<std::string, Version> Core::GetVersions(const std::string& deviceName) const {
    std::map<std::string, Version> versions;
    std::vector<std::string> deviceNames;

    {
        // for compatibility with samples / demo
        if (deviceName.find("HETERO") == 0) {
            auto pos = deviceName.find_first_of(":");
            if (pos != std::string::npos) {
                deviceNames = DeviceIDParser::getHeteroDevices(deviceName.substr(pos + 1));
            }
            deviceNames.push_back("HETERO");
        } else if (deviceName.find("MULTI") == 0) {
            auto pos = deviceName.find_first_of(":");
            if (pos != std::string::npos) {
                deviceNames = DeviceIDParser::getMultiDevices(deviceName.substr(pos + 1));
            }
            deviceNames.push_back("MULTI");
        } else {
            deviceNames.push_back(deviceName);
        }
    }

    for (auto&& deviceName_ : deviceNames) {
        DeviceIDParser parser(deviceName_);
        std::string deviceNameLocal = parser.getDeviceName();

        InferenceEngine::InferencePlugin cppPlugin = _impl->GetCPPPluginByName(deviceNameLocal);
        const Version version = cppPlugin.GetVersion();
        versions[deviceNameLocal] = version;
    }

    return versions;
}

#ifdef ENABLE_UNICODE_PATH_SUPPORT

CNNNetwork Core::ReadNetwork(const std::wstring& modelPath, const std::wstring& binPath) const {
    return ReadNetwork(FileUtils::wStringtoMBCSstringChar(modelPath),
                       FileUtils::wStringtoMBCSstringChar(binPath));
}

#endif

CNNNetwork Core::ReadNetwork(const std::string& modelPath, const std::string& binPath) const {
    return _impl->ReadNetwork(modelPath, binPath);
}

CNNNetwork Core::ReadNetwork(const std::string& model, const Blob::CPtr& weights) const {
    return _impl->ReadNetwork(model, weights);
}

ExecutableNetwork Core::LoadNetwork(const CNNNetwork& network, const std::string& deviceName,
                                    const std::map<std::string, std::string>& config) {
    return _impl->LoadNetwork(network, deviceName, config);
}

void Core::AddExtension(const IExtensionPtr& extension) {
    _impl->AddExtension(extension);
}

ExecutableNetwork Core::LoadNetwork(const CNNNetwork& network, RemoteContext::Ptr context,
                                    const std::map<std::string, std::string>& config) {
    OV_ITT_SCOPED_TASK(itt::domains::IE, "Core::LoadNetwork");
    std::map<std::string, std::string> config_ = config;

    if (context == nullptr) {
        THROW_IE_EXCEPTION << "Remote context is null";
    }

    std::string deviceName_ = context->getDeviceName();
    DeviceIDParser device(deviceName_);
    std::string deviceName = device.getDeviceName();

    return _impl->GetCPPPluginByName(deviceName).LoadNetwork(network, config_, context);
}

RemoteContext::Ptr Core::CreateContext(const std::string& deviceName_, const ParamMap& params) {
    if (deviceName_.find("HETERO") == 0) {
        THROW_IE_EXCEPTION << "HETERO device does not support remote contexts";
    }
    if (deviceName_.find("MULTI") == 0) {
        THROW_IE_EXCEPTION << "MULTI device does not support remote contexts";
    }

    DeviceIDParser device(deviceName_);
    std::string deviceName = device.getDeviceName();

    return _impl->GetCPPPluginByName(deviceName).CreateContext(params);
}

RemoteContext::Ptr Core::GetDefaultContext(const std::string& deviceName_) {
    if (deviceName_.find("HETERO") == 0) {
        THROW_IE_EXCEPTION << "HETERO device does not support remote contexts";
    }
    if (deviceName_.find("MULTI") == 0) {
        THROW_IE_EXCEPTION << "MULTI device does not support remote contexts";
    }

    DeviceIDParser device(deviceName_);
    std::string deviceName = device.getDeviceName();

    return _impl->GetCPPPluginByName(deviceName).GetDefaultContext();
}

void Core::AddExtension(IExtensionPtr extension, const std::string& deviceName_) {
    if (deviceName_.find("HETERO") == 0) {
        THROW_IE_EXCEPTION
            << "HETERO device does not support extensions. Please, set extensions directly to fallback devices";
    }
    if (deviceName_.find("MULTI") == 0) {
        THROW_IE_EXCEPTION
            << "MULTI device does not support extensions. Please, set extensions directly to fallback devices";
    }

    _impl->AddExtension(extension);
}

ExecutableNetwork Core::ImportNetwork(const std::string& modelFileName, const std::string& deviceName,
                                      const std::map<std::string, std::string>& config) {
    if (deviceName.find("HETERO") == 0) {
        THROW_IE_EXCEPTION << "HETERO device does not support ImportNetwork";
    }
    if (deviceName.find("MULTI") == 0) {
        THROW_IE_EXCEPTION << "MULTI device does not support ImportNetwork";
    }

    auto parsed = parseDeviceNameIntoConfig(deviceName, config);
    return _impl->GetCPPPluginByName(parsed._deviceName).ImportNetwork(modelFileName, parsed._config);
}

ExecutableNetwork Core::ImportNetwork(std::istream& networkModel, const std::string& deviceName,
                                      const std::map<std::string, std::string>& config) {
    return _impl->ImportNetwork(networkModel, deviceName, config);
}

ExecutableNetwork Core::ImportNetwork(std::istream& networkModel,
                                      const RemoteContext::Ptr& context,
                                      const std::map<std::string, std::string>& config) {
    OV_ITT_SCOPED_TASK(itt::domains::IE, "Core::ImportNetwork");

    if (context == nullptr) {
        THROW_IE_EXCEPTION << "Remote context is null";
    }

    std::string deviceName_ = context->getDeviceName();
    DeviceIDParser device(deviceName_);
    std::string deviceName = device.getDeviceName();

    auto parsed = parseDeviceNameIntoConfig(deviceName, config);
    return _impl->GetCPPPluginByName(deviceName).ImportNetwork(networkModel, context, parsed._config);
}

QueryNetworkResult Core::QueryNetwork(const CNNNetwork& network, const std::string& deviceName,
                                      const std::map<std::string, std::string>& config) const {
    return _impl->QueryNetwork(network, deviceName, config);
}

void Core::SetConfig(const std::map<std::string, std::string>& config, const std::string& deviceName) {
    // HETERO case
    {
        if (deviceName.find("HETERO:") == 0) {
            THROW_IE_EXCEPTION << "SetConfig is supported only for HETERO itself (without devices). "
                                  "You can configure the devices with SetConfig before creating the HETERO on top.";
        }
    }

    // MULTI case
    {
        if (deviceName.find("MULTI:") == 0) {
            THROW_IE_EXCEPTION << "SetConfig is supported only for MULTI itself (without devices). "
                                  "You can configure the devices with SetConfig before creating the MULTI on top.";
        }
    }

    if (deviceName.empty()) {
        _impl->SetConfigForPlugins(config, std::string());
    } else {
        auto parsed = parseDeviceNameIntoConfig(deviceName, config);
        _impl->SetConfigForPlugins(parsed._config, parsed._deviceName);
    }
}

Parameter Core::GetConfig(const std::string& deviceName, const std::string& name) const {
    // HETERO case
    {
        if (deviceName.find("HETERO:") == 0) {
            THROW_IE_EXCEPTION
                << "You can only GetConfig of the HETERO itself (without devices). "
                   "GetConfig is also possible for the individual devices before creating the HETERO on top.";
        }
    }
    // MULTI case
    {
        if (deviceName.find("MULTI:") == 0) {
            THROW_IE_EXCEPTION
                << "You can only GetConfig of the MULTI itself (without devices). "
                   "GetConfig is also possible for the individual devices before creating the MULTI on top.";
        }
    }

    auto parsed = parseDeviceNameIntoConfig(deviceName);

    // we need to return a copy of Parameter object which is created on Core side,
    // not in InferenceEngine plugin side, which can be unloaded from Core in a parallel thread
    // TODO: remove this WA after *-31417 is resolved
    return copyParameterValue(_impl->GetCPPPluginByName(parsed._deviceName).GetConfig(name, parsed._config));
}

Parameter Core::GetMetric(const std::string& deviceName, const std::string& name) const {
    return _impl->GetMetric(deviceName, name);
}

std::vector<std::string> Core::GetAvailableDevices() const {
    std::vector<std::string> devices;

    std::string propertyName = METRIC_KEY(AVAILABLE_DEVICES);

    for (auto&& deviceName : _impl->GetListOfDevicesInRegistry()) {
        std::vector<std::string> devicesIDs;

        try {
            Parameter p = GetMetric(deviceName, propertyName);
            devicesIDs = p.as<std::vector<std::string>>();
        } catch (details::InferenceEngineException&) {
            // plugin is not created by e.g. invalid env
        } catch (const std::exception& ex) {
            THROW_IE_EXCEPTION << "An exception is thrown while trying to create the " << deviceName
                               << " device and call GetMetric: " << ex.what();
        } catch (...) {
            THROW_IE_EXCEPTION << "Unknown exception is thrown while trying to create the " << deviceName
                               << " device and call GetMetric";
        }

        if (devicesIDs.size() > 1) {
            for (auto&& deviceID : devicesIDs) {
                devices.push_back(deviceName + '.' + deviceID);
            }
        } else if (!devicesIDs.empty()) {
            devices.push_back(deviceName);
        }
    }

    return devices;
}

void Core::RegisterPlugin(const std::string& pluginName, const std::string& deviceName) {
    _impl->RegisterPluginByName(pluginName, deviceName);
}

void Core::RegisterPlugins(const std::string& xmlConfigFile) {
    _impl->RegisterPluginsInRegistry(xmlConfigFile);
}

void Core::UnregisterPlugin(const std::string& deviceName_) {
    DeviceIDParser parser(deviceName_);
    std::string deviceName = parser.getDeviceName();

    _impl->UnloadPluginByName(deviceName);
}

}  // namespace InferenceEngine<|MERGE_RESOLUTION|>--- conflicted
+++ resolved
@@ -295,10 +295,7 @@
     QueryNetworkResult QueryNetwork(const ICNNNetwork& network, const std::string& deviceName,
                                     const std::map<std::string, std::string>& config) const override {
         auto parsed = parseDeviceNameIntoConfig(deviceName, config);
-<<<<<<< HEAD
-        return GetCPPPluginByName(parsed._deviceName).QueryNetwork(network, parsed._config);
-=======
-        GetCPPPluginByName(parsed._deviceName).QueryNetwork(network, parsed._config, res);
+        auto res = GetCPPPluginByName(parsed._deviceName).QueryNetwork(network, parsed._config);
         if (!network.getFunction())
             return res;
 
@@ -317,7 +314,6 @@
             res.supportedLayersMap[op->get_friendly_name()] = deviceName;
         }
         return res;
->>>>>>> 53020f41
     }
 
     Parameter GetMetric(const std::string& deviceName, const std::string& name) const override {
