// Copyright (C) 2018-2020 Intel Corporation
// SPDX-License-Identifier: Apache-2.0
//

#include <map>
#include <memory>
#include <string>

#include "ie_remote_context.hpp"

#include "cpp/ie_infer_request.hpp"
#include "ie_infer_async_request_base.hpp"
#include "cpp_interfaces/interface/ie_iinfer_request_internal.hpp"

namespace InferenceEngine {

#define CATCH_IE_EXCEPTION(ExceptionType) catch (const InferenceEngine::ExceptionType& e) {throw e;}

#define CATCH_IE_EXCEPTIONS                     \
        CATCH_IE_EXCEPTION(GeneralError)        \
        CATCH_IE_EXCEPTION(NotImplemented)      \
        CATCH_IE_EXCEPTION(NetworkNotLoaded)    \
        CATCH_IE_EXCEPTION(ParameterMismatch)   \
        CATCH_IE_EXCEPTION(NotFound)            \
        CATCH_IE_EXCEPTION(OutOfBounds)         \
        CATCH_IE_EXCEPTION(Unexpected)          \
        CATCH_IE_EXCEPTION(RequestBusy)         \
        CATCH_IE_EXCEPTION(ResultNotReady)      \
        CATCH_IE_EXCEPTION(NotAllocated)        \
        CATCH_IE_EXCEPTION(InferNotStarted)     \
        CATCH_IE_EXCEPTION(NetworkNotRead)      \
        CATCH_IE_EXCEPTION(InferCancelled)

#define INFER_REQ_CALL_STATEMENT(...)                                                              \
    if (_impl == nullptr) IE_THROW() << "Inference Request is not initialized";                     \
    try {                                                                                          \
        __VA_ARGS__                                                                                \
    } CATCH_IE_EXCEPTIONS catch (const std::exception& ex) {                                       \
        IE_THROW() << ex.what();                                                                   \
    } catch (...) {                                                                                \
        IE_THROW(Unexpected);                                                                      \
    }

InferRequest::InferRequest(const details::SharedObjectLoader& so,
                           const IInferRequestInternal::Ptr&  impl)
    : _so(so), _impl(impl) {
    IE_ASSERT(_impl != nullptr);
}

void InferRequest::SetBlob(const std::string& name, const Blob::Ptr& data) {
    INFER_REQ_CALL_STATEMENT(_impl->SetBlob(name, data);)
}

Blob::Ptr InferRequest::GetBlob(const std::string& name) {
    Blob::Ptr blobPtr;
    INFER_REQ_CALL_STATEMENT(blobPtr = _impl->GetBlob(name);)
    std::string error = "Internal error: blob with name `" + name + "` is not allocated!";
    const bool remoteBlobPassed = blobPtr->is<RemoteBlob>();
    if (blobPtr == nullptr) IE_THROW() << error;
    if (!remoteBlobPassed && blobPtr->buffer() == nullptr) IE_THROW() << error;
    return blobPtr;
}

void InferRequest::SetBlob(const std::string &name, const Blob::Ptr &data, const PreProcessInfo& info) {
    INFER_REQ_CALL_STATEMENT(_impl->SetBlob(name, data, info);)
}

const PreProcessInfo& InferRequest::GetPreProcess(const std::string& name) const {
    INFER_REQ_CALL_STATEMENT(return _impl->GetPreProcess(name);)
}

void InferRequest::Infer() {
    INFER_REQ_CALL_STATEMENT(_impl->Infer();)
}

void InferRequest::Cancel() {
    INFER_REQ_CALL_STATEMENT(_impl->Cancel();)
}

std::map<std::string, InferenceEngineProfileInfo> InferRequest::GetPerformanceCounts() const {
    INFER_REQ_CALL_STATEMENT(return _impl->GetPerformanceCounts();)
}

void InferRequest::SetInput(const BlobMap& inputs) {
    INFER_REQ_CALL_STATEMENT(
        for (auto&& input : inputs) {
            _impl->SetBlob(input.first, input.second);
        }
    )
}

void InferRequest::SetOutput(const BlobMap& results) {
    INFER_REQ_CALL_STATEMENT(
        for (auto&& result : results) {
            _impl->SetBlob(result.first, result.second);
        }
    )
}

void InferRequest::SetBatch(const int batch) {
    INFER_REQ_CALL_STATEMENT(_impl->SetBatch(batch);)
}

void InferRequest::StartAsync() {
    INFER_REQ_CALL_STATEMENT(_impl->StartAsync();)
}


StatusCode InferRequest::Wait(int64_t millis_timeout) {
    INFER_REQ_CALL_STATEMENT(return _impl->Wait(millis_timeout);)
}

void InferRequest::SetCompletionCallbackImpl(std::function<void()> callback) {
    INFER_REQ_CALL_STATEMENT(
        _impl->SetCallback([callback] (std::exception_ptr) {
            callback();
        });
    )
}


#define CATCH_IE_EXCEPTION_RETURN(StatusCode, ExceptionType) catch (const ExceptionType&) {return StatusCode;}

#define CATCH_IE_EXCEPTIONS_RETURN                                         \
        CATCH_IE_EXCEPTION_RETURN(GENERAL_ERROR, GeneralError)             \
        CATCH_IE_EXCEPTION_RETURN(NOT_IMPLEMENTED, NotImplemented)         \
        CATCH_IE_EXCEPTION_RETURN(NETWORK_NOT_LOADED, NetworkNotLoaded)    \
        CATCH_IE_EXCEPTION_RETURN(PARAMETER_MISMATCH, ParameterMismatch)   \
        CATCH_IE_EXCEPTION_RETURN(NOT_FOUND, NotFound)                     \
        CATCH_IE_EXCEPTION_RETURN(OUT_OF_BOUNDS, OutOfBounds)              \
        CATCH_IE_EXCEPTION_RETURN(UNEXPECTED, Unexpected)                  \
        CATCH_IE_EXCEPTION_RETURN(REQUEST_BUSY, RequestBusy)               \
        CATCH_IE_EXCEPTION_RETURN(RESULT_NOT_READY, ResultNotReady)        \
        CATCH_IE_EXCEPTION_RETURN(NOT_ALLOCATED, NotAllocated)             \
        CATCH_IE_EXCEPTION_RETURN(INFER_NOT_STARTED, InferNotStarted)      \
        CATCH_IE_EXCEPTION_RETURN(NETWORK_NOT_READ, NetworkNotRead)        \
        CATCH_IE_EXCEPTION_RETURN(INFER_CANCELLED, InferCancelled)


void InferRequest::SetCompletionCallbackImpl(std::function<void(InferRequest, StatusCode)> callback) {
    INFER_REQ_CALL_STATEMENT(
        auto weakThis = InferRequest{_so, std::shared_ptr<IInferRequestInternal>{_impl.get(), [](IInferRequestInternal*){}}};
        _impl->SetCallback([callback, weakThis] (std::exception_ptr exceptionPtr) {
            StatusCode statusCode = StatusCode::OK;
            if (exceptionPtr != nullptr) {
                statusCode = [&] {
                    try {
                        std::rethrow_exception(exceptionPtr);
                    } CATCH_IE_EXCEPTIONS_RETURN catch (const std::exception& ex) {
                        return GENERAL_ERROR;
                    } catch (...) {
                        return UNEXPECTED;
                    }
                } ();
            }
            callback(weakThis, statusCode);
        });
    )
}

IE_SUPPRESS_DEPRECATED_START

void InferRequest::SetCompletionCallbackImpl(IInferRequest::CompletionCallback callback) {
    INFER_REQ_CALL_STATEMENT(
        IInferRequest::Ptr weakThis = InferRequest{_so, std::shared_ptr<IInferRequestInternal>{_impl.get(), [](IInferRequestInternal*){}}};
        _impl->SetCallback([callback, weakThis] (std::exception_ptr exceptionPtr) {
            StatusCode statusCode = StatusCode::OK;
            if (exceptionPtr != nullptr) {
                statusCode = [&] {
                    try {
                        std::rethrow_exception(exceptionPtr);
                    } CATCH_IE_EXCEPTIONS_RETURN catch (const std::exception& ex) {
                        return GENERAL_ERROR;
                    } catch (...) {
                        return UNEXPECTED;
                    }
                } ();
            }
            callback(weakThis, statusCode);
        });
    )
}

InferRequest::operator IInferRequest::Ptr () {
    INFER_REQ_CALL_STATEMENT(
        return std::make_shared<InferRequestBase>(_impl);
    )
}

IE_SUPPRESS_DEPRECATED_END

std::vector<VariableState> InferRequest::QueryState() {
    std::vector<VariableState> controller;
    INFER_REQ_CALL_STATEMENT(
        for (auto&& state : _impl->QueryState()) {
            controller.emplace_back(VariableState{_so, state});
        }
    )
    return controller;
}

bool InferRequest::operator!() const noexcept {
    return !_impl;
}

InferRequest::operator bool() const noexcept {
    return !!_impl;
}

<<<<<<< HEAD
void InferRequest::SetShape(const std::string &name, const SizeVector& dims) {
    INFER_REQ_CALL_STATEMENT(_impl->SetShape(name.c_str(), dims);)
=======
bool InferRequest::operator!=(const InferRequest& r) const noexcept {
    return !(r == *this);
}

bool InferRequest::operator==(const InferRequest& r) const noexcept {
    return r._impl == _impl;
>>>>>>> af915859
}
}  // namespace InferenceEngine<|MERGE_RESOLUTION|>--- conflicted
+++ resolved
@@ -207,16 +207,15 @@
     return !!_impl;
 }
 
-<<<<<<< HEAD
 void InferRequest::SetShape(const std::string &name, const SizeVector& dims) {
     INFER_REQ_CALL_STATEMENT(_impl->SetShape(name.c_str(), dims);)
-=======
+}
+
 bool InferRequest::operator!=(const InferRequest& r) const noexcept {
     return !(r == *this);
 }
 
 bool InferRequest::operator==(const InferRequest& r) const noexcept {
     return r._impl == _impl;
->>>>>>> af915859
 }
 }  // namespace InferenceEngine