// Copyright (C) 2018-2020 Intel Corporation
// SPDX-License-Identifier: Apache-2.0
//

#include <map>
#include <memory>
#include <string>

#include "cpp/ie_infer_request.hpp"
#include "cpp_interfaces/interface/ie_iinfer_request_internal.hpp"
#include "cpp_interfaces/base/ie_infer_async_request_base.hpp"
#include "ie_remote_context.hpp"

namespace InferenceEngine {

#define CATCH_IE_EXCEPTION(ExceptionType) catch (const InferenceEngine::ExceptionType& e) {throw e;}

#define CATCH_IE_EXCEPTIONS                     \
        CATCH_IE_EXCEPTION(GeneralError)        \
        CATCH_IE_EXCEPTION(NotImplemented)      \
        CATCH_IE_EXCEPTION(NetworkNotLoaded)    \
        CATCH_IE_EXCEPTION(ParameterMismatch)   \
        CATCH_IE_EXCEPTION(NotFound)            \
        CATCH_IE_EXCEPTION(OutOfBounds)         \
        CATCH_IE_EXCEPTION(Unexpected)          \
        CATCH_IE_EXCEPTION(RequestBusy)         \
        CATCH_IE_EXCEPTION(ResultNotReady)      \
        CATCH_IE_EXCEPTION(NotAllocated)        \
        CATCH_IE_EXCEPTION(InferNotStarted)     \
        CATCH_IE_EXCEPTION(NetworkNotRead)      \
        CATCH_IE_EXCEPTION(InferCancelled)

#define INFER_REQ_CALL_STATEMENT(...)                                                                        \
    if (_impl == nullptr) IE_THROW() << "Inference Requst is not initialized";                     \
    try {                                                                                          \
        __VA_ARGS__                                                                                \
    } CATCH_IE_EXCEPTIONS catch (const std::exception& ex) {                                       \
        IE_THROW() << ex.what();                                                                   \
    } catch (...) {                                                                                \
        IE_THROW(Unexpected);                                                                      \
    }

InferRequest::InferRequest(const std::shared_ptr<IInferRequestInternal>&        impl,
                           const std::shared_ptr<details::SharedObjectLoader>&  so) :
    _impl{impl},
    _so{so} {
    if (_impl == nullptr) IE_THROW() << "Inference Requst is not initialized";
}

InferRequest::~InferRequest() {
    _impl = {};
}

void InferRequest::SetBlob(const std::string& name, const Blob::Ptr& data) {
    INFER_REQ_CALL_STATEMENT(_impl->SetBlob(name, data);)
}

Blob::Ptr InferRequest::GetBlob(const std::string& name) {
    Blob::Ptr blobPtr;
    INFER_REQ_CALL_STATEMENT(blobPtr = _impl->GetBlob(name);)
    std::string error = "Internal error: blob with name `" + name + "` is not allocated!";
    const bool remoteBlobPassed = blobPtr->is<RemoteBlob>();
    if (blobPtr == nullptr) IE_THROW() << error;
    if (!remoteBlobPassed && blobPtr->buffer() == nullptr) IE_THROW() << error;
    return blobPtr;
}

void InferRequest::SetBlob(const std::string &name, const Blob::Ptr &data, const PreProcessInfo& info) {
    INFER_REQ_CALL_STATEMENT(_impl->SetBlob(name, data, info);)
}

const PreProcessInfo& InferRequest::GetPreProcess(const std::string& name) const {
    INFER_REQ_CALL_STATEMENT(return _impl->GetPreProcess(name);)
}

void InferRequest::Infer() {
    INFER_REQ_CALL_STATEMENT(_impl->Infer();)
}

void InferRequest::Cancel() {
    INFER_REQ_CALL_STATEMENT(_impl->Cancel();)
}

std::map<std::string, InferenceEngineProfileInfo> InferRequest::GetPerformanceCounts() const {
    INFER_REQ_CALL_STATEMENT(return _impl->GetPerformanceCounts();)
}

void InferRequest::SetInput(const BlobMap& inputs) {
    INFER_REQ_CALL_STATEMENT(
        for (auto&& input : inputs) {
            _impl->SetBlob(input.first, input.second);
        }
    )
}

void InferRequest::SetOutput(const BlobMap& results) {
    INFER_REQ_CALL_STATEMENT(
        for (auto&& result : results) {
            _impl->SetBlob(result.first, result.second);
        }
    )
}

void InferRequest::SetBatch(const int batch) {
    INFER_REQ_CALL_STATEMENT(_impl->SetBatch(batch);)
}

void InferRequest::StartAsync() {
    INFER_REQ_CALL_STATEMENT(_impl->StartAsync();)
}


StatusCode InferRequest::Wait(int64_t millis_timeout) {
    INFER_REQ_CALL_STATEMENT(return _impl->Wait(millis_timeout);)
}

void InferRequest::SetCompletionCallbackImpl(std::function<void()> callback) {
    INFER_REQ_CALL_STATEMENT(
        _impl->SetCallback([callback] (std::exception_ptr) {
            callback();
        });
    )
}


#define CATCH_IE_EXCEPTION_RETURN(StatusCode, ExceptionType) catch (const ExceptionType&) {return StatusCode;}

#define CATCH_IE_EXCEPTIONS_RETURN                                         \
        CATCH_IE_EXCEPTION_RETURN(GENERAL_ERROR, GeneralError)             \
        CATCH_IE_EXCEPTION_RETURN(NOT_IMPLEMENTED, NotImplemented)         \
        CATCH_IE_EXCEPTION_RETURN(NETWORK_NOT_LOADED, NetworkNotLoaded)    \
        CATCH_IE_EXCEPTION_RETURN(PARAMETER_MISMATCH, ParameterMismatch)   \
        CATCH_IE_EXCEPTION_RETURN(NOT_FOUND, NotFound)                     \
        CATCH_IE_EXCEPTION_RETURN(OUT_OF_BOUNDS, OutOfBounds)              \
        CATCH_IE_EXCEPTION_RETURN(UNEXPECTED, Unexpected)                  \
        CATCH_IE_EXCEPTION_RETURN(REQUEST_BUSY, RequestBusy)               \
        CATCH_IE_EXCEPTION_RETURN(RESULT_NOT_READY, ResultNotReady)        \
        CATCH_IE_EXCEPTION_RETURN(NOT_ALLOCATED, NotAllocated)             \
        CATCH_IE_EXCEPTION_RETURN(INFER_NOT_STARTED, InferNotStarted)      \
        CATCH_IE_EXCEPTION_RETURN(NETWORK_NOT_READ, NetworkNotRead)        \
        CATCH_IE_EXCEPTION_RETURN(INFER_CANCELLED, InferCancelled)


void InferRequest::SetCompletionCallbackImpl(std::function<void(InferRequest, StatusCode)> callback) {
    INFER_REQ_CALL_STATEMENT(
        auto weakThis = InferRequest{std::shared_ptr<IInferRequestInternal>{_impl.get(), [](IInferRequestInternal*){}}, _so};
        _impl->SetCallback([callback, weakThis] (std::exception_ptr exceptionPtr) {
            StatusCode statusCode = StatusCode::OK;
            if (exceptionPtr != nullptr) {
                statusCode = [&] {
                    try {
                        std::rethrow_exception(exceptionPtr);
                    } CATCH_IE_EXCEPTIONS_RETURN catch (const std::exception& ex) {
                        return GENERAL_ERROR;
                    } catch (...) {
                        return UNEXPECTED;
                    }
                } ();
            }
            callback(weakThis, statusCode);
        });
    )
}

IE_SUPPRESS_DEPRECATED_START

void InferRequest::SetCompletionCallbackImpl(IInferRequest::CompletionCallback callback) {
    INFER_REQ_CALL_STATEMENT(
        IInferRequest::Ptr weakThis = InferRequest{std::shared_ptr<IInferRequestInternal>{_impl.get(), [](IInferRequestInternal*){}}, _so};
        _impl->SetCallback([callback, weakThis] (std::exception_ptr exceptionPtr) {
            StatusCode statusCode = StatusCode::OK;
            if (exceptionPtr != nullptr) {
                statusCode = [&] {
                    try {
                        std::rethrow_exception(exceptionPtr);
                    } CATCH_IE_EXCEPTIONS_RETURN catch (const std::exception& ex) {
                        return GENERAL_ERROR;
                    } catch (...) {
                        return UNEXPECTED;
                    }
                } ();
            }
            callback(weakThis, statusCode);
        });
    )
}

InferRequest::operator IInferRequest::Ptr () {
    CALL_STATEMENT(
        return std::make_shared<InferRequestBase>(_impl);
    )
}

IE_SUPPRESS_DEPRECATED_END

std::vector<VariableState> InferRequest::QueryState() {
    std::vector<VariableState> controller;
    INFER_REQ_CALL_STATEMENT(
        for (auto&& state : _impl->QueryState()) {
            controller.emplace_back(std::make_shared<VariableStateBase>(state), _so);
        }
    )
    return controller;
}

<<<<<<< HEAD
=======
InferRequest::operator IInferRequest::Ptr () {
    INFER_REQ_CALL_STATEMENT(
        return std::make_shared<InferRequestBase>(_impl);
    )
}

>>>>>>> a42ad606
bool InferRequest::operator!() const noexcept {
    return !_impl;
}

InferRequest::operator bool() const noexcept {
    return !!_impl;
}
}  // namespace InferenceEngine<|MERGE_RESOLUTION|>--- conflicted
+++ resolved
@@ -186,7 +186,7 @@
 }
 
 InferRequest::operator IInferRequest::Ptr () {
-    CALL_STATEMENT(
+    INFER_REQ_CALL_STATEMENT(
         return std::make_shared<InferRequestBase>(_impl);
     )
 }
@@ -203,15 +203,6 @@
     return controller;
 }
 
-<<<<<<< HEAD
-=======
-InferRequest::operator IInferRequest::Ptr () {
-    INFER_REQ_CALL_STATEMENT(
-        return std::make_shared<InferRequestBase>(_impl);
-    )
-}
-
->>>>>>> a42ad606
 bool InferRequest::operator!() const noexcept {
     return !_impl;
 }
