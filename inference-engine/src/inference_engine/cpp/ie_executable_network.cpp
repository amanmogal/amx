// Copyright (C) 2018-2021 Intel Corporation
// SPDX-License-Identifier: Apache-2.0
//

#include "ie_common.h"

#include "cpp/ie_executable_network.hpp"
#include "ie_executable_network_base.hpp"
#include "cpp_interfaces/interface/ie_iexecutable_network_internal.hpp"

namespace InferenceEngine {

#define EXEC_NET_CALL_STATEMENT(...)                                                               \
    if (_impl == nullptr) IE_THROW() << "ExecutableNetwork was not initialized.";                  \
    try {                                                                                          \
        __VA_ARGS__;                                                                               \
    } CATCH_IE_EXCEPTIONS catch (const std::exception& ex) {                                       \
        IE_THROW() << ex.what();                                                                   \
    } catch (...) {                                                                                \
        IE_THROW(Unexpected);                                                                      \
    }

ExecutableNetwork::ExecutableNetwork(const IExecutableNetworkInternal::Ptr& impl,
                                     const std::shared_ptr<details::SharedObjectLoader>& so)
    : _impl(impl), _so(so) {
    IE_ASSERT(_impl != nullptr);
}

ExecutableNetwork::~ExecutableNetwork() {
    _impl = {};
}

ConstOutputsDataMap ExecutableNetwork::GetOutputsInfo() const {
    EXEC_NET_CALL_STATEMENT(return _impl->GetOutputsInfo());
}

ConstInputsDataMap ExecutableNetwork::GetInputsInfo() const {
    EXEC_NET_CALL_STATEMENT(return _impl->GetInputsInfo());
}

IE_SUPPRESS_DEPRECATED_START

void ExecutableNetwork::reset(IExecutableNetwork::Ptr newActual) {
    if (_impl == nullptr) IE_THROW() << "ExecutableNetwork was not initialized.";
    if (newActual == nullptr) IE_THROW() << "ExecutableNetwork wrapper used for reset was not initialized.";
    auto newBase = std::dynamic_pointer_cast<ExecutableNetworkBase>(newActual);
    IE_ASSERT(newBase != nullptr);
    auto newImpl = newBase->GetImpl();
    IE_ASSERT(newImpl != nullptr);
    this->_impl.swap(newImpl);
}

ExecutableNetwork::operator IExecutableNetwork::Ptr() {
    return std::make_shared<ExecutableNetworkBase>(_impl);
}

std::vector<VariableState> ExecutableNetwork::QueryState() {
    std::vector<VariableState> controller;
    EXEC_NET_CALL_STATEMENT(
        for (auto&& state : _impl->QueryState()) {
            controller.emplace_back(std::make_shared<VariableStateBase>(state), _so);
        });
    return controller;
}

IE_SUPPRESS_DEPRECATED_END

InferRequest ExecutableNetwork::CreateInferRequest() {
    EXEC_NET_CALL_STATEMENT(return InferRequest{_impl->CreateInferRequest(), _so});
}

InferRequest::Ptr ExecutableNetwork::CreateInferRequestPtr() {
    EXEC_NET_CALL_STATEMENT(return std::make_shared<InferRequest>(InferRequest{_impl->CreateInferRequest(), _so}));
}

void ExecutableNetwork::Export(const std::string& modelFileName) {
    EXEC_NET_CALL_STATEMENT(return _impl->Export(modelFileName));
}

void ExecutableNetwork::Export(std::ostream& networkModel) {
    EXEC_NET_CALL_STATEMENT(return _impl->Export(networkModel));
}

CNNNetwork ExecutableNetwork::GetExecGraphInfo() {
    EXEC_NET_CALL_STATEMENT(return _impl->GetExecGraphInfo());
}

<<<<<<< HEAD
IE_SUPPRESS_DEPRECATED_START
std::vector<VariableState> ExecutableNetwork::QueryState() {
    std::vector<VariableState> controller;
    EXEC_NET_CALL_STATEMENT(
        for (auto&& state : _impl->QueryState()) {
            controller.emplace_back(VariableState(state, _so));
        });
    return controller;
}
IE_SUPPRESS_DEPRECATED_END

=======
>>>>>>> 768aec9d
void ExecutableNetwork::SetConfig(const std::map<std::string, Parameter>& config) {
    EXEC_NET_CALL_STATEMENT(_impl->SetConfig(config));
}

Parameter ExecutableNetwork::GetConfig(const std::string& name) const {
    EXEC_NET_CALL_STATEMENT(return _impl->GetConfig(name));
}

Parameter ExecutableNetwork::GetMetric(const std::string& name) const {
    EXEC_NET_CALL_STATEMENT(return _impl->GetMetric(name));
}

RemoteContext::Ptr ExecutableNetwork::GetContext() const {
    EXEC_NET_CALL_STATEMENT(return _impl->GetContext());
}

bool ExecutableNetwork::operator!() const noexcept {
    return !_impl;
}

ExecutableNetwork::operator bool() const noexcept {
    return !!_impl;
}

}  // namespace InferenceEngine<|MERGE_RESOLUTION|>--- conflicted
+++ resolved
@@ -58,7 +58,7 @@
     std::vector<VariableState> controller;
     EXEC_NET_CALL_STATEMENT(
         for (auto&& state : _impl->QueryState()) {
-            controller.emplace_back(std::make_shared<VariableStateBase>(state), _so);
+            controller.emplace_back(VariableState(state, _so));
         });
     return controller;
 }
@@ -85,20 +85,6 @@
     EXEC_NET_CALL_STATEMENT(return _impl->GetExecGraphInfo());
 }
 
-<<<<<<< HEAD
-IE_SUPPRESS_DEPRECATED_START
-std::vector<VariableState> ExecutableNetwork::QueryState() {
-    std::vector<VariableState> controller;
-    EXEC_NET_CALL_STATEMENT(
-        for (auto&& state : _impl->QueryState()) {
-            controller.emplace_back(VariableState(state, _so));
-        });
-    return controller;
-}
-IE_SUPPRESS_DEPRECATED_END
-
-=======
->>>>>>> 768aec9d
 void ExecutableNetwork::SetConfig(const std::map<std::string, Parameter>& config) {
     EXEC_NET_CALL_STATEMENT(_impl->SetConfig(config));
 }
