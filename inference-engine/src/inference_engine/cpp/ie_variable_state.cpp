// Copyright (C) 2018-2021 Intel Corporation
// SPDX-License-Identifier: Apache-2.0
//

#include "details/ie_so_loader.h"
#include "cpp/ie_memory_state.hpp"
#include "ie_imemory_state.hpp"
#include "cpp_interfaces/interface/ie_ivariable_state_internal.hpp"
#include "exception2status.hpp"

#define VARIABLE_CALL_STATEMENT(...)                                                               \
<<<<<<< HEAD
    if (_impl == nullptr) IE_THROW(NotAllocated) << "VariableState was not initialized.";          \
=======
    if (_impl == nullptr) IE_THROW() << "VariableState was not initialized.";                      \
>>>>>>> e754a6b4
    try {                                                                                          \
        __VA_ARGS__;                                                                               \
    } catch(...) {details::Rethrow();}

namespace InferenceEngine {

VariableState::VariableState(const details::SharedObjectLoader& so,
                             const IVariableStateInternal::Ptr& impl)
    : _so(so), _impl(impl) {
    IE_ASSERT(_impl != nullptr);
}

IE_SUPPRESS_DEPRECATED_START

VariableState::VariableState(std::shared_ptr<IVariableState> state,
                             std::shared_ptr<details::SharedObjectLoader> splg)
    : _so(), _impl(), actual(state) {
    if (splg) {
        _so = *splg;
    }

    //  plg can be null, but not the actual
    if (actual == nullptr)
        IE_THROW(NotAllocated) << "VariableState was not initialized.";
}

Blob::CPtr VariableState::GetLastState() const {
    return GetState();
}

void VariableState::Reset() {
    if (actual) {
        CALL_STATUS_FNC_NO_ARGS(Reset);
        return;
    }

    VARIABLE_CALL_STATEMENT(_impl->Reset());
}

std::string VariableState::GetName() const {
    if (actual) {
        char name[256];
        CALL_STATUS_FNC(GetName, name, sizeof(name));
        return name;
    }

    VARIABLE_CALL_STATEMENT(return _impl->GetName());
}

Blob::CPtr VariableState::GetState() const {
    if (actual) {
        Blob::CPtr stateBlob;
        CALL_STATUS_FNC(GetState, stateBlob);
        return stateBlob;
    }

    VARIABLE_CALL_STATEMENT(return _impl->GetState());
}

void VariableState::SetState(Blob::Ptr state) {
    if (actual) {
        CALL_STATUS_FNC(SetState, state);
        return;
    }

    VARIABLE_CALL_STATEMENT(_impl->SetState(state));
}

}  // namespace InferenceEngine<|MERGE_RESOLUTION|>--- conflicted
+++ resolved
@@ -9,11 +9,7 @@
 #include "exception2status.hpp"
 
 #define VARIABLE_CALL_STATEMENT(...)                                                               \
-<<<<<<< HEAD
     if (_impl == nullptr) IE_THROW(NotAllocated) << "VariableState was not initialized.";          \
-=======
-    if (_impl == nullptr) IE_THROW() << "VariableState was not initialized.";                      \
->>>>>>> e754a6b4
     try {                                                                                          \
         __VA_ARGS__;                                                                               \
     } catch(...) {details::Rethrow();}
