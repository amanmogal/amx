// Copyright (C) 2018-2021 Intel Corporation
// SPDX-License-Identifier: Apache-2.0
//

#include "cpp_interfaces/interface/ie_iinfer_request_internal.hpp"

#include <map>
#include <memory>
#include <string>

#include "cpp_interfaces/interface/ie_iplugin_internal.hpp"
#include "cpp_interfaces/plugin_itt.hpp"
#include "debug.h"
#include "ie_algorithm.hpp"
#include "ie_blob.h"
#include "ie_common.h"
#include "ie_compound_blob.h"
#include "ie_preprocess.hpp"
#include "ie_remote_context.hpp"

namespace InferenceEngine {

IInferRequestInternal::~IInferRequestInternal() {}

IInferRequestInternal::IInferRequestInternal(const InputsDataMap& networkInputs, const OutputsDataMap& networkOutputs)
    :  // We should copy maps since they can be overriden in SetBlob with preprocess
      _networkInputs{copyInfo(networkInputs)},
      _networkOutputs{copyInfo(networkOutputs)} {}

void IInferRequestInternal::Infer() {
    checkBlobs();
    InferImpl();
}

void IInferRequestInternal::InferImpl() {
    IE_THROW(NotImplemented);
}

void IInferRequestInternal::Cancel() {
    IE_THROW(NotImplemented);
}

std::map<std::string, InferenceEngineProfileInfo> IInferRequestInternal::GetPerformanceCounts() const {
    IE_THROW(NotImplemented);
}

void IInferRequestInternal::SetBlob(const std::string& name, const Blob::Ptr& userBlob) {
    OV_ITT_SCOPED_TASK(itt::domains::Plugin, "SetBlob");
    if (name.empty()) {
        IE_THROW(NotFound) << "Failed to set blob with empty name";
    }
    if (!userBlob)
        IE_THROW(NotAllocated) << "Failed to set empty blob with name: \'" << name << "\'";
    const bool compoundBlobPassed = userBlob->is<CompoundBlob>();
    const bool remoteBlobPassed = userBlob->is<RemoteBlob>();
    if (!compoundBlobPassed && !remoteBlobPassed && userBlob->buffer() == nullptr)
        IE_THROW(NotAllocated) << "Input data was not allocated. Input name: \'" << name << "\'";
    if (userBlob->size() == 0) {
        IE_THROW() << "Input data is empty. Input name: \'" << name << "\'";
    }

    InputInfo::Ptr foundInput;
    DataPtr foundOutput;
    size_t dataSize = userBlob->size();
    if (findInputAndOutputBlobByName(name, foundInput, foundOutput)) {
        // ilavreno: the condition below is obsolete, but we need an exact list of precisions
        // which are supports by G-API preprocessing
        if (foundInput->getPrecision() != userBlob->getTensorDesc().getPrecision()) {
            IE_THROW(ParameterMismatch)
                << "Failed to set Blob with precision not corresponding to user input precision";
        }

        auto& devBlob = _deviceInputs[name];
        const bool preProcRequired = preProcessingRequired(foundInput, userBlob, devBlob);
        if (compoundBlobPassed && !preProcRequired) {
            IE_THROW(NotImplemented) << "cannot set compound blob: supported only for input pre-processing";
        }

        if (preProcRequired) {
            addInputPreProcessingFor(name, userBlob, devBlob ? devBlob : _inputs[name]);
        } else {
            size_t inputSize = foundInput->getTensorDesc().getLayout() != InferenceEngine::Layout::SCALAR
                                   ? InferenceEngine::details::product(foundInput->getTensorDesc().getDims())
                                   : 1;
            if (dataSize != inputSize) {
                IE_THROW() << "Input blob size is not equal network input size (" << dataSize << "!=" << inputSize
                           << ").";
            }
            _inputs[name] = userBlob;
            devBlob = userBlob;
        }
    } else {
        if (compoundBlobPassed) {
            IE_THROW(NotImplemented) << "cannot set compound blob: supported only for input pre-processing";
        }
        size_t outputSize = foundOutput->getTensorDesc().getLayout() != InferenceEngine::Layout::SCALAR
                                ? details::product(foundOutput->getTensorDesc().getDims())
                                : 1;
        if (dataSize != outputSize) {
            IE_THROW() << "Output blob size is not equal network output size (" << dataSize << "!=" << outputSize
                       << ").";
        }
        if (foundOutput->getPrecision() != userBlob->getTensorDesc().getPrecision()) {
            IE_THROW(ParameterMismatch)
                << "Failed to set Blob with precision not corresponding to user output precision";
        }
        // ilavreno: this condition is valid for most plugins except MYRIAD
        // it is able to perform layout conversion for output blob dynamically
        // if (foundOutput->getLayout() != userBlob->getTensorDesc().getLayout()) {
        //     IE_THROW(ParameterMismatch) << "Failed to set Blob with layout not corresponding to user output layout";
        // }
        _outputs[name] = userBlob;
    }
}

Blob::Ptr IInferRequestInternal::GetBlob(const std::string& name) {
    OV_ITT_SCOPED_TASK(itt::domains::Plugin, "GetBlob");
    Blob::Ptr data;
    InputInfo::Ptr foundInput;
    DataPtr foundOutput;
    const SizeVector oneVector = {1};
    if (findInputAndOutputBlobByName(name, foundInput, foundOutput)) {
        // ROI blob is returned only if it was set previously. Otherwise default blob is returned.
        auto it = _preProcData.find(name);
        if (it != _preProcData.end()) {
            data = it->second->getRoiBlob();
        } else {
            data = _inputs[name];
<<<<<<< HEAD
            const auto& dims = foundInput->getTensorDesc().getDims();
            //const auto& dims = m_realShapes.find(name) != m_realShapes.end() ? m_realShapes.at(name) : foundInput->getTensorDesc().getDims();
            checkBlob(data, name, true,
                foundInput->getTensorDesc().getLayout() != SCALAR
                ? dims
                : oneVector);
=======
            checkBlob(
                data,
                name,
                true,
                foundInput->getTensorDesc().getLayout() != SCALAR ? foundInput->getTensorDesc().getDims() : oneVector);
>>>>>>> cc76d389

            auto& devBlob = _deviceInputs[name];
            if (preProcessingRequired(foundInput, data, devBlob)) {
                // if no devBlob, performs inplace
                addInputPreProcessingFor(name, data, devBlob ? devBlob : _inputs[name]);
            }
        }
    } else {
        data = _outputs[name];
<<<<<<< HEAD
        //const auto& dims = m_realShapes.find(name) != m_realShapes.end() ? m_realShapes.at(name) : foundOutput->getTensorDesc().getDims();
        const auto& dims = foundOutput->getTensorDesc().getDims();
        checkBlob(data, name, false,
            foundOutput->getTensorDesc().getLayout() != SCALAR
            ? dims
            : oneVector);
=======
        checkBlob(
            data,
            name,
            false,
            foundOutput->getTensorDesc().getLayout() != SCALAR ? foundOutput->getTensorDesc().getDims() : oneVector);
>>>>>>> cc76d389
    }
    return data;
}

void IInferRequestInternal::SetBlob(const std::string& name, const Blob::Ptr& data, const PreProcessInfo& info) {
    InputInfo::Ptr foundInput;
    DataPtr foundOutput;
    if (findInputAndOutputBlobByName(name, foundInput, foundOutput)) {
        foundInput->getPreProcess() = copyPreProcess(info);
    } else {
        IE_THROW() << "Pre-process can't be set to output blob";
    }

    SetBlob(name, data);
}

const PreProcessInfo& IInferRequestInternal::GetPreProcess(const std::string& name) const {
    InputInfo::Ptr foundInput;
    DataPtr foundOutput;
    if (findInputAndOutputBlobByName(name, foundInput, foundOutput)) {
        return foundInput->getPreProcess();
    } else {
        IE_THROW() << "Output blob can't have pre-processing";
    }
}

void IInferRequestInternal::SetBatch(int batch) {
    IE_THROW(NotImplemented);
}

//void IInferRequestInternal::SetShape(const std::string &name, const SizeVector &dims) {
//    IE_THROW(NotImplemented);
//}

std::vector<std::shared_ptr<IVariableStateInternal>> IInferRequestInternal::QueryState() {
    IE_THROW(NotImplemented);
}

void IInferRequestInternal::StartAsync() {
    checkBlobs();
    StartAsyncImpl();
}

void IInferRequestInternal::StartAsyncImpl() {
    IE_THROW(NotImplemented);
}

StatusCode IInferRequestInternal::Wait(int64_t millis_timeout) {
    IE_THROW(NotImplemented);
}

void IInferRequestInternal::SetCallback(Callback callback) {
    _callback = std::move(callback);
}

void IInferRequestInternal::execDataPreprocessing(InferenceEngine::BlobMap& preprocessedBlobs, bool serial) {
    for (auto& input : preprocessedBlobs) {
        // If there is a pre-process entry for an input then it must be pre-processed
        // using preconfigured resize algorithm.
        auto it = _preProcData.find(input.first);
        if (it != _preProcData.end()) {
            it->second->execute(input.second, _networkInputs[input.first]->getPreProcess(), serial, m_curBatch);
        }
    }
}

bool IInferRequestInternal::findInputAndOutputBlobByName(const std::string& name,
                                                         InputInfo::Ptr& foundInput,
                                                         DataPtr& foundOutput) const {
    foundInput = nullptr;
    foundOutput = nullptr;
    if (_networkOutputs.empty()) {
        IE_THROW() << "Internal error: network outputs is not set";
    }
    auto foundInputPair = std::find_if(std::begin(_networkInputs),
                                       std::end(_networkInputs),
                                       [&](const std::pair<std::string, InputInfo::Ptr>& pair) {
                                           return pair.first == name;
                                       });
    auto foundOutputPair = std::find_if(std::begin(_networkOutputs),
                                        std::end(_networkOutputs),
                                        [&](const std::pair<std::string, DataPtr>& pair) {
                                            return pair.first == name;
                                        });
    bool retVal;

    if (foundInputPair != std::end(_networkInputs)) {
        foundInput = foundInputPair->second;
        retVal = true;
    } else if (foundOutputPair != std::end(_networkOutputs)) {
        foundOutput = foundOutputPair->second;
        retVal = false;
    } else {
        IE_THROW(NotFound) << "Failed to find input or output with name: \'" << name << "\'";
    }
    return retVal;
}

void IInferRequestInternal::checkBlob(const Blob::Ptr& blob,
                                      const std::string& name,
                                      bool isInput,
                                      const SizeVector& refDims) const {
    std::string bType = isInput ? "Input" : "Output";
    std::string sType = isInput ? "input" : "output";
    std::string strNotAllocated(bType + " data was not allocated.");
    std::string strNotMatched("The " + sType + " blob size is not equal to the network " + sType + " size");

    if (!blob) {
        IE_THROW(NotAllocated) << strNotAllocated;
    }
    size_t refSize;
    bool isDynamic = false;
    if (refDims.empty()) {
        SizeVector dims;
        if (isInput) {
            auto foundInputPair = std::find_if(std::begin(_networkInputs),
                                               std::end(_networkInputs),
                                               [&](const std::pair<std::string, InputInfo::Ptr>& pair) {
                                                   return pair.first == name;
                                               });
            if (foundInputPair == std::end(_networkInputs)) {
                IE_THROW(NotFound) << "Failed to find input with name: \'" << name << "\'";
            }
<<<<<<< HEAD
            isDynamic = foundInputPair->second->getInputData()->getPartialShape().is_dynamic();
            dims = /*m_realShapes.find(name) != m_realShapes.end() ? m_realShapes.at(name) : */foundInputPair->second->getTensorDesc().getDims();
            refSize = foundInputPair->second->getTensorDesc().getLayout() != SCALAR
                ? details::product(dims)
                : 1;
=======
            dims = foundInputPair->second->getTensorDesc().getDims();
            refSize = foundInputPair->second->getTensorDesc().getLayout() != SCALAR ? details::product(dims) : 1;
>>>>>>> cc76d389
        } else {
            auto foundOutputPair = std::find_if(std::begin(_networkOutputs),
                                                std::end(_networkOutputs),
                                                [&](const std::pair<std::string, DataPtr>& pair) {
                                                    return pair.first == name;
                                                });
            if (foundOutputPair == std::end(_networkOutputs)) {
                IE_THROW(NotFound) << "Failed to find output with name: \'" << name << "\'";
            }
<<<<<<< HEAD
            isDynamic = foundOutputPair->second->getPartialShape().is_dynamic();
            ngraph::PartialShape blobPartialShape(blob->getTensorDesc().getDims());
            if (foundOutputPair->second->getPartialShape().compatible(blobPartialShape)) {
                dims = blob->getTensorDesc().getDims();
            } else {
                // TODO: it is strange to request tensor desc from data when the shapes are not compatible, probably we need to immediately throw here
                dims = foundOutputPair->second->getTensorDesc().getDims();
            }
            refSize = foundOutputPair->second->getTensorDesc().getLayout() != SCALAR
                ? details::product(dims)
                : 1;
=======
            dims = foundOutputPair->second->getTensorDesc().getDims();
            refSize = foundOutputPair->second->getTensorDesc().getLayout() != SCALAR ? details::product(dims) : 1;
>>>>>>> cc76d389
        }
    } else {
        refSize = details::product(refDims);
    }

    if (!isDynamic && refSize != blob->size()) {
        IE_THROW() << strNotMatched + ": got " << blob->size() << " expecting " << refSize;
    }
    const bool remoteBlobPassed = blob->is<RemoteBlob>();
    if (!remoteBlobPassed && blob->buffer() == nullptr)
        IE_THROW() << strNotAllocated;
}

void IInferRequestInternal::checkBlobs() {
    for (auto const& input : _inputs) {
        checkBlob(input.second, input.first, true);
    }
    for (auto const& output : _outputs) {
        checkBlob(output.second, output.first, false);
    }
}

void IInferRequestInternal::setPointerToExecutableNetworkInternal(
    const std::shared_ptr<IExecutableNetworkInternal>& exeNetwork) {
    _exeNetwork = exeNetwork;
}

bool IInferRequestInternal::preProcessingRequired(const InputInfo::Ptr& info,
                                                  const Blob::Ptr& userBlob,
                                                  const Blob::Ptr& deviceBlob) {
    // pre-processing is required if:
    // 1. resize algorithm is specified (resize required)
    // 2. color format specified:
    // 2.a. color format is not equal to network's expected (color conversion required)
    // 2.b. network's layout != blob's layout (reorder required)
    // 3. precision conversion is required

    const auto& preProcessInfo = info->getPreProcess();
    const auto inputColorFormat = preProcessInfo.getColorFormat();
    // FIXME: support other network's input formats once the API is ready. Assuming input is in
    // the BGR format by default
    const auto networkColorFormat = ColorFormat::BGR;
    const bool colorFormatSpecified = inputColorFormat != ColorFormat::RAW;

    auto blob_layout = [](const Blob::Ptr& b) {
        return b->getTensorDesc().getLayout();
    };
    auto blob_prec = [](const Blob::Ptr& b) {
        return b->getTensorDesc().getPrecision();
    };

    auto dst_layout = deviceBlob ? blob_layout(deviceBlob) : info->getLayout();
    auto dst_prec = deviceBlob ? blob_prec(deviceBlob) : info->getPrecision();

    // FIXME: remove the first part to allow any needed conversion?
    const bool need_layout_conv = (colorFormatSpecified || deviceBlob) && (blob_layout(userBlob) != dst_layout);

    return preProcessInfo.getResizeAlgorithm() != ResizeAlgorithm::NO_RESIZE ||
           (colorFormatSpecified && inputColorFormat != networkColorFormat) || need_layout_conv ||
           (blob_prec(userBlob) != dst_prec);
}

void IInferRequestInternal::addInputPreProcessingFor(const std::string& name,
                                                     Blob::Ptr const& from,
                                                     const Blob::Ptr& to) {
    auto ppDataIt = _preProcData.find(name);
    if (ppDataIt == _preProcData.end()) {
        ppDataIt = (_preProcData.emplace(name, CreatePreprocDataHelper())).first;
    }

    auto& preproc_ptr = ppDataIt->second;
    preproc_ptr->isApplicable(from, to);
    // Stores the given blob as ROI blob. It will be used to fill in network input
    // during pre-processing
    preproc_ptr->setRoiBlob(from);
}

void* IInferRequestInternal::GetUserData() noexcept {
    return _userData;
}

void IInferRequestInternal::SetUserData(void* userData) noexcept {
    _userData = userData;
}
}  // namespace InferenceEngine<|MERGE_RESOLUTION|>--- conflicted
+++ resolved
@@ -126,20 +126,13 @@
             data = it->second->getRoiBlob();
         } else {
             data = _inputs[name];
-<<<<<<< HEAD
             const auto& dims = foundInput->getTensorDesc().getDims();
             //const auto& dims = m_realShapes.find(name) != m_realShapes.end() ? m_realShapes.at(name) : foundInput->getTensorDesc().getDims();
-            checkBlob(data, name, true,
-                foundInput->getTensorDesc().getLayout() != SCALAR
-                ? dims
-                : oneVector);
-=======
             checkBlob(
                 data,
                 name,
                 true,
-                foundInput->getTensorDesc().getLayout() != SCALAR ? foundInput->getTensorDesc().getDims() : oneVector);
->>>>>>> cc76d389
+                foundInput->getTensorDesc().getLayout() != SCALAR ? dims : oneVector);
 
             auto& devBlob = _deviceInputs[name];
             if (preProcessingRequired(foundInput, data, devBlob)) {
@@ -149,20 +142,13 @@
         }
     } else {
         data = _outputs[name];
-<<<<<<< HEAD
         //const auto& dims = m_realShapes.find(name) != m_realShapes.end() ? m_realShapes.at(name) : foundOutput->getTensorDesc().getDims();
         const auto& dims = foundOutput->getTensorDesc().getDims();
-        checkBlob(data, name, false,
-            foundOutput->getTensorDesc().getLayout() != SCALAR
-            ? dims
-            : oneVector);
-=======
         checkBlob(
             data,
-            name,
+            name, 
             false,
-            foundOutput->getTensorDesc().getLayout() != SCALAR ? foundOutput->getTensorDesc().getDims() : oneVector);
->>>>>>> cc76d389
+            foundOutput->getTensorDesc().getLayout() != SCALAR ? dims : oneVector);
     }
     return data;
 }
@@ -286,16 +272,9 @@
             if (foundInputPair == std::end(_networkInputs)) {
                 IE_THROW(NotFound) << "Failed to find input with name: \'" << name << "\'";
             }
-<<<<<<< HEAD
             isDynamic = foundInputPair->second->getInputData()->getPartialShape().is_dynamic();
             dims = /*m_realShapes.find(name) != m_realShapes.end() ? m_realShapes.at(name) : */foundInputPair->second->getTensorDesc().getDims();
-            refSize = foundInputPair->second->getTensorDesc().getLayout() != SCALAR
-                ? details::product(dims)
-                : 1;
-=======
-            dims = foundInputPair->second->getTensorDesc().getDims();
             refSize = foundInputPair->second->getTensorDesc().getLayout() != SCALAR ? details::product(dims) : 1;
->>>>>>> cc76d389
         } else {
             auto foundOutputPair = std::find_if(std::begin(_networkOutputs),
                                                 std::end(_networkOutputs),
@@ -305,7 +284,6 @@
             if (foundOutputPair == std::end(_networkOutputs)) {
                 IE_THROW(NotFound) << "Failed to find output with name: \'" << name << "\'";
             }
-<<<<<<< HEAD
             isDynamic = foundOutputPair->second->getPartialShape().is_dynamic();
             ngraph::PartialShape blobPartialShape(blob->getTensorDesc().getDims());
             if (foundOutputPair->second->getPartialShape().compatible(blobPartialShape)) {
@@ -314,13 +292,7 @@
                 // TODO: it is strange to request tensor desc from data when the shapes are not compatible, probably we need to immediately throw here
                 dims = foundOutputPair->second->getTensorDesc().getDims();
             }
-            refSize = foundOutputPair->second->getTensorDesc().getLayout() != SCALAR
-                ? details::product(dims)
-                : 1;
-=======
-            dims = foundOutputPair->second->getTensorDesc().getDims();
             refSize = foundOutputPair->second->getTensorDesc().getLayout() != SCALAR ? details::product(dims) : 1;
->>>>>>> cc76d389
         }
     } else {
         refSize = details::product(refDims);
