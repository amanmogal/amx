--- conflicted
+++ resolved
@@ -450,24 +450,12 @@
 
     ie::CNNNetwork ReadNetwork(const std::string& modelPath, const std::string& binPath) const override {
         OV_ITT_SCOPE(FIRST_INFERENCE, ov::itt::domains::IE_RT, "CoreImpl::ReadNetwork from file");
-<<<<<<< HEAD
-        auto cnnNet = InferenceEngine::details::ReadNetwork(modelPath, binPath, extensions, newAPI);
-        OPENVINO_ASSERT(cnnNet.getFunction() || !newAPI, "Cannot read IR v7 from OpenVINO 2.0 API");
-        return cnnNet;
-=======
         return InferenceEngine::details::ReadNetwork(modelPath, binPath, extensions, newAPI);
->>>>>>> 15c98bbf
     }
 
     ie::CNNNetwork ReadNetwork(const std::string& model, const ie::Blob::CPtr& weights) const override {
         OV_ITT_SCOPE(FIRST_INFERENCE, ov::itt::domains::IE_RT, "CoreImpl::ReadNetwork from memory");
-<<<<<<< HEAD
-        auto cnnNet = InferenceEngine::details::ReadNetwork(model, weights, extensions, newAPI);
-        OPENVINO_ASSERT(cnnNet.getFunction() || !newAPI, "Cannot read IR v7 from OpenVINO 2.0 API");
-        return cnnNet;
-=======
         return InferenceEngine::details::ReadNetwork(model, weights, extensions, newAPI);
->>>>>>> 15c98bbf
     }
 
     // TODO: In future this method can be added to ICore interface
