--- conflicted
+++ resolved
@@ -48,11 +48,7 @@
           m_type(name),
           m_ext_type(m_type.c_str(), 0, m_opset_name.c_str()) {}
 
-<<<<<<< HEAD
-    const ov::DiscreteTypeInfo& type() const override {
-=======
     const ov::DiscreteTypeInfo& get_type_info() const override {
->>>>>>> f20f4d02
         return m_ext_type;
     }
 
