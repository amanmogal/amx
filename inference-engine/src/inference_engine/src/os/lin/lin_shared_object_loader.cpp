// Copyright (C) 2018-2021 Intel Corporation
// SPDX-License-Identifier: Apache-2.0
//

#include <dlfcn.h>

#include <iostream>

#include "details/ie_so_loader.h"
#include "file_utils.h"
#include "openvino/util/file_util.hpp"
<<<<<<< HEAD
#include "openvino/util/so_loader.hpp"
=======
#include "shared_object.hpp"

namespace ov {
namespace runtime {
std::shared_ptr<void> load_shared_object(const char* path) {
    auto shared_object = std::shared_ptr<void>{dlopen(path, RTLD_NOW), [](void* shared_object) {
                                                   if (shared_object != nullptr) {
                                                       if (0 != dlclose(shared_object)) {
                                                           std::cerr << "dlclose failed: " << dlerror() << std::endl;
                                                       }
                                                   }
                                               }};
    if (!shared_object) {
        IE_THROW() << "Cannot load library '" << path << "': " << dlerror();
    }
    return shared_object;
}

#ifdef OPENVINO_ENABLE_UNICODE_PATH_SUPPORT
std::shared_ptr<void> load_shared_object(const wchar_t* path) {
    return load_shared_object(ov::util::wstring_to_string(path).c_str());
}
#endif  // OPENVINO_ENABLE_UNICODE_PATH_SUPPORT

void* get_symbol(const std::shared_ptr<void>& shared_object, const char* symbol_name) {
    if (!shared_object) {
        IE_THROW() << "Cannot get '" << symbol_name << "' content from unknown library!";
    }
    void* procAddr = nullptr;
    procAddr = dlsym(shared_object.get(), symbol_name);
    if (procAddr == nullptr) {
        IE_THROW(NotFound) << "dlSym cannot locate method '" << symbol_name << "': " << dlerror();
    }
    return procAddr;
}
}  // namespace runtime
}  // namespace ov
>>>>>>> 95f8544a

namespace InferenceEngine {
namespace details {

struct SharedObjectLoader::Impl : public ov::util::SharedObjectLoader {
    explicit Impl(const std::shared_ptr<void>& shared_object_) : SharedObjectLoader(shared_object_) {}

    explicit Impl(const char* pluginName) : SharedObjectLoader(pluginName) {}

#ifdef OPENVINO_ENABLE_UNICODE_PATH_SUPPORT
    explicit Impl(const wchar_t* pluginName) : Impl(ov::util::wstring_to_string(pluginName).c_str()) {}
<<<<<<< HEAD
#endif  // ENABLE_UNICODE_PATH_SUPPORT
=======
#endif  // OPENVINO_ENABLE_UNICODE_PATH_SUPPORT

    void* get_symbol(const char* symbolName) const {
        return ov::runtime::get_symbol(shared_object, symbolName);
    }
>>>>>>> 95f8544a
};

SharedObjectLoader::SharedObjectLoader(const std::shared_ptr<void>& shared_object) {
    _impl.reset(new Impl(shared_object));
}

#ifdef OPENVINO_ENABLE_UNICODE_PATH_SUPPORT
SharedObjectLoader::SharedObjectLoader(const wchar_t* pluginName) {
    _impl.reset(new Impl(pluginName));
}
#endif

SharedObjectLoader::SharedObjectLoader(const char* pluginName) {
    _impl.reset(new Impl(pluginName));
}

SharedObjectLoader::~SharedObjectLoader() {}

void* SharedObjectLoader::get_symbol(const char* symbolName) const {
    if (_impl == nullptr) {
        IE_THROW(NotAllocated) << "SharedObjectLoader is not initialized";
    }
    return _impl->get_symbol(symbolName);
}

std::shared_ptr<void> SharedObjectLoader::get() const {
    return _impl->get();
}

}  // namespace details
}  // namespace InferenceEngine<|MERGE_RESOLUTION|>--- conflicted
+++ resolved
@@ -9,47 +9,7 @@
 #include "details/ie_so_loader.h"
 #include "file_utils.h"
 #include "openvino/util/file_util.hpp"
-<<<<<<< HEAD
 #include "openvino/util/so_loader.hpp"
-=======
-#include "shared_object.hpp"
-
-namespace ov {
-namespace runtime {
-std::shared_ptr<void> load_shared_object(const char* path) {
-    auto shared_object = std::shared_ptr<void>{dlopen(path, RTLD_NOW), [](void* shared_object) {
-                                                   if (shared_object != nullptr) {
-                                                       if (0 != dlclose(shared_object)) {
-                                                           std::cerr << "dlclose failed: " << dlerror() << std::endl;
-                                                       }
-                                                   }
-                                               }};
-    if (!shared_object) {
-        IE_THROW() << "Cannot load library '" << path << "': " << dlerror();
-    }
-    return shared_object;
-}
-
-#ifdef OPENVINO_ENABLE_UNICODE_PATH_SUPPORT
-std::shared_ptr<void> load_shared_object(const wchar_t* path) {
-    return load_shared_object(ov::util::wstring_to_string(path).c_str());
-}
-#endif  // OPENVINO_ENABLE_UNICODE_PATH_SUPPORT
-
-void* get_symbol(const std::shared_ptr<void>& shared_object, const char* symbol_name) {
-    if (!shared_object) {
-        IE_THROW() << "Cannot get '" << symbol_name << "' content from unknown library!";
-    }
-    void* procAddr = nullptr;
-    procAddr = dlsym(shared_object.get(), symbol_name);
-    if (procAddr == nullptr) {
-        IE_THROW(NotFound) << "dlSym cannot locate method '" << symbol_name << "': " << dlerror();
-    }
-    return procAddr;
-}
-}  // namespace runtime
-}  // namespace ov
->>>>>>> 95f8544a
 
 namespace InferenceEngine {
 namespace details {
@@ -61,15 +21,7 @@
 
 #ifdef OPENVINO_ENABLE_UNICODE_PATH_SUPPORT
     explicit Impl(const wchar_t* pluginName) : Impl(ov::util::wstring_to_string(pluginName).c_str()) {}
-<<<<<<< HEAD
-#endif  // ENABLE_UNICODE_PATH_SUPPORT
-=======
 #endif  // OPENVINO_ENABLE_UNICODE_PATH_SUPPORT
-
-    void* get_symbol(const char* symbolName) const {
-        return ov::runtime::get_symbol(shared_object, symbolName);
-    }
->>>>>>> 95f8544a
 };
 
 SharedObjectLoader::SharedObjectLoader(const std::shared_ptr<void>& shared_object) {
