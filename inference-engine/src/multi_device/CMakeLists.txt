--- conflicted
+++ resolved
@@ -17,11 +17,7 @@
               PSEUDO_PLUGIN_FOR "MULTI"
               DEFAULT_CONFIG "MULTI_WORK_MODE_AS_AUTO:YES")
 
-<<<<<<< HEAD
-target_link_libraries(${TARGET_NAME} PRIVATE inference_engine openvino::core inference_engine_transformations)
-=======
-target_link_libraries(${TARGET_NAME} PRIVATE ngraph inference_engine_transformations)
->>>>>>> 8aa71854
+target_link_libraries(${TARGET_NAME} PRIVATE openvino::core inference_engine_transformations)
 
 set_ie_threading_interface_for(${TARGET_NAME})
 
