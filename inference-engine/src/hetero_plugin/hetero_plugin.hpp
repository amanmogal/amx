--- conflicted
+++ resolved
@@ -37,13 +37,8 @@
     InferenceEngine::Parameter GetConfig(const std::string& name, const std::map<std::string,
                                          InferenceEngine::Parameter> & options) const override;
 
-<<<<<<< HEAD
     InferenceEngine::IExecutableNetworkInternal::Ptr
-    ImportNetwork(std::istream& heteroModel,
-                  const std::map<std::string, std::string>& config) override;
-=======
-    InferenceEngine::IExecutableNetworkInternal::Ptr ImportNetworkImpl(std::istream& heteroModel, const Configs& config) override;
->>>>>>> 1076f45a
+    ImportNetwork(std::istream& heteroModel, const std::map<std::string, std::string>& config) override;
 
     DeviceMetaInformationMap GetDevicePlugins(const std::string& targetFallback,
                                               const Configs & localConfig) const;
