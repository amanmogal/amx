// Copyright (C) 2018-2020 Intel Corporation
// SPDX-License-Identifier: Apache-2.0
//

#include "ie_metric_helpers.hpp"
#include "hetero_plugin.hpp"
#include <memory>
#include <vector>
#include <map>
#include <string>
#include <utility>
#include <fstream>
#include <unordered_set>
#include "ie_plugin_config.hpp"
#include "hetero/hetero_plugin_config.hpp"
#include "hetero_executable_network.hpp"
#include <cpp_interfaces/interface/ie_internal_plugin_config.hpp>

using namespace InferenceEngine;
using namespace InferenceEngine::PluginConfigParams;
using namespace InferenceEngine::HeteroConfigParams;
using namespace HeteroPlugin;
using namespace std;

static Version heteroPluginDescription = {
        {2, 1},  // plugin API version
        CI_BUILD_NUMBER,
        "heteroPlugin"  // plugin description message
};

Engine::Engine() {
    _pluginName = "HETERO";
    _config[KEY_EXCLUSIVE_ASYNC_REQUESTS] = YES;
    _config[HETERO_CONFIG_KEY(DUMP_GRAPH_DOT)] = NO;
}

namespace {

Engine::Configs mergeConfigs(Engine::Configs config, const Engine::Configs & local) {
    for (auto && kvp : local) {
        config[kvp.first] = kvp.second;
    }
    return config;
}

}  // namespace

InferenceEngine::ExecutableNetworkInternal::Ptr Engine::LoadExeNetworkImpl(const InferenceEngine::CNNNetwork&    network,
                                                                           const Configs&                   config) {
    if (GetCore() == nullptr) {
        THROW_IE_EXCEPTION << "Please, work with HETERO device via InferencEngine::Core object";
    }
    auto tconfig = mergeConfigs(_config, config);
    auto it = tconfig.find("TARGET_FALLBACK");
    if (it == tconfig.end()) {
        THROW_IE_EXCEPTION << "The 'TARGET_FALLBACK' option was not defined for heterogeneous plugin";
    }
    DeviceMetaInformationMap metaDevices = GetDevicePlugins(it->second, tconfig);

    if (network.getFunction()) {
        auto allSupportsNgraph =
        std::all_of(std::begin(metaDevices), std::end(metaDevices),
                    [&] (const DeviceMetaInformationMap::value_type& metaDevice) -> bool {
                        auto& deviceName = metaDevice.first;
                        auto clonedNetwork = cloneNetwork(network);
                        try { GetCore()->QueryNetwork(network, deviceName, metaDevice.second); }
                        catch (const InferenceEngine::details::InferenceEngineException & ex) {
                            std::string message = ex.what();
                            return message.find(NOT_IMPLEMENTED_str) == std::string::npos;
                        }
                        return true;
                    });
        if (!allSupportsNgraph) {
            auto cnnNetworkImpl = std::make_shared<details::CNNNetworkImpl>(network);
            IE_ASSERT(cnnNetworkImpl != nullptr);
            return std::make_shared<HeteroExecutableNetwork>(
                *cnnNetworkImpl, mergeConfigs(_config, config), this);
        } else {
            return std::make_shared<HeteroExecutableNetwork>(*cloneNetwork(network), mergeConfigs(_config, config), this);
        }
    } else {
        return std::make_shared<HeteroExecutableNetwork>(network, mergeConfigs(_config, config), this);
    }
}

ExecutableNetwork Engine::ImportNetworkImpl(std::istream& heteroModel, const Configs& config) {
    if (GetCore() == nullptr) {
        THROW_IE_EXCEPTION << "Please, work with HETERO device via InferencEngine::Core object";
    }

    return make_executable_network(std::make_shared<HeteroExecutableNetwork>(heteroModel,
        mergeConfigs(_config, config), this));
}

Engine::Configs Engine::GetSupportedConfig(const Engine::Configs& config, const std::string & deviceName) const {
    std::vector<std::string> supportedConfigKeys = GetCore()->GetMetric(deviceName, METRIC_KEY(SUPPORTED_CONFIG_KEYS));
    Engine::Configs supportedConfig;
    for (auto&& key : supportedConfigKeys) {
        auto itKey = config.find(key);
        if (config.end() != itKey) {
            supportedConfig[key] = itKey->second;
        }
    }
    return supportedConfig;
}

Engine::DeviceMetaInformationMap Engine::GetDevicePlugins(const std::string& targetFallback,
                                                          const Configs & localConfig) const {
    auto getDeviceConfig = [&](const std::string & deviceWithID) {
        DeviceIDParser deviceParser(deviceWithID);
        std::string deviceName = deviceParser.getDeviceName();
        Configs tconfig = mergeConfigs(_config, localConfig);

        // set device ID if any
        std::string deviceIDLocal = deviceParser.getDeviceID();
        if (!deviceIDLocal.empty()) {
            tconfig[KEY_DEVICE_ID] = deviceIDLocal;
        }

        return GetSupportedConfig(tconfig, deviceName);
    };

    auto fallbackDevices = InferenceEngine::DeviceIDParser::getHeteroDevices(targetFallback);
    Engine::DeviceMetaInformationMap metaDevices;
    for (auto&& deviceName : fallbackDevices) {
        auto itPlugin = metaDevices.find(deviceName);
        if (metaDevices.end() == itPlugin) {
            metaDevices[deviceName] = getDeviceConfig(deviceName);
        }
        std::vector<std::string> supportedConfigKeys = GetCore()->GetMetric(deviceName, METRIC_KEY(SUPPORTED_CONFIG_KEYS));
        if (std::find(std::begin(supportedConfigKeys), std::end(supportedConfigKeys), CONFIG_KEY_INTERNAL(AGGREGATED_PLUGIN))
            != std::end(supportedConfigKeys)) {
            metaDevices[deviceName].emplace(CONFIG_KEY_INTERNAL(AGGREGATED_PLUGIN), "");
        }
    }
    return metaDevices;
}

void Engine::SetConfig(const Configs &configs) {
    for (auto&& config : configs) {
        _config[config.first] = config.second;
    }
}

HeteroLayerColorer::HeteroLayerColorer(const std::vector<std::string>& devices) {
    static const std::vector<std::string> colors = {"#5A5DF0", "#20F608", "#F1F290", "#11F110"};
    for (auto&& device : devices) {
        deviceColorMap[device] = colors[std::distance(&device, devices.data()) % colors.size()];
    }
}

void HeteroLayerColorer::operator()(const CNNLayerPtr layer,
                ordered_properties &printed_properties,
                ordered_properties &node_properties) {
    auto device = layer->affinity;
    printed_properties.insert(printed_properties.begin(), std::make_pair("device", device));
    node_properties.emplace_back("fillcolor", deviceColorMap[device]);
}

<<<<<<< HEAD
void Engine::SetAffinity(InferenceEngine::CNNNetwork &network, const Configs &config) {
    QueryNetworkResult qr;
    QueryNetwork(network, config, qr);
=======
void Engine::SetAffinity(InferenceEngine::ICNNNetwork &network, const Configs &config) {
    QueryNetworkResult qr = QueryNetwork(network, config);
>>>>>>> 364bf089

    details::CNNNetworkIterator i(&network);
    while (i != details::CNNNetworkIterator()) {
        CNNLayer::Ptr layer = *i;
        auto it = qr.supportedLayersMap.find(layer->name);
        if (it != qr.supportedLayersMap.end()) {
            layer->affinity = it->second;
        }
        i++;
    }

    auto dumpDot = [](const Configs & config) {
        auto it = config.find(HETERO_CONFIG_KEY(DUMP_GRAPH_DOT));
        return it != config.end() ? it->second == YES : false;
    };

    if (dumpDot(config) || dumpDot(_config)) {
        std::unordered_set<std::string> devicesSet;
        details::CNNNetworkIterator i(&network);
        while (i != details::CNNNetworkIterator()) {
            CNNLayer::Ptr layer = *i;
            if (!layer->affinity.empty()) {
                devicesSet.insert(layer->affinity);
            }
            i++;
        }
        std::vector<std::string> devices{std::begin(devicesSet), std::end(devicesSet)};
        std::stringstream stream(std::stringstream::out);
        stream << "hetero_affinity_" << network.getName() << ".dot";

        std::ofstream file(stream.str());
        saveGraphToDot(network, file, HeteroLayerColorer{devices});
    }
}

QueryNetworkResult Engine::QueryNetwork(const ICNNNetwork &network, const Configs& config) const {
    QueryNetworkResult qr;

    if (GetCore() == nullptr) {
        THROW_IE_EXCEPTION << "Please, work with HETERO device via InferencEngine::Core object";
    }

    auto tconfig = mergeConfigs(_config, config);
    auto it = tconfig.find("TARGET_FALLBACK");
    if (it == tconfig.end()) {
        THROW_IE_EXCEPTION << "The 'TARGET_FALLBACK' option was not defined for heterogeneous plugin";
    }

    std::string fallbackDevicesStr = it->second;
    DeviceMetaInformationMap metaDevices = GetDevicePlugins(fallbackDevicesStr, tconfig);

    std::map<std::string, QueryNetworkResult> queryResults;
    auto queryNetwork = [&] (const InferenceEngine::ICNNNetwork & networkObject) {
        // go over devices and call query network
        for (auto&& metaDevice : metaDevices) {
            auto& deviceName = metaDevice.first;
            auto clonedNetwork = cloneNetwork(networkObject);
            queryResults[deviceName] = GetCore()->QueryNetwork(*clonedNetwork, deviceName, metaDevice.second);
        }
        return queryResults;
    };

    if (network.getFunction()) {
        auto allSupportsNgraph =
        std::all_of(std::begin(metaDevices), std::end(metaDevices),
                    [&] (const DeviceMetaInformationMap::value_type& metaDevice) -> bool {
                        auto& deviceName = metaDevice.first;
                        auto clonedNetwork = cloneNetwork(network);
                        try { GetCore()->QueryNetwork(*clonedNetwork, deviceName, metaDevice.second); }
                        catch (const InferenceEngine::details::InferenceEngineException & ex) {
                            std::string message = ex.what();
                            return message.find(NOT_IMPLEMENTED_str) == std::string::npos;
                        }
                        return true;
                    });
        if (!allSupportsNgraph) {
            if (contains(tconfig, CONFIG_KEY_INTERNAL(AGGREGATED_PLUGIN))) {
                THROW_IE_EXCEPTION << NOT_IMPLEMENTED_str;
            } else {
                auto cnnNetworkImpl = std::make_shared<details::CNNNetworkImpl>(network);
                queryNetwork(*cnnNetworkImpl);
            }
        } else {
            queryNetwork(network);
        }
    } else {
        queryNetwork(network);
    }

    //  WARNING: Here is devices with user set priority
    auto fallbackDevices = InferenceEngine::DeviceIDParser::getHeteroDevices(fallbackDevicesStr);

    for (auto&& deviceName : fallbackDevices) {
        for (auto&& layerQueryResult : queryResults[deviceName].supportedLayersMap) {
            qr.supportedLayersMap.emplace(layerQueryResult);
        }
    }

    // set OK status
    qr.rc = StatusCode::OK;

    return qr;
}

Parameter Engine::GetMetric(const std::string& name, const std::map<std::string, Parameter> & /*options*/) const {
    if (METRIC_KEY(SUPPORTED_METRICS) == name) {
        IE_SET_METRIC_RETURN(SUPPORTED_METRICS, std::vector<std::string>{
            METRIC_KEY(SUPPORTED_METRICS),
            METRIC_KEY(FULL_DEVICE_NAME),
            METRIC_KEY(SUPPORTED_CONFIG_KEYS)});
    } else if (METRIC_KEY(SUPPORTED_CONFIG_KEYS) == name) {
        IE_SET_METRIC_RETURN(SUPPORTED_CONFIG_KEYS, std::vector<std::string>{
            HETERO_CONFIG_KEY(DUMP_GRAPH_DOT),
            "TARGET_FALLBACK",
            CONFIG_KEY(EXCLUSIVE_ASYNC_REQUESTS),
            CONFIG_KEY_INTERNAL(AGGREGATED_PLUGIN)});
    } else if (METRIC_KEY(FULL_DEVICE_NAME) == name) {
        IE_SET_METRIC_RETURN(FULL_DEVICE_NAME, std::string{"HETERO"});
    } else {
        THROW_IE_EXCEPTION << "Unsupported Plugin metric: " << name;
    }
}

Parameter Engine::GetConfig(const std::string& name, const std::map<std::string, Parameter> & /*options*/) const {
    if (name == HETERO_CONFIG_KEY(DUMP_GRAPH_DOT)) {
        auto it = _config.find(HETERO_CONFIG_KEY(DUMP_GRAPH_DOT));
        IE_ASSERT(it != _config.end());
        bool dump = it->second == YES;
        return { dump };
    } else if (name == "TARGET_FALLBACK") {
        auto it = _config.find("TARGET_FALLBACK");
        if (it == _config.end()) {
            THROW_IE_EXCEPTION << "Value for TARGET_FALLBACK is not set";
        } else {
            return { it->second };
        }
    } else {
        THROW_IE_EXCEPTION << "Unsupported config key: " << name;
    }
}

static const Version version = {{2, 1}, CI_BUILD_NUMBER, "heteroPlugin"};
IE_DEFINE_PLUGIN_CREATE_FUNCTION(Engine, version)<|MERGE_RESOLUTION|>--- conflicted
+++ resolved
@@ -157,14 +157,8 @@
     node_properties.emplace_back("fillcolor", deviceColorMap[device]);
 }
 
-<<<<<<< HEAD
 void Engine::SetAffinity(InferenceEngine::CNNNetwork &network, const Configs &config) {
-    QueryNetworkResult qr;
-    QueryNetwork(network, config, qr);
-=======
-void Engine::SetAffinity(InferenceEngine::ICNNNetwork &network, const Configs &config) {
     QueryNetworkResult qr = QueryNetwork(network, config);
->>>>>>> 364bf089
 
     details::CNNNetworkIterator i(&network);
     while (i != details::CNNNetworkIterator()) {
