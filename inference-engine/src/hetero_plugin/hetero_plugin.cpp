--- conflicted
+++ resolved
@@ -289,21 +289,5 @@
     }
 }
 
-<<<<<<< HEAD
-INFERENCE_PLUGIN_API(InferenceEngine::StatusCode) CreatePluginEngine(
-        InferenceEngine::IInferencePlugin *&plugin,
-        InferenceEngine::ResponseDesc *resp) noexcept {
-    try {
-        // plugin = make_ie_compatible_plugin({{2, 1}, CI_BUILD_NUMBER, "heteroPlugin"},
-        //                                    std::make_shared<Engine>());
-        plugin = new Engine();
-        return OK;
-    }
-    catch (std::exception &ex) {
-        return DescriptionBuffer(GENERAL_ERROR, resp) << ex.what();
-    }
-}
-=======
 static const Version version = {{2, 1}, CI_BUILD_NUMBER, "heteroPlugin"};
-IE_DEFINE_PLUGIN_CREATE_FUNCTION(Engine, version)
->>>>>>> e61557a6
+IE_DEFINE_PLUGIN_CREATE_FUNCTION(Engine, version)