// Copyright (C) 2018-2021 Intel Corporation
// SPDX-License-Identifier: Apache-2.0
//

#include "ie_metric_helpers.hpp"
#include "hetero_plugin.hpp"
#include <memory>
#include <vector>
#include <map>
#include <string>
#include <utility>
#include <fstream>
#include <unordered_set>
#include "ie_plugin_config.hpp"
#include "hetero/hetero_plugin_config.hpp"
#include "hetero_executable_network.hpp"
#include <cpp_interfaces/interface/ie_internal_plugin_config.hpp>

using namespace InferenceEngine;
using namespace InferenceEngine::PluginConfigParams;
using namespace InferenceEngine::HeteroConfigParams;
using namespace HeteroPlugin;

Engine::Engine() {
    _pluginName = "HETERO";
    _config[KEY_EXCLUSIVE_ASYNC_REQUESTS] = YES;
    _config[HETERO_CONFIG_KEY(DUMP_GRAPH_DOT)] = NO;
}

namespace {

Engine::Configs mergeConfigs(Engine::Configs config, const Engine::Configs & local) {
    for (auto && kvp : local) {
        config[kvp.first] = kvp.second;
    }
    return config;
}

}  // namespace

InferenceEngine::IExecutableNetworkInternal::Ptr Engine::LoadExeNetworkImpl(const InferenceEngine::CNNNetwork&    network,
                                                                           const Configs&                   config) {
    if (GetCore() == nullptr) {
        IE_THROW() << "Please, work with HETERO device via InferencEngine::Core object";
    }
    auto tconfig = mergeConfigs(_config, config);
    auto it = tconfig.find("TARGET_FALLBACK");
    if (it == tconfig.end()) {
        IE_THROW() << "The 'TARGET_FALLBACK' option was not defined for heterogeneous plugin";
    }
    DeviceMetaInformationMap metaDevices = GetDevicePlugins(it->second, tconfig);

    auto function = network.getFunction();
    if (function == nullptr) {
        IE_THROW() << "HETERO plugin supports just ngraph network representation";
    }

    return std::make_shared<HeteroExecutableNetwork>(network, mergeConfigs(_config, config), this);
}

<<<<<<< HEAD
InferenceEngine::IExecutableNetworkInternal::Ptr Engine::ImportNetwork(std::istream& heteroModel, const std::map<std::string, std::string>& config) {
=======
InferenceEngine::IExecutableNetworkInternal::Ptr Engine::ImportNetworkImpl(std::istream& heteroModel, const Configs& config) {
    if (GetCore() == nullptr) {
        IE_THROW() << "Please, work with HETERO device via InferencEngine::Core object";
    }

>>>>>>> 1076f45a
    return std::make_shared<HeteroExecutableNetwork>(heteroModel,
        mergeConfigs(_config, config), this);
}

Engine::Configs Engine::GetSupportedConfig(const Engine::Configs& config, const std::string & deviceName) const {
    std::vector<std::string> supportedConfigKeys = GetCore()->GetMetric(deviceName, METRIC_KEY(SUPPORTED_CONFIG_KEYS));
    Engine::Configs supportedConfig;
    for (auto&& key : supportedConfigKeys) {
        auto itKey = config.find(key);
        if (config.end() != itKey) {
            supportedConfig[key] = itKey->second;
        }
    }
    return supportedConfig;
}

Engine::DeviceMetaInformationMap Engine::GetDevicePlugins(const std::string& targetFallback,
                                                          const Configs & localConfig) const {
    auto getDeviceConfig = [&](const std::string & deviceWithID) {
        DeviceIDParser deviceParser(deviceWithID);
        std::string deviceName = deviceParser.getDeviceName();
        Configs tconfig = mergeConfigs(_config, localConfig);

        // set device ID if any
        std::string deviceIDLocal = deviceParser.getDeviceID();
        if (!deviceIDLocal.empty()) {
            tconfig[KEY_DEVICE_ID] = deviceIDLocal;
        }

        return GetSupportedConfig(tconfig, deviceName);
    };

    auto fallbackDevices = InferenceEngine::DeviceIDParser::getHeteroDevices(targetFallback);
    Engine::DeviceMetaInformationMap metaDevices;
    for (auto&& deviceName : fallbackDevices) {
        auto itPlugin = metaDevices.find(deviceName);
        if (metaDevices.end() == itPlugin) {
            metaDevices[deviceName] = getDeviceConfig(deviceName);
        }
    }
    return metaDevices;
}

void Engine::SetConfig(const Configs &configs) {
    for (auto&& config : configs) {
        _config[config.first] = config.second;
    }
}

QueryNetworkResult Engine::QueryNetwork(const CNNNetwork &network, const Configs& config) const {
    QueryNetworkResult qr;

    if (GetCore() == nullptr) {
        IE_THROW() << "Please, work with HETERO device via InferencEngine::Core object";
    }

    auto tconfig = mergeConfigs(_config, config);
    auto it = tconfig.find("TARGET_FALLBACK");
    if (it == tconfig.end()) {
        IE_THROW() << "The 'TARGET_FALLBACK' option was not defined for heterogeneous plugin";
    }

    std::string fallbackDevicesStr = it->second;
    DeviceMetaInformationMap metaDevices = GetDevicePlugins(fallbackDevicesStr, tconfig);

    auto function = network.getFunction();
    if (function == nullptr) {
        IE_THROW() << "HETERO plugin supports just ngraph network representation";
    }

    std::map<std::string, QueryNetworkResult> queryResults;
    for (auto&& metaDevice : metaDevices) {
        auto& deviceName = metaDevice.first;
        queryResults[deviceName] = GetCore()->QueryNetwork(network, deviceName, metaDevice.second);
    }

    //  WARNING: Here is devices with user set priority
    auto fallbackDevices = InferenceEngine::DeviceIDParser::getHeteroDevices(fallbackDevicesStr);

    for (auto&& deviceName : fallbackDevices) {
        for (auto&& layerQueryResult : queryResults[deviceName].supportedLayersMap) {
            qr.supportedLayersMap.emplace(layerQueryResult);
        }
    }

    // set OK status
    qr.rc = StatusCode::OK;

    return qr;
}

Parameter Engine::GetMetric(const std::string& name, const std::map<std::string, Parameter>& options) const {
    if (METRIC_KEY(SUPPORTED_METRICS) == name) {
        IE_SET_METRIC_RETURN(SUPPORTED_METRICS, std::vector<std::string>{
            METRIC_KEY(SUPPORTED_METRICS),
            METRIC_KEY(FULL_DEVICE_NAME),
            METRIC_KEY(SUPPORTED_CONFIG_KEYS),
            METRIC_KEY(DEVICE_ARCHITECTURE),
            METRIC_KEY(IMPORT_EXPORT_SUPPORT)});
    } else if (METRIC_KEY(SUPPORTED_CONFIG_KEYS) == name) {
        IE_SET_METRIC_RETURN(SUPPORTED_CONFIG_KEYS, std::vector<std::string>{
            HETERO_CONFIG_KEY(DUMP_GRAPH_DOT),
            "TARGET_FALLBACK",
            CONFIG_KEY(EXCLUSIVE_ASYNC_REQUESTS)});
    } else if (METRIC_KEY(FULL_DEVICE_NAME) == name) {
        IE_SET_METRIC_RETURN(FULL_DEVICE_NAME, std::string{"HETERO"});
    } else if (METRIC_KEY(IMPORT_EXPORT_SUPPORT) == name) {
        IE_SET_METRIC_RETURN(IMPORT_EXPORT_SUPPORT, true);
    } else if (METRIC_KEY(DEVICE_ARCHITECTURE) == name) {
        auto deviceIt = options.find("TARGET_FALLBACK");
        std::string targetFallback;
        if (deviceIt != options.end()) {
            targetFallback = deviceIt->second.as<std::string>();
        } else {
            targetFallback = GetConfig("TARGET_FALLBACK", {}).as<std::string>();
        }
        IE_SET_METRIC_RETURN(DEVICE_ARCHITECTURE, DeviceArchitecture(targetFallback));
    } else {
        IE_THROW() << "Unsupported Plugin metric: " << name;
    }
}
std::string Engine::DeviceArchitecture(const std::string& targetFallback) const {
    auto fallbackDevices = InferenceEngine::DeviceIDParser::getHeteroDevices(targetFallback);
    std::string resArch;
    for (const auto& device : fallbackDevices) {
        InferenceEngine::DeviceIDParser parser(device);

        std::vector<std::string> supportedMetricKeys = GetCore()->GetMetric(
                parser.getDeviceName(), METRIC_KEY(SUPPORTED_METRICS));
        auto it = std::find(supportedMetricKeys.begin(), supportedMetricKeys.end(),
                            METRIC_KEY(DEVICE_ARCHITECTURE));
        auto arch = (it != supportedMetricKeys.end()) ?
                GetCore()->GetMetric(device, METRIC_KEY(DEVICE_ARCHITECTURE)).as<std::string>() : parser.getDeviceName();
        resArch += " " + arch;
    }
    return resArch;
}

Parameter Engine::GetConfig(const std::string& name, const std::map<std::string, Parameter> & /*options*/) const {
    if (name == HETERO_CONFIG_KEY(DUMP_GRAPH_DOT)) {
        auto it = _config.find(HETERO_CONFIG_KEY(DUMP_GRAPH_DOT));
        IE_ASSERT(it != _config.end());
        bool dump = it->second == YES;
        return { dump };
    } else if (name == "TARGET_FALLBACK") {
        auto it = _config.find("TARGET_FALLBACK");
        if (it == _config.end()) {
            IE_THROW() << "Value for TARGET_FALLBACK is not set";
        } else {
            return { it->second };
        }
    } else {
        IE_THROW() << "Unsupported config key: " << name;
    }
}

static Version heteroPluginDescription = {
        {2, 1},  // plugin API version
        CI_BUILD_NUMBER,
        "heteroPlugin"  // plugin description message
};

IE_DEFINE_PLUGIN_CREATE_FUNCTION(Engine, heteroPluginDescription)<|MERGE_RESOLUTION|>--- conflicted
+++ resolved
@@ -58,17 +58,8 @@
     return std::make_shared<HeteroExecutableNetwork>(network, mergeConfigs(_config, config), this);
 }
 
-<<<<<<< HEAD
 InferenceEngine::IExecutableNetworkInternal::Ptr Engine::ImportNetwork(std::istream& heteroModel, const std::map<std::string, std::string>& config) {
-=======
-InferenceEngine::IExecutableNetworkInternal::Ptr Engine::ImportNetworkImpl(std::istream& heteroModel, const Configs& config) {
-    if (GetCore() == nullptr) {
-        IE_THROW() << "Please, work with HETERO device via InferencEngine::Core object";
-    }
-
->>>>>>> 1076f45a
-    return std::make_shared<HeteroExecutableNetwork>(heteroModel,
-        mergeConfigs(_config, config), this);
+    return std::make_shared<HeteroExecutableNetwork>(heteroModel, mergeConfigs(_config, config), this);
 }
 
 Engine::Configs Engine::GetSupportedConfig(const Engine::Configs& config, const std::string & deviceName) const {
