// Copyright (C) 2018-2021 Intel Corporation
// SPDX-License-Identifier: Apache-2.0
//

#include "ie_metric_helpers.hpp"
#include "hetero_executable_network.hpp"
#include "hetero_async_infer_request.hpp"
#include "hetero_itt.hpp"
#include "xml_parse_utils.h"
#include <caseless.hpp>

#include <vector>
#include <deque>
#include <map>
#include <utility>
#include <fstream>
#include <algorithm>
#include <string>
#include <memory>
#include <unordered_set>
#include <array>
#include <cstdint>

#include "transformations/serialize.hpp"
#include "ie_ngraph_utils.hpp"
#include "ie_plugin_config.hpp"
#include "ie_algorithm.hpp"
#include "cpp_interfaces/interface/ie_internal_plugin_config.hpp"
#include "hetero/hetero_plugin_config.hpp"
#include "hetero_plugin.hpp"
#include <ie_algorithm.hpp>

#include <ngraph/function.hpp>
#include <ngraph/variant.hpp>
#include <ngraph/graph_util.hpp>
#include <ngraph/op/result.hpp>
#include <ngraph/op/parameter.hpp>
#include <ngraph/op/util/op_types.hpp>
#include <ngraph/rt_info.hpp>
#include <ngraph/pass/visualize_tree.hpp>

using namespace InferenceEngine;
using namespace details;
using namespace HeteroPlugin;
using namespace InferenceEngine::PluginConfigParams;
using namespace InferenceEngine::HeteroConfigParams;

template<typename T>
using NodeMap = std::unordered_map<ngraph::Node*, T>;

HeteroExecutableNetwork::HeteroExecutableNetwork(const InferenceEngine::CNNNetwork&     network,
                                                 const Engine::Configs&                 config,
                                                 Engine*                                plugin):
    InferenceEngine::ExecutableNetworkThreadSafeDefault(
        nullptr, std::make_shared<InferenceEngine::ImmediateExecutor>()),
    _heteroPlugin{plugin},
    _name{network.getName()},
    _config{config} {
    auto function = network.getFunction();
    IE_ASSERT(function != nullptr);
    auto clonedFunction = ngraph::clone_function(*function);
    auto itDumpDotFile = _config.find(HETERO_CONFIG_KEY(DUMP_GRAPH_DOT));
    bool dumpDotFile = itDumpDotFile != _config.end() ? (itDumpDotFile->second == YES) : false;
#ifndef NDEBUG
    dumpDotFile  = true;
#endif
    QueryNetworkResult queryNetworkResult;
    auto orderedOps = clonedFunction->get_ordered_ops();
    bool allEmpty = true;
    // Get user defined affinity
    for (auto&& node : orderedOps) {
        auto& nodeInfo = node->get_rt_info();
        auto itInfo = nodeInfo.find("affinity");
        if (itInfo != nodeInfo.end()) {
            IE_ASSERT((ngraph::is_type<ngraph::VariantWrapper<std::string>>(itInfo->second)));
            queryNetworkResult.supportedLayersMap.emplace(
                node->get_friendly_name(),
                ngraph::as_type_ptr<ngraph::VariantWrapper<std::string>>(itInfo->second)->get());
            allEmpty = false;
        }
    }

    if (queryNetworkResult.supportedLayersMap.empty()) {
        auto it = _config.find("TARGET_FALLBACK");
        if (it != _config.end()) {
            queryNetworkResult = _heteroPlugin->QueryNetwork(network, _config);
        } else {
            IE_THROW() << "The 'TARGET_FALLBACK' option was not defined for heterogeneous plugin";
        }
    }

    using Input = ngraph::Input<ngraph::Node>;
    using NodeSet = std::unordered_set<ngraph::Node*>;
    using InputSet = std::set<Input>;

    auto InputNode  = [] (const ngraph::Input<ngraph::Node>& input) {
        return input.get_source_output().get_node();
    };

    // Set results, constants and parameters affinity
    for (auto&& node : clonedFunction->get_ops()) {
        if (ngraph::op::is_constant(node) || ngraph::op::is_output(node) || ngraph::op::is_parameter(node)) {
            if (!contains(queryNetworkResult.supportedLayersMap, node->get_friendly_name())) {
                auto& nodeWithAffinityName = ngraph::op::is_output(node)
                                           ? node->input_value(0).get_node()->get_friendly_name()
                                           : node->output(0).get_target_inputs().begin()->get_node()->get_friendly_name();
                auto itAffinity = queryNetworkResult.supportedLayersMap.find(nodeWithAffinityName);
                if (itAffinity == queryNetworkResult.supportedLayersMap.end()) {
                    IE_THROW() << "Node " << nodeWithAffinityName <<
                                        " was not assigned on any pointed device.";
                }
                queryNetworkResult.supportedLayersMap.emplace(node->get_friendly_name(), itAffinity->second);
            }
        }
    }

    std::unordered_set<std::string> devices;
    NodeMap<std::string> affinities;
    // Check that all nodes has user or plugin defined affinities
    for (auto&& node : orderedOps) {
        auto itAffinity = queryNetworkResult.supportedLayersMap.find(node->get_friendly_name());
        if (itAffinity != queryNetworkResult.supportedLayersMap.end()) {
            affinities[node.get()] = itAffinity->second;
            devices.emplace(itAffinity->second);
        } else if (allEmpty) {
            IE_THROW() << "Hetero plugin used default fallback policy, but some layers eg: \n(Name:" <<
                node->get_friendly_name() << ", Type: " << node->get_type_name() <<
                ") were not able to be assigned on any pointed device.\n" <<
                "It happened because these layers are not supported in plugins by default.\n" <<
                "You need to implement custom layers to support them.";
        } else {
            IE_THROW() << "Network passed to LoadNetwork has affinity assigned, but some layers eg: \n(Name:" <<
                node->get_friendly_name() << ", Type: " << node->get_type_name() <<
                ") were not assigned to any device.\n" <<
                "It might happen if you assigned layers manually and missed some layers or\n" <<
                "if you used some automatic assigning mode which decided that these layers are not\n" <<
                "supported by any plugin";
        }
    }

    static const std::array<const char*, 14> colors = {
        "aliceblue",
        "antiquewhite4",
        "aquamarine4",
        "azure4",
        "bisque3",
        "blue1",
        "brown",
        "burlywood",
        "cadetblue",
        "chartreuse",
        "chocolate",
        "coral",
        "cornflowerblue",
        "cornsilk4",
    };

    if (dumpDotFile) {
        ngraph::pass::VisualizeTree{"hetero_affinity_" + _name + ".dot",
            [&] (const ngraph::Node& node, std::vector<std::string>& attributes) {
                auto nodeDevice = queryNetworkResult.supportedLayersMap.at(node.get_friendly_name());
                int colorIndex = 0;
                for (auto&& device : devices) {
                    if (device == nodeDevice) {
                        attributes.push_back(std::string {"fillcolor="} + colors[colorIndex % colors.size()] + " style=filled");
                        auto itLabel = std::find_if(std::begin(attributes), std::end(attributes), [] (const std::string& str) {
                            return str.find("label") != std::string::npos;
                        });
                        auto label = "\\ndevice=" + queryNetworkResult.supportedLayersMap.at(node.get_friendly_name()) + '\"';
                        IE_ASSERT(itLabel != attributes.end());
                        itLabel->pop_back();
                        (*itLabel) += label;
                        break;
                    }
                    colorIndex++;
                }
            }}.run_on_function(ngraph::clone_function(*function));
    }


    NodeMap<InputSet> nodeInputDependencies;
    NodeSet graphInputNodes;
    InputSet subgraphInputs;
    // Get all subgraph inputs using just node affinities. Also collect transitive closure
    for (auto&& node : orderedOps) {
        if (ngraph::op::is_parameter(node) || ngraph::op::is_constant(node)) {
            graphInputNodes.insert(node.get());
            subgraphInputs.insert(Input{node.get(), 0});
            nodeInputDependencies[node.get()].insert(Input{node.get(), 0});
        } else {
            auto inputs = node->inputs();
            auto& nodeInputDependency = nodeInputDependencies[node.get()];
            for (auto&& input : inputs) {
                nodeInputDependency.insert(input);
                auto& inputDependency = nodeInputDependencies[InputNode(input)];
                nodeInputDependency.insert(inputDependency.begin(), inputDependency.end());
                if (affinities[node.get()] != affinities[InputNode(input)]) {
                    subgraphInputs.insert(input);
                }
            }
        }
    }

    // Assign each node subgraph ID
    auto CollectSubgraphs = [&] {
        std::deque<int> subgraphIds;
        NodeMap<int*> subgraphIdPtrs;
        for (auto&& node : orderedOps) {
            auto allNodeInputs = node->inputs();
            std::vector<Input> inputs;
            for (auto&& input : allNodeInputs) {
                if (!contains(subgraphInputs, input)) {
                    inputs.emplace_back(std::move(input));
                }
            }
            if (inputs.empty()) {
                subgraphIds.push_back(subgraphIds.size());
                subgraphIdPtrs.emplace(node.get(), &(subgraphIds.back()));
            } else {
                auto firstInputSubgraphIdPtr = subgraphIdPtrs[InputNode(inputs.front())];
                for (auto&& input : inputs) {
                    auto inputId = *subgraphIdPtrs[InputNode(input)];
                    for (auto& subgraphId : subgraphIds) {
                        if (subgraphId == inputId) {
                            subgraphId = *firstInputSubgraphIdPtr;
                        }
                    }
                }
                subgraphIdPtrs.emplace(node.get(), firstInputSubgraphIdPtr);
            }
        }
        NodeMap<int> result;
        for (auto&& subgraphIdPtr : subgraphIdPtrs) {
            result.emplace(subgraphIdPtr.first, *(subgraphIdPtr.second));
        }
        return result;
    };

    // Split cyclic dependencies.
    for (std::size_t prevSubgraphs = 0, cyclicSplitStep = 0; prevSubgraphs != subgraphInputs.size(); ++cyclicSplitStep) {
        IE_ASSERT(cyclicSplitStep < orderedOps.size());
        prevSubgraphs = subgraphInputs.size();
        auto subgraphIds = CollectSubgraphs();
        // All inputs that belong to the same subgraph as node
        std::unordered_map<ngraph::Node*, InputSet> nodeSubgraphInputDependencies;
        // All inputs that depends on the same subgraph as node
        std::unordered_map<ngraph::Node*, InputSet> nodeSubgraphCyclicInputDependencies;
        for (auto&& node : orderedOps) {
            auto& nodeSubgraphInputDependency = nodeSubgraphInputDependencies[node.get()];
            auto allNodeSubgraphInputs = Intersection(nodeInputDependencies[node.get()], subgraphInputs);
            for (auto&& subgraphInput : allNodeSubgraphInputs) {
                if (subgraphIds[node.get()] == subgraphIds[subgraphInput.get_node()]) {
                    nodeSubgraphInputDependency.emplace(subgraphInput);
                }
            }
            auto& nodeSubgraphCyclicInputDependency = nodeSubgraphCyclicInputDependencies[node.get()];
            for (auto&& subgraphInput : allNodeSubgraphInputs) {
                if (!ngraph::op::is_parameter(subgraphInput.get_node()) &&
                    !ngraph::op::is_constant(subgraphInput.get_node()) &&
                    subgraphIds[node.get()] == subgraphIds[InputNode(subgraphInput)]) {
                    nodeSubgraphCyclicInputDependency.emplace(subgraphInput);
                }
            }
        }

        for (auto&& node : orderedOps) {
            auto& nodeSubgraphCyclicInputDependency = nodeSubgraphCyclicInputDependencies[node.get()];
            if (!nodeSubgraphCyclicInputDependency.empty()) {
                // Collect all subgraph inputs that cyclic subgraph output depends on
                InputSet cyclicInputsDependencies;
                for (auto&& cyclicInput : nodeSubgraphCyclicInputDependency) {
                    for (auto&& input : nodeSubgraphInputDependencies[InputNode(cyclicInput)]) {
                        cyclicInputsDependencies.emplace(input);
                    }
                }
                for (auto&& input : node->inputs()) {
                    auto& inputNodeSubgraphCyclicInputDependency = nodeSubgraphCyclicInputDependencies[InputNode(input)];
                    auto& inputNodeSubgraphInputDependency = nodeSubgraphInputDependencies[InputNode(input)];
                    if (!Intersects(nodeSubgraphCyclicInputDependency,
                                    inputNodeSubgraphCyclicInputDependency) &&
                        Intersects(cyclicInputsDependencies, inputNodeSubgraphInputDependency)) {
                        subgraphInputs.insert(input);
                    }
                }
            }
        }
    }

    auto subgraphIds = CollectSubgraphs();
    // Break graph using insertion of result parameter split
    NodeMap<ngraph::Node*> subgraphParameterToPrevResult;
    std::vector<std::shared_ptr<ngraph::op::Result>> results;
    for (auto&& input : subgraphInputs) {
        if (!ngraph::op::is_parameter(input.get_node()) && !ngraph::op::is_constant(input.get_node())) {
            auto output = input.get_source_output();
            output.remove_target_input(input);
            auto result = std::make_shared<ngraph::op::Result>(output);
            ngraph::copy_runtime_info(output.get_node_shared_ptr(), result);
            auto parameter = std::make_shared<ngraph::op::Parameter>(output.get_element_type(), output.get_partial_shape());
            ngraph::copy_runtime_info(input.get_node()->shared_from_this(), parameter);
            input.replace_source_output(parameter->output(0));
            results.push_back(result);
            subgraphIds.emplace(result.get(), subgraphIds[output.get_node()]);
            subgraphIds.emplace(parameter.get(), subgraphIds[input.get_node()]);
            subgraphParameterToPrevResult.emplace(parameter.get(), result.get());
            _blobNameMap.emplace(parameter->get_friendly_name(),
                                 output.get_node()->get_friendly_name() +
                                 ((output.get_node()->get_output_size() != 1)
                                 ? ("." + std::to_string(output.get_index())) : std::string{}));
        }
    }

    struct Subgraph {
        ngraph::ResultVector    _results;
        ngraph::ParameterVector _parameters;
        std::string             _affinity;
    };
    std::unordered_map<int, Subgraph> subgraphs;
    // Extracts subgraph parameters, results and affinities
    for (auto&& subgraphIdPtrValue : subgraphIds) {
        auto node = subgraphIdPtrValue.first;
        auto& subgraph = subgraphs[subgraphIdPtrValue.second];
        if (ngraph::op::is_output(node)) {
            subgraph._results.emplace_back(
                std::dynamic_pointer_cast<ngraph::op::v0::Result>(node->shared_from_this()));
        } else if (ngraph::op::is_parameter(node)) {
            subgraph._parameters.emplace_back(
                std::dynamic_pointer_cast<ngraph::op::v0::Parameter>(node->shared_from_this()));
        }
        auto itAffinity = affinities.find(node);
        if (itAffinity != affinities.end()) {
            subgraph._affinity = itAffinity->second;
        }
    }

    // Subgraph topological sort
    std::vector<Subgraph> allSubgraphs;
    for (auto&& subgraph : subgraphs) {
        allSubgraphs.emplace_back(std::move(subgraph.second));
    }

    std::vector<Subgraph> orderedSubgraphs;
    NodeSet prevResults;
    size_t subgraphTopoSortsStep = 0;
    do {
        IE_ASSERT(subgraphTopoSortsStep++ < subgraphs.size());
        std::vector<Subgraph> nextSubgraphs;
        auto IsNextSubGraph = [&] (const Subgraph& subgraph) {
            auto& parameters = subgraph._parameters;
            return std::all_of(parameters.begin(), parameters.end(),
                    [&] (const ngraph::ParameterVector::value_type& parameter) {
                    return contains(graphInputNodes, parameter.get()) ||
                           contains(prevResults, subgraphParameterToPrevResult[parameter.get()]);});
        };
        std::remove_copy_if(std::begin(allSubgraphs), std::end(allSubgraphs),
                            std::back_inserter(nextSubgraphs),
                            [&] (const Subgraph& subgraph) { return !IsNextSubGraph(subgraph);});
        allSubgraphs.erase(
            std::remove_if(std::begin(allSubgraphs), std::end(allSubgraphs), IsNextSubGraph),
            std::end(allSubgraphs));
        for (auto&& subgraph :  nextSubgraphs) {
            for (auto&& result : subgraph._results) {
                prevResults.insert(result.get());
            }
        }
        std::move(std::begin(nextSubgraphs), std::end(nextSubgraphs), std::back_inserter(orderedSubgraphs));
    } while (!allSubgraphs.empty());

    InputsDataMap externalInputsData = network.getInputsInfo();
    OutputsDataMap externalOutputsData = network.getOutputsInfo();
    _networks.resize(orderedSubgraphs.size());
    std::vector<std::shared_ptr<ngraph::Function>> subFunctions(orderedSubgraphs.size());
    int id = 0;
    for (auto&& subgraph : orderedSubgraphs) {
        _networks[id]._device = subgraph._affinity;
        subFunctions[id] =
            std::make_shared<ngraph::Function>(subgraph._results, subgraph._parameters,
                                                     _name + '_' + std::to_string(id));
        _networks[id]._clonedNetwork = CNNNetwork{subFunctions[id]};
        // update of pre-processing info
        auto clonedInputs = _networks[id]._clonedNetwork.getInputsInfo();
        for (auto&& externalInput : externalInputsData) {
            auto itClonedInput = clonedInputs.find(externalInput.first);
            if (itClonedInput != clonedInputs.end() && nullptr != itClonedInput->second) {
                itClonedInput->second->getPreProcess() = externalInput.second->getPreProcess();
                itClonedInput->second->setPrecision(externalInput.second->getPrecision());
                itClonedInput->second->setLayout(externalInput.second->getLayout());
            }
        }
        // update output info
        auto clonedOutputs = _networks[id]._clonedNetwork.getOutputsInfo();
        for (auto&& externalOutput : externalOutputsData) {
            auto itClonedOutput = clonedOutputs.find(externalOutput.first);
            if (itClonedOutput != clonedOutputs.end() && nullptr != itClonedOutput->second) {
                itClonedOutput->second->setPrecision(externalOutput.second->getPrecision());
                itClonedOutput->second->setLayout(externalOutput.second->getLayout());
            }
        }
        ++id;
    }
    if (dumpDotFile) {
        ngraph::pass::VisualizeTree{"hetero_subgraphs_" + _name + ".dot",
            [&] (const ngraph::Node& node, std::vector<std::string>& attributes) {
                for (size_t i = 0; i < subFunctions.size(); i++) {
                    for (auto&& nodeInSubfunction : subFunctions[i]->get_ops()) {
                        if (nodeInSubfunction->get_friendly_name() == node.get_friendly_name()) {
                            attributes.push_back(std::string {"fillcolor="} + colors[i % colors.size()] + " style=filled");
                            auto itLabel = std::find_if(std::begin(attributes), std::end(attributes), [] (const std::string& str) {
                                return str.find("label") != std::string::npos;
                            });
                            auto label = "\\nsubgraph=" + std::to_string(i) + "\\n"
                                       + "device=" + queryNetworkResult.supportedLayersMap.at(node.get_friendly_name()) + '\"';
                            IE_ASSERT(itLabel != attributes.end());
                            itLabel->pop_back();
                            (*itLabel) += label;
                        }
                    }
                }
            }}.run_on_function(ngraph::clone_function(*function));
    }
    for (auto&& network : _networks) {
        auto metaDevices = _heteroPlugin->GetDevicePlugins(network._device, _config);
        metaDevices[network._device].emplace(CONFIG_KEY_INTERNAL(FORCE_DISABLE_CACHE), "");
        network._network = _heteroPlugin->GetCore()->LoadNetwork(network._clonedNetwork,
            network._device, metaDevices[network._device]);
    }
}

HeteroExecutableNetwork::HeteroExecutableNetwork(std::istream&                               heteroModel,
                                                 const std::map<std::string, std::string>&   configs,
                                                 Engine*                                     heteroPlugin) :
    _heteroPlugin(heteroPlugin) {
    std::string heteroXmlStr;
    std::getline(heteroModel, heteroXmlStr);

    pugi::xml_document heteroXmlDoc;
    pugi::xml_parse_result res = heteroXmlDoc.load_string(heteroXmlStr.c_str());

    if (res.status != pugi::status_ok) {
        IE_THROW(NetworkNotRead) << "Error reading HETERO plugin xml header";
    }

    using namespace XMLParseUtils;

    pugi::xml_node heteroNode = heteroXmlDoc.document_element();
    _name = GetStrAttr(heteroNode, "name");

    std::unordered_set<std::string> networkInputs;
    pugi::xml_node inputsNode = heteroNode.child("inputs");
    FOREACH_CHILD(inputNode, inputsNode, "input")  {
        networkInputs.insert(GetStrAttr(inputNode, "name"));
    }

    std::unordered_set<std::string> networkOutputs;
    pugi::xml_node outputsNode = heteroNode.child("outputs");
    FOREACH_CHILD(outputNode, outputsNode, "output") {
        networkOutputs.insert(GetStrAttr(outputNode, "name"));
    }

    Engine::Configs importedConfigs;
    auto configsNode = heteroNode.child("configs");
    FOREACH_CHILD(configNode, configsNode, "config") {
        importedConfigs.emplace(GetStrAttr(configNode, "key"), GetStrAttr(configNode, "value"));
    }

    auto blobNamesNode = heteroNode.child("blob_names_map");
    FOREACH_CHILD(blobNameNode, blobNamesNode, "blob_name_map") {
        _blobNameMap.emplace(GetStrAttr(blobNameNode, "key"), GetStrAttr(blobNameNode, "value"));
    }

    for (auto&& config : configs) {
        importedConfigs[config.first] = config.second;
    }

    std::vector<NetworkDesc> descs;
    pugi::xml_node subnetworksNode = heteroNode.child("subnetworks");
    FOREACH_CHILD(subnetworkNode, subnetworksNode, "subnetwork") {
        auto deviceName = GetStrAttr(subnetworkNode, "device");

        auto metaDevices = _heteroPlugin->GetDevicePlugins(deviceName, importedConfigs);
        assert(metaDevices.size() == 1);
        auto& loadConfig = metaDevices[deviceName];

        InferenceEngine::SoExecutableNetworkInternal executableNetwork;
        CNNNetwork cnnnetwork;
        bool loaded = false;
        if (_heteroPlugin->GetCore()->DeviceSupportsImportExport(deviceName)) {
            executableNetwork = _heteroPlugin->GetCore()->ImportNetwork(heteroModel, deviceName, loadConfig);
        } else {
            // read XML content
            std::string xmlString;
            std::uint64_t dataSize = 0;
            heteroModel.read(reinterpret_cast<char*>(&dataSize), sizeof(dataSize));
            xmlString.resize(dataSize);
            heteroModel.read(const_cast<char*>(xmlString.c_str()), dataSize);

            // read blob content
            InferenceEngine::Blob::Ptr dataBlob;
            heteroModel.read(reinterpret_cast<char*>(&dataSize), sizeof(dataSize));
            if (0 != dataSize) {
                dataBlob = InferenceEngine::make_shared_blob<std::uint8_t>(
                    InferenceEngine::TensorDesc(InferenceEngine::Precision::U8,
                                                {static_cast<std::size_t>(dataSize)},
                                                InferenceEngine::Layout::C));
                dataBlob->allocate();
                heteroModel.read(dataBlob->buffer(), dataSize);
            }

            cnnnetwork = _heteroPlugin->GetCore()->ReadNetwork(xmlString, std::move(dataBlob));
            auto inputs = cnnnetwork.getInputsInfo();
            auto inputsNode = subnetworkNode.child("inputs");
            FOREACH_CHILD(inputNode, inputsNode, "input") {
                auto inputName = GetStrAttr(inputNode, "name");
                inputs[inputName]->setPrecision(Precision::FromStr(GetStrAttr(inputNode, "precision")));
            }

            auto outputs = cnnnetwork.getOutputsInfo();
            auto outputsNode = subnetworkNode.child("outputs");
            FOREACH_CHILD(outputNode, outputsNode, "output") {
                auto outputName = GetStrAttr(outputNode, "name");
                outputs[outputName]->setPrecision(Precision::FromStr(GetStrAttr(outputNode, "precision")));
            }

            executableNetwork = _heteroPlugin->GetCore()->LoadNetwork(cnnnetwork, deviceName, loadConfig);
            loaded = true;
        }

        // restore network inputs and outputs
        for (auto&& input : executableNetwork->GetInputsInfo()) {
            if (networkInputs.end() != networkInputs.find(input.first)) {
                _networkInputs.emplace(input.first, std::make_shared<InputInfo>(*input.second));
            }
        }

        for (auto&& output : executableNetwork->GetOutputsInfo()) {
            if (networkOutputs.end() != networkOutputs.find(output.first)) {
                _networkOutputs.emplace(output.first, std::make_shared<Data>(*output.second));
            }
        }

        descs.emplace_back(NetworkDesc{
            deviceName,
            loaded ? cnnnetwork : CNNNetwork{},
            executableNetwork,
        });
    }

    // save state
    this->_config = importedConfigs;
    this->_networks = std::move(descs);
    this->SetPointerToPlugin(_heteroPlugin->shared_from_this());
}

void HeteroExecutableNetwork::ExportImpl(std::ostream& heteroModel) {
    pugi::xml_document doc;
    auto heteroNode = doc.append_child("hetero");
    heteroNode.append_attribute("name").set_value(_name.c_str());

    auto inputsNode = heteroNode.append_child("inputs");
    for (auto&& networkInput : _networkInputs) {
        inputsNode.append_child("input").append_attribute("name").set_value(networkInput.first.c_str());
    }

    auto outputsNode = heteroNode.append_child("outputs");
    for (auto&& networkInput : _networkOutputs) {
        outputsNode.append_child("output").append_attribute("name").set_value(networkInput.first.c_str());
    }

    auto subnetworksNode = heteroNode.append_child("subnetworks");
    for (auto&& subnetwork : _networks) {
        auto subnet = subnetwork._clonedNetwork;
        IE_ASSERT(subnet.getFunction() != nullptr);

        auto subnetworkNode = subnetworksNode.append_child("subnetwork");
        subnetworkNode.append_attribute("device").set_value(subnetwork._device.c_str());

        // inputs info
        auto subnetworkInputsNode = subnetworkNode.append_child("inputs");
        auto inputInfo = subnet.getInputsInfo();
        for (auto&& input : inputInfo) {
            auto inputNode = subnetworkInputsNode.append_child("input");
            inputNode.append_attribute("name").set_value(input.first.c_str());
            inputNode.append_attribute("precision").set_value(input.second->getPrecision().name());
        }

        // outputs info
        auto subnetworkOutputsNode = subnetworkNode.append_child("outputs");
        auto outputInfo = subnet.getOutputsInfo();
        for (auto&& output : outputInfo) {
            auto outputNode = subnetworkOutputsNode.append_child("output");
            outputNode.append_attribute("name").set_value(output.first.c_str());
            outputNode.append_attribute("precision").set_value(output.second->getPrecision().name());
        }
    }

    auto configsNode = heteroNode.append_child("configs");
    for (auto&& config : _config) {
        auto configNode = configsNode.append_child("config");
        configNode.append_attribute("key").set_value(config.first.c_str());
        configNode.append_attribute("value").set_value(config.second.c_str());
    }

    auto blobNamesNode = heteroNode.append_child("blob_names_map");
    for (auto&& kvp : _blobNameMap) {
        auto blobNameNode = blobNamesNode.append_child("blob_name_map");
        blobNameNode.append_attribute("key").set_value(kvp.first.c_str());
        blobNameNode.append_attribute("value").set_value(kvp.second.c_str());
    }

    doc.save(heteroModel, nullptr, pugi::format_raw);
    doc.reset();
    heteroModel << std::endl;

<<<<<<< HEAD
    for (auto&& subnetwork : networks) {
        if (_heteroPlugin->GetCore()->DeviceSupportsImportExport(subnetwork._device)) {
            subnetwork._network.Export(heteroModel);
=======
    for (auto&& subnetwork : _networks) {
        if (ImportExportSupported(subnetwork._device)) {
            subnetwork._network->Export(heteroModel);
>>>>>>> 181ad066
        } else {
            auto subnet = subnetwork._clonedNetwork;
            if (!subnet.getFunction()) {
                IE_THROW() << "Hetero plugin supports only ngraph function representation";
            }

            // Note: custom ngraph extensions are not supported
            std::stringstream xmlFile, binFile;
            ngraph::pass::Serialize serializer(xmlFile, binFile,
                ngraph::pass::Serialize::Version::IR_V10);
            serializer.run_on_function(subnet.getFunction());

            auto m_constants = binFile.str();
            auto m_model = xmlFile.str();

            auto dataSize = static_cast<std::uint64_t>(m_model.size());
            heteroModel.write(reinterpret_cast<char*>(&dataSize), sizeof(dataSize));
            heteroModel.write(m_model.c_str(), dataSize);

            dataSize = static_cast<std::uint64_t>(m_constants.size());
            heteroModel.write(reinterpret_cast<char*>(&dataSize), sizeof(dataSize));
            heteroModel.write(reinterpret_cast<char*>(&m_constants[0]), dataSize);
        }
    }
}

IInferRequestInternal::Ptr HeteroExecutableNetwork::CreateInferRequestImpl(
        InputsDataMap networkInputs,
        OutputsDataMap networkOutputs) {
    HeteroInferRequest::SubRequestsList inferRequests;
    int index = 0;
    for (auto&& subnetwork : _networks) {
        HeteroInferRequest::SubRequestDesc desc;
        desc._network = subnetwork._network;
        desc._profilingTask = openvino::itt::handle("Infer" + std::to_string(index++));
        inferRequests.push_back(desc);
    }
    return std::make_shared<HeteroInferRequest>(networkInputs,
                                                networkOutputs,
                                                inferRequests,
                                                _blobNameMap);
}

IInferRequestInternal::Ptr HeteroExecutableNetwork::CreateInferRequest() {
    return CreateAsyncInferRequestFromSync<HeteroAsyncInferRequest>();
}

InferenceEngine::Parameter HeteroExecutableNetwork::GetConfig(const std::string &name) const {
    InferenceEngine::Parameter result;
    if (name == "TARGET_FALLBACK") {
        auto it = _config.find(name);
        if (it != _config.end()) {
            result = it->second;
        } else {
            result = std::string{};
        }
    } else if (name == HETERO_CONFIG_KEY(DUMP_GRAPH_DOT) ||
               name == CONFIG_KEY(EXCLUSIVE_ASYNC_REQUESTS)) {
        auto it = _config.find(name);
        IE_ASSERT(it != _config.end());
        result = it->second == YES ? true : false;
    } else {
        // find config key among plugin config keys
        for (auto&& desc : _networks) {
            auto execNetwork = desc._network;
            auto param = execNetwork->GetMetric(METRIC_KEY(SUPPORTED_CONFIG_KEYS));
            for (auto && configKey : param.as<std::vector<std::string>>()) {
                if (configKey == name) {
                    return execNetwork->GetConfig(configKey);
                }
            }
        }

        IE_THROW() << "Unsupported ExecutableNetwork config key: " << name;
    }

    return result;
}

using Metrics = std::map<std::string, Parameter>;

namespace {

void collectPluginMetrics(std::vector<std::string> & baseMetrics,
                          const std::vector<::Metrics> pluginMetrics) {
    // check whether the metric has unique name and value among all the plugins
    auto isMetricValueUnique = [&](const std::string & key,
                                    const Parameter & value) -> bool {
        if (std::find(baseMetrics.begin(), baseMetrics.end(), key) !=  baseMetrics.end())
            return false;

        for (auto && metrics : pluginMetrics) {
            for (auto && metric : metrics)
                if (key == metric.first && value != metric.second)
                    return false;
        }

        return true;
    };

    // collect only unique metrics
    std::vector<std::string> uniqueMetrics;
    for (auto && metrics : pluginMetrics) {
        for (auto && metric : metrics) {
            if (isMetricValueUnique(metric.first, metric.second)) {
                uniqueMetrics.push_back(metric.first);
            }
        }
    }

    // add plugin specific metrics which don't conflict with base ones
    std::copy(uniqueMetrics.begin(), uniqueMetrics.end(), std::back_inserter(baseMetrics));
}

}  // namespace

InferenceEngine::Parameter HeteroExecutableNetwork::GetMetric(const std::string &name) const {
    if (EXEC_NETWORK_METRIC_KEY(SUPPORTED_METRICS) == name) {
        std::vector<std::string> heteroMetrics = {
            METRIC_KEY(NETWORK_NAME),
            METRIC_KEY(SUPPORTED_METRICS),
            METRIC_KEY(SUPPORTED_CONFIG_KEYS),
            METRIC_KEY(OPTIMAL_NUMBER_OF_INFER_REQUESTS)
        };

        {
            std::vector<::Metrics> pluginMetrics;
            for (auto&& desc : _networks) {
                auto execNetwork = desc._network;
                auto param = execNetwork->GetMetric(METRIC_KEY(SUPPORTED_METRICS));
                ::Metrics metrics;
                for (auto && metricName : param.as<std::vector<std::string>>()) {
                    metrics[metricName] = execNetwork->GetMetric(metricName);
                }
                pluginMetrics.push_back(std::move(metrics));
            }

            collectPluginMetrics(heteroMetrics, pluginMetrics);
        }

        IE_SET_METRIC_RETURN(SUPPORTED_METRICS, heteroMetrics);
    } else if (EXEC_NETWORK_METRIC_KEY(SUPPORTED_CONFIG_KEYS) == name) {
        std::vector<std::string> heteroConfigKeys = {
            "TARGET_FALLBACK",
            HETERO_CONFIG_KEY(DUMP_GRAPH_DOT),
            CONFIG_KEY(EXCLUSIVE_ASYNC_REQUESTS)
        };

        {
            std::vector<::Metrics> pluginConfigKeys;
            for (auto&& desc : _networks) {
                auto execNetwork = desc._network;
                auto param = execNetwork->GetMetric(METRIC_KEY(SUPPORTED_CONFIG_KEYS));
                ::Metrics configKeys;
                for (auto && metricName : param.as<std::vector<std::string>>()) {
                    configKeys[metricName] = execNetwork->GetConfig(metricName);
                }
                pluginConfigKeys.push_back(std::move(configKeys));
            }

            collectPluginMetrics(heteroConfigKeys, pluginConfigKeys);
        }

        IE_SET_METRIC_RETURN(SUPPORTED_CONFIG_KEYS, heteroConfigKeys);
    } else if (EXEC_NETWORK_METRIC_KEY(NETWORK_NAME) == name) {
        IE_SET_METRIC_RETURN(NETWORK_NAME, _name);
    } else if (EXEC_NETWORK_METRIC_KEY(OPTIMAL_NUMBER_OF_INFER_REQUESTS) == name) {
        unsigned int value = 0u;
        for (auto&& desc : _networks) {
            value = std::max(value, desc._network->GetMetric(METRIC_KEY(OPTIMAL_NUMBER_OF_INFER_REQUESTS)).as<unsigned int>());
        }
        IE_SET_METRIC_RETURN(OPTIMAL_NUMBER_OF_INFER_REQUESTS, value);
    } else {
        // find metric key among plugin metrics
        for (auto&& desc : _networks) {
            auto execNetwork = desc._network;
            auto param = execNetwork->GetMetric(METRIC_KEY(SUPPORTED_METRICS));
            for (auto && metricKey : param.as<std::vector<std::string>>()) {
                if (metricKey == name) {
                    return execNetwork->GetMetric(metricKey);
                }
            }
        }

        IE_THROW() << "Unsupported ExecutableNetwork metric: " << name;
    }
}<|MERGE_RESOLUTION|>--- conflicted
+++ resolved
@@ -611,15 +611,9 @@
     doc.reset();
     heteroModel << std::endl;
 
-<<<<<<< HEAD
-    for (auto&& subnetwork : networks) {
+    for (auto&& subnetwork : _networks) {
         if (_heteroPlugin->GetCore()->DeviceSupportsImportExport(subnetwork._device)) {
-            subnetwork._network.Export(heteroModel);
-=======
-    for (auto&& subnetwork : _networks) {
-        if (ImportExportSupported(subnetwork._device)) {
             subnetwork._network->Export(heteroModel);
->>>>>>> 181ad066
         } else {
             auto subnet = subnetwork._clonedNetwork;
             if (!subnet.getFunction()) {
