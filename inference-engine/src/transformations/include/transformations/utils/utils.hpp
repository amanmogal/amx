--- conflicted
+++ resolved
@@ -52,8 +52,17 @@
     return false;
 }
 
-<<<<<<< HEAD
-inline std::string create_ie_output_name(const ngraph::Output<ngraph::Node>& output) {
+inline bool has_decompression_converts(const std::shared_ptr<const ngraph::Function>& function) {
+    for (const auto& op : function->get_ops()) {
+        if (std::dynamic_pointer_cast<ngraph::opset8::Convert>(op)) {
+            if (ov::is_decompression(op))
+                return true;
+        }
+    }
+    return false;
+}
+
+inline std::string create_ie_output_name(const ngraph::Output<const ngraph::Node>& output) {
     std::string out_name;
     NGRAPH_SUPPRESS_DEPRECATED_START
     auto tensor_name = output.get_tensor().get_name();
@@ -67,37 +76,17 @@
             out_name += "." + std::to_string(output.get_index());
         }
     }
-=======
-inline bool has_decompression_converts(const std::shared_ptr<const ngraph::Function>& function) {
-    for (const auto& op : function->get_ops()) {
-        if (std::dynamic_pointer_cast<ngraph::opset8::Convert>(op)) {
-            if (ov::is_decompression(op))
-                return true;
-        }
-    }
-    return false;
+    return out_name;
 }
 
-inline std::string create_ie_output_name(const ngraph::Output<const ngraph::Node>& output) {
-    const auto& prev_layer = output.get_node_shared_ptr();
-    std::string out_name = prev_layer->get_friendly_name();
-    if (prev_layer->get_output_size() != 1)
-        out_name += "." + std::to_string(output.get_index());
->>>>>>> 4a8554a7
-    return out_name;
-}
 inline std::string create_ie_output_name(const ngraph::Output<ngraph::Node>& output) {
     return create_ie_output_name(ov::Output<const ngraph::Node>(output.get_node(), output.get_index()));
 }
+
 inline std::string get_ie_output_name(const ngraph::Output<const ngraph::Node>& output) {
-    NGRAPH_SUPPRESS_DEPRECATED_START
-    auto name = output.get_tensor().get_name();
-    NGRAPH_SUPPRESS_DEPRECATED_END
-    if (name.empty()) {
-        name = create_ie_output_name(output);
-    }
-    return name;
+    return create_ie_output_name(output);
 }
+
 inline std::string get_ie_output_name(const ngraph::Output<ngraph::Node>& output) {
     return get_ie_output_name(ov::Output<const ngraph::Node>(output.get_node(), output.get_index()));
 }
