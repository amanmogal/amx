--- conflicted
+++ resolved
@@ -32,10 +32,6 @@
 class ngraph::pass::Serialize : public ngraph::pass::FunctionPass {
 public:
     enum class Version : uint8_t {
-<<<<<<< HEAD
-        UNSPECIFIED = 0,        // Use version from the function
-=======
->>>>>>> e31bbfc8
         IR_V10 = 10,            // v10 IR
         IR_V11 = 11             // v11 IR
     };
@@ -44,17 +40,6 @@
 
     Serialize(std::ostream& xmlFile, std::ostream& binFile,
               std::map<std::string, ngraph::OpSet> custom_opsets,
-<<<<<<< HEAD
-              Version version = Version::UNSPECIFIED);
-    Serialize(std::ostream& xmlFile, std::ostream& binFile,
-              Version version = Version::UNSPECIFIED);
-
-    Serialize(const std::string& xmlPath, const std::string& binPath,
-              std::map<std::string, ngraph::OpSet> custom_opsets,
-              Version version = Version::UNSPECIFIED);
-    Serialize(const std::string& xmlPath, const std::string& binPath,
-              Version version = Version::UNSPECIFIED);
-=======
               Version version = Version::IR_V11);
     Serialize(std::ostream& xmlFile, std::ostream& binFile,
               Version version = Version::IR_V11);
@@ -64,7 +49,6 @@
               Version version = Version::IR_V11);
     Serialize(const std::string& xmlPath, const std::string& binPath,
               Version version = Version::IR_V11);
->>>>>>> e31bbfc8
 
 private:
     std::ostream * m_xmlFile;
@@ -99,11 +83,7 @@
     StreamSerialize(std::ostream& stream,
                     std::map<std::string, ngraph::OpSet> && custom_opsets = {},
                     const std::function<void(std::ostream &)> & custom_data_serializer = {},
-<<<<<<< HEAD
-                    Serialize::Version version = Serialize::Version::UNSPECIFIED);
-=======
                     Serialize::Version version = Serialize::Version::IR_V11);
->>>>>>> e31bbfc8
 
 private:
     std::ostream & m_stream;
