// Copyright (C) 2018-2020 Intel Corporation
// SPDX-License-Identifier: Apache-2.0
//

#pragma once

#include <memory>

#include <transformations_visibility.hpp>

#include "ngraph/node.hpp"
#include "ngraph/op/op.hpp"

namespace ngraph {
namespace op {

class TRANSFORMATIONS_API NormalizeIE : public Op {
public:
    static constexpr NodeTypeInfo type_info{"NormalizeIE", 1};
    const NodeTypeInfo& get_type_info() const override { return type_info; }

    NormalizeIE() = default;

    NormalizeIE(const Output<Node>& data,
                const Output<Node>& weights,
                float eps,
                bool across_spatial,
                bool channel_shared,
<<<<<<< HEAD
                ngraph::element::Type output_type);
=======
                const ngraph::element::Type output_type);
>>>>>>> 9e4e478c

    float get_eps() const { return m_eps; }
    bool get_channel_shared() const  { return m_channel_shared;}
    bool get_across_spatial() const  { return m_across_spatial;}

    void validate_and_infer_types() override;

    std::shared_ptr<Node> clone_with_new_inputs(const OutputVector& new_args) const override;

protected:
    float m_eps;
    bool m_across_spatial;
    bool m_channel_shared;
    ngraph::element::Type m_output_type;
};

}  // namespace op
}  // namespace ngraph<|MERGE_RESOLUTION|>--- conflicted
+++ resolved
@@ -26,11 +26,7 @@
                 float eps,
                 bool across_spatial,
                 bool channel_shared,
-<<<<<<< HEAD
-                ngraph::element::Type output_type);
-=======
                 const ngraph::element::Type output_type);
->>>>>>> 9e4e478c
 
     float get_eps() const { return m_eps; }
     bool get_channel_shared() const  { return m_channel_shared;}
