// Copyright (C) 2018-2021 Intel Corporation
// SPDX-License-Identifier: Apache-2.0
//

#pragma once

#include <memory>
#include <vector>
#include <algorithm>
#include <string>

#include <transformations_visibility.hpp>

#include <ngraph/op/convert.hpp>
#include "ngraph/op/op.hpp"
#include "ngraph/variant.hpp"

namespace ngraph {
namespace op {

/// A base class for templated TypeRelaxed that maintains overridden input types and output types for an operation.
class NGRAPH_API TypeRelaxedBase {
public:
    virtual ~TypeRelaxedBase();

    explicit TypeRelaxedBase(
            const element::TypeVector& _input_data_types = {},
            const element::TypeVector& _output_data_types = {}) :
            m_input_data_types(_input_data_types),
            m_output_data_types(_output_data_types) {
    }

    /// \return Data type that will be set for output with a given index outputIndex.
    /// If output with a specified index outputIndex hasn't been set before, element::undefined will returned.
    /// Undefined means no type override happens for a given outputIndex and it will deduced as original
    /// operation defineds in its infer function.
    ///
    /// This method may look similar to Node::get_output_element_type, but it is not the same thing, because
    /// get_output_element_type returns the result of type inference, so it is completely deduced from
    /// an operation inputs and attributes, and get_overridden_output_type returns value of the attribute that
    /// is used to deduce output type. In some cases they don't match: get_overridden_output_type may return
    /// element::undefined for some index i, and get_output_element_type will return some real type for
    /// the same index i.
    const element::Type& get_overridden_output_type(size_t outputIndex = 0) const {
        if (outputIndex >= m_output_data_types.size()) {
            return element::undefined;
        }
        return m_output_data_types[outputIndex];
    }

    /// Set data type that overrides the original data type for output port with outputIndex index
    /// In case if outputIndex is out of range of known outputs (and this class cannot detect
    /// the real number of outputs for original operation), the number of overridden outputs
    /// is changed according to a given outputIndex value.
    void set_overridden_output_type(const element::Type& element_type, size_t outputIndex = 0) {
        if (outputIndex >= m_output_data_types.size()) {
            m_output_data_types.resize(outputIndex + 1, element::undefined);
        }
        m_output_data_types[outputIndex] = element_type;
    }

    /// \return Data type that will be set for input when original shape/type inference function is called.
    /// If index inputIndex hasn't been set before, element::undefined will returned. Undefined means that
    /// the type from input tensor descriptor is used for a given index.
    const element::Type& get_origin_input_type(size_t inputIndex = 0) const {
        if (inputIndex >= m_input_data_types.size()) {
            return element::undefined;
        }
        return m_input_data_types[inputIndex];
    }

    /// Set data type that overrides the original data type for input port with inputIndex index.
    /// In case if inputIndex is out of range of known inputs (and this class cannot detect
    /// the real number of inputs for original operation), the number of overridden inputs
    /// is changed according to a given inputIndex value. All new entries except one added
    /// at inputIndex position are undefined.
    void set_origin_input_type(const element::Type& element_type, size_t inputIndex = 0) {
        if (inputIndex >= m_input_data_types.size()) {
            m_input_data_types.resize(inputIndex + 1, element::undefined);
        }
        m_input_data_types[inputIndex] = element_type;
    }

protected:
    void remember_input_data_types(Node &node, element::TypeVector &old_input_types) {
        // Remember all input data types
        for (size_t i = 0; i < node.get_input_size(); ++i) {
            old_input_types.push_back(node.get_input_element_type(i));
        }

        // Reset input data types to m_output_data_type.
        for (size_t i = 0; i < node.get_input_size(); ++i) {
            auto origin_input_type = get_origin_input_type(i);
            if (origin_input_type != element::undefined) {
                node.get_input_tensor(i).set_tensor_type(origin_input_type, node.get_input_partial_shape(i));
            }
        }
    }

    void restore_input_data_types(Node &node, const element::TypeVector &old_input_types) {
        // Restore original input data types
        for (size_t i = 0; i < node.get_input_size(); ++i) {
            node.get_input_tensor(i).set_tensor_type(old_input_types[i], node.get_input_partial_shape(i));
        }

        if (m_original_output_data_types.empty()) {
            m_original_output_data_types = element::TypeVector(node.get_output_size());
        }

        // Save inferred output types
        for (size_t i = 0; i < node.get_output_size(); ++i) {
            m_original_output_data_types[i] = node.get_output_element_type(i);
        }

        // Override (some) output types
        for (size_t i = 0; i < node.get_output_size(); ++i) {
            auto overridden_output_type = get_overridden_output_type(i);
            if (overridden_output_type != element::undefined) {
                node.set_output_type(0, overridden_output_type, node.get_output_partial_shape(i));
            }
        }
    }

    void visit_attributes(AttributeVisitor& visitor) {
        bool type_relax = true;
        visitor.on_attribute("type_relax", type_relax);
        visitor.on_attribute("input_data_types", m_input_data_types);
        visitor.on_attribute("output_data_types", m_output_data_types);
    }

    typedef struct {} init_rt_result;

    init_rt_result init_rt_info(Node &node) const {
        node.get_rt_info()["opset"] = std::make_shared<ngraph::VariantWrapper<std::string>>("type_relaxed_opset");
        return {};
    }

protected:
    // Data types that are used for parent shape/type infer function input ports
    // to infer output data types
    element::TypeVector m_input_data_types;
    element::TypeVector m_output_data_types;
    element::TypeVector m_original_output_data_types;
};

/// Set another type for a specified output for the period of time when an instance of the class exists.
/// When the execution leaves the scope where an onject of TemporaryReplaceOutputType is defined,
/// the type of the output is set to its original value. Used when initialized TypeRelaxed<BaseOp> operation
/// in case when inputs have types that are not compatible with BaseOp infer function. In this case
/// before TypeRelaxed is constructed the BaseOp contructor requires modified data types.
/// So it should be
class TemporaryReplaceOutputType {
    Output<Node> m_output;
    element::Type orig_type;

public:
    /// Replace element type for a given output port by tmp_type
    TemporaryReplaceOutputType(Output<Node> output, element::Type tmp_type) : m_output(output) {
        // save original element type in order to restore it in the destructor
        orig_type = m_output.get_element_type();
        m_output.get_tensor().set_element_type(tmp_type);
    }

    /// Return the output port that was used in the constructor
    Output<Node> get() const {
        return m_output;
    }

    /// Restores the original element type for the output
    ~TemporaryReplaceOutputType() {
        m_output.get_tensor().set_element_type(orig_type);
    }
};

// TODO: remove once FusedOp is removed
NGRAPH_SUPPRESS_DEPRECATED_START

/// Relaxes tensor element type requirements for BaseOp inputs and outputs
/// This class template should be used with Node descendant class. Defines a new operation by extending the
/// original BaseOp operation with ability to accept inputs and provide outputs with element type that is
/// unusual for BaseOp. For example, TypeRelaxed<opset1::Add> can accept mixed-precision inputs and provide
/// another type of output. New types are provided as inputs attributes for TypeRelaxed template and fixed.
/// There is no any deduction logic for types are provided as a part of this class and it should be
/// implemented outside if required.
template <typename BaseOp>
class TypeRelaxed : public BaseOp, public TypeRelaxedBase {
public:
    NGRAPH_RTTI_DECLARATION;

    using BaseOp::BaseOp;

    TypeRelaxed() = default;

    TypeRelaxed(
            const BaseOp& base_op,
            element::Type overridden_type) :
            TypeRelaxed(base_op,
                    element::TypeVector(base_op.get_input_size(), overridden_type),
                    element::TypeVector(base_op.get_output_size(), overridden_type)) {
    }

    explicit TypeRelaxed(
            const BaseOp& base_op,
            const element::TypeVector& _input_data_types = {},
            const element::TypeVector& _output_data_types = {}) :
            BaseOp(base_op), TypeRelaxedBase(_input_data_types, _output_data_types) {
        init();
    }

    /// Creating a new TypeRelaxed operation by calling one of the original op ctors forwarding arguments directly.
    template <typename ... Args>
    TypeRelaxed(
            const element::TypeVector& _input_data_types,
            const element::TypeVector& _output_data_types,
            Args&& ... args) :
            BaseOp(std::forward<Args>(args)...), TypeRelaxedBase(_input_data_types, _output_data_types) {
        init();
    }

    void validate_and_infer_types() override;
    bool evaluate(const HostTensorVector& outputs, const HostTensorVector& inputs) const override;

    std::shared_ptr<Node> clone_with_new_inputs(const OutputVector& new_args) const override;

    bool visit_attributes(AttributeVisitor& visitor) override;

private:
    void init() {
        validate_and_infer_types();
    }

    init_rt_result init_rt = init_rt_info(*this);
};

template <typename BaseOp>
bool TypeRelaxed<BaseOp>::evaluate(const HostTensorVector& outputs, const HostTensorVector& inputs) const {
    std::shared_ptr<ngraph::op::v0::Convert> convert;
    HostTensorVector casted_inputs(BaseOp::get_input_size());
    for (size_t i = 0; i < BaseOp::get_input_size(); ++i) {
        const auto expected_input_type = get_origin_input_type(i);

        if (inputs[i]->get_element_type() == expected_input_type || expected_input_type == element::undefined) {
            casted_inputs[i] = inputs[i];
        } else {
            if (convert == nullptr) {
                convert = std::make_shared<ngraph::op::v0::Convert>();
            }

            convert->set_destination_type(expected_input_type);
            casted_inputs[i] = std::make_shared<HostTensor>(expected_input_type, inputs[i]->get_shape());
            if (!convert->evaluate({ casted_inputs[i] }, { inputs[i] })) {
                return false;
            }
        }
    }

    HostTensorVector original_outputs(BaseOp::get_output_size());
    for (size_t i = 0; i < BaseOp::get_output_size(); ++i) {
        const auto expected_output_type = get_overridden_output_type(i);
        if (expected_output_type == element::undefined || expected_output_type == m_original_output_data_types[i]) {
            original_outputs[i] = outputs[i];
        } else {
            original_outputs[i] = std::make_shared<HostTensor>(m_original_output_data_types[i], BaseOp::get_output_partial_shape(i));
        }
    }

    if (!BaseOp::evaluate(original_outputs, casted_inputs)) {
        return false;
    }

    for (size_t i = 0; i < BaseOp::get_output_size(); ++i) {
        const auto expected_output_type = get_overridden_output_type(i);

        if (expected_output_type != element::undefined && original_outputs[i]->get_element_type() != expected_output_type) {
            if (convert == nullptr) {
                convert = std::make_shared<ngraph::op::v0::Convert>();
            }

            convert->set_destination_type(expected_output_type);
            const auto casted_output = std::make_shared<HostTensor>(expected_output_type, original_outputs[i]->get_shape());
            if (!convert->evaluate({ outputs[i] }, { original_outputs[i] })) {
                return false;
            }
        }
    }

    return true;
}

template <typename BaseOp>
void TypeRelaxed<BaseOp>::validate_and_infer_types() {
    element::TypeVector old_input_types;

    remember_input_data_types(*this, old_input_types);

    NGRAPH_SUPPRESS_DEPRECATED_START
    BaseOp::validate_and_infer_types();
    NGRAPH_SUPPRESS_DEPRECATED_END

    restore_input_data_types(*this, old_input_types);
}


template <typename BaseOp>
std::shared_ptr<Node> TypeRelaxed<BaseOp>::clone_with_new_inputs(const OutputVector& new_args) const {
    // copy then modify inputs
    std::shared_ptr<Node> new_node = std::make_shared<TypeRelaxed<BaseOp>>((BaseOp&)(*this), m_input_data_types, m_output_data_types);
    for (size_t i = 0; i < new_node->get_input_size(); ++i) {
        new_node->input(i).replace_source_output(new_args[i]);
    }

    new_node->validate_and_infer_types();
    return new_node;
}

template <typename BaseOp>
bool TypeRelaxed<BaseOp>::visit_attributes(AttributeVisitor& visitor) {
    TypeRelaxedBase::visit_attributes(visitor);
    BaseOp::visit_attributes(visitor);
    return true;
}

template <typename BaseOp>
const ::ngraph::Node::type_info_t& TypeRelaxed<BaseOp>::get_type_info() const { return get_type_info_static(); }

template <typename BaseOp>
const ::ngraph::Node::type_info_t& TypeRelaxed<BaseOp>::get_type_info_static() {
    auto baseOpTypeInfoPtr = &BaseOp::get_type_info_static();
    static const ::ngraph::Node::type_info_t type_info_static{
<<<<<<< HEAD
        name.c_str(), baseOpTypeInfoPtr->version, baseOpTypeInfoPtr->version_id, baseOpTypeInfoPtr};
=======
        baseOpTypeInfoPtr->name, baseOpTypeInfoPtr->version, baseOpTypeInfoPtr};
>>>>>>> cf487921
    return type_info_static;
}

template <typename BaseOp>
const ::ngraph::Node::type_info_t TypeRelaxed<BaseOp>::type_info = TypeRelaxed<BaseOp>::get_type_info_static();

NGRAPH_SUPPRESS_DEPRECATED_END

}  // namespace op
}  // namespace ngraph<|MERGE_RESOLUTION|>--- conflicted
+++ resolved
@@ -327,11 +327,7 @@
 const ::ngraph::Node::type_info_t& TypeRelaxed<BaseOp>::get_type_info_static() {
     auto baseOpTypeInfoPtr = &BaseOp::get_type_info_static();
     static const ::ngraph::Node::type_info_t type_info_static{
-<<<<<<< HEAD
-        name.c_str(), baseOpTypeInfoPtr->version, baseOpTypeInfoPtr->version_id, baseOpTypeInfoPtr};
-=======
-        baseOpTypeInfoPtr->name, baseOpTypeInfoPtr->version, baseOpTypeInfoPtr};
->>>>>>> cf487921
+        baseOpTypeInfoPtr->name, baseOpTypeInfoPtr->version, baseOpTypeInfoPtr->version_id, baseOpTypeInfoPtr};
     return type_info_static;
 }
 
