--- conflicted
+++ resolved
@@ -44,6 +44,7 @@
 // discrepancies discoverd, translations needs to be added here.
 const std::unordered_map<std::string, std::string> translate_type_name_translator = {
     {"Constant", "Const"},
+    {"PRelu", "PReLU"},
     {"Relu", "ReLU"},
     {"Softmax", "SoftMax"}};
 
@@ -212,8 +213,6 @@
     return edges;
 }
 
-
-
 std::string get_opset_name(
     const ngraph::Node* n,
     const std::map<std::string, ngraph::OpSet>& custom_opsets) {
@@ -247,25 +246,6 @@
 
     return "experimental";
 }
-
-<<<<<<< HEAD
-// Here operation type names are translated from ngraph convention to IR
-// convention. Most of them are the same, but there are exceptions, e.g
-// Constant (ngraph name) and Const (IR name). If there will be more
-// discrepancies discoverd, translations needs to be added here.
-std::string translate_type_name(std::string name) {
-    const std::unordered_map<std::string, std::string> translator = {
-        {"Constant", "Const"},
-        {"PRelu", "PReLU"},
-        {"Relu", "ReLU"},
-        {"Softmax", "SoftMax"}};
-    if (translator.count(name) > 0) {
-        name = translator.at(name);
-    }
-    return name;
-}
-=======
->>>>>>> 90697816
 
 std::string get_output_precision_name(ngraph::Output<Node>& o) {
     auto elem_type = o.get_element_type();
