--- conflicted
+++ resolved
@@ -56,12 +56,11 @@
     return name;
 }
 
-<<<<<<< HEAD
 void ngfunction_2_irv10(pugi::xml_node& node,
                         std::ostream& bin_file,
                         const ngraph::Function& f,
                         const std::map<std::string, ngraph::OpSet>& custom_opsets);
-=======
+
 // Some of the operators were added to wrong opsets. This is a mapping
 // that allows such operators to be serialized with proper opsets.
 // If new operators are discovered that have the same problem, the mapping
@@ -76,7 +75,6 @@
     }
     return "";
 }
->>>>>>> a0df6152
 
 class XmlSerializer : public ngraph::AttributeVisitor {
     pugi::xml_node& m_xml_node;
