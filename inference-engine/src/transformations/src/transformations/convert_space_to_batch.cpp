--- conflicted
+++ resolved
@@ -23,7 +23,6 @@
         if (!space_to_batch) {
             return false;
         }
-<<<<<<< HEAD
 
         auto data = space_to_batch->input_value(0);
         auto block = space_to_batch->input_value(1);
@@ -95,11 +94,6 @@
         flat_node->set_friendly_name(space_to_batch->get_friendly_name());
         ngraph::copy_runtime_info(space_to_batch, flat_node);
         ngraph::replace_node(space_to_batch, flat_node);
-=======
-        auto last_node = space_to_batch->decompose_op()[0];
-        last_node.get_node()->set_friendly_name(space_to_batch->get_friendly_name());
-        ngraph::replace_node(space_to_batch, last_node.get_node_shared_ptr());
->>>>>>> b58d03ae
         return true;
     };
 
