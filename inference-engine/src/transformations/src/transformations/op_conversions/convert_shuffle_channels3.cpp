--- conflicted
+++ resolved
@@ -16,12 +16,8 @@
 
 NGRAPH_RTTI_DEFINITION(ngraph::pass::ConvertShuffleChannels3, "ConvertShuffleChannels3", 0);
 
-<<<<<<< HEAD
-void ngraph::pass::ConvertShuffleChannels3::convert_shuffle_channels3() {
+ngraph::pass::ConvertShuffleChannels3::ConvertShuffleChannels3() {
     MATCHER_SCOPE();
-=======
-ngraph::pass::ConvertShuffleChannels3::ConvertShuffleChannels3() {
->>>>>>> 99b83e92
     auto input = std::make_shared<pattern::op::Label>(element::f32, Shape{1, 1, 1, 1});
     auto shuffle_channels = std::make_shared<::opset3::ShuffleChannels>(input);
 
@@ -103,13 +99,6 @@
         return true;
     };
 
-<<<<<<< HEAD
     auto m = std::make_shared<ngraph::pattern::Matcher>(shuffle_channels, get_type_info().name);
-    NGRAPH_SUPPRESS_DEPRECATED_START
-    this->add_matcher(m, callback, PassProperty::CHANGE_DYNAMIC_STATE);
-    NGRAPH_SUPPRESS_DEPRECATED_END
-=======
-    auto m = std::make_shared<ngraph::pattern::Matcher>(shuffle_channels, "ConvertShuffleChannels3");
     register_matcher(m, callback);
->>>>>>> 99b83e92
 }