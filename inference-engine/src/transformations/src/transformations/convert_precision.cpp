// Copyright (C) 2018-2020 Intel Corporation
// SPDX-License-Identifier: Apache-2.0
//

#include "transformations/convert_precision.hpp"

#include <memory>
#include <vector>

#include <ngraph/opsets/opset4.hpp>
#include <ngraph/opsets/opset3.hpp>
#include <ngraph/opsets/opset1.hpp>
#include <ngraph_ops/type_relaxed.hpp>

using namespace ngraph;

bool fuse_type_to_constant(std::shared_ptr<ngraph::Node> & node, ngraph::element::Type to, const std::vector<ngraph::Input<ngraph::Node>> & consumers);
bool fuse_type_to_shapeof(std::shared_ptr<ngraph::Node> & node, ngraph::element::Type to, size_t idx);
bool fuse_type_to_shapeof_v0(std::shared_ptr<ngraph::Node> & node, ngraph::element::Type to, size_t idx);
bool fuse_type_to_parameter(std::shared_ptr<ngraph::Node> & node, ngraph::element::Type to, size_t idx);
bool fuse_type_to_convert(std::shared_ptr<ngraph::Node> & node, ngraph::element::Type to, size_t idx);
bool fuse_type_to_nms3(std::shared_ptr<ngraph::Node> & node, ngraph::element::Type to, size_t idx);
bool fuse_type_to_nms4(std::shared_ptr<ngraph::Node> & node, ngraph::element::Type to, size_t idx);
bool fuse_type_to_topk(std::shared_ptr<ngraph::Node> & node, ngraph::element::Type to, size_t idx);
bool fuse_type_to_nonzero(std::shared_ptr<ngraph::Node> & node, ngraph::element::Type to, size_t idx);
bool fuse_type_to_bucketize(std::shared_ptr<ngraph::Node> & node, ngraph::element::Type to, size_t idx);
bool fuse_type_to_generic_ie(std::shared_ptr<ngraph::Node> & node, ngraph::element::Type to, size_t idx);

bool extend_select_type(std::shared_ptr<ngraph::Node> & node, ngraph::element::Type to, size_t idx);

template <typename T>
bool fuse_type_to_binary_comparision(std::shared_ptr<ngraph::Node> & node, ngraph::element::Type to, size_t idx) {
    if (auto type_relaxed = std::dynamic_pointer_cast<op::TypeRelaxedBase>(node)) {
        type_relaxed->set_overridden_output_type(to);
        return true;
    } else if (auto casted = std::dynamic_pointer_cast<T>(node)) {
        auto relaxed_op = std::make_shared<ngraph::op::TypeRelaxed<T>>(*casted, element::TypeVector{}, element::TypeVector{to});
        replace_node(node, relaxed_op);
        return true;
    }
    return false;
}

template <typename T>
bool fuse_type_to_logical(std::shared_ptr<ngraph::Node> & node, ngraph::element::Type to, size_t idx) {
    if (auto type_relaxed = std::dynamic_pointer_cast<op::TypeRelaxedBase>(node)) {
        type_relaxed->set_overridden_output_type(to);
        type_relaxed->set_origin_input_type(element::boolean, 0);
        type_relaxed->set_origin_input_type(element::boolean, 1);
        return true;
    } else if (auto casted = std::dynamic_pointer_cast<T>(node)) {
        auto relaxed_op = std::make_shared<ngraph::op::TypeRelaxed<T>>(*casted,
                element::TypeVector{element::boolean, element::boolean}, element::TypeVector{to});
        replace_node(node, relaxed_op);
        return true;
    }
    return false;
}

template <class T>
bool fuse_type_to_reduce_logical(std::shared_ptr<ngraph::Node> & node, ngraph::element::Type to, size_t idx) {
    if (auto type_relaxed = std::dynamic_pointer_cast<op::TypeRelaxedBase>(node)) {
        type_relaxed->set_overridden_output_type(to);
        type_relaxed->set_origin_input_type(element::boolean, 0);
        return true;
    } else if (auto casted = std::dynamic_pointer_cast<T>(node)) {
        auto relaxed_op = std::make_shared<ngraph::op::TypeRelaxed<T>>(*casted,
                element::TypeVector{element::boolean}, element::TypeVector{to});
        replace_node(node, relaxed_op);
        return true;
    }
    return false;
}

bool ngraph::pass::ConvertPrecision::run_on_function(std::shared_ptr<ngraph::Function> f) {
    static std::map<ngraph::NodeTypeInfo, std::function<bool(std::shared_ptr<Node>&, element::Type, size_t idx)>> type_to_fuse {
        {opset4::Parameter::type_info, fuse_type_to_parameter},
        {opset4::Convert::type_info, fuse_type_to_convert},
        {opset4::ShapeOf::type_info, fuse_type_to_shapeof},
        {opset3::NonMaxSuppression::type_info, fuse_type_to_nms3},
        {opset4::NonMaxSuppression::type_info, fuse_type_to_nms4},
        {opset4::TopK::type_info, fuse_type_to_topk},
        {opset4::NonZero::type_info, fuse_type_to_nonzero},
        {opset4::Bucketize::type_info, fuse_type_to_bucketize},
        {NodeTypeInfo("GenericIE", 1), fuse_type_to_generic_ie},
        {opset4::Equal::type_info, fuse_type_to_binary_comparision<opset4::Equal>},
        {opset4::NotEqual::type_info, fuse_type_to_binary_comparision<opset4::NotEqual>},
        {opset4::Greater::type_info, fuse_type_to_binary_comparision<opset4::Greater>},
        {opset4::GreaterEqual::type_info, fuse_type_to_binary_comparision<opset4::GreaterEqual>},
        {opset4::Less::type_info, fuse_type_to_binary_comparision<opset4::Less>},
        {opset4::LessEqual::type_info, fuse_type_to_binary_comparision<opset4::LessEqual>},
        {opset4::LogicalAnd::type_info, fuse_type_to_logical<opset4::LogicalAnd>},
        {opset4::LogicalOr::type_info, fuse_type_to_logical<opset4::LogicalOr>},
        {opset4::LogicalXor::type_info, fuse_type_to_logical<opset4::LogicalXor>},
        {opset4::LogicalNot::type_info, fuse_type_to_logical<opset4::LogicalNot>},
        {opset4::ReduceLogicalAnd::type_info, fuse_type_to_reduce_logical<opset4::ReduceLogicalAnd>},
        {opset4::ReduceLogicalOr::type_info, fuse_type_to_reduce_logical<opset4::ReduceLogicalOr>},
        {opset1::ShapeOf::type_info, fuse_type_to_shapeof_v0}
    };

    static std::map<ngraph::NodeTypeInfo, std::function<bool(std::shared_ptr<Node>&, element::Type, size_t idx)>> type_to_extend {
            {opset4::Select::type_info, extend_select_type},
    };

    // As Constant operations can be shared between multiple nGraph Functions so before
    // changing precision we need to understand which Constant consumers belongs
    // to the current nGraph Function
    std::map<std::shared_ptr<Node>, std::vector<Input<Node>>> const_to_internal_output;

    std::function<void(const std::shared_ptr<Function> &)> register_constants =
            [&const_to_internal_output, &register_constants](const std::shared_ptr<Function> & f) {
        for (auto & node : f->get_ordered_ops()) {
<<<<<<< HEAD
            // Recursively run for TensorIterator body function
            if (auto ti = std::dynamic_pointer_cast<opset4::TensorIterator>(node)) {
                register_constants(ti->get_body());
            }
=======
>>>>>>> 579cec71
            for (auto & input : node->inputs()) {
                if (auto const_node = std::dynamic_pointer_cast<opset4::Constant>(input.get_source_output().get_node_shared_ptr())) {
                    const_to_internal_output[const_node].emplace_back(input);
                }
            }
        }
    };

    auto convert_node_output_precision = [this, &const_to_internal_output](std::shared_ptr<Node> & node) {
        for (auto output : node->outputs()) {
            if (output.get_element_type() == m_from) {
                // Handle case with Constants as they can have consumers from other nGraph Function object
                if (ngraph::op::is_constant(node) && const_to_internal_output.count(node)) {
                    fuse_type_to_constant(node, m_to, const_to_internal_output.at(node));
                    break;
                }

                // If node type in map and convert can be fused into node we skip Convert creation
                if (type_to_fuse.count(node->get_type_info()) &&
                    type_to_fuse.at(node->get_type_info())(node, m_to, output.get_index())) {
                    break;
                }
            }
        }
    };

    auto convert_node_input_precision = [this](std::shared_ptr<Node> & node) {
        for (auto input : node->inputs()) {
            if (input.get_element_type() == m_from) {
                // For some operations we need to extend their input types to support new type
                if (type_to_extend.count(node->get_type_info()) &&
                    type_to_extend.at(node->get_type_info())(node, m_to, input.get_index())) {
                    break;
                }
            }
        }
    };

    std::function<void(const std::shared_ptr<Function> &)> convert_function_precision =
            [this, &const_to_internal_output,
                   &register_constants,
                   &convert_node_output_precision,
                   &convert_node_input_precision,
                   &convert_function_precision] (const std::shared_ptr<Function> & f) {
        // Iterate over all nodes in topological order and then iterate over node outputs.
        // If output type mismatch given type we try to fuse type into this operation
        // otherwise we insert Convert operation.
        for (auto &node : f->get_ordered_ops()) {
            // Recursively run for TensorIterator body function
            if (auto ti = std::dynamic_pointer_cast<opset4::TensorIterator>(node)) {
                convert_function_precision(ti->get_body());
            }
            convert_node_input_precision(node);
        }
        // Register internal constants only after fixing input type that could lead to nodes replacement
        register_constants(f);

        for (auto &node : f->get_ordered_ops()) {
            convert_node_output_precision(node);
        }
    };

    convert_function_precision(f);
    f->validate_nodes_and_infer_types();

    // TODO: we need to split NopElimination pass to separate MatcherPasses and call Convert elimination here
    for (auto &node : f->get_ordered_ops()) {
        if (auto convert = std::dynamic_pointer_cast<opset4::Convert>(node)) {
            if (convert->input(0).get_element_type() == convert->get_convert_element_type()) {
                replace_output_update_name(convert->output(0), convert->input_value(0));
            }
        }
    }
    return true;
}

bool fuse_type_to_shapeof(std::shared_ptr<Node> & node, element::Type to, size_t idx) {
    if (auto shapeof = as_type_ptr<opset4::ShapeOf>(node)) {
        if (to == element::i32 || to == element::i64) {
            shapeof->set_output_type(to);
            return true;
        }
    }
    return false;
}

bool fuse_type_to_parameter(std::shared_ptr<Node> & node, element::Type to, size_t idx) {
    if (auto param = as_type_ptr<opset4::Parameter>(node)) {
        param->set_element_type(to);
        param->validate_and_infer_types();
        return true;
    }
    return false;
}

bool fuse_type_to_convert(std::shared_ptr<Node> & node, element::Type to, size_t idx) {
    if (auto convert = as_type_ptr<opset4::Convert>(node)) {
        convert->set_convert_element_type(to);
        return true;
    }
    return false;
}

bool fuse_type_to_nms3(std::shared_ptr<ngraph::Node> & node, ngraph::element::Type to, size_t idx) {
    if (auto nms = as_type_ptr<opset3::NonMaxSuppression>(node)) {
        nms->set_output_type(to);
        return true;
    }
    return false;
}

bool fuse_type_to_nms4(std::shared_ptr<ngraph::Node> & node, ngraph::element::Type to, size_t idx) {
    if (auto nms = as_type_ptr<opset4::NonMaxSuppression>(node)) {
        nms->set_output_type(to);
        return true;
    }
    return false;
}

bool fuse_type_to_topk(std::shared_ptr<ngraph::Node> & node, ngraph::element::Type to, size_t idx) {
    if (auto topk = as_type_ptr<opset4::TopK>(node)) {
        if (idx == 1 && (to == element::i32 || to == element::i64)) {
            topk->set_index_element_type(to);
            return true;
        }
    }
    return false;
}

bool fuse_type_to_nonzero(std::shared_ptr<ngraph::Node> & node, ngraph::element::Type to, size_t idx) {
    if (auto nonzero = as_type_ptr<opset4::NonZero>(node)) {
        if (to == element::i32 || to == element::i64) {
            nonzero->set_output_type(to);
            return true;
        }
    }
    return false;
}

bool fuse_type_to_bucketize(std::shared_ptr<ngraph::Node> & node, ngraph::element::Type to, size_t idx) {
    if (auto b = as_type_ptr<opset4::Bucketize>(node)) {
        if (to == element::i32 || to == element::i64) {
            b->set_output_type(to);
            return true;
        }
    }
    return false;
}

bool fuse_type_to_generic_ie(std::shared_ptr<ngraph::Node> & node, ngraph::element::Type to, size_t idx) {
    node->set_output_type(idx, to, node->output(idx).get_partial_shape());
    return true;
}

bool fuse_type_to_shapeof_v0(std::shared_ptr<ngraph::Node> & node, ngraph::element::Type to, size_t idx) {
    if (auto type_relaxed = std::dynamic_pointer_cast<op::TypeRelaxedBase>(node)) {
        type_relaxed->set_overridden_output_type(to);
        return true;
    } else if (auto casted = std::dynamic_pointer_cast<opset1::ShapeOf>(node)) {
        auto relaxed_op = std::make_shared<ngraph::op::TypeRelaxed<opset1::ShapeOf>>(*casted,
                element::TypeVector{}, element::TypeVector{to});
        replace_node(node, relaxed_op);
        return true;
    }
    return false;
}

bool extend_select_type(std::shared_ptr<ngraph::Node> & node, ngraph::element::Type to, size_t idx) {
    if (auto type_relaxed = std::dynamic_pointer_cast<op::TypeRelaxedBase>(node)) {
        type_relaxed->set_origin_input_type(element::boolean, 0);
        return true;
    } else if (auto casted = std::dynamic_pointer_cast<opset4::Select>(node)) {
        auto relaxed_op = std::make_shared<op::TypeRelaxed<opset4::Select>>(*casted,
                element::TypeVector{element::boolean},
                element::TypeVector{});
        replace_node(node, relaxed_op);
        return true;
    }
    return false;
}

template <element::Type_t PREC_FROM, element::Type_t PREC_TO>
std::shared_ptr<Node> change_constant_precision(std::shared_ptr<opset4::Constant> & constant) {
    using src_type = typename element_type_traits<PREC_FROM>::value_type;
    using dst_type = typename element_type_traits<PREC_TO>::value_type;

    std::vector<src_type> data(std::move(constant->get_vector<src_type>()));
    std::vector<dst_type> final_data;
    std::transform(data.begin(), data.end(), std::back_inserter(final_data),
                   [](src_type val) {
                       if (val > std::numeric_limits<dst_type>::max()) {
                           return std::numeric_limits<dst_type>::max();
                       } else {
                           return static_cast<dst_type>(val);
                       }
                   });
    return std::make_shared<ngraph::opset4::Constant>(PREC_TO, constant->get_shape(), final_data);
}

bool fuse_type_to_constant(std::shared_ptr<Node> & node, element::Type to, const std::vector<Input<Node>> & consumers) {
    if (auto constant = as_type_ptr<opset4::Constant>(node)) {
        auto from = constant->get_element_type();
        std::shared_ptr<Node> new_const;
        if (from == element::u64 && to == element::i32) {
            new_const = change_constant_precision<element::Type_t::u64, element::Type_t::i32>(constant);
        } else if (from == element::i64 && to == element::i32) {
            new_const = change_constant_precision<element::Type_t::i64, element::Type_t::i32>(constant);
        } else if (from == element::u8 && to == element::i32) {
            new_const = change_constant_precision<element::Type_t::u8, element::Type_t::i32>(constant);
        } else if (from == element::u16 && to == element::i32) {
            new_const = change_constant_precision<element::Type_t::u16, element::Type_t::i32>(constant);
        } else if (from == element::u32 && to == element::i32) {
            new_const = change_constant_precision<element::Type_t::u32, element::Type_t::i32>(constant);
        } else if (from == element::f16 && to == element::f32) {
            new_const = change_constant_precision<element::Type_t::f16, element::Type_t::f32>(constant);
        } else if (from == element::boolean && to == element::u8) {
            new_const = change_constant_precision<element::Type_t::boolean, element::Type_t::u8>(constant);
        } else if (from == element::boolean && to == element::i32) {
            new_const = change_constant_precision<element::Type_t::boolean, element::Type_t::i32>(constant);
        } else {
            throw ngraph_error("not supported");
        }
        for (auto & output : consumers) {
            output.replace_source_output(new_const);
        }

        new_const->validate_and_infer_types();
        if (constant->get_output_target_inputs(0).size() == consumers.size()) {
            new_const->set_friendly_name(constant->get_friendly_name());
        }
    }
    return false;
}<|MERGE_RESOLUTION|>--- conflicted
+++ resolved
@@ -110,13 +110,6 @@
     std::function<void(const std::shared_ptr<Function> &)> register_constants =
             [&const_to_internal_output, &register_constants](const std::shared_ptr<Function> & f) {
         for (auto & node : f->get_ordered_ops()) {
-<<<<<<< HEAD
-            // Recursively run for TensorIterator body function
-            if (auto ti = std::dynamic_pointer_cast<opset4::TensorIterator>(node)) {
-                register_constants(ti->get_body());
-            }
-=======
->>>>>>> 579cec71
             for (auto & input : node->inputs()) {
                 if (auto const_node = std::dynamic_pointer_cast<opset4::Constant>(input.get_source_output().get_node_shared_ptr())) {
                     const_to_internal_output[const_node].emplace_back(input);
