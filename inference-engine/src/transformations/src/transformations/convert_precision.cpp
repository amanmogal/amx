// Copyright (C) 2018-2020 Intel Corporation
// SPDX-License-Identifier: Apache-2.0
//

#include "transformations/convert_precision.hpp"

#include <memory>
#include <vector>

#include <ngraph/opsets/opset4.hpp>
#include <ngraph/opsets/opset3.hpp>
#include <ngraph/opsets/opset1.hpp>
#include <ngraph_ops/type_relaxed.hpp>

using namespace ngraph;

bool fuse_type_to_constant(std::shared_ptr<ngraph::Node> & node, ngraph::element::Type to, const std::vector<ngraph::Input<ngraph::Node>> & consumers);
bool fuse_type_to_shapeof(std::shared_ptr<ngraph::Node> & node, ngraph::element::Type to, size_t idx);
bool fuse_type_to_shapeof_v0(std::shared_ptr<ngraph::Node> & node, ngraph::element::Type to, size_t idx);
bool fuse_type_to_parameter(std::shared_ptr<ngraph::Node> & node, ngraph::element::Type to, size_t idx);
bool fuse_type_to_convert(std::shared_ptr<ngraph::Node> & node, ngraph::element::Type to, size_t idx);
bool fuse_type_to_nms3(std::shared_ptr<ngraph::Node> & node, ngraph::element::Type to, size_t idx);
bool fuse_type_to_nms4(std::shared_ptr<ngraph::Node> & node, ngraph::element::Type to, size_t idx);
bool fuse_type_to_topk(std::shared_ptr<ngraph::Node> & node, ngraph::element::Type to, size_t idx);
bool fuse_type_to_nonzero(std::shared_ptr<ngraph::Node> & node, ngraph::element::Type to, size_t idx);
bool fuse_type_to_bucketize(std::shared_ptr<ngraph::Node> & node, ngraph::element::Type to, size_t idx);
bool fuse_type_to_generic_ie(std::shared_ptr<ngraph::Node> & node, ngraph::element::Type to, size_t idx);

bool extend_select_type(std::shared_ptr<ngraph::Node> & node, ngraph::element::Type to, size_t idx);

template <typename T>
bool fuse_type_to_binary_comparision(std::shared_ptr<ngraph::Node> & node, ngraph::element::Type to, size_t idx) {
    if (auto type_relaxed = std::dynamic_pointer_cast<op::TypeRelaxedBase>(node)) {
        type_relaxed->set_overridden_output_type(to);
        return true;
    } else if (auto casted = std::dynamic_pointer_cast<T>(node)) {
        auto relaxed_op = std::make_shared<ngraph::op::TypeRelaxed<T>>(*casted, element::TypeVector{}, element::TypeVector{to});
        replace_node(node, relaxed_op);
        return true;
    }
    return false;
}

template <typename T>
bool fuse_type_to_logical(std::shared_ptr<ngraph::Node> & node, ngraph::element::Type to, size_t idx) {
    if (auto type_relaxed = std::dynamic_pointer_cast<op::TypeRelaxedBase>(node)) {
        type_relaxed->set_overridden_output_type(to);
        type_relaxed->set_origin_input_type(element::boolean, 0);
        type_relaxed->set_origin_input_type(element::boolean, 1);
        return true;
    } else if (auto casted = std::dynamic_pointer_cast<T>(node)) {
        auto relaxed_op = std::make_shared<ngraph::op::TypeRelaxed<T>>(*casted,
                element::TypeVector{element::boolean, element::boolean}, element::TypeVector{to});
        replace_node(node, relaxed_op);
        return true;
    }
    return false;
}

template <class T>
bool fuse_type_to_reduce_logical(std::shared_ptr<ngraph::Node> & node, ngraph::element::Type to, size_t idx) {
    if (auto type_relaxed = std::dynamic_pointer_cast<op::TypeRelaxedBase>(node)) {
        type_relaxed->set_overridden_output_type(to);
        type_relaxed->set_origin_input_type(element::boolean, 0);
        return true;
    } else if (auto casted = std::dynamic_pointer_cast<T>(node)) {
        auto relaxed_op = std::make_shared<ngraph::op::TypeRelaxed<T>>(*casted,
                element::TypeVector{element::boolean}, element::TypeVector{to});
        replace_node(node, relaxed_op);
        return true;
    }
    return false;
}

NGRAPH_RTTI_DEFINITION(ngraph::pass::ConvertPrecision, "ConvertPrecision", 0);

bool ngraph::pass::ConvertPrecision::run_on_function(std::shared_ptr<ngraph::Function> f) {
    static std::map<ngraph::NodeTypeInfo, std::function<bool(std::shared_ptr<Node>&, element::Type, size_t idx)>> type_to_fuse {
        {opset4::Parameter::type_info, fuse_type_to_parameter},
        {opset4::Convert::type_info, fuse_type_to_convert},
        {opset4::ShapeOf::type_info, fuse_type_to_shapeof},
        {opset3::NonMaxSuppression::type_info, fuse_type_to_nms3},
        {opset4::NonMaxSuppression::type_info, fuse_type_to_nms4},
        {opset4::TopK::type_info, fuse_type_to_topk},
        {opset4::NonZero::type_info, fuse_type_to_nonzero},
        {opset4::Bucketize::type_info, fuse_type_to_bucketize},
        {NodeTypeInfo("GenericIE", 1), fuse_type_to_generic_ie},
        {opset4::Equal::type_info, fuse_type_to_binary_comparision<opset4::Equal>},
        {opset4::NotEqual::type_info, fuse_type_to_binary_comparision<opset4::NotEqual>},
        {opset4::Greater::type_info, fuse_type_to_binary_comparision<opset4::Greater>},
        {opset4::GreaterEqual::type_info, fuse_type_to_binary_comparision<opset4::GreaterEqual>},
        {opset4::Less::type_info, fuse_type_to_binary_comparision<opset4::Less>},
        {opset4::LessEqual::type_info, fuse_type_to_binary_comparision<opset4::LessEqual>},
        {opset4::LogicalAnd::type_info, fuse_type_to_logical<opset4::LogicalAnd>},
        {opset4::LogicalOr::type_info, fuse_type_to_logical<opset4::LogicalOr>},
        {opset4::LogicalXor::type_info, fuse_type_to_logical<opset4::LogicalXor>},
        {opset4::LogicalNot::type_info, fuse_type_to_logical<opset4::LogicalNot>},
        {opset4::ReduceLogicalAnd::type_info, fuse_type_to_reduce_logical<opset4::ReduceLogicalAnd>},
        {opset4::ReduceLogicalOr::type_info, fuse_type_to_reduce_logical<opset4::ReduceLogicalOr>},
        {opset1::ShapeOf::type_info, fuse_type_to_shapeof_v0}
    };

    static std::map<ngraph::NodeTypeInfo, std::function<bool(std::shared_ptr<Node>&, element::Type, size_t idx)>> type_to_extend {
            {opset4::Select::type_info, extend_select_type},
    };

    // As Constant operations can be shared between multiple nGraph Functions so before
    // changing precision we need to understand which Constant consumers belongs
    // to the current nGraph Function
    std::map<std::shared_ptr<Node>, std::vector<Input<Node>>> const_to_internal_output;

    std::function<void(const std::shared_ptr<Function> &)> register_constants =
            [&const_to_internal_output, &register_constants](const std::shared_ptr<Function> & f) {
        for (auto & node : f->get_ordered_ops()) {
            for (auto & input : node->inputs()) {
                if (auto const_node = std::dynamic_pointer_cast<opset4::Constant>(input.get_source_output().get_node_shared_ptr())) {
                    const_to_internal_output[const_node].emplace_back(input);
                }
            }
        }
    };

    auto convert_node_output_precision = [this, &const_to_internal_output](std::shared_ptr<Node> & node) {
        for (auto output : node->outputs()) {
            if (output.get_element_type() == m_from) {
                // Handle case with Constants as they can have consumers from other nGraph Function object
                if (ngraph::op::is_constant(node) && const_to_internal_output.count(node)) {
                    fuse_type_to_constant(node, m_to, const_to_internal_output.at(node));
                    break;
                }

                // Check that node type exists in map and we can fuse type into node
                if (type_to_fuse.count(node->get_type_info()) &&
                    type_to_fuse.at(node->get_type_info())(node, m_to, output.get_index())) {
                    // We need to break if original node was replaced
                    break;
                }
            }
        }
    };

    auto convert_node_input_precision = [this](std::shared_ptr<Node> & node) {
        for (auto input : node->inputs()) {
            if (input.get_element_type() == m_from) {
                // For some operations we need to extend their input types to support new type
                if (type_to_extend.count(node->get_type_info()) &&
                    type_to_extend.at(node->get_type_info())(node, m_to, input.get_index())) {
                    break;
                }
            }
        }
    };

    std::function<void(const std::shared_ptr<Function> &)> convert_function_precision =
            [this, &const_to_internal_output,
                   &register_constants,
                   &convert_node_output_precision,
                   &convert_node_input_precision,
                   &convert_function_precision] (const std::shared_ptr<Function> & f) {
        // Iterate over all nodes in topological order and then iterate over node outputs.
        // If output type mismatch given type we try to fuse type into this operation
        // otherwise we insert Convert operation.
        for (auto &node : f->get_ordered_ops()) {
<<<<<<< HEAD
            m_transformation_callback(node);
            // Recursively run for TensorIterator body function
            if (auto ti = std::dynamic_pointer_cast<opset4::TensorIterator>(node)) {
                convert_function_precision(ti->get_body());
=======
            // Recursively apply transformation for sub-graph based operations
            if (auto sub_graph_node = std::dynamic_pointer_cast<op::util::SubGraphOp>(node)) {
                if (auto sub_graph = sub_graph_node->get_function()) {
                    convert_function_precision(sub_graph);
                }
>>>>>>> 863a7bd6
            }
            convert_node_input_precision(node);
        }
        // Register internal constants only after fixing input type that could lead to nodes replacement
        register_constants(f);

        for (auto &node : f->get_ordered_ops()) {
            convert_node_output_precision(node);
        }
    };

    convert_function_precision(f);
    f->validate_nodes_and_infer_types();

    // TODO: we need to split NopElimination pass to separate MatcherPasses and call Convert elimination here
    for (auto &node : f->get_ordered_ops()) {
        if (auto convert = std::dynamic_pointer_cast<opset4::Convert>(node)) {
            // WA for topK, dont remove fake convert
            if (convert->input(0).get_element_type() == convert->get_convert_element_type() &&
                convert->input_value(0).get_node_shared_ptr()->get_output_size() == 1) {
                replace_output_update_name(convert->output(0), convert->input_value(0));
            }
        }
    }
    return true;
}

bool fuse_type_to_shapeof(std::shared_ptr<Node> & node, element::Type to, size_t idx) {
    if (auto shapeof = as_type_ptr<opset4::ShapeOf>(node)) {
        if (to == element::i32 || to == element::i64) {
            shapeof->set_output_type(to);
            return true;
        }
    }
    return false;
}

bool fuse_type_to_parameter(std::shared_ptr<Node> & node, element::Type to, size_t idx) {
    if (auto param = as_type_ptr<opset4::Parameter>(node)) {
        param->set_element_type(to);
        param->validate_and_infer_types();
        return true;
    }
    return false;
}

bool fuse_type_to_convert(std::shared_ptr<Node> & node, element::Type to, size_t idx) {
    if (auto convert = as_type_ptr<opset4::Convert>(node)) {
        convert->set_convert_element_type(to);
        return true;
    }
    return false;
}

bool fuse_type_to_nms3(std::shared_ptr<ngraph::Node> & node, ngraph::element::Type to, size_t idx) {
    if (auto nms = as_type_ptr<opset3::NonMaxSuppression>(node)) {
        nms->set_output_type(to);
        return true;
    }
    return false;
}

bool fuse_type_to_nms4(std::shared_ptr<ngraph::Node> & node, ngraph::element::Type to, size_t idx) {
    if (auto nms = as_type_ptr<opset4::NonMaxSuppression>(node)) {
        nms->set_output_type(to);
        return true;
    }
    return false;
}

bool fuse_type_to_topk(std::shared_ptr<ngraph::Node> & node, ngraph::element::Type to, size_t idx) {
    if (auto topk = as_type_ptr<opset4::TopK>(node)) {
        if (idx == 1 && (to == element::i32 || to == element::i64)) {
            topk->set_index_element_type(to);
            return true;
        }
    }
    return false;
}

bool fuse_type_to_nonzero(std::shared_ptr<ngraph::Node> & node, ngraph::element::Type to, size_t idx) {
    if (auto nonzero = as_type_ptr<opset4::NonZero>(node)) {
        if (to == element::i32 || to == element::i64) {
            nonzero->set_output_type(to);
            return true;
        }
    }
    return false;
}

bool fuse_type_to_bucketize(std::shared_ptr<ngraph::Node> & node, ngraph::element::Type to, size_t idx) {
    if (auto b = as_type_ptr<opset4::Bucketize>(node)) {
        if (to == element::i32 || to == element::i64) {
            b->set_output_type(to);
            return true;
        }
    }
    return false;
}

bool fuse_type_to_generic_ie(std::shared_ptr<ngraph::Node> & node, ngraph::element::Type to, size_t idx) {
    node->set_output_type(idx, to, node->output(idx).get_partial_shape());
    // return false as we do not replace original node
    return false;
}

bool fuse_type_to_shapeof_v0(std::shared_ptr<ngraph::Node> & node, ngraph::element::Type to, size_t idx) {
    if (auto type_relaxed = std::dynamic_pointer_cast<op::TypeRelaxedBase>(node)) {
        type_relaxed->set_overridden_output_type(to);
        return true;
    } else if (auto casted = std::dynamic_pointer_cast<opset1::ShapeOf>(node)) {
        auto relaxed_op = std::make_shared<ngraph::op::TypeRelaxed<opset1::ShapeOf>>(*casted,
                element::TypeVector{}, element::TypeVector{to});
        replace_node(node, relaxed_op);
        return true;
    }
    return false;
}

bool extend_select_type(std::shared_ptr<ngraph::Node> & node, ngraph::element::Type to, size_t idx) {
    if (auto type_relaxed = std::dynamic_pointer_cast<op::TypeRelaxedBase>(node)) {
        type_relaxed->set_origin_input_type(element::boolean, 0);
        return true;
    } else if (auto casted = std::dynamic_pointer_cast<opset4::Select>(node)) {
        auto relaxed_op = std::make_shared<op::TypeRelaxed<opset4::Select>>(*casted,
                element::TypeVector{element::boolean},
                element::TypeVector{});
        replace_node(node, relaxed_op);
        return true;
    }
    return false;
}

template <typename src_type, typename dst_type>
inline dst_type convert_value(src_type val) {
    if (val > std::numeric_limits<dst_type>::max()) {
        return std::numeric_limits<dst_type>::max();
    } else if (val < std::numeric_limits<dst_type>::lowest()) {
        return std::numeric_limits<dst_type>::lowest();
    }
    return static_cast<dst_type>(val);
}

// We need to treat U64->I32 and U32->I32 as a separate case, because of C++'s implicit promotion from signed to unsigned,
// and we don't need to compare and clamp the input to std::numeric_limits<int32_t>::lowest()
template <>
inline int32_t convert_value<uint64_t, int32_t>(uint64_t val) {
    if (val > std::numeric_limits<int32_t>::max()) {
        return std::numeric_limits<int32_t>::max();
    }
    return static_cast<int32_t>(val);
}

template <>
inline int32_t convert_value<uint32_t, int32_t>(uint32_t val) {
    if (val > std::numeric_limits<int32_t>::max()) {
        return std::numeric_limits<int32_t>::max();
    }
    return static_cast<int32_t>(val);
}

template <element::Type_t PREC_FROM, element::Type_t PREC_TO>
static std::shared_ptr<Node> change_constant_precision(std::shared_ptr<opset4::Constant>& constant) {
    using src_type = typename element_type_traits<PREC_FROM>::value_type;
    using dst_type = typename element_type_traits<PREC_TO>::value_type;

    const auto * src_data = constant->get_data_ptr<src_type>();
    const auto size = shape_size(constant->get_shape());

    auto new_constant = std::make_shared<ngraph::opset4::Constant>(PREC_TO, constant->get_shape());
    auto * dst_data = const_cast<dst_type *>(reinterpret_cast<const dst_type *>(new_constant->get_data_ptr()));

    std::vector<dst_type> final_data;
    for (size_t i = 0; i < size; ++i) {
        dst_data[i] = convert_value<src_type, dst_type>(src_data[i]);
    }
    return new_constant;
}

bool fuse_type_to_constant(std::shared_ptr<Node> & node, element::Type to, const std::vector<Input<Node>> & consumers) {
    if (auto constant = as_type_ptr<opset4::Constant>(node)) {
        auto from = constant->get_element_type();
        std::shared_ptr<Node> new_const;
        if (from == element::u64 && to == element::i32) {
            new_const = change_constant_precision<element::Type_t::u64, element::Type_t::i32>(constant);
        } else if (from == element::i64 && to == element::i32) {
            new_const = change_constant_precision<element::Type_t::i64, element::Type_t::i32>(constant);
        } else if (from == element::u8 && to == element::i32) {
            new_const = change_constant_precision<element::Type_t::u8, element::Type_t::i32>(constant);
        } else if (from == element::u16 && to == element::i32) {
            new_const = change_constant_precision<element::Type_t::u16, element::Type_t::i32>(constant);
        } else if (from == element::u32 && to == element::i32) {
            new_const = change_constant_precision<element::Type_t::u32, element::Type_t::i32>(constant);
        } else if (from == element::f16 && to == element::f32) {
            new_const = change_constant_precision<element::Type_t::f16, element::Type_t::f32>(constant);
        } else if (from == element::boolean && to == element::u8) {
            new_const = change_constant_precision<element::Type_t::boolean, element::Type_t::u8>(constant);
        } else if (from == element::boolean && to == element::i32) {
            new_const = change_constant_precision<element::Type_t::boolean, element::Type_t::i32>(constant);
        } else {
            throw ngraph_error("not supported");
        }
        for (auto & output : consumers) {
            output.replace_source_output(new_const);
        }

        new_const->validate_and_infer_types();
        if (constant->get_output_target_inputs(0).size() == consumers.size()) {
            new_const->set_friendly_name(constant->get_friendly_name());
        }
    }
    return false;
}<|MERGE_RESOLUTION|>--- conflicted
+++ resolved
@@ -161,18 +161,11 @@
         // If output type mismatch given type we try to fuse type into this operation
         // otherwise we insert Convert operation.
         for (auto &node : f->get_ordered_ops()) {
-<<<<<<< HEAD
-            m_transformation_callback(node);
-            // Recursively run for TensorIterator body function
-            if (auto ti = std::dynamic_pointer_cast<opset4::TensorIterator>(node)) {
-                convert_function_precision(ti->get_body());
-=======
             // Recursively apply transformation for sub-graph based operations
             if (auto sub_graph_node = std::dynamic_pointer_cast<op::util::SubGraphOp>(node)) {
                 if (auto sub_graph = sub_graph_node->get_function()) {
                     convert_function_precision(sub_graph);
                 }
->>>>>>> 863a7bd6
             }
             convert_node_input_precision(node);
         }
