// Copyright (C) 2018-2020 Intel Corporation
// SPDX-License-Identifier: Apache-2.0
//

#include "itt.hpp"
#include "transformations/common_optimizations/normalize_l2_fusion.hpp"
#include "transformations/utils/utils.hpp"

#include <memory>
#include <vector>

#include <ngraph/opsets/opset4.hpp>
#include <ngraph/rt_info.hpp>
#include <ngraph/pattern/op/wrap_type.hpp>

NGRAPH_RTTI_DEFINITION(ngraph::pass::NormalizeL2Fusion, "NormalizeL2Fusion", 0);

NGRAPH_RTTI_DEFINITION(ngraph::pass::NormalizeL2FusionWithMax, "NormalizeL2FusionWithMax", 0);

ngraph::pass::NormalizeL2FusionWithMax::NormalizeL2FusionWithMax() {
    MATCHER_SCOPE();
    auto input = ngraph::pattern::any_input();

    auto exp = ngraph::pattern::wrap_type<ngraph::opset4::Constant>();
    auto pow = std::make_shared<ngraph::opset4::Power>(input, exp);
    auto axes = ngraph::pattern::wrap_type<ngraph::opset4::Constant>();
    auto reduce_sum = std::make_shared<ngraph::opset4::ReduceSum>(pow, axes);
    auto sqrt = std::make_shared<ngraph::opset4::Sqrt>(reduce_sum);
    auto eps_const = ngraph::pattern::wrap_type<ngraph::opset4::Constant>();
    auto sqrt_max_eps = std::make_shared<ngraph::opset4::Maximum>(sqrt, eps_const);
    auto divide = std::make_shared<ngraph::opset4::Divide>(input, sqrt_max_eps);

    ngraph::matcher_pass_callback matcher_pass_callback = [=](ngraph::pattern::Matcher& m) {
        auto& pattern_to_output = m.get_pattern_value_map();

        const auto data_input = pattern_to_output.at(input);
        const auto exp_input = std::dynamic_pointer_cast<ngraph::opset4::Constant>(pattern_to_output.at(exp).get_node_shared_ptr());
        const auto axes_input = std::dynamic_pointer_cast<ngraph::opset4::Constant>(pattern_to_output.at(axes).get_node_shared_ptr());
        const auto eps_attr = std::dynamic_pointer_cast<ngraph::opset4::Constant>(pattern_to_output.at(eps_const).get_node_shared_ptr());

        if (!exp_input || !axes_input || !eps_attr) {
            return false;
        }

        const bool is_square_pow = op::util::has_constant_value<float>(exp_input, 2.0f);
        if (!is_square_pow) {
            return false;
        }
        if (shape_size(eps_attr->get_shape()) > 1) {
            return false;
        }
        const auto eps_attr_value = eps_attr->cast_vector<float>()[0];

        auto normalize_l2 = std::make_shared<ngraph::opset4::NormalizeL2>(data_input, axes_input, eps_attr_value, op::EpsMode::MAX);

        normalize_l2->set_friendly_name(m.get_match_root()->get_friendly_name());
        ngraph::copy_runtime_info({pattern_to_output.at(pow).get_node_shared_ptr(),
                                   pattern_to_output.at(reduce_sum).get_node_shared_ptr(),
                                   pattern_to_output.at(sqrt).get_node_shared_ptr(),
                                   pattern_to_output.at(sqrt_max_eps).get_node_shared_ptr(),
                                   pattern_to_output.at(divide).get_node_shared_ptr()
                                   },
                                   normalize_l2);
        ngraph::replace_node(m.get_match_root(), normalize_l2);
        return true;
    };

    auto m = std::make_shared<ngraph::pattern::Matcher>(divide, get_type_info().name);
    register_matcher(m, matcher_pass_callback);
}

NGRAPH_RTTI_DEFINITION(ngraph::pass::NormalizeL2FusionWithAdd, "NormalizeL2FusionWithAdd", 0);

ngraph::pass::NormalizeL2FusionWithAdd::NormalizeL2FusionWithAdd() {
    MATCHER_SCOPE();
    auto input = ngraph::pattern::any_input();

    auto exp = ngraph::pattern::wrap_type<ngraph::opset4::Constant>();
    auto pow = std::make_shared<ngraph::opset4::Power>(input, exp);
    auto axes = ngraph::pattern::wrap_type<ngraph::opset4::Constant>();
    auto reduce_sum = std::make_shared<ngraph::opset4::ReduceSum>(pow, axes);
    auto sqrt = std::make_shared<ngraph::opset4::Sqrt>(reduce_sum);
    auto eps_const = ngraph::pattern::wrap_type<ngraph::opset4::Constant>();
    auto sqrt_add_eps = std::make_shared<ngraph::opset4::Add>(sqrt, eps_const);
    auto divide = std::make_shared<ngraph::opset4::Divide>(input, sqrt_add_eps);

    ngraph::matcher_pass_callback callback = [=](ngraph::pattern::Matcher& m) {
        auto& pattern_to_output = m.get_pattern_value_map();

        const auto data_input = pattern_to_output.at(input);
        const auto exp_input = std::dynamic_pointer_cast<ngraph::opset4::Constant>(pattern_to_output.at(exp).get_node_shared_ptr());
        const auto axes_input = std::dynamic_pointer_cast<ngraph::opset4::Constant>(pattern_to_output.at(axes).get_node_shared_ptr());
        const auto eps_attr = std::dynamic_pointer_cast<ngraph::opset4::Constant>(pattern_to_output.at(eps_const).get_node_shared_ptr());

        if (!exp_input || !axes_input || !eps_attr) {
            return false;
        }

        const bool is_square_pow = shape_size(exp_input->get_shape()) <= 1 && exp_input->cast_vector<int64_t>()[0] == 2;
        if (!is_square_pow) {
            return false;
        }
        if (shape_size(eps_attr->get_shape()) > 1) {
            return false;
        }
        const auto eps_attr_value = op::util::has_constant_value<float>(exp_input, 2.0f);

        auto normalize_l2 = std::make_shared<ngraph::opset4::NormalizeL2>(data_input, axes_input, eps_attr_value, op::EpsMode::ADD);

        normalize_l2->set_friendly_name(m.get_match_root()->get_friendly_name());
        ngraph::copy_runtime_info({pattern_to_output.at(pow).get_node_shared_ptr(),
                                   pattern_to_output.at(reduce_sum).get_node_shared_ptr(),
                                   pattern_to_output.at(sqrt).get_node_shared_ptr(),
                                   pattern_to_output.at(sqrt_add_eps).get_node_shared_ptr(),
                                   pattern_to_output.at(divide).get_node_shared_ptr()
                                   },
                                   normalize_l2);
        ngraph::replace_node(m.get_match_root(), normalize_l2);
        return true;
    };

<<<<<<< HEAD
    auto m = std::make_shared<ngraph::pattern::Matcher>(divide, get_type_info().name);
    register_matcher(m, matcher_pass_callback);
=======
    auto m = std::make_shared<ngraph::pattern::Matcher>(divide, "NormalizeL2FusionWithMax");
    register_matcher(m, callback);
>>>>>>> 99b83e92
}<|MERGE_RESOLUTION|>--- conflicted
+++ resolved
@@ -119,11 +119,6 @@
         return true;
     };
 
-<<<<<<< HEAD
     auto m = std::make_shared<ngraph::pattern::Matcher>(divide, get_type_info().name);
-    register_matcher(m, matcher_pass_callback);
-=======
-    auto m = std::make_shared<ngraph::pattern::Matcher>(divide, "NormalizeL2FusionWithMax");
     register_matcher(m, callback);
->>>>>>> 99b83e92
 }