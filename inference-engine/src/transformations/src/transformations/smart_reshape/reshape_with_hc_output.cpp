--- conflicted
+++ resolved
@@ -71,11 +71,7 @@
                 (matmul->get_transpose_a() ? ngraph::OutputVector({N, C, D}) : ngraph::OutputVector({N, D, C})) :
                 (matmul->get_transpose_b() ? ngraph::OutputVector({N, D, C}) : ngraph::OutputVector({N, C, D}));
         if (reshape->get_output_partial_shape(0).rank().get_length() > 3) {
-<<<<<<< HEAD
-            auto old_raw = -3;
-=======
             int64_t old_raw = -3;
->>>>>>> 49aa18a6
             std::vector<int64_t > axes;
             for (size_t i = 1; i < reshape->get_output_partial_shape(0).rank().get_length() - 2; i++) {
                 axes.insert(axes.begin(), old_raw);
