// Copyright (C) 2018-2020 Intel Corporation
// SPDX-License-Identifier: Apache-2.0
//

#include "transformations/convert_opset1_to_legacy/convert_one_hot_to_one_hot_ie.hpp"

#include <memory>
#include <vector>

#include <ngraph/opsets/opset1.hpp>

#include <ngraph_ops/onehot_ie.hpp>
#include <transformations/utils/utils.hpp>
#include <ngraph/rt_info.hpp>

ngraph::pass::ConvertOneHotToOneHotIEMatcher::ConvertOneHotToOneHotIEMatcher() {
    auto input = std::make_shared<pattern::op::Label>(element::i32, Shape{1, 1, 1, 1});
    auto depth = std::make_shared<pattern::op::Label>(element::i64, Shape{});
    auto on_value = std::make_shared<pattern::op::Label>(element::f32, Shape{});
    auto off_value = std::make_shared<pattern::op::Label>(element::f32, Shape{});
    auto one_hot = std::make_shared<ngraph::opset1::OneHot>(input, depth, on_value, off_value, 1);

    ngraph::matcher_pass_callback callback = [=](pattern::Matcher& m) {
        auto one_hot = std::dynamic_pointer_cast<ngraph::opset1::OneHot> (m.get_match_root());
        if (!one_hot) {
            return false;
        }

<<<<<<< HEAD
        const auto depth_node = std::dynamic_pointer_cast<ngraph::opset1::Constant>(one_hot->get_inputs()[1].get_output().get_node());
        const auto on_value_node = std::dynamic_pointer_cast<ngraph::opset1::Constant>(one_hot->get_inputs()[2].get_output().get_node());
        const auto off_value_node = std::dynamic_pointer_cast<ngraph::opset1::Constant>(one_hot->get_inputs()[3].get_output().get_node());
=======
        element::Type output_type = is_f16 ? element::f16 : element::f32;

        const auto depth_node = std::dynamic_pointer_cast<ngraph::opset1::Constant>(one_hot->input(1).get_source_output().get_node_shared_ptr());
        const auto on_value_node = std::dynamic_pointer_cast<ngraph::opset1::Constant>(one_hot->input(2).get_source_output().get_node_shared_ptr());
        const auto off_value_node = std::dynamic_pointer_cast<ngraph::opset1::Constant>(one_hot->input(3).get_source_output().get_node_shared_ptr());
>>>>>>> e56c8a2b

        // can be converted iff inputs with depth, on/off values are constants
        if (depth_node == nullptr || on_value_node == nullptr || off_value_node == nullptr) return false;

        auto depth_value = std::stoi(depth_node->convert_value_to_string(0));
        auto on_value = std::stof(on_value_node->convert_value_to_string(0));
        auto off_value = std::stof(off_value_node->convert_value_to_string(0));

        auto one_hot_ie = std::make_shared<ngraph::op::OneHotIE>(one_hot->input_value(0),
                                                                 one_hot->get_axis(), depth_value, on_value, off_value, m_output_type);
        one_hot_ie->set_friendly_name(one_hot->get_friendly_name());

        // insert Convert layer to cast output to a correct data type defined by the on/off values
        if (on_value_node->get_element_type() != m_output_type) {
            auto convert = std::make_shared<ngraph::opset1::Convert>(one_hot_ie, on_value_node->get_element_type());
            convert->set_friendly_name(one_hot->get_friendly_name() + "/Convert");
            ngraph::copy_runtime_info(one_hot, {one_hot_ie, convert});
            ngraph::replace_node(m.get_match_root(), convert);
        } else {
            ngraph::copy_runtime_info(one_hot, one_hot_ie);
            ngraph::replace_node(m.get_match_root(), one_hot_ie);
        }

        return true;
    };

    auto m = std::make_shared<ngraph::pattern::Matcher>(one_hot, "ConvertOneHotToOneHotIE");
    this->register_matcher(m, callback);
}

void ngraph::pass::ConvertOneHotToOneHotIEMatcher::detect_output_type(const std::shared_ptr<ngraph::Function> &f) {
    m_output_type  = ngraph::op::util::has_f16_constants(f) ? element::Type_t::f16 : element::Type_t::f32;
}<|MERGE_RESOLUTION|>--- conflicted
+++ resolved
@@ -26,17 +26,9 @@
             return false;
         }
 
-<<<<<<< HEAD
-        const auto depth_node = std::dynamic_pointer_cast<ngraph::opset1::Constant>(one_hot->get_inputs()[1].get_output().get_node());
-        const auto on_value_node = std::dynamic_pointer_cast<ngraph::opset1::Constant>(one_hot->get_inputs()[2].get_output().get_node());
-        const auto off_value_node = std::dynamic_pointer_cast<ngraph::opset1::Constant>(one_hot->get_inputs()[3].get_output().get_node());
-=======
-        element::Type output_type = is_f16 ? element::f16 : element::f32;
-
-        const auto depth_node = std::dynamic_pointer_cast<ngraph::opset1::Constant>(one_hot->input(1).get_source_output().get_node_shared_ptr());
-        const auto on_value_node = std::dynamic_pointer_cast<ngraph::opset1::Constant>(one_hot->input(2).get_source_output().get_node_shared_ptr());
-        const auto off_value_node = std::dynamic_pointer_cast<ngraph::opset1::Constant>(one_hot->input(3).get_source_output().get_node_shared_ptr());
->>>>>>> e56c8a2b
+        const auto depth_node = std::dynamic_pointer_cast<ngraph::opset1::Constant>(one_hot->input_value(1).get_node_shared_ptr());
+        const auto on_value_node = std::dynamic_pointer_cast<ngraph::opset1::Constant>(one_hot->input_value(2).get_node_shared_ptr());
+        const auto off_value_node = std::dynamic_pointer_cast<ngraph::opset1::Constant>(one_hot->input_value(3).get_node_shared_ptr());
 
         // can be converted iff inputs with depth, on/off values are constants
         if (depth_node == nullptr || on_value_node == nullptr || off_value_node == nullptr) return false;
