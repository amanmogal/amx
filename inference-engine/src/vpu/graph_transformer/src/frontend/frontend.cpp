--- conflicted
+++ resolved
@@ -159,27 +159,7 @@
     return runCommonPasses(network);
 }
 
-<<<<<<< HEAD
-ie::CNNNetwork FrontEnd::convertNetwork(ie::CNNNetwork& network) {
-    // disable transformations for some cases
-    const auto transformationsPredicate = [](const std::shared_ptr<const ngraph::Node>& node) -> bool {
-        const bool casesWithDynamicOrStaticUsage =
-            std::dynamic_pointer_cast<const ngraph::opset3::Gelu>(node) ||
-            std::dynamic_pointer_cast<const ngraph::opset4::SoftPlus>(node) ||
-            std::dynamic_pointer_cast<const ngraph::opset5::Minimum>(node) ||
-            std::dynamic_pointer_cast<const ngraph::opset5::HSwish>(node);
-
-        const bool casesWithOnlyDynamicUsage =
-            (std::dynamic_pointer_cast<const ngraph::opset3::MatMul>(node) ||
-             std::dynamic_pointer_cast<const ngraph::opset3::StridedSlice>(node)) &&
-            std::dynamic_pointer_cast<const ngraph::vpu::op::DynamicShapeResolver>(node->input_value(0).get_node_shared_ptr());
-
-        return casesWithDynamicOrStaticUsage || casesWithOnlyDynamicUsage;
-    };
-
-=======
-ie::ICNNNetwork::Ptr FrontEnd::convertNetwork(ie::ICNNNetwork& network) {
->>>>>>> 88b200ea
+ie::ICNNNetwork::Ptr FrontEnd::convertNetwork(ie::CNNNetwork& network) {
     auto nGraphFunc = network.getFunction();
     // Disable shape inference (WA for generic operations)
     ngraph::op::GenericIE::DisableReshape noReshape(nGraphFunc);
@@ -222,9 +202,7 @@
 
     manager.run_passes(nGraphFunc);
 
-    IE_SUPPRESS_DEPRECATED_START
     return ie::CNNNetwork(ie::details::convertFunctionToICNNNetwork(nGraphFunc, network));
-    IE_SUPPRESS_DEPRECATED_END
 }
 
 std::set<std::string> FrontEnd::checkSupportedLayers(const ie::CNNNetwork& network) {
