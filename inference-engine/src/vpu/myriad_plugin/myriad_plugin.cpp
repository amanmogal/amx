// Copyright (C) 2018-2020 Intel Corporation
// SPDX-License-Identifier: Apache-2.0
//

#include <memory>
#include <vector>
#include <tuple>
#include <utility>

#include <ie_metric_helpers.hpp>
#include <cpp/ie_cnn_network.h>
#include <cpp_interfaces/impl/ie_executable_network_internal.hpp>
#include <legacy/ie_util_internal.hpp>

#include <vpu/vpu_plugin_config.hpp>
#include <vpu/parsed_config.hpp>
#include <vpu/frontend/frontend.hpp>
#include <vpu/utils/profiling.hpp>
#include <vpu/utils/error.hpp>
#include <transformations/common_optimizations/common_optimizations.hpp>
#include <transformations/rt_info/fused_names_attribute.hpp>
#include <ngraph/op/util/op_types.hpp>
#include <ngraph/opsets/opset3.hpp>
#include <ngraph/pass/manager.hpp>

#include "generic_ie.hpp"

#include "myriad_plugin.h"

using namespace InferenceEngine;
using namespace InferenceEngine::PluginConfigParams;
using namespace InferenceEngine::VPUConfigParams;
using namespace vpu::MyriadPlugin;

<<<<<<< HEAD
ExecutableNetworkInternal::Ptr Engine::LoadExeNetworkImpl(
        const CNNNetwork& network,
        const std::map<std::string, std::string>& config) {
=======

ExecutableNetworkInternal::Ptr Engine::LoadExeNetworkImpl(const ICNNNetwork& network, const std::map<std::string, std::string>& config) {
>>>>>>> 364bf089
    VPU_PROFILE(LoadExeNetworkImpl);

    auto parsedConfigCopy = _parsedConfig;
    parsedConfigCopy.update(config);

    return std::make_shared<ExecutableNetwork>(network, _mvnc, _devicePool, parsedConfigCopy, GetCore());
}

void Engine::SetConfig(const std::map<std::string, std::string> &config) {
    _parsedConfig.update(config);

    for (const auto& entry : config) {
        _config[entry.first] = entry.second;
    }
}

Parameter Engine::GetConfig(const std::string& name, const std::map<std::string, Parameter>& options) const {
    auto supported_keys = _metrics->SupportedConfigKeys();
    if (std::find(supported_keys.begin(),
        supported_keys.end(), name) == supported_keys.end()) {
        THROW_IE_EXCEPTION << "Unsupported config key : " << name;
    }

    Parameter result;
    auto option = _config.find(name);
    if (option != _config.end())
        result = option->second;

    return result;
}

<<<<<<< HEAD
void Engine::QueryNetwork(
        const CNNNetwork& network,
        const std::map<std::string, std::string>& config,
        QueryNetworkResult& res) const {
=======
QueryNetworkResult Engine::QueryNetwork(
        const ICNNNetwork& network,
        const std::map<std::string, std::string>& config) const {
>>>>>>> 364bf089
    VPU_PROFILE(QueryNetwork);
    QueryNetworkResult res;

    auto parsedConfigCopy = _parsedConfig;
    parsedConfigCopy.update(config);

    const auto deviceName = parsedConfigCopy.deviceName();
    if (!deviceName.empty()) {
        const auto deviceIDs = GetMetric(METRIC_KEY(AVAILABLE_DEVICES), {}).as<std::vector<std::string>>();
        VPU_THROW_UNLESS(!(std::find(deviceIDs.begin(), deviceIDs.end(), deviceName) == deviceIDs.end()), "Myriad device: {} not found.", deviceName);
    }

    if (auto function = network.getFunction()) {
        std::unordered_set<std::string> originalOps;
        for (auto& node : function->get_ops()) {
            originalOps.emplace(node->get_friendly_name());
        }

        auto clonedNetwork = cloneNetwork(network);
        auto convertedNetwork = vpu::FrontEnd::convertNetwork(*clonedNetwork);

        std::unordered_set<std::string> supported;
        std::unordered_set<std::string> unsupported;

        std::unordered_set<std::string> splitNames;
        std::unordered_set<std::string> concatNames;

        ngraph::NodeVector splits;
        ngraph::NodeVector concats;

        const auto isLayerSupported = [this, &splitNames, &concatNames, &concats, &splits](CNNNetworkIterator& layer) -> bool {
                auto node = (*layer)->getNode();
                if (std::dynamic_pointer_cast<const ::ngraph::opset3::Split>(node) != nullptr) {
                    splitNames.emplace(node->get_friendly_name());
                    splits.push_back(node);
                    return false;
                } else if (std::dynamic_pointer_cast<const ::ngraph::opset3::Concat>(node) != nullptr) {
                    concatNames.emplace(node->get_friendly_name());
                    concats.push_back(node);
                    return false;
                } else {
                    auto stageBuilder = std::make_shared<StageBuilder>();
                    auto frontEnd = std::make_shared<FrontEnd>(stageBuilder, GetCore());
                    return frontEnd->isLayerSupported((*layer)->type);
                }
        };

        for (CNNNetworkIterator itLayer{convertedNetwork.get()};
             itLayer != CNNNetworkIterator();
             itLayer++) {
            const auto fusedNode = (*itLayer)->getNode();
            if (fusedNode == nullptr) {
                continue;
            }

            for (auto& fusedLayerName : ngraph::getFusedNamesVector(fusedNode)) {
                if (contains(originalOps, fusedLayerName)) {
                    if (isLayerSupported(itLayer)) {
                        supported.emplace(fusedLayerName);
                    } else {
                        unsupported.emplace(fusedLayerName);
                    }
                }
            }
        }

        for (const auto& layerName : supported) {
            if (contains(unsupported, layerName)) {
                supported.erase(layerName);
            }
        }

        unsupported.clear();

        std::function<void(std::shared_ptr<ngraph::Node>)> markParentSplitAsUnsupported = [&markParentSplitAsUnsupported, &supported, &splitNames]
                                                                                          (const std::shared_ptr<ngraph::Node>& split) {
            const auto inputs = split->inputs();
            for (const auto& input : inputs) {
                const auto& parentName = input.get_source_output().get_node()->get_friendly_name();
                if (contains(supported, parentName) &&
                    contains(splitNames, parentName)) {
                    markParentSplitAsUnsupported(input.get_source_output().get_node_shared_ptr());
                }
            }
            const auto& name = split->get_friendly_name();
            if (contains(supported, name)) {
                supported.erase(name);
            }
        };

        for (const auto& split : splits) {
            // We will mark split as a supported only if all consumers is supported
            bool is_supported = true;
            const auto outputs = split->outputs();
            for (const auto& output : outputs) {
                for (const auto& consumer : output.get_target_inputs()) {
                    const auto& name = consumer.get_node()->get_friendly_name();
                    if (!contains(supported, name) &&
                        !contains(concatNames, name) &&
                        !contains(splitNames, name)) {
                        is_supported = false;
                        break;
                    }
                }
            }
            if (is_supported) {
                supported.emplace(split->get_friendly_name());
            } else {
                // If Split is not supported and it's parent is also Split, mark parent as unsupported
                markParentSplitAsUnsupported(split);
            }
        }

        for (const auto& concat : concats) {
            // We will mark concat as a supported only if all parent layers is supported
            bool is_supported = true;
            const auto inputs = concat->inputs();
            for (const auto& input : inputs) {
                const auto& name = input.get_source_output().get_node()->get_friendly_name();
                if (!contains(supported, name) &&
                    !contains(concatNames, name)) {
                    is_supported = false;
                    break;
                }
            }
            if (is_supported) {
                supported.emplace(concat->get_friendly_name());
            }
        }

        for (const auto& node : function->get_ops()) {
            if (contains(supported, node->get_friendly_name())) {
                for (const auto& inputNodeOutput : node->input_values()) {
                    if (ngraph::op::is_constant(inputNodeOutput.get_node()) || ngraph::op::is_parameter(inputNodeOutput.get_node())) {
                        supported.emplace(inputNodeOutput.get_node()->get_friendly_name());
                    }
                }
                for (const auto& outputs : node->outputs()) {
                    for (const auto& outputNodeInput : outputs.get_target_inputs()) {
                        if (ngraph::op::is_output(outputNodeInput.get_node())) {
                            supported.emplace(outputNodeInput.get_node()->get_friendly_name());
                        }
                    }
                }
            }
        }

        for (const auto& layerName : supported) {
            res.supportedLayersMap.emplace(layerName, GetName());
        }
    } else {
        const auto log = std::make_shared<Logger>(
            "GraphCompiler",
            parsedConfigCopy.logLevel(),
            defaultOutput(parsedConfigCopy.compilerLogFilePath()));

        const auto layerNames = getSupportedLayers(
            network,
            static_cast<Platform>(parsedConfigCopy.platform()),
            parsedConfigCopy.compileConfig(),
            log,
            GetCore());

        for (const auto& layerName : layerNames) {
            res.supportedLayersMap.insert({ layerName, GetName() });
        }
    }

    return res;
}

Engine::Engine(std::shared_ptr<IMvnc> mvnc) :
        _mvnc(std::move(mvnc)),
        _metrics(std::make_shared<MyriadMetrics>()) {
    VPU_THROW_UNLESS(_mvnc, "mvnc is null");

    _pluginName = "MYRIAD";

IE_SUPPRESS_DEPRECATED_START
    _config = {
        { MYRIAD_ENABLE_HW_ACCELERATION, CONFIG_VALUE(YES) },
        { MYRIAD_ENABLE_RECEIVING_TENSOR_TIME, CONFIG_VALUE(NO) },
        { MYRIAD_CUSTOM_LAYERS, "" },
        { MYRIAD_ENABLE_FORCE_RESET, CONFIG_VALUE(NO) },

        // Deprecated
        { KEY_VPU_HW_STAGES_OPTIMIZATION, CONFIG_VALUE(YES) },
        { KEY_VPU_PRINT_RECEIVE_TENSOR_TIME, CONFIG_VALUE(NO) },
        { KEY_VPU_CUSTOM_LAYERS, "" },
        { KEY_VPU_MYRIAD_FORCE_RESET, CONFIG_VALUE(NO) },
        { KEY_VPU_MYRIAD_PLATFORM, "" },

        { KEY_LOG_LEVEL, CONFIG_VALUE(LOG_NONE) },
        { KEY_EXCLUSIVE_ASYNC_REQUESTS, CONFIG_VALUE(NO) },
        { KEY_PERF_COUNT, CONFIG_VALUE(NO) },
        { KEY_CONFIG_FILE, "" },
        { KEY_DEVICE_ID, "" },
    };
IE_SUPPRESS_DEPRECATED_END
}

InferenceEngine::ExecutableNetwork Engine::ImportNetwork(
        std::istream& model,
        const std::map<std::string, std::string>& config) {
    VPU_PROFILE(ImportNetwork);

    auto parsedConfigCopy = _parsedConfig;
    parsedConfigCopy.update(config, ConfigMode::RunTime);

    const auto executableNetwork =
            std::make_shared<ExecutableNetwork>(
                model, _mvnc, _devicePool, parsedConfigCopy, GetCore());

    return make_executable_network(executableNetwork);
}

InferenceEngine::ExecutableNetwork Engine::ImportNetwork(
        const std::string& modelFileName,
        const std::map<std::string, std::string>& config) {
    VPU_PROFILE(ImportNetwork);

    std::ifstream blobFile(modelFileName, std::ios::binary);

    if (!blobFile.is_open()) {
        THROW_IE_EXCEPTION << ie::details::as_status << NETWORK_NOT_READ;
    }

    return ImportNetwork(blobFile, config);
}

InferenceEngine::Parameter Engine::GetMetric(const std::string& name,
                                     const std::map<std::string, InferenceEngine::Parameter> & options) const {
    const auto mvnc = _mvnc;
    const auto metrics = _metrics;
    const auto devicePool = _devicePool;
    const auto getSpecifiedDeviceName = [&mvnc, &metrics, &devicePool, &options]() {
        if (options.count(KEY_DEVICE_ID)) {
            return options.at(KEY_DEVICE_ID).as<std::string>();
        }

        const auto availableDevices = metrics->AvailableDevicesNames(mvnc, devicePool);
        VPU_THROW_UNLESS(!availableDevices.empty(), "No devices available.");
        VPU_THROW_UNLESS(availableDevices.size() == 1, "KEY_DEVICE_ID is undefined.");

        return availableDevices.front();
    };
    const auto getDeviceByName = [&devicePool](const std::string& deviceName) {
        const auto deviceIt = std::find_if(
                devicePool.begin(), devicePool.end(), [&deviceName](DevicePtr device) {
                    return device->_name == deviceName;
                });
        if (deviceIt == devicePool.end()) {
            return DevicePtr();
        }
        return *deviceIt;
    };

    if (name == METRIC_KEY(AVAILABLE_DEVICES)) {
        IE_SET_METRIC_RETURN(AVAILABLE_DEVICES, _metrics->AvailableDevicesNames(_mvnc, _devicePool));
    } else if (name == METRIC_KEY(FULL_DEVICE_NAME)) {
        IE_SET_METRIC_RETURN(FULL_DEVICE_NAME, _metrics->FullName(getSpecifiedDeviceName()));
    } else if (name == METRIC_KEY(SUPPORTED_METRICS)) {
        const auto& supportedMetrics = _metrics->SupportedMetrics();
        IE_SET_METRIC_RETURN(SUPPORTED_METRICS, std::vector<std::string>{supportedMetrics.cbegin(), supportedMetrics.cend()});
    } else if (name == METRIC_KEY(SUPPORTED_CONFIG_KEYS)) {
        const auto& supportedConfigKeys = _metrics->SupportedConfigKeys();
        IE_SET_METRIC_RETURN(SUPPORTED_CONFIG_KEYS, std::vector<std::string>{supportedConfigKeys.cbegin(), supportedConfigKeys.cend()});
    } else if (name == METRIC_KEY(OPTIMIZATION_CAPABILITIES)) {
        const auto& optimizationCapabilities = _metrics->OptimizationCapabilities();
        IE_SET_METRIC_RETURN(SUPPORTED_CONFIG_KEYS, std::vector<std::string>{optimizationCapabilities.cbegin(), optimizationCapabilities.cend()});
    } else if (name == METRIC_KEY(RANGE_FOR_ASYNC_INFER_REQUESTS)) {
        IE_SET_METRIC_RETURN(RANGE_FOR_ASYNC_INFER_REQUESTS, _metrics->RangeForAsyncInferRequests(_config));
    } else if (name == METRIC_KEY(DEVICE_THERMAL)) {
        const auto& device = getDeviceByName(getSpecifiedDeviceName());
        if (device != nullptr) {
            IE_SET_METRIC_RETURN(DEVICE_THERMAL, _metrics->DevicesThermal(device));
        } else {
            return Parameter();
        }
    }
    THROW_IE_EXCEPTION << NOT_IMPLEMENTED_str;
}<|MERGE_RESOLUTION|>--- conflicted
+++ resolved
@@ -32,14 +32,10 @@
 using namespace InferenceEngine::VPUConfigParams;
 using namespace vpu::MyriadPlugin;
 
-<<<<<<< HEAD
+
 ExecutableNetworkInternal::Ptr Engine::LoadExeNetworkImpl(
         const CNNNetwork& network,
         const std::map<std::string, std::string>& config) {
-=======
-
-ExecutableNetworkInternal::Ptr Engine::LoadExeNetworkImpl(const ICNNNetwork& network, const std::map<std::string, std::string>& config) {
->>>>>>> 364bf089
     VPU_PROFILE(LoadExeNetworkImpl);
 
     auto parsedConfigCopy = _parsedConfig;
@@ -71,16 +67,9 @@
     return result;
 }
 
-<<<<<<< HEAD
-void Engine::QueryNetwork(
+QueryNetworkResult Engine::QueryNetwork(
         const CNNNetwork& network,
-        const std::map<std::string, std::string>& config,
-        QueryNetworkResult& res) const {
-=======
-QueryNetworkResult Engine::QueryNetwork(
-        const ICNNNetwork& network,
         const std::map<std::string, std::string>& config) const {
->>>>>>> 364bf089
     VPU_PROFILE(QueryNetwork);
     QueryNetworkResult res;
 
