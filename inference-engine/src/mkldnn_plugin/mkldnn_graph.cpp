// Copyright (C) 2018-2021 Intel Corporation
// SPDX-License-Identifier: Apache-2.0
//

#include <algorithm>
#include <string>
#include <map>
#include <vector>
#include <tuple>
#include <unordered_set>
#include <limits>
#include <fstream>
#include <unordered_map>
#include <memory>
#include <utility>

#include "mkldnn_graph.h"
#include "mkldnn_graph_dumper.h"
#include "mkldnn_graph_optimizer.h"
#include "mkldnn_extension_utils.h"
#include "mkldnn_extension_mngr.h"
#include "memory_solver.hpp"
#include "mkldnn_itt.h"
#include "mkldnn_infer_request.h"
#include <nodes/mkldnn_input_node.h>
#include <nodes/mkldnn_reorder_node.h>
#include <nodes/mkldnn_convert_node.h>

#include <ie_algorithm.hpp>
#include <blob_factory.hpp>
#include "nodes/common/cpu_memcpy.h"
#include "nodes/common/cpu_convert.h"

#include "precision_utils.h"
#include <ie_plugin_config.hpp>

#include "utils/general_utils.h"
#include "utils/debug_capabilities.h"
#include "utils/node_dumper.h"
#include "utils/ngraph_utils.hpp"
#include "utils/cpu_utils.hpp"
#include "utils/verbose.h"
#include "memory_desc/cpu_memory_desc_utils.h"

#include <ngraph/node.hpp>
#include <ngraph/function.hpp>
#include <ngraph/variant.hpp>
#include <ngraph/ops.hpp>
#include <transformations/utils/utils.hpp>
#include <low_precision/low_precision.hpp>
#include "memory_desc/dnnl_blocked_memory_desc.h"

using namespace mkldnn;
using namespace MKLDNNPlugin;
using namespace InferenceEngine;
using namespace InferenceEngine::details;

typedef std::unordered_set<MKLDNNEdgePtr> edge_cluster_t;
typedef std::vector<edge_cluster_t> edge_clusters_t;

mkldnn::engine MKLDNNGraph::eng(mkldnn::engine::kind::cpu, 0);

template<typename NET>
void MKLDNNGraph::CreateGraph(NET &net, const MKLDNNExtensionManager::Ptr& extMgr,
        MKLDNNWeightsSharing::Ptr &w_cache) {
    OV_ITT_SCOPE(FIRST_INFERENCE, MKLDNNPlugin::itt::domains::MKLDNN_LT, "CreateGraph");

    if (IsReady())
        ForgetGraphData();
    // disable caching if graph was created only once
    weightsCache = config.streamExecutorConfig._streams != 1 ? w_cache : nullptr;

    Replicate(net, extMgr);
    InitGraph();

    status = Ready;

    CPU_DEBUG_CAP_ENABLE(serialize(*this));
}

template void MKLDNNGraph::CreateGraph(const std::shared_ptr<const ngraph::Function>&,
        const MKLDNNExtensionManager::Ptr&, MKLDNNWeightsSharing::Ptr&);
template void MKLDNNGraph::CreateGraph(const CNNNetwork&,
        const MKLDNNExtensionManager::Ptr&, MKLDNNWeightsSharing::Ptr&);

void MKLDNNGraph::Replicate(const std::shared_ptr<const ngraph::Function> &subgraph, const MKLDNNExtensionManager::Ptr& extMgr) {
    this->_name = "subgraph";
    this->reuse_io_tensors = false;

    isQuantizedFlag = (config.lpTransformsMode == Config::On) &&
                      ngraph::pass::low_precision::LowPrecision::isFunctionQuantized(subgraph);

    // Map data object onto producer node
    std::map<std::shared_ptr<ngraph::Node>, std::pair<MKLDNNNodePtr, int>> op2node;

    // nodes which has no consumers (output or just unused). But doesn't marked as graph output.
    // Will be stored as fake output separately.
    std::deque<ngraph::Output<ngraph::Node>> unusedOutputs;

    auto getParentOutputPort = [](const std::shared_ptr<ngraph::Node> childOp, const std::shared_ptr<ngraph::Node> parentOp,
                                  const size_t childInputPort) -> int {
        for (size_t parentPort = 0; parentPort < parentOp->get_output_size(); parentPort++) {
            if (childOp->input(childInputPort).get_tensor_ptr() == parentOp->output(parentPort).get_tensor_ptr()) {
                return static_cast<int>(parentPort);
            }
        }

        return -1;
    };

    for (const auto op : subgraph->get_ordered_ops()) {
        const MKLDNNNodePtr node {MKLDNNNode::factory().create(op, getEngine(), extMgr, weightsCache)};
        if (isQuantized()) {
            node->setQuantizedGraphFlag(true);
        }

        graphNodes.push_back(node);

        if (op->get_type_info() == ngraph::op::v0::Parameter::type_info) {
            inputNodesMap[node->getName()] = node;
        }

        if (op->get_type_info() == ngraph::op::v0::Result::type_info) {
            auto prev = op->get_input_node_shared_ptr(0);
            std::string inputID;
            inputID = prev->get_friendly_name();
            if (prev->get_output_size() > 1) {
                inputID += "." + std::to_string(op->get_input_source_output(0).get_index());
            }

            outputNodesMap[inputID] = node;
        }

        for (size_t port = 0; port < op->get_input_size(); port++) {
            auto parentOp = op->get_input_node_shared_ptr(port);

            auto portInfo = op2node[parentOp];
            auto parentNode = portInfo.first;

            MKLDNNEdgePtr edge(new MKLDNNEdge(parentNode, node, getParentOutputPort(op, parentOp, port), port));
            node->addEdge(edge);
            graphEdges.push_back(edge);
        }

        if (!MKLDNNPlugin::one_of(op->get_type_info(),
                ngraph::op::v0::Result::type_info,
                ngraph::op::v3::Assign::type_info,
                ngraph::op::v6::Assign::type_info)) {
            int outPortIdx = 0;
            for (int oi = 0; oi < op->get_output_size(); oi++) {
                op2node[op->output(oi).get_node_shared_ptr()] = {node, outPortIdx++};
                if (op->get_output_target_inputs(oi).empty()) {
                    unusedOutputs.push_back(op->output(oi));
                }
            }
        }
    }

    // Add stub output node for unused data
    for (auto unusedOutput : unusedOutputs) {
        auto portInfo = op2node[unusedOutput.get_node_shared_ptr()];
        auto parentNode = portInfo.first;
        auto port = portInfo.second;
        const auto nodeName = std::string("stub_") + std::to_string(unusedOutput.get_index()) + "_" + parentNode->getName();
        const MKLDNNNodePtr outNode = std::make_shared<MKLDNNInputNode>(parentNode->outputShapes[port],
                                                                        parentNode->getOriginalOutputPrecisionAtPort(port),
                                                                        nodeName, "Result", getEngine(), weightsCache);
        MKLDNNEdgePtr edge(new MKLDNNEdge(parentNode, outNode, port, 0));
        outNode->addEdge(edge);
        graphEdges.push_back(edge);
        graphNodes.push_back(outNode);
    }
}

void MKLDNNGraph::Replicate(const CNNNetwork &network, const MKLDNNExtensionManager::Ptr& extMgr) {
    OV_ITT_SCOPE_CHAIN(FIRST_INFERENCE, taskChain, itt::domains::MKLDNN_LT, "MKLDNNGraph::Replicate", "CNNNetwork");

    InputsDataMap inputsInfo = network.getInputsInfo();
    OutputsDataMap outputsInfo = network.getOutputsInfo();

    this->_name = network.getName();

    std::shared_ptr<const ngraph::Function> func = network.getFunction();
    if (!func) {
        IE_THROW() << "Function pointer inside CNNNetwork is nullptr";
    }

    isQuantizedFlag = (config.lpTransformsMode == Config::On) &&
                      ngraph::pass::low_precision::LowPrecision::isFunctionQuantized(func);

    auto orderedOps = func->get_ordered_ops();

    // TODO [NM]: unordered_map is preferred from performance perspective. Needs hash for ngraph::Node
    std::map<std::shared_ptr<ngraph::Node>, MKLDNNNodePtr> op2node;
    std::deque<ngraph::Output<ngraph::Node>> unusedOutputs;  // nodes which has no consumers (output or just unused)

    auto getParentOutputPort = [](const std::shared_ptr<ngraph::Node> childOp, const std::shared_ptr<ngraph::Node> parentOp,
                                  const size_t childInputPort) -> int {
        for (size_t parentPort = 0; parentPort < parentOp->get_output_size(); parentPort++) {
            if (childOp->input(childInputPort).get_tensor_ptr() == parentOp->output(parentPort).get_tensor_ptr()) {
                return static_cast<int>(parentPort);
            }
        }

        return -1;
    };

    OV_ITT_SCOPE_NEXT(FIRST_INFERENCE, taskChain, "AllNodes");

    // Replicate All Nodes in topological order
    for (const auto& op : orderedOps) {
        const MKLDNNNodePtr node(MKLDNNNode::factory().create(op, getEngine(), extMgr, weightsCache));
        if (isQuantized()) {
            node->setQuantizedGraphFlag(true);
        }
        graphNodes.push_back(node);

        if (op->get_type_info() == ngraph::op::v0::Parameter::type_info) {
            const auto inInfo = inputsInfo.find(node->getName());
            if (inInfo != inputsInfo.end()) {
                inputNodesMap[node->getName()] = node;
                IE_SUPPRESS_DEPRECATED_START
                if (inInfo->second->getInputData()->isDynamic())
                    graphHasDynamicInput = true;
                IE_SUPPRESS_DEPRECATED_END
            }
        }

        if (op->get_type_info() == ngraph::op::v0::Result::type_info) {
            const auto &input = op->input_value(0);
            auto name = ngraph::op::util::get_ie_output_name(input);

            if (outputsInfo.count(name) != 0) {
                outputNodesMap[name] = node;
            }
        }

        op2node[op] = node;

        for (size_t port = 0; port < op->get_input_size(); port++) {
            auto parentOp = op->get_input_node_shared_ptr(port);
            auto parentNode = op2node[parentOp];

            MKLDNNEdgePtr edge(new MKLDNNEdge(parentNode, node, getParentOutputPort(op, parentOp, port), static_cast<int>(port)));
            node->addEdge(edge);
            graphEdges.push_back(edge);
        }

        if (!MKLDNNPlugin::one_of(op->get_type_info(),
                ngraph::op::v0::Result::type_info,
                ngraph::op::v3::Assign::type_info,
                ngraph::op::v6::Assign::type_info)) {
            for (int oi = 0; oi < op->get_output_size(); oi++) {
                if (op->get_output_target_inputs(oi).empty()) {
                    unusedOutputs.push_back(op->output(oi));
                }
            }
        }
    }

    // Add stub output node for unused outputs
    for (auto unusedOutput : unusedOutputs) {
        auto parentNode = op2node[unusedOutput.get_node_shared_ptr()];
        const auto port = unusedOutput.get_index();
        const auto nodeName = std::string("stub_") + std::to_string(unusedOutput.get_index()) + "_" + parentNode->getName();
        const MKLDNNNodePtr outNode = std::make_shared<MKLDNNInputNode>(parentNode->outputShapes[port],
                                                                        parentNode->getOriginalOutputPrecisionAtPort(port),
                                                                        nodeName, "Result", getEngine(), weightsCache);
        MKLDNNEdgePtr edge(new MKLDNNEdge(parentNode, outNode, port, 0));
        outNode->addEdge(edge);
        graphEdges.push_back(edge);
        graphNodes.push_back(outNode);
    }

    if (config.enforceBF16)
        EnforceBF16();

    // change precision for input/output nodes to avoid extra data conversion when set input/output blobs
    // also we need to change input/output precisions for consumers/producers to avoid inserting reorder
    for (auto &input : inputNodesMap) {
        const auto precToSet = normalizeToSupportedPrecision(inputsInfo.at(input.first)->getPrecision());
        input.second->setOriginalOutputPrecisionAtPort(0, precToSet);
        const auto childEdges = input.second->getChildEdgesAtPort(0);
        for (size_t i = 0; i < childEdges.size(); i++) {
            const auto child = childEdges[i]->getChild();
            if (child->getOriginalInputPrecisionAtPort(childEdges[i]->getOutputNum()) != Precision::BF16)
                child->setOriginalInputPrecisionAtPort(childEdges[i]->getOutputNum(), precToSet);
        }
    }

    for (auto &output : outputNodesMap) {
        const auto precToSet = normalizeToSupportedPrecision(outputsInfo.at(output.first)->getPrecision());
        output.second->setOriginalInputPrecisionAtPort(0, precToSet);
        const auto parentEdges = output.second->getParentEdgesAtPort(0);
        for (size_t i = 0; i < parentEdges.size(); i++) {
            const auto parent = parentEdges[i]->getParent();
            parent->setOriginalOutputPrecisionAtPort(parentEdges[i]->getInputNum(), precToSet);
        }
    }

    // Loading mean images
    for (const auto& input : inputsInfo) {
        Shape outShape;
        if (!inputNodesMap[input.first]->outputShapes.front().getRank()) {
            outShape =  Shape(SizeVector({1, 1}));
        } else {
            outShape = inputNodesMap[input.first]->outputShapes.front();
        }
        InputInfo::Ptr ii = inputsInfo[input.first];
        if (ii && ii->getPreProcess().getNumberOfChannels()) {
            _normalizePreprocMap[input.first].Load(outShape, ii);
        }
    }
}

void MKLDNNGraph::InitGraph() {
    MKLDNNGraphOptimizer optimizer;
    CPU_DEBUG_CAP_ENABLE(initNodeDumper(config.debugCaps));

    SortTopologically();
    InitNodes();

    optimizer.ApplyCommonGraphOptimizations(*this);
    SortTopologically();

    InitDescriptors();
    RemoveDroppedEdges();

    InitOptimalPrimitiveDescriptors();

    InitEdges();

    optimizer.ApplyImplSpecificGraphOptimizations(*this);
    SortTopologically();

    Allocate();

    CreatePrimitives();

#ifndef CPU_DEBUG_CAPS
    for (auto &graphNode : graphNodes) {
        graphNode->cleanup();
    }
#endif
    ExtractConstantAndExecutableNodes();

    ExecuteConstantNodesOnly();
}

void MKLDNNGraph::InitNodes() {
    OV_ITT_SCOPE(FIRST_INFERENCE, itt::domains::MKLDNN_LT, "MKLDNNGraph::InitNodes");
    for (auto &node : graphNodes) {
        node->init();
    }
}

void MKLDNNGraph::InitDescriptors() {
    OV_ITT_SCOPE_CHAIN(FIRST_INFERENCE, taskChain, MKLDNNPlugin::itt::domains::MKLDNN_LT, "InitDescriptors", "Prepare");

    for (auto &node : graphNodes) {
        if (node->getType() == Input && _normalizePreprocMap.find(node->getName()) != _normalizePreprocMap.end()) {
            auto *inputNode = dynamic_cast<MKLDNNInputNode *>(node.get());
            if (inputNode)
                inputNode->withMeanImage();
        }
        OV_ITT_SCOPE_NEXT(FIRST_INFERENCE, taskChain, node->profiling.getSupportedDescriptors);
        node->getSupportedDescriptors();

        OV_ITT_SCOPE_NEXT(FIRST_INFERENCE, taskChain, node->profiling.initSupportedPrimitiveDescriptors);
        node->initSupportedPrimitiveDescriptors();

        OV_ITT_SCOPE_NEXT(FIRST_INFERENCE, taskChain, node->profiling.filterSupportedPrimitiveDescriptors);
        node->filterSupportedPrimitiveDescriptors();
    }

    for (auto &node : graphNodes) {
        OV_ITT_SCOPE_NEXT(FIRST_INFERENCE, taskChain, node->profiling.selectOptimalPrimitiveDescriptor);
        node->selectOptimalPrimitiveDescriptor();
    }
}

void MKLDNNGraph::InitOptimalPrimitiveDescriptors() {
    OV_ITT_SCOPED_TASK(itt::domains::MKLDNNPlugin, "MKLDNNGraph::InitOptimalPrimitiveDescriptors");
    for (auto &node : graphNodes) {
        OV_ITT_SCOPE(FIRST_INFERENCE, itt::domains::MKLDNN_LT, node->profiling.initOptimalPrimitiveDescriptor);
        node->initOptimalPrimitiveDescriptor();
    }
}

void MKLDNNGraph::ExtractConstantAndExecutableNodes() {
    OV_ITT_SCOPE(FIRST_INFERENCE, itt::domains::MKLDNN_LT, "MKLDNNGraph::ExtractConstantAndExecutableNodes");
    for (const auto& graphNode : graphNodes) {
        if (graphNode->isConstant())
            constantGraphNodes.emplace_back(graphNode);
        else if (CPU_DEBUG_CAPS_ALWAYS_TRUE(graphNode->isExecutable()))
            /* @todo
             * Revise implementation.
             * With current way it is possible that with debug_caps enabled
             * we execute a node, which is not ready to be executed
             */
            executableGraphNodes.emplace_back(graphNode);
    }
}

void MKLDNNGraph::ExecuteConstantNodesOnly() const {
    OV_ITT_SCOPE(FIRST_INFERENCE, itt::domains::MKLDNN_LT, "MKLDNNGraph::ExecuteConstantNodesOnly");
    mkldnn::stream stream(eng);

    using shared_memory_ptr = MKLDNNWeightsSharing::MKLDNNSharedMemory::Ptr;

    auto acquireSharedOutputs = [this](const MKLDNNNodePtr & node) {
        std::vector<shared_memory_ptr> outputs;
        bool hasLocalAllocatedEdges = false;
        bool hasExternalInvalidEdges = false;

        for (size_t i = 0; i < node->getChildEdges().size(); ++i) {
            auto edgePtr = node->getChildEdgeAt(i);
            if (edgePtr) {
                if (edgePtr->isUseExternalMemory()) {
                    auto ptr = weightsCache->get(edgePtr->name());
                    outputs.emplace_back(ptr);
                    if (!ptr->isValid())
                        hasExternalInvalidEdges = true;
                } else {
                    hasLocalAllocatedEdges = true;
                }
            }
        }

        return std::make_tuple(hasExternalInvalidEdges, hasLocalAllocatedEdges, outputs);
    };

    for (const auto &node : constantGraphNodes) {
        if (weightsCache) {
            auto sharedOutputs = acquireSharedOutputs(node);

            if (std::get<0>(sharedOutputs) || std::get<1>(sharedOutputs)) {
                ExecuteNode(node, stream);

                for (auto & output : std::get<2>(sharedOutputs))
                    output->valid(true);
            }
        } else {
            ExecuteNode(node, stream);
        }
    }
}

static bool isReorderAvailable(const MemoryDesc& parentDesc, const MemoryDesc& childDesc, const mkldnn::engine& eng) {
    memory::desc dstMemDesc = MemoryDescUtils::convertToDnnlMemoryDesc(childDesc.clone())->getDnnlDesc();
    memory::desc srcMemDesc = MemoryDescUtils::convertToDnnlMemoryDesc(parentDesc.clone())->getDnnlDesc();
    mkldnn::primitive_attr attr;

    dnnl_primitive_desc_t result = nullptr;
    auto status = dnnl_reorder_primitive_desc_create(&result, &srcMemDesc.data, eng.get(), &dstMemDesc.data, eng.get(),
                                                     attr.get());
    if (result) {
        mkldnn_primitive_desc_destroy(result);
    }

    return mkldnn_success == status;
}

void MKLDNNGraph::InitEdges() {
    OV_ITT_SCOPE(FIRST_INFERENCE, itt::domains::MKLDNN_LT, "MKLDNNGraph::InitEdges");

    size_t numberOfEdges = graphEdges.size();

    std::unordered_set<std::string> uniqueLayerNames;
    for (auto node : graphNodes) {
        uniqueLayerNames.insert(node->getName());
    }

    for (auto i = 0; i < numberOfEdges; i++) {
        if (graphEdges[i]->needReorder()) {
            auto edge = graphEdges[i];
            bool insertReorder = true;

            // Check if there is a reorder that supports the type conversion
            if (edge->getInputDesc().getPrecision() != edge->getOutputDesc().getPrecision() &&
                    !isReorderAvailable(edge->getInputDesc(), edge->getOutputDesc(), this->getEngine())) {
                // If we are here, then we need to insert Convert, because there are no reorders that support such type conversion
                const auto& inDesc = edge->getInputDesc();
                const auto& outDesc = edge->getOutputDesc();

                std::string convertName = edge->getParent()->getName() + "_" +
                                          inDesc.getPrecision().name() + "_" + outDesc.getPrecision().name();

                auto convertNode = std::make_shared<MKLDNNConvertNode>(inDesc.getShape(), inDesc.getPrecision(), outDesc.getPrecision(),
                                                                       convertName, this->getEngine(), this->weightsCache);
                convertNode->setDescs(inDesc, outDesc);
                InsertNode(edge, convertNode, true);

                //Check if reorder is still needed
                if (convertNode->getChildEdgeAt(0)->needReorder()) {
                    edge = convertNode->getChildEdgeAt(0);
                } else {
                    insertReorder = false;
                }
            }

            if (insertReorder) {
                std::string basicLayerName = edge->getParent()->getName() + "_" +
                                             MKLDNNReorderNode::getReorderArgs(edge->getInputDesc(), edge->getOutputDesc()) + "_" +
                                             edge->getChild()->getName();
                std::string layerName = basicLayerName;
                int idx = 0;
                while (uniqueLayerNames.find(layerName) != uniqueLayerNames.end()) {
                    idx++;
                    layerName = basicLayerName + "_" + std::to_string(idx);
                }
                uniqueLayerNames.insert(layerName);
                InsertReorder(edge, layerName, edge->getInputDesc(), edge->getOutputDesc());
            }
            graphEdges.erase(graphEdges.begin() + i);
            i--;
            numberOfEdges--;
        }
    }
}

static inline bool isConstOutput(MKLDNNEdgePtr edge) {
    return edge->getParent()->isConstant() && !edge->getChild()->isConstant();
}

static edge_clusters_t findEdgeClusters(const std::vector<MKLDNNEdgePtr> & graphEdges) {
    typedef std::unordered_map<MKLDNNEdgePtr, size_t> edge_cluster_idx_map_t;

    edge_clusters_t edge_clusters;
    edge_cluster_idx_map_t edge_cluster_indices;

    for (auto &edge : graphEdges) {
        if (!edge->hasDefinedMaxSize())
            continue;

        auto edge_it = edge_cluster_indices.find(edge);

        if (edge_it != edge_cluster_indices.end())
            continue;   // edge is visited

        size_t cluster_idx = edge_clusters.size();
        MKLDNNEdgePtr last_shared_edge = nullptr;

        // find cluster index
        for (auto shared_edge = edge->getSharedEdge(std::nothrow);
            shared_edge;
            shared_edge = shared_edge->getSharedEdge(std::nothrow)) {
            auto shared_edge_it = edge_cluster_indices.find(shared_edge);
            if (shared_edge_it != edge_cluster_indices.end()) {
                cluster_idx = shared_edge_it->second;
                last_shared_edge = shared_edge;
                break;
            }
        }

        // add shared edges to cluster
        edge_cluster_indices.emplace(edge, cluster_idx);

        if (cluster_idx == edge_clusters.size())
            edge_clusters.emplace_back(edge_cluster_t { edge });
        else
            edge_clusters[cluster_idx].emplace(edge);

        for (auto shared_edge = edge->getSharedEdge(std::nothrow);
            shared_edge != last_shared_edge;
            shared_edge = shared_edge->getSharedEdge(std::nothrow)) {
            edge_cluster_indices.emplace(shared_edge, cluster_idx);
            edge_clusters[cluster_idx].emplace(shared_edge);
        }
    }

    return edge_clusters;
}

void MKLDNNGraph::AllocateWithReuse() {
    edge_clusters_t edge_clusters = findEdgeClusters(graphEdges);

    size_t edge_clusters_count = edge_clusters.size();

    for (size_t i = 0; i < edge_clusters_count;) {
        auto &cluster = edge_clusters[i];
        bool erase = false;
        for (auto &edge : cluster) {
            if (edge->getStatus() == MKLDNNEdge::Status::NeedAllocation
                && edge->getParent()->isConstant()) {
                if (edge->getParent()->getType() == Input) {
                    auto constNode = std::static_pointer_cast<MKLDNNInputNode>(edge->getParent());
                    edge->reuse(std::const_pointer_cast<MKLDNNMemory>(constNode->getMemoryPtr()));
                } else {
                    edge->externalAllocate(weightsCache);
                }
                erase = true;
            }
        }

        if (erase) {
            std::swap(edge_clusters[i], edge_clusters[edge_clusters_count - 1]);
            --edge_clusters_count;
        } else {
            ++i;
        }
    }

    edge_clusters.resize(edge_clusters_count);

    const int64_t alignment = 32;  // 32 bytes

    std::vector<MemorySolver::Box> boxes(edge_clusters.size());
    for (int i = 0; i < edge_clusters.size(); i++) {
        MemorySolver::Box &box = boxes[i];
        box = { std::numeric_limits<int>::max(), 0, 0, i };
        for (auto &edge : edge_clusters[i]) {
            int e_start = edge->getParent()->execIndex;
            int e_finish = edge->getChild()->execIndex;

            if (!edge->hasDefinedMaxSize()) {
                IE_THROW() << "Can not allocate memory since the size is undefined.";
            }

            int64_t e_size = edge->getDesc().getMaxMemSize();  // size in bytes (from the beginning of data to the last element)
            box.start = std::min(e_start, box.start);
            box.finish = std::max(e_finish, box.finish);
            box.size =  std::max(e_size, box.size);
        }

        // Constant data are filled once on load.
        // So we need it untouchable during all execution time
        // -1 is a place holder for a max timestamp.
        bool isConst = false, isOutput = false, isInput = false;
        for (auto &edge : edge_clusters[i]) {
            isConst  |= isConstOutput(edge);
            isOutput |= edge->getChild()->getType() == Output;
            isInput  |= edge->getParent()->getType() == Input;
        }

        if (reuse_io_tensors) {
            if (isInput | isConst) box.start = 0;
            if (isOutput | isConst) box.finish = -1;
        } else {
            if (isInput  | isOutput | isConst) {
                box.start = 0;
                box.finish = -1;
            }
        }

        box.size = div_up(box.size, alignment);
    }

    MemorySolver memSolver(boxes);
    size_t total_size = static_cast<size_t>(memSolver.solve()) * alignment;

    memWorkspace = std::make_shared<MKLDNNMemory>(eng);
    memWorkspace->Create(DnnlBlockedMemoryDesc(InferenceEngine::Precision::I8, Shape(InferenceEngine::SizeVector{total_size})));

    if (edge_clusters.empty())
        return;

    auto* workspace_ptr = static_cast<int8_t*>(memWorkspace->GetData());

    for (int i = 0; i < edge_clusters.size(); i++) {
        int count = 0;
        for (auto &edge : edge_clusters[i]) {
            if (edge->getStatus() == MKLDNNEdge::Status::NeedAllocation) {
                int64_t offset = memSolver.getOffset(i);
                // !! Fallback to individual memory allocation !!
                // if you like to check infer without reuse just call this function without arguments.
                edge->allocate(workspace_ptr + offset * alignment);  // alignment in byte

                // TODO: WA for some test (like strided_slice_test) which use tensors with
                //       shapes {0}. And it is implisitly converted into {1} tensor.
                //       Zeroing of input data allow pass tests.
                if (edge->getParent()->type == Input && edge->hasDefinedMaxSize())
                    edge->getMemoryPtr()->FillZero();

                count++;
            }
        }
        IE_ASSERT(count == 1);
    }
}

void MKLDNNGraph::Allocate() {
    OV_ITT_SCOPE(FIRST_INFERENCE, itt::domains::MKLDNN_LT, "MKLDNNGraph::Allocate");

    // resolve edges. Define which will be a view on others
    //   NeedAllocation - real blob
    //   NotAllocated - view on other blob, peer or in-place
    for (auto& edge : graphEdges) edge->init();

    // Allocate memory space for all edges marked with NeedAllocation
    AllocateWithReuse();

    // Resolve all other edges with status NotAllocated and in-place
    for (auto& node : graphNodes) node->resolveInPlaceEdges();

    // Create dummy memory with undefined desc for edges that are not allocated on the previous stages (memory solver and inPlace resolving)
    for (auto& edge : graphEdges) edge->allocate();

    // Check all getters. Should work.
    for (auto& edge : graphEdges) edge->validate();
}

void MKLDNNGraph::CreatePrimitives() {
    OV_ITT_SCOPED_TASK(itt::domains::MKLDNNPlugin, "MKLDNNGraph::CreatePrimitives");
    for (auto& node : graphNodes) {
        OV_ITT_SCOPE(FIRST_INFERENCE, itt::domains::MKLDNN_LT, node->profiling.createPrimitive);
        node->createPrimitive();
    }
}

void MKLDNNGraph::PushInputData(const std::string& name, const InferenceEngine::Blob::Ptr &in) {
    if (!IsReady()) IE_THROW()<< "Wrong state. Topology not ready.";

    auto input = inputNodesMap.find(name);
    if (input != inputNodesMap.end()) {
        const void *ext_data_ptr = in->cbuffer();
        void *inter_data_ptr = input->second->getChildEdgeAt(0)->getMemory().GetData();

        if (ext_data_ptr != inter_data_ptr) {
            auto ext_tdesc = MemoryDescUtils::convertToDnnlBlockedMemoryDesc(in->getTensorDesc());

            auto ext_mem = MKLDNNMemory(eng);
            ext_mem.Create(ext_tdesc, ext_data_ptr, false);

            input->second->getChildEdgeAt(0)->getMemory().SetData(ext_mem, 0, false);
        }

        // todo: make sure 'name' exists in this map...
        if (_normalizePreprocMap.find(name) != _normalizePreprocMap.end()) {
            if (in->getTensorDesc().getPrecision() == InferenceEngine::Precision::FP32) {
                _normalizePreprocMap[name].NormalizeImage(input->second->getOutputShapeAtPort(0),
                                                          reinterpret_cast<float *>(inter_data_ptr),
                                                          in->getTensorDesc().getLayout());
            } else {
                IE_THROW() << "Mean image of type " << in->getTensorDesc().getPrecision().name() << " is unsupported";
            }
        }
    } else {
        IE_THROW() << "Input blob for infer '" << name << "' doesn't correspond to input in network";
    }
}

void MKLDNNGraph::PullOutputData(BlobMap &out) {
    if (!IsReady())
        IE_THROW() << "Wrong state. Topology not ready.";

    for (auto &outputMap : outputNodesMap) {
        auto name = outputMap.first;
        auto node = outputMap.second;
        const MKLDNNMemory& intr_blob = node->getParentEdgeAt(0)->getMemory();

        auto ext_blob = out.find(name);
        if (ext_blob == out.end()) {
            IE_THROW(Unexpected) << "The network outputs do not contain mkldnn graph output node name: \"" << name << "\"";
        }

        const auto actualDesc = MemoryDescUtils::convertToTensorDesc(intr_blob.getDesc());
        auto &expectedDesc = ext_blob->second->getTensorDesc();

        // TODO [NM]: need to create universal reorder which will be detect cases when we really need to use it
        // WA: for cases when output shape after transformation will be 1x1x1x1 but model output is scalar
        bool isScalarOutput = false;
        if (actualDesc.getLayout() == SCALAR) {
            isScalarOutput = expectedDesc.getLayout() == SCALAR ||
                             (!expectedDesc.getDims().empty() &&
                             std::accumulate(expectedDesc.getDims().begin(), expectedDesc.getDims().end(), (size_t)1, std::multiplies<size_t>()) == 1);
        } else if (expectedDesc.getLayout() == SCALAR) {
            isScalarOutput = actualDesc.getLayout() == SCALAR ||
                             (!actualDesc.getDims().empty() &&
                             std::accumulate(actualDesc.getDims().begin(), actualDesc.getDims().end(), (size_t)1, std::multiplies<size_t>()) == 1);
        }

        if (out[name]->getTensorDesc().getDims() != intr_blob.getStaticDims() && !isScalarOutput) {
<<<<<<< HEAD
            // if (!node->isDynamicNode())
            //     IE_THROW() << "Output blob and node dims mismatch for node with name: \"" << name << "\"";
=======
            if (!node->isDynamicNode())
                IE_THROW() << "Output blob and node dims mismatch for node with name: \"" << name << "\"";

            // WA: because input/output info initially contains non empty dims, order etc.
            // and setDims (called inside setShape) can't correct modify blocked desc for desc with blocked layout
            if (expectedDesc.getLayout() == Layout::BLOCKED) {
                expectedDesc = TensorDesc(expectedDesc.getPrecision(), expectedDesc.getLayout());
            }
>>>>>>> 5cd63f47
            out[name]->setShape(intr_blob.getStaticDims());
        }

        auto srcPrec = actualDesc.getPrecision();
        auto dstPrec = expectedDesc.getPrecision();

        if (srcPrec == dstPrec && ext_blob->second->byteSize() != intr_blob.GetSize())
                IE_THROW() << "Output blob byte size is not equal network output byte size ("
                                   << ext_blob->second->byteSize() << "!=" << intr_blob.GetSize() << ").";

        void *ext_blob_ptr = ext_blob->second->buffer();
        void *intr_blob_ptr = intr_blob.GetData();

        // That is the same memory. No need to copy
        if (ext_blob_ptr == intr_blob_ptr) continue;

        const auto &outDims = intr_blob.getStaticDims();
        size_t size_to_copy = intr_blob.GetDescWithType<BlockedMemoryDesc>()->getPaddedElementsCount();
        // TODO: Should we support InferenceEngine::PluginConfigParams::KEY_DYN_BATCH_LIMIT???
        // TODO [DS]: phase 2: should we support this behaviour? Looks obsolete in the dynamic shapes paradigm
        if (config.batchLimit) {
            if (node->isDynamicNode()) {
                IE_THROW(NotImplemented) << "[DS] not implemented dynamic batch for node with dynamic shape";
            }
            int MB_to_process = node->batchToProcess();
            size_to_copy = std::accumulate(outDims.begin() + 1, outDims.end(), (size_t)1, std::multiplies<size_t>()) * MB_to_process;
        }

        if (actualDesc.getBlockingDesc() != expectedDesc.getBlockingDesc() && !isScalarOutput) {
            auto outBlobDesc = MemoryDescUtils::convertToDnnlBlockedMemoryDesc(expectedDesc);
            auto outBloMem = MKLDNNMemory(eng);
            outBloMem.Create(outBlobDesc, ext_blob_ptr, false);

            outBloMem.SetData(intr_blob, 0, false);
        } else {
            cpu_convert(intr_blob_ptr, ext_blob_ptr, srcPrec, dstPrec, size_to_copy);
        }
    }
}

inline void MKLDNNGraph::ExecuteNode(const MKLDNNNodePtr& node, const mkldnn::stream& stream) const {
    DUMP(node, infer_count);
    OV_ITT_SCOPED_TASK(itt::domains::MKLDNNPlugin, node->profiling.execute);

    if (node->isDynamicNode())
        node->executeDynamic(stream);
    else
        node->execute(stream);
}

void MKLDNNGraph::Infer(MKLDNNInferRequest* request, int batch) {
    if (!IsReady()) {
        IE_THROW() << "Wrong state. Topology is not ready.";
    }

    mkldnn::stream stream(eng);

    for (const auto& node : executableGraphNodes) {
        VERBOSE(node, config.debugCaps.verbose);
        PERF(node, config.collectPerfCounters);

        if (request)
            request->ThrowIfCanceled();

        ExecuteNode(node, stream);
    }

    std::cout << "========================================================" << std::endl;

    if (infer_count != -1) infer_count++;
}

void MKLDNNGraph::VisitNode(MKLDNNNodePtr node, std::vector<MKLDNNNodePtr>& sortedNodes) {
    if (node->temporary) {
        return;
    }

    if (node->permanent) {
        return;
    }

    node->temporary = true;

    for (size_t i = 0; i < node->getChildEdges().size(); i++) {
        VisitNode(node->getChildEdgeAt(i)->getChild(), sortedNodes);
    }

    node->permanent = true;
    node->temporary = false;

    sortedNodes.insert(sortedNodes.begin(), node);
}

void MKLDNNGraph::SortTopologically() {
    OV_ITT_SCOPE(FIRST_INFERENCE, itt::domains::MKLDNN_LT, "MKLDNNGraph::SortTopologically");

    std::vector<MKLDNNNodePtr> unsorted;
    std::vector<MKLDNNNodePtr> sorted;

    for (int i = 0; i < graphNodes.size(); i++) {
        MKLDNNNodePtr node = graphNodes[i];

        node->permanent = false;
        node->temporary = false;

        unsorted.push_back(node);
    }

    while (!unsorted.empty()) {
        MKLDNNNodePtr node = unsorted.at(0);
        unsorted.erase(unsorted.begin());

        VisitNode(node, sorted);
    }

    for (int i = 0; i < sorted.size(); i++) sorted[i]->execIndex = i;

    graphNodes.erase(graphNodes.begin(), graphNodes.end());
    graphNodes.assign(sorted.begin(), sorted.end());

    // TODO: Sort in/out edges by port index because of backward compatibility
    //       A lot of plugin logic are build on top of assumption that index in
    //       vector childEdges/parentEdges is port number. But that is not
    //       truth anymore. But to keep old logic correct need to simulate ordering.
    //
    // Make first N (N == port_num) edge indexes are matched with port index
    for (auto &node : graphNodes) {
        {
            int port_num = node->inputShapes.size();
            std::vector<MKLDNNEdgePtr> res(port_num);

            for (int i = 0; i < node->parentEdges.size(); i++) {
                auto edge = node->getParentEdgeAt(i);
                int port = edge->getOutputNum();
                if (port < port_num && !res[port])
                    res[port] = edge;
                else
                    res.push_back(edge);
            }
            node->parentEdges = {res.begin(), res.end()};
        }
        {
            int port_num = node->outputShapes.size();
            std::vector<MKLDNNEdgePtr> res(port_num);

            for (int i = 0; i < node->childEdges.size(); i++) {
                auto edge = node->getChildEdgeAt(i);
                int port = edge->getInputNum();
                if (port < port_num && !res[port])
                    res[port] = edge;
                else
                    res.push_back(edge);
            }
            node->childEdges = {res.begin(), res.end()};
        }
    }
}

void MKLDNNGraph::GetPerfData(std::map<std::string, InferenceEngine::InferenceEngineProfileInfo> &perfMap) const {
    unsigned i = 0;
    std::function<void(std::map<std::string, InferenceEngine::InferenceEngineProfileInfo> &, const MKLDNNNodePtr&)>
            getPerfMapFor = [&](std::map<std::string, InferenceEngine::InferenceEngineProfileInfo> &perfMap, const MKLDNNNodePtr& node) {
        InferenceEngine::InferenceEngineProfileInfo &pc = perfMap[node->getName()];
        pc.execution_index = i++;
        // TODO: Why time counter is signed?
        pc.cpu_uSec = pc.realTime_uSec = (long long) node->PerfCounter().avg();
        pc.status = pc.cpu_uSec > 0 ? InferenceEngine::InferenceEngineProfileInfo::EXECUTED
                                    : InferenceEngine::InferenceEngineProfileInfo::NOT_RUN;
        std::string pdType = node->getPrimitiveDescriptorType();
        size_t typeLen = sizeof(pc.exec_type) / sizeof(pc.exec_type[0]);
        pdType.copy(pc.exec_type, typeLen, 0);
        size_t layerTypeLen = sizeof(pc.layer_type) / sizeof(pc.layer_type[0]);
        node->typeStr.copy(pc.layer_type, layerTypeLen, 0);

        for (auto& fusedNode : node->fusedWith) {
            getPerfMapFor(perfMap, fusedNode);
        }

        for (auto& mergedWith : node->mergedWith) {
            getPerfMapFor(perfMap, mergedWith);
        }
    };

    for (int i = 0; i < graphNodes.size(); i++) {
        getPerfMapFor(perfMap, graphNodes[i]);
    }
}

void MKLDNNGraph::setConfig(const Config &cfg) {
    config = cfg;
}

const Config& MKLDNNGraph::getConfig() const {
    return config;
}

void MKLDNNGraph::setProperty(const std::map<std::string, std::string>& properties) {
    config.readProperties(properties);
}

Config MKLDNNGraph::getProperty() const {
    return config;
}

Blob::Ptr MKLDNNGraph::getInputBlob(const std::string& name) {
    auto itr = inputNodesMap.find(name);
    if (itr != inputNodesMap.end()) {
        return MemoryDescUtils::interpretAsBlob(itr->second->getChildEdgeAt(0)->getMemory());
    }
    return nullptr;
}

Blob::Ptr MKLDNNGraph::getOutputBlob(const std::string& name) {
    auto itr = outputNodesMap.find(name);
    if (itr != outputNodesMap.end()) {
        return MemoryDescUtils::interpretAsBlob(itr->second->getParentEdgeAt(0)->getMemory());
    }
    return nullptr;
}

void MKLDNNGraph::RemoveEdge(MKLDNNEdgePtr& edge) {
    for (auto it = graphEdges.begin(); it != graphEdges.end(); it++) {
        if ((*it) == edge) {
            graphEdges.erase(it);
            return;
        }
    }
}

void MKLDNNGraph::DropNode(const MKLDNNNodePtr &node) {
    auto children = node->childEdges;
    auto parents = node->parentEdges;

    for (size_t i = 0; i < parents.size(); i++) {
        auto p_edge = parents[i].lock();
        if (!p_edge) continue;
        auto parent = p_edge->getParent();
        if (!parent) continue;

        for (size_t j = 0; j < children.size(); j++) {
            if (!children[j].lock())
                continue;
            auto child = children[j].lock()->getChild();
            if (!child)
                continue;

            MKLDNNEdgePtr &remEdge = p_edge;
            int inNum = 0;
            if (remEdge) {
                inNum = remEdge->getInputNum();
                remEdge->drop();
                RemoveEdge(remEdge);
            }
            remEdge = children[j].lock();
            int outNum = 0;
            if (remEdge) {
                outNum = remEdge->getOutputNum();
                remEdge->drop();
                RemoveEdge(remEdge);
            }
            MKLDNNEdgePtr newEdge(new MKLDNNEdge(parent, child, inNum, outNum));
            graphEdges.push_back(newEdge);
            parent->addEdge(newEdge);
        }
    }
}

void MKLDNNGraph::DropDWConvNode(const MKLDNNNodePtr &node) {
    auto children = node->childEdges;
    auto parents = node->parentEdges;

    auto parentConvEdge = parents[0].lock();
    if (!parentConvEdge) return;
    auto parentConv = parentConvEdge->getParent();
    if (!parentConv) return;

    parentConv->outputShapes[0] = node->outputShapes[0];

    for (size_t i = 0; i < 1; i++) {
        auto p_edge = parents[i].lock();
        if (!p_edge) continue;
        auto parent = p_edge->getParent();
        if (!parent) continue;

        for (size_t j = 0; j < children.size(); j++) {
            if (!children[j].lock())
                continue;
            auto child = children[j].lock()->getChild();
            if (!child)
                continue;

            MKLDNNEdgePtr &remEdge = p_edge;
            int inNum = 0;
            if (remEdge) {
                inNum = remEdge->getInputNum();
                remEdge->drop();
                RemoveEdge(remEdge);
            }
            remEdge = children[j].lock();
            int outNum = 0;
            if (remEdge) {
                outNum = remEdge->getOutputNum();
                remEdge->drop();
                RemoveEdge(remEdge);
            }
            MKLDNNEdgePtr newEdge(new MKLDNNEdge(parent, child, inNum, outNum));
            graphEdges.push_back(newEdge);
            parent->addEdge(newEdge);
        }
    }

    for (size_t i = 1; i < parents.size(); i++) {
        auto p_edge = parents[i].lock();
        if (!p_edge) continue;
        auto parent = p_edge->getParent();
        if (!parent) continue;

        MKLDNNEdgePtr &remEdge = p_edge;
        const auto portCandidate = remEdge->getOutputNum();
        int inNum = 0;
        if (remEdge) {
            inNum = remEdge->getInputNum();
            remEdge->drop();
            RemoveEdge(remEdge);
        }
        int outNum = parentConv->parentEdges.size();

        MKLDNNEdgePtr newEdge(new MKLDNNEdge(parent, parentConv, inNum, outNum));
        graphEdges.push_back(newEdge);
        parent->addEdge(newEdge);
        parentConv->inputShapes.push_back(node->getInputShapeAtPort(portCandidate));
    }
    parentConv->outputShapes[0] = node->getOutputShapeAtPort(0);
}

void MKLDNNGraph::RemoveDroppedNodes() {
    auto& nodes = this->GetNodes();

    auto it = nodes.begin();

    while (it != nodes.end()) {
        if ((*it)->isDropped()) {
            it = nodes.erase(it);
        } else {
            it++;
        }
    }
}

void MKLDNNGraph::RemoveDroppedEdges() {
    auto& edges = this->GetEdges();

    auto it = edges.begin();

    while (it != edges.end()) {
        if ((*it)->isDropped()) {
            it = edges.erase(it);
        } else {
            it++;
        }
    }
}

MKLDNNNodePtr MKLDNNGraph::InsertReorder(MKLDNNEdgePtr edge, std::string layerName, const MemoryDesc& inDesc, const MemoryDesc& outDesc,
                                         bool isOptimized) {
    MKLDNNNodePtr newReorder(new MKLDNNReorderNode(layerName, getEngine(), weightsCache));
    auto *reorderPtr = dynamic_cast<MKLDNNReorderNode *>(newReorder.get());
    if (reorderPtr == nullptr) {
        IE_THROW() << "MKLDNNGraph::InsertReorder: Cannot cast to MKLDNNReorderNode";
    }
    reorderPtr->setDescs(inDesc, outDesc);
    reorderPtr->setOptimized(isOptimized);

    InsertNode(edge, newReorder, true);

    // Using the method MKLDNNEdge::getDesc() we can check that input and output tensor descriptors are equal.
    // Due to the specificity of MKLDNNGraphOptimizer::MergeTransposeAndReorder() that isOptimized flag uses, we shouldn't do these checks.
    if (!isOptimized) {
        newReorder->getParentEdgeAt(0)->getDesc();
        newReorder->getChildEdgeAt(0)->getDesc();
    }

    return newReorder;
}

bool MKLDNNGraph::InsertNode(MKLDNNEdgePtr edge, MKLDNNNodePtr node, bool initNode) {
    auto oIndex = edge->getOutputNum();
    auto iIndex = edge->getInputNum();
    if (iIndex < 0 || oIndex < 0)
        IE_THROW() << "Cannot insert node '" << node->getName() << "' between nodes: "
                           << edge->getParent()->getName() << " and "
                           << edge->getChild()->getName() << ".";

    edge->drop();

    return InsertNode(edge->getParent(), edge->getChild(), node, iIndex, oIndex, initNode);
}

bool MKLDNNGraph::InsertNode(MKLDNNNodePtr parent, MKLDNNNodePtr child, MKLDNNNodePtr node, int parentPort, int childPort, bool initNode) {
    MKLDNNEdgePtr beforeNode(new MKLDNNEdge(parent, node, parentPort, 0));
    MKLDNNEdgePtr afterNode(new MKLDNNEdge(node, child, 0, childPort));

    // Add edge for beforeNode
    beforeNode->getChild()->parentEdges.push_back(beforeNode);
    parent->childEdges.push_back(beforeNode);

    // Add edge for afterNode
    afterNode->getParent()->childEdges.push_back(afterNode);
    child->parentEdges.push_back(afterNode);

    if (isQuantized()) {
        node->setQuantizedGraphFlag(true);
    }

    if (initNode) {
        node->getSupportedDescriptors();
        node->initSupportedPrimitiveDescriptors();
        node->filterSupportedPrimitiveDescriptors();
        node->selectOptimalPrimitiveDescriptor();
        node->initOptimalPrimitiveDescriptor();
    }

    graphEdges.push_back(beforeNode);
    graphEdges.push_back(afterNode);
    graphNodes.push_back(node);
    return true;
}

// Set all non const data paths precision to BF16
void MKLDNNGraph::EnforceBF16() {
    // Floating point parts of FP32 + INT8 or FP32 + BIN mixed precision models will be executed in BF16 precision
    // only if enforceBF16 flag was set manually because current performance is not good enough to enable it by default
    if (implication(isQuantized(), config.manualEnforceBF16)) {
        for (auto &node : graphNodes) {
            if (node->getType() != Input && node->getType() != Output) {
                for (size_t i = 0; i < node->getOriginalInputsNumber(); i++) {
                    auto &parent = node->getParentEdgesAtPort(i)[0]->getParent();
                    if (!(parent->getType() == Input && parent->isConstant()) &&       // exclude nodes after Constant Inputs
                        !(parent->getType() == Input && node->getType() == Eltwise) && // exclude Eltwise after Input since it supports conversion to BF16
                        node->getOriginalInputPrecisionAtPort(i) == Precision::FP32)
                        node->setOriginalInputPrecisionAtPort(i, Precision::BF16);
                }

                for (size_t i = 0; i < node->getOriginalOutputsNumber(); i++) {
                    if (node->getOriginalOutputPrecisionAtPort(i) == Precision::FP32)
                        node->setOriginalOutputPrecisionAtPort(i, Precision::BF16);
                }
            }
        }
    }
}

std::shared_ptr<ngraph::Function> MKLDNNGraph::dump() const {
    return dump_graph_as_ie_ngraph_net(*this);
}<|MERGE_RESOLUTION|>--- conflicted
+++ resolved
@@ -771,19 +771,14 @@
         }
 
         if (out[name]->getTensorDesc().getDims() != intr_blob.getStaticDims() && !isScalarOutput) {
-<<<<<<< HEAD
             // if (!node->isDynamicNode())
             //     IE_THROW() << "Output blob and node dims mismatch for node with name: \"" << name << "\"";
-=======
-            if (!node->isDynamicNode())
-                IE_THROW() << "Output blob and node dims mismatch for node with name: \"" << name << "\"";
 
             // WA: because input/output info initially contains non empty dims, order etc.
             // and setDims (called inside setShape) can't correct modify blocked desc for desc with blocked layout
             if (expectedDesc.getLayout() == Layout::BLOCKED) {
                 expectedDesc = TensorDesc(expectedDesc.getPrecision(), expectedDesc.getLayout());
             }
->>>>>>> 5cd63f47
             out[name]->setShape(intr_blob.getStaticDims());
         }
 
