// Copyright (C) 2018-2021 Intel Corporation
// SPDX-License-Identifier: Apache-2.0
//

#include <algorithm>
#include <string>
#include <map>
#include <vector>
#include <tuple>
#include <unordered_set>
#include <limits>
#include <fstream>
#include <unordered_map>
#include <memory>
#include <utility>

#include "mkldnn_graph.h"
#include "mkldnn_graph_dumper.h"
#include "mkldnn_graph_optimizer.h"
#include "mkldnn_extension_utils.h"
#include "mkldnn_extension_mngr.h"
#include "memory_solver.hpp"
#include "mkldnn_itt.h"
#include "mkldnn_infer_request.h"
#include <nodes/mkldnn_input_node.h>
#include <nodes/mkldnn_reorder_node.h>
#include <nodes/mkldnn_convert_node.h>

#include <ie_algorithm.hpp>
#include <blob_factory.hpp>
#include "nodes/common/cpu_memcpy.h"
#include "nodes/common/cpu_convert.h"

#include "precision_utils.h"
#include <ie_plugin_config.hpp>

#include "utils/general_utils.h"
#include "utils/debug_capabilities.h"
#include "utils/node_dumper.h"
#include "utils/ngraph_utils.hpp"
#include "utils/cpu_utils.hpp"
#include "utils/verbose.h"
#include "memory_desc/cpu_memory_desc_utils.h"

#include <ngraph/node.hpp>
#include <ngraph/function.hpp>
#include <ngraph/variant.hpp>
#include <ngraph/ops.hpp>
#include <transformations/utils/utils.hpp>
#include <low_precision/low_precision.hpp>
#include "memory_desc/dnnl_blocked_memory_desc.h"

using namespace mkldnn;
using namespace MKLDNNPlugin;
using namespace InferenceEngine;
using namespace InferenceEngine::details;

typedef std::unordered_set<MKLDNNEdgePtr> edge_cluster_t;
typedef std::vector<edge_cluster_t> edge_clusters_t;

mkldnn::engine MKLDNNGraph::eng(mkldnn::engine::kind::cpu, 0);

template<typename NET>
void MKLDNNGraph::CreateGraph(NET &net, const MKLDNNExtensionManager::Ptr& extMgr,
        MKLDNNWeightsSharing::Ptr &w_cache) {
    OV_ITT_SCOPE(FIRST_INFERENCE, MKLDNNPlugin::itt::domains::MKLDNN_LT, "CreateGraph");

    if (IsReady())
        ForgetGraphData();
    // disable caching if graph was created only once
    weightsCache = config.streamExecutorConfig._streams != 1 ? w_cache : nullptr;

    Replicate(net, extMgr);
    InitGraph();

    status = Ready;

    CPU_DEBUG_CAP_ENABLE(serialize(*this));
}

template void MKLDNNGraph::CreateGraph(const std::shared_ptr<const ngraph::Function>&,
        const MKLDNNExtensionManager::Ptr&, MKLDNNWeightsSharing::Ptr&);
template void MKLDNNGraph::CreateGraph(const CNNNetwork&,
        const MKLDNNExtensionManager::Ptr&, MKLDNNWeightsSharing::Ptr&);

void MKLDNNGraph::Replicate(const std::shared_ptr<const ngraph::Function> &subgraph, const MKLDNNExtensionManager::Ptr& extMgr) {
    this->_name = "subgraph";
    this->reuse_io_tensors = false;

    isQuantizedFlag = (config.lpTransformsMode == Config::On) &&
                      ngraph::pass::low_precision::LowPrecision::isFunctionQuantized(subgraph);

    // Map data object onto producer node
    std::map<std::shared_ptr<ngraph::Node>, std::pair<MKLDNNNodePtr, int>> op2node;

    // nodes which has no consumers (output or just unused). But doesn't marked as graph output.
    // Will be stored as fake output separately.
    std::deque<ngraph::Output<ngraph::Node>> unusedOutputs;

    auto getParentOutputPort = [](const std::shared_ptr<ngraph::Node> childOp, const std::shared_ptr<ngraph::Node> parentOp,
                                  const size_t childInputPort) -> int {
        for (size_t parentPort = 0; parentPort < parentOp->get_output_size(); parentPort++) {
            if (childOp->input(childInputPort).get_tensor_ptr() == parentOp->output(parentPort).get_tensor_ptr()) {
                return static_cast<int>(parentPort);
            }
        }

        return -1;
    };

    for (const auto op : subgraph->get_ordered_ops()) {
        const MKLDNNNodePtr node {MKLDNNNode::factory().create(op, getEngine(), extMgr, weightsCache)};
        if (isQuantized()) {
            node->setQuantizedGraphFlag(true);
        }

        graphNodes.push_back(node);

        if (op->get_type_info() == ngraph::op::v0::Parameter::get_type_info_static()) {
            inputNodesMap[node->getName()] = node;
        }

        if (op->get_type_info() == ngraph::op::v0::Result::get_type_info_static()) {
            auto prev = op->get_input_node_shared_ptr(0);
            std::string inputID;
            inputID = prev->get_friendly_name();
            if (prev->get_output_size() > 1) {
                inputID += "." + std::to_string(op->get_input_source_output(0).get_index());
            }

            outputNodesMap[inputID] = node;
        }

        for (size_t port = 0; port < op->get_input_size(); port++) {
            auto parentOp = op->get_input_node_shared_ptr(port);

            auto portInfo = op2node[parentOp];
            auto parentNode = portInfo.first;

            MKLDNNEdgePtr edge(new MKLDNNEdge(parentNode, node, getParentOutputPort(op, parentOp, port), port));
            node->addEdge(edge);
            graphEdges.push_back(edge);
        }

        if (!MKLDNNPlugin::one_of(op->get_type_info(),
                ngraph::op::v0::Result::get_type_info_static(),
                ngraph::op::v3::Assign::get_type_info_static(),
                ngraph::op::v6::Assign::get_type_info_static())) {
            int outPortIdx = 0;
            for (int oi = 0; oi < op->get_output_size(); oi++) {
                op2node[op->output(oi).get_node_shared_ptr()] = {node, outPortIdx++};
                if (op->get_output_target_inputs(oi).empty()) {
                    unusedOutputs.push_back(op->output(oi));
                }
            }
        }
    }

    // Add stub output node for unused data
    for (auto unusedOutput : unusedOutputs) {
        auto portInfo = op2node[unusedOutput.get_node_shared_ptr()];
        auto parentNode = portInfo.first;
        auto port = portInfo.second;
        const auto nodeName = std::string("stub_") + std::to_string(unusedOutput.get_index()) + "_" + parentNode->getName();
        const MKLDNNNodePtr outNode = std::make_shared<MKLDNNInputNode>(parentNode->outputShapes[port],
                                                                        parentNode->getOriginalOutputPrecisionAtPort(port),
                                                                        nodeName, "Result", getEngine(), weightsCache);
        MKLDNNEdgePtr edge(new MKLDNNEdge(parentNode, outNode, port, 0));
        outNode->addEdge(edge);
        graphEdges.push_back(edge);
        graphNodes.push_back(outNode);
    }
}

void MKLDNNGraph::Replicate(const CNNNetwork &network, const MKLDNNExtensionManager::Ptr& extMgr) {
    OV_ITT_SCOPE_CHAIN(FIRST_INFERENCE, taskChain, itt::domains::MKLDNN_LT, "MKLDNNGraph::Replicate", "CNNNetwork");

    InputsDataMap inputsInfo = network.getInputsInfo();
    OutputsDataMap outputsInfo = network.getOutputsInfo();

    this->_name = network.getName();

    std::shared_ptr<const ngraph::Function> func = network.getFunction();
    if (!func) {
        IE_THROW() << "Function pointer inside CNNNetwork is nullptr";
    }

    isQuantizedFlag = (config.lpTransformsMode == Config::On) &&
                      ngraph::pass::low_precision::LowPrecision::isFunctionQuantized(func);

    auto orderedOps = func->get_ordered_ops();

    // TODO [NM]: unordered_map is preferred from performance perspective. Needs hash for ngraph::Node
    std::map<std::shared_ptr<ngraph::Node>, MKLDNNNodePtr> op2node;
    std::deque<ngraph::Output<ngraph::Node>> unusedOutputs;  // nodes which has no consumers (output or just unused)

    auto getParentOutputPort = [](const std::shared_ptr<ngraph::Node> childOp, const std::shared_ptr<ngraph::Node> parentOp,
                                  const size_t childInputPort) -> int {
        for (size_t parentPort = 0; parentPort < parentOp->get_output_size(); parentPort++) {
            if (childOp->input(childInputPort).get_tensor_ptr() == parentOp->output(parentPort).get_tensor_ptr()) {
                return static_cast<int>(parentPort);
            }
        }

        return -1;
    };

    OV_ITT_SCOPE_NEXT(FIRST_INFERENCE, taskChain, "AllNodes");

    // Replicate All Nodes in topological order
    for (const auto& op : orderedOps) {
        const MKLDNNNodePtr node(MKLDNNNode::factory().create(op, getEngine(), extMgr, weightsCache));
        if (isQuantized()) {
            node->setQuantizedGraphFlag(true);
        }
        graphNodes.push_back(node);

        if (op->get_type_info() == ngraph::op::v0::Parameter::get_type_info_static()) {
            const auto inInfo = inputsInfo.find(node->getName());
            if (inInfo != inputsInfo.end()) {
                inputNodesMap[node->getName()] = node;
                if (node->isDynamicNode()) {
                    graphHasDynamicInput = true;
                }
            }
        }

        if (op->get_type_info() == ngraph::op::v0::Result::get_type_info_static()) {
            const auto &input = op->input_value(0);
            auto name = ngraph::op::util::get_ie_output_name(input);

            if (outputsInfo.count(name) != 0) {
                outputNodesMap[name] = node;
            }
        }

        op2node[op] = node;

        for (size_t port = 0; port < op->get_input_size(); port++) {
            auto parentOp = op->get_input_node_shared_ptr(port);
            auto parentNode = op2node[parentOp];

            MKLDNNEdgePtr edge(new MKLDNNEdge(parentNode, node, getParentOutputPort(op, parentOp, port), static_cast<int>(port)));
            node->addEdge(edge);
            graphEdges.push_back(edge);
        }

        if (!MKLDNNPlugin::one_of(op->get_type_info(),
                ngraph::op::v0::Result::get_type_info_static(),
                ngraph::op::v3::Assign::get_type_info_static(),
                ngraph::op::v6::Assign::get_type_info_static())) {
            for (int oi = 0; oi < op->get_output_size(); oi++) {
                if (op->get_output_target_inputs(oi).empty()) {
                    unusedOutputs.push_back(op->output(oi));
                }
            }
        }
    }

    // Add stub output node for unused outputs
    for (auto unusedOutput : unusedOutputs) {
        auto parentNode = op2node[unusedOutput.get_node_shared_ptr()];
        const auto port = unusedOutput.get_index();
        const auto nodeName = std::string("stub_") + std::to_string(unusedOutput.get_index()) + "_" + parentNode->getName();
        const MKLDNNNodePtr outNode = std::make_shared<MKLDNNInputNode>(parentNode->outputShapes[port],
                                                                        parentNode->getOriginalOutputPrecisionAtPort(port),
                                                                        nodeName, "Result", getEngine(), weightsCache);
        MKLDNNEdgePtr edge(new MKLDNNEdge(parentNode, outNode, port, 0));
        outNode->addEdge(edge);
        graphEdges.push_back(edge);
        graphNodes.push_back(outNode);
    }

    if (config.enforceBF16)
        EnforceBF16();

    // change precision for input/output nodes to avoid extra data conversion when set input/output blobs
    // also we need to change input/output precisions for consumers/producers to avoid inserting reorder
    for (auto &input : inputNodesMap) {
        const auto precToSet = normalizeToSupportedPrecision(inputsInfo.at(input.first)->getPrecision());
        input.second->setOriginalOutputPrecisionAtPort(0, precToSet);
        const auto childEdges = input.second->getChildEdgesAtPort(0);
        for (size_t i = 0; i < childEdges.size(); i++) {
            const auto child = childEdges[i]->getChild();
            if (child->getOriginalInputPrecisionAtPort(childEdges[i]->getOutputNum()) != Precision::BF16)
                child->setOriginalInputPrecisionAtPort(childEdges[i]->getOutputNum(), precToSet);
        }
    }

    for (auto &output : outputNodesMap) {
        const auto precToSet = normalizeToSupportedPrecision(outputsInfo.at(output.first)->getPrecision());
        output.second->setOriginalInputPrecisionAtPort(0, precToSet);
        const auto parentEdges = output.second->getParentEdgesAtPort(0);
        for (size_t i = 0; i < parentEdges.size(); i++) {
            const auto parent = parentEdges[i]->getParent();
            parent->setOriginalOutputPrecisionAtPort(parentEdges[i]->getInputNum(), precToSet);
        }
    }

    // Loading mean images
    for (const auto& input : inputsInfo) {
        Shape outShape;
        if (!inputNodesMap[input.first]->outputShapes.front().getRank()) {
            outShape =  Shape(SizeVector({1, 1}));
        } else {
            outShape = inputNodesMap[input.first]->outputShapes.front();
        }
        InputInfo::Ptr ii = inputsInfo[input.first];
        if (ii && ii->getPreProcess().getNumberOfChannels()) {
            _normalizePreprocMap[input.first].Load(outShape, ii);
        }
    }
}

void MKLDNNGraph::InitGraph() {
    MKLDNNGraphOptimizer optimizer;
    CPU_DEBUG_CAP_ENABLE(initNodeDumper(config.debugCaps));

    SortTopologically();
    InitNodes();

    optimizer.ApplyCommonGraphOptimizations(*this);
    SortTopologically();

    InitDescriptors();
    RemoveDroppedEdges();

    InitOptimalPrimitiveDescriptors();

    InitEdges();

    optimizer.ApplyImplSpecificGraphOptimizations(*this);
    SortTopologically();

    Allocate();

    CreatePrimitives();

#ifndef CPU_DEBUG_CAPS
    for (auto &graphNode : graphNodes) {
        graphNode->cleanup();
    }
#endif
    ExtractConstantAndExecutableNodes();

    ExecuteConstantNodesOnly();
}

void MKLDNNGraph::InitNodes() {
    OV_ITT_SCOPE(FIRST_INFERENCE, itt::domains::MKLDNN_LT, "MKLDNNGraph::InitNodes");
    for (auto &node : graphNodes) {
        node->init();
    }
}

void MKLDNNGraph::InitDescriptors() {
    OV_ITT_SCOPE_CHAIN(FIRST_INFERENCE, taskChain, MKLDNNPlugin::itt::domains::MKLDNN_LT, "InitDescriptors", "Prepare");

    for (auto &node : graphNodes) {
        if (node->getType() == Input && _normalizePreprocMap.find(node->getName()) != _normalizePreprocMap.end()) {
            auto *inputNode = dynamic_cast<MKLDNNInputNode *>(node.get());
            if (inputNode)
                inputNode->withMeanImage();
        }
        OV_ITT_SCOPE_NEXT(FIRST_INFERENCE, taskChain, node->profiling.getSupportedDescriptors);
        node->getSupportedDescriptors();

        OV_ITT_SCOPE_NEXT(FIRST_INFERENCE, taskChain, node->profiling.initSupportedPrimitiveDescriptors);
        node->initSupportedPrimitiveDescriptors();

        OV_ITT_SCOPE_NEXT(FIRST_INFERENCE, taskChain, node->profiling.filterSupportedPrimitiveDescriptors);
        node->filterSupportedPrimitiveDescriptors();
    }

    for (auto &node : graphNodes) {
        OV_ITT_SCOPE_NEXT(FIRST_INFERENCE, taskChain, node->profiling.selectOptimalPrimitiveDescriptor);
        node->selectOptimalPrimitiveDescriptor();
    }
}

void MKLDNNGraph::InitOptimalPrimitiveDescriptors() {
    OV_ITT_SCOPED_TASK(itt::domains::MKLDNNPlugin, "MKLDNNGraph::InitOptimalPrimitiveDescriptors");
    for (auto &node : graphNodes) {
        OV_ITT_SCOPE(FIRST_INFERENCE, itt::domains::MKLDNN_LT, node->profiling.initOptimalPrimitiveDescriptor);
        node->initOptimalPrimitiveDescriptor();
    }
}

void MKLDNNGraph::ExtractConstantAndExecutableNodes() {
    OV_ITT_SCOPE(FIRST_INFERENCE, itt::domains::MKLDNN_LT, "MKLDNNGraph::ExtractConstantAndExecutableNodes");
    for (const auto& graphNode : graphNodes) {
        if (graphNode->isConstant())
            constantGraphNodes.emplace_back(graphNode);
        else if (CPU_DEBUG_CAPS_ALWAYS_TRUE(graphNode->isExecutable()))
            /* @todo
             * Revise implementation.
             * With current way it is possible that with debug_caps enabled
             * we execute a node, which is not ready to be executed
             */
            executableGraphNodes.emplace_back(graphNode);
    }
}

void MKLDNNGraph::ExecuteConstantNodesOnly() const {
    OV_ITT_SCOPE(FIRST_INFERENCE, itt::domains::MKLDNN_LT, "MKLDNNGraph::ExecuteConstantNodesOnly");
    mkldnn::stream stream(eng);

    using shared_memory_ptr = MKLDNNWeightsSharing::MKLDNNSharedMemory::Ptr;

    auto acquireSharedOutputs = [this](const MKLDNNNodePtr & node) {
        std::vector<shared_memory_ptr> outputs;
        bool hasLocalAllocatedEdges = false;
        bool hasExternalInvalidEdges = false;

        for (size_t i = 0; i < node->getChildEdges().size(); ++i) {
            auto edgePtr = node->getChildEdgeAt(i);
            if (edgePtr) {
                if (edgePtr->isUseExternalMemory()) {
                    auto ptr = weightsCache->get(edgePtr->name());
                    outputs.emplace_back(ptr);
                    if (!ptr->isValid())
                        hasExternalInvalidEdges = true;
                } else {
                    hasLocalAllocatedEdges = true;
                }
            }
        }

        return std::make_tuple(hasExternalInvalidEdges, hasLocalAllocatedEdges, outputs);
    };

    for (const auto &node : constantGraphNodes) {
        if (weightsCache) {
            auto sharedOutputs = acquireSharedOutputs(node);

            if (std::get<0>(sharedOutputs) || std::get<1>(sharedOutputs)) {
                ExecuteNode(node, stream);

                for (auto & output : std::get<2>(sharedOutputs))
                    output->valid(true);
            }
        } else {
            ExecuteNode(node, stream);
        }
    }
}

static bool isReorderAvailable(const MemoryDesc& parentDesc, const MemoryDesc& childDesc, const mkldnn::engine& eng) {
    memory::desc dstMemDesc = MemoryDescUtils::convertToDnnlMemoryDesc(childDesc.clone())->getDnnlDesc();
    memory::desc srcMemDesc = MemoryDescUtils::convertToDnnlMemoryDesc(parentDesc.clone())->getDnnlDesc();
    mkldnn::primitive_attr attr;

    dnnl_primitive_desc_t result = nullptr;
    auto status = dnnl_reorder_primitive_desc_create(&result, &srcMemDesc.data, eng.get(), &dstMemDesc.data, eng.get(),
                                                     attr.get());
    if (result) {
        mkldnn_primitive_desc_destroy(result);
    }

    return mkldnn_success == status;
}

void MKLDNNGraph::InitEdges() {
    OV_ITT_SCOPE(FIRST_INFERENCE, itt::domains::MKLDNN_LT, "MKLDNNGraph::InitEdges");

    size_t numberOfEdges = graphEdges.size();

    std::unordered_set<std::string> uniqueLayerNames;
    for (auto node : graphNodes) {
        uniqueLayerNames.insert(node->getName());
    }

    auto insertReorder = [&](MKLDNNEdgePtr& edge, bool isOptimized) {
        std::string basicLayerName = edge->getParent()->getName() + "_" +
                                     MKLDNNReorderNode::getReorderArgs(edge->getInputDesc(), edge->getOutputDesc()) + "_" +
                                     edge->getChild()->getName();
        std::string layerName = basicLayerName;
        int idx = 0;
        while (uniqueLayerNames.find(layerName) != uniqueLayerNames.end()) {
            idx++;
            layerName = basicLayerName + "_" + std::to_string(idx);
        }
        uniqueLayerNames.insert(layerName);

        // optimized flag indicate that just desc update w/o actual physical memory movement.
        InsertReorder(edge, layerName, edge->getInputDesc(), edge->getOutputDesc(), isOptimized);
    };

    auto updateEdge = [&](int& i) {
        graphEdges.erase(graphEdges.begin() + i);
        i--;
        numberOfEdges--;
    };

    for (auto i = 0; i < numberOfEdges; i++) {
        auto edge = graphEdges[i];
        auto reorderStatus = graphEdges[i]->needReorder();
        if (reorderStatus == MKLDNNEdge::ReorderStatus::Regular) {
            MKLDNNEdge::ReorderStatus reorderStatusInternal = MKLDNNEdge::ReorderStatus::Regular;
            // Check if there is a reorder that needs the precision conversion
            if (edge->getInputDesc().getPrecision() != edge->getOutputDesc().getPrecision() &&
                    !isReorderAvailable(edge->getInputDesc(), edge->getOutputDesc(), this->getEngine())) {
                // If we are here, then we need to insert Convert, because there are no reorders that support such type conversion
                const auto& inDesc = edge->getInputDesc();
                const auto& outDesc = edge->getOutputDesc();

                std::string convertName = edge->getParent()->getName() + "_" +
                                          inDesc.getPrecision().name() + "_" + outDesc.getPrecision().name();

                auto convertNode = std::make_shared<MKLDNNConvertNode>(inDesc.getShape(), inDesc.getPrecision(), outDesc.getPrecision(),
                                                                       convertName, this->getEngine(), this->weightsCache);
                convertNode->setDescs(inDesc, outDesc);
                InsertNode(edge, convertNode, true);

                //Check if reorder is still needed
                reorderStatusInternal = convertNode->getChildEdgeAt(0)->needReorder();
                if (reorderStatusInternal != MKLDNNEdge::ReorderStatus::No)
                    edge = convertNode->getChildEdgeAt(0);
            }
            if (reorderStatusInternal != MKLDNNEdge::ReorderStatus::No) {
                insertReorder(edge, reorderStatusInternal == MKLDNNEdge::ReorderStatus::Optimized);
            }
            updateEdge(i);
        } else if (reorderStatus == MKLDNNEdge::ReorderStatus::Optimized) {
            insertReorder(edge, true);
            updateEdge(i);
        }
    }
}

static inline bool isConstOutput(MKLDNNEdgePtr edge) {
    return edge->getParent()->isConstant() && !edge->getChild()->isConstant();
}

static edge_clusters_t findEdgeClusters(const std::vector<MKLDNNEdgePtr> & graphEdges) {
    typedef std::unordered_map<MKLDNNEdgePtr, size_t> edge_cluster_idx_map_t;

    edge_clusters_t edge_clusters;
    edge_cluster_idx_map_t edge_cluster_indices;

    for (auto &edge : graphEdges) {
        if (!edge->hasDefinedMaxSize())
            continue;

        auto edge_it = edge_cluster_indices.find(edge);

        if (edge_it != edge_cluster_indices.end())
            continue;   // edge is visited

        size_t cluster_idx = edge_clusters.size();
        MKLDNNEdgePtr last_shared_edge = nullptr;

        // find cluster index
        for (auto shared_edge = edge->getSharedEdge(std::nothrow);
            shared_edge;
            shared_edge = shared_edge->getSharedEdge(std::nothrow)) {
            auto shared_edge_it = edge_cluster_indices.find(shared_edge);
            if (shared_edge_it != edge_cluster_indices.end()) {
                cluster_idx = shared_edge_it->second;
                last_shared_edge = shared_edge;
                break;
            }
        }

        // add shared edges to cluster
        edge_cluster_indices.emplace(edge, cluster_idx);

        if (cluster_idx == edge_clusters.size())
            edge_clusters.emplace_back(edge_cluster_t { edge });
        else
            edge_clusters[cluster_idx].emplace(edge);

        for (auto shared_edge = edge->getSharedEdge(std::nothrow);
            shared_edge != last_shared_edge;
            shared_edge = shared_edge->getSharedEdge(std::nothrow)) {
            edge_cluster_indices.emplace(shared_edge, cluster_idx);
            edge_clusters[cluster_idx].emplace(shared_edge);
        }
    }

    return edge_clusters;
}

void MKLDNNGraph::AllocateWithReuse() {
    edge_clusters_t edge_clusters = findEdgeClusters(graphEdges);

    size_t edge_clusters_count = edge_clusters.size();

    for (size_t i = 0; i < edge_clusters_count;) {
        auto &cluster = edge_clusters[i];
        bool erase = false;
        for (auto &edge : cluster) {
            if (edge->getStatus() == MKLDNNEdge::Status::NeedAllocation
                && edge->getParent()->isConstant()) {
                if (edge->getParent()->getType() == Input) {
                    auto constNode = std::static_pointer_cast<MKLDNNInputNode>(edge->getParent());
                    edge->reuse(std::const_pointer_cast<MKLDNNMemory>(constNode->getMemoryPtr()));
                } else {
                    edge->externalAllocate(weightsCache);
                }
                erase = true;
            }
        }

        if (erase) {
            std::swap(edge_clusters[i], edge_clusters[edge_clusters_count - 1]);
            --edge_clusters_count;
        } else {
            ++i;
        }
    }

    edge_clusters.resize(edge_clusters_count);

    const int64_t alignment = 32;  // 32 bytes

    std::vector<MemorySolver::Box> boxes(edge_clusters.size());
    for (int i = 0; i < edge_clusters.size(); i++) {
        MemorySolver::Box &box = boxes[i];
        box = { std::numeric_limits<int>::max(), 0, 0, i };
        for (auto &edge : edge_clusters[i]) {
            int e_start = edge->getParent()->execIndex;
            int e_finish = edge->getChild()->execIndex;

            if (!edge->hasDefinedMaxSize()) {
                IE_THROW() << "Can not allocate memory since the size is undefined.";
            }

            int64_t e_size = edge->getDesc().getMaxMemSize();  // size in bytes (from the beginning of data to the last element)
            box.start = std::min(e_start, box.start);
            box.finish = std::max(e_finish, box.finish);
            box.size =  std::max(e_size, box.size);
        }

        // Constant data are filled once on load.
        // So we need it untouchable during all execution time
        // -1 is a place holder for a max timestamp.
        bool isConst = false, isOutput = false, isInput = false;
        for (auto &edge : edge_clusters[i]) {
            isConst  |= isConstOutput(edge);
            isOutput |= edge->getChild()->getType() == Output;
            isInput  |= edge->getParent()->getType() == Input;
        }

        if (reuse_io_tensors) {
            if (isInput | isConst) box.start = 0;
            if (isOutput | isConst) box.finish = -1;
        } else {
            if (isInput  | isOutput | isConst) {
                box.start = 0;
                box.finish = -1;
            }
        }

        box.size = div_up(box.size, alignment);
    }

    MemorySolver memSolver(boxes);
    size_t total_size = static_cast<size_t>(memSolver.solve()) * alignment;

    memWorkspace = std::make_shared<MKLDNNMemory>(eng);
    memWorkspace->Create(DnnlBlockedMemoryDesc(InferenceEngine::Precision::I8, Shape(InferenceEngine::SizeVector{total_size})));

    if (edge_clusters.empty())
        return;

    auto* workspace_ptr = static_cast<int8_t*>(memWorkspace->GetData());

    for (int i = 0; i < edge_clusters.size(); i++) {
        int count = 0;
        for (auto &edge : edge_clusters[i]) {
            if (edge->getStatus() == MKLDNNEdge::Status::NeedAllocation) {
                int64_t offset = memSolver.getOffset(i);
                // !! Fallback to individual memory allocation !!
                // if you like to check infer without reuse just call this function without arguments.
                edge->allocate(workspace_ptr + offset * alignment);  // alignment in byte

                // TODO: WA for some test (like strided_slice_test) which use tensors with
                //       shapes {0}. And it is implisitly converted into {1} tensor.
                //       Zeroing of input data allow pass tests.
                if (edge->getParent()->type == Input && edge->hasDefinedMaxSize())
                    edge->getMemoryPtr()->FillZero();

                count++;
            }
        }
        IE_ASSERT(count == 1);
    }
}

void MKLDNNGraph::Allocate() {
    OV_ITT_SCOPE(FIRST_INFERENCE, itt::domains::MKLDNN_LT, "MKLDNNGraph::Allocate");

    // resolve edges. Define which will be a view on others
    //   NeedAllocation - real blob
    //   NotAllocated - view on other blob, peer or in-place
    for (auto& edge : graphEdges) edge->init();

    // Allocate memory space for all edges marked with NeedAllocation
    AllocateWithReuse();

    // Resolve all other edges with status NotAllocated and in-place
    for (auto& node : graphNodes) node->resolveInPlaceEdges();

    // Create dummy memory with undefined desc for edges that are not allocated on the previous stages (memory solver and inPlace resolving)
    for (auto& edge : graphEdges) edge->allocate();

    // Check all getters. Should work.
    for (auto& edge : graphEdges) edge->validate();
}

void MKLDNNGraph::CreatePrimitives() {
    OV_ITT_SCOPED_TASK(itt::domains::MKLDNNPlugin, "MKLDNNGraph::CreatePrimitives");
    for (auto& node : graphNodes) {
        OV_ITT_SCOPE(FIRST_INFERENCE, itt::domains::MKLDNN_LT, node->profiling.createPrimitive);
        node->createPrimitive();
    }
}

void MKLDNNGraph::PushInputData(const std::string& name, const InferenceEngine::Blob::Ptr &in) {
    if (!IsReady()) IE_THROW()<< "Wrong state. Topology not ready.";

    auto input = inputNodesMap.find(name);
    if (input != inputNodesMap.end()) {
        auto& inTensorDesc = in->getTensorDesc();
        auto node = input->second;
        auto childEdge = node->getChildEdgeAt(0);
        const auto& outDims = node->getOutputShapeAtPort(0);

        const void *ext_data_ptr = in->cbuffer();
        void *inter_data_ptr = childEdge->getMemory().GetData();

        if (ext_data_ptr != inter_data_ptr) {
            auto ext_tdesc = MemoryDescUtils::convertToDnnlBlockedMemoryDesc(in->getTensorDesc());

            auto ext_mem = MKLDNNMemory(eng);
            ext_mem.Create(ext_tdesc, ext_data_ptr, false);

            childEdge->getMemory().SetData(ext_mem, 0, false);
        }

        // todo: make sure 'name' exists in this map...
        if (_normalizePreprocMap.find(name) != _normalizePreprocMap.end()) {
            if (inTensorDesc.getPrecision() == InferenceEngine::Precision::FP32) {
                _normalizePreprocMap[name].NormalizeImage(outDims, reinterpret_cast<float *>(inter_data_ptr),
                                                          inTensorDesc.getLayout());
            } else {
                IE_THROW() << "Mean image of type " << inTensorDesc.getPrecision().name() << " is unsupported";
            }
        }
    } else {
        IE_THROW() << "Input blob for infer '" << name << "' doesn't correspond to input in network";
    }
}

void MKLDNNGraph::PullOutputData(BlobMap &out) {
    if (!IsReady())
        IE_THROW() << "Wrong state. Topology not ready.";

    for (auto &outputMap : outputNodesMap) {
        auto name = outputMap.first;
        auto node = outputMap.second;
        auto parentEdge = node->getParentEdgeAt(0);
        const MKLDNNMemory& intr_blob = parentEdge->getMemory();

        const auto ext_blob_map = out.find(name);
        const auto ext_blob = ext_blob_map->second;
        if (ext_blob_map == out.end()) {
            IE_THROW(Unexpected) << "The network outputs do not contain mkldnn graph output node name: \"" << name << "\"";
        }

        const auto actualDesc = MemoryDescUtils::convertToTensorDesc(intr_blob.getDesc());
        auto &expectedDesc = ext_blob->getTensorDesc();

        // TODO [NM]: need to create universal reorder which will be detect cases when we really need to use it
        // WA: for cases when output shape after transformation will be 1x1x1x1 but model output is scalar
        bool isScalarOutput = false;
        if (actualDesc.getLayout() == SCALAR) {
            isScalarOutput = expectedDesc.getLayout() == SCALAR ||
                             (!expectedDesc.getDims().empty() &&
                             std::accumulate(expectedDesc.getDims().begin(), expectedDesc.getDims().end(), (size_t)1, std::multiplies<size_t>()) == 1);
        } else if (expectedDesc.getLayout() == SCALAR) {
            isScalarOutput = actualDesc.getLayout() == SCALAR ||
                             (!actualDesc.getDims().empty() &&
                             std::accumulate(actualDesc.getDims().begin(), actualDesc.getDims().end(), (size_t)1, std::multiplies<size_t>()) == 1);
        }

        const auto &outDims = intr_blob.getStaticDims();
        if (out[name]->getTensorDesc().getDims() != outDims && !isScalarOutput) {
<<<<<<< HEAD
            if (!node->isDynamicNode())
                IE_THROW() << "Output blob and node dims mismatch for node with name: \"" << name << "\"";
=======
>>>>>>> 9972410a
            // WA: because input/output info initially contains non empty dims, order etc.
            // and setDims (called inside setShape) can't correct modify blocked desc for desc with blocked layout
            if (expectedDesc.getLayout() == Layout::BLOCKED) {
                expectedDesc = TensorDesc(expectedDesc.getPrecision(), expectedDesc.getLayout());
            }
            out[name]->setShape(outDims);
<<<<<<< HEAD
=======
        }

        // check for empty output blob
        if (std::any_of(outDims.begin(), outDims.end(), [](const Dim dim) {return dim == 0;})) {
            return;
>>>>>>> 9972410a
        }

        auto srcPrec = actualDesc.getPrecision();
        auto dstPrec = expectedDesc.getPrecision();

        if (srcPrec == dstPrec && ext_blob->byteSize() != intr_blob.GetSize())
                IE_THROW() << "Output blob byte size is not equal network output byte size ("
                                   << ext_blob->byteSize() << "!=" << intr_blob.GetSize() << ").";

        void *ext_blob_ptr = ext_blob->buffer();
        void *intr_blob_ptr = intr_blob.GetData();

        // That is the same memory. No need to copy
        if (ext_blob_ptr == intr_blob_ptr) continue;

<<<<<<< HEAD
=======
        size_t size_to_copy = intr_blob.GetDescWithType<BlockedMemoryDesc>()->getPaddedElementsCount();
        // TODO: Should we support InferenceEngine::PluginConfigParams::KEY_DYN_BATCH_LIMIT???
        // TODO [DS]: phase 2: should we support this behaviour? Looks obsolete in the dynamic shapes paradigm
        if (config.batchLimit) {
            if (node->isDynamicNode()) {
                IE_THROW(NotImplemented) << "[DS] not implemented dynamic batch for node with dynamic shape";
            }
            int MB_to_process = node->batchToProcess();
            size_to_copy = std::accumulate(outDims.begin() + 1, outDims.end(), (size_t)1, std::multiplies<size_t>()) * MB_to_process;
        }

>>>>>>> 9972410a
        if (actualDesc.getBlockingDesc() != expectedDesc.getBlockingDesc() && !isScalarOutput) {
            auto outBlobDesc = MemoryDescUtils::convertToDnnlBlockedMemoryDesc(expectedDesc);
            auto outBloMem = MKLDNNMemory(eng);
            outBloMem.Create(outBlobDesc, ext_blob_ptr, false);

            outBloMem.SetData(intr_blob, 0, false);
        } else {
            size_t size_to_copy = intr_blob.GetDescWithType<BlockedMemoryDesc>()->getPaddedElementsCount();
            // TODO: Should we support InferenceEngine::PluginConfigParams::KEY_DYN_BATCH_LIMIT???
            // TODO [DS]: phase 2: should we support this behaviour? Looks obsolete in the dynamic shapes paradigm
            if (config.batchLimit) {
                if (node->isDynamicNode()) {
                    IE_THROW(NotImplemented) << "[DS] not implemented dynamic batch for node with dynamic shape";
                }
                int MB_to_process = node->batchToProcess();
                size_to_copy = std::accumulate(outDims.begin() + 1, outDims.end(), (size_t)1, std::multiplies<size_t>()) * MB_to_process;
            }

            cpu_convert(intr_blob_ptr, ext_blob_ptr, srcPrec, dstPrec, size_to_copy);
        }
    }
}

inline void MKLDNNGraph::ExecuteNode(const MKLDNNNodePtr& node, const mkldnn::stream& stream) const {
    DUMP(node, infer_count);
    OV_ITT_SCOPED_TASK(itt::domains::MKLDNNPlugin, node->profiling.execute);

    if (node->isDynamicNode())
        node->executeDynamic(stream);
    else
        node->execute(stream);
}

void MKLDNNGraph::Infer(MKLDNNInferRequest* request, int batch) {
    if (!IsReady()) {
        IE_THROW() << "Wrong state. Topology is not ready.";
    }

    mkldnn::stream stream(eng);

    for (const auto& node : executableGraphNodes) {
        VERBOSE(node, config.debugCaps.verbose);
        PERF(node, config.collectPerfCounters);

        if (request)
            request->ThrowIfCanceled();

        ExecuteNode(node, stream);
    }

    if (infer_count != -1) infer_count++;
}

void MKLDNNGraph::VisitNode(MKLDNNNodePtr node, std::vector<MKLDNNNodePtr>& sortedNodes) {
    if (node->temporary) {
        return;
    }

    if (node->permanent) {
        return;
    }

    node->temporary = true;

    for (size_t i = 0; i < node->getChildEdges().size(); i++) {
        VisitNode(node->getChildEdgeAt(i)->getChild(), sortedNodes);
    }

    node->permanent = true;
    node->temporary = false;

    sortedNodes.insert(sortedNodes.begin(), node);
}

void MKLDNNGraph::SortTopologically() {
    OV_ITT_SCOPE(FIRST_INFERENCE, itt::domains::MKLDNN_LT, "MKLDNNGraph::SortTopologically");

    std::vector<MKLDNNNodePtr> unsorted;
    std::vector<MKLDNNNodePtr> sorted;

    for (int i = 0; i < graphNodes.size(); i++) {
        MKLDNNNodePtr node = graphNodes[i];

        node->permanent = false;
        node->temporary = false;

        unsorted.push_back(node);
    }

    while (!unsorted.empty()) {
        MKLDNNNodePtr node = unsorted.at(0);
        unsorted.erase(unsorted.begin());

        VisitNode(node, sorted);
    }

    for (int i = 0; i < sorted.size(); i++) sorted[i]->execIndex = i;

    graphNodes.erase(graphNodes.begin(), graphNodes.end());
    graphNodes.assign(sorted.begin(), sorted.end());

    // TODO: Sort in/out edges by port index because of backward compatibility
    //       A lot of plugin logic are build on top of assumption that index in
    //       vector childEdges/parentEdges is port number. But that is not
    //       truth anymore. But to keep old logic correct need to simulate ordering.
    //
    // Make first N (N == port_num) edge indexes are matched with port index
    for (auto &node : graphNodes) {
        {
            int port_num = node->inputShapes.size();
            std::vector<MKLDNNEdgePtr> res(port_num);

            for (int i = 0; i < node->parentEdges.size(); i++) {
                auto edge = node->getParentEdgeAt(i);
                int port = edge->getOutputNum();
                if (port < port_num && !res[port])
                    res[port] = edge;
                else
                    res.push_back(edge);
            }
            node->parentEdges = {res.begin(), res.end()};
        }
        {
            int port_num = node->outputShapes.size();
            std::vector<MKLDNNEdgePtr> res(port_num);

            for (int i = 0; i < node->childEdges.size(); i++) {
                auto edge = node->getChildEdgeAt(i);
                int port = edge->getInputNum();
                if (port < port_num && !res[port])
                    res[port] = edge;
                else
                    res.push_back(edge);
            }
            node->childEdges = {res.begin(), res.end()};
        }
    }
}

void MKLDNNGraph::GetPerfData(std::map<std::string, InferenceEngine::InferenceEngineProfileInfo> &perfMap) const {
    unsigned i = 0;
    std::function<void(std::map<std::string, InferenceEngine::InferenceEngineProfileInfo> &, const MKLDNNNodePtr&)>
            getPerfMapFor = [&](std::map<std::string, InferenceEngine::InferenceEngineProfileInfo> &perfMap, const MKLDNNNodePtr& node) {
        InferenceEngine::InferenceEngineProfileInfo &pc = perfMap[node->getName()];
        pc.execution_index = i++;
        // TODO: Why time counter is signed?
        pc.cpu_uSec = pc.realTime_uSec = (long long) node->PerfCounter().avg();
        pc.status = pc.cpu_uSec > 0 ? InferenceEngine::InferenceEngineProfileInfo::EXECUTED
                                    : InferenceEngine::InferenceEngineProfileInfo::NOT_RUN;
        std::string pdType = node->getPrimitiveDescriptorType();
        size_t typeLen = sizeof(pc.exec_type) / sizeof(pc.exec_type[0]);
        pdType.copy(pc.exec_type, typeLen, 0);
        size_t layerTypeLen = sizeof(pc.layer_type) / sizeof(pc.layer_type[0]);
        node->typeStr.copy(pc.layer_type, layerTypeLen, 0);

        for (auto& fusedNode : node->fusedWith) {
            getPerfMapFor(perfMap, fusedNode);
        }

        for (auto& mergedWith : node->mergedWith) {
            getPerfMapFor(perfMap, mergedWith);
        }
    };

    for (int i = 0; i < graphNodes.size(); i++) {
        getPerfMapFor(perfMap, graphNodes[i]);
    }
}

void MKLDNNGraph::setConfig(const Config &cfg) {
    config = cfg;
}

const Config& MKLDNNGraph::getConfig() const {
    return config;
}

void MKLDNNGraph::setProperty(const std::map<std::string, std::string>& properties) {
    config.readProperties(properties);
}

Config MKLDNNGraph::getProperty() const {
    return config;
}

Blob::Ptr MKLDNNGraph::getInputBlob(const std::string& name) {
    auto itr = inputNodesMap.find(name);
    if (itr != inputNodesMap.end()) {
        return MemoryDescUtils::interpretAsBlob(itr->second->getChildEdgeAt(0)->getMemory());
    }
    return nullptr;
}

Blob::Ptr MKLDNNGraph::getOutputBlob(const std::string& name) {
    auto itr = outputNodesMap.find(name);
    if (itr != outputNodesMap.end()) {
        return MemoryDescUtils::interpretAsBlob(itr->second->getParentEdgeAt(0)->getMemory());
    }
    return nullptr;
}

void MKLDNNGraph::RemoveEdge(MKLDNNEdgePtr& edge) {
    for (auto it = graphEdges.begin(); it != graphEdges.end(); it++) {
        if ((*it) == edge) {
            graphEdges.erase(it);
            return;
        }
    }
}

void MKLDNNGraph::DropNode(const MKLDNNNodePtr &node) {
    auto children = node->childEdges;
    auto parents = node->parentEdges;

    for (size_t i = 0; i < parents.size(); i++) {
        auto p_edge = parents[i].lock();
        if (!p_edge) continue;
        auto parent = p_edge->getParent();
        if (!parent) continue;

        for (size_t j = 0; j < children.size(); j++) {
            if (!children[j].lock())
                continue;
            auto child = children[j].lock()->getChild();
            if (!child)
                continue;

            MKLDNNEdgePtr &remEdge = p_edge;
            int inNum = 0;
            if (remEdge) {
                inNum = remEdge->getInputNum();
                remEdge->drop();
                RemoveEdge(remEdge);
            }
            remEdge = children[j].lock();
            int outNum = 0;
            if (remEdge) {
                outNum = remEdge->getOutputNum();
                remEdge->drop();
                RemoveEdge(remEdge);
            }
            MKLDNNEdgePtr newEdge(new MKLDNNEdge(parent, child, inNum, outNum));
            graphEdges.push_back(newEdge);
            parent->addEdge(newEdge);
        }
    }
}

void MKLDNNGraph::DropDWConvNode(const MKLDNNNodePtr &node) {
    auto children = node->childEdges;
    auto parents = node->parentEdges;

    auto parentConvEdge = parents[0].lock();
    if (!parentConvEdge) return;
    auto parentConv = parentConvEdge->getParent();
    if (!parentConv) return;

    parentConv->outputShapes[0] = node->outputShapes[0];

    for (size_t i = 0; i < 1; i++) {
        auto p_edge = parents[i].lock();
        if (!p_edge) continue;
        auto parent = p_edge->getParent();
        if (!parent) continue;

        for (size_t j = 0; j < children.size(); j++) {
            if (!children[j].lock())
                continue;
            auto child = children[j].lock()->getChild();
            if (!child)
                continue;

            MKLDNNEdgePtr &remEdge = p_edge;
            int inNum = 0;
            if (remEdge) {
                inNum = remEdge->getInputNum();
                remEdge->drop();
                RemoveEdge(remEdge);
            }
            remEdge = children[j].lock();
            int outNum = 0;
            if (remEdge) {
                outNum = remEdge->getOutputNum();
                remEdge->drop();
                RemoveEdge(remEdge);
            }
            MKLDNNEdgePtr newEdge(new MKLDNNEdge(parent, child, inNum, outNum));
            graphEdges.push_back(newEdge);
            parent->addEdge(newEdge);
        }
    }

    for (size_t i = 1; i < parents.size(); i++) {
        auto p_edge = parents[i].lock();
        if (!p_edge) continue;
        auto parent = p_edge->getParent();
        if (!parent) continue;

        MKLDNNEdgePtr &remEdge = p_edge;
        const auto portCandidate = remEdge->getOutputNum();
        int inNum = 0;
        if (remEdge) {
            inNum = remEdge->getInputNum();
            remEdge->drop();
            RemoveEdge(remEdge);
        }
        int outNum = parentConv->parentEdges.size();

        MKLDNNEdgePtr newEdge(new MKLDNNEdge(parent, parentConv, inNum, outNum));
        graphEdges.push_back(newEdge);
        parent->addEdge(newEdge);
        parentConv->inputShapes.push_back(node->getInputShapeAtPort(portCandidate));
    }
    parentConv->outputShapes[0] = node->getOutputShapeAtPort(0);
}

void MKLDNNGraph::RemoveDroppedNodes() {
    auto& nodes = this->GetNodes();

    auto it = nodes.begin();

    while (it != nodes.end()) {
        if ((*it)->isDropped()) {
            it = nodes.erase(it);
        } else {
            it++;
        }
    }
}

void MKLDNNGraph::RemoveDroppedEdges() {
    auto& edges = this->GetEdges();

    auto it = edges.begin();

    while (it != edges.end()) {
        if ((*it)->isDropped()) {
            it = edges.erase(it);
        } else {
            it++;
        }
    }
}

MKLDNNNodePtr MKLDNNGraph::InsertReorder(MKLDNNEdgePtr edge, std::string layerName, const MemoryDesc& inDesc, const MemoryDesc& outDesc,
                                         bool isOptimized) {
    MKLDNNNodePtr newReorder(new MKLDNNReorderNode(layerName, getEngine(), weightsCache));
    auto *reorderPtr = dynamic_cast<MKLDNNReorderNode *>(newReorder.get());
    if (reorderPtr == nullptr) {
        IE_THROW() << "MKLDNNGraph::InsertReorder: Cannot cast to MKLDNNReorderNode";
    }
    reorderPtr->setDescs(inDesc, outDesc);
    reorderPtr->setOptimized(isOptimized);

    InsertNode(edge, newReorder, true);

    // Using the method MKLDNNEdge::getDesc() we can check that input and output tensor descriptors are equal.
    // Due to the specificity of MKLDNNGraphOptimizer::MergeTransposeAndReorder() that isOptimized flag uses, we shouldn't do these checks.
    if (!isOptimized) {
        newReorder->getParentEdgeAt(0)->getDesc();
        newReorder->getChildEdgeAt(0)->getDesc();
    }

    return newReorder;
}

bool MKLDNNGraph::InsertNode(MKLDNNEdgePtr edge, MKLDNNNodePtr node, bool initNode) {
    auto oIndex = edge->getOutputNum();
    auto iIndex = edge->getInputNum();
    if (iIndex < 0 || oIndex < 0)
        IE_THROW() << "Cannot insert node '" << node->getName() << "' between nodes: "
                           << edge->getParent()->getName() << " and "
                           << edge->getChild()->getName() << ".";

    edge->drop();

    return InsertNode(edge->getParent(), edge->getChild(), node, iIndex, oIndex, initNode);
}

bool MKLDNNGraph::InsertNode(MKLDNNNodePtr parent, MKLDNNNodePtr child, MKLDNNNodePtr node, int parentPort, int childPort, bool initNode) {
    MKLDNNEdgePtr beforeNode(new MKLDNNEdge(parent, node, parentPort, 0));
    MKLDNNEdgePtr afterNode(new MKLDNNEdge(node, child, 0, childPort));

    // Add edge for beforeNode
    beforeNode->getChild()->parentEdges.push_back(beforeNode);
    parent->childEdges.push_back(beforeNode);

    // Add edge for afterNode
    afterNode->getParent()->childEdges.push_back(afterNode);
    child->parentEdges.push_back(afterNode);

    if (isQuantized()) {
        node->setQuantizedGraphFlag(true);
    }

    if (initNode) {
        node->getSupportedDescriptors();
        node->initSupportedPrimitiveDescriptors();
        node->filterSupportedPrimitiveDescriptors();
        node->selectOptimalPrimitiveDescriptor();
        node->initOptimalPrimitiveDescriptor();
    }

    graphEdges.push_back(beforeNode);
    graphEdges.push_back(afterNode);
    graphNodes.push_back(node);
    return true;
}

// Set all non const data paths precision to BF16
void MKLDNNGraph::EnforceBF16() {
    // Floating point parts of FP32 + INT8 or FP32 + BIN mixed precision models will be executed in BF16 precision
    // only if enforceBF16 flag was set manually because current performance is not good enough to enable it by default
    if (!implication(isQuantized(), config.manualEnforceBF16))
        return;
    /* list of node types that must be forced to be executed in BF16 precision
     * because of performance gains */
    static const std::unordered_set<Type, std::hash<int>> significantNodes { // std::hash<int> is necessary old compilers (defect in C++11 standart)
        Convolution,    // conv nets
        FullyConnected, // conv / bert nets
        RNNCell,        // recurent nets
        RNNSeq,         // recurent nets
        MatMul,         // bert nets
        ROIPooling,     // object detection nets
        Interpolate,    // super resolution nets
    };

    std::function<void(const MKLDNNNodePtr&, std::unordered_set<MKLDNNNodePtr>& skipNodes)> searchForNodesToSkip;
    searchForNodesToSkip = [&](const MKLDNNNodePtr& node, std::unordered_set<MKLDNNNodePtr>& skipNodes) -> void {
        for (size_t i = 0; i < node->getParentEdges().size(); i++) {
            const auto& parent = node->getParentEdgeAt(i)->getParent();
            if (significantNodes.count(parent->getType())) // stop at significant nodes
                continue;

            const auto res = skipNodes.insert(parent);
            if (res.second) // node not visited yet
                searchForNodesToSkip(parent, skipNodes);
        }
    };

    /* Skip BF16 enforcement for tail of the graph by forming set of nodes to skip.
     * Necessary to maintain accuracy.
     * Experiments show zero peformance impact on average */
    std::unordered_set<MKLDNNNodePtr> nodesToSkip;
    // starting from output nodes
    for (const auto& entry : outputNodesMap) {
        const auto& node = entry.second;
        searchForNodesToSkip(node, nodesToSkip);
    }

    for (const auto& node : graphNodes) {
        if (nodesToSkip.count(node) && !node->enforceBF16evenForGraphTail)
            continue;

        if (node->getType() != Input && node->getType() != Output) {
            for (size_t i = 0; i < node->getOriginalInputsNumber(); i++) {
                const auto &parent = node->getParentEdgesAtPort(i)[0]->getParent();
                /* Skip BF16 enforcement for nodes after Constant Inputs for maintaining precision for fusing.
                 * Precision conversion to BF16 does automatically, if convolution follows up after Constant Inputs
                 * and if activation is BF16 */
                if (!(parent->getType() == Input && parent->isConstant() &&
                      node->getType() != Concatenation) && // Concatenation node is exception because it doesn't change an accuracy for BF16 activation
                    !(parent->getType() == Input && node->getType() == Eltwise) && // exclude Eltwise after Input since it supports conversion to BF16
                    node->getOriginalInputPrecisionAtPort(i) == Precision::FP32)
                    node->setOriginalInputPrecisionAtPort(i, Precision::BF16);
            }

            for (size_t i = 0; i < node->getOriginalOutputsNumber(); i++) {
                if (node->getOriginalOutputPrecisionAtPort(i) == Precision::FP32)
                    node->setOriginalOutputPrecisionAtPort(i, Precision::BF16);
            }
        }
    }
}

std::shared_ptr<ngraph::Function> MKLDNNGraph::dump() const {
    return dump_graph_as_ie_ngraph_net(*this);
}<|MERGE_RESOLUTION|>--- conflicted
+++ resolved
@@ -787,25 +787,17 @@
 
         const auto &outDims = intr_blob.getStaticDims();
         if (out[name]->getTensorDesc().getDims() != outDims && !isScalarOutput) {
-<<<<<<< HEAD
-            if (!node->isDynamicNode())
-                IE_THROW() << "Output blob and node dims mismatch for node with name: \"" << name << "\"";
-=======
->>>>>>> 9972410a
             // WA: because input/output info initially contains non empty dims, order etc.
             // and setDims (called inside setShape) can't correct modify blocked desc for desc with blocked layout
             if (expectedDesc.getLayout() == Layout::BLOCKED) {
                 expectedDesc = TensorDesc(expectedDesc.getPrecision(), expectedDesc.getLayout());
             }
             out[name]->setShape(outDims);
-<<<<<<< HEAD
-=======
         }
 
         // check for empty output blob
         if (std::any_of(outDims.begin(), outDims.end(), [](const Dim dim) {return dim == 0;})) {
             return;
->>>>>>> 9972410a
         }
 
         auto srcPrec = actualDesc.getPrecision();
@@ -821,20 +813,6 @@
         // That is the same memory. No need to copy
         if (ext_blob_ptr == intr_blob_ptr) continue;
 
-<<<<<<< HEAD
-=======
-        size_t size_to_copy = intr_blob.GetDescWithType<BlockedMemoryDesc>()->getPaddedElementsCount();
-        // TODO: Should we support InferenceEngine::PluginConfigParams::KEY_DYN_BATCH_LIMIT???
-        // TODO [DS]: phase 2: should we support this behaviour? Looks obsolete in the dynamic shapes paradigm
-        if (config.batchLimit) {
-            if (node->isDynamicNode()) {
-                IE_THROW(NotImplemented) << "[DS] not implemented dynamic batch for node with dynamic shape";
-            }
-            int MB_to_process = node->batchToProcess();
-            size_to_copy = std::accumulate(outDims.begin() + 1, outDims.end(), (size_t)1, std::multiplies<size_t>()) * MB_to_process;
-        }
-
->>>>>>> 9972410a
         if (actualDesc.getBlockingDesc() != expectedDesc.getBlockingDesc() && !isScalarOutput) {
             auto outBlobDesc = MemoryDescUtils::convertToDnnlBlockedMemoryDesc(expectedDesc);
             auto outBloMem = MKLDNNMemory(eng);
