// Copyright (C) 2018-2021 Intel Corporation
// SPDX-License-Identifier: Apache-2.0
//

#include "mkldnn_node.h"
#include "dnnl_debug.h"
#include "mkldnn_extension_mngr.h"
#include "mkldnn_itt.h"

#include "caseless.hpp"
#include <vector>
#include <string>
#include <limits>
#include <cstdint>
#include <unordered_map>

#include <nodes/mkldnn_concat_node.h>
#include <nodes/mkldnn_conv_node.h>
#include <nodes/mkldnn_deconv_node.h>
#include <nodes/mkldnn_eltwise_node.h>
#include <nodes/mkldnn_matmul_node.h>
#include <nodes/mkldnn_fullyconnected_node.h>
#include <nodes/mkldnn_generic_node.h>
#include <nodes/mkldnn_if_node.h>
#include <nodes/mkldnn_input_node.h>
#include <nodes/mkldnn_lrn_node.h>
#include <nodes/mkldnn_pooling_node.h>
#include <nodes/mkldnn_reorder_node.h>
#include <nodes/mkldnn_reshape_node.h>
#include <nodes/mkldnn_softmax_node.h>
#include <nodes/mkldnn_tile_node.h>
#include <nodes/mkldnn_split_node.h>
#include <nodes/mkldnn_pad_node.h>
#include <nodes/mkldnn_transpose_node.h>
#include <nodes/mkldnn_memory_node.hpp>
#include <nodes/mkldnn_mvn_node.h>
#include <nodes/mkldnn_normalize_node.h>
#include <nodes/mkldnn_reduce_node.h>
#include <nodes/mkldnn_tensoriterator_node.h>
#include <nodes/mkldnn_scatter_update_node.h>
#include <nodes/mkldnn_interpolate_node.h>
#include <nodes/mkldnn_depth_to_space_node.h>
#include <nodes/mkldnn_space_to_depth_node.h>
#include <nodes/mkldnn_strided_slice_node.h>
#include <nodes/mkldnn_shuffle_channels_node.h>
#include <nodes/mkldnn_reference_node.h>
#include <nodes/mkldnn_fake_quantize_node.h>
#include "mkldnn_extension_utils.h"
#include "mkldnn/iml_type_mapper.h"

#include "nodes/common/cpu_memcpy.h"
#include "mkldnn_debug.h"
#include "utils/rt_info/memory_formats_attribute.hpp"
#include <ngraph/opsets/opset1.hpp>

#include <dnnl_types.h>
#include <ie_ngraph_utils.hpp>
#include "utils/general_utils.h"
#include "utils/cpu_utils.hpp"
#include "nodes/common/cpu_convert.h"
#include "memory_desc/cpu_memory_desc_utils.h"
#include "memory_desc/dnnl_blocked_memory_desc.h"

using namespace mkldnn;
using namespace MKLDNNPlugin;
using namespace openvino;

using namespace InferenceEngine::details;
<<<<<<< HEAD
=======
namespace MKLDNNPlugin {
static const InferenceEngine::details::caseless_unordered_map<std::string, Type> type_to_name_tbl = {
        { "Constant", Input },
        { "Parameter", Input },
        { "If", If },
        { "Result", Output },
        { "Convolution", Convolution },
        { "GroupConvolution", Convolution },
        { "MatMul", MatMul },
        { "FullyConnected", FullyConnected },
        { "MaxPool", Pooling },
        { "AvgPool", Pooling },
        { "AdaptiveMaxPool", AdaptivePooling},
        { "AdaptiveAvgPool", AdaptivePooling},
        { "Add", Eltwise },
        { "Subtract", Eltwise },
        { "Multiply", Eltwise },
        { "Divide", Eltwise },
        { "SquaredDifference", Eltwise },
        { "Maximum", Eltwise },
        { "Minimum", Eltwise },
        { "Mod", Eltwise },
        { "FloorMod", Eltwise },
        { "Power", Eltwise },
        { "PowerStatic", Eltwise },
        { "Equal", Eltwise },
        { "NotEqual", Eltwise },
        { "Greater", Eltwise },
        { "GreaterEqual", Eltwise },
        { "Less", Eltwise },
        { "LessEqual", Eltwise },
        { "LogicalAnd", Eltwise },
        { "LogicalOr", Eltwise },
        { "LogicalXor", Eltwise },
        { "LogicalNot", Eltwise },
        { "Relu", Eltwise },
        { "LeakyRelu", Eltwise },
        { "Gelu", Eltwise },
        { "Elu", Eltwise },
        { "Tanh", Eltwise },
        { "Sigmoid", Eltwise },
        { "Abs", Eltwise },
        { "Sqrt", Eltwise },
        { "Clamp", Eltwise },
        { "Exp", Eltwise },
        { "SwishCPU", Eltwise },
        { "HSwish", Eltwise },
        { "Mish", Eltwise },
        { "HSigmoid", Eltwise },
        { "Round", Eltwise },
        { "PRelu", Eltwise },
        { "Erf", Eltwise },
        { "SoftPlus", Eltwise },
        { "Reshape", Reshape },
        { "Squeeze", Reshape },
        { "Unsqueeze", Reshape },
        { "Softmax", Softmax },
        { "Reorder", Reorder },
        { "BatchToSpace", BatchToSpace },
        { "SpaceToBatch", SpaceToBatch },
        { "DepthToSpace", DepthToSpace },
        { "SpaceToDepth", SpaceToDepth },
        { "Roll", Roll },
        { "LRN", Lrn },
        { "Split", Split },
        { "VariadicSplit", Split },
        { "Concat", Concatenation },
        { "ConvolutionBackpropData", Deconvolution },
        { "GroupConvolutionBackpropData", Deconvolution },
        { "StridedSlice", StridedSlice },
        { "Tile", Tile },
        { "ROIAlign", ROIAlign },
        { "ROIPooling", ROIPooling },
        { "PSROIPooling", PSROIPooling },
        { "DeformablePSROIPooling", PSROIPooling },
        { "Pad", Pad },
        { "Transpose", Transpose },
        { "LSTMCell", RNNCell },
        { "GRUCell", RNNCell },
        { "RNNCell", RNNCell },
        { "LSTMSequence", RNNSeq },
        { "GRUSequence", RNNSeq },
        { "RNNSequence", RNNSeq },
        { "FakeQuantize", FakeQuantize },
        { "BinaryConvolution", BinaryConvolution },
        { "DeformableConvolution", DeformableConvolution },
        { "TensorIterator", TensorIterator },
        { "Loop", TensorIterator },
        { "ReadValue", MemoryInput},  // for construction from name ctor, arbitrary name is used
        { "Assign", MemoryOutput },  // for construction from layer ctor
        { "Convert", Convert },
        { "MVN", MVN},
        { "NormalizeL2", NormalizeL2},
        { "ScatterUpdate", ScatterUpdate},
        { "ScatterElementsUpdate", ScatterElementsUpdate},
        { "ScatterNDUpdate", ScatterNDUpdate},
        { "Interpolate", Interpolate},
        { "ReduceL1", Reduce},
        { "ReduceL2", Reduce},
        { "ReduceLogicalAnd", Reduce},
        { "ReduceLogicalOr", Reduce},
        { "ReduceMax", Reduce},
        { "ReduceMean", Reduce},
        { "ReduceMin", Reduce},
        { "ReduceProd", Reduce},
        { "ReduceSum", Reduce},
        { "ReduceLogSum", Reduce},
        { "ReduceLogSumExp", Reduce},
        { "ReduceSumSquare", Reduce},
        { "Broadcast", Broadcast},
        { "EmbeddingSegmentsSum", EmbeddingSegmentsSum},
        { "EmbeddingBagPackedSum", EmbeddingBagPackedSum},
        { "EmbeddingBagOffsetsSum", EmbeddingBagOffsetsSum},
        { "Gather", Gather},
        { "GatherElements", GatherElements},
        { "GatherND", GatherND},
        { "OneHot", OneHot},
        { "RegionYolo", RegionYolo},
        { "Select", Select},
        { "ShuffleChannels", ShuffleChannels},
        { "DFT", DFT},
        { "IDFT", DFT},
        { "Abs", Math},
        { "Acos", Math},
        { "Acosh", Math},
        { "Asin", Math},
        { "Asinh", Math},
        { "Atan", Math},
        { "Atanh", Math},
        { "Ceil", Math},
        { "Ceiling", Math},
        { "Cos", Math},
        { "Cosh", Math},
        { "Floor", Math},
        { "HardSigmoid", Math},
        { "Log", Math},
        { "Neg", Math},
        { "Reciprocal", Math},
        { "Selu", Math},
        { "Sign", Math},
        { "Sin", Math},
        { "Sinh", Math},
        { "SoftPlus", Math},
        { "Softsign", Math},
        { "Tan", Math},
        { "CTCLoss", CTCLoss},
        { "Bucketize", Bucketize},
        { "CTCGreedyDecoder", CTCGreedyDecoder},
        { "CTCGreedyDecoderSeqLen", CTCGreedyDecoderSeqLen},
        { "CumSum", CumSum},
        { "DetectionOutput", DetectionOutput},
        { "ExperimentalDetectronDetectionOutput", ExperimentalDetectronDetectionOutput},
        { "LogSoftmax", LogSoftmax},
        { "TopK", TopK},
        { "GatherTree", GatherTree},
        { "GRN", GRN},
        { "Range", Range},
        { "Proposal", Proposal},
        { "ReorgYolo", ReorgYolo},
        { "ReverseSequence", ReverseSequence},
        { "ExperimentalDetectronTopKROIs", ExperimentalDetectronTopKROIs},
        { "ExperimentalDetectronROIFeatureExtractor", ExperimentalDetectronROIFeatureExtractor},
        { "ExperimentalDetectronPriorGridGenerator", ExperimentalDetectronPriorGridGenerator},
        { "ExperimentalDetectronGenerateProposalsSingleImage", ExperimentalDetectronGenerateProposalsSingleImage},
        { "ExtractImagePatches", ExtractImagePatches},
        { "NonMaxSuppression", NonMaxSuppression},
        { "NonMaxSuppressionIEInternal", NonMaxSuppression},
        { "MatrixNms", MatrixNms},
        { "MulticlassNms", MulticlassNms}
};

Type TypeFromName(const std::string & type) {
    auto itType = type_to_name_tbl.find(type);
    if (type_to_name_tbl.end() != itType) {
        return itType->second;
    }
    return Unknown;
}

template<>
DnnlMemoryDescPtr MKLDNNNode::getInputMemDescAtPort<DnnlMemoryDesc, 0, 0>(size_t portNum) const {
    return MemoryDescUtils::convertToDnnlMemoryDesc(getBaseMemDescAtInputPort(portNum));
}

template<>
BlockedMemoryDescPtr MKLDNNNode::getInputMemDescAtPort<BlockedMemoryDesc, 0, 0>(size_t portNum) const {
    return MemoryDescUtils::convertToBlockedMemoryDesc(getBaseMemDescAtInputPort(portNum));
}

template<>
DnnlMemoryDescPtr MKLDNNNode::getOutputMemDescAtPort<DnnlMemoryDesc, 0, 0>(size_t portNum) const {
    return MemoryDescUtils::convertToDnnlMemoryDesc(getBaseMemDescAtOutputPort(portNum));
}

template<>
BlockedMemoryDescPtr MKLDNNNode::getOutputMemDescAtPort<BlockedMemoryDesc, 0, 0>(size_t portNum) const {
    return MemoryDescUtils::convertToBlockedMemoryDesc(getBaseMemDescAtOutputPort(portNum));
}

std::string NameFromType(Type type) {
    switch (type) {
        case Generic:
            return "Generic";
        case Reorder:
            return "Reorder";
        case Input:
            return "Input";
        case If:
            return "If";
        case Output:
            return "Output";
        case Convolution:
            return "Convolution";
        case Deconvolution:
            return "Deconvolution";
        case Lrn:
            return "Lrn";
        case Pooling:
            return "Pooling";
        case AdaptivePooling:
            return "AdaptivePooling";
        case FullyConnected:
            return "FullyConnected";
        case MatMul:
            return "MatMul";
        case Softmax:
            return "Softmax";
        case Split:
            return "Split";
        case Concatenation:
            return "Concatenation";
        case StridedSlice:
            return "StridedSlice";
        case Reshape:
            return "Reshape";
        case Tile:
            return "Tile";
        case ROIAlign:
            return "ROIAlign";
        case ROIPooling:
            return "ROIPooling";
        case PSROIPooling:
            return "PSROIPooling";
        case DepthToSpace:
            return "DepthToSpace";
        case BatchToSpace:
            return "BatchToSpace";
        case Pad:
            return "Pad";
        case Transpose:
            return "Transpose";
        case SpaceToDepth:
            return "SpaceToDepth";
        case SpaceToBatch:
            return "SpaceToBatch";
        case MemoryOutput:
            return "MemoryOutput";
        case MemoryInput:
            return "MemoryInput";
        case RNNSeq:
            return "RNNSeq";
        case RNNCell:
            return "RNNCell";
        case Eltwise:
            return "Eltwise";
        case FakeQuantize:
            return "FakeQuantize";
        case BinaryConvolution:
            return "BinaryConvolution";
        case DeformableConvolution:
            return "DeformableConvolution";
        case MVN:
            return "MVN";
        case TensorIterator:
            return "TensorIterator";
        case Convert:
            return "Convert";
        case NormalizeL2:
            return "NormalizeL2";
        case ScatterUpdate:
            return "ScatterUpdate";
        case ScatterElementsUpdate:
            return "ScatterElementsUpdate";
        case ScatterNDUpdate:
            return "ScatterNDUpdate";
        case Interpolate:
            return "Interpolate";
        case Reduce:
            return "Reduce";
        case Broadcast:
            return "Broadcast";
        case EmbeddingSegmentsSum:
            return "EmbeddingSegmentsSum";
        case EmbeddingBagPackedSum:
            return "EmbeddingBagPackedSum";
        case EmbeddingBagOffsetsSum:
            return "EmbeddingBagOffsetsSum";
        case Gather:
            return "Gather";
        case GatherElements:
            return "GatherElements";
        case GatherND:
            return "GatherND";
        case OneHot:
            return "OneHot";
        case RegionYolo:
            return "RegionYolo";
        case Select:
            return "Select";
        case Roll:
            return "Roll";
        case ShuffleChannels:
            return "ShuffleChannels";
        case DFT:
            return "DFT";
        case Math:
            return "Math";
        case CTCLoss:
            return "CTCLoss";
        case Bucketize:
            return "Bucketize";
        case CTCGreedyDecoder:
            return "CTCGreedyDecoder";
        case CTCGreedyDecoderSeqLen:
            return "CTCGreedyDecoderSeqLen";
        case CumSum:
            return "CumSum";
        case DetectionOutput:
            return "DetectionOutput";
        case ExperimentalDetectronDetectionOutput:
            return "ExperimentalDetectronDetectionOutput";
        case LogSoftmax:
            return "LogSoftmax";
        case TopK:
            return "TopK";
        case GatherTree:
            return "GatherTree";
        case GRN:
            return "GRN";
        case Range:
            return "Range";
        case Proposal:
            return "Proposal";
        case ReorgYolo:
            return "ReorgYolo";
        case ReverseSequence:
            return "ReverseSequence";
        case ExperimentalDetectronTopKROIs:
            return "ExperimentalDetectronTopKROIs";
        case ExperimentalDetectronROIFeatureExtractor:
            return "ExperimentalDetectronROIFeatureExtractor";
        case ExperimentalDetectronPriorGridGenerator:
            return "ExperimentalDetectronPriorGridGenerator";
        case ExperimentalDetectronGenerateProposalsSingleImage:
            return "ExperimentalDetectronGenerateProposalsSingleImage";
        case ExtractImagePatches:
            return "ExtractImagePatches";
        case NonMaxSuppression:
            return "NonMaxSuppression";
        case MatrixNms:
            return "MatrixNms";
        case MulticlassNms:
            return "MulticlassNms";
        default:
            return "Unknown";
    }
}

}  //  namespace MKLDNNPlugin
>>>>>>> c2a86ffb

MKLDNNNode::NodesFactory & MKLDNNNode::factory() {
    static NodesFactory factoryInstance;
    return factoryInstance;
}

MKLDNNNode::MKLDNNNode(const std::shared_ptr<ngraph::Node>& op, const mkldnn::engine& eng, MKLDNNWeightsSharing::Ptr &w_cache)
        : selectedPrimitiveDescriptorIndex(-1), permanent(false), temporary(false), constant(ConstantType::Unknown),
          weightCache(w_cache), engine(eng), name(op->get_friendly_name()), typeStr(op->get_type_name()),
          type(TypeFromName(op->get_type_name())), profiling(op->get_friendly_name()) {
    algorithm = Algorithm::Default;
    fusingPort = -1;
    const std::string errorPrefix = "Ngraph operation " + std::string(op->get_type_name()) + " with name " + op->get_friendly_name();

    for (size_t i = 0; i < op->get_input_size(); i++) {
        const auto &shape = op->get_input_partial_shape(i);
        if (shape.rank().is_dynamic()) {
            IE_THROW(Unexpected) << "CPU plug-in doesn't support operation with dynamic rank";
        }

        bool isScalar = shape.rank().get_length() == 0;
        inputShapes.emplace_back(isScalar ? ngraph::PartialShape{1} : shape);
        originalInputPrecisions.emplace_back(details::convertPrecision(op->get_input_element_type(i)));
    }

    if (typeStr != "Result" && typeStr != "Assign") {
        if (op->get_output_size() == 0) {
            IE_THROW() << "Node with type '" << typeStr << "' and name '" << name << "' does not have any outputs.";
        }
        for (size_t i = 0; i < op->get_output_size(); i++) {
            const auto &shape = op->get_output_partial_shape(i);
            if (shape.rank().is_dynamic()) {
                IE_THROW(Unexpected) << "CPU plug-in doesn't support operation with dynamic rank";
            }

            bool isScalar = shape.rank().get_length() == 0;
            outputShapes.emplace_back(isScalar ? ngraph::PartialShape{1} : shape);
            originalOutputPrecisions.emplace_back(details::convertPrecision(op->get_output_element_type(i)));
        }
    }

    isDynamic = std::any_of(inputShapes.begin(), inputShapes.end(), [](const Shape& shape){ return shape.isDynamic(); }) ||
                std::any_of(outputShapes.begin(), outputShapes.end(), [](const Shape& shape){ return shape.isDynamic(); });

    if (isDynamic)
        createShapeInferSubgraph(op);

    const auto& rtInfo = op->get_rt_info();
    if (rtInfo.count("originalLayersNames")) {
        originalLayers = getRTInfoValue(rtInfo, "originalLayersNames");
    }

    if (originalLayers.empty()) {
        addOriginalLayer(name);
    }

    auto primitivesPriority = getPrimitivesPriorityValue(op);
    if (!primitivesPriority.empty()) {
        std::istringstream stream(primitivesPriority);
        std::string str;
        while (getline(stream, str, ',')) {
            if (str.substr(0, 4) != "cpu:")
                continue;
            implPriorities.push_back(parse_impl_name(str));
            if (implPriorities[implPriorities.size() - 1] == impl_desc_type::unknown &&
                str != "cpu:unknown")
                IE_THROW() << "Unsupported CPU implementation " << str << " for node " << getName();
        }
    }

    if (op != nullptr) {
        std::string inputMemoryFormats = ngraph::getMLKDNNInputMemoryFormats(op);
        if (!inputMemoryFormats.empty()) {
            std::istringstream stream(inputMemoryFormats);
            std::string str;
            while (getline(stream, str, ',')) {
                if (str.substr(0, 4) != "cpu:")
                    continue;
                inputMemoryFormatsFilter.push_back(mkldnn::utils::str2fmt(str.substr(4, str.size()).c_str()));
            }
        }

        std::string outputMemoryFormats = ngraph::getMLKDNNOutputMemoryFormats(op);
        if (!outputMemoryFormats.empty()) {
            std::istringstream stream(outputMemoryFormats);
            std::string str;
            while (getline(stream, str, ',')) {
                if (str.substr(0, 4) != "cpu:")
                    continue;
                outputMemoryFormatsFilter.push_back(mkldnn::utils::str2fmt(str.substr(4, str.size()).c_str()));
            }
        }
    }
}

MKLDNNNode::MKLDNNNode(const std::string& type, const std::string& name, const mkldnn::engine& eng, MKLDNNWeightsSharing::Ptr &w_cache)
        : selectedPrimitiveDescriptorIndex(-1), permanent(false), temporary(false), constant(ConstantType::Unknown),
          weightCache(w_cache), engine(eng), name(name), typeStr(type),
          type(TypeFromName(type)), profiling(name) {
    // TODO [NM]: What about filling inDims and outDims?
}

void MKLDNNNode::addEdge(const MKLDNNEdgeWeakPtr& edge) {
    auto edgePtr = edge.lock();
    if (!edgePtr)
        return;
    auto parentPtr = edgePtr->getParent();
    auto childPtr = edgePtr->getChild();
    if (!parentPtr || !childPtr)
        return;

    parentPtr->childEdges.push_back(edge);
    childPtr->parentEdges.push_back(edge);
}

void MKLDNNNode::removeEdge(const MKLDNNEdgeWeakPtr& edge) {
    auto edgePtr = edge.lock();
    if (!edgePtr)
        return;
    auto parentPtr = edgePtr->getParent();
    auto childPtr = edgePtr->getChild();
    if (!parentPtr || !childPtr)
        return;
    for (auto it = childPtr->parentEdges.begin(); it != childPtr->parentEdges.end(); it++) {
        auto parentEdge = (*it).lock();
        if (parentEdge && parentEdge->getChild() == childPtr && parentEdge->getParent() == parentPtr) {
            childPtr->parentEdges.erase(it);
            break;
        }
    }
    for (auto it = parentPtr->childEdges.begin(); it != parentPtr->childEdges.end(); it++) {
        auto childEdge = (*it).lock();
        if (childEdge && childEdge->getChild() == childPtr && childEdge->getParent() == parentPtr) {
            parentPtr->childEdges.erase(it);
            break;
        }
    }
}

void MKLDNNNode::remove() {
    auto parent_edges = parentEdges;
    for (const auto &parentEdge : parent_edges) {
        removeEdge(parentEdge);
    }
    auto child_edges = childEdges;
    for (const auto &childEdge : child_edges) {
        removeEdge(childEdge);
    }
}

bool MKLDNNNode::isEdgesEmpty(const std::vector<MKLDNNEdgeWeakPtr>& edges) const {
    for (auto &edge : edges) {
        if (edge.lock())
            return false;
    }
    return true;
}

void MKLDNNNode::selectOptimalPrimitiveDescriptor() {
    selectPreferPrimitiveDescriptor(getPrimitivesPriority(), false);
}

void MKLDNNNode::selectPreferPrimitiveDescriptor(const std::vector<impl_desc_type>& priority, bool ignoreConstInputs) {
    for (auto& type : priority) {
        int selectedPrimitive = -1;
        int equalsFormatCount = -1;
        for (size_t i = 0; i < getSupportedPrimitiveDescriptors().size(); i++) {
            impl_desc_type supportedType = getSupportedPrimitiveDescriptors()[i].getImplementationType();
            if (type == supportedType) {
                int equalsLocalFormatCount = 0;
                if (getSupportedPrimitiveDescriptors()[i].getConfig().inConfs.size() > getParentEdges().size())
                    continue;
                for (size_t j = 0; j < getSupportedPrimitiveDescriptors()[i].getConfig().inConfs.size(); j++) {
                    auto parentEdge = getParentEdgeAt(j);
                    auto parentPtr = parentEdge->getParent();

                    // We don't take into account constant edges since reorders on them will be executed on load network stage
                    if (ignoreConstInputs && j > 0 && parentPtr->isConstant()) {
                        equalsLocalFormatCount++;
                        continue;
                    }

                    auto parent_spd = parentPtr->getSelectedPrimitiveDescriptor();

                    if (parent_spd != nullptr && !parent_spd->getConfig().outConfs.empty()) {
                        int inNum = parentEdge->getInputNum();
                        if (inNum < 0 || inNum >= parent_spd->getConfig().outConfs.size()) {
                            inNum = 0;
                        }
                        auto& curDesc = getSupportedPrimitiveDescriptors()[i].getConfig().inConfs[j].desc;
                        auto& parentDesc = parent_spd->getConfig().outConfs[inNum].desc;

                        if (curDesc->isCompatible(*parentDesc)) {
                            equalsLocalFormatCount++;
                        }
                    }
                }
                if (equalsLocalFormatCount > equalsFormatCount) {
                    equalsFormatCount = equalsLocalFormatCount;
                    selectedPrimitive = static_cast<int>(i);
                }
            }
        }
        if (selectedPrimitive >= 0) {
            selectPrimitiveDescriptorByIndex(selectedPrimitive);
            return;
        }
    }

    if (getSupportedPrimitiveDescriptors().empty())
        IE_THROW() << "Supported primitive descriptors list is empty for node: " << getName();
    // fallback. If there are no primitives from priority list just select a first
    selectPrimitiveDescriptorByIndex(0);
}

bool MKLDNNNode::canBeInPlace() const {
    if (getParentEdges().size() != 1 || getParentEdgeAt(0)->getParent()->getChildEdges().size() != 1 ||
            (getParentEdgeAt(0)->getParent()->isConstant() && !getParentEdgeAt(0)->getChild()->isConstant()))
        return false;

    // TODO: we need to extend this logic to properly handle all possible inplace conflicts
    if (getParentEdges().size() == 1 && getParentEdgeAt(0)->getParent()->getType() == Reshape) {
        auto reshapeNode = getParentEdgeAt(0)->getParent();
        if (reshapeNode->getParentEdgeAt(0)->getParent()->getChildEdges().size() != 1)
            return false;
    }

    auto inShape = getInputShapeAtPort(0);
    for (size_t cIdx = 0; cIdx < outputShapes.size(); cIdx++) {
        if (getOutputShapeAtPort(cIdx) != inShape) {
            return false;
        }
    }
    return true;
}

void MKLDNNNode::resolveInPlaceEdges() {
    // TODO [DS]: first version dynamic shapes do not support inPlace logic
    // after enabling inPlace logic for dynamic shapes we need to update this method for nodes with several edges at single port
    const NodeDesc *selected_pd = getSelectedPrimitiveDescriptor();
    if (!selected_pd)
        IE_THROW() << "Cannot find selected primitive descriptor for node: " << getName();
    for (size_t i = 0; i < getParentEdges().size() && i < selected_pd->getConfig().inConfs.size(); i++) {
        auto parentEdge = getParentEdgeAt(i);

        if (parentEdge->getStatus() != MKLDNNEdge::Status::NotAllocated || selected_pd->getConfig().inConfs[i].inPlace < 0)
            continue;

        auto * memPtr = reinterpret_cast<char*>(parentEdge->getMemory().GetData());
        parentEdge->getMemoryPtr().reset(new MKLDNNMemory(getEngine()));
        parentEdge->getMemoryPtr()->Create(*selected_pd->getConfig().inConfs[i].desc, memPtr);

        parentEdge->changeStatus(MKLDNNEdge::Status::Allocated);
    }
    for (size_t i = 0; i < getChildEdges().size() && i < selected_pd->getConfig().outConfs.size(); i++) {
        auto childEdge = getChildEdgeAt(i);

        if (childEdge->getStatus() != MKLDNNEdge::Status::NotAllocated || selected_pd->getConfig().outConfs[i].inPlace < 0)
            continue;

        auto * memPtr = reinterpret_cast<char*>(childEdge->getMemory().GetData());
        childEdge->getMemoryPtr().reset(new MKLDNNMemory(getEngine()));
        childEdge->getMemoryPtr()->Create(*selected_pd->getConfig().outConfs[i].desc, memPtr);

        childEdge->changeStatus(MKLDNNEdge::Status::Allocated);
    }
}

MemoryDescPtr MKLDNNNode::getBaseMemDescAtInputPort(size_t portNum) const {
    if (auto primDesc = getSelectedPrimitiveDescriptor()) {
        const auto& inConfs = primDesc->getConfig().inConfs;
        if (inConfs.size() < portNum) {
            IE_THROW() << "Can't get input memory desc at port: " << portNum << ", incorrect port number";
        }
        return inConfs[portNum].desc;
    }
    IE_THROW() << "Can't get input memory desc, primitive descriptor is not selected";
}

MemoryDescPtr MKLDNNNode::getBaseMemDescAtOutputPort(size_t portNum) const {
    if (auto primDesc = getSelectedPrimitiveDescriptor()) {
        const auto& outConfs = primDesc->getConfig().outConfs;
        if (outConfs.size() < portNum) {
            IE_THROW() << "Can't get output memory desc at port: " << portNum << ", incorrect port number";
        }
        return outConfs[portNum].desc;
    }
    IE_THROW() << "Can't get output memory desc, primitive descriptor is not selected";
}

std::string MKLDNNNode::getPrimitiveDescriptorType() {
    auto selectedPrimitiveDesc = getSelectedPrimitiveDescriptor();

    impl_desc_type type = impl_desc_type::undef;
    if (selectedPrimitiveDesc) {
        type = selectedPrimitiveDesc->getImplementationType();
    }

    std::string str_type;

    auto add_type = [&](std::string t) {
        if (!str_type.empty() && t.c_str()[0] != '_')
            str_type += "_";
        str_type += t;
    };

#define SEARCH_TYPE(_type)                                          \
    if ((type & impl_desc_type::_type) == impl_desc_type::_type)    \
        add_type(#_type)

    SEARCH_TYPE(undef);
    SEARCH_TYPE(reorder);
    SEARCH_TYPE(jit);
    SEARCH_TYPE(gemm);
    SEARCH_TYPE(ref);

    SEARCH_TYPE(avx512);
    SEARCH_TYPE(avx2);
    SEARCH_TYPE(avx);
    SEARCH_TYPE(sse42);
    SEARCH_TYPE(blas);
    SEARCH_TYPE(any);
    SEARCH_TYPE(uni);

    SEARCH_TYPE(winograd);
    SEARCH_TYPE(_dw);
    SEARCH_TYPE(_1x1);

    if (type == impl_desc_type::unknown)
        str_type = "unknown";
    else if (str_type.empty())
        str_type = "undef";

    // adding layer precision to the performance counters as one of the token
    // currently we treat a layer executing in int8 mode if its input is I8 or U8. if input is U8, we still
    // add I8 since I8 is special placeholder. The real calc precision might be quite complex and in most cases
    // it is mixed precision.
    if (selectedPrimitiveDesc) {
        if (!selectedPrimitiveDesc->getConfig().inConfs.empty()) {
            if (selectedPrimitiveDesc->getConfig().inConfs[0].desc->getPrecision() != InferenceEngine::Precision::U8) {
                str_type += "_" + std::string(selectedPrimitiveDesc->getConfig().inConfs[0].desc->getPrecision().name());
            } else {
                str_type += "_I8";
            }
        } else {
            if (selectedPrimitiveDesc->getConfig().outConfs[0].desc->getPrecision() != InferenceEngine::Precision::U8) {
                str_type += "_" + std::string(selectedPrimitiveDesc->getConfig().outConfs[0].desc->getPrecision().name());
            } else {
                str_type += "_I8";
            }
        }
    }

    return str_type;
}

const MKLDNNEdgePtr MKLDNNNode::getParentEdgeAt(size_t idx) const {
    if (idx >= parentEdges.size())
        IE_THROW() << "Node " << getName() << " contains less parent edges than " << idx;
    auto parentEdgePtr = parentEdges[idx].lock();
    if (!parentEdgePtr)
        IE_THROW() << "Node " << getName() << " contains empty parent edge for index " << idx;
    return parentEdgePtr;
}

const MKLDNNEdgePtr MKLDNNNode::getChildEdgeAt(size_t idx) const {
    if (idx >= childEdges.size())
        IE_THROW() << "Node " << getName() << " contains less child edges than " << idx;
    auto childEdgePtr = childEdges[idx].lock();
    if (!childEdgePtr)
        IE_THROW() << "Node " << getName() << " contains empty child edge for index " << idx;
    return childEdgePtr;
}

const std::vector<MKLDNNEdgePtr> MKLDNNNode::getParentEdgesAtPort(size_t idx) const {
    if (idx >= inputShapes.size())
        IE_THROW() << "Node " << getName() << " contains less input ports than " << idx;

    std::vector<MKLDNNEdgePtr> res;
    for (auto &edge_w : parentEdges) {
        auto edge = edge_w.lock();
        if (!edge)
            IE_THROW() << "Node " << getName() << " contains dead weak ptr";
        if (edge->getOutputNum() == idx) res.push_back(edge);
    }
    return res;
}

const std::vector<MKLDNNEdgePtr> MKLDNNNode::getChildEdgesAtPort(size_t idx) const {
    if (idx >= outputShapes.size())
        IE_THROW() << "Node " << getName() << " contains less output ports than " << idx;

    std::vector<MKLDNNEdgePtr> res;
    for (auto &edge_w : childEdges) {
        auto edge = edge_w.lock();
        if (!edge)
            IE_THROW() << "Node " << getName() << " contains dead weak ptr";
        if (edge->getInputNum() == idx) res.push_back(edge);
    }
    return res;
}


std::vector<memory::format_tag> MKLDNNNode::getAvailableFormatsForDims(const Shape &dims) const {
    if (dims.getRank() == 0)
        return {memory::format_tag::x};
    else if (dims.getRank() == 1)
        return {memory::format_tag::x};
    else if (dims.getRank() == 2)
        return {memory::format_tag::nc};
    else if (dims.getRank() == 3)
        return {memory::format_tag::tnc, memory::format_tag::ntc};
    else if (dims.getRank() == 4)
        return {memory::format_tag::nchw, memory::format_tag::nChw8c, memory::format_tag::nChw16c};
    else if (dims.getRank() == 5)
        return {memory::format_tag::ncdhw, memory::format_tag::nCdhw8c, memory::format_tag::nCdhw16c};
    return {memory::format_tag::any};
}

void MKLDNNNode::execute(mkldnn::stream strm) {
    if (prim) {
        (*prim).execute(strm, primArgs);
    }
}

void MKLDNNNode::executeDynamic(mkldnn::stream strm) {
    if (needShapeInfer())
        redefineOutputMemory(shapeInfer());
    if (needPrepareParams())
        prepareParams();
    executeDynamicImpl(strm);
    updateLastInputDims();
}

void MKLDNNNode::redefineOutputMemory(const std::vector<VectorDims> &newOutputShapes) {
    if (newOutputShapes.size() != outputShapes.size()) {
        IE_THROW() << "Number shapes mismatch with real outputs number for node with name: " << getName();
    }
    for (size_t i = 0; i < outputShapes.size(); i++) {
        const auto edges = getChildEdgesAtPort(i);
        const auto memDesc = getBaseMemDescAtOutputPort(i)->cloneWithNewDims(newOutputShapes[i]);

        const auto &currDesc = edges[0]->getMemory().getDesc();
        if (currDesc.getShape().isStatic() && currDesc.getShape().getStaticDims() == newOutputShapes[i])
            continue;

        // this path neccesary if there are several edges per one port
        // in this case edge memory share same physical memory
        // so we need to find which edge allocate memory, reallocate memory and share this memory between other edges
        size_t sharedEdgeNum = 0;
        for (size_t j = 0; j < edges.size(); j++) {
            if (!edges[j]->getMemory().isUsedExternalStorage()) {
                sharedEdgeNum = j;
                break;
            }
        }
        edges[sharedEdgeNum]->getMemoryPtr()->redefineDesc(*memDesc);
        void *data = edges[sharedEdgeNum]->getMemoryPtr()->GetData();
        for (size_t j = 0; j < edges.size(); j++) {
            if (j == sharedEdgeNum)
                continue;
            edges[j]->getMemoryPtr()->redefineDesc(*memDesc, data);
        }
    }
}

void MKLDNNNode::initSupportedPrimitiveDescriptors() {
    if (!supportedPrimitiveDescriptors.empty())
        return;

    for (auto& desc : descs) {
        auto itpd = desc.createPrimitiveDescriptorIterator(engine);

        while (static_cast<bool>(itpd)) {
            NodeConfig config;
            config.dynBatchSupport = true;
            for (size_t i = 0; i < descInputNumbers(desc); i++) {
                PortConfig portConfig;
                portConfig.inPlace = -1;
                portConfig.constant = false;
                auto desc = getSrcMemDesc(itpd, i);
                if (desc->getType() & MemoryDescType::Blocked) {
                    portConfig.desc = desc->as<BlockedMemoryDesc>()->cloneWithUndefStridesAndOffset();
                } else {
                    portConfig.desc = std::move(desc);
                }
                config.inConfs.push_back(portConfig);
            }

            for (size_t i = 0; i < descOutputNumbers(desc); i++) {
                PortConfig portConfig;
                portConfig.inPlace = canBeInPlace() ? 0 : -1;
                portConfig.constant = false;
                auto desc = getDstMemDesc(itpd, i);
                if (desc->getType() & MemoryDescType::Blocked) {
                    portConfig.desc = desc->as<BlockedMemoryDesc>()->cloneWithUndefStridesAndOffset();
                } else {
                    portConfig.desc = std::move(desc);
                }
                config.outConfs.push_back(portConfig);
            }
            impl_desc_type impl_type = parse_impl_name(itpd.impl_info_str());

            supportedPrimitiveDescriptors.emplace_back(config, impl_type);
            if (!itpd.next_impl())
                break;
        }
    }
}

void MKLDNNNode::filterSupportedPrimitiveDescriptors() {
    // Compare by partial layout descriptor (without particular strides values)
    auto areCompatible = [](const MemoryDesc& desc, mkldnn::memory::format_tag fmt) -> bool {
        auto fmt_tdesc = DnnlBlockedMemoryDesc(desc.getShape(),
                                                 MKLDNNExtensionUtils::IEPrecisionToDataType(desc.getPrecision()),
                                                 fmt);
        return desc.isCompatible(fmt_tdesc);
    };

    if (!inputMemoryFormatsFilter.empty() || !outputMemoryFormatsFilter.empty()) {
        auto itpd = supportedPrimitiveDescriptors.begin();
        while (itpd != supportedPrimitiveDescriptors.end()) {
            const auto &config = itpd->getConfig();
            if (inputMemoryFormatsFilter.size() > config.inConfs.size() || outputMemoryFormatsFilter.size() > config.outConfs.size())
                IE_THROW() << "Incorrect number of input or output memory formats";

            bool isSuitableDesc = true;
            for (int i = 0; i < inputMemoryFormatsFilter.size(); i++) {
                const bool matched = areCompatible(*config.inConfs[i].desc, inputMemoryFormatsFilter[i]);
                isSuitableDesc &= matched;
            }
            for (int i = 0; i < outputMemoryFormatsFilter.size(); i++) {
                const bool matched = areCompatible(*config.outConfs[i].desc, outputMemoryFormatsFilter[i]);
                isSuitableDesc &= matched;
            }
            if (!isSuitableDesc) {
                itpd = supportedPrimitiveDescriptors.erase(itpd);
            } else {
                itpd++;
            }
        }
    }
}

void MKLDNNNode::initDescriptor(const NodeConfig& config) {
    auto* selectedPD = getSelectedPrimitiveDescriptor();
    if (!selectedPD) {
        return;
    }
    std::vector<MemoryDescPtr> inDescs;
    for (const auto& inConf : config.inConfs)
        inDescs.emplace_back(inConf.desc);
    std::vector<MemoryDescPtr> outDescs;
    for (const auto& outConf : config.outConfs)
        outDescs.emplace_back(outConf.desc);
    createDescriptor(inDescs, outDescs);

    std::shared_ptr<mkldnn::primitive_attr> attr = initPrimitiveAttr();

    NodeConfig rightConfig = selectedPD->getConfig();
    size_t selected_count = 0;
    for (size_t j = 0; j < descs.size(); j++) {
        const auto &desc = descs[j];
        primitive_desc_iterator itpd;
        if (attr == nullptr) {
            itpd = desc.createPrimitiveDescriptorIterator(engine);
        } else {
            itpd = desc.createPrimitiveDescriptorIterator(engine, *(attr.get()));
        }
        while (static_cast<bool>(itpd)) {
            NodeConfig cfg;
            cfg.dynBatchSupport = true;
            for (size_t i = 0; i < descInputNumbers(desc); i++) {
                PortConfig dataConfig;
                dataConfig.inPlace = canBeInPlace() ? 0 : -1;
                dataConfig.constant = false;
                dataConfig.desc = getSrcMemDesc(itpd, i);
                cfg.inConfs.push_back(dataConfig);
            }

            for (size_t i = 0; i < descOutputNumbers(desc); i++) {
                PortConfig dataConfig;
                dataConfig.inPlace = -1;
                dataConfig.constant = false;
                dataConfig.desc = getDstMemDesc(itpd, i);
                cfg.outConfs.push_back(dataConfig);
            }
            impl_desc_type impl_type = parse_impl_name(itpd.impl_info_str());
            if (selected_count == selectedPrimitiveDescriptorIndex) {
                if (impl_type != selectedPD->getImplementationType()) {
                    IE_THROW() << "Cannot get the original layer configuration!";
                }
                rightConfig = cfg;
            }
            if (j == descs.size() - 1) {
                if (impl_type == selectedPD->getImplementationType()) {
                    rightConfig = config;
                }
            }
            selected_count++;
            if (!itpd.next_impl())
                break;
        }
    }

    if (descs.empty()) {
        const auto& selectedConfig = selectedPD->getConfig();
        if (selectedConfig.inConfs.size() != config.inConfs.size() || selectedConfig.outConfs.size() != config.outConfs.size())
            return;

        for (size_t i = 0; i < selectedConfig.inConfs.size(); i++) {
            if (!selectedConfig.inConfs[i].desc->isCompatible(*config.inConfs[i].desc))
                IE_THROW() << "Incorrect descriptor for node: " << getName() << " on " << i << " intput port";
        }

        for (size_t i = 0; i < selectedConfig.outConfs.size(); i++) {
            if (!selectedConfig.outConfs[i].desc->isCompatible(*config.outConfs[i].desc))
                IE_THROW() << "Incorrect descriptor for node: " << getName() << " on " << i << " output port";
        }
        rightConfig = config;
    }

    selectedPD->setConfig(rightConfig);
}

void MKLDNNNode::prepareMemory(const NodeDesc *selected_pd, mkldnn::primitive_desc_iterator& itpd) {
    for (size_t i = 0; i < getChildEdges().size(); i++) {
        auto &dstMemPtr = getChildEdgeAt(i)->getMemoryPtr();
        if (!dstMemPtr || !dstMemPtr->GetPrimitivePtr())
            IE_THROW() << "Destination memory didn't allocate for node " << getName()
                               << " to node " << getChildEdgeAt(i)->getChild()->getName() << ".";
    }
    for (size_t i = 0; i < getParentEdges().size(); i++) {
        auto &srcMemPtr = getParentEdgeAt(i)->getMemoryPtr();
        if (!srcMemPtr || !srcMemPtr->GetPrimitivePtr())
            IE_THROW() << "Destination memory didn't allocate for node " << getName()
                               << " from node " << getParentEdgeAt(i)->getParent()->getName() << ".";
    }
    std::vector<DnnlMemoryDescPtr> intDescs;
    for (auto &it : internalBlobDesc)
        intDescs.push_back(it(itpd, 0));

    internalBlobMemory.clear();
    for (size_t i = 0; i < internalBlobs.size(); i++) {
        const auto &internalBlob = internalBlobs[i];

        auto create = [&] () {
            // TODO [DS]: internal blobs should be removed or rewritten using Memory object
            auto newDesc = MemoryDescUtils::convertToDnnlBlockedMemoryDesc(internalBlob->getTensorDesc());

            MKLDNNMemory memory{ engine };
            memory.Create(newDesc, internalBlob->buffer());

            MKLDNNMemoryPtr _ptr = MKLDNNMemoryPtr(new MKLDNNMemory(engine));
            _ptr->Create(*intDescs[i]);
            _ptr->SetData(memory);

            return _ptr;
        };

        MKLDNNMemoryPtr ptr;
        if (weightCache != nullptr) {
            const uint64_t data_hash = weightCache->GetHashFunc().hash(
                    internalBlob->buffer(), internalBlob->byteSize());

            const std::string string_hash = name + "_" + std::to_string(i)
                                            + "_" + std::to_string(internalBlob->byteSize())
                                            + "_" + std::to_string(data_hash);

            ptr = *weightCache->findOrCreate(string_hash, create);
        } else {
            ptr = create();
        }

        internalBlobMemory.push_back(ptr);
    }
}

bool MKLDNNNode::isInplace() const {
    auto selected_pd = getSelectedPrimitiveDescriptor();
    if (selected_pd == nullptr)
        IE_THROW() << "Preferable primitive descriptor is not set.";
    auto config = selected_pd->getConfig();

    for (auto &in : config.inConfs) if (in.inPlace >= 0) return true;
    for (auto &out : config.outConfs) if (out.inPlace >= 0) return true;
    return false;
}

bool MKLDNNNode::isConstant() {
    if (constant == ConstantType::Unknown) {
        std::vector<MKLDNNNodePtr> checkNodes;
        for (size_t i = 0; i < getChildEdges().size(); i++) {
            checkNodes.push_back(getChildEdgeAt(i)->getChild());
        }
        while (constant != ConstantType::NoConst && !checkNodes.empty()) {
            constant = checkNodes.front()->checkConstant(LOOK_DOWN, checkNodes);
            checkNodes.erase(checkNodes.begin());
        }
        if (constant != ConstantType::Const) {
            constant = ConstantType::Unknown;
            checkNodes.clear();
            for (size_t i = 0; i < getParentEdges().size(); i++) {
                checkNodes.push_back(getParentEdgeAt(i)->getParent());
            }
            while (constant != ConstantType::NoConst && !checkNodes.empty()) {
                constant = checkNodes.front()->checkConstant(LOOK_UP, checkNodes);
                checkNodes.erase(checkNodes.begin());
            }
        }
        if (constant == ConstantType::Unknown)
            constant = ConstantType::NoConst;
    }
    return constant == ConstantType::Const;
}

MKLDNNNode::ConstantType MKLDNNNode::checkConstant(LOOK look, std::vector<MKLDNNNodePtr>& checkNodes) {
    if (constant == ConstantType::Unknown) {
        if (look == LOOK_DOWN) {
            for (size_t i = 0; i < getChildEdges().size(); i++) {
                if (std::find(checkNodes.begin(), checkNodes.end(), getChildEdgeAt(i)->getChild()) == checkNodes.end())
                    checkNodes.push_back(getChildEdgeAt(i)->getChild());
            }
        } else {
            for (size_t i = 0; i < getParentEdges().size(); i++) {
                if (std::find(checkNodes.begin(), checkNodes.end(), getParentEdgeAt(i)->getParent()) == checkNodes.end())
                    checkNodes.push_back(getParentEdgeAt(i)->getParent());
            }
        }
    }
    return constant;
}

void MKLDNNNode::addOriginalLayer(const std::string& layerName) {
    if (layerName.empty()) return;
    if (originalLayers.empty()) {
        originalLayers = layerName;
    } else {
        originalLayers += "," + layerName;
    }
}

void MKLDNNNode::cleanup() {
    internalBlobs.clear();

    for (auto it : fusedWith) {
        it->cleanup();
    }

    for (auto it : mergedWith) {
        it->cleanup();
    }
}

const std::vector<impl_desc_type>& MKLDNNNode::getPrimitivesPriority() {
    std::vector<impl_desc_type> priorities = {
            impl_desc_type::unknown,
            impl_desc_type::jit_uni_dw,
            impl_desc_type::jit_uni_1x1,
            impl_desc_type::jit_uni,
            impl_desc_type::jit_avx512_dw,
            impl_desc_type::jit_avx512_1x1,
            impl_desc_type::jit_avx512,
            impl_desc_type::jit_avx2_dw,
            impl_desc_type::jit_avx2_1x1,
            impl_desc_type::jit_avx2,
            impl_desc_type::jit_avx_dw,
            impl_desc_type::jit_avx_1x1,
            impl_desc_type::jit_avx,
            impl_desc_type::jit_sse42_dw,
            impl_desc_type::jit_sse42_1x1,
            impl_desc_type::jit_sse42,
            impl_desc_type::gemm_any,
            impl_desc_type::gemm_blas,
            impl_desc_type::gemm_avx512,
            impl_desc_type::gemm_avx2,
            impl_desc_type::gemm_avx,
            impl_desc_type::gemm_sse42,
            impl_desc_type::jit_gemm,
            impl_desc_type::ref_any,
            impl_desc_type::ref,
    };
    for (const auto& impl : priorities) {
        if (std::find(implPriorities.begin(), implPriorities.end(), impl) == implPriorities.end())
            implPriorities.push_back(impl);
    }
    return implPriorities;
}

MemoryDescPtr MKLDNNNode::getDefinedInputDesc(const NodeConfig &config, size_t idx) const {
    int num = getParentEdgeAt(idx)->getInputNum();
    auto *selectedPD = getParentEdgeAt(idx)->getParent()->getSelectedPrimitiveDescriptor();
    if (!selectedPD)
        IE_THROW() << "Cannot get selected primitive descriptor for node: " << getParentEdgeAt(idx)->getParent()->getName();

    if (config.inConfs[idx].desc->isDefined()) {
        return config.inConfs[idx].desc;
    }

    if (config.inConfs[idx].inPlace >= 0) {
        return getDefinedOutputDesc(config, static_cast<size_t>(config.inConfs[idx].inPlace));
    }

    if (num >= 0) {
        auto parentConf = selectedPD->getConfig().outConfs[num];
        parentConf.desc = parentConf.desc->cloneWithNewPrecision(config.inConfs[idx].desc->getPrecision());
        if (!parentConf.desc->isDefined() && parentConf.inPlace >= 0)
            getParentEdgeAt(idx)->getParent()->initOptimalPrimitiveDescriptor();
        parentConf = getParentEdgeAt(idx)->getParent()->getSelectedPrimitiveDescriptor()->getConfig().outConfs[num];
        if (parentConf.desc->isDefined() && parentConf.desc->isCompatible(*config.inConfs[idx].desc)) {
            return parentConf.desc;
        }
    }

    return config.inConfs[idx].desc->as<BlockedMemoryDesc>()->cloneWithDefaultStridesAndOffset();
}

MemoryDescPtr MKLDNNNode::getDefinedOutputDesc(const NodeConfig &config, size_t idx) const {
    int num = getChildEdgeAt(idx)->getOutputNum();
    auto *selectedPD = getChildEdgeAt(idx)->getChild()->getSelectedPrimitiveDescriptor();
    if (!selectedPD)
        IE_THROW() << "Cannot get selected primitive descriptor for node: " << getChildEdgeAt(idx)->getChild()->getName();

    if (config.outConfs[idx].desc->isDefined()) {
        return config.outConfs[idx].desc;
    }

    if (config.outConfs[idx].inPlace >= 0) {
        return getDefinedInputDesc(config, static_cast<size_t>(config.outConfs[idx].inPlace));
    }

    if (num >= 0) {
        auto childConf = selectedPD->getConfig().inConfs[num];
        childConf.desc = childConf.desc->cloneWithNewPrecision(config.outConfs[idx].desc->getPrecision());
        if (!childConf.desc->isDefined() && childConf.inPlace >= 0)
            getChildEdgeAt(idx)->getChild()->initOptimalPrimitiveDescriptor();
        childConf = getChildEdgeAt(idx)->getChild()->getSelectedPrimitiveDescriptor()->getConfig().inConfs[num];
        if (childConf.desc->isDefined() && childConf.desc->isCompatible(*config.outConfs[idx].desc)) {
            return childConf.desc;
        }
    }

    return config.outConfs[idx].desc->as<BlockedMemoryDesc>()->cloneWithDefaultStridesAndOffset();
}

void MKLDNNNode::initOptimalPrimitiveDescriptor() {
    auto selected_pd = getSelectedPrimitiveDescriptor();
    if (selected_pd == nullptr)
        IE_THROW() << "Preferable primitive descriptor is not set.";
    auto config = selected_pd->getConfig();
    if (!isConfigDefined(config)) {
        for (size_t i = 0; i < config.inConfs.size(); i++) {
            config.inConfs[i].desc = getDefinedInputDesc(config, i);
        }

        for (size_t i = 0; i < config.outConfs.size(); i++) {
            config.outConfs[i].desc = getDefinedOutputDesc(config, i);
        }

        initDescriptor(config);
    } else if (getType() != RNNSeq && getType() != RNNCell) {
        initDescriptor(config);
    }
}

bool MKLDNNNode::isConfigDefined(const NodeConfig &config) const {
    for (const auto& configs : {config.inConfs, config.outConfs}) {
        for (const auto &dc : configs) {
            if (!dc.desc->isDefined())
                return false;
        }
    }
    return true;
}

MemoryDescPtr MKLDNNNode::getSrcMemDesc(mkldnn::primitive_desc_iterator &primitive_desc_it, size_t idx) {
    return MKLDNNExtensionUtils::makeDescriptor(primitive_desc_it.src_desc(idx));
}

MemoryDescPtr MKLDNNNode::getDstMemDesc(mkldnn::primitive_desc_iterator &primitive_desc_it, size_t idx) {
    return MKLDNNExtensionUtils::makeDescriptor(primitive_desc_it.dst_desc(idx));
}

int MKLDNNNode::batchToProcess() const {
    return dynBatchLim == 0 ? getMaxBatch() : std::min<int>(getMaxBatch(), dynBatchLim);
}

// TODO [DS]: how we should process this for dynamic shape?
size_t MKLDNNNode::getMaxBatch() const {
    // FIXME: batch != 0 dims number
    if (!inputShapes.empty()) {
        if (inputShapes[0].getRank())
            return static_cast<int>(inputShapes[0].getStaticDims()[0]);
        else
            return 1;
    }
    if (!outputShapes.empty()) {
        if (outputShapes[0].getRank())
            return static_cast<int>(outputShapes[0].getStaticDims()[0]);
        else
            return 1;
    }
    return 0;
}

void MKLDNNNode::setDynamicBatchLim(int lim) {
    dynBatchLim = lim;

    auto setDynamicBatch = [this](int argType, int newBatch) {
        auto param = primArgs.find(argType);
        if (param != primArgs.end()) {
            auto oldMem = param->second;
            mkldnn::memory::desc newMemDesc(oldMem.get_desc());
            newMemDesc.data.dims[0] = newBatch;
            newMemDesc.data.padded_dims[0] = newBatch;
            mkldnn::memory newMem(newMemDesc, oldMem.get_engine(), oldMem.get_data_handle());
            primArgs.at(argType) = newMem;
        }
    };

    if (!primArgs.empty()) {
        int newBatch = batchToProcess();
        setDynamicBatch(DNNL_ARG_SRC, newBatch);
        setDynamicBatch(DNNL_ARG_DST, newBatch);
        setDynamicBatch(DNNL_ARG_DIFF_SRC, newBatch);
        setDynamicBatch(DNNL_ARG_DIFF_DST, newBatch);
    }
}

bool MKLDNNNode::isFusedWith(Type fusedNodeType) const {
    for (auto fusedNode : fusedWith) {
        if (fusedNode->type == fusedNodeType)
            return true;
    }

    return false;
}

Layout MKLDNNNode::getWeightsLayoutByDims(SizeVector dims, bool isGrouped) {
    switch (dims.size()) {
        case 0:
            return Layout::SCALAR;
        case 1:
            return Layout::C;
        case 2:
            return Layout::NC;
        case 3:
            return Layout::CHW;
        case 4:
            return Layout::OIHW;
        case 5:
            return isGrouped ? Layout::GOIHW : Layout::OIDHW;
        case 6:
            return isGrouped ? Layout::GOIDHW : Layout::BLOCKED;
        default:
            return Layout::BLOCKED;
    }
}

void MKLDNNNode::appendPostOps(mkldnn::post_ops& ops) {
    IE_THROW() << "Fusing of " << this->getType() << " operation is not implemented";
}

std::vector<InferenceEngine::Precision> MKLDNNNode::getInputPrecisions() const {
    std::vector<InferenceEngine::Precision> inputPrecisions;
    for (size_t i = 0; i < getParentEdges().size(); i++) {
        auto parentEdge = getParentEdgeAt(i);
        if (parentEdge && parentEdge->getStatus() == MKLDNNEdge::Status::Validated) {
            inputPrecisions.emplace_back(MKLDNNExtensionUtils::DataTypeToIEPrecision((parentEdge->getMemoryPtr()->GetDataType())));
        }
    }
    return inputPrecisions;
}

std::vector<InferenceEngine::Precision> MKLDNNNode::getOutputPrecisions() const {
    std::vector<InferenceEngine::Precision> outputPrecisions;
    for (size_t i = 0; i < getChildEdges().size(); i++) {
        auto childEdge = getChildEdgeAt(i);
        if (childEdge && childEdge->getStatus() == MKLDNNEdge::Status::Validated) {
            outputPrecisions.emplace_back(MKLDNNExtensionUtils::DataTypeToIEPrecision((childEdge->getMemoryPtr()->GetDataType())));
        }
    }
    return outputPrecisions;
}

InferenceEngine::Precision MKLDNNNode::getRuntimePrecision() const {
    // Base implementation consider precision only on data path and
    // assumes it is placed on 0-th port (which is true for almost all layers)
    InferenceEngine::Precision runtimePrecision = Precision::UNSPECIFIED;
    auto inputPrecisions = getInputPrecisions();
    if (!inputPrecisions.empty()) {
        runtimePrecision = inputPrecisions[0];
    } else {
        auto outputPrecisions = getOutputPrecisions();
        if (!outputPrecisions.empty()) {
            runtimePrecision = outputPrecisions[0];
        }
    }

    return runtimePrecision;
}

MKLDNNNode* MKLDNNNode::NodesFactory::create(const std::shared_ptr<ngraph::Node>& op, const mkldnn::engine& eng,
                                             const MKLDNNExtensionManager::Ptr& extMgr, MKLDNNWeightsSharing::Ptr &w_cache) {
    // getExceptionDescWithoutStatus removes redundant information from the exception message. For instance, the NotImplemented
    // exception is generated in the form: full_path_to_src_file:line_number [ NOT_IMPLEMENTED ] reason.
    // An example for gather node:
    // /path-to-openVino-root/inference-engine/src/mkldnn_plugin/nodes/mkldnn_gather_node.cpp:42 [ NOT_IMPLEMENTED ] Only opset7 Gather operation is supported
    // The most important part of the message is the reason, so the lambda trims everything up to "]"
    // Note that the op type and its friendly name will also be provided if we fail to create the node.
    auto getExceptionDescWithoutStatus = [](const InferenceEngine::Exception& ex) {
        std::string desc = ex.what();
        size_t pos = desc.find("]");
        if (pos != std::string::npos) {
            if (desc.size() == pos + 1) {
                desc.erase(0, pos + 1);
            } else {
                desc.erase(0, pos + 2);
            }
        }
        return desc;
    };
    MKLDNNNode *newNode = nullptr;
    std::string errorMessage;
    {
        std::unique_ptr<MKLDNNNode> ol(createNodeIfRegistered(MKLDNNPlugin, Generic, op, eng, w_cache));
        if (ol != nullptr && ol->created(extMgr))
            newNode = ol.release();
    }

    if (newNode == nullptr) {
        try {
            std::unique_ptr<MKLDNNNode> ol(createNodeIfRegistered(MKLDNNPlugin, TypeFromName(op->get_type_name()), op, eng, w_cache));
            if (ol != nullptr && ol->created(extMgr))
                newNode = ol.release();
        } catch (const InferenceEngine::Exception& ex) {
            if (dynamic_cast<const NotImplemented*>(&ex) != nullptr) {
                errorMessage += getExceptionDescWithoutStatus(ex);
            } else {
                throw;
            }
        }
    }

    if (newNode == nullptr) {
        try {
            std::unique_ptr<MKLDNNNode> ol(new MKLDNNReferenceNode(op, eng, w_cache, errorMessage));
            if (ol != nullptr && ol->created(extMgr))
                newNode = ol.release();
        } catch (const InferenceEngine::Exception& ex) {
            if (dynamic_cast<const NotImplemented*>(&ex) != nullptr) {
                const auto currErrorMess = getExceptionDescWithoutStatus(ex);
                if (!currErrorMess.empty())
                    errorMessage += errorMessage.empty() ? currErrorMess : "\n" + currErrorMess;
            } else {
                throw;
            }
        }
    }

    //  WA-start : TI node requires all attributes to construct internal subgpath
    //             including extManager, socket and mkldnn::eng.
    if (newNode) {
        if (newNode->getType() == TensorIterator) {
            auto ti = dynamic_cast<MKLDNNTensorIteratorNode*>(newNode);
            ti->setExtManager(extMgr);
        } else if (newNode->getType() == If) {
            auto ifNode = dynamic_cast<MKLDNNIfNode*>(newNode);
            ifNode->setExtManager(extMgr);
        }
    }
//    //  WA-end

    if (!newNode) {
        std::string errorDetails;
        if (!errorMessage.empty()) {
            errorDetails = "\nDetails:\n" + errorMessage;
        }
        IE_THROW() << "Unsupported operation of type: " << op->get_type_name() << " name: " << op->get_friendly_name() << errorDetails;
    }

    return newNode;
}

bool MKLDNNNode::canBePerformedAsScaleShift(const MKLDNNNode *parentNode) const {
    size_t fusingPort = 0;
    for (size_t i = (parentNode == nullptr ? 1 : 0); i < getParentEdges().size(); i++) {
        MKLDNNNode *node = getParentEdgesAtPort(i)[0]->getParent().get();
        if (node == nullptr) {
            IE_THROW() << "Cannot get parent node for " << getName() << " on " << i << " port";
        }
        if (node == parentNode) {
            fusingPort = i;
            continue;
        }
        if (node->getType() != Input || !node->isConstant()) {
            return false;
        }
    }

    const auto isBroadcastableToDataInput = [&]() {
        auto& dataShape = getInputShapeAtPort(fusingPort).getDims();
        for (size_t i = 0; i < getParentEdges().size(); i++) {
            if (i == fusingPort)
                continue;
            auto& weightShape = getInputShapeAtPort(i).getDims();
            if (getParentEdgesAtPort(i)[0]->getParent()->getChildEdges().size() != 1 || !isPerTensorOrPerChannelBroadcastable(dataShape, weightShape))
                return false;
        }
        return true;
    };

    const auto isConvertablePowerStatic = [&]() {
        if (getAlgorithm() == EltwisePowerStatic) {
            const auto eltwise = dynamic_cast<const MKLDNNEltwiseNode *>(this);
            if (!eltwise) {
                IE_THROW() << "Cannot cast " << getName() << " to MKLDNNEltwiseNode";
            }
            return eltwise->getAlpha() == 1.0f;
        }
        return false;
    };

    return (one_of(getAlgorithm(), EltwiseAdd, EltwiseMultiply, EltwiseSubtract, EltwiseDivide, EltwisePrelu, EltwiseMulAdd) && isBroadcastableToDataInput())
            || isConvertablePowerStatic();
}

bool MKLDNNNode::inputShapesDefined() const {
    for (size_t i = 0; i < getParentEdges().size(); i++) {
        if (!getParentEdgesAtPort(i)[0]->getMemory().getDesc().isDefined())
            return false;
    }
    return true;
}

bool MKLDNNNode::needPrepareParams() const {
    return inputShapesModified();
}

bool MKLDNNNode::inputShapesModified() const {
    if (lastInputDims.size() != getParentEdges().size()) {
        if (lastInputDims.empty())
            return true;
        IE_THROW() << "Input dims and parent edges number mismatch!";
    }

    for (size_t i = 0; i < lastInputDims.size(); i++) {
        if (lastInputDims[i] != getParentEdgesAtPort(i)[0]->getMemory().getStaticDims())
            return true;
    }
    return false;
}

bool MKLDNNNode::needShapeInfer() const {
    return inputShapesModified();
}

std::vector<VectorDims> MKLDNNNode::shapeInfer() const {
    for (size_t i = 0; i < opToShapeInfer->get_input_size(); i++) {
        if (!dynamic_cast<ngraph::opset1::Constant *>(opToShapeInfer->get_input_node_ptr(i))) {
            opToShapeInfer->get_input_tensor(i).set_partial_shape(
                getParentEdgesAtPort(i)[0]->getMemory().getDesc().getShape().toPartialShape());
        }
    }

    opToShapeInfer->validate_and_infer_types();

    IE_ASSERT(opToShapeInfer->get_output_size() == outputShapes.size());

    std::vector<VectorDims> newOutputShapes(outputShapes.size());
    for (size_t i = 0; i < newOutputShapes.size(); i++) {
        const auto &partShape = opToShapeInfer->get_output_partial_shape(i);
        if (partShape.is_dynamic())
            IE_THROW(NotImplemented) << "CPU plug-in doesn't support default shape infer for nodes with internal dynamism";
        newOutputShapes[i] = partShape.get_shape();
    }
    return newOutputShapes;
}

void MKLDNNNode::updateLastInputDims() {
    if (lastInputDims.size() != getParentEdges().size()) {
        if (!lastInputDims.empty())
            IE_THROW() << "Input dims and parent edges number mismatch!";
        lastInputDims.resize(getParentEdges().size());
    }

    for (size_t i = 0; i < lastInputDims.size(); i++)
        lastInputDims[i] = getParentEdgesAtPort(i)[0]->getMemory().getStaticDims();
}

bool MKLDNNNode::canFuseSimpleOperation(const MKLDNNNodePtr& node) const {
    if (node->getType() == FakeQuantize) {
        bool ret = node->getAlgorithm() != FQBinarization;
        for (size_t i = 1; i < node->getParentEdges().size(); i++) {
            ret &= node->getParentEdgesAtPort(i)[0]->getParent()->getChildEdges().size() == 1;
        }
        return ret;
    } else if (node->getType() == Eltwise) {
        return one_of(node->getAlgorithm(), EltwiseRelu, EltwiseGelu, EltwiseElu, EltwiseSigmoid, EltwiseClamp, EltwiseTanh,
                                            EltwiseSwish, EltwiseHswish, EltwiseMish, EltwiseHsigmoid, EltwiseRoundHalfToEven,
                                            EltwiseRoundHalfAwayFromZero, EltwiseAbs, EltwiseSqrt, EltwiseSoftRelu) ||
                      node->canBePerformedAsScaleShift(this);
    }
    return false;
}

void MKLDNNNode::fillScalesAndShifts(const MKLDNNNode *parentNode, std::vector<float> &scales, std::vector<float> &shifts, int align) {
    scales.clear();
    shifts.clear();
    const auto fillValuesFrom = [&](const MKLDNNNodePtr& constInput, std::vector<float>& buffer) {
        auto *constInputNode = dynamic_cast<MKLDNNInputNode *>(constInput.get());
        auto constBlob = constInputNode->getMemoryPtr();
        const auto elementsCount = constBlob->GetDescWithType<BlockedMemoryDesc>()->getPaddedElementsCount();
        buffer.resize(elementsCount);
        cpu_convert(constBlob->GetPtr(),
                    &buffer[0],
                    MKLDNNExtensionUtils::DataTypeToIEPrecision(constBlob->GetDataType()),
                    Precision::FP32,
                    elementsCount);
    };

    const size_t constPort = getParentEdgesAtPort(0)[0]->getParent().get() == parentNode ? 1 : 0;

    if (one_of(getAlgorithm(), EltwiseMultiply, EltwiseDivide, EltwisePrelu)) {
        fillValuesFrom(getParentEdgesAtPort(constPort)[0]->getParent(), scales);
    } else if (one_of(getAlgorithm(), EltwiseAdd, EltwiseSubtract)) {
        fillValuesFrom(getParentEdgesAtPort(constPort)[0]->getParent(), shifts);
    } else if (one_of(getAlgorithm(), EltwiseMulAdd)) {
        fillValuesFrom(getParentEdgesAtPort(1)[0]->getParent(), scales);
        fillValuesFrom(getParentEdgesAtPort(2)[0]->getParent(), shifts);
    } else if (one_of(getAlgorithm(), EltwisePowerStatic)) {
        const auto power = dynamic_cast<const MKLDNNEltwiseNode *>(this);
        if (!power) {
            IE_THROW() << "Cannot cast " << getName() << " to MKLDNNEltwiseNode";
        }
        scales.push_back(power->getBeta());
        shifts.push_back(power->getGamma());
    } else {
        IE_THROW() << "Can't fill scale and shifts for node: " << getName() << " with type: " << NameFromType(getType());
    }

    const size_t bufferSize = static_cast<size_t>(outputShapes[0].getStaticDims()[outputShapes[0].getRank() > 1 ? 1 : 0]);
    if (align == -1) {
        align = bufferSize;
    }
    const size_t bufferSizeAligned = rnd_up(bufferSize, static_cast<size_t>(align));

    size_t initSize = scales.size();
    if (initSize > 0) {
        scales.resize(bufferSizeAligned, 0);
        if (initSize == 1) {
            std::fill(scales.begin() + 1, scales.begin() + bufferSize, scales[0]);
        }
    }

    initSize = shifts.size();
    if (initSize > 0) {
        shifts.resize(bufferSizeAligned, 0);
        if (initSize == 1) {
            std::fill(shifts.begin() + 1, shifts.begin() + bufferSize, shifts[0]);
        }
    }

    switch (getAlgorithm()) {
        case EltwiseAdd: {
            scales.resize(bufferSizeAligned, 1.0f);
            break;
        }
        case EltwiseSubtract: {
            scales.resize(bufferSizeAligned, 1.0f);
            std::transform(shifts.begin(), shifts.end(), shifts.begin(), [](float shift){ return -1.0f * shift; });
            break;
        }
        case EltwiseMultiply: {
            shifts.resize(bufferSizeAligned, 0.0f);
            break;
        }
        case EltwiseDivide: {
            shifts.resize(bufferSizeAligned, 0.0f);
            std::transform(scales.begin(), scales.end(), scales.begin(), [](float scale){ return 1.0f / scale; });
            break;
        }
        default: break;
    }
}

void MKLDNNNode::createShapeInferSubgraph(const std::shared_ptr<ngraph::Node>& op) {
    ngraph::OutputVector inputsForShapeInfer;
    for (size_t i = 0; i < inputShapes.size(); i++) {
        if (dynamic_cast<ngraph::opset1::Constant *>(op->get_input_node_ptr(i))) {
            inputsForShapeInfer.push_back(op->get_input_node_shared_ptr(i));
        } else {
            inputsForShapeInfer.push_back(std::make_shared<ngraph::opset1::Parameter>(op->get_input_element_type(i),
                                                                                      op->get_input_partial_shape(i)));
        }
    }
    opToShapeInfer = op->clone_with_new_inputs(inputsForShapeInfer);
}<|MERGE_RESOLUTION|>--- conflicted
+++ resolved
@@ -66,378 +66,6 @@
 using namespace openvino;
 
 using namespace InferenceEngine::details;
-<<<<<<< HEAD
-=======
-namespace MKLDNNPlugin {
-static const InferenceEngine::details::caseless_unordered_map<std::string, Type> type_to_name_tbl = {
-        { "Constant", Input },
-        { "Parameter", Input },
-        { "If", If },
-        { "Result", Output },
-        { "Convolution", Convolution },
-        { "GroupConvolution", Convolution },
-        { "MatMul", MatMul },
-        { "FullyConnected", FullyConnected },
-        { "MaxPool", Pooling },
-        { "AvgPool", Pooling },
-        { "AdaptiveMaxPool", AdaptivePooling},
-        { "AdaptiveAvgPool", AdaptivePooling},
-        { "Add", Eltwise },
-        { "Subtract", Eltwise },
-        { "Multiply", Eltwise },
-        { "Divide", Eltwise },
-        { "SquaredDifference", Eltwise },
-        { "Maximum", Eltwise },
-        { "Minimum", Eltwise },
-        { "Mod", Eltwise },
-        { "FloorMod", Eltwise },
-        { "Power", Eltwise },
-        { "PowerStatic", Eltwise },
-        { "Equal", Eltwise },
-        { "NotEqual", Eltwise },
-        { "Greater", Eltwise },
-        { "GreaterEqual", Eltwise },
-        { "Less", Eltwise },
-        { "LessEqual", Eltwise },
-        { "LogicalAnd", Eltwise },
-        { "LogicalOr", Eltwise },
-        { "LogicalXor", Eltwise },
-        { "LogicalNot", Eltwise },
-        { "Relu", Eltwise },
-        { "LeakyRelu", Eltwise },
-        { "Gelu", Eltwise },
-        { "Elu", Eltwise },
-        { "Tanh", Eltwise },
-        { "Sigmoid", Eltwise },
-        { "Abs", Eltwise },
-        { "Sqrt", Eltwise },
-        { "Clamp", Eltwise },
-        { "Exp", Eltwise },
-        { "SwishCPU", Eltwise },
-        { "HSwish", Eltwise },
-        { "Mish", Eltwise },
-        { "HSigmoid", Eltwise },
-        { "Round", Eltwise },
-        { "PRelu", Eltwise },
-        { "Erf", Eltwise },
-        { "SoftPlus", Eltwise },
-        { "Reshape", Reshape },
-        { "Squeeze", Reshape },
-        { "Unsqueeze", Reshape },
-        { "Softmax", Softmax },
-        { "Reorder", Reorder },
-        { "BatchToSpace", BatchToSpace },
-        { "SpaceToBatch", SpaceToBatch },
-        { "DepthToSpace", DepthToSpace },
-        { "SpaceToDepth", SpaceToDepth },
-        { "Roll", Roll },
-        { "LRN", Lrn },
-        { "Split", Split },
-        { "VariadicSplit", Split },
-        { "Concat", Concatenation },
-        { "ConvolutionBackpropData", Deconvolution },
-        { "GroupConvolutionBackpropData", Deconvolution },
-        { "StridedSlice", StridedSlice },
-        { "Tile", Tile },
-        { "ROIAlign", ROIAlign },
-        { "ROIPooling", ROIPooling },
-        { "PSROIPooling", PSROIPooling },
-        { "DeformablePSROIPooling", PSROIPooling },
-        { "Pad", Pad },
-        { "Transpose", Transpose },
-        { "LSTMCell", RNNCell },
-        { "GRUCell", RNNCell },
-        { "RNNCell", RNNCell },
-        { "LSTMSequence", RNNSeq },
-        { "GRUSequence", RNNSeq },
-        { "RNNSequence", RNNSeq },
-        { "FakeQuantize", FakeQuantize },
-        { "BinaryConvolution", BinaryConvolution },
-        { "DeformableConvolution", DeformableConvolution },
-        { "TensorIterator", TensorIterator },
-        { "Loop", TensorIterator },
-        { "ReadValue", MemoryInput},  // for construction from name ctor, arbitrary name is used
-        { "Assign", MemoryOutput },  // for construction from layer ctor
-        { "Convert", Convert },
-        { "MVN", MVN},
-        { "NormalizeL2", NormalizeL2},
-        { "ScatterUpdate", ScatterUpdate},
-        { "ScatterElementsUpdate", ScatterElementsUpdate},
-        { "ScatterNDUpdate", ScatterNDUpdate},
-        { "Interpolate", Interpolate},
-        { "ReduceL1", Reduce},
-        { "ReduceL2", Reduce},
-        { "ReduceLogicalAnd", Reduce},
-        { "ReduceLogicalOr", Reduce},
-        { "ReduceMax", Reduce},
-        { "ReduceMean", Reduce},
-        { "ReduceMin", Reduce},
-        { "ReduceProd", Reduce},
-        { "ReduceSum", Reduce},
-        { "ReduceLogSum", Reduce},
-        { "ReduceLogSumExp", Reduce},
-        { "ReduceSumSquare", Reduce},
-        { "Broadcast", Broadcast},
-        { "EmbeddingSegmentsSum", EmbeddingSegmentsSum},
-        { "EmbeddingBagPackedSum", EmbeddingBagPackedSum},
-        { "EmbeddingBagOffsetsSum", EmbeddingBagOffsetsSum},
-        { "Gather", Gather},
-        { "GatherElements", GatherElements},
-        { "GatherND", GatherND},
-        { "OneHot", OneHot},
-        { "RegionYolo", RegionYolo},
-        { "Select", Select},
-        { "ShuffleChannels", ShuffleChannels},
-        { "DFT", DFT},
-        { "IDFT", DFT},
-        { "Abs", Math},
-        { "Acos", Math},
-        { "Acosh", Math},
-        { "Asin", Math},
-        { "Asinh", Math},
-        { "Atan", Math},
-        { "Atanh", Math},
-        { "Ceil", Math},
-        { "Ceiling", Math},
-        { "Cos", Math},
-        { "Cosh", Math},
-        { "Floor", Math},
-        { "HardSigmoid", Math},
-        { "Log", Math},
-        { "Neg", Math},
-        { "Reciprocal", Math},
-        { "Selu", Math},
-        { "Sign", Math},
-        { "Sin", Math},
-        { "Sinh", Math},
-        { "SoftPlus", Math},
-        { "Softsign", Math},
-        { "Tan", Math},
-        { "CTCLoss", CTCLoss},
-        { "Bucketize", Bucketize},
-        { "CTCGreedyDecoder", CTCGreedyDecoder},
-        { "CTCGreedyDecoderSeqLen", CTCGreedyDecoderSeqLen},
-        { "CumSum", CumSum},
-        { "DetectionOutput", DetectionOutput},
-        { "ExperimentalDetectronDetectionOutput", ExperimentalDetectronDetectionOutput},
-        { "LogSoftmax", LogSoftmax},
-        { "TopK", TopK},
-        { "GatherTree", GatherTree},
-        { "GRN", GRN},
-        { "Range", Range},
-        { "Proposal", Proposal},
-        { "ReorgYolo", ReorgYolo},
-        { "ReverseSequence", ReverseSequence},
-        { "ExperimentalDetectronTopKROIs", ExperimentalDetectronTopKROIs},
-        { "ExperimentalDetectronROIFeatureExtractor", ExperimentalDetectronROIFeatureExtractor},
-        { "ExperimentalDetectronPriorGridGenerator", ExperimentalDetectronPriorGridGenerator},
-        { "ExperimentalDetectronGenerateProposalsSingleImage", ExperimentalDetectronGenerateProposalsSingleImage},
-        { "ExtractImagePatches", ExtractImagePatches},
-        { "NonMaxSuppression", NonMaxSuppression},
-        { "NonMaxSuppressionIEInternal", NonMaxSuppression},
-        { "MatrixNms", MatrixNms},
-        { "MulticlassNms", MulticlassNms}
-};
-
-Type TypeFromName(const std::string & type) {
-    auto itType = type_to_name_tbl.find(type);
-    if (type_to_name_tbl.end() != itType) {
-        return itType->second;
-    }
-    return Unknown;
-}
-
-template<>
-DnnlMemoryDescPtr MKLDNNNode::getInputMemDescAtPort<DnnlMemoryDesc, 0, 0>(size_t portNum) const {
-    return MemoryDescUtils::convertToDnnlMemoryDesc(getBaseMemDescAtInputPort(portNum));
-}
-
-template<>
-BlockedMemoryDescPtr MKLDNNNode::getInputMemDescAtPort<BlockedMemoryDesc, 0, 0>(size_t portNum) const {
-    return MemoryDescUtils::convertToBlockedMemoryDesc(getBaseMemDescAtInputPort(portNum));
-}
-
-template<>
-DnnlMemoryDescPtr MKLDNNNode::getOutputMemDescAtPort<DnnlMemoryDesc, 0, 0>(size_t portNum) const {
-    return MemoryDescUtils::convertToDnnlMemoryDesc(getBaseMemDescAtOutputPort(portNum));
-}
-
-template<>
-BlockedMemoryDescPtr MKLDNNNode::getOutputMemDescAtPort<BlockedMemoryDesc, 0, 0>(size_t portNum) const {
-    return MemoryDescUtils::convertToBlockedMemoryDesc(getBaseMemDescAtOutputPort(portNum));
-}
-
-std::string NameFromType(Type type) {
-    switch (type) {
-        case Generic:
-            return "Generic";
-        case Reorder:
-            return "Reorder";
-        case Input:
-            return "Input";
-        case If:
-            return "If";
-        case Output:
-            return "Output";
-        case Convolution:
-            return "Convolution";
-        case Deconvolution:
-            return "Deconvolution";
-        case Lrn:
-            return "Lrn";
-        case Pooling:
-            return "Pooling";
-        case AdaptivePooling:
-            return "AdaptivePooling";
-        case FullyConnected:
-            return "FullyConnected";
-        case MatMul:
-            return "MatMul";
-        case Softmax:
-            return "Softmax";
-        case Split:
-            return "Split";
-        case Concatenation:
-            return "Concatenation";
-        case StridedSlice:
-            return "StridedSlice";
-        case Reshape:
-            return "Reshape";
-        case Tile:
-            return "Tile";
-        case ROIAlign:
-            return "ROIAlign";
-        case ROIPooling:
-            return "ROIPooling";
-        case PSROIPooling:
-            return "PSROIPooling";
-        case DepthToSpace:
-            return "DepthToSpace";
-        case BatchToSpace:
-            return "BatchToSpace";
-        case Pad:
-            return "Pad";
-        case Transpose:
-            return "Transpose";
-        case SpaceToDepth:
-            return "SpaceToDepth";
-        case SpaceToBatch:
-            return "SpaceToBatch";
-        case MemoryOutput:
-            return "MemoryOutput";
-        case MemoryInput:
-            return "MemoryInput";
-        case RNNSeq:
-            return "RNNSeq";
-        case RNNCell:
-            return "RNNCell";
-        case Eltwise:
-            return "Eltwise";
-        case FakeQuantize:
-            return "FakeQuantize";
-        case BinaryConvolution:
-            return "BinaryConvolution";
-        case DeformableConvolution:
-            return "DeformableConvolution";
-        case MVN:
-            return "MVN";
-        case TensorIterator:
-            return "TensorIterator";
-        case Convert:
-            return "Convert";
-        case NormalizeL2:
-            return "NormalizeL2";
-        case ScatterUpdate:
-            return "ScatterUpdate";
-        case ScatterElementsUpdate:
-            return "ScatterElementsUpdate";
-        case ScatterNDUpdate:
-            return "ScatterNDUpdate";
-        case Interpolate:
-            return "Interpolate";
-        case Reduce:
-            return "Reduce";
-        case Broadcast:
-            return "Broadcast";
-        case EmbeddingSegmentsSum:
-            return "EmbeddingSegmentsSum";
-        case EmbeddingBagPackedSum:
-            return "EmbeddingBagPackedSum";
-        case EmbeddingBagOffsetsSum:
-            return "EmbeddingBagOffsetsSum";
-        case Gather:
-            return "Gather";
-        case GatherElements:
-            return "GatherElements";
-        case GatherND:
-            return "GatherND";
-        case OneHot:
-            return "OneHot";
-        case RegionYolo:
-            return "RegionYolo";
-        case Select:
-            return "Select";
-        case Roll:
-            return "Roll";
-        case ShuffleChannels:
-            return "ShuffleChannels";
-        case DFT:
-            return "DFT";
-        case Math:
-            return "Math";
-        case CTCLoss:
-            return "CTCLoss";
-        case Bucketize:
-            return "Bucketize";
-        case CTCGreedyDecoder:
-            return "CTCGreedyDecoder";
-        case CTCGreedyDecoderSeqLen:
-            return "CTCGreedyDecoderSeqLen";
-        case CumSum:
-            return "CumSum";
-        case DetectionOutput:
-            return "DetectionOutput";
-        case ExperimentalDetectronDetectionOutput:
-            return "ExperimentalDetectronDetectionOutput";
-        case LogSoftmax:
-            return "LogSoftmax";
-        case TopK:
-            return "TopK";
-        case GatherTree:
-            return "GatherTree";
-        case GRN:
-            return "GRN";
-        case Range:
-            return "Range";
-        case Proposal:
-            return "Proposal";
-        case ReorgYolo:
-            return "ReorgYolo";
-        case ReverseSequence:
-            return "ReverseSequence";
-        case ExperimentalDetectronTopKROIs:
-            return "ExperimentalDetectronTopKROIs";
-        case ExperimentalDetectronROIFeatureExtractor:
-            return "ExperimentalDetectronROIFeatureExtractor";
-        case ExperimentalDetectronPriorGridGenerator:
-            return "ExperimentalDetectronPriorGridGenerator";
-        case ExperimentalDetectronGenerateProposalsSingleImage:
-            return "ExperimentalDetectronGenerateProposalsSingleImage";
-        case ExtractImagePatches:
-            return "ExtractImagePatches";
-        case NonMaxSuppression:
-            return "NonMaxSuppression";
-        case MatrixNms:
-            return "MatrixNms";
-        case MulticlassNms:
-            return "MulticlassNms";
-        default:
-            return "Unknown";
-    }
-}
-
-}  //  namespace MKLDNNPlugin
->>>>>>> c2a86ffb
 
 MKLDNNNode::NodesFactory & MKLDNNNode::factory() {
     static NodesFactory factoryInstance;
