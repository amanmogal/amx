// Copyright (C) 2018-2021 Intel Corporation
// SPDX-License-Identifier: Apache-2.0
//

#include "mkldnn_node.h"
#include "dnnl_debug.h"
#include "mkldnn_edge.h"
#include "mkldnn_extension_mngr.h"
#include "mkldnn_itt.h"

#include "caseless.hpp"
#include <vector>
#include <string>
#include <limits>
#include <cstdint>
#include <unordered_map>

#include <nodes/mkldnn_concat_node.h>
#include <nodes/mkldnn_conv_node.h>
#include <nodes/mkldnn_deconv_node.h>
#include <nodes/mkldnn_eltwise_node.h>
#include <nodes/mkldnn_matmul_node.h>
#include <nodes/mkldnn_fullyconnected_node.h>
#include <nodes/mkldnn_generic_node.h>
#include <nodes/mkldnn_if_node.h>
#include <nodes/mkldnn_input_node.h>
#include <nodes/mkldnn_lrn_node.h>
#include <nodes/mkldnn_pooling_node.h>
#include <nodes/mkldnn_reorder_node.h>
#include <nodes/mkldnn_reshape_node.h>
#include <nodes/mkldnn_softmax_node.h>
#include <nodes/mkldnn_tile_node.h>
#include <nodes/mkldnn_split_node.h>
#include <nodes/mkldnn_pad_node.h>
#include <nodes/mkldnn_transpose_node.h>
#include <nodes/mkldnn_memory_node.hpp>
#include <nodes/mkldnn_mvn_node.h>
#include <nodes/mkldnn_normalize_node.h>
#include <nodes/mkldnn_reduce_node.h>
#include <nodes/mkldnn_tensoriterator_node.h>
#include <nodes/mkldnn_scatter_update_node.h>
#include <nodes/mkldnn_interpolate_node.h>
#include <nodes/mkldnn_depth_to_space_node.h>
#include <nodes/mkldnn_space_to_depth_node.h>
#include <nodes/mkldnn_strided_slice_node.h>
#include <nodes/mkldnn_shuffle_channels_node.h>
#include <nodes/mkldnn_reference_node.h>
#include <nodes/mkldnn_fake_quantize_node.h>
#include "mkldnn_extension_utils.h"
#include "mkldnn/iml_type_mapper.h"

#include "nodes/common/cpu_memcpy.h"
#include "mkldnn_debug.h"
#include "utils/rt_info/memory_formats_attribute.hpp"
#include <ngraph/opsets/opset1.hpp>

#include <dnnl_types.h>
#include <ie_ngraph_utils.hpp>
#include "utils/general_utils.h"
#include "utils/cpu_utils.hpp"
#include "nodes/common/cpu_convert.h"
#include "memory_desc/cpu_memory_desc_utils.h"
#include "memory_desc/dnnl_blocked_memory_desc.h"

#include <utils/shape_inference/static_shape.hpp>
#include <utils/shape_inference/shape_inference.hpp>

using namespace mkldnn;
using namespace MKLDNNPlugin;
using namespace openvino;

using namespace InferenceEngine::details;

MKLDNNNode::NodesFactory & MKLDNNNode::factory() {
    static NodesFactory factoryInstance;
    return factoryInstance;
}

MKLDNNNode::MKLDNNNode(const std::shared_ptr<ngraph::Node>& op, const mkldnn::engine& eng, MKLDNNWeightsSharing::Ptr &w_cache)
        : selectedPrimitiveDescriptorIndex(-1), permanent(false), temporary(false), constant(ConstantType::Unknown),
          weightCache(w_cache), engine(eng), name(op->get_friendly_name()), typeStr(op->get_type_name()),
          type(TypeFromName(op->get_type_name())), profiling(op->get_friendly_name()) {
    algorithm = Algorithm::Default;
    fusingPort = -1;
    const std::string errorPrefix = "Ngraph operation " + std::string(op->get_type_name()) + " with name " + op->get_friendly_name();

    for (size_t i = 0; i < op->get_input_size(); i++) {
        const auto &shape = op->get_input_partial_shape(i);
        if (shape.rank().is_dynamic()) {
            IE_THROW(Unexpected) << "CPU plug-in doesn't support " << getTypeStr() << " operation with dynamic rank. Operation name: " << getName();
        }

        bool isScalar = shape.rank().get_length() == 0;
        inputShapes.emplace_back(isScalar ? ngraph::PartialShape{1} : shape);
        originalInputPrecisions.emplace_back(details::convertPrecision(op->get_input_element_type(i)));
    }

    if (typeStr != "Result" && typeStr != "Assign") {
        if (op->get_output_size() == 0) {
            IE_THROW() << "Node with type '" << typeStr << "' and name '" << name << "' does not have any outputs.";
        }
        for (size_t i = 0; i < op->get_output_size(); i++) {
            const auto &shape = op->get_output_partial_shape(i);
            if (shape.rank().is_dynamic()) {
                IE_THROW(Unexpected) << "CPU plug-in doesn't support " << getTypeStr() << " operation with dynamic rank. Operation name: " << getName();
            }

            bool isScalar = shape.rank().get_length() == 0;
            outputShapes.emplace_back(isScalar ? ngraph::PartialShape{1} : shape);
            originalOutputPrecisions.emplace_back(details::convertPrecision(op->get_output_element_type(i)));
        }
    }

    isDynamic = std::any_of(inputShapes.begin(), inputShapes.end(), [](const Shape& shape){ return shape.isDynamic(); }) ||
                std::any_of(outputShapes.begin(), outputShapes.end(), [](const Shape& shape){ return shape.isDynamic(); });

    if (isDynamic)
        createShapeInferSubgraph(op);

    const auto& rtInfo = op->get_rt_info();
    if (rtInfo.count("originalLayersNames")) {
        originalLayers = getRTInfoValue(rtInfo, "originalLayersNames");
    }

    if (originalLayers.empty()) {
        addOriginalLayer(name);
    }

    auto primitivesPriority = getPrimitivesPriorityValue(op);
    if (!primitivesPriority.empty()) {
        std::istringstream stream(primitivesPriority);
        std::string str;
        while (getline(stream, str, ',')) {
            if (str.substr(0, 4) != "cpu:")
                continue;
            implPriorities.push_back(parse_impl_name(str));
            if (implPriorities[implPriorities.size() - 1] == impl_desc_type::unknown &&
                str != "cpu:unknown")
                IE_THROW() << "Unsupported CPU implementation " << str << " for node " << getName();
        }
    }

    if (op != nullptr) {
        std::string inputMemoryFormats = ngraph::getMKLDNNInputMemoryFormats(op);
        if (!inputMemoryFormats.empty()) {
            std::istringstream stream(inputMemoryFormats);
            std::string str;
            while (getline(stream, str, ',')) {
                if (str.substr(0, 4) != "cpu:")
                    continue;
                inputMemoryFormatsFilter.push_back(mkldnn::utils::str2fmt(str.substr(4, str.size()).c_str()));
            }
        }

        std::string outputMemoryFormats = ngraph::getMKLDNNOutputMemoryFormats(op);
        if (!outputMemoryFormats.empty()) {
            std::istringstream stream(outputMemoryFormats);
            std::string str;
            while (getline(stream, str, ',')) {
                if (str.substr(0, 4) != "cpu:")
                    continue;
                outputMemoryFormatsFilter.push_back(mkldnn::utils::str2fmt(str.substr(4, str.size()).c_str()));
            }
        }
    }

    const auto it = rtInfo.find("enforceBF16evenForGraphTail");
    if (it != rtInfo.end()) {
        enforceBF16evenForGraphTail = it->second.as<bool>();
    }
}

MKLDNNNode::MKLDNNNode(const std::string& type, const std::string& name, const mkldnn::engine& eng, MKLDNNWeightsSharing::Ptr &w_cache)
        : selectedPrimitiveDescriptorIndex(-1), permanent(false), temporary(false), constant(ConstantType::Unknown),
          weightCache(w_cache), engine(eng), fusingPort(-1), name(name), typeStr(type),
          type(TypeFromName(type)), profiling(name) {
    // TODO [NM]: What about filling inDims and outDims?
}

void MKLDNNNode::addEdge(const MKLDNNEdgeWeakPtr& edge) {
    auto edgePtr = edge.lock();
    if (!edgePtr)
        return;
    auto parentPtr = edgePtr->getParent();
    auto childPtr = edgePtr->getChild();
    if (!parentPtr || !childPtr)
        return;

    parentPtr->childEdges.push_back(edge);
    childPtr->parentEdges.push_back(edge);
}

void MKLDNNNode::removeEdge(const MKLDNNEdgeWeakPtr& edge) {
    auto edgePtr = edge.lock();
    if (!edgePtr)
        return;
    auto parentPtr = edgePtr->getParent();
    auto childPtr = edgePtr->getChild();
    if (!parentPtr || !childPtr)
        return;
    for (auto it = childPtr->parentEdges.begin(); it != childPtr->parentEdges.end(); it++) {
        auto parentEdge = (*it).lock();
        if (parentEdge && parentEdge->getChild() == childPtr && parentEdge->getParent() == parentPtr) {
            childPtr->parentEdges.erase(it);
            break;
        }
    }
    for (auto it = parentPtr->childEdges.begin(); it != parentPtr->childEdges.end(); it++) {
        auto childEdge = (*it).lock();
        if (childEdge && childEdge->getChild() == childPtr && childEdge->getParent() == parentPtr) {
            parentPtr->childEdges.erase(it);
            break;
        }
    }
}

void MKLDNNNode::remove() {
    auto parent_edges = parentEdges;
    for (const auto &parentEdge : parent_edges) {
        removeEdge(parentEdge);
    }
    auto child_edges = childEdges;
    for (const auto &childEdge : child_edges) {
        removeEdge(childEdge);
    }
}

bool MKLDNNNode::isEdgesEmpty(const std::vector<MKLDNNEdgeWeakPtr>& edges) const {
    for (auto &edge : edges) {
        if (edge.lock())
            return false;
    }
    return true;
}

void MKLDNNNode::createPrimitive() {
    if (inputShapesDefined() && isExecutable()) {
        if (needPrepareParams()) {
            prepareParams();
        }
        updateLastInputDims();
    }
}

void MKLDNNNode::selectOptimalPrimitiveDescriptor() {
    selectPreferPrimitiveDescriptor(getPrimitivesPriority(), false);
}

void MKLDNNNode::selectPreferPrimitiveDescriptor(const std::vector<impl_desc_type>& priority, bool ignoreConstInputs) {
    for (auto& type : priority) {
        int selectedPrimitive = -1;
        int equalsFormatCount = -1;
        for (size_t i = 0; i < getSupportedPrimitiveDescriptors().size(); i++) {
            impl_desc_type supportedType = getSupportedPrimitiveDescriptors()[i].getImplementationType();
            if (type == supportedType) {
                int equalsLocalFormatCount = 0;
                if (getSupportedPrimitiveDescriptors()[i].getConfig().inConfs.size() > getParentEdges().size())
                    continue;
                for (size_t j = 0; j < getSupportedPrimitiveDescriptors()[i].getConfig().inConfs.size(); j++) {
                    auto parentEdge = getParentEdgeAt(j);
                    auto parentPtr = parentEdge->getParent();

                    // We don't take into account constant edges since reorders on them will be executed on load network stage
                    if (ignoreConstInputs && j > 0 && parentPtr->isConstant()) {
                        equalsLocalFormatCount++;
                        continue;
                    }

                    auto parent_spd = parentPtr->getSelectedPrimitiveDescriptor();

                    if (parent_spd != nullptr && !parent_spd->getConfig().outConfs.empty()) {
                        int inNum = parentEdge->getInputNum();
                        if (inNum < 0 || inNum >= parent_spd->getConfig().outConfs.size()) {
                            inNum = 0;
                        }
                        auto& curDesc = getSupportedPrimitiveDescriptors()[i].getConfig().inConfs[j].desc;
                        auto& parentDesc = parent_spd->getConfig().outConfs[inNum].desc;

                        if (curDesc->isCompatible(*parentDesc)) {
                            equalsLocalFormatCount++;
                        }
                    }
                }
                if (equalsLocalFormatCount > equalsFormatCount) {
                    equalsFormatCount = equalsLocalFormatCount;
                    selectedPrimitive = static_cast<int>(i);
                }
            }
        }
        if (selectedPrimitive >= 0) {
            selectPrimitiveDescriptorByIndex(selectedPrimitive);
            return;
        }
    }

    if (getSupportedPrimitiveDescriptors().empty())
        IE_THROW() << "Supported primitive descriptors list is empty for node: " << getName();
    // fallback. If there are no primitives from priority list just select a first
    selectPrimitiveDescriptorByIndex(0);
}

bool MKLDNNNode::canBeInPlace() const {
    // TODO [DS]: enable inPlace for dynamic shapes
    if (isDynamicNode()) {
        return false;
    }

    if (getParentEdges().size() != 1 || getParentEdgeAt(0)->getParent()->getChildEdges().size() != 1 ||
            (getParentEdgeAt(0)->getParent()->isConstant() && !getParentEdgeAt(0)->getChild()->isConstant()))
        return false;

    // TODO: we need to extend this logic to properly handle all possible inplace conflicts
    if (getParentEdges().size() == 1 && getParentEdgeAt(0)->getParent()->getType() == Reshape) {
        auto reshapeNode = getParentEdgeAt(0)->getParent();
        if (reshapeNode->getParentEdgeAt(0)->getParent()->getChildEdges().size() != 1)
            return false;
    }

    auto inShape = getInputShapeAtPort(0);
    for (size_t cIdx = 0; cIdx < outputShapes.size(); cIdx++) {
        if (getOutputShapeAtPort(cIdx) != inShape) {
            return false;
        }
    }
    return true;
}

void MKLDNNNode::resolveInPlaceEdges() {
    // TODO [DS]: first version dynamic shapes do not support inPlace logic
    // after enabling inPlace logic for dynamic shapes we need to update this method for nodes with several edges at single port
    const NodeDesc *selected_pd = getSelectedPrimitiveDescriptor();
    if (!selected_pd)
        IE_THROW() << "Cannot find selected primitive descriptor for node: " << getName();
    for (size_t i = 0; i < getParentEdges().size() && i < selected_pd->getConfig().inConfs.size(); i++) {
        auto parentEdge = getParentEdgeAt(i);

        if (parentEdge->getStatus() != MKLDNNEdge::Status::NotAllocated || selected_pd->getConfig().inConfs[i].inPlace < 0)
            continue;

        auto * memPtr = reinterpret_cast<char*>(parentEdge->getMemory().GetData());
        parentEdge->getMemoryPtr().reset(new MKLDNNMemory(getEngine()));
        parentEdge->getMemoryPtr()->Create(*selected_pd->getConfig().inConfs[i].desc, memPtr);

        parentEdge->changeStatus(MKLDNNEdge::Status::Allocated);
    }
    for (size_t i = 0; i < getChildEdges().size() && i < selected_pd->getConfig().outConfs.size(); i++) {
        auto childEdge = getChildEdgeAt(i);

        if (childEdge->getStatus() != MKLDNNEdge::Status::NotAllocated || selected_pd->getConfig().outConfs[i].inPlace < 0)
            continue;

        auto * memPtr = reinterpret_cast<char*>(childEdge->getMemory().GetData());
        childEdge->getMemoryPtr().reset(new MKLDNNMemory(getEngine()));
        childEdge->getMemoryPtr()->Create(*selected_pd->getConfig().outConfs[i].desc, memPtr);

        childEdge->changeStatus(MKLDNNEdge::Status::Allocated);
    }
}

MemoryDescPtr MKLDNNNode::getBaseMemDescAtInputPort(size_t portNum) const {
    if (auto primDesc = getSelectedPrimitiveDescriptor()) {
        const auto& inConfs = primDesc->getConfig().inConfs;
        if (inConfs.size() < portNum) {
            IE_THROW() << "Can't get input memory desc at port: " << portNum << ", incorrect port number";
        }
        return inConfs[portNum].desc;
    }
    IE_THROW() << "Can't get input memory desc, primitive descriptor is not selected";
}

MemoryDescPtr MKLDNNNode::getBaseMemDescAtOutputPort(size_t portNum) const {
    if (auto primDesc = getSelectedPrimitiveDescriptor()) {
        const auto& outConfs = primDesc->getConfig().outConfs;
        if (outConfs.size() < portNum) {
            IE_THROW() << "Can't get output memory desc at port: " << portNum << ", incorrect port number";
        }
        return outConfs[portNum].desc;
    }
    IE_THROW() << "Can't get output memory desc, primitive descriptor is not selected";
}

std::string MKLDNNNode::getPrimitiveDescriptorType() {
    auto selectedPrimitiveDesc = getSelectedPrimitiveDescriptor();

    impl_desc_type type = impl_desc_type::undef;
    if (selectedPrimitiveDesc) {
        type = selectedPrimitiveDesc->getImplementationType();
    }

    std::string str_type;

    auto add_type = [&](std::string t) {
        if (!str_type.empty() && t.c_str()[0] != '_')
            str_type += "_";
        str_type += t;
    };

#define SEARCH_TYPE(_type)                                          \
    if ((type & impl_desc_type::_type) == impl_desc_type::_type)    \
        add_type(#_type)

    SEARCH_TYPE(undef);
    SEARCH_TYPE(reorder);
    SEARCH_TYPE(jit);
    SEARCH_TYPE(gemm);
    SEARCH_TYPE(brgconv);
    SEARCH_TYPE(brgemm);
    SEARCH_TYPE(ref);

    SEARCH_TYPE(avx512);
    SEARCH_TYPE(amx);
    SEARCH_TYPE(avx2);
    SEARCH_TYPE(avx);
    SEARCH_TYPE(sse42);
    SEARCH_TYPE(blas);
    SEARCH_TYPE(any);
    SEARCH_TYPE(uni);

    SEARCH_TYPE(winograd);
    SEARCH_TYPE(_dw);
    SEARCH_TYPE(_1x1);

    if (type == impl_desc_type::unknown)
        str_type = "unknown";
    else if (str_type.empty())
        str_type = "undef";

    // adding layer precision to the performance counters as one of the token
    // currently we treat a layer executing in int8 mode if its input is I8 or U8. if input is U8, we still
    // add I8 since I8 is special placeholder. The real calc precision might be quite complex and in most cases
    // it is mixed precision.
    if (selectedPrimitiveDesc) {
        if (!selectedPrimitiveDesc->getConfig().inConfs.empty()) {
            if (selectedPrimitiveDesc->getConfig().inConfs[0].desc->getPrecision() != InferenceEngine::Precision::U8) {
                str_type += "_" + std::string(selectedPrimitiveDesc->getConfig().inConfs[0].desc->getPrecision().name());
            } else {
                str_type += "_I8";
            }
        } else {
            if (selectedPrimitiveDesc->getConfig().outConfs[0].desc->getPrecision() != InferenceEngine::Precision::U8) {
                str_type += "_" + std::string(selectedPrimitiveDesc->getConfig().outConfs[0].desc->getPrecision().name());
            } else {
                str_type += "_I8";
            }
        }
    }

    return str_type;
}

const MKLDNNEdgePtr MKLDNNNode::getParentEdgeAt(size_t idx) const {
    if (idx >= parentEdges.size())
        IE_THROW() << "Node " << getName() << " contains less parent edges than " << idx;
    auto parentEdgePtr = parentEdges[idx].lock();
    if (!parentEdgePtr)
        IE_THROW() << "Node " << getName() << " contains empty parent edge for index " << idx;
    return parentEdgePtr;
}

const MKLDNNEdgePtr MKLDNNNode::getChildEdgeAt(size_t idx) const {
    if (idx >= childEdges.size())
        IE_THROW() << "Node " << getName() << " contains less child edges than " << idx;
    auto childEdgePtr = childEdges[idx].lock();
    if (!childEdgePtr)
        IE_THROW() << "Node " << getName() << " contains empty child edge for index " << idx;
    return childEdgePtr;
}

const std::vector<MKLDNNEdgePtr> MKLDNNNode::getParentEdgesAtPort(size_t idx) const {
    if (idx >= inputShapes.size())
        IE_THROW() << "Node " << getName() << " contains less input ports than " << idx;

    std::vector<MKLDNNEdgePtr> res;
    for (auto &edge_w : parentEdges) {
        auto edge = edge_w.lock();
        if (!edge)
            IE_THROW() << "Node " << getName() << " contains dead weak ptr";
        if (edge->getOutputNum() == idx) res.push_back(edge);
    }
    return res;
}

const std::vector<MKLDNNEdgePtr> MKLDNNNode::getChildEdgesAtPort(size_t idx) const {
    if (idx >= outputShapes.size())
        IE_THROW() << "Node " << getName() << " contains less output ports than " << idx;

    std::vector<MKLDNNEdgePtr> res;
    for (auto &edge_w : childEdges) {
        auto edge = edge_w.lock();
        if (!edge)
            IE_THROW() << "Node " << getName() << " contains dead weak ptr";
        if (edge->getInputNum() == idx) res.push_back(edge);
    }
    return res;
}


std::vector<memory::format_tag> MKLDNNNode::getAvailableFormatsForDims(const Shape &dims) const {
    if (dims.getRank() == 0)
        return {memory::format_tag::x};
    else if (dims.getRank() == 1)
        return {memory::format_tag::x};
    else if (dims.getRank() == 2)
        return {memory::format_tag::nc};
    else if (dims.getRank() == 3)
        return {memory::format_tag::tnc, memory::format_tag::ntc,
                memory::format_tag::ncw, memory::format_tag::nCw8c, memory::format_tag::nCw16c };
    else if (dims.getRank() == 4)
        return {memory::format_tag::nchw, memory::format_tag::nChw8c, memory::format_tag::nChw16c};
    else if (dims.getRank() == 5)
        return {memory::format_tag::ncdhw, memory::format_tag::nCdhw8c, memory::format_tag::nCdhw16c};
    return {memory::format_tag::any};
}

void MKLDNNNode::execute(mkldnn::stream strm) {
    if (prim) {
        (*prim).execute(strm, primArgs);
    }
}

void MKLDNNNode::executeDynamic(mkldnn::stream strm) {
    if (needShapeInfer()) {
        redefineOutputMemory(shapeInfer());
    }
    if (isExecutable()) {
        if (needPrepareParams()) {
            IE_ASSERT(inputShapesDefined()) << "Can't prepare params for " << getTypeStr() << " node with name: " << getName() <<
                " since the input shapes are not defined.";
            prepareParams();
        }
        executeDynamicImpl(strm);
    }
    updateLastInputDims();
}

void MKLDNNNode::redefineOutputMemory(const std::vector<VectorDims> &newOutputShapes) {
    if (newOutputShapes.size() != outputShapes.size()) {
        IE_THROW() << "Number shapes mismatch with real outputs number for node with name: " << getName();
    }
    for (size_t i = 0; i < outputShapes.size(); i++) {
        const auto edges = getChildEdgesAtPort(i);

        // avoid 0D shape incompatible
        auto newOutputShape = newOutputShapes[i];
        if (newOutputShape.empty()) {
            newOutputShape.push_back(1);
        }

        const auto memDesc = getBaseMemDescAtOutputPort(i)->cloneWithNewDims(newOutputShape);

        const auto &currDesc = edges[0]->getMemory().getDesc();
        if (currDesc.getShape().isStatic() && currDesc.getShape().getStaticDims() == newOutputShape)
            continue;

        // this path neccesary if there are several edges per one port
        // in this case edge memory share same physical memory
        // so we need to find which edge allocate memory, reallocate memory and share this memory between other edges
        size_t sharedEdgeNum = 0;
        for (size_t j = 0; j < edges.size(); j++) {
            if (!edges[j]->getMemory().isUsedExternalStorage()) {
                sharedEdgeNum = j;
                break;
            }
        }
        edges[sharedEdgeNum]->getMemoryPtr()->redefineDesc(*memDesc);
        void *data = edges[sharedEdgeNum]->getMemoryPtr()->GetData();
        for (size_t j = 0; j < edges.size(); j++) {
            if (j == sharedEdgeNum)
                continue;
            edges[j]->getMemoryPtr()->redefineDesc(*memDesc, data);
        }
    }
}

void MKLDNNNode::initSupportedPrimitiveDescriptors() {
    if (!supportedPrimitiveDescriptors.empty())
        return;

    for (auto& desc : descs) {
        auto itpd = desc.createPrimitiveDescriptorIterator(engine);

        while (static_cast<bool>(itpd)) {
            NodeConfig config;
            config.dynBatchSupport = true;
            for (size_t i = 0; i < descInputNumbers(desc); i++) {
                PortConfig portConfig;
                portConfig.inPlace = -1;
                portConfig.constant = false;
                auto desc = getSrcMemDesc(itpd, i);
                if (desc->getType() & MemoryDescType::Blocked) {
                    portConfig.desc = desc->as<BlockedMemoryDesc>()->cloneWithUndefStridesAndOffset();
                } else {
                    portConfig.desc = std::move(desc);
                }
                config.inConfs.push_back(portConfig);
            }

            for (size_t i = 0; i < descOutputNumbers(desc); i++) {
                PortConfig portConfig;
                portConfig.inPlace = canBeInPlace() ? 0 : -1;
                portConfig.constant = false;
                auto desc = getDstMemDesc(itpd, i);
                if (desc->getType() & MemoryDescType::Blocked) {
                    portConfig.desc = desc->as<BlockedMemoryDesc>()->cloneWithUndefStridesAndOffset();
                } else {
                    portConfig.desc = std::move(desc);
                }
                config.outConfs.push_back(portConfig);
            }
            impl_desc_type impl_type = parse_impl_name(itpd.impl_info_str());

            supportedPrimitiveDescriptors.emplace_back(config, impl_type);
            if (!itpd.next_impl())
                break;
        }
    }
}

void MKLDNNNode::filterSupportedPrimitiveDescriptors() {
    // Compare by partial layout descriptor (without particular strides values)
    auto areCompatible = [](const MemoryDesc& desc, mkldnn::memory::format_tag fmt) -> bool {
        auto fmt_tdesc = DnnlBlockedMemoryDesc(desc.getShape(),
                                                 MKLDNNExtensionUtils::IEPrecisionToDataType(desc.getPrecision()),
                                                 fmt);
        return desc.isCompatible(fmt_tdesc);
    };

    if (!inputMemoryFormatsFilter.empty() || !outputMemoryFormatsFilter.empty()) {
        auto itpd = supportedPrimitiveDescriptors.begin();
        while (itpd != supportedPrimitiveDescriptors.end()) {
            const auto &config = itpd->getConfig();
            if (inputMemoryFormatsFilter.size() > config.inConfs.size() || outputMemoryFormatsFilter.size() > config.outConfs.size())
                IE_THROW() << "Incorrect number of input or output memory formats";

            bool isSuitableDesc = true;
            for (int i = 0; i < inputMemoryFormatsFilter.size(); i++) {
                const bool matched = areCompatible(*config.inConfs[i].desc, inputMemoryFormatsFilter[i]);
                isSuitableDesc &= matched;
            }
            for (int i = 0; i < outputMemoryFormatsFilter.size(); i++) {
                const bool matched = areCompatible(*config.outConfs[i].desc, outputMemoryFormatsFilter[i]);
                isSuitableDesc &= matched;
            }
            if (!isSuitableDesc) {
                itpd = supportedPrimitiveDescriptors.erase(itpd);
            } else {
                itpd++;
            }
        }
    }
}

void MKLDNNNode::initDescriptor(const NodeConfig& config) {
    auto* selectedPD = getSelectedPrimitiveDescriptor();
    if (!selectedPD) {
        return;
    }
    std::vector<MemoryDescPtr> inDescs;
    for (const auto& inConf : config.inConfs)
        inDescs.emplace_back(inConf.desc);
    std::vector<MemoryDescPtr> outDescs;
    for (const auto& outConf : config.outConfs)
        outDescs.emplace_back(outConf.desc);
    createDescriptor(inDescs, outDescs);

    AttrPtr attr = initPrimitiveAttr();

    NodeConfig rightConfig = selectedPD->getConfig();
    size_t selected_count = 0;
    for (size_t j = 0; j < descs.size(); j++) {
        const auto &desc = descs[j];
        primitive_desc_iterator itpd;
        if (attr == nullptr) {
            itpd = desc.createPrimitiveDescriptorIterator(engine);
        } else {
            itpd = desc.createPrimitiveDescriptorIterator(engine, *(attr.get()));
        }
        while (static_cast<bool>(itpd)) {
            NodeConfig cfg;
            cfg.dynBatchSupport = true;
            for (size_t i = 0; i < descInputNumbers(desc); i++) {
                PortConfig dataConfig;
                dataConfig.inPlace = canBeInPlace() ? 0 : -1;
                dataConfig.constant = false;
                dataConfig.desc = getSrcMemDesc(itpd, i);
                cfg.inConfs.push_back(dataConfig);
            }

            for (size_t i = 0; i < descOutputNumbers(desc); i++) {
                PortConfig dataConfig;
                dataConfig.inPlace = -1;
                dataConfig.constant = false;
                dataConfig.desc = getDstMemDesc(itpd, i);
                cfg.outConfs.push_back(dataConfig);
            }
            impl_desc_type impl_type = parse_impl_name(itpd.impl_info_str());
            if (selected_count == selectedPrimitiveDescriptorIndex) {
                if (impl_type != selectedPD->getImplementationType()) {
                    IE_THROW() << "Cannot get the original layer configuration!";
                }
                rightConfig = cfg;
            }
            if (j == descs.size() - 1) {
                if (impl_type == selectedPD->getImplementationType()) {
                    rightConfig = config;
                }
            }
            selected_count++;
            if (!itpd.next_impl())
                break;
        }
    }

    if (descs.empty()) {
        const auto& selectedConfig = selectedPD->getConfig();
        if (selectedConfig.inConfs.size() != config.inConfs.size() || selectedConfig.outConfs.size() != config.outConfs.size())
            return;

        for (size_t i = 0; i < selectedConfig.inConfs.size(); i++) {
            if (!selectedConfig.inConfs[i].desc->isCompatible(*config.inConfs[i].desc))
                IE_THROW() << "Incorrect descriptor for node: " << getName() << " on " << i << " intput port";
        }

        for (size_t i = 0; i < selectedConfig.outConfs.size(); i++) {
            if (!selectedConfig.outConfs[i].desc->isCompatible(*config.outConfs[i].desc))
                IE_THROW() << "Incorrect descriptor for node: " << getName() << " on " << i << " output port";
        }
        rightConfig = config;
    }

    selectedPD->setConfig(rightConfig);
}

void MKLDNNNode::prepareMemory(mkldnn::primitive_desc_iterator& itpd) {
    for (size_t i = 0; i < getChildEdges().size(); i++) {
        auto &dstMemPtr = getChildEdgeAt(i)->getMemoryPtr();
        if (!dstMemPtr || !dstMemPtr->GetPrimitivePtr())
            IE_THROW() << "Destination memory didn't allocate for node " << getName()
                               << " to node " << getChildEdgeAt(i)->getChild()->getName() << ".";
    }
    for (size_t i = 0; i < getParentEdges().size(); i++) {
        auto &srcMemPtr = getParentEdgeAt(i)->getMemoryPtr();
        if (!srcMemPtr || !srcMemPtr->GetPrimitivePtr())
            IE_THROW() << "Destination memory didn't allocate for node " << getName()
                               << " from node " << getParentEdgeAt(i)->getParent()->getName() << ".";
    }
    std::vector<DnnlMemoryDescPtr> intDescs;
    for (auto &it : internalBlobDesc)
        intDescs.push_back(it(itpd, 0));

    internalBlobMemory.clear();
    for (size_t i = 0; i < internalBlobs.size(); i++) {
        const auto &internalBlob = internalBlobs[i];

        auto create = [&] () {
            // TODO [DS]: internal blobs should be removed or rewritten using Memory object
            auto newDesc = MemoryDescUtils::convertToDnnlBlockedMemoryDesc(internalBlob->getTensorDesc());

            MKLDNNMemory memory{ engine };
            memory.Create(newDesc, internalBlob->buffer());

            MKLDNNMemoryPtr _ptr = MKLDNNMemoryPtr(new MKLDNNMemory(engine));
            _ptr->Create(*intDescs[i]);
            _ptr->SetData(memory);

            return _ptr;
        };

        MKLDNNMemoryPtr ptr;
        if (weightCache != nullptr) {
            const uint64_t data_hash = weightCache->GetHashFunc().hash(
                    internalBlob->buffer(), internalBlob->byteSize());

            const std::string string_hash = name + "_" + std::to_string(i)
                                            + "_" + std::to_string(internalBlob->byteSize())
                                            + "_" + std::to_string(data_hash);

            ptr = *weightCache->findOrCreate(string_hash, create);
        } else {
            ptr = create();
        }

        internalBlobMemory.push_back(ptr);
    }
}

bool MKLDNNNode::isInPlace() {
    if (inplace == InPlaceType::Unknown) {
        auto selected_pd = getSelectedPrimitiveDescriptor();
        if (selected_pd == nullptr)
            IE_THROW() << "Preferable primitive descriptor is not set.";

        inplace = InPlaceType::NoInPlace;
        auto config = selected_pd->getConfig();
        for (auto &in : config.inConfs) {
            if (in.inPlace >= 0) {
                inplace = InPlaceType::InPlace;
                break;
            }
        }
        for (auto &out : config.outConfs) {
            if (out.inPlace >= 0) {
                inplace = InPlaceType::InPlace;
                break;
            }
        }
    }

    return inplace == InPlaceType::InPlace;
}

bool MKLDNNNode::isConstant() {
    if (constant == ConstantType::Unknown) {
        std::vector<MKLDNNNodePtr> checkNodes;
        for (size_t i = 0; i < getChildEdges().size(); i++) {
            checkNodes.push_back(getChildEdgeAt(i)->getChild());
        }
        while (constant != ConstantType::NoConst && !checkNodes.empty()) {
            constant = checkNodes.front()->checkConstant(LOOK_DOWN, checkNodes);
            checkNodes.erase(checkNodes.begin());
        }
        if (constant != ConstantType::Const) {
            constant = ConstantType::Unknown;
            checkNodes.clear();
            for (size_t i = 0; i < getParentEdges().size(); i++) {
                checkNodes.push_back(getParentEdgeAt(i)->getParent());
            }
            while (constant != ConstantType::NoConst && !checkNodes.empty()) {
                constant = checkNodes.front()->checkConstant(LOOK_UP, checkNodes);
                checkNodes.erase(checkNodes.begin());
            }
        }
        if (constant == ConstantType::Unknown)
            constant = ConstantType::NoConst;
    }
    return constant == ConstantType::Const;
}

MKLDNNNode::ConstantType MKLDNNNode::checkConstant(LOOK look, std::vector<MKLDNNNodePtr>& checkNodes) {
    if (constant == ConstantType::Unknown) {
        if (look == LOOK_DOWN) {
            for (size_t i = 0; i < getChildEdges().size(); i++) {
                if (std::find(checkNodes.begin(), checkNodes.end(), getChildEdgeAt(i)->getChild()) == checkNodes.end())
                    checkNodes.push_back(getChildEdgeAt(i)->getChild());
            }
        } else {
            for (size_t i = 0; i < getParentEdges().size(); i++) {
                if (std::find(checkNodes.begin(), checkNodes.end(), getParentEdgeAt(i)->getParent()) == checkNodes.end())
                    checkNodes.push_back(getParentEdgeAt(i)->getParent());
            }
        }
    }
    return constant;
}

void MKLDNNNode::addOriginalLayer(const std::string& layerName) {
    if (layerName.empty()) return;
    if (originalLayers.empty()) {
        originalLayers = layerName;
    } else {
        originalLayers += "," + layerName;
    }
}

void MKLDNNNode::cleanup() {
    internalBlobs.clear();

    for (auto it : fusedWith) {
        it->cleanup();
    }

    for (auto it : mergedWith) {
        it->cleanup();
    }
}

const std::vector<impl_desc_type>& MKLDNNNode::getPrimitivesPriority() {
    std::vector<impl_desc_type> priorities = {
            impl_desc_type::unknown,
            impl_desc_type::brgconv_avx512_amx_1x1,
            impl_desc_type::brgconv_avx512_amx,
            impl_desc_type::jit_avx512_amx_dw,
            impl_desc_type::jit_avx512_amx_1x1,
            impl_desc_type::jit_avx512_amx,
            // Brgconv kernels disabled in order to prevent perf degradations on non AMX HW
//            impl_desc_type::brgconv_avx512_1x1,
//            impl_desc_type::brgconv_avx512,
            impl_desc_type::jit_uni_dw,
            impl_desc_type::jit_uni_1x1,
            impl_desc_type::jit_uni,
            impl_desc_type::jit_avx512_dw,
            impl_desc_type::jit_avx512_1x1,
            impl_desc_type::jit_avx512,
            impl_desc_type::jit_avx2_dw,
            impl_desc_type::jit_avx2_1x1,
            impl_desc_type::jit_avx2,
            impl_desc_type::jit_avx_dw,
            impl_desc_type::jit_avx_1x1,
            impl_desc_type::jit_avx,
            impl_desc_type::jit_sse42_dw,
            impl_desc_type::jit_sse42_1x1,
            impl_desc_type::jit_sse42,
            impl_desc_type::gemm_any,
            impl_desc_type::gemm_blas,
            impl_desc_type::gemm_avx512,
            impl_desc_type::gemm_avx2,
            impl_desc_type::gemm_avx,
            impl_desc_type::gemm_sse42,
            impl_desc_type::jit_gemm,
            impl_desc_type::ref_any,
            impl_desc_type::ref,
    };
    for (const auto& impl : priorities) {
        if (std::find(implPriorities.begin(), implPriorities.end(), impl) == implPriorities.end())
            implPriorities.push_back(impl);
    }
    return implPriorities;
}

MemoryDescPtr MKLDNNNode::getDefinedInputDesc(const NodeConfig &config, size_t idx) const {
    int num = getParentEdgeAt(idx)->getInputNum();
    auto *selectedPD = getParentEdgeAt(idx)->getParent()->getSelectedPrimitiveDescriptor();
    if (!selectedPD)
        IE_THROW() << "Cannot get selected primitive descriptor for node: " << getParentEdgeAt(idx)->getParent()->getName();

    if (config.inConfs[idx].desc->isDefined()) {
        return config.inConfs[idx].desc;
    }

    if (config.inConfs[idx].inPlace >= 0) {
        return getDefinedOutputDesc(config, static_cast<size_t>(config.inConfs[idx].inPlace));
    }

    if (num >= 0) {
        auto parentConf = selectedPD->getConfig().outConfs[num];
        parentConf.desc = parentConf.desc->cloneWithNewPrecision(config.inConfs[idx].desc->getPrecision());
        if (!parentConf.desc->isDefined() && parentConf.inPlace >= 0)
            getParentEdgeAt(idx)->getParent()->initOptimalPrimitiveDescriptor();
        parentConf = getParentEdgeAt(idx)->getParent()->getSelectedPrimitiveDescriptor()->getConfig().outConfs[num];
        if (parentConf.desc->isDefined() && parentConf.desc->isCompatible(*config.inConfs[idx].desc)) {
            return parentConf.desc;
        }
    }

    return config.inConfs[idx].desc->as<BlockedMemoryDesc>()->cloneWithDefaultStridesAndOffset();
}

MemoryDescPtr MKLDNNNode::getDefinedOutputDesc(const NodeConfig &config, size_t idx) const {
    int num = getChildEdgeAt(idx)->getOutputNum();
    auto *selectedPD = getChildEdgeAt(idx)->getChild()->getSelectedPrimitiveDescriptor();
    if (!selectedPD)
        IE_THROW() << "Cannot get selected primitive descriptor for node: " << getChildEdgeAt(idx)->getChild()->getName();

    if (config.outConfs[idx].desc->isDefined()) {
        return config.outConfs[idx].desc;
    }

    if (config.outConfs[idx].inPlace >= 0) {
        return getDefinedInputDesc(config, static_cast<size_t>(config.outConfs[idx].inPlace));
    }

    if (num >= 0) {
        auto childConf = selectedPD->getConfig().inConfs[num];
        childConf.desc = childConf.desc->cloneWithNewPrecision(config.outConfs[idx].desc->getPrecision());
        if (!childConf.desc->isDefined() && childConf.inPlace >= 0)
            getChildEdgeAt(idx)->getChild()->initOptimalPrimitiveDescriptor();
        childConf = getChildEdgeAt(idx)->getChild()->getSelectedPrimitiveDescriptor()->getConfig().inConfs[num];
        if (childConf.desc->isDefined() && childConf.desc->isCompatible(*config.outConfs[idx].desc)) {
            return childConf.desc;
        }
    }

    return config.outConfs[idx].desc->as<BlockedMemoryDesc>()->cloneWithDefaultStridesAndOffset();
}

void MKLDNNNode::initOptimalPrimitiveDescriptor() {
    auto selected_pd = getSelectedPrimitiveDescriptor();
    if (selected_pd == nullptr)
        IE_THROW() << "Preferable primitive descriptor is not set.";
    auto config = selected_pd->getConfig();
    if (!isConfigDefined(config)) {
        for (size_t i = 0; i < config.inConfs.size(); i++) {
            config.inConfs[i].desc = getDefinedInputDesc(config, i);
        }

        for (size_t i = 0; i < config.outConfs.size(); i++) {
            config.outConfs[i].desc = getDefinedOutputDesc(config, i);
        }

        initDescriptor(config);
    } else if (getType() != RNNSeq && getType() != RNNCell) {
        initDescriptor(config);
    }
}

bool MKLDNNNode::isConfigDefined(const NodeConfig &config) const {
    for (const auto& configs : {config.inConfs, config.outConfs}) {
        for (const auto &dc : configs) {
            if (!dc.desc->isDefined())
                return false;
        }
    }
    return true;
}

MemoryDescPtr MKLDNNNode::getSrcMemDesc(mkldnn::primitive_desc_iterator &primitive_desc_it, size_t idx) {
    if (getInputShapeAtPort(idx).isDynamic()) {
        return MKLDNNExtensionUtils::makeUndefinedDesc(primitive_desc_it.src_desc(idx), getInputShapeAtPort(idx));
    }
    return MKLDNNExtensionUtils::makeDescriptor(primitive_desc_it.src_desc(idx));
}

MemoryDescPtr MKLDNNNode::getDstMemDesc(mkldnn::primitive_desc_iterator &primitive_desc_it, size_t idx) {
    if (getOutputShapeAtPort(idx).isDynamic()) {
        return MKLDNNExtensionUtils::makeUndefinedDesc(primitive_desc_it.dst_desc(idx), getOutputShapeAtPort(idx));
    }
    return MKLDNNExtensionUtils::makeDescriptor(primitive_desc_it.dst_desc(idx));
}

int MKLDNNNode::batchToProcess() const {
    return dynBatchLim == 0 ? getMaxBatch() : std::min<int>(getMaxBatch(), dynBatchLim);
}

// TODO [DS]: how we should process this for dynamic shape?
size_t MKLDNNNode::getMaxBatch() const {
    // FIXME: batch != 0 dims number
    if (!inputShapes.empty()) {
        if (inputShapes[0].getRank())
            return static_cast<int>(inputShapes[0].getStaticDims()[0]);
        else
            return 1;
    }
    if (!outputShapes.empty()) {
        if (outputShapes[0].getRank())
            return static_cast<int>(outputShapes[0].getStaticDims()[0]);
        else
            return 1;
    }
    return 0;
}

void MKLDNNNode::setDynamicBatchLim(int lim) {
    dynBatchLim = lim;

    auto setDynamicBatch = [this](int argType, int newBatch) {
        auto param = primArgs.find(argType);
        if (param != primArgs.end()) {
            auto oldMem = param->second;
            mkldnn::memory::desc newMemDesc(oldMem.get_desc());
            newMemDesc.data.dims[0] = newBatch;
            newMemDesc.data.padded_dims[0] = newBatch;
            mkldnn::memory newMem(newMemDesc, oldMem.get_engine(), oldMem.get_data_handle());
            primArgs.at(argType) = newMem;
        }
    };

    if (!primArgs.empty()) {
        int newBatch = batchToProcess();
        setDynamicBatch(DNNL_ARG_SRC, newBatch);
        setDynamicBatch(DNNL_ARG_DST, newBatch);
        setDynamicBatch(DNNL_ARG_DIFF_SRC, newBatch);
        setDynamicBatch(DNNL_ARG_DIFF_DST, newBatch);
    }
}

void MKLDNNNode::appendPostOpArgs(const mkldnn::primitive_attr& attr,
                                  std::unordered_map<int, mkldnn::memory>& primArgs,
                                  const std::vector<MKLDNNMemoryPtr>& binaryPostOpsArgs) {
    auto post_ops = attr.get_post_ops();
    int idx = 0;
    for (int i = 0; i < post_ops.len(); i++) {
        if (post_ops.kind(i) == mkldnn::primitive::kind::binary) {
            primArgs.insert({DNNL_ARG_ATTR_MULTIPLE_POST_OP(i) | DNNL_ARG_SRC_1, binaryPostOpsArgs[idx++]->GetPrimitive()});
        }
    }
}

bool MKLDNNNode::isFusedWith(Type fusedNodeType) const {
    for (auto fusedNode : fusedWith) {
        if (fusedNode->type == fusedNodeType)
            return true;
    }

    return false;
}

Layout MKLDNNNode::getWeightsLayoutByDims(SizeVector dims, bool isGrouped) {
    switch (dims.size()) {
        case 0:
            return Layout::SCALAR;
        case 1:
            return Layout::C;
        case 2:
            return Layout::NC;
        case 3:
            return Layout::CHW;
        case 4:
            return Layout::OIHW;
        case 5:
            return isGrouped ? Layout::GOIHW : Layout::OIDHW;
        case 6:
            return isGrouped ? Layout::GOIDHW : Layout::BLOCKED;
        default:
            return Layout::BLOCKED;
    }
}

void MKLDNNNode::appendPostOps(mkldnn::post_ops& ops, const VectorDims &postOpDims) {
    IE_THROW() << "Fusing of " << this->getType() << " operation is not implemented";
}

void MKLDNNNode::appendBinPostOps(mkldnn::post_ops& ops, const std::vector<size_t>& binaryShape, std::vector<MKLDNNMemoryPtr>& binaryPostOpsMem) {
    IE_THROW() << "Binary fusing of " << this->getType() << " operation is not implemented";
}

std::vector<InferenceEngine::Precision> MKLDNNNode::getInputPrecisions() const {
    std::vector<InferenceEngine::Precision> inputPrecisions;
    for (size_t i = 0; i < getParentEdges().size(); i++) {
        auto parentEdge = getParentEdgeAt(i);
        if (parentEdge && parentEdge->getStatus() == MKLDNNEdge::Status::Validated) {
            inputPrecisions.emplace_back(MKLDNNExtensionUtils::DataTypeToIEPrecision((parentEdge->getMemoryPtr()->GetDataType())));
        }
    }
    return inputPrecisions;
}

std::vector<InferenceEngine::Precision> MKLDNNNode::getOutputPrecisions() const {
    std::vector<InferenceEngine::Precision> outputPrecisions;
    for (size_t i = 0; i < getChildEdges().size(); i++) {
        auto childEdge = getChildEdgeAt(i);
        if (childEdge && childEdge->getStatus() == MKLDNNEdge::Status::Validated) {
            outputPrecisions.emplace_back(MKLDNNExtensionUtils::DataTypeToIEPrecision((childEdge->getMemoryPtr()->GetDataType())));
        }
    }
    return outputPrecisions;
}

InferenceEngine::Precision MKLDNNNode::getRuntimePrecision() const {
    // Base implementation consider precision only on data path and
    // assumes it is placed on 0-th port (which is true for almost all layers)
    InferenceEngine::Precision runtimePrecision = Precision::UNSPECIFIED;
    auto inputPrecisions = getInputPrecisions();
    if (!inputPrecisions.empty()) {
        runtimePrecision = inputPrecisions[0];
    } else {
        auto outputPrecisions = getOutputPrecisions();
        if (!outputPrecisions.empty()) {
            runtimePrecision = outputPrecisions[0];
        }
    }

    return runtimePrecision;
}

MKLDNNNode* MKLDNNNode::NodesFactory::create(const std::shared_ptr<ngraph::Node>& op, const mkldnn::engine& eng,
                                             const MKLDNNExtensionManager::Ptr& extMgr, MKLDNNWeightsSharing::Ptr &w_cache) {
    // getExceptionDescWithoutStatus removes redundant information from the exception message. For instance, the NotImplemented
    // exception is generated in the form: full_path_to_src_file:line_number [ NOT_IMPLEMENTED ] reason.
    // An example for gather node:
    // /path-to-openVino-root/inference-engine/src/mkldnn_plugin/nodes/mkldnn_gather_node.cpp:42 [ NOT_IMPLEMENTED ] Only opset7 Gather operation is supported
    // The most important part of the message is the reason, so the lambda trims everything up to "]"
    // Note that the op type and its friendly name will also be provided if we fail to create the node.
    auto getExceptionDescWithoutStatus = [](const InferenceEngine::Exception& ex) {
        std::string desc = ex.what();
        size_t pos = desc.find("]");
        if (pos != std::string::npos) {
            if (desc.size() == pos + 1) {
                desc.erase(0, pos + 1);
            } else {
                desc.erase(0, pos + 2);
            }
        }
        return desc;
    };
    MKLDNNNode *newNode = nullptr;
    std::string errorMessage;
    {
        std::unique_ptr<MKLDNNNode> ol(createNodeIfRegistered(MKLDNNPlugin, Generic, op, eng, w_cache));
        if (ol != nullptr && ol->created(extMgr))
            newNode = ol.release();
    }

    if (newNode == nullptr) {
        try {
            std::unique_ptr<MKLDNNNode> ol(createNodeIfRegistered(MKLDNNPlugin, TypeFromName(op->get_type_name()), op, eng, w_cache));
            if (ol != nullptr && ol->created(extMgr))
                newNode = ol.release();
        } catch (const InferenceEngine::Exception& ex) {
            if (dynamic_cast<const NotImplemented*>(&ex) != nullptr) {
                errorMessage += getExceptionDescWithoutStatus(ex);
            } else {
                throw;
            }
        }
    }

    if (newNode == nullptr) {
        try {
            std::unique_ptr<MKLDNNNode> ol(new MKLDNNReferenceNode(op, eng, w_cache, errorMessage));
            if (ol != nullptr && ol->created(extMgr))
                newNode = ol.release();
        } catch (const InferenceEngine::Exception& ex) {
            if (dynamic_cast<const NotImplemented*>(&ex) != nullptr) {
                const auto currErrorMess = getExceptionDescWithoutStatus(ex);
                if (!currErrorMess.empty())
                    errorMessage += errorMessage.empty() ? currErrorMess : "\n" + currErrorMess;
            } else {
                throw;
            }
        }
    }

    //  WA-start : TI node requires all attributes to construct internal subgpath
    //             including extManager, socket and mkldnn::eng.
    if (newNode) {
        if (newNode->getType() == TensorIterator) {
            if (auto ti = dynamic_cast<MKLDNNTensorIteratorNode*>(newNode))
                ti->setExtManager(extMgr);
        } else if (newNode->getType() == If) {
            if (auto ifNode = dynamic_cast<MKLDNNIfNode*>(newNode))
                ifNode->setExtManager(extMgr);
        }
    }
//    //  WA-end

    if (!newNode) {
        std::string errorDetails;
        if (!errorMessage.empty()) {
            errorDetails = "\nDetails:\n" + errorMessage;
        }
        IE_THROW() << "Unsupported operation of type: " << op->get_type_name() << " name: " << op->get_friendly_name() << errorDetails;
    }

    return newNode;
}

bool MKLDNNNode::canBePerformedAsScaleShift(const MKLDNNNode *parentNode) const {
    size_t fusingPort = 0;
    // @todo graph optimizer can provide parentNode as nullptr. Should be avoided
    const size_t channelAxis = parentNode ? parentNode->getFusingAxis() : MKLDNNNode::getFusingAxis();

    for (size_t i = (parentNode == nullptr ? 1 : 0); i < getParentEdges().size(); i++) {
        MKLDNNNode *node = getParentEdgesAtPort(i)[0]->getParent().get();
        if (node == nullptr) {
            IE_THROW() << "Cannot get parent node for " << getName() << " on " << i << " port";
        }
        if (node == parentNode) {
            fusingPort = i;
            continue;
        }
        if (node->getType() != Input || !node->isConstant()) {
            return false;
        }
    }

    const auto isBroadcastableToDataInput = [&]() {
        auto& dataShape = getInputShapeAtPort(fusingPort).getDims();
        for (size_t i = 0; i < getParentEdges().size(); i++) {
            if (i == fusingPort)
                continue;
            auto& weightShape = getInputShapeAtPort(i).getDims();
            if (getParentEdgesAtPort(i)[0]->getParent()->getChildEdges().size() != 1 ||
                !isPerTensorOrPerChannelBroadcastable(dataShape, weightShape, channelAxis, true))
                return false;
        }
        return true;
    };

    const auto isConvertablePowerStatic = [&]() {
        if (getAlgorithm() == EltwisePowerStatic) {
            const auto eltwise = dynamic_cast<const MKLDNNEltwiseNode *>(this);
            if (!eltwise) {
                IE_THROW() << "Cannot cast " << getName() << " to MKLDNNEltwiseNode";
            }
            return eltwise->getAlpha() == 1.0f;
        }
        return false;
    };

    return (one_of(getAlgorithm(), EltwiseAdd, EltwiseMultiply, EltwiseSubtract, EltwiseDivide, EltwisePrelu, EltwiseMulAdd) && isBroadcastableToDataInput())
            || isConvertablePowerStatic();
}

// @todo shifts for Subtract and scales for Divide are replaced with
// Add (with opposite sign) and Multiply (with inverse value) for legacy dephwise post ops
// This can be avoided after dephwise post ops are gone
std::pair<std::vector<float>, std::vector<float>> MKLDNNNode::getScalesAndShifts(const MKLDNNNode *parentNode) const {
    std::vector<float> scales, shifts;

    const auto fillValuesFrom = [&](const MKLDNNNodePtr& constInput, std::vector<float>& buffer) {
        auto *constInputNode = dynamic_cast<MKLDNNInputNode *>(constInput.get());
        if (!constInputNode) {
            IE_THROW() << "Cannot cast " << constInput->getName() << " to MKLDNNInputNode";
        }
        auto constBlob = constInputNode->getMemoryPtr();
        const auto elementsCount = constBlob->GetDescWithType<BlockedMemoryDesc>()->getPaddedElementsCount();
        buffer.resize(elementsCount);
        cpu_convert(constBlob->GetPtr(),
                    &buffer[0],
                    MKLDNNExtensionUtils::DataTypeToIEPrecision(constBlob->GetDataType()),
                    Precision::FP32,
                    elementsCount);
    };

    const auto constPort = getParentEdgesAtPort(0)[0]->getParent().get() == parentNode ? 1 : 0;

    if (one_of(getAlgorithm(), EltwiseMultiply, EltwiseDivide, EltwisePrelu)) {
        fillValuesFrom(getParentEdgesAtPort(constPort)[0]->getParent(), scales);
    } else if (one_of(getAlgorithm(), EltwiseAdd, EltwiseSubtract)) {
        fillValuesFrom(getParentEdgesAtPort(constPort)[0]->getParent(), shifts);
    } else if (one_of(getAlgorithm(), EltwiseMulAdd)) {
        fillValuesFrom(getParentEdgesAtPort(1)[0]->getParent(), scales);
        fillValuesFrom(getParentEdgesAtPort(2)[0]->getParent(), shifts);
    } else if (one_of(getAlgorithm(), EltwisePowerStatic)) {
        const auto power = dynamic_cast<const MKLDNNEltwiseNode *>(this);
        if (!power) {
            IE_THROW() << "Cannot cast " << getName() << " to MKLDNNEltwiseNode";
        }
        scales.push_back(power->getBeta());
        shifts.push_back(power->getGamma());
    } else {
        IE_THROW() << "Can't fill scale and shifts for node: " << getName() << " with type: " << NameFromType(getType());
    }

    switch (getAlgorithm()) {
        case EltwiseAdd: {
            scales.resize(shifts.size(), 1.0f);
            break;
        }
        case EltwiseSubtract: {
            scales.resize(shifts.size(), 1.0f);
            std::transform(shifts.begin(), shifts.end(), shifts.begin(), [](float shift){ return -1.0f * shift; });
            break;
        }
        case EltwiseMultiply: {
            shifts.resize(scales.size(), 0.0f);
            break;
        }
        case EltwiseDivide: {
            shifts.resize(scales.size(), 0.0f);
            std::transform(scales.begin(), scales.end(), scales.begin(), [](float scale){ return 1.0f / scale; });
            break;
        }
        default: break;
    }

    return {scales, shifts};
}

bool MKLDNNNode::isInputTensorAtPortEmpty(size_t port) const {
    if (inputShapes.size() <= port) {
        IE_THROW() << "Incorrect input port number for node " << getName();
    }
    return getParentEdgesAtPort(port)[0]->getMemory().GetShape().hasZeroDims();
}

bool MKLDNNNode::isOutputTensorAtPortEmpty(size_t port) const {
    if (outputShapes.size() <= port) {
        IE_THROW() << "Incorrect output port number for node " << getName();
    }
    return getChildEdgesAtPort(port)[0]->getMemory().GetShape().hasZeroDims();
}

bool MKLDNNNode::hasEmptyInputTensors() const {
    for (size_t i = 0; i < getParentEdges().size(); i++) {
        if (isInputTensorAtPortEmpty(i))
            return true;
    }
    return false;
}

bool MKLDNNNode::hasEmptyOutputTensors() const {
    for (size_t i = 0; i < outputShapes.size(); i++) {
        if (isOutputTensorAtPortEmpty(i))
            return true;
    }
    return false;
}

bool MKLDNNNode::inputShapesDefined() const {
    for (size_t i = 0; i < getParentEdges().size(); i++) {
        if (!getParentEdgesAtPort(i)[0]->getMemory().getDesc().isDefined())
            return false;
    }
    return true;
}

bool MKLDNNNode::outputShapesDefined() const {
    for (size_t i = 0; i < outputShapes.size(); i++) {
        if (!getChildEdgesAtPort(i)[0]->getMemory().getDesc().isDefined()) {
            return false;
        }
    }
    return true;
}

bool MKLDNNNode::shapesDefined() const {
    return inputShapesDefined() && outputShapesDefined();
}

bool MKLDNNNode::needPrepareParams() const {
    return inputShapesModified();
}

bool MKLDNNNode::inputShapesModified() const {
    if (lastInputDims.size() != getParentEdges().size()) {
        if (lastInputDims.empty())
            return true;
        IE_THROW() << "Input dims and parent edges number mismatch!";
    }

    for (size_t i = 0; i < lastInputDims.size(); i++) {
        if (lastInputDims[i] != getParentEdgesAtPort(i)[0]->getMemory().getStaticDims())
            return true;
    }
    return false;
}

bool MKLDNNNode::needShapeInfer() const {
    return inputShapesModified();
}

std::vector<VectorDims> MKLDNNNode::shapeInfer() const {
    // pass in all input values by default
    return shapeInferGeneric({}, 0xFFFFFFFF);
}

#if 0
std::vector<VectorDims> MKLDNNNode::shapeInferGeneric(const std::vector<Shape>& shapes_in,
                                                      uint32_t input_value_port_mask) const {
    std::vector<Shape> shapes;

    if (shapes_in.empty()) {
        for (size_t i = 0; i < opToShapeInfer->get_input_size(); i++) {
            shapes.push_back(getParentEdgesAtPort(i)[0]->getMemory().getDesc().getShape());
        }
    } else {
        shapes = shapes_in;
    }

    if (shapes.size() < opToShapeInfer->get_input_size()) {
        std::cout << __LINE__ << " ????????????\n";
        IE_THROW(Unexpected) << "MKLDNNNode::shapeInferGeneric input shapes vector size is " << shapes.size()
                             << ", but " << opToShapeInfer->get_input_size()
                             << " required for node with name: " << getName();
    }

    for (size_t i = 0; i < opToShapeInfer->get_input_size(); i++) {
        if (!dynamic_cast<ngraph::opset1::Constant*>(opToShapeInfer->get_input_node_ptr(i))) {
            opToShapeInfer->get_input_tensor(i).set_partial_shape(shapes[i].toPartialShape());
        }
    }

    opToShapeInfer->validate_and_infer_types();

    std::vector<VectorDims> newOutputShapes(opToShapeInfer->get_output_size());
    for (size_t i = 0; i < newOutputShapes.size(); i++) {
<<<<<<< HEAD
        const auto& partShape = opToShapeInfer->get_output_partial_shape(i);
        if (partShape.is_dynamic()) {
            std::cout << __LINE__ << " ????????????\n";
            IE_THROW(NotImplemented)
                << "CPU plug-in doesn't support default shape infer for nodes with internal dynamism";
        }
=======
        const auto &partShape = opToShapeInfer->get_output_partial_shape(i);
        if (partShape.is_dynamic()) {
            IE_THROW(NotImplemented) << "CPU plug-in doesn't support default shape infer for node " << getTypeStr()
                                     << " with internal dynamism. Operation name: " << getName();
        }

>>>>>>> 42350a70
        newOutputShapes[i] = partShape.get_shape();
    }

    std::cerr << "==============2 " << opToShapeInfer->get_friendly_name() << ","
              << "\n";
    for (auto s : shapes) {
        std::cerr << "in: (";
        for (auto d : s.getStaticDims())
            std::cerr << d << ",";
        std::cerr << ")\n";
    }
    for (auto s : newOutputShapes) {
        std::cerr << "out: (";
        for (auto d : s)
            std::cerr << d << ",";
        std::cerr << ")\n";
    }
    return newOutputShapes;
}
#else
std::vector<VectorDims> MKLDNNNode::shapeInferGeneric(const std::vector<Shape>& shapes,
                                                      uint32_t input_value_port_mask) const {
    // collect input shapes
    std::vector<ov::StaticShape> input_shapes;
    if (shapes.empty()) {
        // from graph runtime
        for (size_t i = 0; i < opToShapeInfer->get_input_size(); i++) {
            ov::StaticShape shape(getParentEdgesAtPort(i)[0]->getMemory().getStaticDims());

            // convert to scalar for length-1 1D if required by ngraph
            if (shape.size() == 1 && shape[0] == 1 && opToShapeInfer->get_input_partial_shape(i).rank().compatible(0))
                shape = ov::StaticShape();

            input_shapes.push_back(shape);
        }
    } else {
        // from parameter given
        for (size_t i = 0; i < shapes.size(); i++)
            input_shapes.push_back(shapes[i].getStaticDims());
    }

    // collect input values
    std::map<size_t, std::shared_ptr<ngraph::runtime::HostTensor>> input_values;
    if (input_value_port_mask) {
        for (size_t i = 0; i < opToShapeInfer->get_input_size(); i++) {
            if (input_value_port_mask & (1 << i)) {
                const auto& memPtr = getParentEdgesAtPort(i)[0]->getMemory();

                ov::Shape shape(memPtr.getStaticDims());

                // convert to scalar for length-1 1D if required by ngraph
                if (shape.size() == 1 && shape[0] == 1 &&
                    opToShapeInfer->get_input_partial_shape(i).rank().compatible(0))
                    shape = ov::Shape();

                input_values[i] = std::make_shared<ngraph::runtime::HostTensor>(
                    InferenceEngine::details::convertPrecision(memPtr.getDesc().getPrecision()),
                    shape,
                    memPtr.GetPtr());
            }
        }
    }

    std::vector<ov::StaticShape> output_shapes(opToShapeInfer->get_output_size());

    // call shape inference API opToShapeInfer() may be changed
    shape_inference(opToShapeInfer.get(), input_shapes, output_shapes, input_values);

    std::vector<VectorDims> result(output_shapes.size());
    std::transform(output_shapes.begin(), output_shapes.end(), result.begin(), [](const ov::StaticShape& s) {
        return s.to_shape();
    });

    std::cout << "=============== " << opToShapeInfer->get_friendly_name() << "," << input_value_port_mask << "\n";
    for (auto s : input_shapes) {
        std::cout << "in: (";
        for (auto d : s)
            std::cout << d << ",";
        std::cout << ")\n";
    }
    for (auto s : result) {
        std::cout << "out: (";
        for (auto d : s)
            std::cout << d << ",";
        std::cout << ")\n";
    }
    return result;
}
#endif

void MKLDNNNode::updateLastInputDims() {
    if (lastInputDims.size() != getParentEdges().size()) {
        if (!lastInputDims.empty())
            IE_THROW() << "Input dims and parent edges number mismatch!";
        lastInputDims.resize(getParentEdges().size());
    }

    for (size_t i = 0; i < lastInputDims.size(); i++)
        lastInputDims[i] = getParentEdgesAtPort(i)[0]->getMemory().getStaticDims();
}

bool MKLDNNNode::canFuseSimpleOperation(const MKLDNNNodePtr& node) const {
    if (node->getType() == FakeQuantize) {
        bool ret = node->getAlgorithm() != FQBinarization;
        for (size_t i = 1; i < node->getParentEdges().size(); i++) {
            ret &= node->getParentEdgesAtPort(i)[0]->getParent()->getChildEdges().size() == 1;
        }
        return ret;
    } else if (node->getType() == Eltwise) {
        return one_of(node->getAlgorithm(),
                      EltwiseRelu, EltwiseGelu, EltwiseElu, EltwiseSigmoid, EltwiseClamp, EltwiseTanh,
                      EltwiseSwish, EltwiseHswish, EltwiseMish, EltwiseHsigmoid, EltwiseRoundHalfToEven,
                      EltwiseRoundHalfAwayFromZero, EltwiseAbs, EltwiseSqrt, EltwiseSoftRelu) ||
            node->canBePerformedAsScaleShift(this);
    }
    return false;
}

void MKLDNNNode::createShapeInferSubgraph(const std::shared_ptr<ngraph::Node>& op) {
    ngraph::OutputVector inputsForShapeInfer;
    for (size_t i = 0; i < inputShapes.size(); i++) {
        if (dynamic_cast<ngraph::opset1::Constant *>(op->get_input_node_ptr(i))) {
            inputsForShapeInfer.push_back(op->get_input_node_ptr(i)->clone_with_new_inputs(ngraph::OutputVector{}));
        } else {
            inputsForShapeInfer.push_back(std::make_shared<ngraph::opset1::Parameter>(op->get_input_element_type(i),
                                                                                      op->get_input_partial_shape(i)));
        }
    }
    opToShapeInfer = op->clone_with_new_inputs(inputsForShapeInfer);
}<|MERGE_RESOLUTION|>--- conflicted
+++ resolved
@@ -1455,21 +1455,12 @@
 
     std::vector<VectorDims> newOutputShapes(opToShapeInfer->get_output_size());
     for (size_t i = 0; i < newOutputShapes.size(); i++) {
-<<<<<<< HEAD
-        const auto& partShape = opToShapeInfer->get_output_partial_shape(i);
-        if (partShape.is_dynamic()) {
-            std::cout << __LINE__ << " ????????????\n";
-            IE_THROW(NotImplemented)
-                << "CPU plug-in doesn't support default shape infer for nodes with internal dynamism";
-        }
-=======
         const auto &partShape = opToShapeInfer->get_output_partial_shape(i);
         if (partShape.is_dynamic()) {
             IE_THROW(NotImplemented) << "CPU plug-in doesn't support default shape infer for node " << getTypeStr()
                                      << " with internal dynamism. Operation name: " << getName();
         }
 
->>>>>>> 42350a70
         newOutputShapes[i] = partShape.get_shape();
     }
 
