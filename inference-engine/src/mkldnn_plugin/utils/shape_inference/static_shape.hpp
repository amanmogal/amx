// Copyright (C) 2018-2021 Intel Corporation
// SPDX-License-Identifier: Apache-2.0
//

#pragma once

#include <cstddef>

#include "ngraph/op/util/attr_types.hpp"
#include "openvino/core/attribute_adapter.hpp"
#include "static_dimension.hpp"
#include "openvino/core/rank.hpp"
#include "openvino/core/shape.hpp"
#include "openvino/core/partial_shape.hpp"
#include "openvino/core/except.hpp"

namespace ov {
namespace op {
    struct AutoBroadcastSpec;
}

/// \brief Class representing a shape that must be totally static.
class StaticShape : public std::vector<StaticDimension>  {
public:
    StaticShape() = default;
    StaticShape(std::initializer_list<StaticDimension> init);
    StaticShape(const std::vector<StaticDimension::value_type>& dimensions);
    StaticShape(std::vector<StaticDimension> dimensions);

    StaticShape(const PartialShape &) {
<<<<<<< HEAD
        OPENVINO_UNREACHABLE("Cannot convert from PartialShape.");
=======
        OPENVINO_UNREACHABLE("[shape infer] Shouldn't convert from PartialShape to StaticShape at runtime.");
>>>>>>> 3c985ed5
    }

    static bool is_static() { return true; }
    static bool is_dynamic() { return false; }

    Rank rank() const { return Rank(size()); }

    bool compatible(const StaticShape& s) const;
    bool same_scheme(const StaticShape& s) const;
    bool refines(const StaticShape& s) const;
    bool merge_rank(Rank r);

    Shape to_shape() const;
    PartialShape to_partial_shape() const;

    friend std::ostream& operator<<(std::ostream& str, const StaticShape& shape);
    friend StaticShape operator+(const StaticShape& s1, const StaticShape& s2);
    bool operator==(const StaticShape& shape) const;
    bool operator!=(const StaticShape& shape) const;
    /// Get the max bounding shape
    Shape get_max_shape() const;
    /// Get the min bounding shape
    Shape get_min_shape() const;
    /// Get the unique shape
    Shape get_shape() const;
    static bool merge_into(StaticShape& dst, const StaticShape& src);
    static bool broadcast_merge_into(StaticShape& dst,
                                     const StaticShape& src,
                                     const ngraph::op::AutoBroadcastSpec& autob);
};

StaticShape operator+(const StaticShape& s1, const StaticShape& s2);
std::ostream& operator<<(std::ostream& str, const StaticShape& shape);
}  // namespace ov<|MERGE_RESOLUTION|>--- conflicted
+++ resolved
@@ -28,11 +28,7 @@
     StaticShape(std::vector<StaticDimension> dimensions);
 
     StaticShape(const PartialShape &) {
-<<<<<<< HEAD
-        OPENVINO_UNREACHABLE("Cannot convert from PartialShape.");
-=======
         OPENVINO_UNREACHABLE("[shape infer] Shouldn't convert from PartialShape to StaticShape at runtime.");
->>>>>>> 3c985ed5
     }
 
     static bool is_static() { return true; }
