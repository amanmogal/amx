// Copyright (C) 2018-2021 Intel Corporation
// SPDX-License-Identifier: Apache-2.0
//
#include "shape_inference.hpp"

#include <ngraph/runtime/host_tensor.hpp>
#include <openvino/core/node.hpp>
#include <openvino/opsets/opset1.hpp>
#include <openvino/opsets/opset2.hpp>
#include <openvino/opsets/opset4.hpp>
#include <openvino/opsets/opset5.hpp>
#include <openvino/opsets/opset6.hpp>
#include <openvino/opsets/opset8.hpp>

#include "assign_shape_inference.hpp"
#include "convolution_shape_inference.hpp"
#include "experimental_detectron_detection_output_shape_inference.hpp"
#include "experimental_detectron_prior_grid_generator_shape_inference.hpp"
#include "experimental_detectron_topkrois_shape_inference.hpp"
#include "fake_quantize.hpp"
#include "gather_elements_shape_inference.hpp"
#include "gather_shape_inference.hpp"
#include "gather_tree_shape_inference.hpp"
#include "interpolate_shape_inference.hpp"
#include "lstm_cell_shape_inference.hpp"
#include "one_hot_shape_inference.hpp"
#include "read_value_shape_inference.hpp"
#include "reduce_shape_inference.hpp"
#include "scatter_elements_update_shape_inference.hpp"
#include "scatter_nd_base_shape_inference.hpp"
#include "shape_inference.hpp"
#include "shape_nodes.hpp"
<<<<<<< HEAD
#include "fake_quantize.hpp"
#include "experimental_detectron_detection_output_shape_inference.hpp"
#include "broadcast_shape_inference.hpp"

=======
#include "static_shape.hpp"
#include "tile_shape_inference.hpp"
#include "utils.hpp"
>>>>>>> 40f66814

void shape_inference(ov::Node* op,
                     const std::vector<ov::StaticShape>& input_shapes,
                     std::vector<ov::StaticShape>& output_shapes,
                     const std::map<size_t, std::shared_ptr<ngraph::runtime::HostTensor>>& constant_data) {
    if (auto node = ov::as_type<ov::opset8::Convolution>(op)) {
        ov::CoordinateDiff pads_begin, pads_end;
        bool status = resolve_auto_pad_for_shape(node, pads_begin, pads_end, input_shapes, 2, 2);
        OPENVINO_ASSERT(status,
                        "Convolution shape inference doesn't have enough information to calculate static shapes");
        shape_infer(node, pads_begin, pads_end, input_shapes, output_shapes);
    } else if (auto node = ov::as_type<ov::opset8::GroupConvolution>(op)) {
        ov::CoordinateDiff pads_begin, pads_end;
        bool status = resolve_auto_pad_for_shape(node, pads_begin, pads_end, input_shapes, 2, 3);
        OPENVINO_ASSERT(status,
                        "GroupConvolution shape inference doesn't have enough information to calculate static shapes");
        shape_infer(node, pads_begin, pads_end, input_shapes, output_shapes);
    } else if (auto node = ov::as_type<ov::opset8::ConvolutionBackpropData>(op)) {
        ov::CoordinateDiff pads_begin, pads_end;
        ov::StaticShape output_shape_input;
        if (node->get_input_size() == 3)
            get_data_as_shape<ov::StaticShape>(2, op, output_shape_input, constant_data);
        bool status =
            resolve_auto_pad_for_shape_back_prop(node, pads_begin, pads_end, input_shapes, output_shape_input, 2, 2);
        OPENVINO_ASSERT(
            status,
            "ConvolutionBackpropData shape inference doesn't have enough information to calculate static shapes");
        shape_infer(node, pads_begin, pads_end, output_shape_input, input_shapes, output_shapes);
    } else if (auto node = ov::as_type<ov::opset8::GroupConvolutionBackpropData>(op)) {
        ov::CoordinateDiff pads_begin, pads_end;
        ov::StaticShape output_shape_input;
        if (node->get_input_size() == 3)
            get_data_as_shape<ov::StaticShape>(2, op, output_shape_input, constant_data);
        bool status =
            resolve_auto_pad_for_shape_back_prop(node, pads_begin, pads_end, input_shapes, output_shape_input, 2, 3);
        OPENVINO_ASSERT(
            status,
            "GroupConvolutionBackpropData shape inference doesn't have enough information to calculate static shapes");
        shape_infer(node, pads_begin, pads_end, output_shape_input, input_shapes, output_shapes);
    } else if (auto node = ov::as_type<ov::op::util::ArithmeticReductionKeepDims>(op)) {
        shape_infer(node, input_shapes, output_shapes, constant_data);
    } else if (auto node = ov::as_type<ov::op::util::LogicalReductionKeepDims>(op)) {
        shape_infer(node, input_shapes, output_shapes, constant_data);
    } else if (ov::is_type<ov::op::util::UnaryElementwiseArithmetic>(op) ||
            ov::is_type<ov::opset1::Convert>(op) || ov::is_type<ov::opset1::Clamp>(op) ||
            ov::is_type<ov::opset1::GRN>(op) || ov::is_type<ov::opset1::LRN>(op) ||
            ov::is_type<ov::opset1::LogicalNot>(op) || ov::is_type<ov::opset4::Mish>(op) ||
            ov::is_type<ov::opset2::MVN>(op) || ov::is_type<ov::opset6::MVN>(op) ||
            ov::is_type<ov::opset1::PRelu>(op) || ov::is_type<ov::opset1::Relu>(op) ||
            ov::is_type<ov::opset4::Swish>(op) || ov::is_type<ov::opset1::Elu>(op) ||
            ov::is_type<ov::opset1::Softmax>(op) || ov::is_type<ov::opset8::Softmax>(op) ||
            ov::is_type<ov::opset5::Round>(op)) {
        copy_shape_infer(node, input_shapes, output_shapes);
    } else if (ov::is_type<ov::op::util::BinaryElementwiseArithmetic>(op) ||
               ov::is_type<ov::op::util::BinaryElementwiseComparison>(op) ||
               ov::is_type<ov::op::util::BinaryElementwiseLogical>(op)) {
        eltwise_shape_infer(op, input_shapes, output_shapes);
    } else if (auto node = ov::as_type<ov::opset1::FakeQuantize>(op)) {
        shape_infer(node, input_shapes, output_shapes);
    } else if (auto node = ov::as_type<ov::opset1::Reshape>(op)) {
        shape_infer(node, input_shapes, output_shapes, constant_data);
    } else if (auto node = ov::as_type<ov::opset1::Squeeze>(op)) {
        shape_infer(node, input_shapes, output_shapes, constant_data);
    } else if (auto node = ov::as_type<ov::opset1::Unsqueeze>(op)) {
        shape_infer(node, input_shapes, output_shapes, constant_data);
    } else if (auto node = ov::as_type<ov::opset1::ShapeOf>(op)) {
        shape_infer(node, input_shapes, output_shapes);
    } else if (auto node = ov::as_type<ov::opset3::ShapeOf>(op)) {
        shape_infer(node, input_shapes, output_shapes);
    } else if (auto node = ov::as_type<ov::opset6::ExperimentalDetectronDetectionOutput>(op)) {
        shape_infer(node, input_shapes, output_shapes);
<<<<<<< HEAD
    } else if (auto node = ov::as_type<ov::opset4::Broadcast>(op)) {
        shape_infer(node, input_shapes, output_shapes, constant_data);
    } else if (auto node = ov::as_type<ov::opset1::Broadcast>(op)) {
=======
    } else if (auto node = ov::as_type<ov::opset3::Assign>(op)) {
        shape_infer(node, input_shapes, output_shapes);
    } else if (auto node = ov::as_type<ov::opset6::Assign>(op)) {
        shape_infer(node, input_shapes, output_shapes);
    } else if (auto node = ov::as_type<ov::opset6::ExperimentalDetectronPriorGridGenerator>(op)) {
        shape_infer(node, input_shapes, output_shapes);
    } else if (auto node = ov::as_type<ov::opset1::LSTMCell>(op)) {
        shape_infer(node, input_shapes, output_shapes);
    } else if (auto node = ov::as_type<ov::opset6::LSTMCell>(op)) {
        shape_infer(node, input_shapes, output_shapes);
    } else if (auto node = ov::as_type<ov::opset3::ReadValue>(op)) {
        shape_infer(node, input_shapes, output_shapes);
    } else if (auto node = ov::as_type<ov::opset6::ReadValue>(op)) {
        shape_infer(node, input_shapes, output_shapes);
    } else if (auto node = ov::as_type<ov::opset6::Tile>(op)) {
        shape_infer(node, input_shapes, output_shapes, constant_data);
    } else if (auto node = ov::as_type<ov::opset6::ExperimentalDetectronTopKROIs>(op)) {
        shape_infer(node, input_shapes, output_shapes);
    } else if (auto node = ov::as_type<ov::opset4::Interpolate>(op)) {
        std::vector<size_t> pads_begin, pads_end;
        correct_pads_attr(node, pads_begin, pads_end, input_shapes);
        shape_infer(node, pads_begin, pads_end, input_shapes, output_shapes, constant_data);
    } else if (auto node = ov::as_type<ov::opset1::Interpolate>(op)) {
        shape_infer(node, input_shapes, output_shapes, constant_data);
    } else if (auto node = ov::as_type<ov::opset3::ScatterElementsUpdate>(op)) {
        shape_infer(node, input_shapes, output_shapes, constant_data);
    } else if (auto node = ov::as_type<ov::opset4::ScatterNDUpdate>(op)) {
        shape_infer(node, input_shapes, output_shapes);
        } else if (auto node = ov::as_type<ov::opset6::GatherElements>(op)) {
        shape_infer(node, input_shapes, output_shapes);
    } else if (auto node = ov::as_type<ov::op::util::GatherBase>(op)) {
        shape_infer(node, input_shapes, output_shapes, constant_data);
    } else if (auto node = ov::as_type<ov::opset1::GatherTree>(op)) {
        shape_infer(node, input_shapes, output_shapes);
    } else if (auto node = ov::as_type<ov::opset1::OneHot>(op)) {
>>>>>>> 40f66814
        shape_infer(node, input_shapes, output_shapes, constant_data);
    } else {
        ngraph::OutputVector new_inputs;
        for (size_t i = 0; i < op->get_input_size(); ++i) {
            if (constant_data.count(i)) {
                new_inputs.push_back(std::make_shared<ov::opset1::Constant>(constant_data.at(i)));
            } else {
                new_inputs.push_back(std::make_shared<ov::opset1::Parameter>(op->get_input_element_type(i),
                                                                             input_shapes[i].to_partial_shape()));
            }
        }
        const auto local_op = op->clone_with_new_inputs(new_inputs);
        local_op->validate_and_infer_types();

        output_shapes.resize(op->get_output_size());
        for (size_t i = 0; i < output_shapes.size(); ++i) {
            const auto& partial_shape = local_op->get_output_partial_shape(i);
            OPENVINO_ASSERT(
                partial_shape.is_static(),
                "On device shape infer shouldn't support default shape infer for nodes with internal dynamism");
            output_shapes[i] = ov::StaticShape(partial_shape.to_shape());
        }
    }
}<|MERGE_RESOLUTION|>--- conflicted
+++ resolved
@@ -28,18 +28,12 @@
 #include "reduce_shape_inference.hpp"
 #include "scatter_elements_update_shape_inference.hpp"
 #include "scatter_nd_base_shape_inference.hpp"
+#include "broadcast_shape_inference.hpp"
 #include "shape_inference.hpp"
 #include "shape_nodes.hpp"
-<<<<<<< HEAD
-#include "fake_quantize.hpp"
-#include "experimental_detectron_detection_output_shape_inference.hpp"
-#include "broadcast_shape_inference.hpp"
-
-=======
 #include "static_shape.hpp"
 #include "tile_shape_inference.hpp"
 #include "utils.hpp"
->>>>>>> 40f66814
 
 void shape_inference(ov::Node* op,
                      const std::vector<ov::StaticShape>& input_shapes,
@@ -111,11 +105,6 @@
         shape_infer(node, input_shapes, output_shapes);
     } else if (auto node = ov::as_type<ov::opset6::ExperimentalDetectronDetectionOutput>(op)) {
         shape_infer(node, input_shapes, output_shapes);
-<<<<<<< HEAD
-    } else if (auto node = ov::as_type<ov::opset4::Broadcast>(op)) {
-        shape_infer(node, input_shapes, output_shapes, constant_data);
-    } else if (auto node = ov::as_type<ov::opset1::Broadcast>(op)) {
-=======
     } else if (auto node = ov::as_type<ov::opset3::Assign>(op)) {
         shape_infer(node, input_shapes, output_shapes);
     } else if (auto node = ov::as_type<ov::opset6::Assign>(op)) {
@@ -151,7 +140,10 @@
     } else if (auto node = ov::as_type<ov::opset1::GatherTree>(op)) {
         shape_infer(node, input_shapes, output_shapes);
     } else if (auto node = ov::as_type<ov::opset1::OneHot>(op)) {
->>>>>>> 40f66814
+        shape_infer(node, input_shapes, output_shapes, constant_data);
+    } else if (auto node = ov::as_type<ov::opset4::Broadcast>(op)) {
+        shape_infer(node, input_shapes, output_shapes, constant_data);
+    } else if (auto node = ov::as_type<ov::opset1::Broadcast>(op)) {
         shape_infer(node, input_shapes, output_shapes, constant_data);
     } else {
         ngraph::OutputVector new_inputs;
