// Copyright (C) 2018-2021 Intel Corporation
// SPDX-License-Identifier: Apache-2.0
//
#include "shape_inference.hpp"

#include <ngraph/runtime/host_tensor.hpp>
#include <openvino/core/node.hpp>
#include <openvino/opsets/opset1.hpp>
#include <openvino/opsets/opset2.hpp>
#include <openvino/opsets/opset4.hpp>
#include <openvino/opsets/opset5.hpp>
#include <openvino/opsets/opset6.hpp>
#include <openvino/opsets/opset7.hpp>
#include <openvino/opsets/opset8.hpp>

#include "assign_shape_inference.hpp"
#include "convolution_shape_inference.hpp"
#include "experimental_detectron_detection_output_shape_inference.hpp"
#include "experimental_detectron_prior_grid_generator_shape_inference.hpp"
<<<<<<< HEAD
#include "experimental_detectron_generate_proposals_shape_inference.hpp"
=======
#include "experimental_detectron_topkrois_shape_inference.hpp"
>>>>>>> 40f66814
#include "fake_quantize.hpp"
#include "gather_elements_shape_inference.hpp"
#include "gather_shape_inference.hpp"
#include "gather_tree_shape_inference.hpp"
#include "interpolate_shape_inference.hpp"
#include "lstm_cell_shape_inference.hpp"
#include "one_hot_shape_inference.hpp"
#include "read_value_shape_inference.hpp"
#include "reduce_shape_inference.hpp"
#include "scatter_elements_update_shape_inference.hpp"
#include "scatter_nd_base_shape_inference.hpp"
#include "roi_align_shape_inference.hpp"
#include "roll_shape_inference.hpp"
#include "proposal_shape_inference.hpp"
#include "shape_inference.hpp"
#include "shape_nodes.hpp"
#include "static_shape.hpp"
#include "tile_shape_inference.hpp"
#include "utils.hpp"

void shape_inference(ov::Node* op,
                     const std::vector<ov::StaticShape>& input_shapes,
                     std::vector<ov::StaticShape>& output_shapes,
                     const std::map<size_t, std::shared_ptr<ngraph::runtime::HostTensor>>& constant_data) {
    if (auto node = ov::as_type<ov::opset8::Convolution>(op)) {
        ov::CoordinateDiff pads_begin, pads_end;
        bool status = resolve_auto_pad_for_shape(node, pads_begin, pads_end, input_shapes, 2, 2);
        OPENVINO_ASSERT(status,
                        "Convolution shape inference doesn't have enough information to calculate static shapes");
        shape_infer(node, pads_begin, pads_end, input_shapes, output_shapes);
    } else if (auto node = ov::as_type<ov::opset8::GroupConvolution>(op)) {
        ov::CoordinateDiff pads_begin, pads_end;
        bool status = resolve_auto_pad_for_shape(node, pads_begin, pads_end, input_shapes, 2, 3);
        OPENVINO_ASSERT(status,
                        "GroupConvolution shape inference doesn't have enough information to calculate static shapes");
        shape_infer(node, pads_begin, pads_end, input_shapes, output_shapes);
    } else if (auto node = ov::as_type<ov::opset8::ConvolutionBackpropData>(op)) {
        ov::CoordinateDiff pads_begin, pads_end;
        ov::StaticShape output_shape_input;
        if (node->get_input_size() == 3)
            get_data_as_shape<ov::StaticShape>(2, op, output_shape_input, constant_data);
        bool status =
            resolve_auto_pad_for_shape_back_prop(node, pads_begin, pads_end, input_shapes, output_shape_input, 2, 2);
        OPENVINO_ASSERT(
            status,
            "ConvolutionBackpropData shape inference doesn't have enough information to calculate static shapes");
        shape_infer(node, pads_begin, pads_end, output_shape_input, input_shapes, output_shapes);
    } else if (auto node = ov::as_type<ov::opset8::GroupConvolutionBackpropData>(op)) {
        ov::CoordinateDiff pads_begin, pads_end;
        ov::StaticShape output_shape_input;
        if (node->get_input_size() == 3)
            get_data_as_shape<ov::StaticShape>(2, op, output_shape_input, constant_data);
        bool status =
            resolve_auto_pad_for_shape_back_prop(node, pads_begin, pads_end, input_shapes, output_shape_input, 2, 3);
        OPENVINO_ASSERT(
            status,
            "GroupConvolutionBackpropData shape inference doesn't have enough information to calculate static shapes");
        shape_infer(node, pads_begin, pads_end, output_shape_input, input_shapes, output_shapes);
    } else if (auto node = ov::as_type<ov::op::util::ArithmeticReductionKeepDims>(op)) {
        shape_infer(node, input_shapes, output_shapes, constant_data);
    } else if (auto node = ov::as_type<ov::op::util::LogicalReductionKeepDims>(op)) {
        shape_infer(node, input_shapes, output_shapes, constant_data);
    } else if (ov::is_type<ov::op::util::UnaryElementwiseArithmetic>(op) ||
            ov::is_type<ov::opset1::Convert>(op) || ov::is_type<ov::opset1::Clamp>(op) ||
            ov::is_type<ov::opset1::GRN>(op) || ov::is_type<ov::opset1::LRN>(op) ||
            ov::is_type<ov::opset1::LogicalNot>(op) || ov::is_type<ov::opset4::Mish>(op) ||
            ov::is_type<ov::opset2::MVN>(op) || ov::is_type<ov::opset6::MVN>(op) ||
            ov::is_type<ov::opset1::PRelu>(op) || ov::is_type<ov::opset1::Relu>(op) ||
            ov::is_type<ov::opset4::Swish>(op) || ov::is_type<ov::opset1::Elu>(op) ||
            ov::is_type<ov::opset1::Softmax>(op) || ov::is_type<ov::opset8::Softmax>(op) ||
            ov::is_type<ov::opset5::Round>(op)) {
        copy_shape_infer(node, input_shapes, output_shapes);
    } else if (ov::is_type<ov::op::util::BinaryElementwiseArithmetic>(op) ||
               ov::is_type<ov::op::util::BinaryElementwiseComparison>(op) ||
               ov::is_type<ov::op::util::BinaryElementwiseLogical>(op)) {
        eltwise_shape_infer(op, input_shapes, output_shapes);
    } else if (auto node = ov::as_type<ov::opset1::FakeQuantize>(op)) {
        shape_infer(node, input_shapes, output_shapes);
    } else if (auto node = ov::as_type<ov::opset1::Reshape>(op)) {
        shape_infer(node, input_shapes, output_shapes, constant_data);
    } else if (auto node = ov::as_type<ov::opset1::Squeeze>(op)) {
        shape_infer(node, input_shapes, output_shapes, constant_data);
    } else if (auto node = ov::as_type<ov::opset1::Unsqueeze>(op)) {
        shape_infer(node, input_shapes, output_shapes, constant_data);
    } else if (auto node = ov::as_type<ov::opset1::ShapeOf>(op)) {
        shape_infer(node, input_shapes, output_shapes);
    } else if (auto node = ov::as_type<ov::opset3::ShapeOf>(op)) {
        shape_infer(node, input_shapes, output_shapes);
    } else if (auto node = ov::as_type<ov::opset6::ExperimentalDetectronDetectionOutput>(op)) {
        shape_infer(node, input_shapes, output_shapes);
    } else if (auto node = ov::as_type<ov::opset3::Assign>(op)) {
        shape_infer(node, input_shapes, output_shapes);
    } else if (auto node = ov::as_type<ov::opset6::Assign>(op)) {
        shape_infer(node, input_shapes, output_shapes);
    } else if (auto node = ov::as_type<ov::opset6::ExperimentalDetectronPriorGridGenerator>(op)) {
        shape_infer(node, input_shapes, output_shapes);
    } else if (auto node = ov::as_type<ov::opset1::LSTMCell>(op)) {
        shape_infer(node, input_shapes, output_shapes);
    } else if (auto node = ov::as_type<ov::opset6::LSTMCell>(op)) {
        shape_infer(node, input_shapes, output_shapes);
    } else if (auto node = ov::as_type<ov::opset3::ReadValue>(op)) {
        shape_infer(node, input_shapes, output_shapes);
    } else if (auto node = ov::as_type<ov::opset6::ReadValue>(op)) {
        shape_infer(node, input_shapes, output_shapes);
    } else if (auto node = ov::as_type<ov::opset6::Tile>(op)) {
        shape_infer(node, input_shapes, output_shapes, constant_data);
    } else if (auto node = ov::as_type<ov::opset6::ExperimentalDetectronTopKROIs>(op)) {
        shape_infer(node, input_shapes, output_shapes);
    } else if (auto node = ov::as_type<ov::opset4::Interpolate>(op)) {
        std::vector<size_t> pads_begin, pads_end;
        correct_pads_attr(node, pads_begin, pads_end, input_shapes);
        shape_infer(node, pads_begin, pads_end, input_shapes, output_shapes, constant_data);
    } else if (auto node = ov::as_type<ov::opset1::Interpolate>(op)) {
        shape_infer(node, input_shapes, output_shapes, constant_data);
    } else if (auto node = ov::as_type<ov::opset3::ScatterElementsUpdate>(op)) {
        shape_infer(node, input_shapes, output_shapes, constant_data);
    } else if (auto node = ov::as_type<ov::opset4::ScatterNDUpdate>(op)) {
        shape_infer(node, input_shapes, output_shapes);
<<<<<<< HEAD
    } else if (auto node = ov::as_type<ov::opset7::Roll>(op)) {
      shape_infer(node, input_shapes, output_shapes, constant_data);
    } else if (auto node = ov::as_type<ov::opset6::ExperimentalDetectronGenerateProposalsSingleImage>(op)) {
      shape_infer(node, input_shapes, output_shapes);
    } else if (auto node = ov::as_type<ov::opset4::Proposal>(op)) {
      shape_infer(node, input_shapes, output_shapes);
    } else if (auto node = ov::as_type<ov::opset1::Proposal>(op)) {
      shape_infer(node, input_shapes, output_shapes);
    } else if (auto node = ov::as_type<ov::opset3::ROIAlign>(op)) {
      shape_infer(node, input_shapes, output_shapes);
=======
        } else if (auto node = ov::as_type<ov::opset6::GatherElements>(op)) {
        shape_infer(node, input_shapes, output_shapes);
    } else if (auto node = ov::as_type<ov::op::util::GatherBase>(op)) {
        shape_infer(node, input_shapes, output_shapes, constant_data);
    } else if (auto node = ov::as_type<ov::opset1::GatherTree>(op)) {
        shape_infer(node, input_shapes, output_shapes);
    } else if (auto node = ov::as_type<ov::opset1::OneHot>(op)) {
        shape_infer(node, input_shapes, output_shapes, constant_data);
>>>>>>> 40f66814
    } else {
        ngraph::OutputVector new_inputs;
        for (size_t i = 0; i < op->get_input_size(); ++i) {
            if (constant_data.count(i)) {
                new_inputs.push_back(std::make_shared<ov::opset1::Constant>(constant_data.at(i)));
            } else {
                new_inputs.push_back(std::make_shared<ov::opset1::Parameter>(op->get_input_element_type(i),
                                                                             input_shapes[i].to_partial_shape()));
            }
        }
        const auto local_op = op->clone_with_new_inputs(new_inputs);
        local_op->validate_and_infer_types();

        output_shapes.resize(op->get_output_size());
        for (size_t i = 0; i < output_shapes.size(); ++i) {
            const auto& partial_shape = local_op->get_output_partial_shape(i);
            OPENVINO_ASSERT(
                partial_shape.is_static(),
                "On device shape infer shouldn't support default shape infer for nodes with internal dynamism");
            output_shapes[i] = ov::StaticShape(partial_shape.to_shape());
        }
    }
}<|MERGE_RESOLUTION|>--- conflicted
+++ resolved
@@ -10,18 +10,13 @@
 #include <openvino/opsets/opset4.hpp>
 #include <openvino/opsets/opset5.hpp>
 #include <openvino/opsets/opset6.hpp>
-#include <openvino/opsets/opset7.hpp>
 #include <openvino/opsets/opset8.hpp>
 
 #include "assign_shape_inference.hpp"
 #include "convolution_shape_inference.hpp"
 #include "experimental_detectron_detection_output_shape_inference.hpp"
 #include "experimental_detectron_prior_grid_generator_shape_inference.hpp"
-<<<<<<< HEAD
-#include "experimental_detectron_generate_proposals_shape_inference.hpp"
-=======
 #include "experimental_detectron_topkrois_shape_inference.hpp"
->>>>>>> 40f66814
 #include "fake_quantize.hpp"
 #include "gather_elements_shape_inference.hpp"
 #include "gather_shape_inference.hpp"
@@ -33,6 +28,7 @@
 #include "reduce_shape_inference.hpp"
 #include "scatter_elements_update_shape_inference.hpp"
 #include "scatter_nd_base_shape_inference.hpp"
+#include "experimental_detectron_generate_proposals_shape_inference.hpp"
 #include "roi_align_shape_inference.hpp"
 #include "roll_shape_inference.hpp"
 #include "proposal_shape_inference.hpp"
@@ -140,7 +136,14 @@
         shape_infer(node, input_shapes, output_shapes, constant_data);
     } else if (auto node = ov::as_type<ov::opset4::ScatterNDUpdate>(op)) {
         shape_infer(node, input_shapes, output_shapes);
-<<<<<<< HEAD
+        } else if (auto node = ov::as_type<ov::opset6::GatherElements>(op)) {
+        shape_infer(node, input_shapes, output_shapes);
+    } else if (auto node = ov::as_type<ov::op::util::GatherBase>(op)) {
+        shape_infer(node, input_shapes, output_shapes, constant_data);
+    } else if (auto node = ov::as_type<ov::opset1::GatherTree>(op)) {
+        shape_infer(node, input_shapes, output_shapes);
+    } else if (auto node = ov::as_type<ov::opset1::OneHot>(op)) {
+        shape_infer(node, input_shapes, output_shapes, constant_data);
     } else if (auto node = ov::as_type<ov::opset7::Roll>(op)) {
       shape_infer(node, input_shapes, output_shapes, constant_data);
     } else if (auto node = ov::as_type<ov::opset6::ExperimentalDetectronGenerateProposalsSingleImage>(op)) {
@@ -151,16 +154,6 @@
       shape_infer(node, input_shapes, output_shapes);
     } else if (auto node = ov::as_type<ov::opset3::ROIAlign>(op)) {
       shape_infer(node, input_shapes, output_shapes);
-=======
-        } else if (auto node = ov::as_type<ov::opset6::GatherElements>(op)) {
-        shape_infer(node, input_shapes, output_shapes);
-    } else if (auto node = ov::as_type<ov::op::util::GatherBase>(op)) {
-        shape_infer(node, input_shapes, output_shapes, constant_data);
-    } else if (auto node = ov::as_type<ov::opset1::GatherTree>(op)) {
-        shape_infer(node, input_shapes, output_shapes);
-    } else if (auto node = ov::as_type<ov::opset1::OneHot>(op)) {
-        shape_infer(node, input_shapes, output_shapes, constant_data);
->>>>>>> 40f66814
     } else {
         ngraph::OutputVector new_inputs;
         for (size_t i = 0; i < op->get_input_size(); ++i) {
