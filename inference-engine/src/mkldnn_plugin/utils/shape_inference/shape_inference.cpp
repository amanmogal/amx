--- conflicted
+++ resolved
@@ -12,28 +12,19 @@
 #include <openvino/opsets/opset5.hpp>
 #include <openvino/opsets/opset6.hpp>
 #include <openvino/opsets/opset8.hpp>
-<<<<<<< HEAD
 
-=======
-#include "static_shape.hpp"
-#include "utils.hpp"
-#include "shape_inference.hpp"
->>>>>>> a9a583eb
 #include "convolution_shape_inference.hpp"
 #include "ctc_greedy_decoder_seq_len_shape_inference.hpp"
 #include "ctc_greedy_decoder_shape_inference.hpp"
 #include "experimental_detectron_detection_output_shape_inference.hpp"
 #include "extract_image_patches_shape_inference.hpp"
+#include "fake_quantize.hpp"
 #include "reduce_shape_inference.hpp"
 #include "reverse_sequence_shape_inference.hpp"
+#include "shape_inference.hpp"
 #include "shape_nodes.hpp"
-<<<<<<< HEAD
 #include "static_shape.hpp"
-=======
-#include "fake_quantize.hpp"
-#include "experimental_detectron_detection_output_shape_inference.hpp"
-
->>>>>>> a9a583eb
+#include "utils.hpp"
 
 void shape_inference(ov::Node* op,
                      const std::vector<ov::StaticShape>& input_shapes,
@@ -48,39 +39,47 @@
     } else if (auto node = ov::as_type<ov::opset8::GroupConvolution>(op)) {
         ov::CoordinateDiff pads_begin, pads_end;
         bool status = resolve_auto_pad_for_shape(node, pads_begin, pads_end, input_shapes, 2, 3);
-        OPENVINO_ASSERT(status, "GroupConvolution shape inference doesn't have enough information to calculate static shapes");
+        OPENVINO_ASSERT(status,
+                        "GroupConvolution shape inference doesn't have enough information to calculate static shapes");
         shape_infer(node, pads_begin, pads_end, input_shapes, output_shapes);
     } else if (auto node = ov::as_type<ov::opset8::ConvolutionBackpropData>(op)) {
         ov::CoordinateDiff pads_begin, pads_end;
         ov::StaticShape output_shape_input;
         if (node->get_input_size() == 3)
             get_data_as_shape<ov::StaticShape>(2, op, output_shape_input, constant_data);
-        bool status = resolve_auto_pad_for_shape_back_prop(node, pads_begin, pads_end, input_shapes, output_shape_input, 2, 2);
-        OPENVINO_ASSERT(status, "ConvolutionBackpropData shape inference doesn't have enough information to calculate static shapes");
+        bool status =
+            resolve_auto_pad_for_shape_back_prop(node, pads_begin, pads_end, input_shapes, output_shape_input, 2, 2);
+        OPENVINO_ASSERT(
+            status,
+            "ConvolutionBackpropData shape inference doesn't have enough information to calculate static shapes");
         shape_infer(node, pads_begin, pads_end, output_shape_input, input_shapes, output_shapes);
     } else if (auto node = ov::as_type<ov::opset8::GroupConvolutionBackpropData>(op)) {
         ov::CoordinateDiff pads_begin, pads_end;
         ov::StaticShape output_shape_input;
         if (node->get_input_size() == 3)
             get_data_as_shape<ov::StaticShape>(2, op, output_shape_input, constant_data);
-        bool status = resolve_auto_pad_for_shape_back_prop(node, pads_begin, pads_end, input_shapes, output_shape_input, 2, 3);
-        OPENVINO_ASSERT(status, "GroupConvolutionBackpropData shape inference doesn't have enough information to calculate static shapes");
+        bool status =
+            resolve_auto_pad_for_shape_back_prop(node, pads_begin, pads_end, input_shapes, output_shape_input, 2, 3);
+        OPENVINO_ASSERT(
+            status,
+            "GroupConvolutionBackpropData shape inference doesn't have enough information to calculate static shapes");
         shape_infer(node, pads_begin, pads_end, output_shape_input, input_shapes, output_shapes);
     } else if (auto node = ov::as_type<ov::op::util::ArithmeticReductionKeepDims>(op)) {
         shape_infer(node, input_shapes, output_shapes, constant_data);
     } else if (auto node = ov::as_type<ov::op::util::LogicalReductionKeepDims>(op)) {
         shape_infer(node, input_shapes, output_shapes, constant_data);
-    } else if (ov::is_type<ov::op::util::UnaryElementwiseArithmetic>(op) ||
-            ov::is_type<ov::opset1::Convert>(op) || ov::is_type<ov::opset1::Clamp>(op) ||
-            ov::is_type<ov::opset1::GRN>(op) || ov::is_type<ov::opset1::LRN>(op) ||
-            ov::is_type<ov::opset1::LogicalNot>(op) || ov::is_type<ov::opset4::Mish>(op) ||
-            ov::is_type<ov::opset2::MVN>(op) || ov::is_type<ov::opset6::MVN>(op) ||
-            ov::is_type<ov::opset1::PRelu>(op) || ov::is_type<ov::opset1::Relu>(op) ||
-            ov::is_type<ov::opset4::Swish>(op) || ov::is_type<ov::opset1::Softmax>(op) ||
-            ov::is_type<ov::opset1::Elu>(op) || ov::is_type<ov::opset5::Round>(op)) {
+    } else if (ov::is_type<ov::op::util::UnaryElementwiseArithmetic>(op) || ov::is_type<ov::opset1::Convert>(op) ||
+               ov::is_type<ov::opset1::Clamp>(op) || ov::is_type<ov::opset1::GRN>(op) ||
+               ov::is_type<ov::opset1::LRN>(op) || ov::is_type<ov::opset1::LogicalNot>(op) ||
+               ov::is_type<ov::opset4::Mish>(op) || ov::is_type<ov::opset2::MVN>(op) ||
+               ov::is_type<ov::opset6::MVN>(op) || ov::is_type<ov::opset1::PRelu>(op) ||
+               ov::is_type<ov::opset1::Relu>(op) || ov::is_type<ov::opset4::Swish>(op) ||
+               ov::is_type<ov::opset1::Softmax>(op) || ov::is_type<ov::opset1::Elu>(op) ||
+               ov::is_type<ov::opset5::Round>(op)) {
         copy_shape_infer(node, input_shapes, output_shapes);
     } else if (ov::is_type<ov::op::util::BinaryElementwiseArithmetic>(op) ||
-            ov::is_type<ov::op::util::BinaryElementwiseComparison>(op) || ov::is_type<ov::op::util::BinaryElementwiseLogical>(op)) {
+               ov::is_type<ov::op::util::BinaryElementwiseComparison>(op) ||
+               ov::is_type<ov::op::util::BinaryElementwiseLogical>(op)) {
         eltwise_shape_infer(op, input_shapes, output_shapes);
     } else if (auto node = ov::as_type<ov::opset1::FakeQuantize>(op)) {
         shape_infer(node, input_shapes, output_shapes);
