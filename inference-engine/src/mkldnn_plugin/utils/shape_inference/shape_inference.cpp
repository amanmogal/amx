// Copyright (C) 2018-2021 Intel Corporation
// SPDX-License-Identifier: Apache-2.0
//

#include "shape_inference.hpp"

#include <ngraph/runtime/host_tensor.hpp>
#include <openvino/core/node.hpp>
#include <openvino/opsets/opset1.hpp>
#include <openvino/opsets/opset2.hpp>
#include <openvino/opsets/opset4.hpp>
#include <openvino/opsets/opset5.hpp>
#include <openvino/opsets/opset6.hpp>
#include <openvino/opsets/opset8.hpp>

#include "assign_shape_inference.hpp"
#include "convolution_shape_inference.hpp"
<<<<<<< HEAD

=======
#include "experimental_detectron_detection_output_shape_inference.hpp"
#include "experimental_detectron_prior_grid_generator_shape_inference.hpp"
#include "fake_quantize.hpp"
#include "lstm_cell_shape_inference.hpp"
#include "read_value_shape_inference.hpp"
>>>>>>> 7335387d
#include "reduce_shape_inference.hpp"
#include "experimental_detectron_topkrois_shape_inference.hpp"
#include "interpolate_shape_inference.hpp"
#include "scatter_elements_update_shape_inference.hpp"
#include "scatter_nd_base_shape_inference.hpp"
#include "shape_inference.hpp"
#include "shape_nodes.hpp"
<<<<<<< HEAD
#include "fake_quantize.hpp"
#include "experimental_detectron_detection_output_shape_inference.hpp"
#include "batch_to_space_shape_inference.hpp"
#include "depth_to_space_shape_inference.hpp"
#include "space_to_batch_shape_inference.hpp"
#include "space_to_depth_shape_inference.hpp"
=======
#include "static_shape.hpp"
#include "tile_shape_inference.hpp"
#include "utils.hpp"
>>>>>>> 7335387d

void shape_inference(ov::Node* op,
                     const std::vector<ov::StaticShape>& input_shapes,
                     std::vector<ov::StaticShape>& output_shapes,
                     const std::map<size_t, std::shared_ptr<ngraph::runtime::HostTensor>>& constant_data) {
    if (auto node = ov::as_type<ov::opset8::Convolution>(op)) {
        ov::CoordinateDiff pads_begin, pads_end;
        bool status = resolve_auto_pad_for_shape(node, pads_begin, pads_end, input_shapes, 2, 2);
        OPENVINO_ASSERT(status,
                        "Convolution shape inference doesn't have enough information to calculate static shapes");
        shape_infer(node, pads_begin, pads_end, input_shapes, output_shapes);
    } else if (auto node = ov::as_type<ov::opset8::GroupConvolution>(op)) {
        ov::CoordinateDiff pads_begin, pads_end;
        bool status = resolve_auto_pad_for_shape(node, pads_begin, pads_end, input_shapes, 2, 3);
        OPENVINO_ASSERT(status,
                        "GroupConvolution shape inference doesn't have enough information to calculate static shapes");
        shape_infer(node, pads_begin, pads_end, input_shapes, output_shapes);
    } else if (auto node = ov::as_type<ov::opset8::ConvolutionBackpropData>(op)) {
        ov::CoordinateDiff pads_begin, pads_end;
        ov::StaticShape output_shape_input;
        if (node->get_input_size() == 3)
            get_data_as_shape<ov::StaticShape>(2, op, output_shape_input, constant_data);
        bool status =
            resolve_auto_pad_for_shape_back_prop(node, pads_begin, pads_end, input_shapes, output_shape_input, 2, 2);
        OPENVINO_ASSERT(
            status,
            "ConvolutionBackpropData shape inference doesn't have enough information to calculate static shapes");
        shape_infer(node, pads_begin, pads_end, output_shape_input, input_shapes, output_shapes);
    } else if (auto node = ov::as_type<ov::opset8::GroupConvolutionBackpropData>(op)) {
        ov::CoordinateDiff pads_begin, pads_end;
        ov::StaticShape output_shape_input;
        if (node->get_input_size() == 3)
            get_data_as_shape<ov::StaticShape>(2, op, output_shape_input, constant_data);
        bool status =
            resolve_auto_pad_for_shape_back_prop(node, pads_begin, pads_end, input_shapes, output_shape_input, 2, 3);
        OPENVINO_ASSERT(
            status,
            "GroupConvolutionBackpropData shape inference doesn't have enough information to calculate static shapes");
        shape_infer(node, pads_begin, pads_end, output_shape_input, input_shapes, output_shapes);
    } else if (auto node = ov::as_type<ov::op::util::ArithmeticReductionKeepDims>(op)) {
        shape_infer(node, input_shapes, output_shapes, constant_data);
    } else if (auto node = ov::as_type<ov::op::util::LogicalReductionKeepDims>(op)) {
        shape_infer(node, input_shapes, output_shapes, constant_data);
    } else if (ov::is_type<ov::op::util::UnaryElementwiseArithmetic>(op) ||
            ov::is_type<ov::opset1::Convert>(op) || ov::is_type<ov::opset1::Clamp>(op) ||
            ov::is_type<ov::opset1::GRN>(op) || ov::is_type<ov::opset1::LRN>(op) ||
            ov::is_type<ov::opset1::LogicalNot>(op) || ov::is_type<ov::opset4::Mish>(op) ||
            ov::is_type<ov::opset2::MVN>(op) || ov::is_type<ov::opset6::MVN>(op) ||
            ov::is_type<ov::opset1::PRelu>(op) || ov::is_type<ov::opset1::Relu>(op) ||
            ov::is_type<ov::opset4::Swish>(op) || ov::is_type<ov::opset1::Elu>(op) ||
            ov::is_type<ov::opset1::Softmax>(op) || ov::is_type<ov::opset8::Softmax>(op) ||
            ov::is_type<ov::opset5::Round>(op)) {
        copy_shape_infer(node, input_shapes, output_shapes);
    } else if (ov::is_type<ov::op::util::BinaryElementwiseArithmetic>(op) ||
               ov::is_type<ov::op::util::BinaryElementwiseComparison>(op) ||
               ov::is_type<ov::op::util::BinaryElementwiseLogical>(op)) {
        eltwise_shape_infer(op, input_shapes, output_shapes);
    } else if (auto node = ov::as_type<ov::opset1::FakeQuantize>(op)) {
        shape_infer(node, input_shapes, output_shapes);
    } else if (auto node = ov::as_type<ov::opset1::Reshape>(op)) {
        shape_infer(node, input_shapes, output_shapes, constant_data);
    } else if (auto node = ov::as_type<ov::opset1::Squeeze>(op)) {
        shape_infer(node, input_shapes, output_shapes, constant_data);
    } else if (auto node = ov::as_type<ov::opset1::Unsqueeze>(op)) {
        shape_infer(node, input_shapes, output_shapes, constant_data);
    } else if (auto node = ov::as_type<ov::opset1::ShapeOf>(op)) {
        shape_infer(node, input_shapes, output_shapes);
    } else if (auto node = ov::as_type<ov::opset3::ShapeOf>(op)) {
        shape_infer(node, input_shapes, output_shapes);
    } else if (auto node = ov::as_type<ov::opset6::ExperimentalDetectronDetectionOutput>(op)) {
        shape_infer(node, input_shapes, output_shapes);
<<<<<<< HEAD
    } else if (auto node = ov::as_type<ov::opset2::BatchToSpace>(op)) {
        shape_infer(node, input_shapes, output_shapes, constant_data);
    } else if (auto node = ov::as_type<ov::opset2::SpaceToBatch>(op)) {
        shape_infer(node, input_shapes, output_shapes, constant_data);
    } else if (auto node = ov::as_type<ov::opset1::DepthToSpace>(op)) {
        shape_infer(node, input_shapes, output_shapes);
    } else if (auto node = ov::as_type<ov::opset1::SpaceToDepth>(op)) {
=======
    } else if (auto node = ov::as_type<ov::opset3::Assign>(op)) {
        shape_infer(node, input_shapes, output_shapes);
    } else if (auto node = ov::as_type<ov::opset6::Assign>(op)) {
        shape_infer(node, input_shapes, output_shapes);
    } else if (auto node = ov::as_type<ov::opset6::ExperimentalDetectronPriorGridGenerator>(op)) {
        shape_infer(node, input_shapes, output_shapes);
    } else if (auto node = ov::as_type<ov::opset1::LSTMCell>(op)) {
        shape_infer(node, input_shapes, output_shapes);
    } else if (auto node = ov::as_type<ov::opset6::LSTMCell>(op)) {
        shape_infer(node, input_shapes, output_shapes);
    } else if (auto node = ov::as_type<ov::opset3::ReadValue>(op)) {
        shape_infer(node, input_shapes, output_shapes);
    } else if (auto node = ov::as_type<ov::opset6::ReadValue>(op)) {
        shape_infer(node, input_shapes, output_shapes);
    } else if (auto node = ov::as_type<ov::opset6::Tile>(op)) {
        shape_infer(node, input_shapes, output_shapes, constant_data);
    } else if (auto node = ov::as_type<ov::opset6::ExperimentalDetectronTopKROIs>(op)) {
        shape_infer(node, input_shapes, output_shapes);
    } else if (auto node = ov::as_type<ov::opset4::Interpolate>(op)) {
        std::vector<size_t> pads_begin, pads_end;
        correct_pads_attr(node, pads_begin, pads_end, input_shapes);
        shape_infer(node, pads_begin, pads_end, input_shapes, output_shapes, constant_data);
    } else if (auto node = ov::as_type<ov::opset1::Interpolate>(op)) {
        shape_infer(node, input_shapes, output_shapes, constant_data);
    } else if (auto node = ov::as_type<ov::opset3::ScatterElementsUpdate>(op)) {
        shape_infer(node, input_shapes, output_shapes, constant_data);
    } else if (auto node = ov::as_type<ov::opset4::ScatterNDUpdate>(op)) {
>>>>>>> 7335387d
        shape_infer(node, input_shapes, output_shapes);
    } else {
        ngraph::OutputVector new_inputs;
        for (size_t i = 0; i < op->get_input_size(); ++i) {
            if (constant_data.count(i)) {
                new_inputs.push_back(std::make_shared<ov::opset1::Constant>(constant_data.at(i)));
            } else {
                new_inputs.push_back(std::make_shared<ov::opset1::Parameter>(op->get_input_element_type(i),
                                                                             input_shapes[i].to_partial_shape()));
            }
        }
        const auto local_op = op->clone_with_new_inputs(new_inputs);
        local_op->validate_and_infer_types();

        output_shapes.resize(op->get_output_size());
        for (size_t i = 0; i < output_shapes.size(); ++i) {
            const auto& partial_shape = local_op->get_output_partial_shape(i);
            OPENVINO_ASSERT(
                partial_shape.is_static(),
                "On device shape infer shouldn't support default shape infer for nodes with internal dynamism");
            output_shapes[i] = ov::StaticShape(partial_shape.to_shape());
        }
    }
}<|MERGE_RESOLUTION|>--- conflicted
+++ resolved
@@ -15,34 +15,26 @@
 
 #include "assign_shape_inference.hpp"
 #include "convolution_shape_inference.hpp"
-<<<<<<< HEAD
 
-=======
 #include "experimental_detectron_detection_output_shape_inference.hpp"
 #include "experimental_detectron_prior_grid_generator_shape_inference.hpp"
 #include "fake_quantize.hpp"
 #include "lstm_cell_shape_inference.hpp"
 #include "read_value_shape_inference.hpp"
->>>>>>> 7335387d
 #include "reduce_shape_inference.hpp"
 #include "experimental_detectron_topkrois_shape_inference.hpp"
 #include "interpolate_shape_inference.hpp"
 #include "scatter_elements_update_shape_inference.hpp"
 #include "scatter_nd_base_shape_inference.hpp"
-#include "shape_inference.hpp"
-#include "shape_nodes.hpp"
-<<<<<<< HEAD
-#include "fake_quantize.hpp"
-#include "experimental_detectron_detection_output_shape_inference.hpp"
 #include "batch_to_space_shape_inference.hpp"
 #include "depth_to_space_shape_inference.hpp"
 #include "space_to_batch_shape_inference.hpp"
 #include "space_to_depth_shape_inference.hpp"
-=======
+#include "shape_inference.hpp"
+#include "shape_nodes.hpp"
 #include "static_shape.hpp"
 #include "tile_shape_inference.hpp"
 #include "utils.hpp"
->>>>>>> 7335387d
 
 void shape_inference(ov::Node* op,
                      const std::vector<ov::StaticShape>& input_shapes,
@@ -114,15 +106,6 @@
         shape_infer(node, input_shapes, output_shapes);
     } else if (auto node = ov::as_type<ov::opset6::ExperimentalDetectronDetectionOutput>(op)) {
         shape_infer(node, input_shapes, output_shapes);
-<<<<<<< HEAD
-    } else if (auto node = ov::as_type<ov::opset2::BatchToSpace>(op)) {
-        shape_infer(node, input_shapes, output_shapes, constant_data);
-    } else if (auto node = ov::as_type<ov::opset2::SpaceToBatch>(op)) {
-        shape_infer(node, input_shapes, output_shapes, constant_data);
-    } else if (auto node = ov::as_type<ov::opset1::DepthToSpace>(op)) {
-        shape_infer(node, input_shapes, output_shapes);
-    } else if (auto node = ov::as_type<ov::opset1::SpaceToDepth>(op)) {
-=======
     } else if (auto node = ov::as_type<ov::opset3::Assign>(op)) {
         shape_infer(node, input_shapes, output_shapes);
     } else if (auto node = ov::as_type<ov::opset6::Assign>(op)) {
@@ -150,7 +133,14 @@
     } else if (auto node = ov::as_type<ov::opset3::ScatterElementsUpdate>(op)) {
         shape_infer(node, input_shapes, output_shapes, constant_data);
     } else if (auto node = ov::as_type<ov::opset4::ScatterNDUpdate>(op)) {
->>>>>>> 7335387d
+        shape_infer(node, input_shapes, output_shapes);
+    } else if (auto node = ov::as_type<ov::opset2::BatchToSpace>(op)) {
+        shape_infer(node, input_shapes, output_shapes, constant_data);
+    } else if (auto node = ov::as_type<ov::opset2::SpaceToBatch>(op)) {
+        shape_infer(node, input_shapes, output_shapes, constant_data);
+    } else if (auto node = ov::as_type<ov::opset1::DepthToSpace>(op)) {
+        shape_infer(node, input_shapes, output_shapes);
+    } else if (auto node = ov::as_type<ov::opset1::SpaceToDepth>(op)) {
         shape_infer(node, input_shapes, output_shapes);
     } else {
         ngraph::OutputVector new_inputs;
