--- conflicted
+++ resolved
@@ -11,7 +11,6 @@
 #include <openvino/opsets/opset4.hpp>
 #include <openvino/opsets/opset5.hpp>
 #include <openvino/opsets/opset6.hpp>
-#include <openvino/opsets/opset7.hpp>
 #include <openvino/opsets/opset8.hpp>
 
 #include "assign_shape_inference.hpp"
@@ -26,19 +25,13 @@
 #include "interpolate_shape_inference.hpp"
 #include "scatter_elements_update_shape_inference.hpp"
 #include "scatter_nd_base_shape_inference.hpp"
+#include "ctc_loss_shape_inference.hpp"
+#include "fft_base_shape_inference.hpp"
 #include "shape_inference.hpp"
 #include "shape_nodes.hpp"
-<<<<<<< HEAD
-#include "fake_quantize.hpp"
-#include "experimental_detectron_detection_output_shape_inference.hpp"
-#include "ctc_loss_shape_inference.hpp"
-#include "fft_base_shape_inference.hpp"
-
-=======
 #include "static_shape.hpp"
 #include "tile_shape_inference.hpp"
 #include "utils.hpp"
->>>>>>> 7335387d
 
 void shape_inference(ov::Node* op,
                      const std::vector<ov::StaticShape>& input_shapes,
@@ -110,14 +103,6 @@
         shape_infer(node, input_shapes, output_shapes);
     } else if (auto node = ov::as_type<ov::opset6::ExperimentalDetectronDetectionOutput>(op)) {
         shape_infer(node, input_shapes, output_shapes);
-<<<<<<< HEAD
-    } else if (auto node = ov::as_type<ov::opset4::CTCLoss>(op)) {
-        shape_infer(node, input_shapes, output_shapes);
-    } else if (auto node = ov::as_type<ov::opset7::DFT>(op)) {
-        shape_infer(node, input_shapes, output_shapes, constant_data);
-    } else if (auto node = ov::as_type<ov::opset7::IDFT>(op)) {
-        shape_infer(node, input_shapes, output_shapes, constant_data);
-=======
     } else if (auto node = ov::as_type<ov::opset3::Assign>(op)) {
         shape_infer(node, input_shapes, output_shapes);
     } else if (auto node = ov::as_type<ov::opset6::Assign>(op)) {
@@ -146,7 +131,12 @@
         shape_infer(node, input_shapes, output_shapes, constant_data);
     } else if (auto node = ov::as_type<ov::opset4::ScatterNDUpdate>(op)) {
         shape_infer(node, input_shapes, output_shapes);
->>>>>>> 7335387d
+    } else if (auto node = ov::as_type<ov::opset4::CTCLoss>(op)) {
+        shape_infer(node, input_shapes, output_shapes);
+    } else if (auto node = ov::as_type<ov::opset7::DFT>(op)) {
+        shape_infer(node, input_shapes, output_shapes, constant_data);
+    } else if (auto node = ov::as_type<ov::opset7::IDFT>(op)) {
+        shape_infer(node, input_shapes, output_shapes, constant_data);
     } else {
         ngraph::OutputVector new_inputs;
         for (size_t i = 0; i < op->get_input_size(); ++i) {
