--- conflicted
+++ resolved
@@ -8,8 +8,6 @@
 #include <openvino/core/node.hpp>
 #include <openvino/opsets/opset1.hpp>
 #include <openvino/opsets/opset2.hpp>
-#include <openvino/opsets/opset3.hpp>
-#include <openvino/opsets/opset4.hpp>
 #include <openvino/opsets/opset4.hpp>
 #include <openvino/opsets/opset5.hpp>
 #include <openvino/opsets/opset6.hpp>
@@ -23,21 +21,15 @@
 #include "lstm_cell_shape_inference.hpp"
 #include "read_value_shape_inference.hpp"
 #include "reduce_shape_inference.hpp"
-#include "shape_inference.hpp"
-#include "shape_nodes.hpp"
-<<<<<<< HEAD
-#include "fake_quantize.hpp"
-#include "experimental_detectron_detection_output_shape_inference.hpp"
 #include "experimental_detectron_topkrois_shape_inference.hpp"
 #include "interpolate_shape_inference.hpp"
 #include "scatter_elements_update_shape_inference.hpp"
 #include "scatter_nd_base_shape_inference.hpp"
-
-=======
+#include "shape_inference.hpp"
+#include "shape_nodes.hpp"
 #include "static_shape.hpp"
 #include "tile_shape_inference.hpp"
 #include "utils.hpp"
->>>>>>> 97f6dbf1
 
 void shape_inference(ov::Node* op,
                      const std::vector<ov::StaticShape>& input_shapes,
@@ -108,20 +100,6 @@
         shape_infer(node, input_shapes, output_shapes);
     } else if (auto node = ov::as_type<ov::opset6::ExperimentalDetectronDetectionOutput>(op)) {
         shape_infer(node, input_shapes, output_shapes);
-<<<<<<< HEAD
-    } else if (auto node = ov::as_type<ov::opset6::ExperimentalDetectronTopKROIs>(op)) {
-        shape_infer(node, input_shapes, output_shapes);
-    } else if (auto node = ov::as_type<ov::opset4::Interpolate>(op)) {
-        std::vector<size_t> pads_begin, pads_end;
-        correct_pads_attr(node, pads_begin, pads_end, input_shapes);
-        shape_infer(node, pads_begin, pads_end, input_shapes, output_shapes, constant_data);
-    } else if (auto node = ov::as_type<ov::opset1::Interpolate>(op)) {
-        shape_infer(node, input_shapes, output_shapes, constant_data);
-    } else if (auto node = ov::as_type<ov::opset3::ScatterElementsUpdate>(op)) {
-        shape_infer(node, input_shapes, output_shapes, constant_data);
-    } else if (auto node = ov::as_type<ov::opset4::ScatterNDUpdate>(op)) {
-        shape_infer(node, input_shapes, output_shapes);
-=======
     } else if (auto node = ov::as_type<ov::opset3::Assign>(op)) {
         shape_infer(node, input_shapes, output_shapes);
     } else if (auto node = ov::as_type<ov::opset6::Assign>(op)) {
@@ -138,7 +116,18 @@
         shape_infer(node, input_shapes, output_shapes);
     } else if (auto node = ov::as_type<ov::opset6::Tile>(op)) {
         shape_infer(node, input_shapes, output_shapes, constant_data);
->>>>>>> 97f6dbf1
+    } else if (auto node = ov::as_type<ov::opset6::ExperimentalDetectronTopKROIs>(op)) {
+        shape_infer(node, input_shapes, output_shapes);
+    } else if (auto node = ov::as_type<ov::opset4::Interpolate>(op)) {
+        std::vector<size_t> pads_begin, pads_end;
+        correct_pads_attr(node, pads_begin, pads_end, input_shapes);
+        shape_infer(node, pads_begin, pads_end, input_shapes, output_shapes, constant_data);
+    } else if (auto node = ov::as_type<ov::opset1::Interpolate>(op)) {
+        shape_infer(node, input_shapes, output_shapes, constant_data);
+    } else if (auto node = ov::as_type<ov::opset3::ScatterElementsUpdate>(op)) {
+        shape_infer(node, input_shapes, output_shapes, constant_data);
+    } else if (auto node = ov::as_type<ov::opset4::ScatterNDUpdate>(op)) {
+        shape_infer(node, input_shapes, output_shapes);
     } else {
         ngraph::OutputVector new_inputs;
         for (size_t i = 0; i < op->get_input_size(); ++i) {
