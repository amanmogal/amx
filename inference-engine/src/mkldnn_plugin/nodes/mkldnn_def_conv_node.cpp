// Copyright (C) 2018-2020 Intel Corporation
// SPDX-License-Identifier: Apache-2.0
//

#include "mkldnn_def_conv_node.h"
#include "mkldnn_reorder_node.h"
#include "mkldnn_input_node.h"

#include "mkldnn_eltwise_node.h"
#include <legacy/ie_layers.h>
#include <string>
#include <vector>
#include <math.h>
#include <mkldnn_types.h>
#include <mkldnn_extension_utils.h>
#include <legacy/ie_layers_internal.hpp>
#include "jit_generator.hpp"
#include "ie_parallel.hpp"

using namespace mkldnn;
using namespace MKLDNNPlugin;
using namespace InferenceEngine;
using namespace mkldnn;
using namespace mkldnn::impl;
using namespace mkldnn::impl::cpu;
using namespace mkldnn::impl::utils;
using namespace Xbyak;

#define GET_OFF(field) offsetof(jit_def_conv_call_args, field)

template <cpu_isa_t isa>
struct jit_uni_def_conv_kernel_f32 : public jit_uni_def_conv_kernel, public jit_generator {
    DECLARE_CPU_JIT_AUX_FUNCTIONS(jit_uni_def_conv_kernel_f32)

    explicit jit_uni_def_conv_kernel_f32(jit_def_conv_params jcp) : jit_uni_def_conv_kernel(jcp), jit_generator() {
        this->preamble();

        mov(reg_input, ptr[this->param1 + GET_OFF(src)]);
        mov(reg_def_off, ptr[this->param1 + GET_OFF(off)]);
        mov(reg_kernel, ptr[this->param1 + GET_OFF(filt)]);
        if (jcp.with_bias)
            mov(reg_bias, ptr[this->param1 + GET_OFF(bias)]);
        mov(reg_output, ptr[this->param1 + GET_OFF(dst)]);
        mov(reg_input_buffer, ptr[this->param1 + GET_OFF(buf)]);
        mov(reg_oh_pos, ptr[param1 + GET_OFF(oh_pos)]);

        ow_loop();

        this->postamble();

        prepare_table();

        ker_ = (decltype(ker_)) this->getCode();
    }

private:
    using Vmm = typename conditional3<isa == cpu::sse42, Xbyak::Xmm, isa == cpu::avx2,
            Xbyak::Ymm, Xbyak::Zmm>::type;

    const int vlen = cpu_isa_traits<isa>::vlen;
    using Ymm = const Xbyak::Ymm;
    using Xmm = const Xbyak::Xmm;
    using reg64_t = const Xbyak::Reg64;
    using reg32_t = const Xbyak::Reg32;
    using reg8_t = const Xbyak::Reg8;

    reg64_t reg_input = r8;
    reg64_t reg_def_off = r9;
    reg64_t reg_kernel = r10;
    reg64_t reg_bias = r11;
    reg64_t reg_output = r12;
    reg64_t reg_oh_pos = r13;
    reg64_t aux_reg_bias = rsi;
    reg64_t reg_ow_pos = rdx;
    reg64_t aux_reg_output = reg_ow_pos;
    reg64_t reg_dg_iter = reg_output;
    reg64_t aux_reg_input = rax;
    reg64_t aux2_reg_input = reg_kernel;
    reg64_t reg_ic_iter = rbx;
    reg64_t reg_oc_work = reg_ic_iter;
    reg64_t aux_reg_def_off = reg_bias;
    reg64_t reg_input_buffer = abi_not_param1;
    reg64_t aux_reg_input_buffer = r14;
    reg32_t reg_tmp_32 = r15d;
    reg64_t reg_tmp_64 = r15;
    reg64_t reg_table = rbp;
    reg64_t aux_reg_kernel = reg_table;
    reg64_t aux2_reg_kernel = r15;
    reg64_t aux2_reg_input_buffer = aux_reg_bias;
    reg64_t aux3_reg_input_buffer = reg_input;

    Xbyak::Opmask ktail_mask = Xbyak::Opmask(2);

    inline Xbyak::Address table_val(int index)
    { return ptr[reg_table + index * vlen]; }

    inline Vmm get_vmm_ker(int idx) { return Vmm(idx + 0); }
    inline Vmm get_vmm_src(int idx) { return Vmm(idx + 1); }
    inline Vmm get_vmm_acc(int idx) { return Vmm(idx + jcp_.ur_w + 1); }
    inline Ymm get_ymm_acc(int idx) { return Ymm(idx + jcp_.ur_w + 1); }
    inline Xmm get_xmm_acc(int idx) { return Xmm(idx + jcp_.ur_w + 1); }

    Xbyak::Label l_table;

    void ow_loop() {
        Label ow_loop_main;
        Label ow_tail;

        mov(reg_ow_pos, 0);

        L(ow_loop_main); {
            cmp(reg_ow_pos, jcp_.ow - jcp_.ur_w);
            jg(ow_tail, T_NEAR);

            oc_loop(jcp_.ur_w);

            add(reg_input, jcp_.ur_w * jcp_.stride_w * jcp_.ic * jcp_.typesize_in);
            add(reg_def_off, jcp_.ur_w * jcp_.typesize_off);
            add(reg_output, jcp_.ur_w * jcp_.oc * jcp_.typesize_out);

            add(reg_ow_pos, jcp_.ur_w);
            jmp(ow_loop_main, T_NEAR);
        }

        L(ow_tail); {
            if (jcp_.ow % jcp_.ur_w != 0)
                oc_loop(jcp_.ow % jcp_.ur_w);
        }
    }

    void prepare_table() {
        align(64);
        L(l_table);
        for (size_t d = 0; d < vlen / sizeof(int32_t); ++d) {
            dd(0);
        }

        for (size_t d = 0; d < vlen / sizeof(int32_t); ++d) {
            dd(float2int(static_cast<float>(jcp_.ih)));
        }

        for (size_t d = 0; d < vlen / sizeof(int32_t); ++d) {
            dd(float2int(static_cast<float>(jcp_.iw)));
        }

        for (size_t d = 0; d < vlen / sizeof(int32_t); ++d) {
            dd(jcp_.ih - 1);
        }

        for (size_t d = 0; d < vlen / sizeof(int32_t); ++d) {
            dd(jcp_.iw - 1);
        }

        for (size_t d = 0; d < vlen / sizeof(int32_t); ++d) {
            dd(1);
        }
    }

    void apply_filter(int ow_step, int oc_blocks_step, int oc_step, int ic_step) {
        int repeats = isa == cpu::sse42 && oc_step > (jcp_.oc_block / 2) ? 2 : 1;

        for (int kh = 0; kh < jcp_.kh; kh++) {
            for (int kw = 0; kw < jcp_.kw; kw++) {
                for (int ic = 0; ic < ic_step; ic++) {
                    for (int ow = 0; ow < ow_step; ow++) {
                        Vmm vmm_src = get_vmm_src(ow);
                        size_t inp_off = (size_t) ow * jcp_.kh * jcp_.kw * jcp_.ic + kh * jcp_.kw * jcp_.ic + kw * jcp_.ic + ic;

                        uni_vbroadcastss(vmm_src, ptr[aux2_reg_input_buffer + inp_off * jcp_.typesize_in]);
                    }

                    for (int r = 0; r < repeats; r++) {
                        for (int ocb = 0; ocb < oc_blocks_step; ocb++) {
                            Vmm vmm_ker = get_vmm_ker(0);
                            size_t ker_off = (size_t) ocb * jcp_.nb_ic * jcp_.kh * jcp_.kw * jcp_.ic_block * jcp_.oc_block +
                                             kh * jcp_.kw * jcp_.ic_block * jcp_.oc_block +
                                             kw * jcp_.ic_block * jcp_.oc_block +
                                             ic * jcp_.oc_block + r * jcp_.oc_block / 2;

                            uni_vmovups(vmm_ker, ptr[aux2_reg_kernel + ker_off * jcp_.typesize_in]);
                            for (int ow = 0; ow < ow_step; ow++) {
                                Vmm vmm_src = get_vmm_src(ow);
                                Vmm vmm_acc = get_vmm_acc(r * jcp_.ur_w * jcp_.nb_oc_blocking + ocb * ow_step + ow);

                                if (isa == cpu::sse42 && ow > 0) {
                                    uni_vmovups(vmm_ker, ptr[aux2_reg_kernel + ker_off * jcp_.typesize_in]);
                                }

                                uni_vfmadd231ps(vmm_acc, vmm_ker, vmm_src);
                            }
                        }
                    }
                }
            }
        }
    }

    void init_accums(int ow_step, int oc_blocks_step, int oc_step) {
        int repeats = isa == cpu::sse42 && oc_step > (jcp_.oc_block / 2) ? 2 : 1;
        for (int r = 0; r < repeats; r++) {
            for (int ocb = 0; ocb < oc_blocks_step; ocb++) {
                for (int ow = 0; ow < ow_step; ow++) {
                    Vmm vmm_acc = get_vmm_acc(r * jcp_.ur_w * jcp_.nb_oc_blocking + ocb * ow_step + ow);

                    uni_vpxor(vmm_acc, vmm_acc, vmm_acc);
                }
            }
        }
    }

    void ic_loop(int ow_step, int oc_blocks_step, int oc_step) {
        Label ic_main_loop;
        Label ic_tail;
        Label exit;

        push(reg_oc_work);
        push(aux_reg_bias);

        mov(aux2_reg_kernel, aux_reg_kernel);
        mov(aux2_reg_input_buffer, reg_input_buffer);

        mov(reg_ic_iter, jcp_.ic);

        init_accums(ow_step, oc_blocks_step, oc_step);

        L(ic_main_loop); {
            cmp(reg_ic_iter, jcp_.ic_block);
            jl(ic_tail, T_NEAR);

            apply_filter(ow_step, oc_blocks_step, oc_step, jcp_.ic_block);

            add(aux2_reg_input_buffer, jcp_.ic_block * jcp_.typesize_in);
            add(aux2_reg_kernel, jcp_.kh * jcp_.kw * jcp_.ic_block * jcp_.oc_block * jcp_.typesize_in);
            sub(reg_ic_iter, jcp_.ic_block);
            jmp(ic_main_loop, T_NEAR);
        }

        L(ic_tail); {
            if (jcp_.ic % jcp_.ic_block != 0) {
                apply_filter(ow_step, oc_blocks_step, oc_step, jcp_.ic % jcp_.ic_block);
            }
        }

        pop(aux_reg_bias);
        pop(reg_oc_work);
    }

    void interpolate_input(int ow_step) {
        Label dg_loop;
        Label dg_loop_end;

        mov(reg_table, l_table);
        mov(aux_reg_def_off, reg_def_off);
        mov(aux_reg_input, reg_input);
        mov(aux2_reg_input_buffer, aux_reg_input_buffer);
        xor_(reg_dg_iter, reg_dg_iter);

        const int ic_per_def_group = jcp_.ic / jcp_.dg;
        L(dg_loop); {
            cmp(reg_dg_iter, jcp_.dg);
            jge(dg_loop_end, T_NEAR);

            for (int ow = 0; ow < ow_step; ow++) {
                for (int kh = 0; kh < jcp_.kh; kh++) {
                    for (int kw = 0; kw < jcp_.kw; kw++) {
                        Label init_with_zeros;
                        Label ic_loop_main;
                        Label ic_loop_tail;
                        Label ic_loop_zeros;
                        Label loop_end;
                        Label h_sec_opt;
                        Label h_sec_opt_exit;
                        Label w_sec_opt;
                        Label w_sec_opt_exit;

                        mov(aux2_reg_input, aux_reg_input);
                        add(aux2_reg_input, (ow * jcp_.stride_w * jcp_.ic) * jcp_.typesize_in);

                        mov(aux3_reg_input_buffer, aux2_reg_input_buffer);
                        add(aux3_reg_input_buffer, (ow * jcp_.kh * jcp_.kw * jcp_.ic) * jcp_.typesize_in);

                        Xmm xmm_tmp = Xmm(0);

                        Xmm xmm_map_h = Xmm(2);
                        Xmm xmm_ih_in = Xmm(4);
                        Xmm xmm_ih_im = Xmm(1);
                        Xmm xmm_cur_height = xmm_ih_im;
                        Xmm xmm_h_low = xmm_ih_in;
                        Xmm xmm_h_high = xmm_cur_height;
                        Xmm xmm_lh = xmm_map_h;
                        Xmm xmm_hh = Xmm(3);

                        Xmm xmm_map_w = Xmm(6);
                        Xmm xmm_iw_in = Xmm(8);
                        Xmm xmm_iw_im = Xmm(5);
                        Xmm xmm_cur_width = xmm_iw_im;
                        Xmm xmm_w_low = xmm_iw_in;
                        Xmm xmm_w_high = xmm_cur_width;
                        Xmm xmm_lw = xmm_map_w;
                        Xmm xmm_hw = Xmm(7);

                        Xmm xmm_v1_off = Xmm(9);
                        Xmm xmm_v2_off = Xmm(10);
                        Xmm xmm_v3_off = Xmm(11);
                        Xmm xmm_v4_off = Xmm(12);

                        Xmm xmm_w1 = xmm_h_low;
                        Xmm xmm_w2 = xmm_h_high;
                        Xmm xmm_w3 = xmm_w_low;
                        Xmm xmm_w4 = xmm_w_high;

                        Xmm xmm_v1 = xmm_lh;
                        Xmm xmm_v2 = xmm_hh;
                        Xmm xmm_v3 = xmm_lw;
                        Xmm xmm_v4 = xmm_hw;

                        Vmm vmm_w1 = Vmm(xmm_h_low.getIdx());
                        Vmm vmm_w2 = Vmm(xmm_h_high.getIdx());
                        Vmm vmm_w3 = Vmm(xmm_w_low.getIdx());
                        Vmm vmm_w4 = Vmm(xmm_w_high.getIdx());

                        Vmm vmm_v1 = Vmm(xmm_lh.getIdx());
                        Vmm vmm_v2 = Vmm(xmm_hh.getIdx());
                        Vmm vmm_v3 = Vmm(xmm_lw.getIdx());
                        Vmm vmm_v4 = Vmm(xmm_hw.getIdx());

                        size_t def_off_h = ((2 * (kh * jcp_.kw + kw) + 0) * jcp_.oh * jcp_.ow) + ow;
                        mov(reg_tmp_32, ptr[aux_reg_def_off + def_off_h * jcp_.typesize_off]);
                        movq(xmm_tmp, reg_tmp_64);
                        mov(reg_tmp_32, float2int(static_cast<float>((kh * (jcp_.dilate_h + 1)))));
                        movq(xmm_map_h, reg_tmp_64);
                        addss(xmm_map_h, xmm_tmp);

                        mov(reg_tmp_32, jcp_.stride_h);
                        imul(reg_tmp_32, reg_oh_pos);
                        sub(reg_tmp_32, jcp_.t_pad);
                        movq(xmm_ih_in, reg_tmp_64);

                        cvtsi2ss(xmm_ih_im, reg_tmp_32);
                        addss(xmm_ih_im, xmm_map_h);

                        movss(xmm_tmp, xmm_ih_im);
                        cmpss(xmm_tmp, table_val(0), 1);
                        movq(reg_tmp_64, xmm_tmp);
                        cmp(reg_tmp_32, 0);
                        jne(init_with_zeros, T_NEAR);

                        cmpss(xmm_ih_im, table_val(1), 1);
                        movq(reg_tmp_64, xmm_ih_im);
                        cmp(reg_tmp_32, 0);
                        je(init_with_zeros, T_NEAR);


                        size_t def_off_w = ((2 * (kh * jcp_.kw + kw) + 1) * jcp_.oh * jcp_.ow) + ow;
                        mov(reg_tmp_32, ptr[aux_reg_def_off + def_off_w * jcp_.typesize_off]);
                        movq(xmm_tmp, reg_tmp_64);
                        mov(reg_tmp_32, float2int(static_cast<float>((kw * (jcp_.dilate_w + 1)))));
                        movq(xmm_map_w, reg_tmp_64);
                        addss(xmm_map_w, xmm_tmp);

                        mov(reg_tmp_32, jcp_.stride_w);
                        imul(reg_tmp_32, reg_ow_pos);
                        sub(reg_tmp_32, jcp_.l_pad - ow * jcp_.stride_w);
                        movq(xmm_iw_in, reg_tmp_64);

                        cvtsi2ss(xmm_iw_im, reg_tmp_32);
                        addss(xmm_iw_im, xmm_map_w);

                        movss(xmm_tmp, xmm_iw_im);
                        cmpss(xmm_tmp, table_val(0), 1);
                        movq(reg_tmp_64, xmm_tmp);
                        cmp(reg_tmp_32, 0);
                        jne(init_with_zeros, T_NEAR);

                        cmpss(xmm_iw_im, table_val(2), 1);
                        movq(reg_tmp_64, xmm_iw_im);
                        cmp(reg_tmp_32, 0);
                        je(init_with_zeros, T_NEAR);


                        movd(xmm_cur_height, table_val(3));
                        psubd(xmm_cur_height, xmm_ih_in);

                        roundps(xmm_h_low, xmm_map_h, 1);
                        cvtps2dq(xmm_h_low, xmm_h_low);

                        movups(xmm_tmp, xmm_cur_height);
                        pcmpgtd(xmm_tmp, xmm_h_low);

                        movq(reg_tmp_64, xmm_tmp);
                        cmp(reg_tmp_32, 0);
                        jne(h_sec_opt, T_NEAR);

                        movups(xmm_h_low, xmm_cur_height);
                        movups(xmm_h_high, xmm_h_low);
                        jmp(h_sec_opt_exit);

                        L(h_sec_opt);

                        movups(xmm_h_high, xmm_h_low);
                        paddd(xmm_h_high, table_val(5));

                        L(h_sec_opt_exit);

                        cvtdq2ps(xmm_tmp, xmm_h_low);
                        subss(xmm_lh, xmm_tmp);
                        movss(xmm_hh, table_val(5));
                        cvtdq2ps(xmm_hh, xmm_hh);
                        subss(xmm_hh, xmm_lh);


                        movd(xmm_cur_width, table_val(4));
                        psubd(xmm_cur_width, xmm_iw_in);

                        roundps(xmm_w_low, xmm_map_w, 1);
                        cvtps2dq(xmm_w_low, xmm_w_low);

                        movups(xmm_tmp, xmm_cur_width);
                        pcmpgtd(xmm_tmp, xmm_w_low);

                        movq(reg_tmp_64, xmm_tmp);
                        cmp(reg_tmp_32, 0);
                        jne(w_sec_opt, T_NEAR);

                        movups(xmm_w_low, xmm_cur_width);
                        movups(xmm_w_high, xmm_w_low);
                        jmp(w_sec_opt_exit);

                        L(w_sec_opt);

                        movups(xmm_w_high, xmm_w_low);
                        paddd(xmm_w_high, table_val(5));

                        L(w_sec_opt_exit);

                        cvtdq2ps(xmm_tmp, xmm_w_low);
                        subss(xmm_lw, xmm_tmp);
                        movss(xmm_hw, table_val(5));
                        cvtdq2ps(xmm_hw, xmm_hw);
                        subss(xmm_hw, xmm_lw);


                        movups(xmm_v1_off, table_val(2));
                        cvtps2dq(xmm_v1_off, xmm_v1_off);
                        movups(xmm_v3_off, xmm_v1_off);

                        pmulld(xmm_v1_off, xmm_h_low);
                        movups(xmm_v2_off, xmm_v1_off);
                        paddd(xmm_v1_off, xmm_w_low);
                        paddd(xmm_v2_off, xmm_w_high);

                        pmulld(xmm_v3_off, xmm_h_high);
                        movups(xmm_v4_off, xmm_v3_off);
                        paddd(xmm_v3_off, xmm_w_low);
                        paddd(xmm_v4_off, xmm_w_high);


                        movss(xmm_w1, xmm_hh);
                        mulss(xmm_w1, xmm_hw);
                        uni_vbroadcastss(vmm_w1, xmm_w1);

                        movss(xmm_w2, xmm_hh);
                        mulss(xmm_w2, xmm_lw);
                        uni_vbroadcastss(vmm_w2, xmm_w2);

                        movss(xmm_w3, xmm_lh);
                        mulss(xmm_w3, xmm_hw);
                        uni_vbroadcastss(vmm_w3, xmm_w3);

                        movss(xmm_w4, xmm_lh);
                        mulss(xmm_w4, xmm_lw);
                        uni_vbroadcastss(vmm_w4, xmm_w4);

                        int simd_w = vlen / jcp_.typesize_in;
                        mov(reg_ic_iter, ic_per_def_group);
                        L(ic_loop_main);
                        {
                            cmp(reg_ic_iter, simd_w);
                            jl(ic_loop_tail, T_NEAR);

                            size_t input_buffer_off = (size_t) kh * jcp_.kw * jcp_.ic + kw * jcp_.ic;

                            pmovsxdq(xmm_v1_off, xmm_v1_off);
                            movq(reg_tmp_64, xmm_v1_off);
                            imul(reg_tmp_64, reg_tmp_64, jcp_.ic * jcp_.typesize_in);
                            add(reg_tmp_64, aux2_reg_input);
                            uni_vmovups(vmm_v1, ptr[reg_tmp_64]);
                            uni_vmulps(vmm_v1, vmm_v1, vmm_w1);

                            pmovsxdq(xmm_v2_off, xmm_v2_off);
                            movq(reg_tmp_64, xmm_v2_off);
                            imul(reg_tmp_64, reg_tmp_64, jcp_.ic * jcp_.typesize_in);
                            add(reg_tmp_64, aux2_reg_input);
                            uni_vmovups(vmm_v2, ptr[reg_tmp_64]);
                            uni_vmulps(vmm_v2, vmm_v2, vmm_w2);

                            pmovsxdq(xmm_v3_off, xmm_v3_off);
                            movq(reg_tmp_64, xmm_v3_off);
                            imul(reg_tmp_64, reg_tmp_64, jcp_.ic * jcp_.typesize_in);
                            add(reg_tmp_64, aux2_reg_input);
                            uni_vmovups(vmm_v3, ptr[reg_tmp_64]);
                            uni_vmulps(vmm_v3, vmm_v3, vmm_w3);

                            pmovsxdq(xmm_v4_off, xmm_v4_off);
                            movq(reg_tmp_64, xmm_v4_off);
                            imul(reg_tmp_64, reg_tmp_64, jcp_.ic * jcp_.typesize_in);
                            add(reg_tmp_64, aux2_reg_input);
                            uni_vmovups(vmm_v4, ptr[reg_tmp_64]);
                            uni_vmulps(vmm_v4, vmm_v4, vmm_w4);

                            uni_vaddps(vmm_v1, vmm_v1, vmm_v2);
                            uni_vaddps(vmm_v1, vmm_v1, vmm_v3);
                            uni_vaddps(vmm_v1, vmm_v1, vmm_v4);
                            uni_vmovups(ptr[aux3_reg_input_buffer + input_buffer_off * jcp_.typesize_in], vmm_v1);

                            add(aux2_reg_input, simd_w * jcp_.typesize_in);
                            add(aux3_reg_input_buffer, simd_w * jcp_.typesize_in);
                            sub(reg_ic_iter, simd_w);
                            jmp(ic_loop_main, T_NEAR);
                        }

                        L(ic_loop_tail);
                        {
                            cmp(reg_ic_iter, 1);
                            jl(loop_end, T_NEAR);

                            size_t input_buffer_off = (size_t) kh * jcp_.kw * jcp_.ic + kw * jcp_.ic;

                            pmovsxdq(xmm_v1_off, xmm_v1_off);
                            movq(reg_tmp_64, xmm_v1_off);
                            imul(reg_tmp_64, reg_tmp_64, jcp_.ic * jcp_.typesize_in);
                            add(reg_tmp_64, aux2_reg_input);
                            movss(xmm_v1, ptr[reg_tmp_64]);
                            mulss(xmm_v1, xmm_w1);

                            pmovsxdq(xmm_v2_off, xmm_v2_off);
                            movq(reg_tmp_64, xmm_v2_off);
                            imul(reg_tmp_64, reg_tmp_64, jcp_.ic * jcp_.typesize_in);
                            add(reg_tmp_64, aux2_reg_input);
                            movss(xmm_v2, ptr[reg_tmp_64]);
                            mulss(xmm_v2, xmm_w2);

                            pmovsxdq(xmm_v3_off, xmm_v3_off);
                            movq(reg_tmp_64, xmm_v3_off);
                            imul(reg_tmp_64, reg_tmp_64, jcp_.ic * jcp_.typesize_in);
                            add(reg_tmp_64, aux2_reg_input);
                            movss(xmm_v3, ptr[reg_tmp_64]);
                            mulss(xmm_v3, xmm_w3);

                            pmovsxdq(xmm_v4_off, xmm_v4_off);
                            movq(reg_tmp_64, xmm_v4_off);
                            imul(reg_tmp_64, reg_tmp_64, jcp_.ic * jcp_.typesize_in);
                            add(reg_tmp_64, aux2_reg_input);
                            movss(xmm_v4, ptr[reg_tmp_64]);
                            mulss(xmm_v4, xmm_w4);

                            addss(xmm_v1, xmm_v2);
                            addss(xmm_v1, xmm_v3);
                            addss(xmm_v1, xmm_v4);
                            movss(ptr[aux3_reg_input_buffer + input_buffer_off * jcp_.typesize_in], xmm_v1);

                            add(aux2_reg_input, jcp_.typesize_in);
                            add(aux3_reg_input_buffer, jcp_.typesize_in);
                            sub(reg_ic_iter, 1);
                            jmp(ic_loop_tail, T_NEAR);
                        }

                        jmp(loop_end, T_NEAR);

                        L(init_with_zeros);

                        mov(reg_ic_iter, 0);
                        L(ic_loop_zeros);
                        {
                            cmp(reg_ic_iter, ic_per_def_group);
                            je(loop_end, T_NEAR);

                            size_t input_buffer_off = (size_t) kh * jcp_.kw * jcp_.ic + kw * jcp_.ic;

                            pxor(xmm_tmp, xmm_tmp);
                            movss(ptr[aux3_reg_input_buffer + input_buffer_off * jcp_.typesize_in], xmm_tmp);
                            add(aux3_reg_input_buffer, jcp_.typesize_in);
                            inc(reg_ic_iter);
                            jmp(ic_loop_zeros, T_NEAR);
                        }

                        L(loop_end);
                    }
                }
            }

            add(aux_reg_def_off, 2 * jcp_.kh * jcp_.kw * jcp_.oh * jcp_.ow * jcp_.typesize_off);
            add(aux_reg_input, ic_per_def_group * jcp_.typesize_in);
            add(aux2_reg_input_buffer, ic_per_def_group * jcp_.typesize_in);
            inc(reg_dg_iter);
            jmp(dg_loop, T_NEAR);
        }

        L(dg_loop_end);
    }

    void store_output(int ow_step, int oc_blocks_step, int oc_step) {
        int repeats = isa == cpu::sse42 && oc_step > (jcp_.oc_block / 2) ? 2 : 1;

        if (jcp_.with_bias) {
            for (int r = 0; r < repeats; r++) {
                for (int ocb = 0; ocb < oc_blocks_step; ocb++) {
                    size_t bias_off = (size_t) ocb * jcp_.oc_block + r * jcp_.oc_block / 2;
                    uni_vmovups(Vmm(0), ptr[aux_reg_bias + bias_off * jcp_.typesize_bia]);

                    for (int ow = 0; ow < ow_step; ow++) {
                        Vmm vmm_acc = get_vmm_acc(r * jcp_.ur_w * jcp_.nb_oc_blocking + ocb * ow_step + ow);

                        uni_vaddps(vmm_acc, vmm_acc, Vmm(0));
                    }
                }
            }
        }

        if (isa == avx512_common && oc_step != jcp_.oc_block) {
            int mask = (1 << oc_step) - 1;
            mov(reg_tmp_32, mask);
            kmovw(ktail_mask, reg_tmp_32);
        }

        for (int r = 0; r < repeats; r++) {
            int tail_size = isa == cpu::sse42 ? std::min(jcp_.oc_block / 2, oc_step - r * jcp_.oc_block / 2) : oc_step;
            bool is_scalar_store = isa == cpu::sse42 ? tail_size < jcp_.oc_block / 2 : tail_size < jcp_.oc_block;
            if (is_scalar_store) {
                for (int ow = 0; ow < ow_step; ow++) {
                    Vmm vmm_dst = get_vmm_acc(r * jcp_.ur_w * jcp_.nb_oc_blocking + ow);
                    Xmm xmm_dst = get_xmm_acc(r * jcp_.ur_w * jcp_.nb_oc_blocking + ow);

                    if (isa == avx512_common) {
                        size_t out_off = (size_t) ow * jcp_.oc;

                        uni_vmovups(ptr[aux_reg_output + out_off * jcp_.typesize_out], vmm_dst | ktail_mask);
                    } else {
                        for (int oc = 0; oc < tail_size; oc++) {
                            size_t out_off = (size_t) ow * jcp_.oc + oc + r * (jcp_.oc_block / 2);

                            movq(reg_tmp_64, xmm_dst);
                            mov(ptr[aux_reg_output + out_off * jcp_.typesize_out], reg_tmp_32);

                            if (isa == cpu::sse42) {
                                psrldq(vmm_dst, jcp_.typesize_out);
                            } else {
                                Ymm ymm_dst = get_ymm_acc(ow);
                                Vmm vmm_tmp = Vmm(0);
                                Ymm ymm_tmp = Ymm(0);

                                vperm2i128(ymm_tmp, ymm_dst, ymm_dst, 0x01);
                                vpalignr(ymm_dst, vmm_tmp, ymm_dst, jcp_.typesize_out);
                            }
                        }
                    }
                }
            } else {
                for (int ocb = 0; ocb < oc_blocks_step; ocb++) {
                    for (int ow = 0; ow < ow_step; ow++) {
                        Vmm vmm_acc = get_vmm_acc(r * jcp_.ur_w * jcp_.nb_oc_blocking + ocb * ow_step + ow);
                        size_t out_off = (size_t) ow * jcp_.oc + ocb * jcp_.oc_block + r * (jcp_.oc_block / 2);

                        uni_vmovups(ptr[aux_reg_output + out_off * jcp_.typesize_out], vmm_acc);
                    }
                }
            }
        }
    }

    void oc_loop(int ow_step) {
        Label oc_unrolled_loop;
        Label oc_main_loop;
        Label oc_tail;

        mov(aux_reg_input_buffer, reg_input_buffer);

        push(reg_output);
        push(reg_bias);
        push(reg_input);
        push(reg_kernel);

        interpolate_input(ow_step);

        pop(reg_kernel);
        pop(reg_input);
        pop(reg_bias);
        pop(reg_output);

        push(reg_ow_pos);

        mov(aux_reg_kernel, reg_kernel);
        mov(aux_reg_output, reg_output);
        mov(aux_reg_bias, reg_bias);

        mov(reg_oc_work, jcp_.oc);

        L(oc_unrolled_loop); {
            cmp(reg_oc_work, jcp_.nb_oc_blocking * jcp_.oc_block);
            jl(oc_main_loop, T_NEAR);

            ic_loop(ow_step, jcp_.nb_oc_blocking, jcp_.oc_block);
            store_output(ow_step, jcp_.nb_oc_blocking, jcp_.oc_block);

            add(aux_reg_kernel, jcp_.nb_oc_blocking * jcp_.nb_ic * jcp_.kh * jcp_.kw * jcp_.ic_block * jcp_.oc_block * jcp_.typesize_in);
            add(aux_reg_output, jcp_.nb_oc_blocking * jcp_.oc_block * jcp_.typesize_out);
            add(aux_reg_bias, jcp_.nb_oc_blocking * jcp_.oc_block * jcp_.typesize_bia);
            sub(reg_oc_work, jcp_.nb_oc_blocking * jcp_.oc_block);

            jmp(oc_unrolled_loop, T_NEAR);
        }

        L(oc_main_loop); {
            cmp(reg_oc_work, jcp_.oc_block);
            jl(oc_tail, T_NEAR);

            ic_loop(ow_step, 1, jcp_.oc_block);
            store_output(ow_step, 1, jcp_.oc_block);

            add(aux_reg_kernel, jcp_.nb_ic * jcp_.kh * jcp_.kw * jcp_.ic_block * jcp_.oc_block * jcp_.typesize_in);
            add(aux_reg_output, jcp_.oc_block * jcp_.typesize_out);
            add(aux_reg_bias, jcp_.oc_block * jcp_.typesize_bia);
            sub(reg_oc_work, jcp_.oc_block);

            jmp(oc_main_loop, T_NEAR);
        }

        L(oc_tail); {
            if (jcp_.oc % jcp_.oc_block != 0) {
                ic_loop(ow_step, 1, jcp_.oc % jcp_.oc_block);
                store_output(ow_step, 1, jcp_.oc % jcp_.oc_block);
            }
        }

        pop(reg_ow_pos);
    }
};

MKLDNNDeformableConvolutionNode::MKLDNNDeformableConvolutionNode(const InferenceEngine::CNNLayerPtr& layer,
                                                                 const mkldnn::engine& eng, MKLDNNWeightsSharing::Ptr &cache)
<<<<<<< HEAD
        : MKLDNNNode(layer, eng, cache) {
    internalBlobDesc.emplace_back([&](primitive_desc_iterator &primitive_desc_it, size_t idx) -> MKLDNNMemoryDesc {
        return MKLDNNMemoryDesc(primitive_desc_it.weights_desc(0));
    });
    internalBlobDesc.emplace_back([&](primitive_desc_iterator &primitive_desc_it, size_t idx) -> MKLDNNMemoryDesc {
        if (!withBiases)
            return MKLDNNMemoryDesc();
        return MKLDNNMemoryDesc(primitive_desc_it.weights_desc(1));
    });
}
=======
        : MKLDNNNode(layer, eng, cache) {}
>>>>>>> a12cf0e1

void MKLDNNDeformableConvolutionNode::getSupportedDescriptors() {
    if (!descs.empty())
        return;

    auto * defConvLayer = dynamic_cast<DeformableConvolutionLayer*>(getCnnLayer().get());
    if (defConvLayer == nullptr)
        THROW_IE_EXCEPTION << "Cannot convert deformable convolution layer.";

    std::string errorPrefix = "DeformableConvolution layer with name '" + getName() + "' ";

    if (getParentEdges().size() != 3)
        THROW_IE_EXCEPTION << errorPrefix << "has incorrect number of input edges";
    if (getChildEdges().empty())
        THROW_IE_EXCEPTION << errorPrefix << "has incorrect number of output edges";

    if (getParentEdgeAt(0)->getDims().ndims() != 4) {
        THROW_IE_EXCEPTION << "Deformable convolution layer. Unsupported mode. Only 4D blobs are supported as input.";
    }

    if (getParentEdgeAt(0)->getDims().ndims() != 4) {
        THROW_IE_EXCEPTION << errorPrefix << "doesn't support 0th input with rank: " << getParentEdgeAt(0)->getDims().ndims();
    }

    if (getParentEdgeAt(1)->getDims().ndims() != 4) {
        THROW_IE_EXCEPTION << errorPrefix << "doesn't support 1st input with rank: " << getParentEdgeAt(1)->getDims().ndims();
    }

    if (getParentEdgeAt(2)->getDims().ndims() != 4) {
        THROW_IE_EXCEPTION << errorPrefix << "doesn't support 2nd input with rank: " << getParentEdgeAt(2)->getDims().ndims();
    }

    if (getChildEdgeAt(0)->getDims().ndims() != 4) {
        THROW_IE_EXCEPTION << errorPrefix << "doesn't support output with rank: " << getChildEdgeAt(0)->getDims().ndims();
    }

    bool isMerged = (!getMergeWith().empty());
    bool isGrouped = defConvLayer->_group != 1;
    if (isMerged && isGrouped)
        THROW_IE_EXCEPTION << errorPrefix << "cannot be initialized: group splitted mode are used together with direct group specification.";

    group = defConvLayer->_group;
    if (isMerged) {
        group = getMergeWith().size() + 1;
    }

    invertVectorCopyUtoI(defConvLayer->_stride, stride);
    deformable_group = defConvLayer->_deformable_group;
    for (int i = 1; i <= defConvLayer->_dilation.size(); i++) {
        dilation.push_back(static_cast<int>(defConvLayer->_dilation[defConvLayer->_dilation.size() - i] - 1));
    }

    auto allPads = getPaddings(*defConvLayer);
    invertVectorCopyUtoI(allPads.begin, paddingL);
<<<<<<< HEAD
    invertVectorCopyUtoI(allPads.end, paddingR);

    MKLDNNDims weightsDims = MKLDNNDims(weightDims);

    for (int i = 0; i < paddingR.size(); i++) {
        int with_group = (isGrouped || isMerged) ? 1 : 0;
        int krn = weightsDims[with_group + 2 + i];
        int src = getParentEdgeAt(0)->getDims()[2 + i];
        int dst = getChildEdgeAt(0)->getDims()[2 + i];

        krn = (krn - 1)*(dilation[i] + 1) + 1;
        int calc_dst = (src - krn + paddingL[i]) / stride[i] + 1;
        paddingR[i] = (dst - calc_dst) * stride[i];
    }

    MKLDNNMemoryDesc in_candidate(getParentEdgeAt(0)->getDims(), memory::data_type::f32, memory::format_tag::nhwc);
    MKLDNNMemoryDesc offset_candidate(getParentEdgeAt(1)->getDims(), memory::data_type::f32, memory::format_tag::nchw);
    MKLDNNMemoryDesc out_candidate(getChildEdgeAt(0)->getDims(), memory::data_type::f32, memory::format_tag::nhwc);
    createDescriptor({in_candidate, offset_candidate}, {out_candidate});
=======
>>>>>>> a12cf0e1
}

void MKLDNNDeformableConvolutionNode::initSupportedPrimitiveDescriptors() {
    if (!supportedPrimitiveDescriptors.empty())
        return;

    InferenceEngine::LayerConfig config;
    config.dynBatchSupport = false;
    config.inConfs.resize(3);
    config.inConfs[0].constant = false;
    config.inConfs[0].inPlace = -1;
    config.inConfs[1].constant = false;
    config.inConfs[1].inPlace = -1;
    config.inConfs[1].constant = false;
    config.inConfs[1].inPlace = -1;

    config.outConfs.resize(1);
    config.outConfs[0].constant = false;
    config.outConfs[0].inPlace = -1;

    impl_desc_type impl_type;
    if (mayiuse(cpu::avx512_common)) {
        impl_type = impl_desc_type::jit_avx512;
    } else if (mayiuse(cpu::avx2)) {
        impl_type = impl_desc_type::jit_avx2;
    } else if (mayiuse(cpu::sse42)) {
        impl_type = impl_desc_type::jit_sse42;
    } else {
        impl_type = impl_desc_type::ref;
    }

<<<<<<< HEAD
                outFormats.emplace_back(static_cast<memory::format>(itpd.dst_desc().data.format));
            }
            impl_desc_type impl_type = parse_impl_name(itpd.get_impl_info_str());
=======
    if (mayiuse(cpu::sse42)) {
        // optimzed implementation
        auto dataFormat = memory::format::nhwc;
        auto offFormat = memory::format::nchw;
        auto weiFormat = group > 1 ? mayiuse(avx512_common) ? memory::format::gOIhw16i16o : memory::format::gOIhw8i8o
                                   : mayiuse(avx512_common) ? memory::format::OIhw16i16o : memory::format::OIhw8i8o;
>>>>>>> a12cf0e1

        config.inConfs[0].desc = MKLDNNMemoryDesc(getParentEdgeAt(0)->getDims(), memory::f32, dataFormat);
        config.inConfs[1].desc = MKLDNNMemoryDesc(getParentEdgeAt(1)->getDims(), memory::f32, offFormat);
        config.inConfs[2].desc = MKLDNNMemoryDesc(getParentEdgeAt(2)->getDims(), memory::f32, weiFormat);
        config.outConfs[0].desc = MKLDNNMemoryDesc(getChildEdgeAt(0)->getDims(), memory::f32, dataFormat);
        supportedPrimitiveDescriptors.push_back({config, impl_type, dataFormat});
    } else {
        // reference implementation
        auto weiFormat = group > 1 ? memory::format::goihw : memory::format::oihw;

        config.inConfs[0].desc = MKLDNNMemoryDesc(getParentEdgeAt(0)->getDims(), memory::f32, memory::format::nchw);
        config.inConfs[1].desc = MKLDNNMemoryDesc(getParentEdgeAt(1)->getDims(), memory::f32, memory::format::nchw);
        config.inConfs[2].desc = MKLDNNMemoryDesc(getParentEdgeAt(2)->getDims(), memory::f32, memory::format::oihw);
        config.outConfs[0].desc = MKLDNNMemoryDesc(getChildEdgeAt(0)->getDims(), memory::f32, memory::format::nchw);
        supportedPrimitiveDescriptors.push_back({config, impl_type, weiFormat});
    }
}

void MKLDNNDeformableConvolutionNode::createPrimitive() {
    auto config = getSelectedPrimitiveDescriptor()->getConfig();

    auto srcDims = config.inConfs[0].desc.getDims();
    auto weiDims = config.inConfs[2].desc.getDims();
    auto dstDims = config.outConfs[0].desc.getDims();

    jcp.dg = deformable_group;

    jcp.ngroups = group;
    jcp.mb = srcDims[0];

    jcp.oc = dstDims[1] / jcp.ngroups;
    jcp.ic = srcDims[1] / jcp.ngroups;

    jcp.ih = srcDims[2];
    jcp.iw = srcDims[3];
    jcp.oh = dstDims[2];
    jcp.ow = dstDims[3];

    bool with_groups = group > 1;
    jcp.kh = weiDims[with_groups + 2];
    jcp.kw = weiDims[with_groups + 3];

    jcp.t_pad = paddingL[0];
    jcp.l_pad = paddingL[1];

    jcp.stride_h = stride[0];
    jcp.stride_w = stride[1];

    jcp.dilate_h = dilation[0];
    jcp.dilate_w = dilation[1];

    jcp.with_bias = false;

    const int simd_w = mayiuse(cpu::avx512_common) ? 16 : 8;
    jcp.ic_block = simd_w;
    jcp.nb_ic = div_up(jcp.ic, jcp.ic_block);

    jcp.oc_block = simd_w;
    jcp.oc_padded = rnd_up(jcp.oc, jcp.oc_block);
    jcp.nb_oc = div_up(jcp.oc, jcp.oc_block);

    jcp.typesize_in = sizeof(float);
    jcp.typesize_off = sizeof(float);
    jcp.typesize_out = sizeof(float);

    jcp.ur_w = mayiuse(cpu::avx512_common) ? 6 : 3;
    jcp.nb_oc_blocking = !mayiuse(cpu::avx2) ? 2 : 4;

    jcp.nthr = mkldnn_get_max_threads();

    if (mayiuse(cpu::avx512_common)) {
        def_conv_kernel.reset(new jit_uni_def_conv_kernel_f32<cpu::avx512_common>(jcp));
    } else if (mayiuse(cpu::avx2)) {
        def_conv_kernel.reset(new jit_uni_def_conv_kernel_f32<cpu::avx2>(jcp));
    } else if (mayiuse(cpu::sse42)) {
        def_conv_kernel.reset(new jit_uni_def_conv_kernel_f32<cpu::sse42>(jcp));
    }
}

void MKLDNNDeformableConvolutionNode::executeReference(const float* src, const float* offsets, const float* weights, float* dst,
                                                       const std::vector<size_t>& src_strides, const std::vector<size_t>& off_strides,
                                                       const std::vector<size_t>& wei_strides, const std::vector<size_t>& dst_strides) {
    const bool with_groups = jcp.ngroups > 1;

    const int G = jcp.ngroups;
    const int MB = jcp.mb;
    const int OH = jcp.oh;
    const int OW = jcp.ow;
    const int IH = jcp.ih;
    const int IW = jcp.iw;

    const int OC = jcp.oc;
    const int IC = jcp.ic;
    const int KH = jcp.kh;
    const int KW = jcp.kw;

    const int KSH = jcp.stride_h;
    const int KSW = jcp.stride_w;

    const int KDH = jcp.dilate_h;
    const int KDW = jcp.dilate_w;

    const int padT = jcp.t_pad;
    const int padL = jcp.l_pad;

    const int DG = jcp.dg;

    const int channel_per_deformable_group = IC * G / DG;

    auto ker = [=](int g, int mb, int oc, int oh, int ow) {
        float d = 0;
        const int h_in = oh * KSH - padT;
        const int w_in = ow * KSW - padL;

        for (int ic = 0; ic < IC; ic++) {
            const float *data_im_ptr = src + mb * src_strides[0] + (g * IC + ic) * src_strides[1] + h_in * src_strides[2] + w_in * src_strides[3];
            const int deformable_group_index = ic / channel_per_deformable_group;
            const float *data_offset_ptr = offsets + mb * off_strides[0] + (deformable_group_index * 2 * KH * KW) * off_strides[1];
            for (int kh = 0; kh < KH; kh++) {
                for (int kw = 0; kw < KW; kw++) {
                    const size_t data_offset_h_index = 2 * (kh * KW + kw) * off_strides[1] + oh * off_strides[2] + ow * off_strides[3];
                    const size_t data_offset_w_index = (2 * (kh * KW + kw) + 1) * off_strides[1] + oh * off_strides[2] + ow * off_strides[3];
                    const float offset_h = data_offset_ptr[data_offset_h_index];
                    const float offset_w = data_offset_ptr[data_offset_w_index];
                    float val = 0.0f;
                    const float h_im = h_in + kh * (KDH + 1) + offset_h;
                    const float w_im = w_in + kw * (KDW + 1) + offset_w;

                    if (h_im >= 0 && w_im >= 0 && h_im < IH && w_im < IW) {
                        float map_h = kh * (KDH + 1) + offset_h;
                        float map_w = kw * (KDW + 1) + offset_w;
                        const int cur_height = IH - h_in;
                        const int cur_width = IW - w_in;
                        int h_low = static_cast<int>(floorf(map_h));
                        int w_low = static_cast<int>(floorf(map_w));
                        int h_high;
                        int w_high;
                        if (h_low >= cur_height - 1) {
                            h_high = h_low = cur_height - 1;
                            map_h = static_cast<float>(h_low);
                        } else {
                            h_high = h_low + 1;
                        }

                        if (w_low >= cur_width - 1) {
                            w_high = w_low = cur_width - 1;
                            map_w = static_cast<float>(w_low);
                        } else {
                            w_high = w_low + 1;
                        }

                        float lh = map_h - h_low;
                        float lw = map_w - w_low;
                        float hh = 1 - lh, hw = 1 - lw;

                        float v1 = data_im_ptr[h_low * src_strides[2] + w_low * src_strides[3]];
                        float v2 = data_im_ptr[h_low * src_strides[2] + w_high * src_strides[3]];
                        float v3 = data_im_ptr[h_high * src_strides[2] + w_low * src_strides[3]];
                        float v4 = data_im_ptr[h_high * src_strides[2] + w_high * src_strides[3]];
                        float w1 = hh * hw, w2 = hh * lw, w3 = lh * hw, w4 = lh * lw;

                        val = (w1 * v1 + w2 * v2 + w3 * v3 + w4 * v4);
                    }
                    d += val * (with_groups ? weights[g * wei_strides[0] + oc * wei_strides[1] + ic * wei_strides[2] + kh * wei_strides[3] +
                                                      kw * wei_strides[4]]
                                            : weights[oc * wei_strides[0] + ic * wei_strides[1] + kh * wei_strides[2] + kw * wei_strides[3]]);
                }
            }
        }

        return d;
    };

    parallel_nd(G, MB, OC, OH, OW,
    [&](int g, int mb, int oc, int oh, int ow) {
        dst[mb * dst_strides[0] + (g * OC + oc) * dst_strides[1] + oh * dst_strides[2] + ow * dst_strides[3]] = ker(g, mb, oc, oh, ow);
    });
}

void MKLDNNDeformableConvolutionNode::executeOptimized(const float* src, const float* offsets, const float* weights, float* dst,
                                                       const std::vector<size_t>& src_strides, const std::vector<size_t>& off_strides,
                                                       const std::vector<size_t>& dst_strides) {
    size_t buffer_size = (size_t)jcp.nthr * jcp.ur_w * jcp.kh * jcp.kw * jcp.ic * jcp.typesize_in;
    std::vector<float> input_buffer(buffer_size, 0);
    float* input_buffer_ptr = &input_buffer[0];

    parallel_for3d(jcp.mb, jcp.ngroups, jcp.oh, [&](size_t n, size_t g, size_t oh) {
        auto ithr = parallel_get_thread_num();

        auto par_conv = jit_def_conv_call_args();

        const size_t _oc = g * jcp.nb_oc;
        const size_t _ic = g * jcp.nb_ic;

        par_conv.src = &src[n * src_strides[0] + _ic*jcp.ic_block * src_strides[1] +
                            (oh * jcp.stride_h - jcp.t_pad) * src_strides[2] - jcp.l_pad * src_strides[3]];
        par_conv.off = &offsets[n * off_strides[0] + oh * off_strides[2]];
        par_conv.filt = weights;
        par_conv.dst = &dst[n * dst_strides[0] + _oc*jcp.oc_block * dst_strides[1] + oh * dst_strides[2]];

        par_conv.buf = input_buffer_ptr + ithr * jcp.ur_w * jcp.kh * jcp.kw * jcp.ic;

        par_conv.oh_pos = oh;

        (*def_conv_kernel)(&par_conv);
    });
}

void MKLDNNDeformableConvolutionNode::execute(mkldnn::stream strm) {
    auto &srcMemory0 = getParentEdgeAt(0)->getMemory();
    auto &srcMemory1 = getParentEdgeAt(1)->getMemory();
    auto &srcMemory2 = getParentEdgeAt(2)->getMemory();
    auto &dstMemory = getChildEdgeAt(0)->getMemory();

    const auto *src = reinterpret_cast<const float *>(srcMemory0.GetData()) + srcMemory0.GetDescriptor().data.layout_desc.blocking.offset_padding;
    const auto *offsets = reinterpret_cast<const float *>(srcMemory1.GetData()) + srcMemory1.GetDescriptor().data.layout_desc.blocking.offset_padding;
    const auto *weights = reinterpret_cast<const float *>(srcMemory2.GetData()) + srcMemory2.GetDescriptor().data.layout_desc.blocking.offset_padding;
    float *dst = reinterpret_cast<float *>(dstMemory.GetData()) + dstMemory.GetDescriptor().data.layout_desc.blocking.offset_padding;

    auto config = getSelectedPrimitiveDescriptor()->getConfig();

    auto src_block_desc = config.inConfs[0].desc.getBlockingDesc();
    std::vector<size_t> src_strides(src_block_desc.getStrides().size());
    for (int i = 0; i < src_strides.size(); i++) {
        src_strides[src_block_desc.getOrder()[i]] = src_block_desc.getStrides()[i];
    }

    auto dst_block_desc = config.outConfs[0].desc.getBlockingDesc();
    std::vector<size_t> dst_strides(dst_block_desc.getStrides().size());
    for (int i = 0; i < dst_strides.size(); i++) {
        dst_strides[dst_block_desc.getOrder()[i]] = dst_block_desc.getStrides()[i];
    }

    auto off_strides = config.inConfs[1].desc.getBlockingDesc().getStrides();
    auto wei_strides = config.inConfs[2].desc.getBlockingDesc().getStrides();

    if (def_conv_kernel) {
        executeOptimized(src, offsets, weights, dst, src_strides, off_strides, dst_strides);
    } else {
        executeReference(src, offsets, weights, dst, src_strides, off_strides, wei_strides, dst_strides);
    }
}

bool MKLDNNDeformableConvolutionNode::created() const {
    return getType() == DeformableConvolution;
}

REG_MKLDNN_PRIM_FOR(MKLDNNDeformableConvolutionNode, DeformableConvolution);<|MERGE_RESOLUTION|>--- conflicted
+++ resolved
@@ -22,7 +22,7 @@
 using namespace InferenceEngine;
 using namespace mkldnn;
 using namespace mkldnn::impl;
-using namespace mkldnn::impl::cpu;
+using namespace mkldnn::impl::cpu::x64;
 using namespace mkldnn::impl::utils;
 using namespace Xbyak;
 
@@ -32,13 +32,20 @@
 struct jit_uni_def_conv_kernel_f32 : public jit_uni_def_conv_kernel, public jit_generator {
     DECLARE_CPU_JIT_AUX_FUNCTIONS(jit_uni_def_conv_kernel_f32)
 
-    explicit jit_uni_def_conv_kernel_f32(jit_def_conv_params jcp) : jit_uni_def_conv_kernel(jcp), jit_generator() {
+    explicit jit_uni_def_conv_kernel_f32(jit_def_conv_params jcp) : jit_uni_def_conv_kernel(jcp), jit_generator() {}
+
+    void create_ker() override {
+        jit_generator::create_kernel();
+        ker_ = (decltype(ker_))jit_ker();
+    };
+
+    void generate() override {
         this->preamble();
 
         mov(reg_input, ptr[this->param1 + GET_OFF(src)]);
         mov(reg_def_off, ptr[this->param1 + GET_OFF(off)]);
         mov(reg_kernel, ptr[this->param1 + GET_OFF(filt)]);
-        if (jcp.with_bias)
+        if (jcp_.with_bias)
             mov(reg_bias, ptr[this->param1 + GET_OFF(bias)]);
         mov(reg_output, ptr[this->param1 + GET_OFF(dst)]);
         mov(reg_input_buffer, ptr[this->param1 + GET_OFF(buf)]);
@@ -49,12 +56,10 @@
         this->postamble();
 
         prepare_table();
-
-        ker_ = (decltype(ker_)) this->getCode();
     }
 
 private:
-    using Vmm = typename conditional3<isa == cpu::sse42, Xbyak::Xmm, isa == cpu::avx2,
+    using Vmm = typename conditional3<isa == cpu::x64::sse41, Xbyak::Xmm, isa == cpu::x64::avx2,
             Xbyak::Ymm, Xbyak::Zmm>::type;
 
     const int vlen = cpu_isa_traits<isa>::vlen;
@@ -157,7 +162,7 @@
     }
 
     void apply_filter(int ow_step, int oc_blocks_step, int oc_step, int ic_step) {
-        int repeats = isa == cpu::sse42 && oc_step > (jcp_.oc_block / 2) ? 2 : 1;
+        int repeats = isa == cpu::x64::sse41 && oc_step > (jcp_.oc_block / 2) ? 2 : 1;
 
         for (int kh = 0; kh < jcp_.kh; kh++) {
             for (int kw = 0; kw < jcp_.kw; kw++) {
@@ -182,7 +187,7 @@
                                 Vmm vmm_src = get_vmm_src(ow);
                                 Vmm vmm_acc = get_vmm_acc(r * jcp_.ur_w * jcp_.nb_oc_blocking + ocb * ow_step + ow);
 
-                                if (isa == cpu::sse42 && ow > 0) {
+                                if (isa == cpu::x64::sse41 && ow > 0) {
                                     uni_vmovups(vmm_ker, ptr[aux2_reg_kernel + ker_off * jcp_.typesize_in]);
                                 }
 
@@ -196,7 +201,7 @@
     }
 
     void init_accums(int ow_step, int oc_blocks_step, int oc_step) {
-        int repeats = isa == cpu::sse42 && oc_step > (jcp_.oc_block / 2) ? 2 : 1;
+        int repeats = isa == cpu::x64::sse41 && oc_step > (jcp_.oc_block / 2) ? 2 : 1;
         for (int r = 0; r < repeats; r++) {
             for (int ocb = 0; ocb < oc_blocks_step; ocb++) {
                 for (int ow = 0; ow < ow_step; ow++) {
@@ -600,7 +605,7 @@
     }
 
     void store_output(int ow_step, int oc_blocks_step, int oc_step) {
-        int repeats = isa == cpu::sse42 && oc_step > (jcp_.oc_block / 2) ? 2 : 1;
+        int repeats = isa == cpu::x64::sse41 && oc_step > (jcp_.oc_block / 2) ? 2 : 1;
 
         if (jcp_.with_bias) {
             for (int r = 0; r < repeats; r++) {
@@ -624,8 +629,8 @@
         }
 
         for (int r = 0; r < repeats; r++) {
-            int tail_size = isa == cpu::sse42 ? std::min(jcp_.oc_block / 2, oc_step - r * jcp_.oc_block / 2) : oc_step;
-            bool is_scalar_store = isa == cpu::sse42 ? tail_size < jcp_.oc_block / 2 : tail_size < jcp_.oc_block;
+            int tail_size = isa == cpu::x64::sse41 ? std::min(jcp_.oc_block / 2, oc_step - r * jcp_.oc_block / 2) : oc_step;
+            bool is_scalar_store = isa == cpu::x64::sse41 ? tail_size < jcp_.oc_block / 2 : tail_size < jcp_.oc_block;
             if (is_scalar_store) {
                 for (int ow = 0; ow < ow_step; ow++) {
                     Vmm vmm_dst = get_vmm_acc(r * jcp_.ur_w * jcp_.nb_oc_blocking + ow);
@@ -642,7 +647,7 @@
                             movq(reg_tmp_64, xmm_dst);
                             mov(ptr[aux_reg_output + out_off * jcp_.typesize_out], reg_tmp_32);
 
-                            if (isa == cpu::sse42) {
+                            if (isa == cpu::x64::sse41) {
                                 psrldq(vmm_dst, jcp_.typesize_out);
                             } else {
                                 Ymm ymm_dst = get_ymm_acc(ow);
@@ -738,20 +743,7 @@
 
 MKLDNNDeformableConvolutionNode::MKLDNNDeformableConvolutionNode(const InferenceEngine::CNNLayerPtr& layer,
                                                                  const mkldnn::engine& eng, MKLDNNWeightsSharing::Ptr &cache)
-<<<<<<< HEAD
-        : MKLDNNNode(layer, eng, cache) {
-    internalBlobDesc.emplace_back([&](primitive_desc_iterator &primitive_desc_it, size_t idx) -> MKLDNNMemoryDesc {
-        return MKLDNNMemoryDesc(primitive_desc_it.weights_desc(0));
-    });
-    internalBlobDesc.emplace_back([&](primitive_desc_iterator &primitive_desc_it, size_t idx) -> MKLDNNMemoryDesc {
-        if (!withBiases)
-            return MKLDNNMemoryDesc();
-        return MKLDNNMemoryDesc(primitive_desc_it.weights_desc(1));
-    });
-}
-=======
         : MKLDNNNode(layer, eng, cache) {}
->>>>>>> a12cf0e1
 
 void MKLDNNDeformableConvolutionNode::getSupportedDescriptors() {
     if (!descs.empty())
@@ -806,28 +798,6 @@
 
     auto allPads = getPaddings(*defConvLayer);
     invertVectorCopyUtoI(allPads.begin, paddingL);
-<<<<<<< HEAD
-    invertVectorCopyUtoI(allPads.end, paddingR);
-
-    MKLDNNDims weightsDims = MKLDNNDims(weightDims);
-
-    for (int i = 0; i < paddingR.size(); i++) {
-        int with_group = (isGrouped || isMerged) ? 1 : 0;
-        int krn = weightsDims[with_group + 2 + i];
-        int src = getParentEdgeAt(0)->getDims()[2 + i];
-        int dst = getChildEdgeAt(0)->getDims()[2 + i];
-
-        krn = (krn - 1)*(dilation[i] + 1) + 1;
-        int calc_dst = (src - krn + paddingL[i]) / stride[i] + 1;
-        paddingR[i] = (dst - calc_dst) * stride[i];
-    }
-
-    MKLDNNMemoryDesc in_candidate(getParentEdgeAt(0)->getDims(), memory::data_type::f32, memory::format_tag::nhwc);
-    MKLDNNMemoryDesc offset_candidate(getParentEdgeAt(1)->getDims(), memory::data_type::f32, memory::format_tag::nchw);
-    MKLDNNMemoryDesc out_candidate(getChildEdgeAt(0)->getDims(), memory::data_type::f32, memory::format_tag::nhwc);
-    createDescriptor({in_candidate, offset_candidate}, {out_candidate});
-=======
->>>>>>> a12cf0e1
 }
 
 void MKLDNNDeformableConvolutionNode::initSupportedPrimitiveDescriptors() {
@@ -849,42 +819,36 @@
     config.outConfs[0].inPlace = -1;
 
     impl_desc_type impl_type;
-    if (mayiuse(cpu::avx512_common)) {
+    if (mayiuse(cpu::x64::avx512_common)) {
         impl_type = impl_desc_type::jit_avx512;
-    } else if (mayiuse(cpu::avx2)) {
+    } else if (mayiuse(cpu::x64::avx2)) {
         impl_type = impl_desc_type::jit_avx2;
-    } else if (mayiuse(cpu::sse42)) {
+    } else if (mayiuse(cpu::x64::sse41)) {
         impl_type = impl_desc_type::jit_sse42;
     } else {
         impl_type = impl_desc_type::ref;
     }
 
-<<<<<<< HEAD
-                outFormats.emplace_back(static_cast<memory::format>(itpd.dst_desc().data.format));
-            }
-            impl_desc_type impl_type = parse_impl_name(itpd.get_impl_info_str());
-=======
-    if (mayiuse(cpu::sse42)) {
+    if (mayiuse(cpu::x64::sse41)) {
         // optimzed implementation
-        auto dataFormat = memory::format::nhwc;
-        auto offFormat = memory::format::nchw;
-        auto weiFormat = group > 1 ? mayiuse(avx512_common) ? memory::format::gOIhw16i16o : memory::format::gOIhw8i8o
-                                   : mayiuse(avx512_common) ? memory::format::OIhw16i16o : memory::format::OIhw8i8o;
->>>>>>> a12cf0e1
-
-        config.inConfs[0].desc = MKLDNNMemoryDesc(getParentEdgeAt(0)->getDims(), memory::f32, dataFormat);
-        config.inConfs[1].desc = MKLDNNMemoryDesc(getParentEdgeAt(1)->getDims(), memory::f32, offFormat);
-        config.inConfs[2].desc = MKLDNNMemoryDesc(getParentEdgeAt(2)->getDims(), memory::f32, weiFormat);
-        config.outConfs[0].desc = MKLDNNMemoryDesc(getChildEdgeAt(0)->getDims(), memory::f32, dataFormat);
+        auto dataFormat = memory::format_tag::nhwc;
+        auto offFormat = memory::format_tag::nchw;
+        auto weiFormat = group > 1 ? mayiuse(avx512_common) ? memory::format_tag::gOIhw16i16o : memory::format_tag::gOIhw8i8o
+                                   : mayiuse(avx512_common) ? memory::format_tag::OIhw16i16o : memory::format_tag::OIhw8i8o;
+
+        config.inConfs[0].desc = MKLDNNMemoryDesc(getParentEdgeAt(0)->getDims(), memory::data_type::f32, dataFormat);
+        config.inConfs[1].desc = MKLDNNMemoryDesc(getParentEdgeAt(1)->getDims(), memory::data_type::f32, offFormat);
+        config.inConfs[2].desc = MKLDNNMemoryDesc(getParentEdgeAt(2)->getDims(), memory::data_type::f32, weiFormat);
+        config.outConfs[0].desc = MKLDNNMemoryDesc(getChildEdgeAt(0)->getDims(), memory::data_type::f32, dataFormat);
         supportedPrimitiveDescriptors.push_back({config, impl_type, dataFormat});
     } else {
         // reference implementation
-        auto weiFormat = group > 1 ? memory::format::goihw : memory::format::oihw;
-
-        config.inConfs[0].desc = MKLDNNMemoryDesc(getParentEdgeAt(0)->getDims(), memory::f32, memory::format::nchw);
-        config.inConfs[1].desc = MKLDNNMemoryDesc(getParentEdgeAt(1)->getDims(), memory::f32, memory::format::nchw);
-        config.inConfs[2].desc = MKLDNNMemoryDesc(getParentEdgeAt(2)->getDims(), memory::f32, memory::format::oihw);
-        config.outConfs[0].desc = MKLDNNMemoryDesc(getChildEdgeAt(0)->getDims(), memory::f32, memory::format::nchw);
+        auto weiFormat = group > 1 ? memory::format_tag::goihw : memory::format_tag::oihw;
+
+        config.inConfs[0].desc = MKLDNNMemoryDesc(getParentEdgeAt(0)->getDims(), memory::data_type::f32, memory::format_tag::nchw);
+        config.inConfs[1].desc = MKLDNNMemoryDesc(getParentEdgeAt(1)->getDims(), memory::data_type::f32, memory::format_tag::nchw);
+        config.inConfs[2].desc = MKLDNNMemoryDesc(getParentEdgeAt(2)->getDims(), memory::data_type::f32, memory::format_tag::oihw);
+        config.outConfs[0].desc = MKLDNNMemoryDesc(getChildEdgeAt(0)->getDims(), memory::data_type::f32, memory::format_tag::nchw);
         supportedPrimitiveDescriptors.push_back({config, impl_type, weiFormat});
     }
 }
@@ -924,7 +888,7 @@
 
     jcp.with_bias = false;
 
-    const int simd_w = mayiuse(cpu::avx512_common) ? 16 : 8;
+    const int simd_w = mayiuse(cpu::x64::avx512_common) ? 16 : 8;
     jcp.ic_block = simd_w;
     jcp.nb_ic = div_up(jcp.ic, jcp.ic_block);
 
@@ -936,18 +900,21 @@
     jcp.typesize_off = sizeof(float);
     jcp.typesize_out = sizeof(float);
 
-    jcp.ur_w = mayiuse(cpu::avx512_common) ? 6 : 3;
-    jcp.nb_oc_blocking = !mayiuse(cpu::avx2) ? 2 : 4;
-
-    jcp.nthr = mkldnn_get_max_threads();
-
-    if (mayiuse(cpu::avx512_common)) {
-        def_conv_kernel.reset(new jit_uni_def_conv_kernel_f32<cpu::avx512_common>(jcp));
-    } else if (mayiuse(cpu::avx2)) {
-        def_conv_kernel.reset(new jit_uni_def_conv_kernel_f32<cpu::avx2>(jcp));
-    } else if (mayiuse(cpu::sse42)) {
-        def_conv_kernel.reset(new jit_uni_def_conv_kernel_f32<cpu::sse42>(jcp));
-    }
+    jcp.ur_w = mayiuse(cpu::x64::avx512_common) ? 6 : 3;
+    jcp.nb_oc_blocking = !mayiuse(cpu::x64::avx2) ? 2 : 4;
+
+    jcp.nthr = dnnl_get_max_threads();
+
+    if (mayiuse(cpu::x64::avx512_common)) {
+        def_conv_kernel.reset(new jit_uni_def_conv_kernel_f32<cpu::x64::avx512_common>(jcp));
+    } else if (mayiuse(cpu::x64::avx2)) {
+        def_conv_kernel.reset(new jit_uni_def_conv_kernel_f32<cpu::x64::avx2>(jcp));
+    } else if (mayiuse(cpu::x64::sse41)) {
+        def_conv_kernel.reset(new jit_uni_def_conv_kernel_f32<cpu::x64::sse41>(jcp));
+    }
+
+    if (def_conv_kernel)
+        def_conv_kernel->create_ker();
 }
 
 void MKLDNNDeformableConvolutionNode::executeReference(const float* src, const float* offsets, const float* weights, float* dst,
@@ -1085,10 +1052,10 @@
     auto &srcMemory2 = getParentEdgeAt(2)->getMemory();
     auto &dstMemory = getChildEdgeAt(0)->getMemory();
 
-    const auto *src = reinterpret_cast<const float *>(srcMemory0.GetData()) + srcMemory0.GetDescriptor().data.layout_desc.blocking.offset_padding;
-    const auto *offsets = reinterpret_cast<const float *>(srcMemory1.GetData()) + srcMemory1.GetDescriptor().data.layout_desc.blocking.offset_padding;
-    const auto *weights = reinterpret_cast<const float *>(srcMemory2.GetData()) + srcMemory2.GetDescriptor().data.layout_desc.blocking.offset_padding;
-    float *dst = reinterpret_cast<float *>(dstMemory.GetData()) + dstMemory.GetDescriptor().data.layout_desc.blocking.offset_padding;
+    const auto *src = reinterpret_cast<const float *>(srcMemory0.GetPtr());
+    const auto *offsets = reinterpret_cast<const float *>(srcMemory1.GetPtr());
+    const auto *weights = reinterpret_cast<const float *>(srcMemory2.GetPtr());
+    float *dst = reinterpret_cast<float *>(dstMemory.GetPtr());
 
     auto config = getSelectedPrimitiveDescriptor()->getConfig();
 
