// Copyright (C) 2021 Intel Corporation
// SPDX-License-Identifier: Apache-2.0
//

#pragma once

#include <ie_common.h>
#include <mkldnn_node.h>
#include <string>
#include "common/permute_kernel.h"

namespace MKLDNNPlugin {

class MKLDNNSpaceToDepthNode : public MKLDNNNode {
public:
    MKLDNNSpaceToDepthNode(const std::shared_ptr<ngraph::Node>& op, const mkldnn::engine& eng, MKLDNNWeightsSharing::Ptr &cache);

    static bool isSupportedOperation(const std::shared_ptr<const ngraph::Node>& op, std::string& errorMessage) noexcept;
    void getSupportedDescriptors() override;
    void initSupportedPrimitiveDescriptors() override;
    void createPrimitive() override;
    void execute(mkldnn::stream strm) override;
    bool created() const override;

    void prepareParams() override;

protected:
    void executeDynamicImpl(mkldnn::stream strm) override;

private:
    enum Mode {
        BLOCKS_FIRST = 0,
        DEPTH_FIRST = 1
    };

<<<<<<< HEAD
    struct SpaceToDepthAttrs {
        LayoutType layoutType;
        Mode mode;
        size_t blockSize = 0lu;
        size_t blockStep = 0lu;
        size_t dataSize = 1lu;
        size_t nSpatialDims = 0lu;
    } attrs;

    struct SpaceToDepthExecutor final {
        SpaceToDepthExecutor(const SpaceToDepthAttrs& attrs,
                             const VectorDims& srcBlockedDims,
                             const VectorDims& dstBlockedDims);
        void exec(const uint8_t* srcData, uint8_t* dstData, const int MB);
        ~SpaceToDepthExecutor() = default;

    private:
        std::unique_ptr<PermuteKernel> permuteKernel;
    };
    using executorPtr = std::shared_ptr<SpaceToDepthExecutor>;
    executorPtr execPtr = nullptr;
=======
    Mode mode;
    size_t blockSize;
    size_t blockStep = 1;

    std::unique_ptr<PermuteKernel> permuteKernel;
>>>>>>> 8e46eeca
};

}  // namespace MKLDNNPlugin<|MERGE_RESOLUTION|>--- conflicted
+++ resolved
@@ -33,12 +33,11 @@
         DEPTH_FIRST = 1
     };
 
-<<<<<<< HEAD
     struct SpaceToDepthAttrs {
         LayoutType layoutType;
         Mode mode;
         size_t blockSize = 0lu;
-        size_t blockStep = 0lu;
+        size_t blockStep = 1lu;
         size_t dataSize = 1lu;
         size_t nSpatialDims = 0lu;
     } attrs;
@@ -55,13 +54,6 @@
     };
     using executorPtr = std::shared_ptr<SpaceToDepthExecutor>;
     executorPtr execPtr = nullptr;
-=======
-    Mode mode;
-    size_t blockSize;
-    size_t blockStep = 1;
-
-    std::unique_ptr<PermuteKernel> permuteKernel;
->>>>>>> 8e46eeca
 };
 
 }  // namespace MKLDNNPlugin