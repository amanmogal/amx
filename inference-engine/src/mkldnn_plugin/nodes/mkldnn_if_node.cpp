--- conflicted
+++ resolved
@@ -84,11 +84,7 @@
 
     const auto &outMapThen = subGraphThen.GetOutputNodesMap();
     for (const auto& out : ifOp->get_then_body()->get_results()) {
-<<<<<<< HEAD
-        auto prev = out->get_input_node_shared_ptr(0);
-=======
         const auto prev = out->input_value(0);
->>>>>>> d2d986b6
         const std::string inputID = ngraph::op::util::get_ie_output_name(prev);
         auto outNode = outMapThen.find(inputID);
         if (outNode != outMapThen.end()) {
@@ -102,11 +98,7 @@
 
     const auto &outMapElse = subGraphElse.GetOutputNodesMap();
     for (const auto& out : ifOp->get_else_body()->get_results()) {
-<<<<<<< HEAD
-        auto prev = out->get_input_node_shared_ptr(0);
-=======
         const auto prev = out->input_value(0);
->>>>>>> d2d986b6
         const std::string inputID = ngraph::op::util::get_ie_output_name(prev);
         auto outNode = outMapElse.find(inputID);
         if (outNode != outMapElse.end()) {
