// Copyright (C) 2018-2021 Intel Corporation
// SPDX-License-Identifier: Apache-2.0
//

#include <cmath>
#include <vector>
#include <string>
#include <mkldnn_types.h>
#include "ie_parallel.hpp"
#include "mkldnn_gather_nd_node.h"
#include <ngraph/opsets/opset8.hpp>
#include <precision_utils.h>
#include <utils/general_utils.h>
#include "common/cpu_memcpy.h"

using namespace MKLDNNPlugin;
using namespace InferenceEngine;

#define THROW_ERROR IE_THROW() << "GatherND layer with name '" << getName() << "' "

bool MKLDNNGatherNDNode::isSupportedOperation(const std::shared_ptr<const ngraph::Node>& op, std::string& errorMessage) noexcept {
    try {
        if (!MKLDNNPlugin::one_of(op->get_type_info(), ngraph::op::v5::GatherND::get_type_info_static(), ngraph::op::v8::GatherND::get_type_info_static())) {
            errorMessage = "Node is not an instance of the GatherND operation from operation set v5 and v8.";
            return false;
        }
    } catch (...) {
        return false;
    }

    return true;
}

MKLDNNGatherNDNode::MKLDNNGatherNDNode(const std::shared_ptr<ngraph::Node>& op, const mkldnn::engine& eng,
        MKLDNNWeightsSharing::Ptr &cache) : MKLDNNNode(op, eng, cache) {
    std::string errorMessage;
    if (!isSupportedOperation(op, errorMessage)) {
        IE_THROW(NotImplemented) << errorMessage;
    }

    if (inputShapes.size() != 2 && outputShapes.size() != 1)
        THROW_ERROR << "has invalid number of input/output edges.";

    const size_t dataInputRank = getInputShapeAtPort(GATHERND_DATA).getRank();
    const size_t indicesInputRank = getInputShapeAtPort(GATHERND_INDEXES).getRank();

    if (auto gatherNdOp = ngraph::as_type_ptr<const ngraph::op::v8::GatherND>(op)) {
        attrs.batchDims = gatherNdOp->get_batch_dims();
    } else if (auto gatherNdOp = ngraph::as_type_ptr<const ngraph::op::v5::GatherND>(op)) {
        attrs.batchDims = gatherNdOp->get_batch_dims();
    } else {
        THROW_ERROR << "has support only opset5.";
    }
<<<<<<< HEAD

    if (attrs.batchDims >= std::min(dataInputRank, indicesInputRank))
=======
    if (attrs.batchDims >= std::min(inputDataRank, indicesDimsRank))
>>>>>>> 25188300
        THROW_ERROR << "has invalid batch_dims attribute: " << attrs.batchDims;
}

void MKLDNNGatherNDNode::initSupportedPrimitiveDescriptors() {
    if (!supportedPrimitiveDescriptors.empty())
        return;

    Precision inDataPrecision = getOriginalInputPrecisionAtPort(GATHERND_DATA);
    if (!MKLDNNPlugin::one_of(inDataPrecision.size(),
                              sizeof(PrecisionTrait<Precision::I32>::value_type),
                              sizeof(PrecisionTrait<Precision::I16>::value_type),
                              sizeof(PrecisionTrait<Precision::I8>::value_type))) {
        THROW_ERROR << "has unsupported 'data' input precision: " << inDataPrecision;
    }
    attrs.dataSize = inDataPrecision.size();

    Precision indicesPrecision = getOriginalInputPrecisionAtPort(GATHERND_INDEXES);
    if (!MKLDNNPlugin::one_of(indicesPrecision,
                              Precision::I32, Precision::I64, Precision::I16, Precision::U16, Precision::I8, Precision::U8)) {
        THROW_ERROR << "has unsupported 'indices' input precision: " << indicesPrecision;
    }

    addSupportedPrimDesc({{LayoutType::ncsp, inDataPrecision},
                          {LayoutType::ncsp, Precision::I32}},
                         {{LayoutType::ncsp, inDataPrecision}},
                         impl_desc_type::ref_any);
}

void MKLDNNGatherNDNode::createPrimitive() {
    if (inputShapesDefined()) {
        if (needPrepareParams())
            prepareParams();
        updateLastInputDims();
    }
}

void MKLDNNGatherNDNode::prepareParams() {
    auto& srcMemPtr = getParentEdgeAt(GATHERND_DATA)->getMemoryPtr();
    auto& idxMemPtr = getParentEdgeAt(GATHERND_INDEXES)->getMemoryPtr();
    auto& dstMemPtr = getChildEdgeAt(0)->getMemoryPtr();
    if (!srcMemPtr || !srcMemPtr->GetPrimitivePtr())
        THROW_ERROR << " has not allocated input memory of 'data'.";
    if (!idxMemPtr || !idxMemPtr->GetPrimitivePtr())
        THROW_ERROR << " has not allocated input memory of 'indices'.";
    if (!dstMemPtr || !dstMemPtr->GetPrimitivePtr())
        THROW_ERROR << " has not allocated output memory.";
    if (getSelectedPrimitiveDescriptor() == nullptr)
        THROW_ERROR << " has unidentified preferable primitive descriptor.";

    attrs.srcDims = srcMemPtr->getStaticDims();
    attrs.srcStrides = srcMemPtr->GetDescWithType<BlockedMemoryDesc>()->getStrides();
    attrs.dstElementCount = dstMemPtr->GetShape().getElementsCount();
    attrs.sliceRank =  idxMemPtr->getStaticDims().back();
    execPtr = std::make_shared<GatherNDExecutor>(attrs);
}

MKLDNNGatherNDNode::GatherNDExecutor::GatherNDExecutor(const GatherNDAttributes& attrs) : dataSize(attrs.dataSize), sliceRank(attrs.sliceRank) {
    batchSize = std::accumulate(attrs.srcDims.begin(), attrs.srcDims.begin() + attrs.batchDims, 1lu, std::multiplies<size_t>());
    dataLength = std::accumulate(attrs.srcDims.begin() + sliceRank + attrs.batchDims, attrs.srcDims.end(), 1lu,
                                 std::multiplies<size_t>());
    cycles = attrs.dstElementCount / (dataLength * batchSize);
    workAmount = batchSize * cycles;

    srcBatchStride = std::accumulate(attrs.srcDims.begin() + attrs.batchDims, attrs.srcDims.end(), 1lu,
                                     std::multiplies<size_t>());
    idxBatchStride = cycles * sliceRank;
    dstBatchStride = cycles * dataLength;

    srcShifts.resize(attrs.sliceRank, 0);
    for (size_t i = 0; i < attrs.sliceRank ; i++)
        srcShifts[i] = attrs.srcStrides[i + attrs.batchDims] * (dataLength > 1 ? dataSize : 1);

    // optimized implementation 'blocks' via memcpy
    if (dataLength > 1) {
        dataLength *= dataSize;
        srcBatchStride *= dataSize;
        dstBatchStride *= dataSize;
    }
}

void MKLDNNGatherNDNode::execute(mkldnn::stream strm) {
    if (!execPtr)
        THROW_ERROR << "has not compiled executor.";

    const int32_t* indices = reinterpret_cast<const int32_t*>(getParentEdgeAt(GATHERND_INDEXES)->getMemoryPtr()->GetPtr());
    execPtr->exec(getParentEdgeAt(GATHERND_DATA)->getMemoryPtr(), getChildEdgeAt(0)->getMemoryPtr(), indices);
}

void MKLDNNGatherNDNode::GatherNDExecutor::exec(const MKLDNNMemoryPtr& srcMemPtr, MKLDNNMemoryPtr& dstMemPtr, const int32_t* indices) {
    if (dataLength > 1) {
        gatherBlocks(srcMemPtr, dstMemPtr, indices);
        return;
    }

    GatherNDContext ctx { this, srcMemPtr, dstMemPtr, indices };
    OV_SWITCH(MKLDNNPlugin, GatherNDEmitter, ctx, dataSize,
              OV_CASE(sizeof(PrecisionTrait<Precision::I32>::value_type), PrecisionTrait<Precision::I32>::value_type),
              OV_CASE(sizeof(PrecisionTrait<Precision::I16>::value_type), PrecisionTrait<Precision::I16>::value_type),
              OV_CASE(sizeof(PrecisionTrait<Precision::I8>::value_type), PrecisionTrait<Precision::I8>::value_type));
}

void MKLDNNGatherNDNode::GatherNDExecutor::gatherBlocks(const MKLDNNMemoryPtr& srcMemPtr, MKLDNNMemoryPtr& dstMemPtr, const int32_t* indices) {
    const uint8_t* srcData = reinterpret_cast<const uint8_t*>(srcMemPtr->GetPtr());
    uint8_t* dstData = reinterpret_cast<uint8_t*>(dstMemPtr->GetPtr());

    parallel_nt(0, [&](const int ithr, const int nthr) {
        size_t start(0lu), end(0lu);
        splitter(workAmount, nthr, ithr, start, end);
        if (start >= end)
            return;
        size_t bStart = start / cycles;
        size_t cStart = start % cycles;
        size_t workCounter = start;

        const uint8_t* shiftedSrcData = srcData + bStart * srcBatchStride;
        const int32_t* shiftedIndices = indices + bStart * idxBatchStride + cStart * sliceRank;
        uint8_t* shiftedDstData = dstData + bStart * dstBatchStride + cStart * dataLength;

        for (size_t b = bStart; b < batchSize; b++) {
            for (size_t j = cStart; j < cycles; j++) {
                size_t dataIdx = 0lu;
                for (size_t i = 0; i < sliceRank; i++)
                    dataIdx += srcShifts[i] * shiftedIndices[i];
                cpu_memcpy(shiftedDstData, &(shiftedSrcData[dataIdx]), dataLength);
                shiftedDstData += dataLength;
                shiftedIndices += sliceRank;
                if (++workCounter == end) {
                    return;
                }
            }
            cStart = 0;
            shiftedSrcData += srcBatchStride;
        }
    });
}

template <typename dataType>
void MKLDNNGatherNDNode::GatherNDExecutor::gatherElementwise(const MKLDNNMemoryPtr& srcMemPtr, MKLDNNMemoryPtr& dstMemPtr, const int32_t* indices) {
    const auto *srcData = reinterpret_cast<const dataType *>(srcMemPtr->GetPtr());
    auto *dstData = reinterpret_cast<dataType *>(dstMemPtr->GetPtr());

    parallel_nt(0, [&](const int ithr, const int nthr) {
        size_t start(0lu), end(0lu);
        splitter(workAmount, nthr, ithr, start, end);
        if (start >= end)
            return;
        size_t bStart = start / cycles;
        size_t cStart = start % cycles;
        size_t workCounter = start;

        const dataType* shiftedSrcData = srcData + bStart * srcBatchStride;
        const int32_t* shiftedIndices = indices + bStart * idxBatchStride + cStart * sliceRank;
        dataType* shiftedDstData = dstData + bStart * dstBatchStride + cStart * dataLength;

        for (size_t b = bStart; b < batchSize; b++) {
            for (size_t j = cStart; j < cycles; j++) {
                size_t dataIdx = 0lu;
                for (size_t i = 0lu; i < sliceRank; i++)
                    dataIdx += srcShifts[i] * shiftedIndices[i];
                shiftedDstData[0] = shiftedSrcData[dataIdx];
                shiftedDstData++;
                shiftedIndices += sliceRank;
                if (++workCounter == end) {
                    return;
                }
            }
            cStart = 0lu;
            shiftedSrcData += srcBatchStride;
        }
    });
}

void MKLDNNGatherNDNode::executeDynamicImpl(dnnl::stream strm) {
    execute(strm);
}

bool MKLDNNGatherNDNode::created() const {
    return getType() == GatherND;
}

REG_MKLDNN_PRIM_FOR(MKLDNNGatherNDNode, GatherND)<|MERGE_RESOLUTION|>--- conflicted
+++ resolved
@@ -51,12 +51,7 @@
     } else {
         THROW_ERROR << "has support only opset5.";
     }
-<<<<<<< HEAD
-
     if (attrs.batchDims >= std::min(dataInputRank, indicesInputRank))
-=======
-    if (attrs.batchDims >= std::min(inputDataRank, indicesDimsRank))
->>>>>>> 25188300
         THROW_ERROR << "has invalid batch_dims attribute: " << attrs.batchDims;
 }
 
