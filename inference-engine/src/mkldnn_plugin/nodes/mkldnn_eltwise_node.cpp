// Copyright (C) 2018-2020 Intel Corporation
// SPDX-License-Identifier: Apache-2.0
//

#include "mkldnn_eltwise_node.h"
#include <legacy/ie_layers.h>
#include <string>
#include <vector>
#include <memory>
#include <algorithm>
#include <cmath>
#include <mkldnn_types.h>
#include <mkldnn_extension_utils.h>
#include "ie_parallel.hpp"
#include "mkldnn_quantize_node.h"
#include <map>
#include "jit_uni_eltwise.hpp"
#include "common/emitter.h"
#include "jit_eltwise_emitters.hpp"
#include "jit_mkldnn_emitters.hpp"
#include "jit_uni_quantization_injector.hpp"
#include "ref_eltwise.hpp"
#include "mkldnn_pooling_node.h"



using namespace MKLDNNPlugin;
using namespace InferenceEngine;
using namespace mkldnn::impl::utils;
using namespace mkldnn::impl::cpu;
using namespace mkldnn::impl::cpu::x64;
using namespace Xbyak;

#define GET_OFF(field) offsetof(jit_eltwise_call_args, field)

template <cpu_isa_t isa>
struct jit_uni_eltwise_generic : public MKLDNNPlugin::jit_uni_eltwise_kernel, public jit_generator {
    DECLARE_CPU_JIT_AUX_FUNCTIONS(jit_uni_eltwise_generic)

    explicit jit_uni_eltwise_generic(jit_eltwise_params jep, MKLDNNEltwiseNode& eltwiseNode) : jit_uni_eltwise_kernel(jep, eltwiseNode), jit_generator() {}

    void create_ker() override {
        jit_generator::create_kernel();
        ker_ = (decltype(ker_))jit_ker();
    }

    void generate() override {
        Precision exec_prc = Precision::UNSPECIFIED;

        std::set<Precision> supported_precision_intersection = get_supported_precisions(eltwiseNode);
        for (int i = 0; i < eltwiseNode.getFusedWith().size(); i++) {
            if (eltwiseNode.getFusedWith()[i].get()->getType() == Eltwise) {
                std::set<Precision> prcs = get_supported_precisions(*eltwiseNode.getFusedWith()[i].get());

                std::set_intersection(supported_precision_intersection.begin(), supported_precision_intersection.end(),
                                      prcs.begin(), prcs.end(), std::inserter(supported_precision_intersection, supported_precision_intersection.begin()));
            }
        }

        for (auto prc : exec_precisions_priority) {
            if (std::find(supported_precision_intersection.begin(), supported_precision_intersection.end(), prc) != supported_precision_intersection.end()) {
                exec_prc = prc;
                break;
            }
        }

        for (int i = 0; i < jep_.inputs_number; i++) {
            if (jep_.src_prc[i] != exec_prc) {
                exec_prc = Precision::FP32;
                break;
            }
        }

        if (exec_prc == Precision::UNSPECIFIED) {
            THROW_IE_EXCEPTION << "Eltwise jitter failed to specify execution precision for Eltwise node with name `" << eltwiseNode.getName() << "`";
        }

        eltwise_emitter = create_eltwise_emitter(eltwiseNode, exec_prc);

        mkldnn::post_ops post_ops;
        for (int i = 0; i < eltwiseNode.getFusedWith().size(); i++) {
            if (eltwiseNode.getFusedWith()[i].get()->getType() == Eltwise) {
                post_op_emitters.push_back(create_eltwise_emitter(*eltwiseNode.getFusedWith()[i].get(), exec_prc));
            } else if (eltwiseNode.getFusedWith()[i].get()->getType() == Quantize) {
                auto quantizeNode = dynamic_cast<MKLDNNQuantizeNode*>(eltwiseNode.getFusedWith()[i].get());
                quantizeNode->appendPostOps(post_ops);

                quantization_injectors.push_back(std::make_shared<jit_uni_quantization_injector_f32<isa>>(
                        this, post_ops.get()->entry_[post_ops.len() - 1], vmm_d_weights, vmm_d_bias, reg_d_weights, reg_d_bias));
            }
        }

        const auto &jep = jep_;

        this->preamble();

        for (int i = 0; i < jep.inputs_number; i++)
            mov(get_src_reg(i), ptr[reg_params + GET_OFF(src_ptr[0]) + i * sizeof(size_t)]);
        mov(reg_dst, ptr[reg_params + GET_OFF(dst)]);
        mov(reg_work_amount, ptr[reg_params + GET_OFF(work_amount)]);
        mov(reg_oc_off, ptr[reg_params + GET_OFF(oc_off)]);

        Xbyak::Label unroll_loop_label;
        Xbyak::Label unroll_loop_end_label;
        Xbyak::Label main_loop_label;
        Xbyak::Label main_loop_end_label;
        Xbyak::Label tail_loop_label;
        Xbyak::Label tail_loop_end_label;

        if (isa == x64::avx512_common)
            vpxord(vmm_zero, vmm_zero, vmm_zero);

        for (int i = 0; i < jep.inputs_number; i++) {
            if (jep.src_size[i] == 1)
                load_vector(get_vmm_reg(i), ptr[get_src_reg(i)], jep.src_prc[i], exec_prc, true);
        }

        size_t min_src_size = jep.dst_size;
        for (int i = 0; i < jep.inputs_number; i++) {
            if (jep.src_size[i] != 1)
                min_src_size = std::min(min_src_size, jep.src_size[i]);
        }
        if (jep_.oc_size > 1)
            min_src_size = std::min(min_src_size, jep_.oc_size);

        if (min_src_size != jep.dst_size) {
            bool is_valid_configuration = true;
            if (jep.dst_size % min_src_size != 0)
                is_valid_configuration = false;

            for (int i = 0; i < jep.inputs_number; i++) {
                if (jep.src_size[i] != 1 && jep.src_size[i] != min_src_size && jep.src_size[i] != jep.dst_size)
                    is_valid_configuration = false;
            }

            if (jep_.oc_size > 1 && jep_.oc_size != min_src_size && jep_.oc_size != jep.dst_size)
                is_valid_configuration = false;

            if (!is_valid_configuration)
                THROW_IE_EXCEPTION << "Eltwise jitter has invalid configuration for Eltwise node with name `" << eltwiseNode.getName() << "`";

            L(unroll_loop_label);
            {
                size_t loop_step = min_src_size;
                size_t vec_step = cpu_isa_traits<isa>::vlen / exec_prc.size();

                cmp(reg_work_amount, loop_step);
                jl(unroll_loop_end_label, T_NEAR);

                for (int j = 0; j < min_src_size / vec_step; j++) {
                    for (int i = 0; i < jep.inputs_number; i++) {
                        if (jep.src_size[i] != 1)
                            load_vector(get_vmm_reg(i), ptr[get_src_reg(i) + j * vec_step * jep.src_prc[i].size()], jep.src_prc[i], exec_prc, false);
                    }

                    compute_eltwise_op();

                    apply_post_ops(false, jep_.oc_size > 1 ? j * vec_step * sizeof(float) : 0);

                    store_vector(ptr[reg_dst + j * vec_step * jep.dst_prc.size()], vmm_dst, exec_prc, jep.dst_prc);
                }

                int tail_start = min_src_size - min_src_size % vec_step;
                for (int j = tail_start; j < min_src_size; j++) {
                    for (int i = 0; i < jep.inputs_number; i++) {
                        if (jep.src_size[i] != 1)
                            load_scalar(get_xmm_reg(i), ptr[get_src_reg(i) + j * jep.src_prc[i].size()], jep.src_prc[i], exec_prc);
                    }

                    compute_eltwise_op();

                    apply_post_ops(true, jep_.oc_size > 1 ? j * sizeof(float) : 0);

                    store_scalar(ptr[reg_dst + j * jep.dst_prc.size()], xmm_dst, exec_prc, jep.dst_prc);
                }

                for (int i = 0; i < jep.inputs_number; i++)
                    if (jep.src_size[i] == jep.dst_size)
                        add(get_src_reg(i), jep.src_prc[i].size() * loop_step);

                add(reg_dst, jep.dst_prc.size() * loop_step);
                sub(reg_work_amount, loop_step);
                if (jep_.oc_size > 1 && jep_.oc_size != min_src_size)
                    add(reg_oc_off, loop_step * sizeof(float));

                jmp(unroll_loop_label, T_NEAR);
            }

            L(unroll_loop_end_label);
        }

        if (min_src_size == jep.dst_size) {
            L(main_loop_label);
            {
                size_t loop_step = cpu_isa_traits<isa>::vlen / exec_prc.size();

                cmp(reg_work_amount, loop_step);
                jl(main_loop_end_label, T_NEAR);

                for (int i = 0; i < jep.inputs_number; i++) {
                    if (jep.src_size[i] != 1)
                        load_vector(get_vmm_reg(i), ptr[get_src_reg(i)], jep.src_prc[i], exec_prc, false);
                }

                compute_eltwise_op();

                apply_post_ops(false);

                store_vector(ptr[reg_dst], vmm_dst, exec_prc, jep.dst_prc);

                for (int i = 0; i < jep.inputs_number; i++)
                    if (jep.src_size[i] != 1)
                        add(get_src_reg(i), jep.src_prc[i].size() * loop_step);

                add(reg_dst, jep.dst_prc.size() * loop_step);
                sub(reg_work_amount, loop_step);
                if (jep_.oc_size > 1)
                    add(reg_oc_off, loop_step * sizeof(float));

                jmp(main_loop_label, T_NEAR);
            }

            L(main_loop_end_label);
        }

        L(tail_loop_label);
        {
            size_t loop_step = 1;

            cmp(reg_work_amount, loop_step);
            jl(tail_loop_end_label, T_NEAR);

            for (int i = 0; i < jep.inputs_number; i++) {
                if (jep.src_size[i] != 1)
                    load_scalar(get_xmm_reg(i), ptr[get_src_reg(i)], jep.src_prc[i], exec_prc);
            }

            compute_eltwise_op();

            apply_post_ops(true);

            store_scalar(ptr[reg_dst], xmm_dst, exec_prc, jep.dst_prc);

            for (int i = 0; i < jep.inputs_number; i++)
                if (jep.src_size[i] != 1)
                    add(get_src_reg(i), jep.src_prc[i].size() * loop_step);

            add(reg_dst, jep.dst_prc.size() * loop_step);
            sub(reg_work_amount, loop_step);
            if (jep_.oc_size > 1)
                add(reg_oc_off, loop_step * sizeof(float));

            jmp(tail_loop_label, T_NEAR);
        }

        L(tail_loop_end_label);

        this->postamble();

        eltwise_emitter->emit_table();
        for (int i = 0; i < post_op_emitters.size(); i++) {
            post_op_emitters[i]->emit_table();
        }
    }

private:
    using Vmm = typename conditional3<isa == x64::sse41, Xmm, isa == x64::avx2, Ymm, Zmm>::type;

    Reg64 get_src_reg(int idx) {
        return Reg64(r8.getIdx() + idx);
    }

    Vmm get_vmm_reg(int idx) {
        return Vmm(1 + idx);
    }

    Vmm get_aux_vmm(int idx) {
        return Vmm(10 + idx);
    }

    Xmm get_xmm_reg(int idx) {
        return Xmm(get_vmm_reg(idx).getIdx());
    }

    Reg64 reg_dst = rbx;
    Reg64 reg_work_amount = rdx;

    Reg64 reg_oc_off = abi_not_param1;
    Reg64 reg_params = abi_param1;

    Reg8 reg_tmp_8 = Reg8(r15.getIdx());
    Reg32 reg_tmp_32 = Reg32(r15.getIdx());
    Reg64 reg_tmp_64 = Reg64(r15.getIdx());

    Reg64 reg_d_weights = rbp;
    Reg64 reg_d_bias = rsi;

    Vmm vmm_dst = Vmm(9);
    Xmm xmm_dst = Xmm(9);

    Vmm vmm_d_weights = Vmm(12);
    Vmm vmm_d_bias = Vmm(13);
    Vmm vmm_zero = Vmm(15);

    std::shared_ptr<jit_emitter> eltwise_emitter = nullptr;
    std::vector<std::shared_ptr<jit_emitter>> post_op_emitters = {};

    std::vector<std::shared_ptr<jit_uni_quantization_injector_f32<isa>>> quantization_injectors = {};

    std::vector<Precision> exec_precisions_priority = {
        Precision::U8,
        Precision::I8,
        Precision::U16,
        Precision::I16,
        Precision::BF16,
        Precision::I32,
        Precision::FP32
    };

    std::set<Precision> get_supported_precisions(MKLDNNNode& node) {
        auto& eltwiseNode = dynamic_cast<const MKLDNNEltwiseNode&>(node);
        switch (eltwiseNode.getOpType()) {
            case Relu: case Gelu: case Elu: case Tanh: case Logistic: case Square: case Abs: case Sqrt:
            case Linear: case BoundedRelu: case SoftRelu: case Relu6: case Exp: case Clamp: case Swish: case Hswish:
            case Mish: case Hsigmoid: case Round:
                return jit_mkldnn_emitter::get_supported_precisions();
            case Add:               return jit_add_emitter::get_supported_precisions();
            case MulAdd:            return jit_mul_add_emitter::get_supported_precisions();
            case Subtract:          return jit_subtract_emitter::get_supported_precisions();
            case Multiply:          return jit_multiply_emitter::get_supported_precisions();
            case Divide:            return jit_divide_emitter::get_supported_precisions();
            case FloorMod:          return jit_floor_mod_emitter::get_supported_precisions();
            case Mod:               return jit_mod_emitter::get_supported_precisions();
            case Maximum:           return jit_maximum_emitter::get_supported_precisions();
            case Minimum:           return jit_minimum_emitter::get_supported_precisions();
            case SquaredDifference: return jit_squared_difference_emitter::get_supported_precisions();
            case PowerDynamic:      return jit_power_dynamic_emitter::get_supported_precisions();
            case Equal:             return jit_equal_emitter::get_supported_precisions();
            case NotEqual:          return jit_not_equal_emitter::get_supported_precisions();
            case Greater:           return jit_greater_emitter::get_supported_precisions();
            case GreaterEqual:      return jit_greater_equal_emitter::get_supported_precisions();
            case Less:              return jit_less_emitter::get_supported_precisions();
            case LessEqual:         return jit_less_equal_emitter::get_supported_precisions();
            case LogicalAnd:        return jit_logical_and_emitter::get_supported_precisions();
            case LogicalOr:         return jit_logical_or_emitter::get_supported_precisions();
            case LogicalXor:        return jit_logical_xor_emitter::get_supported_precisions();
            case LogicalNot:        return jit_logical_not_emitter::get_supported_precisions();
            case PowerStatic:       return jit_power_static_emitter::get_supported_precisions();
            case Prelu:             return jit_prelu_emitter::get_supported_precisions();
            default: THROW_IE_EXCEPTION << "Unsupported operation type for Eltwise emitter";
        }
    }

    std::shared_ptr<jit_emitter> create_eltwise_emitter(MKLDNNNode& node, Precision exec_prec) {
        auto& eltwiseNode = dynamic_cast<const MKLDNNEltwiseNode&>(node);
        switch (eltwiseNode.getOpType()) {
            case Relu: case Gelu: case Elu: case Tanh: case Logistic: case Square: case Abs: case Sqrt:
            case Linear: case BoundedRelu: case SoftRelu: case Relu6: case Exp: case Clamp: case Swish: case Hswish:
            case Mish: case Hsigmoid: case Round:
                                    return std::make_shared<jit_mkldnn_emitter>(this, isa, eltwiseNode, exec_prec);
            case Add:               return std::make_shared<jit_add_emitter>(this, isa, eltwiseNode, exec_prec);
            case MulAdd:            return std::make_shared<jit_mul_add_emitter>(this, isa, eltwiseNode, exec_prec);
            case Subtract:          return std::make_shared<jit_subtract_emitter>(this, isa, eltwiseNode, exec_prec);
            case Multiply:          return std::make_shared<jit_multiply_emitter>(this, isa, eltwiseNode, exec_prec);
            case Divide:            return std::make_shared<jit_divide_emitter>(this, isa, eltwiseNode, exec_prec);
            case FloorMod:          return std::make_shared<jit_floor_mod_emitter>(this, isa, eltwiseNode, exec_prec);
            case Mod:               return std::make_shared<jit_mod_emitter>(this, isa, eltwiseNode, exec_prec);
            case Maximum:           return std::make_shared<jit_maximum_emitter>(this, isa, eltwiseNode, exec_prec);
            case Minimum:           return std::make_shared<jit_minimum_emitter>(this, isa, eltwiseNode, exec_prec);
            case SquaredDifference: return std::make_shared<jit_squared_difference_emitter>(this, isa, eltwiseNode, exec_prec);
            case PowerDynamic:      return std::make_shared<jit_power_dynamic_emitter>(this, isa, eltwiseNode, exec_prec);
            case Equal:             return std::make_shared<jit_equal_emitter>(this, isa, eltwiseNode, exec_prec);
            case NotEqual:          return std::make_shared<jit_not_equal_emitter>(this, isa, eltwiseNode, exec_prec);
            case Greater:           return std::make_shared<jit_greater_emitter>(this, isa, eltwiseNode, exec_prec);
            case GreaterEqual:      return std::make_shared<jit_greater_equal_emitter>(this, isa, eltwiseNode, exec_prec);
            case Less:              return std::make_shared<jit_less_emitter>(this, isa, eltwiseNode, exec_prec);
            case LessEqual:         return std::make_shared<jit_less_equal_emitter>(this, isa, eltwiseNode, exec_prec);
            case LogicalAnd:        return std::make_shared<jit_logical_and_emitter>(this, isa, eltwiseNode, exec_prec);
            case LogicalOr:         return std::make_shared<jit_logical_or_emitter>(this, isa, eltwiseNode, exec_prec);
            case LogicalXor:        return std::make_shared<jit_logical_xor_emitter>(this, isa, eltwiseNode, exec_prec);
            case LogicalNot:        return std::make_shared<jit_logical_not_emitter>(this, isa, eltwiseNode, exec_prec);
            case PowerStatic:       return std::make_shared<jit_power_static_emitter>(this, isa, eltwiseNode, exec_prec);
            case Prelu:             return std::make_shared<jit_prelu_emitter>(this, isa, eltwiseNode, exec_prec);
            default: THROW_IE_EXCEPTION << "Unsupported operation type for Eltwise emitter";
        }
    }

    inline void compute_eltwise_op() {
        std::vector<size_t> in_idxs;
        std::vector<size_t> aux_idxs;
        for (int i = 0; i < eltwise_emitter->get_inputs_num(); i++)
            in_idxs.push_back(get_vmm_reg(i).getIdx());
        for (int i = 0; i < eltwise_emitter->aux_vecs_count(); i++)
            aux_idxs.push_back(get_aux_vmm(i).getIdx());

        std::vector<size_t> out_idxs;
        out_idxs.push_back(vmm_dst.getIdx());

        eltwise_emitter->emit(in_idxs, out_idxs, aux_idxs);
    }

    inline void apply_post_ops(bool is_scalar, int offset = 0) {
        int input_idx = eltwise_emitter->get_inputs_num();
        int eltwise_post_op_idx = 0;
        int quantization_post_op_idx = 0;
        for (int i = 0; i < eltwiseNode.getFusedWith().size(); i++) {
            if (eltwiseNode.getFusedWith()[i].get()->getType() == Eltwise) {
                std::vector<size_t> in_idxs;
                std::vector<size_t> aux_idxs;
                in_idxs.push_back(vmm_dst.getIdx());
                for (int j = 1; j < post_op_emitters[eltwise_post_op_idx]->get_inputs_num(); j++)
                    in_idxs.push_back(get_vmm_reg(input_idx++).getIdx());
                for (int j = 0; j < post_op_emitters[eltwise_post_op_idx]->aux_vecs_count(); j++)
                    aux_idxs.push_back(get_aux_vmm(j).getIdx());

                std::vector<size_t> out_idxs;
                out_idxs.push_back(vmm_dst.getIdx());

                post_op_emitters[eltwise_post_op_idx]->emit(in_idxs, out_idxs, aux_idxs);

                eltwise_post_op_idx++;
            } else {
                auto quantizeNode = dynamic_cast<MKLDNNQuantizeNode*>(eltwiseNode.getFusedWith()[i].get());

<<<<<<< HEAD
                bool do_dequantization = quantizeNode->getAlgorithm() == mkldnn::algorithm::quantization_quantize_dequantize;
=======
                bool do_dequantization = quantizeNode->getOpType() == QuantizeOpType::FakeQuantization;
>>>>>>> a12cf0e1
                bool do_rounding = do_dequantization || jep_.dst_prc == Precision::FP32 || i != eltwiseNode.getFusedWith().size() - 1;
                int s_idx = vmm_dst.getIdx();

                quantization_injectors[quantization_post_op_idx]->init_crop_ptrs(reg_oc_off);
                quantization_injectors[quantization_post_op_idx]->compute_crop(s_idx, s_idx + 1, offset, is_scalar, jep_.oc_size == 1);

                quantization_injectors[quantization_post_op_idx]->init_input_scale_shift_ptrs(reg_oc_off);
                quantization_injectors[quantization_post_op_idx]->compute_input_scale_shift(s_idx, s_idx + 1, offset, do_rounding,
                                                                                            is_scalar, jep_.oc_size == 1);

                quantization_injectors[quantization_post_op_idx]->init_output_scale_shift_ptrs(reg_oc_off);
                quantization_injectors[quantization_post_op_idx]->compute_output_scale_shift(s_idx, s_idx + 1, offset, is_scalar, jep_.oc_size == 1);

                quantization_post_op_idx++;
            }
        }
    }

    inline void load_vector(Vmm vmm_src, const Xbyak::Address &op, Precision src_prc, Precision dst_prc, bool broadcast) {
        Xmm xmm_src = Xmm(vmm_src.getIdx());

        if (broadcast) {
            load_scalar(xmm_src, op, src_prc, dst_prc);
            uni_vbroadcastss(vmm_src, xmm_src);
        } else {
            switch (src_prc) {
                case Precision::FP32:
                case Precision::I32:
                    uni_vmovups(vmm_src, op);
                    break;
                case Precision::BF16:
                    vpmovzxwd(vmm_src, op);
                    uni_vpslld(vmm_src, vmm_src, 16);
                    break;
                case Precision::U16:
                    uni_vpmovzxwd(vmm_src, op);
                    break;
                case Precision::I16:
                    uni_vpmovsxwd(vmm_src, op);
                    break;
                case Precision::I8:
                    uni_vpmovsxbd(vmm_src, op);
                    break;
                case Precision::U8:
                    uni_vpmovzxbd(vmm_src, op);
                    break;
                default:
                    assert(!"unknown src_prc");
            }

            switch (dst_prc) {
                case Precision::FP32:
                    if (src_prc != Precision::FP32 && src_prc != Precision::BF16)
                        uni_vcvtdq2ps(vmm_src, vmm_src);
                    break;
                case Precision::I32:
                    break;
                default:
                    assert(!"unknown dst_prc");
            }
        }
    }

    inline void load_scalar(Xmm xmm_src, const Xbyak::Address &op, Precision src_prc, Precision dst_prc) {
        switch (src_prc) {
            case Precision::FP32:
            case Precision::I32:
                movss(xmm_src, op);
                break;
            case Precision::BF16:
                uni_vpinsrw(xmm_src, xmm_src, op, 0);
                uni_vpslld(xmm_src, xmm_src, 16);
                break;
            case Precision::I16:
                uni_vpinsrw(xmm_src, xmm_src, op, 0);
                uni_vpmovsxwd(xmm_src, op);
                break;
            case Precision::U16:
                uni_vpinsrw(xmm_src, xmm_src, op, 0);
                uni_vpmovzxwd(xmm_src, op);
                break;
            case Precision::I8:
                movsx(reg_tmp_32, op);
                movq(xmm_src, reg_tmp_64);
                break;
            case Precision::U8:
                movzx(reg_tmp_32, op);
                movq(xmm_src, reg_tmp_64);
                break;
            default:
                assert(!"unknown src_prc");
        }

        switch (dst_prc) {
            case Precision::FP32:
                if (src_prc != Precision::FP32 && src_prc != Precision::BF16)
                    uni_vcvtdq2ps(xmm_src, xmm_src);
                break;
            case Precision::I32:
                break;
            default:
                assert(!"unknown dst_prc");
        }
    }

    inline void store_vector(const Xbyak::Address &op, Vmm vmm_dst, Precision src_prc, Precision dst_prc) {
        Xmm xmm_dst = Xmm(vmm_dst.getIdx());
        Ymm ymm_dst = Ymm(vmm_dst.getIdx());

        switch (src_prc) {
            case Precision::FP32:
                if (dst_prc != Precision::FP32 && dst_prc != Precision::BF16)
                    uni_vcvtps2dq(vmm_dst, vmm_dst);
                break;
            case Precision::I32:
                break;
            default:
                assert(!"unknown src_prc");
        }

        switch (dst_prc) {
            case Precision::FP32:
            case Precision::I32:
                uni_vmovups(op, vmm_dst);
                break;
            case Precision::BF16:
                vcvtneps2bf16(ymm_dst, vmm_dst);
                uni_vmovups(op, ymm_dst);
                break;
            case Precision::I16:
                if (isa == x64::avx512_common) {
                    vmaxps(vmm_dst, vmm_zero, vmm_dst);
                    vpmovusdw(op, vmm_dst);
                } else {
                    uni_vpackusdw(vmm_dst, vmm_dst, vmm_dst);
                }
                break;
            case Precision::U16:
                if (isa == x64::avx512_common) {
                    vpmovsdw(op, vmm_dst);
                } else {
                    uni_vpackssdw(vmm_dst, vmm_dst, vmm_dst);
                }
                break;
            case Precision::I8:
                if (isa == x64::avx512_common) {
                    vmaxps(vmm_dst, vmm_zero, vmm_dst);
                    vpmovsdb(op, vmm_dst);
                } else {
                    uni_vpackssdw(vmm_dst, vmm_dst, vmm_dst);
                    if (isa != x64::sse41)
                        vpermq(ymm_dst, ymm_dst, 0x08);
                    uni_vpacksswb(vmm_dst, vmm_dst, vmm_dst);
                    if (isa != x64::sse41)
                        vmovq(op, xmm_dst);
                    else
                        movd(op, xmm_dst);
                }
                break;
            case Precision::U8:
                if (isa == x64::avx512_common) {
                    vpmovusdb(op, vmm_dst);
                } else {
                    uni_vpackusdw(vmm_dst, vmm_dst, vmm_dst);
                    if (isa != x64::sse41)
                        vpermq(ymm_dst, ymm_dst, 0x08);
                    uni_vpackuswb(vmm_dst, vmm_dst, vmm_dst);
                    if (isa != x64::sse41)
                        vmovq(op, xmm_dst);
                    else
                        movd(op, xmm_dst);
                }
                break;
            default:
                assert(!"unknown dst_prc");
        }
    }

    inline void store_scalar(const Xbyak::Address &op, Xmm xmm_dst, Precision src_prc, Precision dst_prc) {
        switch (src_prc) {
            case Precision::FP32:
                if (dst_prc != Precision::FP32 && dst_prc != Precision::BF16)
                    uni_vcvtps2dq(xmm_dst, xmm_dst);
                break;
            case Precision::I32:
                break;
            default:
                assert(!"unknown src_prc");
        }

        switch (dst_prc) {
            case Precision::FP32:
            case Precision::I32:
                movss(op, xmm_dst);
                break;
            case Precision::BF16:
                uni_vpsrld(xmm_dst, xmm_dst, 16);
                uni_vpextrw(op, xmm_dst, 0x0);
                break;
            case Precision::I16:
                uni_vpackssdw(xmm_dst, xmm_dst, xmm_dst);
                movq(reg_tmp_64, xmm_dst);
                mov(op, reg_tmp_8);
                break;
            case Precision::U16:
                uni_vpackusdw(xmm_dst, xmm_dst, xmm_dst);
                movq(reg_tmp_64, xmm_dst);
                mov(op, reg_tmp_8);
                break;
            case Precision::I8:
                uni_vpackssdw(xmm_dst, xmm_dst, xmm_dst);
                uni_vpacksswb(xmm_dst, xmm_dst, xmm_dst);
                movq(reg_tmp_64, xmm_dst);
                mov(op, reg_tmp_8);
                break;
            case Precision::U8:
                uni_vpackusdw(xmm_dst, xmm_dst, xmm_dst);
                uni_vpackuswb(xmm_dst, xmm_dst, xmm_dst);
                movq(reg_tmp_64, xmm_dst);
                mov(op, reg_tmp_8);
                break;
            default:
                assert(!"unknown dst_prc");
        }
    }
};

MKLDNNEltwiseNode::MKLDNNEltwiseNode(const InferenceEngine::CNNLayerPtr& layer, const mkldnn::engine& eng, MKLDNNWeightsSharing::Ptr &cache) :
        MKLDNNNode(layer, eng, cache) {
}

InferenceEngine::details::caseless_map<std::string, std::function<void(GenericLayer*, EltwiseOpType&, mkldnn::algorithm&, float&, float&)>>
MKLDNNEltwiseNode::initializers = {
        {"relu", [](GenericLayer* activationLayer, EltwiseOpType& opType, mkldnn::algorithm& algorithm, float& alpha, float& beta) {
            alpha = activationLayer->GetParamAsFloat("negative_slope", 0.0f);
            beta = 0.0f;
            opType = Relu;
            algorithm = mkldnn::algorithm::eltwise_relu;
        }},
        {"gelu", [](GenericLayer* activationLayer, EltwiseOpType& opType, mkldnn::algorithm& algorithm, float& alpha, float& beta) {
            alpha = 0.0f;
            beta = 0.0f;
            opType = Gelu;
            algorithm = mkldnn::algorithm::eltwise_gelu;
        }},
        {"elu", [](GenericLayer* activationLayer, EltwiseOpType& opType, mkldnn::algorithm& algorithm, float& alpha, float& beta) {
            alpha = activationLayer->GetParamAsFloat("alpha", 1.0f);
            beta = 0.0f;
            opType = Elu;
            algorithm = mkldnn::algorithm::eltwise_elu;
        }},
        {"tanh", [](GenericLayer* activationLayer, EltwiseOpType& opType, mkldnn::algorithm& algorithm, float& alpha, float& beta) {
            alpha = 0.0f;
            beta = 0.0f;
            opType = Tanh;
            algorithm = mkldnn::algorithm::eltwise_tanh;
        }},
        {"sigmoid", [](GenericLayer* activationLayer, EltwiseOpType& opType, mkldnn::algorithm& algorithm, float& alpha, float& beta) {
            alpha = 0.0f;
            beta = 0.0f;
            opType = Logistic;
            algorithm = mkldnn::algorithm::eltwise_logistic;
        }},
        {"logistic", [](GenericLayer* activationLayer, EltwiseOpType& opType, mkldnn::algorithm& algorithm, float& alpha, float& beta) {
            alpha = 0.0f;
            beta = 0.0f;
            opType = Logistic;
            algorithm = mkldnn::algorithm::eltwise_logistic;
        }},
        {"square", [](GenericLayer* activationLayer, EltwiseOpType& opType, mkldnn::algorithm& algorithm, float& alpha, float& beta) {
            alpha = 0.0f;
            beta = 0.0f;
            opType = Square;
            algorithm = mkldnn::algorithm::eltwise_square;
        }},
        {"abs", [](GenericLayer* activationLayer, EltwiseOpType& opType, mkldnn::algorithm& algorithm, float& alpha, float& beta) {
            alpha = 0.0f;
            beta = 0.0f;
            opType = Abs;
            algorithm = mkldnn::algorithm::eltwise_abs;
        }},
        {"sqrt", [](GenericLayer* activationLayer, EltwiseOpType& opType, mkldnn::algorithm& algorithm, float& alpha, float& beta) {
            alpha = 0.0f;
            beta = 0.0f;
            opType = Sqrt;
            algorithm = mkldnn::algorithm::eltwise_sqrt;
        }},
        {"linear", [](GenericLayer* activationLayer, EltwiseOpType& opType, mkldnn::algorithm& algorithm, float& alpha, float& beta) {
            alpha = activationLayer->GetParamAsFloat("alpha", 1.0f);
            beta = activationLayer->GetParamAsFloat("beta", 0.0f);
            opType = Linear;
            algorithm = mkldnn::algorithm::eltwise_linear;
        }},
        {"bounded_relu", [](GenericLayer* activationLayer, EltwiseOpType& opType, mkldnn::algorithm& algorithm, float& alpha, float& beta) {
            alpha = activationLayer->GetParamAsFloat("alpha", 0.0f);
            beta = 0.0f;
            opType = BoundedRelu;
            algorithm = mkldnn::algorithm::eltwise_bounded_relu;
        }},
        {"soft_relu", [](GenericLayer* activationLayer, EltwiseOpType& opType, mkldnn::algorithm& algorithm, float& alpha, float& beta) {
            alpha = 0.0f;
            beta = 0.0f;
            opType = SoftRelu;
            algorithm = mkldnn::algorithm::eltwise_soft_relu;
        }},
        {"relu6", [](GenericLayer* activationLayer, EltwiseOpType& opType, mkldnn::algorithm& algorithm, float& alpha, float& beta) {
            alpha = activationLayer->GetParamAsFloat("n", 6.0f);
            beta = 0.0f;
            opType = Relu6;
            algorithm = mkldnn::algorithm::eltwise_bounded_relu;
        }},
        {"clamp", [](GenericLayer* activationLayer, EltwiseOpType& opType, mkldnn::algorithm& algorithm, float& alpha, float& beta) {
            alpha = activationLayer->GetParamAsFloat("min", 1.0f);
            beta = activationLayer->GetParamAsFloat("max", 0.0f);
            opType = Clamp;
            algorithm = mkldnn::algorithm::eltwise_clip;
        }},
        {"exp", [](GenericLayer* activationLayer, EltwiseOpType& opType, mkldnn::algorithm& algorithm, float& alpha, float& beta) {
            alpha = 0.0f;
            beta = 0.0f;
            opType = Exp;
            algorithm = mkldnn::algorithm::eltwise_exp;
        }},
        {"not", [](GenericLayer* activationLayer, EltwiseOpType& opType, mkldnn::algorithm& algorithm, float& alpha, float& beta) {
            alpha = 0.0f;
            beta = 0.0f;
            opType = LogicalNot;
        }},
        {"swish", [](GenericLayer* activationLayer, EltwiseOpType& opType, mkldnn::algorithm& algorithm, float& alpha, float& beta) {
            alpha = activationLayer->GetParamAsFloat("alpha", 1.0f);
            beta = 0.0f;
            opType = Swish;
            algorithm = mkldnn::algorithm::eltwise_swish;
        }},
        {"hswish", [](GenericLayer* activationLayer, EltwiseOpType& opType, mkldnn::algorithm& algorithm, float& alpha, float& beta) {
            alpha = 0.0f;
            beta = 0.0f;
            opType = Hswish;
            algorithm = mkldnn::algorithm::eltwise_hswish;
        }},
        {"mish", [](GenericLayer* activationLayer, EltwiseOpType& opType, mkldnn::algorithm& algorithm, float& alpha, float& beta) {
            alpha = 0.0f;
            beta = 0.0f;
            opType = Mish;
            algorithm = mkldnn::algorithm::eltwise_mish;
        }},
        {"hsigmoid", [](GenericLayer* activationLayer, EltwiseOpType& opType, mkldnn::algorithm& algorithm, float& alpha, float& beta) {
            alpha = 0.0f;
            beta = 0.0f;
            opType = Hsigmoid;
            THROW_IE_EXCEPTION << "Unsupported yet";
//            algorithm = mkldnn::algorithm::eltwise_hsigmoid;
        }},
        {"round", [](GenericLayer* activationLayer, EltwiseOpType& opType, mkldnn::algorithm& algorithm, float& alpha, float& beta) {
            alpha = 0.0f;
            beta = 0.0f;
            opType = Round;
            std::string mode = activationLayer->GetParamAsString("mode", "half_to_even");
            if (mode == "half_to_even")
                algorithm = mkldnn::eltwise_round_half_to_even;
            else if (mode == "half_away_from_zero")
                algorithm = mkldnn::eltwise_round_half_away_from_zero;
            else
                THROW_IE_EXCEPTION << "Round layer with name " << activationLayer->name << " doesn't support mode " << mode;
        }},
};

void MKLDNNEltwiseNode::init() {
    InferenceEngine::details::CaselessEq<std::string> comparator;
    auto layerType = getCnnLayer().get()->type;

    auto * eltwiseLayer = dynamic_cast<EltwiseLayer*>(getCnnLayer().get());
    if (eltwiseLayer) {
        if (!eltwiseLayer->coeff.empty())
            THROW_IE_EXCEPTION << "Eltwise node with name `" << getName() << "` doesn't support input coefficients.";

        switch (eltwiseLayer->_operation) {
            case EltwiseLayer::Sum: eltwiseOp = Add; break;
            case EltwiseLayer::Prod: eltwiseOp = Multiply; break;
            case EltwiseLayer::Max: eltwiseOp = Maximum; break;
            case EltwiseLayer::Sub: eltwiseOp = Subtract; break;
            case EltwiseLayer::Min: eltwiseOp = Minimum; break;
            case EltwiseLayer::Div: eltwiseOp = Divide; break;
            case EltwiseLayer::Squared_diff: eltwiseOp = SquaredDifference; break;
            case EltwiseLayer::Floor_mod: eltwiseOp = FloorMod; break;
            case EltwiseLayer::Pow: eltwiseOp = PowerDynamic; break;
            case EltwiseLayer::Equal: eltwiseOp = Equal; break;
            case EltwiseLayer::Not_equal: eltwiseOp = NotEqual; break;
            case EltwiseLayer::Greater: eltwiseOp = Greater; break;
            case EltwiseLayer::Greater_equal: eltwiseOp = GreaterEqual; break;
            case EltwiseLayer::Less: eltwiseOp = Less; break;
            case EltwiseLayer::Less_equal: eltwiseOp = LessEqual; break;
            case EltwiseLayer::Logical_AND: eltwiseOp = LogicalAnd; break;
            case EltwiseLayer::Logical_OR: eltwiseOp = LogicalOr; break;
            case EltwiseLayer::Logical_XOR: eltwiseOp = LogicalXor; break;
            default: THROW_IE_EXCEPTION << "Unsupported algorithm for Eltwise node with name `" << getName() << "`.";
        }
    } else if (comparator(layerType, "mod")) {
        eltwiseOp = Mod;
    } else if (comparator(layerType, "power")) {
        eltwiseOp = PowerStatic;

        auto *powerLayer = dynamic_cast<InferenceEngine::PowerLayer *>(getCnnLayer().get());
        if (powerLayer == nullptr)
            THROW_IE_EXCEPTION << "Cannot convert power layer.";

        alpha = powerLayer->power;
        beta = powerLayer->scale;
        gamma = powerLayer->offset;
    } else if (comparator(layerType, "scaleshift")) {
        if (getCnnLayer().get()->blobs.size() == 2) {
            eltwiseOp = MulAdd;
            eltwiseAlgorithm = mkldnn::algorithm::depthwise_scale_shift;
        } else {
            eltwiseOp = Multiply;
        }
    } else if (comparator(layerType, "prelu")) {
        eltwiseOp = Prelu;
        eltwiseAlgorithm = mkldnn::algorithm::depthwise_prelu;
    } else if (comparator(layerType, "activation") && initializers.find(getCnnLayer().get()->GetParamAsString("type")) != initializers.end()) {
        initializers[getCnnLayer().get()->GetParamAsString("type")](getCnnLayer().get(), eltwiseOp, eltwiseAlgorithm, alpha, beta);
    } else if (comparator(layerType, "relu") ||
               comparator(layerType, "gelu") ||
               comparator(layerType, "elu") ||
               comparator(layerType, "sigmoid") ||
               comparator(layerType, "logistic") ||
               comparator(layerType, "tanh") ||
               comparator(layerType, "relu6") ||
               comparator(layerType, "exp") ||
               comparator(layerType, "not") ||
               comparator(layerType, "clamp") ||
               comparator(layerType, "swish") ||
               comparator(layerType, "hswish") ||
               comparator(layerType, "mish") ||
               comparator(layerType, "hsigmoid") ||
               comparator(layerType, "round")) {
        initializers[layerType](getCnnLayer().get(), eltwiseOp, eltwiseAlgorithm, alpha, beta);
    } else {
        THROW_IE_EXCEPTION << "Unsupported algorithm for Eltwise node with name `" << getName() << "`.";
    }
}

size_t MKLDNNEltwiseNode::getOpInputsNum() const {
    switch (getOpType()) {
        case Relu: case Gelu: case Elu: case Tanh: case Logistic: case Square: case Abs: case Sqrt: case PowerStatic:
        case Linear: case BoundedRelu: case SoftRelu: case Relu6: case Exp: case Clamp: case Swish: case Hswish:
        case Mish: case Hsigmoid: case Round:
        case LogicalNot:
            return 1;
        case Add: case Subtract: case Multiply: case Divide: case FloorMod: case Mod: case Maximum: case Minimum: case SquaredDifference:
        case PowerDynamic: case Equal: case NotEqual: case Greater: case GreaterEqual: case Less: case LessEqual: case LogicalAnd:
        case LogicalOr: case LogicalXor: case Prelu:
            return 2;
        case MulAdd:
            return 3;
        default: THROW_IE_EXCEPTION << "Unsupported operation for Eltwise node with name `" << getName() << "`.";
    }
}

bool MKLDNNEltwiseNode::isSum() {
    return eltwiseOp == Add;
}

bool MKLDNNEltwiseNode::isWithBroadcast() {
    auto oDims = outDims[0].ToSizeVector();
    for (size_t i = 0; i < inDims.size(); i++) {
        auto iDims = inDims[i].ToSizeVector();
        if (iDims != oDims)
            return true;
    }

    return false;
}

void MKLDNNEltwiseNode::getSupportedDescriptors() {
    if (getParentEdges().size() < 1)
        THROW_IE_EXCEPTION << "Incorrect number of input edges for layer " << getName();
    if (getChildEdges().empty())
        THROW_IE_EXCEPTION << "Incorrect number of output edges for layer " << getName();
}

void MKLDNNEltwiseNode::initSupportedPrimitiveDescriptors() {
    std::vector<Precision> supportedPrecisions = {
            Precision::FP32,
            Precision::U8,
            Precision::I8,
            Precision::U16,
            Precision::I16,
            Precision::BF16,
            Precision::I32
    };

    if (!supportedPrimitiveDescriptors.empty())
        return;

    canUseOptimizedImpl = mayiuse(x64::sse41);

    size_t expectedInputsNum = getOpInputsNum();
    for (auto& postOp : fusedWith) {
        auto* eltwiseNode = dynamic_cast<const MKLDNNEltwiseNode*>(postOp.get());
        if (eltwiseNode != nullptr) {
            expectedInputsNum += eltwiseNode->getOpInputsNum() - 1;
        }
    }
    if (getParentEdges().size() > MAX_ELTWISE_INPUTS)
        THROW_IE_EXCEPTION << "Eltwise node with name `" << getName() << "` doesn't support more than " << MAX_ELTWISE_INPUTS
                           << " inputs (actual = " << getParentEdges().size() << ")";

    if (expectedInputsNum != getParentEdges().size())
        THROW_IE_EXCEPTION << "Eltwise node with name `" << getName() << "` has invalid input number of inputs: expected = " << expectedInputsNum
                           << " (actual = " << getParentEdges().size() << ")";

    std::vector<InferenceEngine::Precision> inputPrecisions;
    for (int i = 0; i < getCnnLayer()->insData.size(); i++) {
        inputPrecisions.push_back(getCnnLayer()->insData[i].lock()->getPrecision());
    }

    for (auto& fusedNode : fusedWith) {
        if (fusedNode->getType() == Eltwise) {
            for (int i = 1; i < fusedNode->getCnnLayer()->insData.size(); i++) {
                inputPrecisions.push_back(fusedNode->getCnnLayer()->insData[i].lock()->getPrecision());
            }
        }
    }

    if (inputPrecisions.size() != getParentEdges().size())
        THROW_IE_EXCEPTION << "Eltwise node with name `" << getName() << "` has invalid input precisions configuration.";

    InferenceEngine::Precision outputPrecision = getCnnLayer()->outData[0]->getPrecision();
    if (!fusedWith.empty()) {
        auto lastFusedLayer = fusedWith[fusedWith.size() - 1].get()->getCnnLayer();
        if (lastFusedLayer) {
            outputPrecision = lastFusedLayer->outData[0]->getPrecision();
        }
    }

    if (!mayiuse(avx512_core_bf16)) {
        bool hasBF16 = false;
        for (auto &inPrc : inputPrecisions)
            if (inPrc == Precision::BF16)
                hasBF16 = true;

        if (outputPrecision == Precision::BF16 || hasBF16)
            THROW_IE_EXCEPTION << "Eltwise node with name `" << getName() << "` doesn't support BF16 precision on this target.";
    }

    auto filterPrecision = [&](Precision& prc) {
        if (!canUseOptimizedImpl) {
            return Precision(Precision::FP32);
        } else if (std::find(supportedPrecisions.begin(), supportedPrecisions.end(), prc) == supportedPrecisions.end()) {
            if (prc == Precision::U32 || prc == Precision::I64 || prc == Precision::U64) {
                return Precision(Precision::I32);
            } else {
                THROW_IE_EXCEPTION << "Eltwise node with name `" << getName() << "` doesn't support " << prc << " precision.";
            }
        } else {
            return prc;
        }
    };

    for (int i = 0; i < inputPrecisions.size(); i++) {
        inputPrecisions[i] = filterPrecision(inputPrecisions[i]);
    }
    outputPrecision = filterPrecision(outputPrecision);

    // TODO: delete after new LPT (ngraph based) is merged
    // WA is needed to handle bug in LPT that produces wrong precision after average pooling (I8/U8 instead of FP32)
    if (eltwiseOp == MulAdd && (inputPrecisions[0] == Precision::U8 || inputPrecisions[0] == Precision::I8)) {
        auto poolingLayer = dynamic_cast<PoolingLayer*>(getParentEdgesAtPort(0)[0]->getParent()->getCnnLayer().get());
        if (poolingLayer && poolingLayer->_type == PoolingLayer::AVG) {
            inputPrecisions[0] = Precision::FP32;
        }
    }

    enum LayoutType {
        Planar,
        ChannelsFirst,
        Blocked
    };

    auto initDesc = [&] (LayoutType lt) -> PrimitiveDescInfo {
        auto createMemoryDesc = [lt](MKLDNNEdgePtr edge, Precision prc, size_t offset) -> TensorDesc {
            if (lt == ChannelsFirst) {
                auto dims = edge->getDims().ToSizeVector();
                auto ndims = dims.size();
                std::vector<size_t> order(ndims);
                std::iota(order.begin(), order.end(), 0);
                if (ndims > 1) {
                    order.erase(order.begin() + 1);
                    order.push_back(1);
                }

                std::vector<size_t> blocks(ndims);
                for (size_t i = 0; i < order.size(); i++) {
                    blocks[i] = dims[order[i]];
                }

                return MKLDNNMemoryDesc(TensorDesc(prc, edge->getDims().ToSizeVector(), {blocks, order, offset}));
            } else if (lt == Blocked && edge->getDims()[1] != 1) {
                size_t blockSize = mayiuse(x64::avx512_common) ? 16 : 8;

                std::vector<size_t> blocks = edge->getDims().ToSizeVector();
                std::vector<size_t> order(blocks.size());
                std::iota(order.begin(), order.end(), 0);

                blocks[1] = div_up(blocks[1], blockSize);
                blocks.push_back(blockSize);
                order.push_back(1);

                return MKLDNNMemoryDesc(TensorDesc(prc, edge->getDims().ToSizeVector(), {blocks, order, offset}));
            } else {
                std::vector<size_t> blocks = edge->getDims().ToSizeVector();
                std::vector<size_t> order(blocks.size());
                std::iota(order.begin(), order.end(), 0);

                return MKLDNNMemoryDesc(TensorDesc(prc, edge->getDims().ToSizeVector(), {blocks, order, offset}));
            }
        };

        size_t offset = std::numeric_limits<size_t>::max();
        InferenceEngine::LayerConfig config;
        config.dynBatchSupport = getChildEdgeAt(0)->getDims().ndims() > 1 && getChildEdgeAt(0)->getDims() == getParentEdgeAt(0)->getDims();

        for (size_t i = 0; i < getParentEdges().size(); i++) {
            InferenceEngine::DataConfig dataConfig;
            dataConfig.inPlace = (!i && canBeInPlace() && inputPrecisions[i] == outputPrecision) ? 0 : -1;
            dataConfig.constant = false;


            dataConfig.desc = createMemoryDesc(getParentEdgeAt(i), inputPrecisions[i], offset);

            config.inConfs.push_back(dataConfig);
        }

        InferenceEngine::DataConfig dataConfig;
        dataConfig.inPlace = -1;
        dataConfig.constant = false;

        dataConfig.desc = createMemoryDesc(getChildEdgeAt(0), outputPrecision, offset);

        config.outConfs.push_back(dataConfig);

        impl_desc_type impl_type;
        if (mayiuse(x64::avx512_common)) {
            impl_type = impl_desc_type::jit_avx512;
        } else if (mayiuse(x64::avx2)) {
            impl_type = impl_desc_type::jit_avx2;
        } else if (mayiuse(x64::sse41)) {
            impl_type = impl_desc_type::jit_sse42;
        } else {
            impl_type = impl_desc_type::ref;
        }

        return {config, impl_type};
    };

    bool isChannelsFirstApplicable = one_of(getChildEdgeAt(0)->getDims().ndims(), 1, 2, 4, 5);
    for (size_t i = 0; i < getParentEdges().size(); i++) {
        isChannelsFirstApplicable = isChannelsFirstApplicable && one_of(getParentEdgeAt(i)->getDims().ndims(), 1, 2, 4, 5);
        isChannelsFirstApplicable = isChannelsFirstApplicable && getChildEdgeAt(0)->getDims().ndims() == getParentEdgeAt(i)->getDims().ndims();
    }

    bool isBlockedApplicable = one_of(getChildEdgeAt(0)->getDims().ndims(), 4, 5);
    for (size_t i = 0; i < getParentEdges().size(); i++) {
        isBlockedApplicable = isBlockedApplicable && one_of(getParentEdgeAt(i)->getDims().ndims(), 4, 5);
        isBlockedApplicable = isBlockedApplicable && getChildEdgeAt(0)->getDims().ndims() == getParentEdgeAt(i)->getDims().ndims();
    }

    if (isChannelsFirstApplicable)
        supportedPrimitiveDescriptors.emplace_back(initDesc(ChannelsFirst));
    if (isBlockedApplicable)
        supportedPrimitiveDescriptors.emplace_back(initDesc(Blocked));
    supportedPrimitiveDescriptors.emplace_back(initDesc(Planar));
}

void MKLDNNEltwiseNode::createPrimitive() {
    auto config = getSelectedPrimitiveDescriptor()->getConfig();

    auto initDims = [this, config](size_t maxInputSize) {
        size_t inputNum = getParentEdges().size();

        dims_in.resize(inputNum);
        for (int i = 0; i < inputNum; i++) {
            dims_in[i].resize(maxInputSize, 1);
        }

        dims_out.resize(maxInputSize, 1);

        std::vector<size_t> order(maxInputSize);
        auto outOrder = config.outConfs[0].desc.getBlockingDesc().getOrder();
        for (size_t i = 0; i < order.size(); i++) {
            if (i < order.size() - outOrder.size())
                order[i] = i;
            else
                order[i] = outOrder[i - (order.size() - outOrder.size())] + (order.size() - outOrder.size());
        }

        size_t outRank = config.outConfs[0].desc.getBlockingDesc().getBlockDims().size();
        for (int i = 0; i < outRank; i++) {
            dims_out[dims_out.size() - 1 - i] = config.outConfs[0].desc.getBlockingDesc().getBlockDims()[outRank - 1 - i];
        }

        for (int i = 0; i < inputNum; i++) {
            size_t inRank = config.inConfs[i].desc.getBlockingDesc().getBlockDims().size();

            // WA to normalize blocked and planar layouts
            auto inOrder = config.inConfs[i].desc.getBlockingDesc().getOrder();
            size_t startOff = outOrder.size() != config.outConfs[0].desc.getDims().size() &&
                              outOrder[outOrder.size() - 1] != inOrder[inOrder.size() - 1] ? 1 : 0;

            for (int j = 0; j < inRank; j++) {
                dims_in[i][dims_in[i].size() - 1 - j - startOff] = config.inConfs[i].desc.getBlockingDesc().getBlockDims()[inRank - 1 - j];
            }
        }

        for (int i = 0; i < dims_in.size(); i++) {
            for (int j = 0; j < dims_in[i].size(); j++) {
                if (dims_in[i][j] != dims_out[j] && dims_in[i][j] != 1)
                    THROW_IE_EXCEPTION << "Eltwise node with name `" << getName() << "` has invalid input/output dims configuration.";
            }
        }
    };

    auto initOffsets = [this, config](size_t maxInputSize) {
        size_t inputNum = getParentEdges().size();

        offsets_out.resize(maxInputSize, 1);
        offset_out_calc(offsets_out, dims_out);
        for (int j = 0; j < maxInputSize; j++) {
            offsets_out[j] *= config.outConfs[0].desc.getPrecision().size();
        }

        offsets_in.resize(inputNum);
        for (int i = 0; i < inputNum; i++) {
            offsets_in[i].resize(maxInputSize, 1);
            offset_in_calc(offsets_in[i], dims_in[i], dims_out);
            for (int j = 0; j < maxInputSize; j++) {
                offsets_in[i][j] *= config.inConfs[i].desc.getPrecision().size();
            }
        }

        start_offset_in.resize(inputNum);
        for (size_t i = 0; i < inputNum; i++) {
            start_offset_in[i] = getParentEdgeAt(i)->getMemory().GetDescriptor().data.offset0 *
                               MKLDNNExtensionUtils::sizeOfDataType(mkldnn::memory::data_type(getParentEdgeAt(i)->getMemory().GetDescriptor().data.data_type));
        }
        start_offset_out = getChildEdgeAt(0)->getMemory().GetDescriptor().data.offset0 *
                         MKLDNNExtensionUtils::sizeOfDataType(mkldnn::memory::data_type(getChildEdgeAt(0)->getMemory().GetDescriptor().data.data_type));
    };

    auto collapseLastDims = [](std::vector<size_t>& dims, int dimsToCollapse) {
        for (int i = dims.size() - 2; i > dims.size() - dimsToCollapse - 2; i--) {
            dims[dims.size() - 1] *= dims[i];
        }

        for (int i = dims.size() - 2; i >= dimsToCollapse; i--) {
            dims[i] = dims[i - dimsToCollapse];
        }

        for (int i = dimsToCollapse - 1; i >= 0; i--) {
            dims[i] = 1;
        }
    };

    auto collapseLastOffsets = [](std::vector<size_t>& dims, int dimsToCollapse) {
        for (int i = dims.size() - 2; i > dims.size() - dimsToCollapse - 2; i--) {
            if (dims[dims.size() - 1] > 0 || dims[i] > 0)
                dims[dims.size() - 1] = std::max(dims[dims.size() - 1], static_cast<size_t>(1)) * std::max(dims[i], static_cast<size_t>(1));
            else
                dims[dims.size() - 1] *= dims[i];
        }

        for (int i = dims.size() - 2; i >= dimsToCollapse; i--) {
            dims[i] = dims[i - dimsToCollapse];
        }

        for (int i = dimsToCollapse - 1; i >= 0; i--) {
            dims[i] = 0;
        }
    };

    tensorRank = std::max(static_cast<size_t>(optimalTensorRank), config.outConfs[0].desc.getBlockingDesc().getBlockDims().size());
    initDims(tensorRank);

    auto outOrder = config.outConfs[0].desc.getBlockingDesc().getOrder();
    size_t oc_size = 0;
    offsets_oc.resize(tensorRank, 0);
    if (isFusedWith(Quantize)) {
        size_t offset_oc = 1;
        for (int i = outOrder.size() - 1; i >= 0; i--) {
            if (outOrder[i] == 1) {
                int oc_dim_idx = i + (tensorRank - outOrder.size());
                offsets_oc[oc_dim_idx] = offset_oc;
                offset_oc *= dims_out[oc_dim_idx];
            }
        }
        oc_size = offsets_oc[dims_out.size() - 1] != 0 ? dims_out[dims_out.size() - 1] : 1;
    }

    fullWorkAmount = 1;
    for (int i = 0; i < dims_out.size(); i++) {
        fullWorkAmount *= dims_out[i];
    }

    isDynBatchEnabled = config.dynBatchSupport;

    size_t minimalConcurrency = parallel_get_max_threads();
    size_t minimalJitWorkAmount = 256;
    size_t currentJitWorkAmount = dims_out[dims_out.size() - 1];
    int collapsedDims = 0;
    if (canUseOptimizedImpl) {
        bool hasDifferentDims = false;
        while (currentJitWorkAmount < minimalJitWorkAmount && currentJitWorkAmount < fullWorkAmount &&
               // we shouldn't collapse batch dimension in case dynamic batch is enabled
               (!isDynBatchEnabled || (config.outConfs[0].desc.getBlockingDesc().getBlockDims().size() - collapsedDims > 2))) {
            if (dims_out.size() - collapsedDims - 2 < 0)
                break;

            for (int j = 1; j < dims_in.size(); j++) {
                if (dims_in[j][dims_in[j].size() - 1] != dims_in[0][dims_in[0].size() - 1]) {
                    hasDifferentDims = true;
                }
            }

            if (oc_size > 1 && oc_size != dims_in[0][dims_in[0].size() - 1]) {
                hasDifferentDims = true;
            }

            bool canCollapse = true;
            for (int i = 0; i < dims_in.size(); i++) {
                if (dims_in[i][dims_in[i].size() - 2] != 1) {
                    if (dims_in[i][dims_in[i].size() - 1] == 1) {
                        canCollapse = false;
                        break;
                    }

                    if (hasDifferentDims) {
                        canCollapse = false;
                        break;
                    }
                }
            }

            if (!canCollapse) {
                break;
            }

            size_t nextJitWorkAmount = currentJitWorkAmount * dims_out[dims_out.size() - 2];
            if (fullWorkAmount / nextJitWorkAmount >= minimalConcurrency) {
                currentJitWorkAmount = nextJitWorkAmount;
                collapsedDims++;

                for (int i = 0; i < dims_in.size(); i++) {
                    collapseLastDims(dims_in[i], 1);
                }
                collapseLastDims(dims_out, 1);

                if (isFusedWith(Quantize)) {
                    collapseLastOffsets(offsets_oc, 1);
                }
            } else {
                break;
            }
        }
    }

    batchDimIdx = tensorRank - config.outConfs[0].desc.getBlockingDesc().getBlockDims().size() + collapsedDims;
    schedulerWorkAmount = fullWorkAmount / dims_out[dims_out.size() - 1];

    initOffsets(tensorRank);

    jep.inputs_number = config.inConfs.size();
    jep.input_size = tensorRank;

    for (int i = 0; i < config.inConfs.size(); i++) {
        jep.src_size[i] = dims_in[i][dims_in[i].size() - 1];
        jep.src_prc[i] = config.inConfs[i].desc.getPrecision();
    }
    jep.dst_size = dims_out[dims_out.size() - 1];
    jep.dst_prc = config.outConfs[0].desc.getPrecision();

    for (int i = 0; i < config.inConfs.size(); i++) {
        jep.src_offsets[i] = offsets_in[i];
    }
    jep.dst_offsets = offsets_out;

    jep.oc_size = oc_size;

    if (mayiuse(x64::avx512_common)) {
        eltwise_kernel.reset(new jit_uni_eltwise_generic<x64::avx512_common>(jep, *this));
    } else if (mayiuse(x64::avx2)) {
        eltwise_kernel.reset(new jit_uni_eltwise_generic<x64::avx2>(jep, *this));
    } else if (mayiuse(x64::sse41)) {
        eltwise_kernel.reset(new jit_uni_eltwise_generic<x64::sse41>(jep, *this));
    }

    if (eltwise_kernel)
        eltwise_kernel->create_ker();
}

void MKLDNNEltwiseNode::selectOptimalPrimitiveDescriptor() {
    for (auto& type : getPrimitivesPriority()) {
        int selectedPrimitive = -1;
        int equalsFormatCount = -1;
        for (size_t i = 0; i < getSupportedPrimitiveDescriptors().size(); i++) {
            impl_desc_type supportedType = getSupportedPrimitiveDescriptors()[i].getImplementationType();
            if (type == supportedType) {
                int equalsLocalFormatCount = 0;
                if (getSupportedPrimitiveDescriptors()[i].getConfig().inConfs.size() > getParentEdges().size())
                    continue;
                for (size_t j = 0; j < getSupportedPrimitiveDescriptors()[i].getConfig().inConfs.size(); j++) {
                    auto parentEdge = getParentEdgeAt(j);
                    auto parentPtr = parentEdge->getParent();
                    // We don't take into account constant edges since reorders on them will be executed on load network stage
                    if (j > 0 && parentPtr->isConstant()) {
                        equalsLocalFormatCount++;
                        continue;
                    }

                    auto parent_spd = parentPtr->getSelectedPrimitiveDescriptor();

                    if (parent_spd != nullptr && !parent_spd->getConfig().outConfs.empty()) {
                        int inNum = parentEdge->getInputNum();
                        if (inNum < 0 || inNum >= parent_spd->getConfig().outConfs.size()) {
                            inNum = 0;
                        }
                        if (MKLDNNExtensionUtils::initTensorsAreEqual(
                                getSupportedPrimitiveDescriptors()[i].getConfig().inConfs[j].desc,
                                parent_spd->getConfig().outConfs[inNum].desc)) {
                            equalsLocalFormatCount++;
                        }
                    }
                }
                if (equalsLocalFormatCount > equalsFormatCount) {
                    equalsFormatCount = equalsLocalFormatCount;
                    selectedPrimitive = static_cast<int>(i);
                }
            }
        }
        if (selectedPrimitive >= 0) {
            selectPrimitiveDescriptorByIndex(selectedPrimitive);
            return;
        }
    }

    if (getSupportedPrimitiveDescriptors().empty())
        THROW_IE_EXCEPTION << "Supported primitive descriptors list is empty for node: " << getName();
    // fallback. If there are no primitives from priority list just select a first
    selectPrimitiveDescriptorByIndex(0);
}

void MKLDNNEltwiseNode::offset_out_calc(std::vector<size_t>& offset, std::vector<size_t>& dims) {
    int k = 1;
    for (int i = offset.size() - 1; i >= 0; i--) {
        offset[i] = k;
        k *= dims[i];
    }
}

void MKLDNNEltwiseNode::offset_in_calc(std::vector<size_t>& offset, std::vector<size_t>& dims_in, std::vector<size_t>& dims_out) {
    int k = 1;
    for (int i = offset.size() - 1; i >= 0; i--) {
        offset[i] = (dims_in[i] == dims_out[i]) ? k : 0;
        k *= dims_in[i];
    }
}

void MKLDNNEltwiseNode::executeOptimized6D(const std::vector<const uint8_t *>& src_ptrs, uint8_t *dst_ptr) {
    size_t inputNum = src_ptrs.size();

    parallel_for5d(dims_out[0], dims_out[1], dims_out[2], dims_out[3], dims_out[4],
        [&](size_t i0, size_t i1, size_t i2, size_t i3, size_t i4) {
            // TODO: reimplement initializer via jit approach
            size_t index_in[MAX_ELTWISE_INPUTS] = {0};
            for (int i = 0; i < inputNum; i++) {
                index_in[i] = i0 * offsets_in[i][0] + i1 * offsets_in[i][1] + i2 * offsets_in[i][2] +
                              i3 * offsets_in[i][3] + i4 * offsets_in[i][4];
            }
            size_t index_out = i0 * offsets_out[0] + i1 * offsets_out[1] + i2 * offsets_out[2] +
                               i3 * offsets_out[3] + i4 * offsets_out[4];

            auto arg = jit_eltwise_call_args();
            for (int i = 0; i < inputNum; i++) {
                arg.src_ptr[i] = src_ptrs[i] + index_in[i];
            }
            arg.dst = dst_ptr + index_out;
            arg.work_amount = static_cast<size_t>(dims_out[dims_out.size() - 1]);
            arg.oc_off = (i0 * offsets_oc[0] + i1 * offsets_oc[1] + i2 * offsets_oc[2] +
                          i3 * offsets_oc[3] + i4 * offsets_oc[4]) * sizeof(float);

            (*eltwise_kernel)(&arg);
        });
}

void MKLDNNEltwiseNode::executeOptimizedGeneric(const std::vector<const uint8_t *>& src_ptrs, uint8_t *dst_ptr) {
    size_t inputNum = src_ptrs.size();

    parallel_nt(0, [&](const int ithr, const int nthr) {
        size_t start = 0, end = 0;
        splitter(schedulerWorkAmount, nthr, ithr, start, end);

        std::vector<size_t> counters(dims_out.size() - 1, 0);

        for (size_t iwork = start; iwork < end; ++iwork) {
            size_t tmp = iwork;
            for (ptrdiff_t j = dims_out.size() - 2; j >= 0; j--) {
                counters[j] = tmp % dims_out[j];
                tmp /= dims_out[j];
            }

            size_t index_in[MAX_ELTWISE_INPUTS] = {0};
            for (int i = 0; i < inputNum; i++) {
                index_in[i] = 0;
                for (int j = 0; j < counters.size(); j++) {
                    index_in[i] += counters[j] * offsets_in[i][j];
                }
            }

            size_t index_out = 0;
            for (int j = 0; j < counters.size(); j++) {
                index_out += counters[j] * offsets_out[j];
            }

            auto arg = jit_eltwise_call_args();
            for (int i = 0; i < inputNum; i++) {
                arg.src_ptr[i] = src_ptrs[i] + index_in[i];
            }
            arg.dst = dst_ptr + index_out;
            arg.work_amount = static_cast<size_t>(dims_out[dims_out.size() - 1]);

            arg.oc_off = 0;
            for (int j = 0; j < counters.size(); j++) {
                arg.oc_off += counters[j] * offsets_oc[j] * sizeof(float);
            }

            (*eltwise_kernel)(&arg);
        }
    });
}

void MKLDNNEltwiseNode::executeReference(const std::vector<const uint8_t *>& src_ptrs, uint8_t *dst_ptr) {
    size_t inputNum = src_ptrs.size();

    std::shared_ptr<ref_eltwise_scalar_fwd_t> ref_eltwise_injector = nullptr;
    if (eltwiseAlgorithm != mkldnn::algorithm::undef) {
        ref_eltwise_injector = std::make_shared<ref_eltwise_scalar_fwd_t>(static_cast<mkldnn_alg_kind_t>(eltwiseAlgorithm), alpha, beta, 1.f);
    }

    parallel_nt(0, [&](const int ithr, const int nthr) {
        size_t start = 0, end = 0;
        splitter(fullWorkAmount, nthr, ithr, start, end);

        std::vector<size_t> counters(dims_out.size(), 0);

        for (size_t iwork = start; iwork < end; ++iwork) {
            size_t tmp = iwork;
            for (ptrdiff_t j = dims_out.size() - 1; j >= 0; j--) {
                counters[j] = tmp % dims_out[j];
                tmp /= dims_out[j];
            }

            size_t index_in[MAX_ELTWISE_INPUTS] = {0};
            for (int i = 0; i < inputNum; i++) {
                index_in[i] = 0;
                for (int j = 0; j < counters.size(); j++) {
                    index_in[i] += counters[j] * offsets_in[i][j];
                }
            }

            size_t index_out = 0;
            for (int j = 0; j < counters.size(); j++) {
                index_out += counters[j] * offsets_out[j];
            }

            std::vector<float> src_f(inputNum);
            for (int i = 0; i < inputNum; i++) {
                src_f[i] = reinterpret_cast<const float *>(src_ptrs[i] + index_in[i])[0];
            }
            float* dst_ptr_f = reinterpret_cast<float *>(dst_ptr + index_out);

            switch (getOpType()) {
                case Relu: case Gelu: case Elu: case Tanh: case Logistic: case Square: case Abs: case Sqrt:
                case Linear: case BoundedRelu: case SoftRelu: case Relu6: case Exp: case Clamp: case Swish: case Hswish:
                case Mish: case Hsigmoid: case Round:
                    *dst_ptr_f = ref_eltwise_injector->compute_scalar(src_f[0]); break;
                case Add:               *dst_ptr_f = src_f[0] + src_f[1]; break;
                case MulAdd:            *dst_ptr_f = src_f[0] * src_f[1] + src_f[2]; break;
                case Subtract:          *dst_ptr_f = src_f[0] - src_f[1]; break;
                case Multiply:          *dst_ptr_f = src_f[0] * src_f[1]; break;
                case Divide:            *dst_ptr_f = src_f[0] / src_f[1]; break;
                case FloorMod:          *dst_ptr_f = src_f[0] - floorf(src_f[0] / src_f[1]) * src_f[1]; break;
                case Mod:               *dst_ptr_f = src_f[0] - truncf(src_f[0] / src_f[1]) * src_f[1]; break;
                case Maximum:           *dst_ptr_f = std::max(src_f[0], src_f[1]); break;
                case Minimum:           *dst_ptr_f = std::min(src_f[0], src_f[1]); break;
                case SquaredDifference: *dst_ptr_f = powf((src_f[0] - src_f[1]), 2.f); break;
                case PowerDynamic:      *dst_ptr_f = powf(src_f[0], src_f[1]); break;
                case Equal:             *dst_ptr_f = src_f[0] == src_f[1]; break;
                case NotEqual:          *dst_ptr_f = src_f[0] != src_f[1]; break;
                case Greater:           *dst_ptr_f = src_f[0] > src_f[1]; break;
                case GreaterEqual:      *dst_ptr_f = src_f[0] >= src_f[1]; break;
                case Less:              *dst_ptr_f = src_f[0] < src_f[1]; break;
                case LessEqual:         *dst_ptr_f = src_f[0] <= src_f[1]; break;
                case LogicalAnd:        *dst_ptr_f = src_f[0] && src_f[1]; break;
                case LogicalOr:         *dst_ptr_f = src_f[0] || src_f[1]; break;
                case LogicalXor:        *dst_ptr_f = (src_f[0] || src_f[1]) - (src_f[0] && src_f[1]); break;
                case LogicalNot:        *dst_ptr_f = !src_f[0]; break;
                case PowerStatic:       *dst_ptr_f = powf(beta * src_f[0] + gamma, alpha); break;
                case Prelu:             *dst_ptr_f = src_f[0] > 0 ? src_f[0] : src_f[0] * src_f[1]; break;
                default: THROW_IE_EXCEPTION << "Unsupported operation type for Eltwise node with name `" << getName() << "`";
            }
        }
    });
}

void MKLDNNEltwiseNode::execute(mkldnn::stream strm) {
    size_t inputNum = getParentEdges().size();

    std::vector<const uint8_t *> src_ptrs(inputNum);
    for (int i = 0; i < inputNum; i++) {
        src_ptrs[i] = reinterpret_cast<const uint8_t*>(getParentEdgeAt(i)->getMemory().GetData()) + start_offset_in[i];
    }
    uint8_t *dst_ptr = reinterpret_cast<uint8_t*>(getChildEdgeAt(0)->getMemory().GetData()) + start_offset_out;

    // In general case we need to recompute offsets as well but currently all supported layout assumes batch to be outermost dimension
    if (isDynBatchEnabled)
        dims_out[batchDimIdx] = static_cast<size_t>(batchToProcess());

    if (eltwise_kernel) {
        if (tensorRank == optimalTensorRank) {
            executeOptimized6D(src_ptrs, dst_ptr);
        } else {
            executeOptimizedGeneric(src_ptrs, dst_ptr);
        }
    } else {
        executeReference(src_ptrs, dst_ptr);
    }
}

bool MKLDNNEltwiseNode::created() const {
    return getType() == Eltwise;
}

bool MKLDNNEltwiseNode::canBeInPlace() const {
    if (getParentEdgesAtPort(0)[0]->getParent()->getType() == Input) {
        return false;
    }

    for (auto& parentEdge : getParentEdges()) {
        auto parent = parentEdge.lock()->getParent();
        if (parent->getChildEdges().size() != 1)
            return false;

        // WA to prevent memory corruption caused by inplace feature
        if (parent->getType() == Concatenation) {
            for (auto& parentParentEdge : parent->getParentEdges()) {
                auto parentParent = parentParentEdge.lock()->getParent();
                if (parentParent->getChildEdges().size() != 1)
                    return false;
            }
        }
    }

    return getParentEdgesAtPort(0)[0].get()->getDims() == getChildEdgesAtPort(0)[0].get()->getDims();
}

void MKLDNNEltwiseNode::appendPostOps(mkldnn::post_ops& ops) {
    switch (getAlgorithm()) {
<<<<<<< HEAD
        case mkldnn::algorithm::eltwise_relu:
        case mkldnn::algorithm::eltwise_tanh:
        case mkldnn::algorithm::eltwise_elu:
        case mkldnn::algorithm::eltwise_square:
        case mkldnn::algorithm::eltwise_abs:
        case mkldnn::algorithm::eltwise_sqrt:
        case mkldnn::algorithm::eltwise_linear:
        case mkldnn::algorithm::eltwise_bounded_relu:
        case mkldnn::algorithm::eltwise_soft_relu:
        case mkldnn::algorithm::eltwise_logistic:
        case mkldnn::algorithm::eltwise_exp:
        case mkldnn::algorithm::eltwise_gelu:
        case mkldnn::algorithm::eltwise_clip:
        case mkldnn::algorithm::eltwise_swish:
        case mkldnn::algorithm::eltwise_hswish:
        case mkldnn::algorithm::eltwise_mish:
//        case mkldnn::algorithm::eltwise_hsigmoid:
=======
        case mkldnn::eltwise_relu:
        case mkldnn::eltwise_tanh:
        case mkldnn::eltwise_elu:
        case mkldnn::eltwise_square:
        case mkldnn::eltwise_abs:
        case mkldnn::eltwise_sqrt:
        case mkldnn::eltwise_linear:
        case mkldnn::eltwise_bounded_relu:
        case mkldnn::eltwise_soft_relu:
        case mkldnn::eltwise_logistic:
        case mkldnn::eltwise_exp:
        case mkldnn::eltwise_gelu:
        case mkldnn::eltwise_clamp:
        case mkldnn::eltwise_swish:
        case mkldnn::eltwise_hswish:
        case mkldnn::eltwise_mish:
        case mkldnn::eltwise_hsigmoid:
        case mkldnn::eltwise_round_half_to_even:
        case mkldnn::eltwise_round_half_away_from_zero:
>>>>>>> a12cf0e1
            ops.append_eltwise(1.0, getAlgorithm(), getAlpha(), getBeta());
            break;
        case mkldnn::algorithm::depthwise_scale_shift:
        case mkldnn::algorithm::depthwise_prelu:
            if (scales.empty() && shifts.empty()) {
                size_t bufferSize = static_cast<size_t>(outDims[0][outDims[0].size() > 1 ? 1 : 0]);
                size_t bufferSizeAligned = rnd_up(bufferSize, 16);

                Blob::Ptr scalesBlob = getCnnLayer()->blobs["weights"];
                if (scalesBlob == nullptr)
                    THROW_IE_EXCEPTION << "Cannot get weights blob in Eltwise node with name `" << getName() << "`";
                scales.resize(bufferSizeAligned, 0);
                const float *scalesBufferPtr = scalesBlob->buffer().as<float *>();
                for (int i = 0; i < bufferSize; i++) {
                    scales[i] = scalesBufferPtr[scalesBlob->size() == 1 ? 0 : i];
                }

                Blob::Ptr shiftsBlob = getCnnLayer()->blobs["biases"];
                if (shiftsBlob != nullptr) {
                    shifts.resize(bufferSizeAligned, 0);
                    const float *shiftsBufferPtr = shiftsBlob->buffer().as<float *>();
                    for (int i = 0; i < bufferSize; i++) {
                        shifts[i] = shiftsBufferPtr[shiftsBlob->size() == 1 ? 0 : i];
                    }
                }
            }

            ops.append_depthwise(getAlgorithm(), &scales[0], shifts.empty() ? nullptr : &shifts[0]);
            break;
        default: THROW_IE_EXCEPTION << "Appending Eltwise node with name `" << getName() << "` as post operation is not supported";
    }
}

bool MKLDNNEltwiseNode::canFuse(const MKLDNNNodePtr& node) const {
    auto isOneOf = [](EltwiseOpType alg, std::vector<EltwiseOpType> algs) {
        for (auto a : algs) {
            if (alg == a) {
                return true;
            }
        }
        return false;
    };

    if (!mayiuse(x64::sse41))
        return false;

    // FQ inputs with quantization parameters will be hided inside post_op object, so will not increase inputs number
    size_t addedInputEdgesNum = node->getType() != Quantize ? (node->getParentEdges().size() - 1) : 0;
    if (getParentEdges().size() + addedInputEdgesNum > MAX_ELTWISE_INPUTS)
        return false;

    if (node->getType() == Eltwise) {
        auto eltwiseNode = dynamic_cast<MKLDNNEltwiseNode*>(node.get());
        if (eltwiseNode->getParentEdgesAtPort(0)[0]->getParent().get() != this) {
            // Eltwise jitter doesn't respect commutative property, so fusing is disabled in case it applied not for 0-th port.
            if (isOneOf(eltwiseNode->getOpType(), {Subtract, Divide, FloorMod, Mod, PowerDynamic, Greater, GreaterEqual, Less, LessEqual})) {
                return false;
            }

            // Limitation: inputs precision definition inside Eltwise node assumes fusing is applied for 0-th port,
            // otherwise we need identical precision on all inputs of fused node
            for (int i = 1; i < eltwiseNode->getCnnLayer()->insData.size(); i++) {
                if (eltwiseNode->getCnnLayer()->insData[0].lock()->getPrecision() != eltwiseNode->getCnnLayer()->insData[i].lock()->getPrecision()) {
                    return false;
                }
            }
        }

        return true;
    }

    if (node->getType() == Quantize) {
        auto *quantizeNode = dynamic_cast<MKLDNNQuantizeNode *>(node.get());
        if (quantizeNode == nullptr)
            THROW_IE_EXCEPTION << "Cannot get quantize layer " << node->getName();
        return !quantizeNode->isBinarization();
    }

    return false;
}

REG_MKLDNN_PRIM_FOR(MKLDNNEltwiseNode, Eltwise);<|MERGE_RESOLUTION|>--- conflicted
+++ resolved
@@ -422,11 +422,7 @@
             } else {
                 auto quantizeNode = dynamic_cast<MKLDNNQuantizeNode*>(eltwiseNode.getFusedWith()[i].get());
 
-<<<<<<< HEAD
-                bool do_dequantization = quantizeNode->getAlgorithm() == mkldnn::algorithm::quantization_quantize_dequantize;
-=======
                 bool do_dequantization = quantizeNode->getOpType() == QuantizeOpType::FakeQuantization;
->>>>>>> a12cf0e1
                 bool do_rounding = do_dequantization || jep_.dst_prc == Precision::FP32 || i != eltwiseNode.getFusedWith().size() - 1;
                 int s_idx = vmm_dst.getIdx();
 
@@ -785,11 +781,11 @@
             beta = 0.0f;
             opType = Round;
             std::string mode = activationLayer->GetParamAsString("mode", "half_to_even");
-            if (mode == "half_to_even")
-                algorithm = mkldnn::eltwise_round_half_to_even;
-            else if (mode == "half_away_from_zero")
-                algorithm = mkldnn::eltwise_round_half_away_from_zero;
-            else
+//            if (mode == "half_to_even")
+//                algorithm = mkldnn::eltwise_round_half_to_even;
+//            else if (mode == "half_away_from_zero")
+//                algorithm = mkldnn::eltwise_round_half_away_from_zero;
+//            else
                 THROW_IE_EXCEPTION << "Round layer with name " << activationLayer->name << " doesn't support mode " << mode;
         }},
 };
@@ -1594,7 +1590,7 @@
 
 void MKLDNNEltwiseNode::appendPostOps(mkldnn::post_ops& ops) {
     switch (getAlgorithm()) {
-<<<<<<< HEAD
+
         case mkldnn::algorithm::eltwise_relu:
         case mkldnn::algorithm::eltwise_tanh:
         case mkldnn::algorithm::eltwise_elu:
@@ -1612,27 +1608,8 @@
         case mkldnn::algorithm::eltwise_hswish:
         case mkldnn::algorithm::eltwise_mish:
 //        case mkldnn::algorithm::eltwise_hsigmoid:
-=======
-        case mkldnn::eltwise_relu:
-        case mkldnn::eltwise_tanh:
-        case mkldnn::eltwise_elu:
-        case mkldnn::eltwise_square:
-        case mkldnn::eltwise_abs:
-        case mkldnn::eltwise_sqrt:
-        case mkldnn::eltwise_linear:
-        case mkldnn::eltwise_bounded_relu:
-        case mkldnn::eltwise_soft_relu:
-        case mkldnn::eltwise_logistic:
-        case mkldnn::eltwise_exp:
-        case mkldnn::eltwise_gelu:
-        case mkldnn::eltwise_clamp:
-        case mkldnn::eltwise_swish:
-        case mkldnn::eltwise_hswish:
-        case mkldnn::eltwise_mish:
-        case mkldnn::eltwise_hsigmoid:
-        case mkldnn::eltwise_round_half_to_even:
-        case mkldnn::eltwise_round_half_away_from_zero:
->>>>>>> a12cf0e1
+//        case mkldnn::algorithm::eltwise_round_half_to_even:
+//        case mkldnn::algorithm::eltwise_round_half_away_from_zero:
             ops.append_eltwise(1.0, getAlgorithm(), getAlpha(), getBeta());
             break;
         case mkldnn::algorithm::depthwise_scale_shift:
