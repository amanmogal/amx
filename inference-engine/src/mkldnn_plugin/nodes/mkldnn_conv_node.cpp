// Copyright (C) 2018-2021 Intel Corporation
// SPDX-License-Identifier: Apache-2.0
//

#include "mkldnn_conv_node.h"
#include "mkldnn_reorder_node.h"
#include "mkldnn_input_node.h"
#include "mkldnn_eltwise_node.h"
#include "mkldnn_fake_quantize_node.h"
#include "mkldnn_pooling_node.h"
#include "mkldnn_concat_node.h"
#include <string>
#include <vector>
#include <mkldnn_types.h>
#include <mkldnn_extension_utils.h>
#include <utils/general_utils.h>
#include <ngraph/ops.hpp>

using namespace mkldnn;
using namespace MKLDNNPlugin;
using namespace InferenceEngine;

bool MKLDNNConvolutionNode::isSupportedOperation(const std::shared_ptr<ngraph::Node>& op, std::string& errorMessage) noexcept {
    try {
        if (!ngraph::is_type<ngraph::op::v1::Convolution>(op) && !ngraph::is_type<ngraph::op::v1::GroupConvolution>(op)) {
            errorMessage = "Only opset1 Convolution and GroupConvolution operations are supported";
            return false;
        }
        size_t ndims = op->get_input_shape(0).size();
        if ((ndims < 4) || (ndims > 5)) {
            errorMessage = "Doesn't support 'data' input with rank: " + std::to_string(ndims);
            return false;
        }
    } catch (...) {
        return false;
    }

    return true;
}

MKLDNNConvolutionNode::MKLDNNConvolutionNode(const std::shared_ptr<ngraph::Node>& op, const mkldnn::engine& eng, MKLDNNWeightsSharing::Ptr &cache)
        : MKLDNNNode(op, eng, cache), withBiases(false), withSum(false), withDWConv(false),
          isGrouped(false), dw_conv_oc(0), dw_conv_ih(0), dw_conv_iw(0), dw_conv_in_dt(memory::data_type::undef),
          groupNum(1lu), eltwisePrecision(Precision::FP32) {
    std::string errorMessage;
    if (!isSupportedOperation(op, errorMessage)) {
        IE_THROW(NotImplemented) << errorMessage;
    }

    isPrimitivesPriorityDefined = op->get_rt_info().count("PrimitivesPriority") != 0;

    auto convolutionOp = ngraph::as_type_ptr<ngraph::op::v1::Convolution>(op);
    auto groupConvolutionOp = ngraph::as_type_ptr<ngraph::op::v1::GroupConvolution>(op);

    if (convolutionOp) {
        algorithm = ConvolutionCommon;

        groupNum = 1;
        isGrouped = false;

        weightDims = convolutionOp->input_value(1).get_shape();

        IC = weightDims[1];
        groupIC = IC;
        groupOC = weightDims[0];

        biasesDims = { groupOC };

        for (int i = 0; i < convolutionOp->get_strides().size(); i++) {
            stride.push_back(static_cast<ptrdiff_t>(convolutionOp->get_strides()[i]));
        }
        for (int i = 0; i < convolutionOp->get_dilations().size(); i++) {
            dilation.push_back(static_cast<ptrdiff_t>(convolutionOp->get_dilations()[i]) - 1);
        }
        paddingL = convolutionOp->get_pads_begin();
        paddingR = convolutionOp->get_pads_end();
    } else if (groupConvolutionOp) {
        algorithm = ConvolutionGrouped;

        groupNum = groupConvolutionOp->input_value(1).get_shape()[0];
        isGrouped = true;

        weightDims = groupConvolutionOp->input_value(1).get_shape();

        groupIC = weightDims[2];
        IC = groupIC * groupNum;
        groupOC = weightDims[1];

        biasesDims = {groupOC * groupNum};

        for (int i = 0; i < groupConvolutionOp->get_strides().size(); i++) {
            stride.push_back(static_cast<ptrdiff_t>(groupConvolutionOp->get_strides()[i]));
        }
        for (int i = 0; i < groupConvolutionOp->get_dilations().size(); i++) {
            dilation.push_back(static_cast<ptrdiff_t>(groupConvolutionOp->get_dilations()[i]) - 1);
        }
        paddingL = groupConvolutionOp->get_pads_begin();
        paddingR = groupConvolutionOp->get_pads_end();
    }
}

bool MKLDNNConvolutionNode::canBeExecutedInInt8() const {
    auto inputDataType = MKLDNNExtensionUtils::IEPrecisionToDataType(getOriginalInputPrecisionAtPort(0));
    if (!inputZeroPoints.empty())
        inputDataType = memory::data_type::u8;

    auto weightsDataType = MKLDNNExtensionUtils::IEPrecisionToDataType(getOriginalInputPrecisionAtPort(1));
    if (!weightsZeroPoints.empty())
        weightsDataType = memory::data_type::s8;

    return one_of(inputDataType, memory::data_type::u8, memory::data_type::s8) && weightsDataType == memory::data_type::s8;
}

InferenceEngine::Precision MKLDNNConvolutionNode::fusedEltwisePrecision(const MKLDNNNodePtr& fusingNode) const {
    InferenceEngine::Precision eltwisePrecision;

    int fusingPort = fusingNode->getFusingPort();
    if (fusingPort == 0) {
        eltwisePrecision = fusingNode->getOriginalInputPrecisionAtPort(1);
    } else if (fusingPort == 1) {
        eltwisePrecision = fusingNode->getOriginalInputPrecisionAtPort(0);
    } else {
        IE_THROW() << "Cannot determine Eltwise post op precision for Convolution node with name '" << getName() << "'";
    }

    return eltwisePrecision;
}

void MKLDNNConvolutionNode::getSupportedDescriptors() {
    if (!descs.empty())
        return;

    withBiases = getOriginalInputsNumber() == 3;

    withSum = false;
    int expectedInputEdgesNum = static_cast<int>(getOriginalInputsNumber());
    for (int i = 0; i < fusedWith.size(); i++) {
        if (fusedWith[i]->getType() == Convolution) {
            expectedInputEdgesNum += static_cast<int>(fusedWith[i]->getOriginalInputsNumber()) - 1;
        }

        if (fusedWith[i]->getAlgorithm() == EltwiseAdd) {
            auto* eltwiseNode = dynamic_cast<MKLDNNEltwiseNode *>(fusedWith[i].get());
            if (eltwiseNode && eltwiseNode->isSpecialConvolutionAddFusing()) {
                withSum = true;
                expectedInputEdgesNum++;
            }
        }
    }

    auto inputDataType = MKLDNNExtensionUtils::IEPrecisionToDataType(getOriginalInputPrecisionAtPort(0));
    if (!inputZeroPoints.empty())
        inputDataType = memory::data_type::u8;

    auto outputDataType = MKLDNNExtensionUtils::IEPrecisionToDataType(getOriginalOutputPrecisionAtPort(0));
    eltwisePrecision = MKLDNNExtensionUtils::DataTypeToIEPrecision(outputDataType);
    if (!fusedWith.empty()) {
        outputDataType = MKLDNNExtensionUtils::IEPrecisionToDataType(fusedWith[fusedWith.size() - 1]->getOriginalOutputPrecisionAtPort(0));
        eltwisePrecision = MKLDNNExtensionUtils::DataTypeToIEPrecision(outputDataType);
    }

    // We need to make sure that convolution output and second input of fused Eltwise operation
    // have equal precision sizes since they use the same physical memory. In case precisions are different we upscale to FP32.
    if (outputDataType != memory::data_type::f32 && outputDataType != memory::data_type::bf16 && withSum) {
        for (int i = 0; i < fusedWith.size(); i++) {
            if (fusedWith[i]->getAlgorithm() == EltwiseAdd) {
                auto* eltwiseNode = dynamic_cast<MKLDNNEltwiseNode *>(fusedWith[i].get());
                if (eltwiseNode && eltwiseNode->isSpecialConvolutionAddFusing()) {
                    eltwisePrecision = fusedEltwisePrecision(fusedWith[i]);
                    if (MKLDNNExtensionUtils::DataTypeToIEPrecision(outputDataType).size() != eltwisePrecision.size()) {
                        eltwisePrecision = Precision::FP32;
                        outputDataType = memory::data_type::f32;
                    }
                    break;
                }
            }
        }
    }

    if (getParentEdges().size() != expectedInputEdgesNum)
        IE_THROW() << "Incorrect number of input edges for layer " << getName();
    if (getChildEdges().empty())
        IE_THROW() << "Incorrect number of output edges for layer " << getName();

    int ndims = getParentEdgesAtPort(0)[0]->getDims().ndims();
    MKLDNNDims weightsDims = MKLDNNDims(weightDims);

    withDWConv = isFusedWith(Convolution);

    for (int i = 0; i < fusedWith.size(); i++) {
        auto *convolutionNode = dynamic_cast<MKLDNNConvolutionNode *>(fusedWith[i].get());
        if (convolutionNode) {
            dw_conv_ih = convolutionNode->inDims[0][convolutionNode->inDims[0].ndims() - 2];
            dw_conv_iw = convolutionNode->inDims[0][convolutionNode->inDims[0].ndims() - 1];
            dw_conv_oc = convolutionNode->outDims[0][1];
            const auto &dwWeightsDims = convolutionNode->inDims[1].ToSizeVector();
            dw_conv_kernel.push_back(dwWeightsDims[dwWeightsDims.size() - 1]);
            dw_conv_kernel.push_back(dwWeightsDims[dwWeightsDims.size() - 2]);
            dw_conv_strides = convolutionNode->getStride();

            if (canBeExecutedInInt8()) {
                if (i == 0) {
                    dw_conv_in_dt = MKLDNNExtensionUtils::IEPrecisionToDataType(getOriginalOutputPrecisionAtPort(0));
                } else {
                    dw_conv_in_dt = MKLDNNExtensionUtils::IEPrecisionToDataType(fusedWith[i - 1]->getOriginalOutputPrecisionAtPort(0));
                }
            } else {
                dw_conv_in_dt = memory::data_type::f32;
            }

            for (int j = 0; j < paddingR.size(); j++) {
                int with_group = isGrouped ? 1 : 0;
                int krn = weightsDims[with_group + 2 + j];
                int src = getParentEdgeAt(0)->getDims()[2 + j];
                int dst = getChildEdgeAt(0)->getDims()[2 + j];

                krn = (krn - 1)*(dilation[j] + 1) + 1;
                int calc_dst = (src - krn + paddingL[j]) / stride[j] + 1;
                paddingR[j] = (dst - calc_dst) * stride[j];
            }
        }
    }

    MKLDNNMemoryDesc in_candidate, out_candidate;
    if (canBeExecutedInInt8()) {
<<<<<<< HEAD
        in_candidate = MKLDNNMemoryDesc(getParentEdgeAt(0)->getDims(), inputDataType,
                getParentEdgeAt(0)->getDims().ndims() == 5 ? memory::format_tag::ndhwc : memory::format_tag::nhwc);
        out_candidate = MKLDNNMemoryDesc(getChildEdgeAt(0)->getDims(), outputDataType,
                getParentEdgeAt(0)->getDims().ndims() == 5 ? memory::format_tag::ndhwc : memory::format_tag::nhwc);
=======
        //  We have to extend convolution_x8s8s32x from oneDNN to support BF16 output data type
        if (outputDataType == memory::data_type::bf16)
            outputDataType = memory::data_type::f32;
        if (eltwisePrecision == Precision::BF16)
            eltwisePrecision = Precision::FP32;
        in_candidate = MKLDNNMemoryDesc(getParentEdgeAt(0)->getDims(), inputDataType, ndims == 5 ? memory::format_tag::ndhwc
                                                                                                 : memory::format_tag::nhwc);
        out_candidate = MKLDNNMemoryDesc(getChildEdgeAt(0)->getDims(), outputDataType, ndims == 5 ? memory::format_tag::ndhwc
                                                                                                  : memory::format_tag::nhwc);
>>>>>>> 39717aea
        createDescriptor({in_candidate}, {out_candidate});
    } else {
        inputDataType = (getOriginalInputPrecisionAtPort(0) == Precision::BF16 && !(isGrouped && ndims == 5)) ? memory::data_type::bf16
                                                                                                           : memory::data_type::f32;
        outputDataType = (getOriginalOutputPrecisionAtPort(0) == Precision::BF16 && !(isGrouped && ndims == 5)) ? memory::data_type::bf16
                                                                                                             : memory::data_type::f32;
        eltwisePrecision = Precision::FP32;
        for (int i = 0; i < fusedWith.size(); i++) {
            if (fusedWith[i]->getAlgorithm() == EltwiseAdd) {
                auto* eltwiseNode = dynamic_cast<MKLDNNEltwiseNode *>(fusedWith[i].get());
                if (eltwiseNode && eltwiseNode->isSpecialConvolutionAddFusing()) {
                    eltwisePrecision = fusedEltwisePrecision(fusedWith[i]);
                    // TODO(amalyshe): there might be situation when convolution can be executed in BF16,
                    // output is required in FP32 but eltwise inplace tensor would be in BF16
                    // currently we forcedly change output to the BF16 that will add reoreder after the node
                    // Another situation can be when we mark output as FP32 and Eltwise asPrecison (which stand
                    // for input of inplace tensor precision) to FP32. This will add reorder for that in-place tensor
                    // bofore the fused convolution. This behaviour might be more correct regarding expected markup
                    // of the graph but performance of first and second approaches might be different. Need to verify
                    outputDataType = eltwisePrecision == Precision::BF16 ? memory::data_type::bf16 : memory::data_type::f32;
                    eltwisePrecision = MKLDNNExtensionUtils::DataTypeToIEPrecision(outputDataType);
                }
            }
        }
        // correction for cases of FP32 input - we do not have FP32 convolution supported BF16 output
        if (inputDataType == memory::data_type::f32
            && (outputDataType == memory::data_type::bf16 || eltwisePrecision == Precision::BF16)) {
            outputDataType = memory::data_type::f32;
            eltwisePrecision = Precision::FP32;
        }

        if (ndims == 4) {
            if (IC == 1 && groupOC == 1) {
                in_candidate = MKLDNNMemoryDesc(getParentEdgeAt(0)->getDims(), inputDataType, memory::format_tag::nchw);
                out_candidate = MKLDNNMemoryDesc(getChildEdgeAt(0)->getDims(), outputDataType, memory::format_tag::nchw);
                createDescriptor({in_candidate}, {out_candidate});
            } else if (IC == 3 || IC == 1) {
                in_candidate = MKLDNNMemoryDesc(getParentEdgeAt(0)->getDims(), inputDataType, memory::format_tag::nchw);
                out_candidate = MKLDNNMemoryDesc(getChildEdgeAt(0)->getDims(), outputDataType, memory::format_tag::nChw16c);
                createDescriptor({in_candidate}, {out_candidate});
                out_candidate = MKLDNNMemoryDesc(getChildEdgeAt(0)->getDims(), outputDataType, memory::format_tag::nChw8c);
                createDescriptor({in_candidate}, {out_candidate});
            } else {
                in_candidate = MKLDNNMemoryDesc(getParentEdgeAt(0)->getDims(), inputDataType, memory::format_tag::nChw16c);
                out_candidate = MKLDNNMemoryDesc(getChildEdgeAt(0)->getDims(), outputDataType, memory::format_tag::nChw16c);
                createDescriptor({in_candidate}, {out_candidate});
                in_candidate = MKLDNNMemoryDesc(getParentEdgeAt(0)->getDims(), inputDataType, memory::format_tag::nChw8c);
                out_candidate = MKLDNNMemoryDesc(getChildEdgeAt(0)->getDims(), outputDataType, memory::format_tag::nChw8c);
                createDescriptor({in_candidate}, {out_candidate});
            }

            in_candidate = MKLDNNMemoryDesc(getParentEdgeAt(0)->getDims(), inputDataType, memory::format_tag::nchw);
            out_candidate = MKLDNNMemoryDesc(getChildEdgeAt(0)->getDims(), outputDataType, memory::format_tag::nchw);
            createDescriptor({in_candidate}, {out_candidate});
        } else if (ndims == 5) {
            if (IC == 1 && groupOC == 1) {
                in_candidate = MKLDNNMemoryDesc(getParentEdgeAt(0)->getDims(), inputDataType, memory::format_tag::ncdhw);
                out_candidate = MKLDNNMemoryDesc(getChildEdgeAt(0)->getDims(), outputDataType, memory::format_tag::ncdhw);
                createDescriptor({in_candidate}, {out_candidate});
            } else if (IC == 3 || IC == 1) {
                in_candidate = MKLDNNMemoryDesc(getParentEdgeAt(0)->getDims(), inputDataType, memory::format_tag::ncdhw);
                out_candidate = MKLDNNMemoryDesc(getChildEdgeAt(0)->getDims(), outputDataType, memory::format_tag::nCdhw16c);
                createDescriptor({in_candidate}, {out_candidate});
                out_candidate = MKLDNNMemoryDesc(getChildEdgeAt(0)->getDims(), outputDataType, memory::format_tag::nCdhw8c);
                createDescriptor({in_candidate}, {out_candidate});
            } else {
                in_candidate = MKLDNNMemoryDesc(getParentEdgeAt(0)->getDims(), inputDataType, memory::format_tag::nCdhw16c);
                out_candidate = MKLDNNMemoryDesc(getChildEdgeAt(0)->getDims(), outputDataType, memory::format_tag::nCdhw16c);
                createDescriptor({in_candidate}, {out_candidate});
                in_candidate = MKLDNNMemoryDesc(getParentEdgeAt(0)->getDims(), inputDataType, memory::format_tag::nCdhw8c);
                out_candidate = MKLDNNMemoryDesc(getChildEdgeAt(0)->getDims(), outputDataType, memory::format_tag::nCdhw8c);
                createDescriptor({in_candidate}, {out_candidate});
            }

            in_candidate = MKLDNNMemoryDesc(getParentEdgeAt(0)->getDims(), inputDataType, memory::format_tag::ncdhw);
            out_candidate = MKLDNNMemoryDesc(getChildEdgeAt(0)->getDims(), outputDataType, memory::format_tag::ncdhw);
            createDescriptor({in_candidate}, {out_candidate});
        }
    }
}

void MKLDNNConvolutionNode::setPostOps(mkldnn::primitive_attr &attr, bool initWeights = false) const {
    mkldnn::post_ops ops;

    for (auto &node : fusedWith) {
        if (node->getType() == Split || node->getType() == Concatenation)
            continue;

        auto* eltwiseNode = dynamic_cast<MKLDNNEltwiseNode *>(node.get());
        if (eltwiseNode) {
            if (eltwiseNode->isSpecialConvolutionAddFusing())
                ops.append_sum(1.0, MKLDNNExtensionUtils::IEPrecisionToDataType(eltwisePrecision));
            else
                eltwiseNode->appendPostOps(ops);
            continue;
        }

        auto* fakeQuantizeNode = dynamic_cast<MKLDNNFakeQuantizeNode *>(node.get());
        if (fakeQuantizeNode) {
            fakeQuantizeNode->appendPostOps(ops);
            continue;
        }

        auto* convolutionNode = dynamic_cast<MKLDNNConvolutionNode *>(node.get());
        if (convolutionNode) {
            if (initWeights) {
                // todo: rewrite onto append_dw_k3s2p1
                ops.append_dw_conv(dw_conv_ih, dw_conv_iw, dw_conv_kernel[Y_AXIS], dw_conv_kernel[X_AXIS],
                                   dw_conv_strides[Y_AXIS], dw_conv_strides[X_AXIS],
                                   mkldnn::memory::convert_to_c(dw_conv_in_dt),
                                   static_cast<const float *>(getParentEdgeAt(
                                           getOriginalInputsNumber() + 0)->getMemory().GetData()),
                                   static_cast<const float *>(getParentEdgeAt(
                                           getOriginalInputsNumber() + 1)->getMemory().GetData()));
            } else {
                // todo: rewrite onto append_dw_k3s2p1
                ops.append_dw_conv(dw_conv_ih, dw_conv_iw, dw_conv_kernel[Y_AXIS], dw_conv_kernel[X_AXIS],
                                   dw_conv_strides[Y_AXIS], dw_conv_strides[X_AXIS],
                                   mkldnn::memory::convert_to_c(dw_conv_in_dt),
                                   nullptr,
                                   nullptr);
            }
            continue;
        }

        IE_THROW() << "Fusing of " << NameFromType(node->getType()) << " operation to " << NameFromType(this->getType()) << " node is not implemented";
    }

    attr.set_post_ops(ops);
}

void MKLDNNConvolutionNode::initSupportedPrimitiveDescriptors() {
    if (!supportedPrimitiveDescriptors.empty())
        return;

    mkldnn::primitive_attr attr;
    addZeroPoints(attr);
    setPostOps(attr);

    bool containJitImpl = false;

    for (auto& desc : descs) {
        if (containJitImpl && isPossibleToSkipInitConfig(desc))
            continue;
        auto itpd = desc.createPrimitiveDescriptorIterator(getEngine(), attr);
        while (static_cast<bool>(itpd)) {
            InferenceEngine::LayerConfig config;
            config.dynBatchSupport = true;
            for (size_t i = 0; i < descInputNumbers(desc); i++) {
                InferenceEngine::DataConfig dataConfig;
                dataConfig.inPlace = -1;
                dataConfig.constant = false;
                dataConfig.desc = getSrcMemDesc(itpd, i);
                if (!isGrouped)
                    dataConfig.desc = MKLDNNExtensionUtils::getUninitTensorDesc(dataConfig.desc);
                config.inConfs.push_back(dataConfig);
            }

            if (withDWConv) {
                auto weightsPrc = MKLDNNExtensionUtils::IEPrecisionToDataType(dw_conv_in_dt == mkldnn_u8 ? Precision::I8 : Precision::FP32);
                auto biasPrc = memory::data_type::f32;

                MKLDNNDims dwWeightsDims({dw_conv_oc, (ptrdiff_t)1, (ptrdiff_t)1, dw_conv_kernel[Y_AXIS], dw_conv_kernel[X_AXIS]});
                MKLDNNDims dwBiasesDims({dw_conv_oc});

                InferenceEngine::DataConfig dataConfig;
                dataConfig.inPlace = -1;
                dataConfig.constant = false;
                dataConfig.desc = MKLDNNMemoryDesc(dwWeightsDims, weightsPrc, memory::format_tag::Goihw8g);
                config.inConfs.push_back(dataConfig);

                dataConfig.desc = MKLDNNMemoryDesc(dwBiasesDims, biasPrc, memory::format_tag::x);
                config.inConfs.push_back(dataConfig);
            }

            for (size_t i = 0; i < descOutputNumbers(desc); i++) {
                InferenceEngine::DataConfig dataConfig;
                if (withSum) {
                    dataConfig.inPlace = getParentEdges().size() - 1;
                }

                dataConfig.constant = false;
                dataConfig.desc = getDstMemDesc(itpd, i);
                if (!isGrouped)
                    dataConfig.desc = MKLDNNExtensionUtils::getUninitTensorDesc(dataConfig.desc);
                config.outConfs.push_back(dataConfig);

                if (withSum) {
                    dataConfig.inPlace = -1;
                    dataConfig.desc.setPrecision(eltwisePrecision);
                    config.inConfs.push_back(dataConfig);
                }
            }
            impl_desc_type impl_type = parse_impl_name(itpd.impl_info_str());
            if (impl_type & jit)
                containJitImpl = true;

            supportedPrimitiveDescriptors.emplace_back(config, impl_type);
            if (!itpd.next_impl())
                break;
        }
    }
}


void MKLDNNConvolutionNode::createPrimitive() {
    if (prim)
        return;

    mkldnn::primitive_attr attr;
    addZeroPoints(attr);
    setPostOps(attr, true);

    auto prim_desc = createPrimitiveDescriptor<convolution_forward::primitive_desc,
            convolution_forward::desc>(attr);

    prim.reset(new convolution_forward(prim_desc));

    auto src = getParentEdgesAtPort(0)[0]->getMemoryPtr()->GetPrimitive();
    auto wei = getParentEdgesAtPort(1)[0]->getMemoryPtr()->GetPrimitive();
    auto dst = getChildEdgesAtPort(0)[0]->getMemoryPtr()->GetPrimitive();
    if (withBiases) {
        auto bias = getParentEdgesAtPort(2)[0]->getMemoryPtr()->GetPrimitive();
        primArgs = {{DNNL_ARG_SRC, src}, {DNNL_ARG_WEIGHTS, wei}, {DNNL_ARG_BIAS, bias}, {DNNL_ARG_DST, dst}};
    } else {
        primArgs = {{DNNL_ARG_SRC, src}, {DNNL_ARG_WEIGHTS, wei}, {DNNL_ARG_DST, dst}};
    }
}

bool MKLDNNConvolutionNode::created() const {
    return getType() == Convolution;
}

void MKLDNNConvolutionNode::createDescriptor(const std::vector<InferenceEngine::TensorDesc> &inputDesc,
                                             const std::vector<InferenceEngine::TensorDesc> &outputDesc) {
    TensorDesc inDesc = inputDesc[0], outDesc = outputDesc[0];

    memory::data_type wdt = MKLDNNExtensionUtils::IEPrecisionToDataType(inDesc.getPrecision());
    memory::data_type bdt = memory::data_type::f32;

    if (inDesc.getPrecision() == Precision::U8 || inDesc.getPrecision() == Precision::I8) {
        wdt = memory::data_type::s8;
    }

    MKLDNNMemoryDesc in_candidate(inDesc);
    MKLDNNMemoryDesc out_candidate(outDesc);

    MKLDNNDims blocked_weightDims(weightDims);
    MKLDNNDims blocked_biasesDims(biasesDims);
    MKLDNNMemoryDesc wgh_candidate{blocked_weightDims, wdt, memory::format_tag::any};

    std::vector<mkldnn::algorithm> algorithms;

    // TODO [NM]: We cannot map wino_format on tensor descriptor for now
    // algorithms.push_back(algorithm::convolution_winograd);
    algorithms.push_back(mkldnn::algorithm::convolution_direct);

    for (auto alg : algorithms) {
        try {
            std::shared_ptr<mkldnn::convolution_forward::desc> conv_desc;
            if (withBiases) {
                MKLDNNMemoryDesc bias_candidate{blocked_biasesDims, bdt, memory::format_tag::any};

                conv_desc.reset(new convolution_forward::desc(prop_kind::forward_scoring, alg,
                            in_candidate, wgh_candidate, bias_candidate, out_candidate,
                            mkldnn::memory::dims(stride.begin(), stride.end()),
                            mkldnn::memory::dims(dilation.begin(), dilation.end()),
                            mkldnn::memory::dims(paddingL.begin(), paddingL.end()),
                            mkldnn::memory::dims(paddingR.begin(), paddingR.end())));
            } else {
                conv_desc.reset(new convolution_forward::desc(prop_kind::forward_scoring, alg,
                            in_candidate, wgh_candidate, out_candidate,
                            mkldnn::memory::dims(stride.begin(), stride.end()),
                            mkldnn::memory::dims(dilation.begin(), dilation.end()),
                            mkldnn::memory::dims(paddingL.begin(), paddingL.end()),
                            mkldnn::memory::dims(paddingR.begin(), paddingR.end())));
            }

            descs.emplace_back(conv_desc);
        } catch (...) {
            IE_THROW() << "Cannot create convolution forward descriptor for layer: " << getName();
        }
    }
}

void MKLDNNConvolutionNode::addZeroPoints(mkldnn::primitive_attr& attr) const {
    if (!inputZeroPoints.empty())
        attr.set_input_zero_points(1 << 1 /*through C dim*/, inputZeroPoints);

    if (!weightsZeroPoints.empty())
        attr.set_weights_zero_points(1 << 1 /*through C dim*/, weightsZeroPoints);

    if (!outputCompensation.empty()) {
        attr.set_output_compensations(1 << 1 /*through C dim*/, outputCompensation);
    }
}

void MKLDNNConvolutionNode::initDescriptor(const InferenceEngine::LayerConfig& config) {
    auto* selectedPD = getSelectedPrimitiveDescriptor();
    if (!selectedPD) {
        return;
    }

    // Strided blobs feature support.
    // Works only for FP32 convolutions for now.
    bool isStridedBlobsSupported = true;

    // TODO [NM]: refactor via using global executionPrecision.
    if (canBeExecutedInInt8()) {
        isStridedBlobsSupported = false;
    }
    // TODO [NM]: fix strided blobs feature support for dynamic weights
    // if (getOriginalInputsNumber() != 1) {
    //     isStridedBlobsSupported = false;
    // }

    if (isStridedBlobsSupported) {
        createDescriptor({config.inConfs[0].desc}, {config.outConfs[0].desc});
    }

    mkldnn::primitive_attr attr;
    addZeroPoints(attr);
    setPostOps(attr);

    InferenceEngine::LayerConfig rightConfig = selectedPD->getConfig();
    size_t selected_count = 0;

    bool containJitImpl = false;

    for (size_t i = 0; i < descs.size(); i++) {
        auto& desc = descs[i];
        if (containJitImpl && isPossibleToSkipInitConfig(desc))
            continue;
        auto itpd = desc.createPrimitiveDescriptorIterator(getEngine(), attr);
        while (static_cast<bool>(itpd)) {
            InferenceEngine::LayerConfig cfg;
            cfg.dynBatchSupport = true;
            for (size_t j = 0; j < descInputNumbers(desc); j++) {
                InferenceEngine::DataConfig dataConfig;
                dataConfig.inPlace = -1;
                dataConfig.constant = false;
                dataConfig.desc = getSrcMemDesc(itpd, j);
                cfg.inConfs.push_back(dataConfig);
            }

            if (withDWConv) {
                auto weightsPrc = MKLDNNExtensionUtils::IEPrecisionToDataType(dw_conv_in_dt == mkldnn_u8 ? Precision::I8 : Precision::FP32);
                auto biasPrc = memory::data_type::f32;

                MKLDNNDims dwWeightsDims({dw_conv_oc, (ptrdiff_t)1, (ptrdiff_t)1, dw_conv_kernel[Y_AXIS], dw_conv_kernel[X_AXIS]});
                MKLDNNDims dwBiasesDims({dw_conv_oc});

                InferenceEngine::DataConfig dataConfig;
                dataConfig.inPlace = -1;
                dataConfig.constant = false;
                dataConfig.desc = MKLDNNMemoryDesc(dwWeightsDims, weightsPrc, memory::format_tag::Goihw8g);
                cfg.inConfs.push_back(dataConfig);

                dataConfig.desc = MKLDNNMemoryDesc(dwBiasesDims, biasPrc, memory::format_tag::x);
                cfg.inConfs.push_back(dataConfig);
            }

            for (size_t j = 0; j < descOutputNumbers(desc); j++) {
                InferenceEngine::DataConfig dataConfig;
                dataConfig.inPlace = -1;
                dataConfig.constant = false;
                dataConfig.desc = getDstMemDesc(itpd, j);
                if (withSum) {
                    auto eltwiseConfig = dataConfig;
                    eltwiseConfig.desc.setPrecision(eltwisePrecision);
                    cfg.inConfs.push_back(eltwiseConfig);
                    dataConfig.inPlace = getParentEdges().size() - 1;
                }

                cfg.outConfs.push_back(dataConfig);
            }
            impl_desc_type impl_type = parse_impl_name(itpd.impl_info_str());
            if (impl_type & jit)
                containJitImpl = true;

            if (selected_count == selectedPrimitiveDescriptorIndex) {
                if (impl_type != selectedPD->getImplementationType()) {
                    IE_THROW() << "Cannot get the original layer configuration!";
                }
                rightConfig = cfg;
            }
            if (i == descs.size() - 1 && isStridedBlobsSupported) {
                if (impl_type == selectedPD->getImplementationType()) {
                    rightConfig = config;
                }
            }
            selected_count++;
            if (!itpd.next_impl())
                break;
        }
    }
    selectedPD->getConfig() = rightConfig;
}

void MKLDNNConvolutionNode::filterSupportedPrimitiveDescriptors() {
    MKLDNNNode::filterSupportedPrimitiveDescriptors();
    // We also need to filter descs in Convolution node
    filterSupportedDescriptors();
}

void MKLDNNConvolutionNode::filterSupportedDescriptors() {
    if (!inputMemoryFormatsFilter.empty() || !outputMemoryFormatsFilter.empty()) {
        if (inputMemoryFormatsFilter.size() > 1 || outputMemoryFormatsFilter.size() > 1) {
            IE_THROW() << "Incorrect number of input or output memory formats for Convolution node";
        }
        auto itd = descs.begin();
        while (itd != descs.end()) {
            bool isSuitableDesc = true;
            if (!inputMemoryFormatsFilter.empty()) {
                MKLDNNMemoryDesc src_tdesc(std::shared_ptr<mkldnn::convolution_forward::desc>(*itd)->data.src_desc);
                isSuitableDesc &= src_tdesc.isSame(inputMemoryFormatsFilter[0]);
            }
            if (!outputMemoryFormatsFilter.empty()) {
                MKLDNNMemoryDesc dst_tdesc(std::shared_ptr<mkldnn::convolution_forward::desc>(*itd)->data.dst_desc);
                isSuitableDesc &= dst_tdesc.isSame(outputMemoryFormatsFilter[0]);
            }
            if (!isSuitableDesc) {
                itd = descs.erase(itd);
            } else {
                itd++;
            }
        }
    }
}

bool MKLDNNConvolutionNode::isPossibleToSkipInitConfig(MKLDNNDescriptor &desc) const {
    //  WA: In some cases, we can predict in advance the type of primitive that will be called in the future.
    //  In particular, isPossibleToSkipInitConfig() checks whether we can skip the creation of primitives with
    //  gemm implementation, which significantly increase the network load time.
    if (!inputMemoryFormatsFilter.empty() || !outputMemoryFormatsFilter.empty())
        return false;

    if (isPrimitivesPriorityDefined)
        return false;

    //  Here we check that we will not delete jit_planar_conv primitive by mistake.
    //  It requires:
    //      1) strides equal 1;
    //      2) not grouped;
    //      3) first dim of weights is not 1.
    bool isPossibleJitPlanar = true;
    if (isGrouped || weightDims[0] != 1)
        isPossibleJitPlanar = false;
    for (int i = 0; i < stride.size(); i++)
        if (stride[i] != 1)
            isPossibleJitPlanar = false;

    std::shared_ptr<mkldnn::convolution_forward::desc> convDesc(desc);
    auto srcMemDesc = MKLDNNMemoryDesc {convDesc->data.src_desc};
    auto dstMemDesc = MKLDNNMemoryDesc {convDesc->data.dst_desc};
    auto srcDataType = convDesc->data.src_desc.data_type;
    auto dstDataType = convDesc->data.dst_desc.data_type;
    bool isPlanarFloatConv = srcMemDesc.isPlainFormat()
                             && dstMemDesc.isPlainFormat()
                             && srcDataType == memory::data_type::f32
                             && dstDataType == memory::data_type::f32;

    return !isPossibleJitPlanar && isPlanarFloatConv;
}

MKLDNNMemoryDesc MKLDNNConvolutionNode::getSrcMemDesc(mkldnn::primitive_desc_iterator &primitive_desc_it, size_t idx) {
    InferenceEngine::TensorDesc desc = idx > 0 ? MKLDNNMemoryDesc(primitive_desc_it.weights_desc(idx - 1))
                                               : MKLDNNMemoryDesc(primitive_desc_it.src_desc(idx));

    if (desc.getLayout() == InferenceEngine::Layout::ANY) {
        return MKLDNNMemoryDesc(InferenceEngine::TensorDesc(desc.getPrecision(),
                                                            getParentEdgeAt(idx)->getDims().ToSizeVector(),
                                                            desc.getLayout()));
    } else {
        if (getParentEdgeAt(idx)->getDims().ToSizeVector().size() != *std::max_element(desc.getBlockingDesc().getOrder().begin(),
                                                                                       desc.getBlockingDesc().getOrder().end()) + 1) {
            auto old_dims = getParentEdgeAt(idx)->getDims().ToSizeVector();
            auto new_dims = InferenceEngine::SizeVector({groupNum, div_up(old_dims[0], groupNum)});
            for (int i = 1; i < old_dims.size(); i++) {
                new_dims.push_back(old_dims[i]);
            }

            auto td = InferenceEngine::TensorDesc(desc.getPrecision(),
                                                  new_dims,
                                                  desc.getBlockingDesc());
            if (new_dims.size() == desc.getBlockingDesc().getBlockDims().size()) {
                td.setLayout(BLOCKED);
            }
            return MKLDNNMemoryDesc(td);
        } else {
            return MKLDNNMemoryDesc(InferenceEngine::TensorDesc(desc.getPrecision(),
                                                                getParentEdgeAt(idx)->getDims().ToSizeVector(),
                                                                desc.getBlockingDesc()));
        }
    }
}

bool MKLDNNConvolutionNode::canFuse(const MKLDNNNodePtr& node) const {
    return canFuseSimpleOperation(node);
}

InferenceEngine::Precision MKLDNNConvolutionNode::getRuntimePrecision() const {
    std::vector<InferenceEngine::Precision> inputPrecisions;
    // Don't take bias precision into account
    size_t inputsNumLimit = 2;
    for (size_t i = 0; i < std::min(getParentEdges().size(), inputsNumLimit); i++) {
        auto parentEdge = getParentEdgeAt(i);
        if (parentEdge && parentEdge->getStatus() == MKLDNNEdge::Status::Validated) {
            inputPrecisions.emplace_back(MKLDNNExtensionUtils::DataTypeToIEPrecision((parentEdge->getMemoryPtr()->GetDataType())));
        }
    }

    return MKLDNNExtensionUtils::getMaxPrecision(inputPrecisions);
}

REG_MKLDNN_PRIM_FOR(MKLDNNConvolutionNode, Convolution);<|MERGE_RESOLUTION|>--- conflicted
+++ resolved
@@ -223,12 +223,6 @@
 
     MKLDNNMemoryDesc in_candidate, out_candidate;
     if (canBeExecutedInInt8()) {
-<<<<<<< HEAD
-        in_candidate = MKLDNNMemoryDesc(getParentEdgeAt(0)->getDims(), inputDataType,
-                getParentEdgeAt(0)->getDims().ndims() == 5 ? memory::format_tag::ndhwc : memory::format_tag::nhwc);
-        out_candidate = MKLDNNMemoryDesc(getChildEdgeAt(0)->getDims(), outputDataType,
-                getParentEdgeAt(0)->getDims().ndims() == 5 ? memory::format_tag::ndhwc : memory::format_tag::nhwc);
-=======
         //  We have to extend convolution_x8s8s32x from oneDNN to support BF16 output data type
         if (outputDataType == memory::data_type::bf16)
             outputDataType = memory::data_type::f32;
@@ -238,7 +232,6 @@
                                                                                                  : memory::format_tag::nhwc);
         out_candidate = MKLDNNMemoryDesc(getChildEdgeAt(0)->getDims(), outputDataType, ndims == 5 ? memory::format_tag::ndhwc
                                                                                                   : memory::format_tag::nhwc);
->>>>>>> 39717aea
         createDescriptor({in_candidate}, {out_candidate});
     } else {
         inputDataType = (getOriginalInputPrecisionAtPort(0) == Precision::BF16 && !(isGrouped && ndims == 5)) ? memory::data_type::bf16
