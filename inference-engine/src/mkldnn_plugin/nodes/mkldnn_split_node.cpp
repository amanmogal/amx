// Copyright (C) 2018-2021 Intel Corporation
// SPDX-License-Identifier: Apache-2.0
//

#include "mkldnn_split_node.h"
#include "common/cpu_memcpy.h"
#include <legacy/ie_layers.h>
#include <vector>
#include <mkldnn_types.h>
#include <mkldnn_extension_utils.h>
#include <ie_parallel.hpp>

#define THROW_ERROR IE_THROW() << "Split layer with name '" << getName() <<"' "

using namespace mkldnn;
using namespace MKLDNNPlugin;
using namespace InferenceEngine;

static TensorDesc makePlainTensorDesc(const Precision& precision, const SizeVector& srcDims) {
    SizeVector order(srcDims.size());
    std::iota(order.begin(), order.end(), 0);
    return TensorDesc(precision, srcDims, {srcDims, order});
}

static TensorDesc makePerChannelTensorDesc(const Precision& precision, const SizeVector& srcDims) {
    constexpr size_t channelsPos = 1lu;
    SizeVector order(srcDims.size());
    std::iota(order.begin(), order.end(), 0);
    SizeVector blkDims = srcDims;
    if (srcDims.size() > 2) {
        auto moveElementBack = [](SizeVector& vector, size_t indx) {
            auto itr = vector.begin() + indx;
            std::rotate(itr, itr + 1, vector.end());
        };

        moveElementBack(order, channelsPos);
        moveElementBack(blkDims, channelsPos);
    }

    return TensorDesc(precision, srcDims, {blkDims, order});
}

static TensorDesc makeChannelBlockedTensorDesc(const Precision& precision, const SizeVector& srcDims, size_t blockSize) {
    if (srcDims.size() < 2) {
        IE_THROW() << "Can't create blocked tensor descriptor!";
    }

    constexpr size_t channelsPos = 1lu;
    SizeVector order(srcDims.size());
    std::iota(order.begin(), order.end(), 0);
    order.push_back(channelsPos);

    SizeVector blkDims = srcDims;
    blkDims[1] = blkDims[1] / blockSize + (blkDims[1] % blockSize ? 1 : 0);
    blkDims.push_back(blockSize);

    return TensorDesc(precision, srcDims, {blkDims, order});
}

MKLDNNSplitNode::MKLDNNSplitNode(const InferenceEngine::CNNLayerPtr& layer, const mkldnn::engine& eng, MKLDNNWeightsSharing::Ptr &cache) :
        MKLDNNNode(layer, eng, cache) {}

void MKLDNNSplitNode::getSupportedDescriptors() {
    auto splitLayer = dynamic_cast<SplitLayer*>(getCnnLayer().get());

    if (splitLayer == nullptr)
        THROW_ERROR << "can not convert from CNN layer.";

    if (getParentEdges().size() != 1)
        THROW_ERROR << "has incorrect number of input nodes.";
    if (getChildEdges().empty())
        THROW_ERROR << "has incorrect number of output nodes.";

    axis = splitLayer->_axis;
    if (axis >= getParentEdgeAt(0)->getDims().ndims())
        THROW_ERROR << "has invalid value of axis parameter.";
}

void MKLDNNSplitNode::initSupportedPrimitiveDescriptors() {
    using TensorDescFactory = std::function<TensorDesc(const Precision&, const SizeVector&)>;
    constexpr size_t channelsPos = 1lu;

    if (!supportedPrimitiveDescriptors.empty())
        return;

    if (getCnnLayer()->insData.empty()) {
        THROW_ERROR << "has an empty input in the CNN layer";
    }

    auto inpData = getCnnLayer()->insData[0].lock();
    if (!inpData) {
        THROW_ERROR << "input data is empty";
    }

    auto srcDims = getParentEdgeAt(0)->getDims();
    auto axis_size = 0;
    auto dstFirstDims = getChildEdgeAt(0)->getDims();
    for (size_t i = 0; i < outDims.size(); i++) {
        auto o_Dims = outDims[i];
        if (dstFirstDims.ndims() != o_Dims.ndims()) {
            THROW_ERROR << "only supports output blobs with equal number of dimensions";
        }

        axis_size += o_Dims[axis];
        for (size_t j = 0; j < dstFirstDims.ndims(); j++) {
            if (j == axis)
                continue;
            if (o_Dims[j] != dstFirstDims[j])
                THROW_ERROR << "has incorrect output dimensions";
        }
    }
    dstFirstDims[axis] = axis_size;
    if (dstFirstDims.size() != srcDims.size())
        THROW_ERROR << "sizes of input blob and sum of output blobs are not equal.";


    InferenceEngine::Precision inpPrecision = inpData->getPrecision();
    auto outPrecision = inpPrecision; // the split layer doesn't convert precisions

    // make primitive descriptor factory function for different configurations
    bool dynBatchSupport = true;
    if (axis < 1) {
        dynBatchSupport = false;
    }
    auto makePdInfo = [dynBatchSupport](TensorDescFactory getTensorDesc, const Precision& precision,  const MKLDNNDims& srcDims,
                                        const std::vector<MKLDNNDims>& outDims, impl_desc_type type) -> PrimitiveDescInfo {
        InferenceEngine::LayerConfig config;

        config.dynBatchSupport = dynBatchSupport;
        config.inConfs.resize(1);
        config.inConfs[0].inPlace = -1;
        config.inConfs[0].constant = false;
        config.inConfs[0].desc = getTensorDesc(precision, srcDims.ToSizeVector());
        config.outConfs.resize(outDims.size());

        std::vector<memory::format_tag> outFormats;

        for (size_t i = 0; i < outDims.size(); i++) {
            auto o_Dims = outDims[i];

            config.outConfs[i].inPlace = -1;
            config.outConfs[i].constant = false;
            config.outConfs[i].desc = getTensorDesc(precision, o_Dims.ToSizeVector());
            outFormats.push_back(MKLDNNMemoryDesc(config.outConfs[i].desc).getFormat());
        }
        return {config, type, outFormats};
    };

    //Set plain format
    supportedPrimitiveDescriptors.push_back(makePdInfo(&makePlainTensorDesc, inpPrecision, srcDims, outDims, impl_desc_type::ref));

    //Set per channel format.
    supportedPrimitiveDescriptors.push_back(makePdInfo(&makePerChannelTensorDesc, inpPrecision, srcDims, outDims, impl_desc_type::ref));

    //Support channel blocked format
    std::vector<size_t> blockedPdIndexes;
    if (srcDims.ndims() > channelsPos) {
        for (size_t sizeS : {8lu, 16lu}) {
            SizeVector blkDims = srcDims.ToSizeVector();
            if (blkDims[channelsPos] % sizeS)
                continue;

            bool blocked = true;
            for (size_t i = 0; i < outDims.size(); i++) {
                if (outDims[i].ToSizeVector()[channelsPos] % sizeS) {
                    blocked = false;
                    break;
                }
            }
            if (blocked) {
                using std::placeholders::_1;
                using std::placeholders::_2;
                supportedPrimitiveDescriptors.push_back(makePdInfo(std::bind(&makeChannelBlockedTensorDesc, _1, _2, sizeS),
                                                                   inpPrecision, srcDims, outDims, impl_desc_type::ref));
                blockedPdIndexes.push_back(supportedPrimitiveDescriptors.size() - 1);
            }
        }
    }

    // Optimized inplace case
    std::vector<size_t> pdIndexesToReuse(1, 0); // at least the first plain layout can be optimized inplace.
    if (axis < 2) {
        pdIndexesToReuse.insert(pdIndexesToReuse.end(), blockedPdIndexes.begin(), blockedPdIndexes.end());
    }

    for (auto refPdIndex : pdIndexesToReuse) {
        const auto& refConfig = supportedPrimitiveDescriptors[refPdIndex].getConfig();
        auto config = refConfig;

        const auto& order = refConfig.inConfs[0].desc.getBlockingDesc().getOrder();
        const auto& blkDims = refConfig.inConfs[0].desc.getBlockingDesc().getBlockDims();
        auto numOfDim = blkDims.size();

        std::vector<memory::format_tag> outFormats;
        SizeVector offsets(numOfDim, 0lu);
        SizeVector strides(numOfDim);
        strides.back() = 1lu;
        size_t offset = (std::numeric_limits<size_t>::max)();

        for (size_t i = 2; i <= numOfDim; i++) {
            if (numOfDim - i < axis) {
                strides[numOfDim - i] = (std::numeric_limits<size_t>::max)();
            } else {
                strides[numOfDim - i] = strides[numOfDim - i + 1] * blkDims[numOfDim - i + 1];
            }
        }

        config.inConfs[0].desc = TensorDesc(inpPrecision, srcDims.ToSizeVector(), {blkDims, order, offset, offsets, strides});

        for (size_t i = 0; i < outDims.size(); i++) {
            const auto& outBlkDims = refConfig.outConfs[i].desc.getBlockingDesc().getBlockDims();
            const auto& dims = refConfig.outConfs[i].desc.getDims();

            config.outConfs[i].inPlace = 0;
            config.outConfs[i].desc = TensorDesc(outPrecision, dims, {outBlkDims, order, offset, offsets, strides});
            outFormats.emplace_back(MKLDNNMemoryDesc(config.outConfs[i].desc).getFormat());
        }
        supportedPrimitiveDescriptors.emplace_back(config, impl_desc_type::unknown, outFormats);
    }

    // Special nspc -> ncsp case when splitting channels
    if (axis == 1 && (dstFirstDims.ndims() == 4 || dstFirstDims.ndims() == 5)) {
        auto plain = makePdInfo(&makePlainTensorDesc, inpPrecision, srcDims, outDims, impl_desc_type::ref);
        auto perChannel = makePdInfo(&makePerChannelTensorDesc, inpPrecision, srcDims, outDims, impl_desc_type::ref);

        plain.getConfig().inConfs[0].desc = perChannel.getConfig().inConfs[0].desc;

        supportedPrimitiveDescriptors.push_back(plain);
    }
}

void MKLDNNSplitNode::createPrimitive() {
    auto& srcMemPtr = getParentEdgeAt(0)->getMemoryPtr();
    if (!srcMemPtr || !srcMemPtr->GetPrimitivePtr())
        THROW_ERROR << "Input memory has not been allocated.";
    for (size_t i = 0; i < getChildEdges().size(); i++) {
        if (!getChildEdgeAt(i)->getMemoryPtr() || !getChildEdgeAt(i)->getMemory().GetPrimitivePtr())
            THROW_ERROR << "Destination memory has not been allocated.";
    }
    if (getSelectedPrimitiveDescriptor() == nullptr)
        THROW_ERROR << "Preferable primitive descriptor is not set.";

    canUseOptimizedNspc2Ncsp = true;
    if (axis != 1)
        canUseOptimizedNspc2Ncsp = false;

    if (getParentEdgeAt(0)->getBlob()->getTensorDesc().getLayout() != NHWC &&
        getParentEdgeAt(0)->getBlob()->getTensorDesc().getLayout() != NDHWC)
        canUseOptimizedNspc2Ncsp = false;

    for (size_t i = 0; i < getChildEdges().size(); i++) {
        if (getChildEdgeAt(i)->getBlob()->getTensorDesc().getLayout() != NCHW &&
            getChildEdgeAt(i)->getBlob()->getTensorDesc().getLayout() != NCDHW)
            canUseOptimizedNspc2Ncsp = false;
    }

    if (!isOptimized()) {
        initializeDstMemPtrs();
        if (!canUseOptimizedNspc2Ncsp)
            prepareOptimizedParams();
    }
}

void MKLDNNSplitNode::execute(mkldnn::stream strm) {
    if (isOptimized())
        return;

    if (dstMemPtrs.empty())
        THROW_ERROR << "Output data pointers have not been initialized.";

    int MB = batchToProcess();

    if (canUseOptimizedNspc2Ncsp) {
        optimizedNspc2Ncsp(MB);
        return;
    }

    uint8_t* srcData = reinterpret_cast<uint8_t*>(this->getParentEdgeAt(0)->getMemoryPtr()->GetPtr());
    size_t batch = this->getParentEdgeAt(0)->getDims()[0];

    if (batch != MB)
        optimizedParams.countStrides = optimizedParams.countStrides / batch * MB;

    parallel_for2d(dstMemPtrs.size(), optimizedParams.countStrides, [&](size_t i, size_t j) {
        uint8_t* dstData = dstMemPtrs[i];

        cpu_memcpy(&dstData[j * optimizedParams.dataSize[i]],
                   &srcData[optimizedParams.srcDataOffsets[i] + j * optimizedParams.srcDataStride],
                   optimizedParams.dataSize[i]);
    });
}

bool MKLDNNSplitNode::created() const {
    return getType() == Split;
}

bool MKLDNNSplitNode::isOptimized() {
    return getSelectedPrimitiveDescriptor() && getSelectedPrimitiveDescriptor()->getConfig().outConfs[0].inPlace >= 0;
}

void MKLDNNSplitNode::initOptimalPrimitiveDescriptor() {
    if (!isOptimized()) {
        MKLDNNNode::initOptimalPrimitiveDescriptor();
        return;
    }

    auto selected_pd = getSelectedPrimitiveDescriptor();
    if (selected_pd == nullptr)
        THROW_ERROR << "Preferable primitive descriptor is not set.";
    auto config = selected_pd->getConfig();
    if (isInitConfig(config))
        return;

    for (size_t i = 0; i < config.inConfs.size(); i++) {
        if (config.inConfs[i].desc.getLayout() == InferenceEngine::Layout::ANY ||
            !isUninitTensorDesc(config.inConfs[i].desc))
            continue;

        int num = getParentEdgeAt(i)->getOutputNum();
        if (getParentEdgeAt(i)->getParent()->getSelectedPrimitiveDescriptor()) {
            if (num >= 0) {
                if (isUninitTensorDesc(getParentEdgeAt(i)->getParent()->getSelectedPrimitiveDescriptor()->getConfig().outConfs[num].desc) &&
                        getParentEdgeAt(i)->getParent()->getSelectedPrimitiveDescriptor()->getConfig().outConfs[num].inPlace >= 0)
                    getParentEdgeAt(i)->getParent()->initOptimalPrimitiveDescriptor();
                if (!isUninitTensorDesc(getParentEdgeAt(i)->getParent()->getSelectedPrimitiveDescriptor()->getConfig().outConfs[num].desc) &&
                    MKLDNNExtensionUtils::initTensorsAreEqual(
                            getParentEdgeAt(i)->getParent()->getSelectedPrimitiveDescriptor()->getConfig().outConfs[num].desc,
                            config.inConfs[i].desc)) {
                    config.inConfs[i].desc = getParentEdgeAt(i)->getParent()->getSelectedPrimitiveDescriptor()->getConfig().outConfs[num].desc;
                    continue;
                }
            }
        }
        config.inConfs[i].desc = InferenceEngine::TensorDesc(config.inConfs[i].desc.getPrecision(),
                                                              config.inConfs[i].desc.getDims(), {
                                                                      config.inConfs[i].desc.getBlockingDesc().getBlockDims(),
                                                                      config.inConfs[i].desc.getBlockingDesc().getOrder()
                                                              });
    }
    const auto& cnnLayer = getCnnLayer();
    if (!cnnLayer)
        THROW_ERROR << "cannot be created without CNNLayer!";
    if (config.outConfs.size() != outDims.size())
        THROW_ERROR << "has invalid config";
    size_t offset = 0;
    for (size_t i = 0; i < cnnLayer->outData.size(); i++) {
        config.outConfs[i].desc = InferenceEngine::TensorDesc(config.outConfs[i].desc.getPrecision(),
                                                              config.outConfs[i].desc.getDims(), {
                                                                      config.outConfs[i].desc.getBlockingDesc().getBlockDims(),
                                                                      config.outConfs[i].desc.getBlockingDesc().getOrder(),
                                                                      config.inConfs[0].desc.getBlockingDesc().getOffsetPadding() + offset,
                                                                      config.inConfs[0].desc.getBlockingDesc().getOffsetPaddingToData(),
                                                                      config.inConfs[0].desc.getBlockingDesc().getStrides()
                                                              });
        size_t axisSize = 1;
        for (size_t j = axis; j < config.outConfs[i].desc.getBlockingDesc().getBlockDims().size(); j++) {
            axisSize *= config.outConfs[i].desc.getBlockingDesc().getBlockDims()[j];
        }
        offset += axisSize;
    }
    initDescriptor(config);
}

void MKLDNNSplitNode::selectOptimalPrimitiveDescriptor() {
    if (implPriorities.size() > 0 && implPriorities[0] == impl_desc_type::ref) {
        selectPrimitiveDescriptorByIndex(0);
        return;
    }

    //check the descriptors and select the ones that have the same data format as the input

    std::vector<size_t> canSelectPrimitive;
    for (size_t i = 0; i < supportedPrimitiveDescriptors.size(); i++) {
        auto parentEdge = getParentEdgeAt(0);
        auto parentPtr = parentEdge->getParent();
        auto parent_spd = parentPtr->getSelectedPrimitiveDescriptor();

        if (parent_spd != nullptr && !parent_spd->getConfig().outConfs.empty()) {
            int inNum = parentEdge->getInputNum();
            if (inNum < 0 || inNum >= parent_spd->getConfig().outConfs.size()) {
                inNum = 0;
            }
            if (MKLDNNExtensionUtils::initTensorsAreEqual(
                    supportedPrimitiveDescriptors[i].getConfig().inConfs[0].desc,
                    parent_spd->getConfig().outConfs[inNum].desc)) {
                canSelectPrimitive.push_back(i);
            }
        }
    }
    if (canSelectPrimitive.size() == 1) {
        selectPrimitiveDescriptorByIndex(static_cast<int>(canSelectPrimitive[0]));
        return;
    }
    // if there are more then one PD with similar data layouts - select the optimized one
    for (auto indx : canSelectPrimitive) {
        if (supportedPrimitiveDescriptors[indx].getImplementationType() == impl_desc_type::unknown) {
            selectPrimitiveDescriptorByIndex(static_cast<int>(indx));
            return;
        }
    }

    // if there are no inPlace, but more than one suitable configurations, select the one that matches the output layout
    for (auto indx : canSelectPrimitive) {
        bool outputDescFullMatch = true;
        for (size_t i = 0; i < getChildEdges().size(); ++i) {
            auto childEdge = getChildEdgeAt(i);
            auto childPtr = childEdge->getChild();
            auto& vecChildSpd = childPtr->getSupportedPrimitiveDescriptors();
            const auto& outputDesc = supportedPrimitiveDescriptors[indx].getConfig().outConfs[i].desc;

            if (!vecChildSpd.empty()) {
                int inNum = childEdge->getOutputNum();
                if (inNum < 0) {
                    inNum = 0;
                }
                bool hasMatchDesc = false;
                for (auto& childSpd : vecChildSpd) {
                    if (inNum >= childSpd.getConfig().inConfs.size()) {
                        inNum = 0;
                    }
                    if (MKLDNNExtensionUtils::initTensorsAreEqual(outputDesc, childSpd.getConfig().inConfs[inNum].desc)) {
                        hasMatchDesc = true;
                        break;
                    }
                }
                if (!hasMatchDesc) {
                    outputDescFullMatch = false;
                    break;
                }
            }
        }
        if (outputDescFullMatch) {
            selectPrimitiveDescriptorByIndex(static_cast<int>(indx));
            return;
        }
    }
    if (!canSelectPrimitive.empty()) {
        selectPrimitiveDescriptorByIndex(static_cast<int>(canSelectPrimitive.front()));
        return;
    }

    // if there are no matching data layouts, select first optimized implementation
    for (size_t i = 0; i < supportedPrimitiveDescriptors.size(); i++) {
        if (supportedPrimitiveDescriptors[i].getImplementationType() == impl_desc_type::unknown) {
            selectPrimitiveDescriptorByIndex(static_cast<int>(i));
            return;
        }
    }

    selectPrimitiveDescriptorByIndex(0);
}

void MKLDNNSplitNode::setDynamicBatchLim(int lim) {
    if (axis == 0)
        THROW_ERROR << "Dynamic batch is not supported by split layer with axis == 0 parameter";

    dynBatchLim = lim;
}

void MKLDNNSplitNode::prepareOptimizedParams() {
    auto selectedPrimitiveDescriptor = getSelectedPrimitiveDescriptor();
    if (!selectedPrimitiveDescriptor)
<<<<<<< HEAD
        THROW_IE_EXCEPTION << "CPU Split node with name '" << getName() << "' doesn't have primitive descriptors.";
=======
        IE_THROW() << "CPU Split node with name '" << getName() << "' doesn't have primitive descriptors.";
>>>>>>> 211c5773
    const auto& inpTensorDesc = selectedPrimitiveDescriptor->getConfig().inConfs[0].desc;
    const auto outputPortsCount = outDims.size();

    //find axis order position
    const auto& order = inpTensorDesc.getBlockingDesc().getOrder();
    unsigned axisOrderPos = std::numeric_limits<unsigned>::max();
    for (size_t i = 0; i < order.size(); ++i) {
        if (order[i] == axis) {
            axisOrderPos = i;
            break;
        }
    }
    if (std::numeric_limits<unsigned>::max() == axisOrderPos) {
        THROW_ERROR << "Can't find the axis in the input tensor order list";
    }

    uint8_t srcDataSize = inpTensorDesc.getPrecision().size();
    const auto& srcDims = inpTensorDesc.getBlockingDesc().getBlockDims();
    const auto nDims = srcDims.size();

    optimizedParams.countStrides = 1;
    for (int i = 0; i < axisOrderPos; i++)
        optimizedParams.countStrides *= srcDims[i];

    optimizedParams.srcDataStride = 0;
    optimizedParams.dataSize.resize(outputPortsCount);

    for (size_t i = 0; i < outputPortsCount; i++) {
        auto outputEdge = this->getChildEdgesAtPort(i).front();
        optimizedParams.dataSize[i] = srcDataSize;

        for (size_t j = axisOrderPos; j < nDims; j++)
            optimizedParams.dataSize[i] *= outputEdge->getDesc().getBlockingDesc().getBlockDims()[j];

        optimizedParams.srcDataStride += optimizedParams.dataSize[i];
    }

    optimizedParams.srcDataOffsets.resize(outputPortsCount);
    optimizedParams.srcDataOffsets[0] = 0;
    for (size_t i = 1; i < outputPortsCount; i++) {
        optimizedParams.srcDataOffsets[i] = optimizedParams.srcDataOffsets[i - 1] + optimizedParams.dataSize[i - 1];
    }
}
void MKLDNNSplitNode::optimizedNspc2Ncsp(size_t MB) {
    auto parentEdge = getParentEdgeAt(0);
    const int ndims = parentEdge->getDims().ndims();
    const size_t IC = parentEdge->getDims()[1];
    const size_t D = ndims == 5 ? parentEdge->getDims()[ndims - 3] : 1;
    const size_t H = parentEdge->getDims()[ndims - 2];
    const size_t W = parentEdge->getDims()[ndims - 1];

    auto srcBlob = parentEdge->getBlob();
    auto srcData = srcBlob->cbuffer().as<const uint8_t*>();
    const auto dataSize = srcBlob->getTensorDesc().getPrecision().size();

    const size_t DHW = D*H*W;
    const size_t strideIB = DHW * IC * dataSize;
    const size_t strideIW = IC*dataSize;
    const size_t strideOC = DHW * dataSize;

    for (size_t i = 0, sIdx = 0; i < outDims.size(); i++) {
        auto dstData = dstMemPtrs[i];

        size_t innerSize = 1;
        auto dims = outDims[i].ToSizeVector();

        for (size_t j = axis; j < dims.size(); j++) {
            innerSize *= dims[j];
        }
        auto srcPtr = srcData + srcBlob->getTensorDesc().offset(sIdx) * dataSize;

        const size_t OC = dims[1];
        const size_t strideOB = OC * strideOC;

        parallel_for2d(MB, DHW, [&](size_t b, size_t j) {
            auto localSrcPtr = srcPtr + b*strideIB + j*strideIW;
            auto localDstPtr = dstData + b*strideOB + j*dataSize;
            for (size_t c = 0; c < OC; c++) {
                cpu_memcpy(localDstPtr, localSrcPtr, dataSize);
                localSrcPtr += dataSize;
                localDstPtr += strideOC;
            }
        });

        sIdx += innerSize;
    }
}

void MKLDNNSplitNode::initializeDstMemPtrs() {
    dstMemPtrs.clear();

    for (size_t i = 0; i < outDims.size(); ++i) {
        auto outputEdges = this->getChildEdgesAtPort(i);
        if (uint8_t* dstData = reinterpret_cast<uint8_t*>(outputEdges.front()->getMemoryPtr()->GetPtr())) {
            dstMemPtrs.push_back(dstData);
        } else {
            THROW_ERROR << "can't get child edge indx " << i << "data.";
        }
    }
}

REG_MKLDNN_PRIM_FOR(MKLDNNSplitNode, Split);<|MERGE_RESOLUTION|>--- conflicted
+++ resolved
@@ -460,11 +460,7 @@
 void MKLDNNSplitNode::prepareOptimizedParams() {
     auto selectedPrimitiveDescriptor = getSelectedPrimitiveDescriptor();
     if (!selectedPrimitiveDescriptor)
-<<<<<<< HEAD
-        THROW_IE_EXCEPTION << "CPU Split node with name '" << getName() << "' doesn't have primitive descriptors.";
-=======
         IE_THROW() << "CPU Split node with name '" << getName() << "' doesn't have primitive descriptors.";
->>>>>>> 211c5773
     const auto& inpTensorDesc = selectedPrimitiveDescriptor->getConfig().inConfs[0].desc;
     const auto outputPortsCount = outDims.size();
 
