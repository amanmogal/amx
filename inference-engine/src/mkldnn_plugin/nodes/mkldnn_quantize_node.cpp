// Copyright (C) 2018-2020 Intel Corporation
// SPDX-License-Identifier: Apache-2.0
//

#include "mkldnn_quantize_node.h"

#include <legacy/ie_layers.h>
<<<<<<< HEAD
=======
#include <string>
#include <vector>
#include <math.h>
>>>>>>> a12cf0e1
#include <mkldnn_types.h>
#include <mkldnn_extension_utils.h>
#include "utils/general_utils.h"

#include <algorithm>
#include <set>
#include <cmath>
<<<<<<< HEAD
#include <string>
#include <vector>
=======
#include "jit_generator.hpp"
#include "ie_parallel.hpp"
>>>>>>> a12cf0e1

// Quantization ranges validation is switched off by default in order to avoid regressions on user side
// #define VALIDATE_QUANTIZATION_RANGES

using namespace mkldnn;
using namespace MKLDNNPlugin;
using namespace InferenceEngine;
using namespace details;
using namespace mkldnn::impl;
using namespace mkldnn::impl::cpu;
using namespace mkldnn::impl::utils;
using namespace Xbyak;

#define GET_OFF(field) offsetof(jit_quantize_call_args, field)

template <cpu_isa_t isa>
struct jit_uni_binarization_kernel : public jit_uni_quantize_kernel, public jit_generator {
    DECLARE_CPU_JIT_AUX_FUNCTIONS(jit_uni_binarization_kernel)

    explicit jit_uni_binarization_kernel(jit_quantize_params jqp) : jit_uni_quantize_kernel(jqp), jit_generator() {
        this->preamble();

        mov(reg_from, ptr[param + GET_OFF(from)]);
        mov(reg_to, ptr[param + GET_OFF(to)]);
        mov(reg_thresholds, ptr[param + GET_OFF(thresholds)]);
        mov(reg_output_mask, ptr[param + GET_OFF(output_mask)]);
        mov(reg_work_amount, ptr[param + GET_OFF(work_amount)]);

        const int nbits = 8;
        int simd_w = isa == avx512_common ? 16 : 8;
        const int C = jqp.c;
        const int tail_size = C % simd_w;

        Label unrolled_loop_label;
        Label main_loop_label;
        Label tail_label;
        Label exit_label;

        L(unrolled_loop_label); {
            int step = isa == cpu::sse42 ? nbits / 2 : isa == cpu::avx2 ? nbits : 2 * nbits;
            const int ur_ch = isa == cpu::sse42 ? nbits : isa == cpu::avx2 ? nbits / 2 : nbits / 4;
            const int unrolled_loop_step = ur_ch * step;

            cmp(reg_work_amount, unrolled_loop_step);
            jl(main_loop_label, T_NEAR);

            xor_(reg_bin_32, reg_bin_32);
            for (int ch = 0; ch < ur_ch; ch++) {
                uni_vmovups(vmm_src(0), ptr[reg_from + ch*step*sizeof(float)]);
                uni_vmovups(vmm_wei(0), ptr[reg_thresholds + ch*step*sizeof(float)]);
                uni_vmovups(vmm_mask(0), ptr[reg_output_mask + ch*step*sizeof(float)]);
                if (isa == avx512_common) {
                    vcmpps(k_mask0, vmm_src(0), vmm_wei(0), _cmp_gt_os);
                    vptestmd(k_mask1, vmm_mask(0), vmm_mask(0));
                    kxnorw(k_mask0, k_mask0, k_mask1);
                    kmovw(reg_src_32, k_mask0);
                } else {
                    uni_vcmpgtps(vmm_src(0), vmm_src(0), vmm_wei(0));
                    uni_vpcmpeqd(vmm_src(0), vmm_src(0), vmm_mask(0));
                    uni_vmovmskps(reg_src_32, vmm_src(0));
                }
                shl(reg_src_32, ch * step);
                or_(reg_bin_32, reg_src_32);
            }
            mov(ptr[reg_to], reg_bin_32);

            add(reg_from, unrolled_loop_step*sizeof(float));
            add(reg_thresholds, unrolled_loop_step*sizeof(float));
            add(reg_output_mask, unrolled_loop_step*sizeof(float));
            add(reg_to, sizeof(uint32_t));
            sub(reg_work_amount, unrolled_loop_step);

            jmp(unrolled_loop_label, T_NEAR);
        }

        L(main_loop_label); {
            int repeats = isa == cpu::sse42 ? 2 : 1;
            int step = isa == cpu::sse42 ? nbits / 2 : isa == cpu::avx2 ? nbits : nbits * 2;
            const int main_loop_step = step * repeats;

            cmp(reg_work_amount, main_loop_step);
            jl(tail_label, T_NEAR);

            xor_(reg_bin_32, reg_bin_32);
            for (int i = 0; i < repeats; i++) {
                uni_vmovups(vmm_src(0), ptr[reg_from + i*step*sizeof(float)]);
                uni_vmovups(vmm_wei(0), ptr[reg_thresholds + i*step*sizeof(float)]);
                uni_vmovups(vmm_mask(0), ptr[reg_output_mask + i*step*sizeof(float)]);
                if (isa == avx512_common) {
                    vcmpps(k_mask0, vmm_src(0), vmm_wei(0), _cmp_gt_os);
                    vptestmd(k_mask1, vmm_mask(0), vmm_mask(0));
                    kxnorw(k_mask0, k_mask0, k_mask1);
                    kmovw(reg_src_32, k_mask0);
                } else {
                    uni_vcmpgtps(vmm_src(0), vmm_src(0), vmm_wei(0));
                    uni_vpcmpeqd(vmm_src(0), vmm_src(0), vmm_mask(0));
                    uni_vmovmskps(reg_src_32, vmm_src(0));
                }
                shl(reg_src_32, i * step);
                or_(reg_bin_32, reg_src_32);
            }
            if (isa == avx512_common)
                mov(ptr[reg_to], reg_bin_16);
            else
                mov(ptr[reg_to], reg_bin_8);

            add(reg_from, main_loop_step*sizeof(float));
            add(reg_thresholds, main_loop_step*sizeof(float));
            add(reg_output_mask, main_loop_step*sizeof(float));
            add(reg_to, isa == avx512_common ? sizeof(uint16_t) : sizeof(uint8_t));
            sub(reg_work_amount, main_loop_step);

            jmp(main_loop_label, T_NEAR);
        }

        L(tail_label); {
            if (tail_size != 0) {
                xor_(reg_bin_32, reg_bin_32);
                mov(reg_mask, 1);
                for (int c = 0; c < tail_size; c++) {
                    uni_vpxor(xmm_src(0), xmm_src(0), xmm_src(0));
                    uni_vpxor(xmm_wei(0), xmm_wei(0), xmm_wei(0));
                    uni_vpxor(xmm_mask(0), xmm_mask(0), xmm_mask(0));

                    movss(xmm_src(0), ptr[reg_from + c * sizeof(float)]);
                    movss(xmm_wei(0), ptr[reg_thresholds + c * sizeof(float)]);
                    movss(xmm_mask(0), ptr[reg_output_mask + c * sizeof(float)]);
                    uni_vcmpgtps(xmm_src(0), xmm_src(0), xmm_wei(0));
                    uni_vpcmpeqd(xmm_src(0), xmm_src(0), xmm_mask(0));
                    uni_vmovmskps(reg_src_32, xmm_src(0));

                    shl(reg_src_32, c);
                    and_(reg_src_32, reg_mask);
                    or_(reg_bin_32, reg_src_32);
                    shl(reg_mask, 1);
                }
                if (isa == avx512_common && tail_size > nbits)
                    mov(ptr[reg_to], reg_bin_16);
                else
                    mov(ptr[reg_to], reg_bin_8);
            }
        }

        L(exit_label);

        this->postamble();

        ker_ = (decltype(ker_)) this->getCode();
    }

private:
    using Vmm = typename conditional3<isa == cpu::sse42, Xbyak::Xmm, isa == cpu::avx2,
            Xbyak::Ymm, Xbyak::Zmm>::type;

    inline Vmm vmm_src(int idx) { return Vmm(idx); }
    inline Xmm xmm_src(int idx) { return Xmm(idx); }
    inline Vmm vmm_wei(int idx) { return Vmm(idx + 4); }
    inline Vmm vmm_mask(int idx) { return Vmm(idx + 5); }
    inline Xmm xmm_wei(int idx) { return Xmm(idx + 4); }
    inline Xmm xmm_mask(int idx) { return Xmm(idx + 5); }

    Reg64 param = abi_param1;
    Reg64 reg_from = r8;
    Reg64 reg_to = r9;
    Reg64 reg_work_amount = r10;
    Reg64 reg_thresholds = r11;
    Reg64 reg_output_mask = r14;
    Reg16 reg_bin_16 = r12w;
    Reg32 reg_bin_32 = r12d;
    Reg8 reg_bin_8 = r12b;
    Reg32 reg_src_32 = r13d;
    Reg32 reg_mask = r15d;

    const unsigned char _cmp_gt_os = 6;
    Xbyak::Opmask k_mask0 = Xbyak::Opmask(1);
    Xbyak::Opmask k_mask1 = Xbyak::Opmask(2);
};

template <cpu_isa_t isa>
struct jit_uni_quantization_kernel : public jit_uni_quantize_kernel, public jit_generator {
    DECLARE_CPU_JIT_AUX_FUNCTIONS(jit_uni_quantization_kernel)

    explicit jit_uni_quantization_kernel(jit_quantize_params jqp) : jit_uni_quantize_kernel(jqp), jit_generator() {
        do_dequantization = jqp.op_type == QuantizeOpType::FakeQuantization;
        do_rounding = do_dequantization || jqp.dst_prc == Precision::FP32;

        this->preamble();

        if (jqp.src_format == memory::format::tnc || jqp.src_format == memory::format::nchw || jqp.src_format == memory::format::ncdhw)
            compute_planar();
        else
            compute_generic();


        this->postamble();

        ker_ = (decltype(ker_)) this->getCode();
    }

private:
    using Vmm = typename conditional3<isa == cpu::sse42, Xbyak::Xmm, isa == cpu::avx2,
            Xbyak::Ymm, Xbyak::Zmm>::type;

    inline Vmm vmm_val(int idx) { return Vmm(idx + 0); }
    inline Vmm vmm_crop_low(int idx) { return Vmm(idx + 2); }
    inline Vmm vmm_crop_high(int idx) { return Vmm(idx + 4); }
    inline Vmm vmm_input_scale(int idx) { return Vmm(idx + 6); }
    inline Vmm vmm_input_shift(int idx) { return Vmm(idx + 8); }
    inline Vmm vmm_output_scale(int idx) { return Vmm(idx + 10); }
    inline Vmm vmm_output_shift(int idx) { return Vmm(idx + 12); }

    inline Ymm ymm_val(int idx) { return Ymm(idx + 0); }
    inline Ymm ymm_crop_low(int idx) { return Ymm(idx + 2); }
    inline Ymm ymm_crop_high(int idx) { return Ymm(idx + 4); }
    inline Ymm ymm_input_scale(int idx) { return Ymm(idx + 6); }
    inline Ymm ymm_input_shift(int idx) { return Ymm(idx + 8); }
    inline Ymm ymm_output_scale(int idx) { return Ymm(idx + 10); }
    inline Ymm ymm_output_shift(int idx) { return Ymm(idx + 12); }

    inline Xmm xmm_val(int idx) { return Xmm(idx + 0); }
    inline Xmm xmm_crop_low(int idx) { return Xmm(idx + 2); }
    inline Xmm xmm_crop_high(int idx) { return Xmm(idx + 4); }
    inline Xmm xmm_input_scale(int idx) { return Xmm(idx + 6); }
    inline Xmm xmm_input_shift(int idx) { return Xmm(idx + 8); }
    inline Xmm xmm_output_scale(int idx) { return Xmm(idx + 10); }
    inline Xmm xmm_output_shift(int idx) { return Xmm(idx + 12); }

    Vmm vmm_zero = Vmm(14);

    Reg64 param = abi_param1;
    Reg64 reg_from = rbp;
    Reg64 reg_to = r9;
    Reg64 aux_reg_from = abi_not_param1;
    Reg64 aux_reg_to = r8;
    Reg64 reg_src_step = r10;
    Reg64 reg_dst_step = rsi;
    Reg64 reg_block_size = r11;
    Reg64 reg_work_amount = r12;

    Reg8 reg_tmp_8 = r9b;
    Reg32 reg_tmp_32 = r9d;
    Reg64 reg_tmp_64 = r9;

    Reg64 reg_crop_low = r13;
    Reg64 reg_crop_high = r14;
    Reg64 reg_input_scale = r15;
    Reg64 reg_input_shift = rax;
    Reg64 reg_output_scale = rbx;
    Reg64 reg_output_shift = rdx;

    bool do_rounding;
    bool do_dequantization;

    inline void compute_planar() {
        int src_type_size = jqp_.src_prc.size();
        int dst_type_size = jqp_.dst_prc.size();

        mov(reg_from, ptr[param + GET_OFF(from)]);
        mov(reg_to, ptr[param + GET_OFF(to)]);

        mov(reg_crop_low, ptr[param + GET_OFF(crop_low)]);
        mov(reg_crop_high, ptr[param + GET_OFF(crop_high)]);
        mov(reg_input_scale, ptr[param + GET_OFF(input_scale)]);
        mov(reg_input_shift, ptr[param + GET_OFF(input_shift)]);
        mov(reg_output_scale, ptr[param + GET_OFF(output_scale)]);
        mov(reg_output_shift, ptr[param + GET_OFF(output_shift)]);
        mov(reg_work_amount, ptr[param + GET_OFF(work_amount)]);

        if (isa == cpu::avx512_common)
            uni_vpxor(vmm_zero, vmm_zero, vmm_zero);

        int simd_w = isa == cpu::avx512_common ? 16 : 8;
        int tail_simd_w = 4;
        int repeats = isa == cpu::sse42 ? 2 : 1;

        Label main_loop_label;
        Label tail_blk4_label;
        Label tail_blk4_loop_label;
        Label tail_blk4_exit_label;
        Label tail_label;
        Label tail_loop_label;
        Label exit_label;

        uni_vbroadcastss(vmm_crop_low(0), ptr[reg_crop_low]);
        uni_vbroadcastss(vmm_crop_high(0), ptr[reg_crop_high]);
        uni_vbroadcastss(vmm_input_scale(0), ptr[reg_input_scale]);
        uni_vbroadcastss(vmm_input_shift(0), ptr[reg_input_shift]);
        if (do_dequantization) {
            uni_vbroadcastss(vmm_output_scale(0), ptr[reg_output_scale]);
            uni_vbroadcastss(vmm_output_shift(0), ptr[reg_output_shift]);
        }

        L(main_loop_label); {
            cmp(reg_work_amount, simd_w);
            jl(tail_blk4_label, T_NEAR);

            for (int i = 0; i < repeats; i++) {
                load_vector(vmm_val(i), ptr[reg_from + i * (simd_w / 2) * src_type_size], jqp_.src_prc);

                uni_vminps(vmm_val(i), vmm_val(i), vmm_crop_high(0));
                uni_vmaxps(vmm_val(i), vmm_val(i), vmm_crop_low(0));
                uni_vfmadd213ps(vmm_val(i), vmm_input_scale(0), vmm_input_shift(0));
                if (do_rounding) uni_vroundps(vmm_val(i), vmm_val(i), 0);
                if (do_dequantization) uni_vfmadd213ps(vmm_val(i), vmm_output_scale(0), vmm_output_shift(0));

                store_vector(ptr[reg_to + i * (simd_w / 2) * dst_type_size], vmm_val(i), jqp_.dst_prc);
            }

            sub(reg_work_amount, simd_w);
            add(reg_from, simd_w * src_type_size);
            add(reg_to, simd_w * dst_type_size);

            jmp(main_loop_label, T_NEAR);
        }

        L(tail_blk4_label); {
            cmp(reg_work_amount, tail_simd_w);
            jl(tail_blk4_exit_label, T_NEAR);

            load_vector(xmm_val(0), ptr[reg_from], jqp_.src_prc);

            uni_vminps(xmm_val(0), xmm_val(0), xmm_crop_high(0));
            uni_vmaxps(xmm_val(0), xmm_val(0), xmm_crop_low(0));
            uni_vfmadd213ps(xmm_val(0), xmm_input_scale(0), xmm_input_shift(0));
            if (do_rounding) uni_vroundps(xmm_val(0), xmm_val(0), 0);
            if (do_dequantization) uni_vfmadd213ps(xmm_val(0), xmm_output_scale(0), xmm_output_shift(0));

            store_vector(ptr[reg_to], xmm_val(0), jqp_.dst_prc);

            sub(reg_work_amount, tail_simd_w);
            add(reg_from, tail_simd_w * src_type_size);
            add(reg_to, tail_simd_w * dst_type_size);
        }

        L(tail_blk4_exit_label);

        mov(aux_reg_from, reg_from);
        mov(aux_reg_to, reg_to);

        L(tail_loop_label); {
            cmp(reg_work_amount, 0);
            jle(exit_label, T_NEAR);

            load_scalar(xmm_val(0), ptr[aux_reg_from], jqp_.src_prc);

            uni_vminps(xmm_val(0), xmm_val(0), xmm_crop_high(0));
            uni_vmaxps(xmm_val(0), xmm_val(0), xmm_crop_low(0));
            uni_vfmadd213ps(xmm_val(0), xmm_input_scale(0), xmm_input_shift(0));
            if (do_rounding) uni_vroundps(xmm_val(0), xmm_val(0), 0);
            if (do_dequantization) uni_vfmadd213ps(xmm_val(0), xmm_output_scale(0), xmm_output_shift(0));

            store_scalar(ptr[aux_reg_to], xmm_val(0), jqp_.dst_prc);

            sub(reg_work_amount, 1);
            add(aux_reg_from, 1 * src_type_size);
            add(aux_reg_to, 1 * dst_type_size);

            jmp(tail_loop_label, T_NEAR);
        }

        L(exit_label);
    }

    inline void compute_generic() {
        int src_type_size = jqp_.src_prc.size();
        int wei_type_size = jqp_.wei_prc.size();
        int dst_type_size = jqp_.dst_prc.size();

        mov(reg_from, ptr[param + GET_OFF(from)]);
        mov(reg_to, ptr[param + GET_OFF(to)]);

        mov(reg_crop_low, ptr[param + GET_OFF(crop_low)]);
        mov(reg_crop_high, ptr[param + GET_OFF(crop_high)]);
        mov(reg_input_scale, ptr[param + GET_OFF(input_scale)]);
        mov(reg_input_shift, ptr[param + GET_OFF(input_shift)]);
        if (do_dequantization) {
            mov(reg_output_scale, ptr[param + GET_OFF(output_scale)]);
            mov(reg_output_shift, ptr[param + GET_OFF(output_shift)]);
        }

        mov(reg_src_step, ptr[param + GET_OFF(src_step)]);
        mov(reg_dst_step, ptr[param + GET_OFF(dst_step)]);
        mov(reg_block_size, ptr[param + GET_OFF(block_size)]);
        mov(reg_work_amount, ptr[param + GET_OFF(work_amount)]);

        if (isa == cpu::avx512_common)
            uni_vpxor(vmm_zero, vmm_zero, vmm_zero);

        int simd_w = isa == cpu::avx512_common ? 16 : 8;
        int tail8_simd_w = 8;
        int tail4_simd_w = 4;
        int repeats = isa == cpu::sse42 ? 2 : 1;

        Label main_loop_label;
        Label tail_blk8_label;
        Label tail_blk8_loop_label;
        Label tail_blk8_exit_label;
        Label tail_blk4_label;
        Label tail_blk4_loop_label;
        Label tail_blk4_exit_label;
        Label tail_label;
        Label tail_loop_label;
        Label exit_label;

        cmp(reg_block_size, simd_w);
        jl(simd_w == 16 ? tail_blk8_label : tail_blk4_label, T_NEAR);

        for (int i = 0; i < repeats; i++) {
            uni_vmovups(vmm_crop_low(i), ptr[reg_crop_low + i * (simd_w / 2) * sizeof(float)]);
            uni_vmovups(vmm_crop_high(i), ptr[reg_crop_high + i * (simd_w / 2) * sizeof(float)]);
            uni_vmovups(vmm_input_scale(i), ptr[reg_input_scale + i * (simd_w / 2) * sizeof(float)]);
            uni_vmovups(vmm_input_shift(i), ptr[reg_input_shift + i * (simd_w / 2) * sizeof(float)]);
            if (do_dequantization) {
                uni_vmovups(vmm_output_scale(i), ptr[reg_output_scale + i * (simd_w / 2) * sizeof(float)]);
                uni_vmovups(vmm_output_shift(i), ptr[reg_output_shift + i * (simd_w / 2) * sizeof(float)]);
            }
        }

        L(main_loop_label); {
            cmp(reg_work_amount, 0);
            jle(exit_label, T_NEAR);

            for (int i = 0; i < repeats; i++) {
                load_vector(vmm_val(i), ptr[reg_from + i * (simd_w / 2) * src_type_size], jqp_.src_prc);

                uni_vminps(vmm_val(i), vmm_val(i), vmm_crop_high(i));
                uni_vmaxps(vmm_val(i), vmm_val(i), vmm_crop_low(i));
                uni_vfmadd213ps(vmm_val(i), vmm_input_scale(i), vmm_input_shift(i));
                if (do_rounding) uni_vroundps(vmm_val(i), vmm_val(i), 0);
                if (do_dequantization) uni_vfmadd213ps(vmm_val(i), vmm_output_scale(i), vmm_output_shift(i));

                store_vector(ptr[reg_to + i * (simd_w / 2) * dst_type_size], vmm_val(i), jqp_.dst_prc);
            }

            dec(reg_work_amount);
            add(reg_from, reg_src_step);
            add(reg_to, reg_dst_step);

            jmp(main_loop_label, T_NEAR);
        }

        if (simd_w == 16) {
            L(tail_blk8_label);

            cmp(reg_block_size, tail8_simd_w);
            jl(tail_blk4_label, T_NEAR);

            mov(aux_reg_to, reg_to);
            mov(aux_reg_from, reg_from);
            mov(reg_work_amount, ptr[param + GET_OFF(work_amount)]);

            uni_vmovups(ymm_crop_low(0), ptr[reg_crop_low]);
            uni_vmovups(ymm_crop_high(0), ptr[reg_crop_high]);
            uni_vmovups(ymm_input_scale(0), ptr[reg_input_scale]);
            uni_vmovups(ymm_input_shift(0), ptr[reg_input_shift]);
            if (do_dequantization) {
                uni_vmovups(ymm_output_scale(0), ptr[reg_output_scale]);
                uni_vmovups(ymm_output_shift(0), ptr[reg_output_shift]);
            }

            L(tail_blk8_loop_label); {
                cmp(reg_work_amount, 0);
                jle(tail_blk8_exit_label, T_NEAR);

                load_vector(ymm_val(0), ptr[aux_reg_from], jqp_.src_prc);

                uni_vminps(ymm_val(0), ymm_val(0), ymm_crop_high(0));
                uni_vmaxps(ymm_val(0), ymm_val(0), ymm_crop_low(0));
                uni_vfmadd213ps(ymm_val(0), ymm_input_scale(0), ymm_input_shift(0));
                if (do_rounding) uni_vroundps(ymm_val(0), ymm_val(0), 0);
                if (do_dequantization) uni_vfmadd213ps(ymm_val(0), ymm_output_scale(0), ymm_output_shift(0));

                store_vector(ptr[aux_reg_to], ymm_val(0), jqp_.dst_prc);

                dec(reg_work_amount);
                add(aux_reg_from, reg_src_step);
                add(aux_reg_to, reg_dst_step);

                jmp(tail_blk8_loop_label, T_NEAR);
            }

            L(tail_blk8_exit_label);

            add(reg_from, tail8_simd_w * src_type_size);
            add(reg_to, tail8_simd_w * dst_type_size);
            add(reg_crop_low, tail8_simd_w * wei_type_size);
            add(reg_crop_high, tail8_simd_w * wei_type_size);
            add(reg_input_scale, tail8_simd_w * wei_type_size);
            add(reg_input_shift, tail8_simd_w * wei_type_size);
            if (do_dequantization) {
                add(reg_output_scale, tail8_simd_w * wei_type_size);
                add(reg_output_shift, tail8_simd_w * wei_type_size);
            }
            sub(reg_block_size, tail8_simd_w);
        }

        L(tail_blk4_label);

        cmp(reg_block_size, tail4_simd_w);
        jl(tail_label, T_NEAR);

        mov(aux_reg_to, reg_to);
        mov(aux_reg_from, reg_from);
        mov(reg_work_amount, ptr[param + GET_OFF(work_amount)]);

        uni_vmovups(xmm_crop_low(0), ptr[reg_crop_low]);
        uni_vmovups(xmm_crop_high(0), ptr[reg_crop_high]);
        uni_vmovups(xmm_input_scale(0), ptr[reg_input_scale]);
        uni_vmovups(xmm_input_shift(0), ptr[reg_input_shift]);
        if (do_dequantization) {
            uni_vmovups(xmm_output_scale(0), ptr[reg_output_scale]);
            uni_vmovups(xmm_output_shift(0), ptr[reg_output_shift]);
        }

        L(tail_blk4_loop_label); {
            cmp(reg_work_amount, 0);
            jle(tail_blk4_exit_label, T_NEAR);

            load_vector(xmm_val(0), ptr[aux_reg_from], jqp_.src_prc);

            uni_vminps(xmm_val(0), xmm_val(0), xmm_crop_high(0));
            uni_vmaxps(xmm_val(0), xmm_val(0), xmm_crop_low(0));
            uni_vfmadd213ps(xmm_val(0), xmm_input_scale(0), xmm_input_shift(0));
            if (do_rounding) uni_vroundps(xmm_val(0), xmm_val(0), 0);
            if (do_dequantization) uni_vfmadd213ps(xmm_val(0), xmm_output_scale(0), xmm_output_shift(0));

            store_vector(ptr[aux_reg_to], xmm_val(0), jqp_.dst_prc);

            dec(reg_work_amount);
            add(aux_reg_from, reg_src_step);
            add(aux_reg_to, reg_dst_step);

            jmp(tail_blk4_loop_label, T_NEAR);
        }

        L(tail_blk4_exit_label);

        add(reg_from, tail4_simd_w * src_type_size);
        add(reg_to, tail4_simd_w * dst_type_size);
        add(reg_crop_low, tail4_simd_w * wei_type_size);
        add(reg_crop_high, tail4_simd_w * wei_type_size);
        add(reg_input_scale, tail4_simd_w * wei_type_size);
        add(reg_input_shift, tail4_simd_w * wei_type_size);
        if (do_dequantization) {
            add(reg_output_scale, tail4_simd_w * wei_type_size);
            add(reg_output_shift, tail4_simd_w * wei_type_size);
        }

        L(tail_label);

        cmp(reg_block_size, 0);
        jle(exit_label, T_NEAR);

        mov(aux_reg_to, reg_to);
        mov(aux_reg_from, reg_from);
        mov(reg_work_amount, ptr[param + GET_OFF(work_amount)]);

        L(tail_loop_label); {
            cmp(reg_work_amount, 0);
            jle(exit_label, T_NEAR);

            for (int i = 0; i < jqp_.c % tail4_simd_w; i++) {
                movss(xmm_crop_low(0), ptr[reg_crop_low + i * wei_type_size]);
                movss(xmm_crop_high(0), ptr[reg_crop_high + i * wei_type_size]);
                movss(xmm_input_scale(0), ptr[reg_input_scale + i * wei_type_size]);
                movss(xmm_input_shift(0), ptr[reg_input_shift + i * wei_type_size]);
                if (do_dequantization) {
                    movss(xmm_output_scale(0), ptr[reg_output_scale + i * wei_type_size]);
                    movss(xmm_output_shift(0), ptr[reg_output_shift + i * wei_type_size]);
                }

                load_scalar(xmm_val(0), ptr[aux_reg_from + i * src_type_size], jqp_.src_prc);

                uni_vminps(xmm_val(0), xmm_val(0), xmm_crop_high(0));
                uni_vmaxps(xmm_val(0), xmm_val(0), xmm_crop_low(0));
                uni_vfmadd213ps(xmm_val(0), xmm_input_scale(0), xmm_input_shift(0));
                if (do_rounding) uni_vroundps(xmm_val(0), xmm_val(0), 0);
                if (do_dequantization) uni_vfmadd213ps(xmm_val(0), xmm_output_scale(0), xmm_output_shift(0));

                store_scalar(ptr[aux_reg_to + i * dst_type_size], xmm_val(0), jqp_.dst_prc);
            }

            dec(reg_work_amount);
            add(aux_reg_from, reg_src_step);
            add(aux_reg_to, reg_dst_step);

            jmp(tail_loop_label, T_NEAR);
        }

        L(exit_label);
    }

    inline void load_vector(Zmm zmm_src, const Xbyak::Address &op, Precision src_prc) {
        switch (src_prc) {
            case Precision::FP32:
            case Precision::I32:
                uni_vmovups(zmm_src, op);
                break;
            case Precision::I8:
                uni_vpmovsxbd(zmm_src, op);
                break;
            case Precision::U8:
                uni_vpmovzxbd(zmm_src, op);
                break;
            default:
                assert(!"unknown src_prc");
        }

        if (src_prc != Precision::FP32) {
            uni_vcvtdq2ps(zmm_src, zmm_src);
        }
    }

    inline void load_vector(Ymm ymm_src, const Xbyak::Address &op, Precision src_prc) {
        switch (src_prc) {
            case Precision::FP32:
            case Precision::I32:
                uni_vmovups(ymm_src, op);
                break;
            case Precision::I8:
                uni_vpmovsxbd(ymm_src, op);
                break;
            case Precision::U8:
                uni_vpmovzxbd(ymm_src, op);
                break;
            default:
                assert(!"unknown src_prc");
        }

        if (src_prc != Precision::FP32) {
            uni_vcvtdq2ps(ymm_src, ymm_src);
        }
    }

    inline void load_vector(Xmm xmm_src, const Xbyak::Address &op, Precision src_prc) {
        switch (src_prc) {
            case Precision::FP32:
            case Precision::I32:
                uni_vmovups(xmm_src, op);
                break;
            case Precision::I8:
                uni_vpmovsxbd(xmm_src, op);
                break;
            case Precision::U8:
                uni_vpmovzxbd(xmm_src, op);
                break;
            default:
                assert(!"unknown src_prc");
        }

        if (src_prc != Precision::FP32) {
            uni_vcvtdq2ps(xmm_src, xmm_src);
        }
    }

    inline void load_scalar(Xmm xmm_src, const Xbyak::Address &op, Precision src_prc) {
        switch (src_prc) {
            case Precision::FP32:
            case Precision::I32:
                movss(xmm_src, op);
                break;
            case Precision::I8:
                movsx(reg_tmp_32, op);
                movq(xmm_src, reg_tmp_64);
                break;
            case Precision::U8:
                movzx(reg_tmp_32, op);
                movq(xmm_src, reg_tmp_64);
                break;
            default:
                assert(!"unknown src_prc");
        }

        if (src_prc != Precision::FP32) {
            uni_vcvtdq2ps(xmm_src, xmm_src);
        }
    }

    inline void store_vector(const Xbyak::Address &op, Zmm zmm_dst, Precision dst_prc) {
        if (dst_prc != Precision::FP32) {
            uni_vcvtps2dq(zmm_dst, zmm_dst);
        }

        switch (dst_prc) {
            case Precision::FP32:
            case Precision::I32:
                uni_vmovups(op, zmm_dst);
                break;
            case Precision::I8:
                vpmovsdb(op, zmm_dst);
                break;
            case Precision::U8:
                vpmaxsd(zmm_dst, zmm_dst, vmm_zero);
                vpmovusdb(op, zmm_dst);
                break;
            default:
                assert(!"unknown dst_prc");
        }
    }

    inline void store_vector(const Xbyak::Address &op, Ymm ymm_dst, Precision dst_prc) {
        Xmm xmm_dst = Xmm(ymm_dst.getIdx());

        if (dst_prc != Precision::FP32) {
            uni_vcvtps2dq(ymm_dst, ymm_dst);
        }

        switch (dst_prc) {
            case Precision::FP32:
            case Precision::I32:
                uni_vmovups(op, ymm_dst);
                break;
            case Precision::I8:
                uni_vpackssdw(ymm_dst, ymm_dst, ymm_dst);

                vpermq(ymm_dst, ymm_dst, 0x08);

                uni_vpacksswb(ymm_dst, ymm_dst, ymm_dst);

                vmovq(op, xmm_dst);
                break;
            case Precision::U8:
                uni_vpackusdw(ymm_dst, ymm_dst, ymm_dst);

                vpermq(ymm_dst, ymm_dst, 0x08);

                uni_vpackuswb(ymm_dst, ymm_dst, ymm_dst);

                vmovq(op, xmm_dst);
                break;
            default:
                assert(!"unknown dst_prc");
        }
    }

    inline void store_vector(const Xbyak::Address &op, Xmm xmm_dst, Precision dst_prc) {
        if (dst_prc != Precision::FP32) {
            uni_vcvtps2dq(xmm_dst, xmm_dst);
        }

        switch (dst_prc) {
            case Precision::FP32:
            case Precision::I32:
                uni_vmovups(op, xmm_dst);
                break;
            case Precision::I8:
                uni_vpackssdw(xmm_dst, xmm_dst, xmm_dst);
                uni_vpacksswb(xmm_dst, xmm_dst, xmm_dst);
                movd(op, xmm_dst);
                break;
            case Precision::U8:
                uni_vpackusdw(xmm_dst, xmm_dst, xmm_dst);
                uni_vpackuswb(xmm_dst, xmm_dst, xmm_dst);
                movd(op, xmm_dst);
                break;
            default:
                assert(!"unknown dst_prc");
        }
    }

    inline void store_scalar(const Xbyak::Address &op, Xmm xmm_dst, Precision dst_prc) {
        if (dst_prc != Precision::FP32) {
            uni_vcvtps2dq(xmm_dst, xmm_dst);
        }

        switch (dst_prc) {
            case Precision::FP32:
            case Precision::I32:
                movss(op, xmm_dst);
                break;
            case Precision::I8:
                uni_vpackssdw(xmm_dst, xmm_dst, xmm_dst);
                uni_vpacksswb(xmm_dst, xmm_dst, xmm_dst);
                movq(reg_tmp_64, xmm_dst);
                mov(op, reg_tmp_8);
                break;
            case Precision::U8:
                uni_vpackusdw(xmm_dst, xmm_dst, xmm_dst);
                uni_vpackuswb(xmm_dst, xmm_dst, xmm_dst);
                movq(reg_tmp_64, xmm_dst);
                mov(op, reg_tmp_8);
                break;
            default:
                assert(!"unknown dst_prc");
        }
    }
};

MKLDNNQuantizeNode::MKLDNNQuantizeNode(CNNLayerPtr layer, const mkldnn::engine& eng, MKLDNNWeightsSharing::Ptr &cache) :
        MKLDNNNode(layer, eng, cache) {}

void MKLDNNQuantizeNode::init() {
    auto* quantizeLayer = dynamic_cast<QuantizeLayer*>(getCnnLayer().get());
    if (quantizeLayer == nullptr)
        THROW_IE_EXCEPTION << "Cannot convert Quantize layer " << getName();

    levels = quantizeLayer->levels;
    if (levels <= 1)
        THROW_IE_EXCEPTION << "Quantize layer " << getName() << " supports only parameter levels > 1";

    if (getParentEdges().size() != 5)
        THROW_IE_EXCEPTION << "Incorrect number of input edges for layer " << getName();
    if (getChildEdges().empty())
        THROW_IE_EXCEPTION << "Incorrect number of output edges for layer " << getName();

    for (size_t i = 0; i < getParentEdges().size(); i++) {
        if (getParentEdgesAtPort(i).size() != 1)
            THROW_IE_EXCEPTION << "Quantize layer " << getName() << " has unsupported number of parent edges at port " << i;
    }

    auto initAxisIdx = [&](size_t edgeIdx) {
        auto edge = getParentEdgesAtPort(edgeIdx)[0];

        size_t axisIdx = 0;
        int numberOfNonUnit = 0;
        if (edge->getDims().ndims() > 0) {
            if (edge->getDims()[0] > 1) {
                numberOfNonUnit++;
            }
        }

        for (int i = 1; i < edge->getDims().ndims(); i++) {
            if (edge->getDims()[i] > 1) {
                axisIdx = i;
                numberOfNonUnit++;
            }
        }
        if (numberOfNonUnit > 1) {
            THROW_IE_EXCEPTION << "Quantize layer " << getName() << " supports only per-tensor and per-channel quantizations";
        }

        return axisIdx;
    };

    axis = getParentEdgesAtPort(0)[0]->getDims().ndims() == 1 ? 0 : 1;

    std::set<size_t> quantizationParamsAxisesIdxs;
    std::set<size_t> quantizationParamsAxisesSizes;

    auto inputLowAxis = initAxisIdx(1);
    isInputLowBroadcasted = getParentEdgesAtPort(1)[0]->getDims()[inputLowAxis] == 1;
    if (!isInputLowBroadcasted) {
        quantizationParamsAxisesIdxs.insert(inputLowAxis);
        quantizationParamsAxisesSizes.insert(getParentEdgesAtPort(1)[0]->getDims()[inputLowAxis]);
    }

    auto inputHighAxis = initAxisIdx(2);
    isInputHighBroadcasted = getParentEdgesAtPort(2)[0]->getDims()[inputHighAxis] == 1;
    if (!isInputHighBroadcasted) {
        quantizationParamsAxisesIdxs.insert(inputHighAxis);
        quantizationParamsAxisesSizes.insert(getParentEdgesAtPort(2)[0]->getDims()[inputHighAxis]);
    }

    auto outputLowAxis = initAxisIdx(3);
    isOutputLowBroadcasted = getParentEdgesAtPort(3)[0]->getDims()[outputLowAxis] == 1;
    if (!isOutputLowBroadcasted) {
        quantizationParamsAxisesIdxs.insert(outputLowAxis);
        quantizationParamsAxisesSizes.insert(getParentEdgesAtPort(3)[0]->getDims()[outputLowAxis]);
    }

    auto outputHighAxis = initAxisIdx(4);
    isOutputHighBroadcasted = getParentEdgesAtPort(4)[0]->getDims()[outputHighAxis] == 1;
    if (!isOutputHighBroadcasted) {
        quantizationParamsAxisesIdxs.insert(outputHighAxis);
        quantizationParamsAxisesSizes.insert(getParentEdgesAtPort(4)[0]->getDims()[outputHighAxis]);
    }

    if (quantizationParamsAxisesIdxs.size() > 1 || quantizationParamsAxisesSizes.size() > 1)
        THROW_IE_EXCEPTION << "Unsupported input sizes for Quantize layer with name " << getName();

    if (quantizationParamsAxisesIdxs.size() == 1) {
        axis = *quantizationParamsAxisesIdxs.begin();
    }

    auto inputLowAxisSize = getParentEdgesAtPort(1)[0]->getDims()[inputLowAxis];
    auto inputHighAxisSize = getParentEdgesAtPort(2)[0]->getDims()[inputHighAxis];
    auto outputLowAxisSize = getParentEdgesAtPort(3)[0]->getDims()[outputLowAxis];
    auto outputHighAxisSize = getParentEdgesAtPort(4)[0]->getDims()[outputHighAxis];

    size_t axisRealSize = static_cast<size_t>(getParentEdgesAtPort(0)[0]->getDims()[axis]);
    size_t axisPaddedSize = static_cast<size_t>(rnd_up(getParentEdgesAtPort(0)[0]->getDims()[axis], 16));

    if (quantizationParamsAxisesSizes.size() == 1) {
        if (*quantizationParamsAxisesSizes.begin() != axisRealSize)
            THROW_IE_EXCEPTION << "Unsupported input sizes for Quantize layer with name " << getName();
    }

    for (size_t i = 1; i < getParentEdges().size(); i++) {
        if (!getParentEdgesAtPort(i)[0]->getParent()->isConstant())
            THROW_IE_EXCEPTION << "Quantize layer with name " << getName() << " has non const input on " << i << " port";
        auto prec = getCnnLayer()->insData[i].lock()->getPrecision();
        if (prec != Precision::FP32)
            THROW_IE_EXCEPTION << "Quantize layer with name " << getName() << " has unsupported precision " << prec << " on " << i << " port";
    }

    auto inputLowBlob = dynamic_cast<TBlob<float>*>(getParentEdgesAtPort(1)[0]->getParent()->getCnnLayer()->blobs["custom"].get());
    auto inputLowData = inputLowBlob->buffer().as<float*>();

    auto inputHighBlob = dynamic_cast<TBlob<float>*>(getParentEdgesAtPort(2)[0]->getParent()->getCnnLayer()->blobs["custom"].get());
    auto inputHighData = inputHighBlob->buffer().as<float*>();

    auto outputLowBlob = dynamic_cast<TBlob<float>*>(getParentEdgesAtPort(3)[0]->getParent()->getCnnLayer()->blobs["custom"].get());
    auto outputLowData = outputLowBlob->buffer().as<float*>();

    auto outputHighBlob = dynamic_cast<TBlob<float>*>(getParentEdgesAtPort(4)[0]->getParent()->getCnnLayer()->blobs["custom"].get());
    auto outputHighData = outputHighBlob->buffer().as<float*>();

    bool binarization = levels == 2;

    if (binarization) {
        for (int i = 0; i < outputLowAxisSize; i++) {
            if (outputLowData[i] != 1.f && outputLowData[i] != 0.f) {
                binarization = false;
                break;
            }
        }

        for (int i = 0; i < outputHighAxisSize; i++) {
            if (outputHighData[i] != 1.f && outputHighData[i] != 0.f) {
                binarization = false;
                break;
            }
        }

        for (ptrdiff_t i = 0; i < std::max(inputLowAxisSize, inputHighAxisSize); i++) {
            if (inputLowData[isInputLowBroadcasted ? 0 : i] != inputHighData[isInputHighBroadcasted ? 0 : i]) {
                binarization = false;
                break;
            }
        }
    }

    if (binarization) {
<<<<<<< HEAD
        // TODO: Unimplemented
        THROW_IE_EXCEPTION << "unimplemented";
//        quantizeAlgorithm = algorithm::binarization_depthwise;
=======
        quantizeOpType = QuantizeOpType::Binarization;
>>>>>>> a12cf0e1

        binarizationThresholds.resize(axisPaddedSize);
        binarizationOutputMask.resize(axisPaddedSize);

        for (int i = 0; i < axisRealSize; i++) {
            binarizationThresholds[i] = inputLowData[isInputLowBroadcasted ? 0 : i];
            binarizationOutputMask[i] = outputHighData[isOutputHighBroadcasted ? 0 : i] == 1.f ? 0xffffffff : 0x00000000;
        }
    } else {
        auto allElementsAreEqual = [&](const float* data, size_t size) {
            if (size == 0)
                return true;

            auto first = data[0];
            for (int i = 1; i < size; i++) {
                if (data[i] != first)
                    return false;
            }

            return true;
        };

        if (allElementsAreEqual(inputLowData, inputLowAxisSize)) {
            inputLowAxisSize = 1;
            isInputLowBroadcasted = true;
        }

        if (allElementsAreEqual(inputHighData, inputHighAxisSize)) {
            inputHighAxisSize = 1;
            isInputHighBroadcasted = true;
        }

        if (allElementsAreEqual(outputLowData, outputLowAxisSize)) {
            outputLowAxisSize = 1;
            isOutputLowBroadcasted = true;
        }

        if (allElementsAreEqual(outputHighData, outputHighAxisSize)) {
            outputHighAxisSize = 1;
            isOutputHighBroadcasted = true;
        }

        cropLow.resize(inputLowAxisSize);
        cropHigh.resize(inputHighAxisSize);
        inputScale.resize(std::max(inputLowAxisSize, inputHighAxisSize));
        inputShift.resize(std::max(inputLowAxisSize, inputHighAxisSize));
        outputScale.resize(std::max(outputLowAxisSize, outputHighAxisSize));
        outputShift.resize(outputLowAxisSize);

        bool quantizationOnly = true;

        for (int i = 0; i < cropLow.size(); i++) {
            float il = inputLowData[isInputLowBroadcasted ? 0 : i];

            cropLow[i] = il;
        }

        for (int i = 0; i < cropHigh.size(); i++) {
            float ih = inputHighData[isInputHighBroadcasted ? 0 : i];

            cropHigh[i] = ih;
        }

        for (int i = 0; i < inputScale.size(); i++) {
            float il = inputLowData[isInputLowBroadcasted ? 0 : i];
            float ih = inputHighData[isInputHighBroadcasted ? 0 : i];

#if defined(VALIDATE_QUANTIZATION_RANGES)
            if ((il == ih && levels != 2) || std::isnan(il) || std::isnan(ih) || std::isinf(il) || std::isinf(ih)) {
                THROW_IE_EXCEPTION << "Quantize layer with name '" << getName() << "' has invalid input quantize ranges: "
                                   << "inputLow = " << il << ", inputHigh = " << ih;
            }
#endif

            inputScale[i] = (levels - 1) / (ih - il);
            inputShift[i] = -il * (levels - 1) / (ih - il);
        }

        for (int i = 0; i < outputScale.size(); i++) {
            float ol = outputLowData[isOutputLowBroadcasted ? 0 : i];
            float oh = outputHighData[isOutputHighBroadcasted ? 0 : i];

#if defined(VALIDATE_QUANTIZATION_RANGES)
            if (std::isnan(ol) || std::isnan(oh) || std::isinf(ol) || std::isinf(oh)) {
                THROW_IE_EXCEPTION << "Quantize layer with name '" << getName() << "' has wrong output quantize ranges: "
                                   << "outputLow = " << ol << ", outputHigh = " << oh;
            }
#endif

            outputScale[i] = (oh - ol) / (levels - 1);

            if (outputScale[i] != 1.f)
                quantizationOnly = false;
        }

        for (int i = 0; i < outputShift.size(); i++) {
            float ol = outputLowData[isOutputLowBroadcasted ? 0 : i];

            outputShift[i] = ol;

            if (outputShift[i] != 0.f)
                quantizationOnly = false;
        }

        quantizeOpType = quantizationOnly ? QuantizeOpType::Quantization : QuantizeOpType::FakeQuantization;
    }

    if (binarization) {
        inputPrecision = Precision::FP32;
        outputPrecision = Precision::BIN;
    } else {
        inputPrecision = getCnnLayer()->insData[0].lock()->getPrecision();
        outputPrecision = getCnnLayer()->outData[0]->getPrecision();

        if (inputPrecision != Precision::FP32 && inputPrecision != Precision::U8 && inputPrecision != Precision::I8)
            inputPrecision = Precision::FP32;

        if (outputPrecision != Precision::FP32 && outputPrecision != Precision::U8 && outputPrecision != Precision::I8)
            outputPrecision = Precision::FP32;
    }
}

std::vector<mkldnn::memory::format_tag> MKLDNNQuantizeNode::getDataFormats() const {
    // Special case for first FQ in the network
    if (getParentEdgesAtPort(0)[0]->getDims()[getAxis()] == 3) {
        return { MKLDNNMemory::GetPlainFormat(getParentEdgesAtPort(0)[0]->getDims()) };
    } else {
        if (isBinarization()) {
<<<<<<< HEAD
            if (getParentEdgesAtPort(0)[0]->getDims().ndims() == 4)
                return {memory::format_tag::nhwc };
            else
                return { MKLDNNMemory::GetPlainFormat(getParentEdgesAtPort(0)[0]->getDims()) };
        } else {
            switch (getParentEdgesAtPort(0)[0]->getDims().ndims()) {
                case 2:
                    return {memory::format_tag::nc};
                case 4:
                    return {memory::format_tag::nChw8c, memory::format_tag::nChw16c, memory::format_tag::nhwc, memory::format_tag::nchw};
                case 5:
                    return {memory::format_tag::nCdhw8c, memory::format_tag::nCdhw16c, memory::format_tag::ndhwc, memory::format_tag::ncdhw};
=======
            return {memory::nhwc};
        } else {
            switch (getParentEdgesAtPort(0)[0]->getDims().ndims()) {
                case 4:
                    if (getAxis() == 1) {
                        auto blkFormat = mayiuse(cpu::avx512_common) ? memory::nChw16c : memory::nChw8c;
                        return {blkFormat, memory::nhwc, memory::nchw};
                    } else {
                        return {memory::nchw};
                    }
                case 5:
                    if (getAxis() == 1) {
                        auto blkFormat = mayiuse(cpu::avx512_common) ? memory::nCdhw16c : memory::nCdhw8c;
                        return {blkFormat, memory::ndhwc, memory::ncdhw};
                    } else {
                        return {memory::ncdhw};
                    }
>>>>>>> a12cf0e1
                default:
                    return {MKLDNNMemory::GetPlainFormat(getParentEdgesAtPort(0)[0]->getDims())};
            }
        }
    }
}

void MKLDNNQuantizeNode::getSupportedDescriptors() {
    std::string errorPrefix = "Quantize layer with name '" + getName() + "' ";

<<<<<<< HEAD
        InferenceEngine::SizeVector weightDims;
        weightDims.push_back(getParentEdgeAt(0)->getDims()[getAxis()]);
        MKLDNNDims blocked_weightDims(weightDims);
        MKLDNNMemoryDesc wgh_candidate{blocked_weightDims, wdt, memory::format_tag::x};

        if (isBinarization()) {
            THROW_IE_EXCEPTION << "Unimplemented";
//            std::shared_ptr<mkldnn::quantization_forward::desc> bin_conv_desc;
//            bin_conv_desc.reset(new quantization_forward::desc(prop_kind::forward_scoring, quantizeAlgorithm, getAxis(),
//                                                               in_candidate, wgh_candidate, wgh_candidate,
//                                                               out_candidate));

//            descs.emplace_back(bin_conv_desc);
        } else if (levels != 2) {
            THROW_IE_EXCEPTION << "Unimplemented";
//            std::shared_ptr<mkldnn::quantization_forward::desc> quantization_desc;
//            quantization_desc.reset(
//                    new quantization_forward::desc(prop_kind::forward_scoring, quantizeAlgorithm, getAxis(),
//                                                   in_candidate, wgh_candidate, wgh_candidate, wgh_candidate,
//                                                   wgh_candidate, wgh_candidate, wgh_candidate, out_candidate));

//            descs.emplace_back(quantization_desc);
=======
    if (getParentEdgesAtPort(0)[0]->getDims().ndims() != getChildEdgesAtPort(0)[0]->getDims().ndims()) {
        THROW_IE_EXCEPTION << errorPrefix << "has different ranks for input and output tensors";
    }

    if (getParentEdgesAtPort(0)[0]->getDims().ndims() < 1ul || getParentEdgesAtPort(0)[0]->getDims().ndims() > 5ul) {
        THROW_IE_EXCEPTION << errorPrefix << "has unsupported number of dimensions for input at edge 0";
    }

    if (isBinarization()) {
        if (getParentEdgesAtPort(0)[0]->getDims().ndims() != 4ul) {
            THROW_IE_EXCEPTION << errorPrefix << "doesn't support input/output rank != 4";
>>>>>>> a12cf0e1
        }
    }

    if (getAxis() != 1) {
        if (isBinarization())
            THROW_IE_EXCEPTION << errorPrefix << "doesn't support non per-tensor binarization for axis: " << getAxis();
        if (getAxis() != 0)
            THROW_IE_EXCEPTION << errorPrefix << "doesn't support non per-tensor quantization for axis: " << getAxis();
    }
}

void MKLDNNQuantizeNode::initSupportedPrimitiveDescriptors() {
    if (!supportedPrimitiveDescriptors.empty())
        return;

    impl_desc_type impl_type;
    if (mayiuse(cpu::avx512_common)) {
        impl_type = impl_desc_type::jit_avx512;
    } else if (mayiuse(cpu::avx2)) {
        impl_type = impl_desc_type::jit_avx2;
    } else if (mayiuse(cpu::sse42)) {
        impl_type = impl_desc_type::jit_sse42;
    } else {
        impl_type = impl_desc_type::ref;
    }

    if (!mayiuse(cpu::sse42) || getAxis() != 1) {
        impl_type = impl_desc_type::ref;

        if (!isBinarization()) {
            inputPrecision = Precision::FP32;
            outputPrecision = Precision::FP32;
        }
    }

    auto inputDataType = MKLDNNExtensionUtils::IEPrecisionToDataType(getInputPrecision());
    auto outputDataType = MKLDNNExtensionUtils::IEPrecisionToDataType(getOutputPrecision());

<<<<<<< HEAD
    auto same = [&] (memory::format_tag fmt, impl_desc_type impl) -> PrimitiveDescInfo {
        InferenceEngine::LayerConfig config;
=======
    for (auto& fmt : getDataFormats()) {
        LayerConfig config;
>>>>>>> a12cf0e1
        config.dynBatchSupport = true;
        for (size_t i = 0; i < getParentEdges().size(); i++) {
            DataConfig dataConfig;
            dataConfig.inPlace = -1;
            dataConfig.constant = false;

            if (i == 0) {
                dataConfig.desc = MKLDNNMemoryDesc(getParentEdgeAt(i)->getDims(), inputDataType, fmt);
            } else {
                dataConfig.desc = MKLDNNMemoryDesc(getParentEdgeAt(i)->getDims(), inputDataType, MKLDNNMemory::GetPlainFormat(getParentEdgeAt(i)->getDims()));
            }
            config.inConfs.push_back(dataConfig);
        }

<<<<<<< HEAD
        InferenceEngine::DataConfig dataConfig;
            dataConfig.inPlace = -1;
            dataConfig.constant = false;
            dataConfig.desc = MKLDNNMemoryDesc(getChildEdgeAt(0)->getDims(), outputDataType, fmt);
            config.outConfs.push_back(dataConfig);
        return {config, impl, fmt};
    };

    if (!descs.empty()) {
        for (int i = 0; i < descs.size(); i++) {
            primitive_desc_iterator itpd = descs[i].createPrimitiveDescriptorIterator(getEngine());
            while (itpd) {
                impl_desc_type impl_type = parse_impl_name(itpd.impl_info_str());

                supportedPrimitiveDescriptors.push_back(same(getDataFormats()[i], impl_type));

                if (!itpd.next_impl())
                    break;
            }
        }
    } else {
        inputDataType = MKLDNNExtensionUtils::IEPrecisionToDataType(InferenceEngine::Precision::FP32);
        outputDataType = MKLDNNExtensionUtils::IEPrecisionToDataType(InferenceEngine::Precision::FP32);

        // Ref implementation. Not from MKLDNN.
        supportedPrimitiveDescriptors.push_back(same(MKLDNNMemory::GetPlainFormat(getParentEdgeAt(0)->getDims()), ref_any));
=======
        DataConfig dataConfig;
        dataConfig.inPlace = -1;
        dataConfig.constant = false;
        dataConfig.desc = MKLDNNMemoryDesc(getChildEdgeAt(0)->getDims(), outputDataType, fmt);
        config.outConfs.push_back(dataConfig);

        supportedPrimitiveDescriptors.push_back({config, impl_type, fmt});
>>>>>>> a12cf0e1
    }
}

void MKLDNNQuantizeNode::createPrimitive() {
    auto config = getSelectedPrimitiveDescriptor()->getConfig();

    jqp.c = config.inConfs[0].desc.getDims()[1];

    jqp.src_prc = config.inConfs[0].desc.getPrecision();
    jqp.wei_prc = Precision::FP32;
    jqp.dst_prc = config.outConfs[0].desc.getPrecision();

    MKLDNNMemoryDesc inDesc(config.inConfs[0].desc);
    jqp.src_format = inDesc.getFormat();

    jqp.op_type = quantizeOpType;

    if (getSelectedPrimitiveDescriptor()->getImplementationType() != impl_desc_type::ref) {
        if (mayiuse(cpu::avx512_common)) {
            if (isBinarization())
                quantize_kernel.reset(new jit_uni_binarization_kernel<cpu::avx512_common>(jqp));
            else
                quantize_kernel.reset(new jit_uni_quantization_kernel<cpu::avx512_common>(jqp));
        } else if (mayiuse(cpu::avx2)) {
            if (isBinarization())
                quantize_kernel.reset(new jit_uni_binarization_kernel<cpu::avx2>(jqp));
            else
                quantize_kernel.reset(new jit_uni_quantization_kernel<cpu::avx2>(jqp));
        } else if (mayiuse(cpu::sse42)) {
            if (isBinarization())
                quantize_kernel.reset(new jit_uni_binarization_kernel<cpu::sse42>(jqp));
            else
                quantize_kernel.reset(new jit_uni_quantization_kernel<cpu::sse42>(jqp));
        }
    }

    size_t axisSize = getParentEdgeAt(0)->getDims()[getAxis()];
    size_t axisPaddedSize = rnd_up(axisSize, 16);
<<<<<<< HEAD
    MKLDNNMemoryDesc weightsDataDesc = {{(uint32_t)axisPaddedSize}, memory::data_type::f32, memory::format_tag::x};

    THROW_IE_EXCEPTION << "Unimplemented";
//    if (isBinarization()) {
//        auto prim_desc = createPrimitiveDescriptor<quantization_forward::primitive_desc, quantization_forward::desc>();
//
//        auto binarizationThresholdsDataMem = std::make_shared<MKLDNNMemory>(getEngine());
//        binarizationThresholdsDataMem->Create(weightsDataDesc, getBinarizationTresholdsPtr());
//        internalBlobMemory.push_back(binarizationThresholdsDataMem);
//
//        auto binarizationMaskDataMem = std::make_shared<MKLDNNMemory>(getEngine());
//        binarizationMaskDataMem->Create(weightsDataDesc, getBinarizationOutputMaskPtr());
//        internalBlobMemory.push_back(binarizationMaskDataMem);
//
//        prim.reset(new quantization_forward(prim_desc, getParentEdgeAt(0)->getMemory().GetPrimitive(),
//                                            internalBlobMemory[0]->GetPrimitive(),
//                                            internalBlobMemory[1]->GetPrimitive(),
//                                            getChildEdgeAt(0)->getMemory().GetPrimitive()));
//    } else if (levels != 2) {
//        auto prim_desc = createPrimitiveDescriptor<quantization_forward::primitive_desc, quantization_forward::desc>();
//
//        auto pushInternalBlob = [&](std::vector<float>& data) {
//            if (data.size() == 1)
//                data.resize(axisPaddedSize, data[0]);
//            else
//                data.resize(axisPaddedSize);
//            auto memory = std::make_shared<MKLDNNMemory>(getEngine());
//            memory->Create(weightsDataDesc, &data[0]);
//            internalBlobMemory.push_back(memory);
//        };
//
//        pushInternalBlob(cropLow);
//        pushInternalBlob(cropHigh);
//        pushInternalBlob(inputScale);
//        pushInternalBlob(inputShift);
//        pushInternalBlob(outputScale);
//        pushInternalBlob(outputShift);
//
//        prim.reset(new quantization_forward(prim_desc, getParentEdgeAt(0)->getMemory().GetPrimitive(),
//                                            internalBlobMemory[0]->GetPrimitive(),
//                                            internalBlobMemory[1]->GetPrimitive(),
//                                            internalBlobMemory[2]->GetPrimitive(),
//                                            internalBlobMemory[3]->GetPrimitive(),
//                                            internalBlobMemory[4]->GetPrimitive(),
//                                            internalBlobMemory[5]->GetPrimitive(),
//                                            getChildEdgeAt(0)->getMemory().GetPrimitive()));
//    }
=======
    MKLDNNMemoryDesc weightsDataDesc = {{(uint32_t)axisPaddedSize}, memory::f32, memory::x};

    if (isBinarization()) {
        auto binarizationThresholdsDataMem = std::make_shared<MKLDNNMemory>(getEngine());
        binarizationThresholdsDataMem->Create(weightsDataDesc, getBinarizationTresholdsPtr());
        internalBlobMemory.push_back(binarizationThresholdsDataMem);

        auto binarizationMaskDataMem = std::make_shared<MKLDNNMemory>(getEngine());
        binarizationMaskDataMem->Create(weightsDataDesc, getBinarizationOutputMaskPtr());
        internalBlobMemory.push_back(binarizationMaskDataMem);
    } else if (levels != 2) {
        auto pushInternalBlob = [&](std::vector<float>& data) {
            if (data.size() == 1)
                data.resize(axisPaddedSize, data[0]);
            else
                data.resize(axisPaddedSize);
            auto memory = std::make_shared<MKLDNNMemory>(getEngine());
            memory->Create(weightsDataDesc, &data[0]);
            internalBlobMemory.push_back(memory);
        };

        pushInternalBlob(cropLow);
        pushInternalBlob(cropHigh);
        pushInternalBlob(inputScale);
        pushInternalBlob(inputShift);
        pushInternalBlob(outputScale);
        pushInternalBlob(outputShift);
    }
}

void MKLDNNQuantizeNode::executeReference() {
    auto &srcMemory = getParentEdgeAt(0)->getMemoryPtr();
    auto &dstMemory = getChildEdgeAt(0)->getMemoryPtr();

    auto src = reinterpret_cast<const float *>(srcMemory->GetData()) +
               srcMemory->GetDescriptor().data.layout_desc.blocking.offset_padding;

    auto config = getSelectedPrimitiveDescriptor()->getConfig();
    auto srcDims = config.inConfs[0].desc.getDims();
    auto dstDims = config.outConfs[0].desc.getDims();

    auto s_str = config.inConfs[0].desc.getBlockingDesc().getStrides();
    auto d_str = config.outConfs[0].desc.getBlockingDesc().getStrides();

    const int N = srcDims[0];
    const int C = srcDims[1];
    const int D = srcDims.size() == 5 ? srcDims[2] : 1;
    const int H = srcDims.size() == 3 ? srcDims[2] : srcDims.size() > 3 ? srcDims[srcDims.size() - 2] : 1;
    const int W = srcDims.size() > 3 ? srcDims[srcDims.size() - 1] : 1;

    if (jqp.op_type == QuantizeOpType::Binarization) {
        size_t tmp = s_str[s_str.size() - 1];
        for (int i = s_str.size() - 1; i > 1; i--) {
            s_str[i] = s_str[i - 1];
        }
        s_str[1] = tmp;

        tmp = d_str[d_str.size() - 1];
        for (int i = d_str.size() - 1; i > 1; i--) {
            d_str[i] = d_str[i - 1];
        }
        d_str[1] = tmp;

        auto dst = reinterpret_cast<uint8_t *>(dstMemory->GetData()) +
                   dstMemory->GetDescriptor().data.layout_desc.blocking.offset_padding;

        const int nbits = 8;
        const int CB = utils::div_up(C, nbits);

        auto thresholds = reinterpret_cast<const float*>(internalBlobMemory[0]->GetData());
        auto output_mask = reinterpret_cast<const uint32_t*>(internalBlobMemory[1]->GetData());

        parallel_nd(N, CB, D, H, W, [&](int n, int cb, int d, int h, int w) {
            uint8_t bin_val = 0x00;
            for (int c = cb * nbits, shift = 0; c < std::min(C, (cb + 1) * nbits); c++, shift++) {
                size_t src_off = srcDims.size() == 4 ?
                                    n * s_str[0] + c * s_str[1] + h * s_str[2] + w * s_str[3] :
                                 srcDims.size() == 5 ?
                                    n * s_str[0] + c * s_str[1] + d * s_str[2] + h * s_str[3] + w * s_str[4] :
                                    n * s_str[0] + c * s_str[1];

                float val = src[src_off];
                float thr = thresholds[c];
                uint32_t out_mask = output_mask[c];

                uint32_t res = (val > thr) ? 0xffffffff : 0x00000000;

                auto bit = uint8_t(res == out_mask);
                bin_val |= (bit << shift);
            }

            size_t dst_off = dstDims.size() == 4 ?
                                n * d_str[0] + (cb * nbits) * d_str[1] + h * d_str[2] + w * d_str[3] :
                             dstDims.size() == 5 ?
                                 n * d_str[0] + (cb * nbits) * d_str[1] + d * d_str[2] + h * d_str[3] + w * d_str[4] :
                                 n * d_str[0] + (cb * nbits) * d_str[1];

            dst[dst_off / nbits] = bin_val;
        });
    } else {
        auto dst = reinterpret_cast<float *>(dstMemory->GetData()) +
                   dstMemory->GetDescriptor().data.layout_desc.blocking.offset_padding;

        auto crop_low = reinterpret_cast<const float*>(internalBlobMemory[0]->GetData());
        auto crop_high = reinterpret_cast<const float*>(internalBlobMemory[1]->GetData());
        auto input_scale = reinterpret_cast<const float*>(internalBlobMemory[2]->GetData());
        auto input_shift = reinterpret_cast<const float*>(internalBlobMemory[3]->GetData());
        auto output_scale = reinterpret_cast<const float*>(internalBlobMemory[4]->GetData());
        auto output_shift = reinterpret_cast<const float*>(internalBlobMemory[5]->GetData());

        parallel_nd(N, C, D, H, W, [&](int n, int c, int d, int h, int w) {
            size_t src_off = srcDims.size() == 5 ?
                                n * s_str[0] + c * s_str[1] + d * s_str[2] + h * s_str[3] + w * s_str[4] :
                             srcDims.size() == 4 ?
                                n * s_str[0] + c * s_str[1] + h * s_str[2] + w * s_str[3] :
                             srcDims.size() == 3 ?
                                n * s_str[0] + c * s_str[1] + h * s_str[2] :
                             srcDims.size() == 2 ?
                                n * s_str[0] + c * s_str[1] :
                                n * s_str[0];

            float src_val = src[src_off];

            int wei_idx = getAxis() == 0 ? n : c;
            float cl = crop_low[wei_idx];
            float ch = crop_high[wei_idx];
            float isc = input_scale[wei_idx];
            float ish = input_shift[wei_idx];
            float osc = output_scale[wei_idx];
            float osh = output_shift[wei_idx];

            float dst_val = nstl::min(ch, nstl::max(cl, src_val));
            dst_val = dst_val * isc + ish;
            dst_val = roundf(dst_val);
            dst_val = dst_val * osc + osh;

            size_t dst_off = dstDims.size() == 5 ?
                             n * d_str[0] + c * d_str[1] + d * d_str[2] + h * d_str[3] + w * d_str[4] :
                             dstDims.size() == 4 ?
                             n * d_str[0] + c * d_str[1] + h * d_str[2] + w * d_str[3] :
                             dstDims.size() == 3 ?
                             n * d_str[0] + c * d_str[1] + h * d_str[2] :
                             dstDims.size() == 2 ?
                             n * d_str[0] + c * d_str[1] :
                             n * d_str[0];

            dst[dst_off] = dst_val;
        });
    }
}

void MKLDNNQuantizeNode::executeBinarization() {
    auto &srcMemory = getParentEdgeAt(0)->getMemoryPtr();
    auto &dstMemory = getChildEdgeAt(0)->getMemoryPtr();

    auto src = reinterpret_cast<const uint8_t *>(srcMemory->GetData()) +
               srcMemory->GetDescriptor().data.layout_desc.blocking.offset_padding *
               MKLDNNExtensionUtils::sizeOfDataType(mkldnn::memory::data_type(srcMemory->GetDescriptor().data.data_type));
    auto dst = reinterpret_cast<uint8_t *>(dstMemory->GetData()) +
               dstMemory->GetDescriptor().data.layout_desc.blocking.offset_padding *
               MKLDNNExtensionUtils::sizeOfDataType(mkldnn::memory::data_type(dstMemory->GetDescriptor().data.data_type));

    auto thresholds = reinterpret_cast<const float*>(internalBlobMemory[0]->GetData());
    auto output_mask = reinterpret_cast<const float*>(internalBlobMemory[1]->GetData());

    auto config = getSelectedPrimitiveDescriptor()->getConfig();
    auto src_dims = config.inConfs[0].desc.getDims();

    std::vector<size_t> s_str = config.inConfs[0].desc.getBlockingDesc().getStrides();
    size_t tmp = s_str[s_str.size() - 1];
    for (int i = s_str.size() - 1; i > 1; i--) {
        s_str[i] = s_str[i - 1];
    }
    s_str[1] = tmp;

    const int N = src_dims[0];
    const int C = src_dims[1];
    const int H = src_dims[2];
    const int W = src_dims[3];

    int nbits = 8;

    parallel_nd(N, H, W, [&](int n, int h, int w) {
        auto arg = jit_quantize_call_args();

        arg.from    = &src[(n * s_str[0] + h * s_str[2] + w * s_str[3]) * sizeof(float)];
        arg.to      = &dst[(n * s_str[0] + h * s_str[2] + w * s_str[3]) / nbits];
        arg.thresholds = &thresholds[0];
        arg.output_mask = &output_mask[0];
        arg.work_amount = (size_t)C;

        (*quantize_kernel)(&arg);
    });
}

void MKLDNNQuantizeNode::executeQuantization() {
    auto &srcMemory = getParentEdgeAt(0)->getMemoryPtr();
    auto &dstMemory = getChildEdgeAt(0)->getMemoryPtr();

    auto src = reinterpret_cast<const uint8_t *>(srcMemory->GetData()) +
            srcMemory->GetDescriptor().data.layout_desc.blocking.offset_padding *
           MKLDNNExtensionUtils::sizeOfDataType(mkldnn::memory::data_type(srcMemory->GetDescriptor().data.data_type));
    auto dst = reinterpret_cast<uint8_t *>(dstMemory->GetData()) +
            dstMemory->GetDescriptor().data.layout_desc.blocking.offset_padding *
            MKLDNNExtensionUtils::sizeOfDataType(mkldnn::memory::data_type(dstMemory->GetDescriptor().data.data_type));

    auto crop_low = reinterpret_cast<const float*>(internalBlobMemory[0]->GetData());
    auto crop_high = reinterpret_cast<const float*>(internalBlobMemory[1]->GetData());
    auto input_scale = reinterpret_cast<const float*>(internalBlobMemory[2]->GetData());
    auto input_shift = reinterpret_cast<const float*>(internalBlobMemory[3]->GetData());
    auto output_scale = reinterpret_cast<const float*>(internalBlobMemory[4]->GetData());
    auto output_shift = reinterpret_cast<const float*>(internalBlobMemory[5]->GetData());

    auto config = getSelectedPrimitiveDescriptor()->getConfig();
    auto srcDims = config.inConfs[0].desc.getDims();

    bool is_blk_format = jqp.src_format != memory::format::nhwc && jqp.src_format != memory::format::ndhwc;
    int blk_size = (jqp.src_format == memory::format::tnc ||
                    jqp.src_format == memory::format::nchw ||
                    jqp.src_format == memory::format::ncdhw) ? 1 : mayiuse(cpu::avx512_common) ? 16 : 8;

    auto src_type_size = jqp.src_prc.size();
    auto dst_type_size = jqp.dst_prc.size();

    std::vector<size_t> s_str = config.inConfs[0].desc.getBlockingDesc().getStrides();

    if (jqp.src_format == memory::format::nChw8c || jqp.src_format == memory::format::nChw16c ||
        jqp.src_format == memory::format::nCdhw8c || jqp.src_format == memory::format::nCdhw16c) {
            s_str[1] /= blk_size;
    }

    if (jqp.src_format == memory::format::nhwc || jqp.src_format == memory::format::ndhwc) {
        size_t tmp = s_str[s_str.size() - 1];
        for (int i = s_str.size() - 1; i > 1; i--) {
            s_str[i] = s_str[i - 1];
        }
        s_str[1] = tmp;
    }

    const int N = srcDims[0];
    const int C = srcDims[1];
    const int CB = div_up(C, blk_size);
    const int D = srcDims.size() == 5 ? srcDims[2] : 1;
    const int H = srcDims.size() == 3 ? srcDims[2] : srcDims.size() > 3 ? srcDims[srcDims.size() - 2] : 1;
    const int W = srcDims.size() > 3 ? srcDims[srcDims.size() - 1] : 1;

    if (jqp.src_format == memory::format::tnc) {
        parallel_nd(N, CB, D, [&](int n, int cb, int d) {
            auto arg = jit_quantize_call_args();

            int c = cb * blk_size;

            size_t data_off = n * s_str[0] + c * s_str[1];

            arg.from = &src[data_off * src_type_size];
            arg.to = &dst[data_off * dst_type_size];
            arg.crop_low = &crop_low[c];
            arg.crop_high = &crop_high[c];
            arg.input_scale = &input_scale[c];
            arg.input_shift = &input_shift[c];
            arg.output_scale = &output_scale[c];
            arg.output_shift = &output_shift[c];

            arg.src_step = (size_t) blk_size * src_type_size;
            arg.dst_step = (size_t) blk_size * dst_type_size;
            arg.block_size = (size_t) blk_size;
            arg.work_amount = (size_t)H;

            (*quantize_kernel)(&arg);
        });
    } else {
        parallel_nd(N, CB, D, H, [&](int n, int cb, int d, int h) {
            auto arg = jit_quantize_call_args();

            int c = cb * blk_size;

            size_t data_off = srcDims.size() == 2 ?
                                    n * s_str[0] + c * s_str[1] :
                              srcDims.size() == 3 || srcDims.size() == 4 ?
                                    n * s_str[0] + c * s_str[1] + h * s_str[2] :
                                    n * s_str[0] + c * s_str[1] + d * s_str[2] + h * s_str[3];

            arg.from = &src[data_off * src_type_size];
            arg.to = &dst[data_off * dst_type_size];
            arg.crop_low = &crop_low[c];
            arg.crop_high = &crop_high[c];
            arg.input_scale = &input_scale[c];
            arg.input_shift = &input_shift[c];
            arg.output_scale = &output_scale[c];
            arg.output_shift = &output_shift[c];

            arg.src_step = is_blk_format ? (size_t) blk_size * src_type_size : (size_t) C * src_type_size;
            arg.dst_step = is_blk_format ? (size_t) blk_size * dst_type_size : (size_t) C * dst_type_size;
            arg.block_size = (is_blk_format && jqp.src_format != memory::format::nc) ? (size_t) blk_size : nstl::min(blk_size, C - c);
            arg.work_amount = (size_t) W;

            (*quantize_kernel)(&arg);
        });
    }
>>>>>>> a12cf0e1
}

void MKLDNNQuantizeNode::execute(mkldnn::stream strm) {
    if (getSelectedPrimitiveDescriptor()->getImplementationType() != impl_desc_type::ref) {
        if (jqp.op_type == QuantizeOpType::Binarization)
            executeBinarization();
        else
            executeQuantization();
    } else {
<<<<<<< HEAD
        auto &srcMemory = getParentEdgeAt(0)->getMemoryPtr();
        auto &inputLowMemory = getParentEdgeAt(1)->getMemoryPtr();
        auto &inputHighMemory = getParentEdgeAt(2)->getMemoryPtr();
        auto &outputLowMemory = getParentEdgeAt(3)->getMemoryPtr();
        auto &outputHighMemory = getParentEdgeAt(4)->getMemoryPtr();
        auto &dstMemory = getChildEdgeAt(0)->getMemoryPtr();

        auto srcData = reinterpret_cast<const float *>(srcMemory->GetPtr());
        auto inputLowData = reinterpret_cast<const float *>(inputLowMemory->GetPtr());
        auto inputHighData = reinterpret_cast<const float *>(inputHighMemory->GetPtr());
        auto outputLowData = reinterpret_cast<const float *>(outputLowMemory->GetPtr());
        auto outputHighData = reinterpret_cast<const float *>(outputHighMemory->GetPtr());
        auto dstData = reinterpret_cast<float *>(dstMemory->GetPtr());

        auto srcDims = srcMemory->GetDims();
        srcDims[0] = batchToProcess();
        if (axis >= srcDims.size())
            THROW_IE_EXCEPTION << "Axis " << axis << " exceeds source tensor dimensions number";

        size_t outerSize = 1;
        for (size_t i = 0; i < axis; i++)
            outerSize *= srcDims[i];

        size_t axisSize = srcDims[axis];

        size_t innerSize = 1;
        for (size_t i = axis + 1; i < srcDims.size(); i++)
            innerSize *= srcDims[i];

        size_t outerOffset = axisSize * innerSize;
        size_t axisOffset = innerSize;

        for (size_t ou = 0; ou < outerSize; ou++) {
            for (size_t ax = 0; ax < axisSize; ax++) {
                float inputLow = inputLowData[isInputLowBroadcasted ? 0 : ax];
                float inputHigh = inputHighData[isInputHighBroadcasted ? 0 : ax];
                float outputLow = outputLowData[isOutputLowBroadcasted ? 0 : ax];
                float outputHigh = outputHighData[isOutputHighBroadcasted ? 0 : ax];

                for (size_t is = 0; is < innerSize; is++) {
                    size_t idx = ou * outerOffset + ax * axisOffset + is;

                    if (srcData[idx] <= inputLow)
                        dstData[idx] = outputLow;
                    else if (srcData[idx] > inputHigh)
                        dstData[idx] = outputHigh;
                    else
                        dstData[idx] = roundf((srcData[idx] - inputLow) / (inputHigh - inputLow) * (levels - 1)) /
                                       (levels - 1) * (outputHigh - outputLow) + outputLow;
                }
            }
        }
=======
        executeReference();
>>>>>>> a12cf0e1
    }
}

void MKLDNNQuantizeNode::appendPostOps(mkldnn::post_ops& ops) {
    if (!isPostOpDataInitialized) {
        isPostOpDataInitialized = true;
        cropLowData.set(cropLow.size(), 1 << 1, &cropLow[0]);
        cropHighData.set(cropHigh.size(), 1 << 1, &cropHigh[0]);
        inputScaleData.set(inputScale.size(), 1 << 1, &inputScale[0]);
        inputShiftData.set(inputShift.size(), 1 << 1, &inputShift[0]);
        outputScaleData.set(outputScale.size(), 1 << 1, &outputScale[0]);
        outputShiftData.set(outputShift.size(), 1 << 1, &outputShift[0]);
    }

    mkldnn::algorithm alg = quantizeOpType == QuantizeOpType::FakeQuantization ? mkldnn::quantization_quantize_dequantize :
                            quantizeOpType == QuantizeOpType::Quantization ? mkldnn::quantization_quantize : mkldnn::binarization_depthwise;

    ops.append_quantization(alg, &cropLowData, &cropHighData, &inputScaleData, &inputShiftData, &outputScaleData, &outputShiftData);
}

bool MKLDNNQuantizeNode::created() const {
    return getType() == Quantize;
}

REG_MKLDNN_PRIM_FOR(MKLDNNQuantizeNode, Quantize);<|MERGE_RESOLUTION|>--- conflicted
+++ resolved
@@ -5,12 +5,9 @@
 #include "mkldnn_quantize_node.h"
 
 #include <legacy/ie_layers.h>
-<<<<<<< HEAD
-=======
 #include <string>
 #include <vector>
 #include <math.h>
->>>>>>> a12cf0e1
 #include <mkldnn_types.h>
 #include <mkldnn_extension_utils.h>
 #include "utils/general_utils.h"
@@ -18,13 +15,8 @@
 #include <algorithm>
 #include <set>
 #include <cmath>
-<<<<<<< HEAD
-#include <string>
-#include <vector>
-=======
 #include "jit_generator.hpp"
 #include "ie_parallel.hpp"
->>>>>>> a12cf0e1
 
 // Quantization ranges validation is switched off by default in order to avoid regressions on user side
 // #define VALIDATE_QUANTIZATION_RANGES
@@ -34,7 +26,7 @@
 using namespace InferenceEngine;
 using namespace details;
 using namespace mkldnn::impl;
-using namespace mkldnn::impl::cpu;
+using namespace mkldnn::impl::cpu::x64;
 using namespace mkldnn::impl::utils;
 using namespace Xbyak;
 
@@ -44,7 +36,14 @@
 struct jit_uni_binarization_kernel : public jit_uni_quantize_kernel, public jit_generator {
     DECLARE_CPU_JIT_AUX_FUNCTIONS(jit_uni_binarization_kernel)
 
-    explicit jit_uni_binarization_kernel(jit_quantize_params jqp) : jit_uni_quantize_kernel(jqp), jit_generator() {
+    explicit jit_uni_binarization_kernel(jit_quantize_params jqp) : jit_uni_quantize_kernel(jqp), jit_generator() {}
+
+    void create_ker() override {
+        jit_generator::create_kernel();
+        ker_ = (decltype(ker_))jit_ker();
+    };
+
+    void generate() override {
         this->preamble();
 
         mov(reg_from, ptr[param + GET_OFF(from)]);
@@ -55,7 +54,7 @@
 
         const int nbits = 8;
         int simd_w = isa == avx512_common ? 16 : 8;
-        const int C = jqp.c;
+        const int C = jqp_.c;
         const int tail_size = C % simd_w;
 
         Label unrolled_loop_label;
@@ -64,8 +63,8 @@
         Label exit_label;
 
         L(unrolled_loop_label); {
-            int step = isa == cpu::sse42 ? nbits / 2 : isa == cpu::avx2 ? nbits : 2 * nbits;
-            const int ur_ch = isa == cpu::sse42 ? nbits : isa == cpu::avx2 ? nbits / 2 : nbits / 4;
+            int step = isa == cpu::x64::sse41 ? nbits / 2 : isa == cpu::x64::avx2 ? nbits : 2 * nbits;
+            const int ur_ch = isa == cpu::x64::sse41 ? nbits : isa == cpu::x64::avx2 ? nbits / 2 : nbits / 4;
             const int unrolled_loop_step = ur_ch * step;
 
             cmp(reg_work_amount, unrolled_loop_step);
@@ -101,8 +100,8 @@
         }
 
         L(main_loop_label); {
-            int repeats = isa == cpu::sse42 ? 2 : 1;
-            int step = isa == cpu::sse42 ? nbits / 2 : isa == cpu::avx2 ? nbits : nbits * 2;
+            int repeats = isa == cpu::x64::sse41 ? 2 : 1;
+            int step = isa == cpu::x64::sse41 ? nbits / 2 : isa == cpu::x64::avx2 ? nbits : nbits * 2;
             const int main_loop_step = step * repeats;
 
             cmp(reg_work_amount, main_loop_step);
@@ -171,12 +170,10 @@
         L(exit_label);
 
         this->postamble();
-
-        ker_ = (decltype(ker_)) this->getCode();
     }
 
 private:
-    using Vmm = typename conditional3<isa == cpu::sse42, Xbyak::Xmm, isa == cpu::avx2,
+    using Vmm = typename conditional3<isa == cpu::x64::sse41, Xbyak::Xmm, isa == cpu::x64::avx2,
             Xbyak::Ymm, Xbyak::Zmm>::type;
 
     inline Vmm vmm_src(int idx) { return Vmm(idx); }
@@ -207,25 +204,30 @@
 struct jit_uni_quantization_kernel : public jit_uni_quantize_kernel, public jit_generator {
     DECLARE_CPU_JIT_AUX_FUNCTIONS(jit_uni_quantization_kernel)
 
-    explicit jit_uni_quantization_kernel(jit_quantize_params jqp) : jit_uni_quantize_kernel(jqp), jit_generator() {
-        do_dequantization = jqp.op_type == QuantizeOpType::FakeQuantization;
-        do_rounding = do_dequantization || jqp.dst_prc == Precision::FP32;
+    explicit jit_uni_quantization_kernel(jit_quantize_params jqp) : jit_uni_quantize_kernel(jqp), jit_generator() {}
+
+    void create_ker() override {
+        jit_generator::create_kernel();
+        ker_ = (decltype(ker_))jit_ker();
+    };
+
+    void generate() override {
+        do_dequantization = jqp_.op_type == QuantizeOpType::FakeQuantization;
+        do_rounding = do_dequantization || jqp_.dst_prc == Precision::FP32;
 
         this->preamble();
 
-        if (jqp.src_format == memory::format::tnc || jqp.src_format == memory::format::nchw || jqp.src_format == memory::format::ncdhw)
+        if (jqp_.src_format == memory::format_tag::tnc || jqp_.src_format == memory::format_tag::nchw || jqp_.src_format == memory::format_tag::ncdhw)
             compute_planar();
         else
             compute_generic();
 
 
         this->postamble();
-
-        ker_ = (decltype(ker_)) this->getCode();
     }
 
 private:
-    using Vmm = typename conditional3<isa == cpu::sse42, Xbyak::Xmm, isa == cpu::avx2,
+    using Vmm = typename conditional3<isa == cpu::x64::sse41, Xbyak::Xmm, isa == cpu::x64::avx2,
             Xbyak::Ymm, Xbyak::Zmm>::type;
 
     inline Vmm vmm_val(int idx) { return Vmm(idx + 0); }
@@ -293,12 +295,12 @@
         mov(reg_output_shift, ptr[param + GET_OFF(output_shift)]);
         mov(reg_work_amount, ptr[param + GET_OFF(work_amount)]);
 
-        if (isa == cpu::avx512_common)
+        if (isa == cpu::x64::avx512_common)
             uni_vpxor(vmm_zero, vmm_zero, vmm_zero);
 
-        int simd_w = isa == cpu::avx512_common ? 16 : 8;
+        int simd_w = isa == cpu::x64::avx512_common ? 16 : 8;
         int tail_simd_w = 4;
-        int repeats = isa == cpu::sse42 ? 2 : 1;
+        int repeats = isa == cpu::x64::sse41 ? 2 : 1;
 
         Label main_loop_label;
         Label tail_blk4_label;
@@ -410,13 +412,13 @@
         mov(reg_block_size, ptr[param + GET_OFF(block_size)]);
         mov(reg_work_amount, ptr[param + GET_OFF(work_amount)]);
 
-        if (isa == cpu::avx512_common)
+        if (isa == cpu::x64::avx512_common)
             uni_vpxor(vmm_zero, vmm_zero, vmm_zero);
 
-        int simd_w = isa == cpu::avx512_common ? 16 : 8;
+        int simd_w = isa == cpu::x64::avx512_common ? 16 : 8;
         int tail8_simd_w = 8;
         int tail4_simd_w = 4;
-        int repeats = isa == cpu::sse42 ? 2 : 1;
+        int repeats = isa == cpu::x64::sse41 ? 2 : 1;
 
         Label main_loop_label;
         Label tail_blk8_label;
@@ -958,13 +960,7 @@
     }
 
     if (binarization) {
-<<<<<<< HEAD
-        // TODO: Unimplemented
-        THROW_IE_EXCEPTION << "unimplemented";
-//        quantizeAlgorithm = algorithm::binarization_depthwise;
-=======
         quantizeOpType = QuantizeOpType::Binarization;
->>>>>>> a12cf0e1
 
         binarizationThresholds.resize(axisPaddedSize);
         binarizationOutputMask.resize(axisPaddedSize);
@@ -1093,38 +1089,23 @@
         return { MKLDNNMemory::GetPlainFormat(getParentEdgesAtPort(0)[0]->getDims()) };
     } else {
         if (isBinarization()) {
-<<<<<<< HEAD
-            if (getParentEdgesAtPort(0)[0]->getDims().ndims() == 4)
-                return {memory::format_tag::nhwc };
-            else
-                return { MKLDNNMemory::GetPlainFormat(getParentEdgesAtPort(0)[0]->getDims()) };
-        } else {
-            switch (getParentEdgesAtPort(0)[0]->getDims().ndims()) {
-                case 2:
-                    return {memory::format_tag::nc};
-                case 4:
-                    return {memory::format_tag::nChw8c, memory::format_tag::nChw16c, memory::format_tag::nhwc, memory::format_tag::nchw};
-                case 5:
-                    return {memory::format_tag::nCdhw8c, memory::format_tag::nCdhw16c, memory::format_tag::ndhwc, memory::format_tag::ncdhw};
-=======
-            return {memory::nhwc};
+            return {memory::format_tag::nhwc};
         } else {
             switch (getParentEdgesAtPort(0)[0]->getDims().ndims()) {
                 case 4:
                     if (getAxis() == 1) {
-                        auto blkFormat = mayiuse(cpu::avx512_common) ? memory::nChw16c : memory::nChw8c;
-                        return {blkFormat, memory::nhwc, memory::nchw};
+                        auto blkFormat = mayiuse(cpu::x64::avx512_common) ? memory::format_tag::nChw16c : memory::format_tag::nChw8c;
+                        return {blkFormat, memory::format_tag::nhwc, memory::format_tag::nchw};
                     } else {
-                        return {memory::nchw};
+                        return {memory::format_tag::nchw};
                     }
                 case 5:
                     if (getAxis() == 1) {
-                        auto blkFormat = mayiuse(cpu::avx512_common) ? memory::nCdhw16c : memory::nCdhw8c;
-                        return {blkFormat, memory::ndhwc, memory::ncdhw};
+                        auto blkFormat = mayiuse(cpu::x64::avx512_common) ? memory::format_tag::nCdhw16c : memory::format_tag::nCdhw8c;
+                        return {blkFormat, memory::format_tag::ndhwc, memory::format_tag::ncdhw};
                     } else {
-                        return {memory::ncdhw};
+                        return {memory::format_tag::ncdhw};
                     }
->>>>>>> a12cf0e1
                 default:
                     return {MKLDNNMemory::GetPlainFormat(getParentEdgesAtPort(0)[0]->getDims())};
             }
@@ -1135,30 +1116,6 @@
 void MKLDNNQuantizeNode::getSupportedDescriptors() {
     std::string errorPrefix = "Quantize layer with name '" + getName() + "' ";
 
-<<<<<<< HEAD
-        InferenceEngine::SizeVector weightDims;
-        weightDims.push_back(getParentEdgeAt(0)->getDims()[getAxis()]);
-        MKLDNNDims blocked_weightDims(weightDims);
-        MKLDNNMemoryDesc wgh_candidate{blocked_weightDims, wdt, memory::format_tag::x};
-
-        if (isBinarization()) {
-            THROW_IE_EXCEPTION << "Unimplemented";
-//            std::shared_ptr<mkldnn::quantization_forward::desc> bin_conv_desc;
-//            bin_conv_desc.reset(new quantization_forward::desc(prop_kind::forward_scoring, quantizeAlgorithm, getAxis(),
-//                                                               in_candidate, wgh_candidate, wgh_candidate,
-//                                                               out_candidate));
-
-//            descs.emplace_back(bin_conv_desc);
-        } else if (levels != 2) {
-            THROW_IE_EXCEPTION << "Unimplemented";
-//            std::shared_ptr<mkldnn::quantization_forward::desc> quantization_desc;
-//            quantization_desc.reset(
-//                    new quantization_forward::desc(prop_kind::forward_scoring, quantizeAlgorithm, getAxis(),
-//                                                   in_candidate, wgh_candidate, wgh_candidate, wgh_candidate,
-//                                                   wgh_candidate, wgh_candidate, wgh_candidate, out_candidate));
-
-//            descs.emplace_back(quantization_desc);
-=======
     if (getParentEdgesAtPort(0)[0]->getDims().ndims() != getChildEdgesAtPort(0)[0]->getDims().ndims()) {
         THROW_IE_EXCEPTION << errorPrefix << "has different ranks for input and output tensors";
     }
@@ -1170,7 +1127,6 @@
     if (isBinarization()) {
         if (getParentEdgesAtPort(0)[0]->getDims().ndims() != 4ul) {
             THROW_IE_EXCEPTION << errorPrefix << "doesn't support input/output rank != 4";
->>>>>>> a12cf0e1
         }
     }
 
@@ -1187,17 +1143,17 @@
         return;
 
     impl_desc_type impl_type;
-    if (mayiuse(cpu::avx512_common)) {
+    if (mayiuse(cpu::x64::avx512_common)) {
         impl_type = impl_desc_type::jit_avx512;
-    } else if (mayiuse(cpu::avx2)) {
+    } else if (mayiuse(cpu::x64::avx2)) {
         impl_type = impl_desc_type::jit_avx2;
-    } else if (mayiuse(cpu::sse42)) {
+    } else if (mayiuse(cpu::x64::sse41)) {
         impl_type = impl_desc_type::jit_sse42;
     } else {
         impl_type = impl_desc_type::ref;
     }
 
-    if (!mayiuse(cpu::sse42) || getAxis() != 1) {
+    if (!mayiuse(cpu::x64::sse41) || getAxis() != 1) {
         impl_type = impl_desc_type::ref;
 
         if (!isBinarization()) {
@@ -1209,13 +1165,8 @@
     auto inputDataType = MKLDNNExtensionUtils::IEPrecisionToDataType(getInputPrecision());
     auto outputDataType = MKLDNNExtensionUtils::IEPrecisionToDataType(getOutputPrecision());
 
-<<<<<<< HEAD
-    auto same = [&] (memory::format_tag fmt, impl_desc_type impl) -> PrimitiveDescInfo {
-        InferenceEngine::LayerConfig config;
-=======
     for (auto& fmt : getDataFormats()) {
         LayerConfig config;
->>>>>>> a12cf0e1
         config.dynBatchSupport = true;
         for (size_t i = 0; i < getParentEdges().size(); i++) {
             DataConfig dataConfig;
@@ -1230,34 +1181,6 @@
             config.inConfs.push_back(dataConfig);
         }
 
-<<<<<<< HEAD
-        InferenceEngine::DataConfig dataConfig;
-            dataConfig.inPlace = -1;
-            dataConfig.constant = false;
-            dataConfig.desc = MKLDNNMemoryDesc(getChildEdgeAt(0)->getDims(), outputDataType, fmt);
-            config.outConfs.push_back(dataConfig);
-        return {config, impl, fmt};
-    };
-
-    if (!descs.empty()) {
-        for (int i = 0; i < descs.size(); i++) {
-            primitive_desc_iterator itpd = descs[i].createPrimitiveDescriptorIterator(getEngine());
-            while (itpd) {
-                impl_desc_type impl_type = parse_impl_name(itpd.impl_info_str());
-
-                supportedPrimitiveDescriptors.push_back(same(getDataFormats()[i], impl_type));
-
-                if (!itpd.next_impl())
-                    break;
-            }
-        }
-    } else {
-        inputDataType = MKLDNNExtensionUtils::IEPrecisionToDataType(InferenceEngine::Precision::FP32);
-        outputDataType = MKLDNNExtensionUtils::IEPrecisionToDataType(InferenceEngine::Precision::FP32);
-
-        // Ref implementation. Not from MKLDNN.
-        supportedPrimitiveDescriptors.push_back(same(MKLDNNMemory::GetPlainFormat(getParentEdgeAt(0)->getDims()), ref_any));
-=======
         DataConfig dataConfig;
         dataConfig.inPlace = -1;
         dataConfig.constant = false;
@@ -1265,7 +1188,6 @@
         config.outConfs.push_back(dataConfig);
 
         supportedPrimitiveDescriptors.push_back({config, impl_type, fmt});
->>>>>>> a12cf0e1
     }
 }
 
@@ -1284,76 +1206,30 @@
     jqp.op_type = quantizeOpType;
 
     if (getSelectedPrimitiveDescriptor()->getImplementationType() != impl_desc_type::ref) {
-        if (mayiuse(cpu::avx512_common)) {
+        if (mayiuse(cpu::x64::avx512_common)) {
             if (isBinarization())
-                quantize_kernel.reset(new jit_uni_binarization_kernel<cpu::avx512_common>(jqp));
+                quantize_kernel.reset(new jit_uni_binarization_kernel<cpu::x64::avx512_common>(jqp));
             else
-                quantize_kernel.reset(new jit_uni_quantization_kernel<cpu::avx512_common>(jqp));
-        } else if (mayiuse(cpu::avx2)) {
+                quantize_kernel.reset(new jit_uni_quantization_kernel<cpu::x64::avx512_common>(jqp));
+        } else if (mayiuse(cpu::x64::avx2)) {
             if (isBinarization())
-                quantize_kernel.reset(new jit_uni_binarization_kernel<cpu::avx2>(jqp));
+                quantize_kernel.reset(new jit_uni_binarization_kernel<cpu::x64::avx2>(jqp));
             else
-                quantize_kernel.reset(new jit_uni_quantization_kernel<cpu::avx2>(jqp));
-        } else if (mayiuse(cpu::sse42)) {
+                quantize_kernel.reset(new jit_uni_quantization_kernel<cpu::x64::avx2>(jqp));
+        } else if (mayiuse(cpu::x64::sse41)) {
             if (isBinarization())
-                quantize_kernel.reset(new jit_uni_binarization_kernel<cpu::sse42>(jqp));
+                quantize_kernel.reset(new jit_uni_binarization_kernel<cpu::x64::sse41>(jqp));
             else
-                quantize_kernel.reset(new jit_uni_quantization_kernel<cpu::sse42>(jqp));
-        }
-    }
+                quantize_kernel.reset(new jit_uni_quantization_kernel<cpu::x64::sse41>(jqp));
+        }
+    }
+    if (quantize_kernel)
+        quantize_kernel->create_ker();
 
     size_t axisSize = getParentEdgeAt(0)->getDims()[getAxis()];
     size_t axisPaddedSize = rnd_up(axisSize, 16);
-<<<<<<< HEAD
+
     MKLDNNMemoryDesc weightsDataDesc = {{(uint32_t)axisPaddedSize}, memory::data_type::f32, memory::format_tag::x};
-
-    THROW_IE_EXCEPTION << "Unimplemented";
-//    if (isBinarization()) {
-//        auto prim_desc = createPrimitiveDescriptor<quantization_forward::primitive_desc, quantization_forward::desc>();
-//
-//        auto binarizationThresholdsDataMem = std::make_shared<MKLDNNMemory>(getEngine());
-//        binarizationThresholdsDataMem->Create(weightsDataDesc, getBinarizationTresholdsPtr());
-//        internalBlobMemory.push_back(binarizationThresholdsDataMem);
-//
-//        auto binarizationMaskDataMem = std::make_shared<MKLDNNMemory>(getEngine());
-//        binarizationMaskDataMem->Create(weightsDataDesc, getBinarizationOutputMaskPtr());
-//        internalBlobMemory.push_back(binarizationMaskDataMem);
-//
-//        prim.reset(new quantization_forward(prim_desc, getParentEdgeAt(0)->getMemory().GetPrimitive(),
-//                                            internalBlobMemory[0]->GetPrimitive(),
-//                                            internalBlobMemory[1]->GetPrimitive(),
-//                                            getChildEdgeAt(0)->getMemory().GetPrimitive()));
-//    } else if (levels != 2) {
-//        auto prim_desc = createPrimitiveDescriptor<quantization_forward::primitive_desc, quantization_forward::desc>();
-//
-//        auto pushInternalBlob = [&](std::vector<float>& data) {
-//            if (data.size() == 1)
-//                data.resize(axisPaddedSize, data[0]);
-//            else
-//                data.resize(axisPaddedSize);
-//            auto memory = std::make_shared<MKLDNNMemory>(getEngine());
-//            memory->Create(weightsDataDesc, &data[0]);
-//            internalBlobMemory.push_back(memory);
-//        };
-//
-//        pushInternalBlob(cropLow);
-//        pushInternalBlob(cropHigh);
-//        pushInternalBlob(inputScale);
-//        pushInternalBlob(inputShift);
-//        pushInternalBlob(outputScale);
-//        pushInternalBlob(outputShift);
-//
-//        prim.reset(new quantization_forward(prim_desc, getParentEdgeAt(0)->getMemory().GetPrimitive(),
-//                                            internalBlobMemory[0]->GetPrimitive(),
-//                                            internalBlobMemory[1]->GetPrimitive(),
-//                                            internalBlobMemory[2]->GetPrimitive(),
-//                                            internalBlobMemory[3]->GetPrimitive(),
-//                                            internalBlobMemory[4]->GetPrimitive(),
-//                                            internalBlobMemory[5]->GetPrimitive(),
-//                                            getChildEdgeAt(0)->getMemory().GetPrimitive()));
-//    }
-=======
-    MKLDNNMemoryDesc weightsDataDesc = {{(uint32_t)axisPaddedSize}, memory::f32, memory::x};
 
     if (isBinarization()) {
         auto binarizationThresholdsDataMem = std::make_shared<MKLDNNMemory>(getEngine());
@@ -1387,8 +1263,7 @@
     auto &srcMemory = getParentEdgeAt(0)->getMemoryPtr();
     auto &dstMemory = getChildEdgeAt(0)->getMemoryPtr();
 
-    auto src = reinterpret_cast<const float *>(srcMemory->GetData()) +
-               srcMemory->GetDescriptor().data.layout_desc.blocking.offset_padding;
+    auto src = reinterpret_cast<const float *>(srcMemory->GetPtr());
 
     auto config = getSelectedPrimitiveDescriptor()->getConfig();
     auto srcDims = config.inConfs[0].desc.getDims();
@@ -1416,11 +1291,10 @@
         }
         d_str[1] = tmp;
 
-        auto dst = reinterpret_cast<uint8_t *>(dstMemory->GetData()) +
-                   dstMemory->GetDescriptor().data.layout_desc.blocking.offset_padding;
+        auto dst = reinterpret_cast<uint8_t *>(dstMemory->GetPtr());
 
         const int nbits = 8;
-        const int CB = utils::div_up(C, nbits);
+        const int CB = impl::utils::div_up(C, nbits);
 
         auto thresholds = reinterpret_cast<const float*>(internalBlobMemory[0]->GetData());
         auto output_mask = reinterpret_cast<const uint32_t*>(internalBlobMemory[1]->GetData());
@@ -1453,8 +1327,7 @@
             dst[dst_off / nbits] = bin_val;
         });
     } else {
-        auto dst = reinterpret_cast<float *>(dstMemory->GetData()) +
-                   dstMemory->GetDescriptor().data.layout_desc.blocking.offset_padding;
+        auto dst = reinterpret_cast<float *>(dstMemory->GetPtr());
 
         auto crop_low = reinterpret_cast<const float*>(internalBlobMemory[0]->GetData());
         auto crop_high = reinterpret_cast<const float*>(internalBlobMemory[1]->GetData());
@@ -1508,12 +1381,8 @@
     auto &srcMemory = getParentEdgeAt(0)->getMemoryPtr();
     auto &dstMemory = getChildEdgeAt(0)->getMemoryPtr();
 
-    auto src = reinterpret_cast<const uint8_t *>(srcMemory->GetData()) +
-               srcMemory->GetDescriptor().data.layout_desc.blocking.offset_padding *
-               MKLDNNExtensionUtils::sizeOfDataType(mkldnn::memory::data_type(srcMemory->GetDescriptor().data.data_type));
-    auto dst = reinterpret_cast<uint8_t *>(dstMemory->GetData()) +
-               dstMemory->GetDescriptor().data.layout_desc.blocking.offset_padding *
-               MKLDNNExtensionUtils::sizeOfDataType(mkldnn::memory::data_type(dstMemory->GetDescriptor().data.data_type));
+    auto src = reinterpret_cast<const uint8_t *>(srcMemory->GetPtr());
+    auto dst = reinterpret_cast<uint8_t *>(dstMemory->GetPtr());
 
     auto thresholds = reinterpret_cast<const float*>(internalBlobMemory[0]->GetData());
     auto output_mask = reinterpret_cast<const float*>(internalBlobMemory[1]->GetData());
@@ -1552,12 +1421,8 @@
     auto &srcMemory = getParentEdgeAt(0)->getMemoryPtr();
     auto &dstMemory = getChildEdgeAt(0)->getMemoryPtr();
 
-    auto src = reinterpret_cast<const uint8_t *>(srcMemory->GetData()) +
-            srcMemory->GetDescriptor().data.layout_desc.blocking.offset_padding *
-           MKLDNNExtensionUtils::sizeOfDataType(mkldnn::memory::data_type(srcMemory->GetDescriptor().data.data_type));
-    auto dst = reinterpret_cast<uint8_t *>(dstMemory->GetData()) +
-            dstMemory->GetDescriptor().data.layout_desc.blocking.offset_padding *
-            MKLDNNExtensionUtils::sizeOfDataType(mkldnn::memory::data_type(dstMemory->GetDescriptor().data.data_type));
+    auto src = reinterpret_cast<const uint8_t *>(srcMemory->GetPtr());
+    auto dst = reinterpret_cast<uint8_t *>(dstMemory->GetPtr());
 
     auto crop_low = reinterpret_cast<const float*>(internalBlobMemory[0]->GetData());
     auto crop_high = reinterpret_cast<const float*>(internalBlobMemory[1]->GetData());
@@ -1569,22 +1434,22 @@
     auto config = getSelectedPrimitiveDescriptor()->getConfig();
     auto srcDims = config.inConfs[0].desc.getDims();
 
-    bool is_blk_format = jqp.src_format != memory::format::nhwc && jqp.src_format != memory::format::ndhwc;
-    int blk_size = (jqp.src_format == memory::format::tnc ||
-                    jqp.src_format == memory::format::nchw ||
-                    jqp.src_format == memory::format::ncdhw) ? 1 : mayiuse(cpu::avx512_common) ? 16 : 8;
+    bool is_blk_format = jqp.src_format != memory::format_tag::nhwc && jqp.src_format != memory::format_tag::ndhwc;
+    int blk_size = (jqp.src_format == memory::format_tag::tnc ||
+                    jqp.src_format == memory::format_tag::nchw ||
+                    jqp.src_format == memory::format_tag::ncdhw) ? 1 : mayiuse(cpu::x64::avx512_common) ? 16 : 8;
 
     auto src_type_size = jqp.src_prc.size();
     auto dst_type_size = jqp.dst_prc.size();
 
     std::vector<size_t> s_str = config.inConfs[0].desc.getBlockingDesc().getStrides();
 
-    if (jqp.src_format == memory::format::nChw8c || jqp.src_format == memory::format::nChw16c ||
-        jqp.src_format == memory::format::nCdhw8c || jqp.src_format == memory::format::nCdhw16c) {
+    if (jqp.src_format == memory::format_tag::nChw8c || jqp.src_format == memory::format_tag::nChw16c ||
+        jqp.src_format == memory::format_tag::nCdhw8c || jqp.src_format == memory::format_tag::nCdhw16c) {
             s_str[1] /= blk_size;
     }
 
-    if (jqp.src_format == memory::format::nhwc || jqp.src_format == memory::format::ndhwc) {
+    if (jqp.src_format == memory::format_tag::nhwc || jqp.src_format == memory::format_tag::ndhwc) {
         size_t tmp = s_str[s_str.size() - 1];
         for (int i = s_str.size() - 1; i > 1; i--) {
             s_str[i] = s_str[i - 1];
@@ -1599,7 +1464,7 @@
     const int H = srcDims.size() == 3 ? srcDims[2] : srcDims.size() > 3 ? srcDims[srcDims.size() - 2] : 1;
     const int W = srcDims.size() > 3 ? srcDims[srcDims.size() - 1] : 1;
 
-    if (jqp.src_format == memory::format::tnc) {
+    if (jqp.src_format == memory::format_tag::tnc) {
         parallel_nd(N, CB, D, [&](int n, int cb, int d) {
             auto arg = jit_quantize_call_args();
 
@@ -1646,13 +1511,12 @@
 
             arg.src_step = is_blk_format ? (size_t) blk_size * src_type_size : (size_t) C * src_type_size;
             arg.dst_step = is_blk_format ? (size_t) blk_size * dst_type_size : (size_t) C * dst_type_size;
-            arg.block_size = (is_blk_format && jqp.src_format != memory::format::nc) ? (size_t) blk_size : nstl::min(blk_size, C - c);
+            arg.block_size = (is_blk_format && jqp.src_format != memory::format_tag::nc) ? (size_t) blk_size : nstl::min(blk_size, C - c);
             arg.work_amount = (size_t) W;
 
             (*quantize_kernel)(&arg);
         });
     }
->>>>>>> a12cf0e1
 }
 
 void MKLDNNQuantizeNode::execute(mkldnn::stream strm) {
@@ -1662,62 +1526,7 @@
         else
             executeQuantization();
     } else {
-<<<<<<< HEAD
-        auto &srcMemory = getParentEdgeAt(0)->getMemoryPtr();
-        auto &inputLowMemory = getParentEdgeAt(1)->getMemoryPtr();
-        auto &inputHighMemory = getParentEdgeAt(2)->getMemoryPtr();
-        auto &outputLowMemory = getParentEdgeAt(3)->getMemoryPtr();
-        auto &outputHighMemory = getParentEdgeAt(4)->getMemoryPtr();
-        auto &dstMemory = getChildEdgeAt(0)->getMemoryPtr();
-
-        auto srcData = reinterpret_cast<const float *>(srcMemory->GetPtr());
-        auto inputLowData = reinterpret_cast<const float *>(inputLowMemory->GetPtr());
-        auto inputHighData = reinterpret_cast<const float *>(inputHighMemory->GetPtr());
-        auto outputLowData = reinterpret_cast<const float *>(outputLowMemory->GetPtr());
-        auto outputHighData = reinterpret_cast<const float *>(outputHighMemory->GetPtr());
-        auto dstData = reinterpret_cast<float *>(dstMemory->GetPtr());
-
-        auto srcDims = srcMemory->GetDims();
-        srcDims[0] = batchToProcess();
-        if (axis >= srcDims.size())
-            THROW_IE_EXCEPTION << "Axis " << axis << " exceeds source tensor dimensions number";
-
-        size_t outerSize = 1;
-        for (size_t i = 0; i < axis; i++)
-            outerSize *= srcDims[i];
-
-        size_t axisSize = srcDims[axis];
-
-        size_t innerSize = 1;
-        for (size_t i = axis + 1; i < srcDims.size(); i++)
-            innerSize *= srcDims[i];
-
-        size_t outerOffset = axisSize * innerSize;
-        size_t axisOffset = innerSize;
-
-        for (size_t ou = 0; ou < outerSize; ou++) {
-            for (size_t ax = 0; ax < axisSize; ax++) {
-                float inputLow = inputLowData[isInputLowBroadcasted ? 0 : ax];
-                float inputHigh = inputHighData[isInputHighBroadcasted ? 0 : ax];
-                float outputLow = outputLowData[isOutputLowBroadcasted ? 0 : ax];
-                float outputHigh = outputHighData[isOutputHighBroadcasted ? 0 : ax];
-
-                for (size_t is = 0; is < innerSize; is++) {
-                    size_t idx = ou * outerOffset + ax * axisOffset + is;
-
-                    if (srcData[idx] <= inputLow)
-                        dstData[idx] = outputLow;
-                    else if (srcData[idx] > inputHigh)
-                        dstData[idx] = outputHigh;
-                    else
-                        dstData[idx] = roundf((srcData[idx] - inputLow) / (inputHigh - inputLow) * (levels - 1)) /
-                                       (levels - 1) * (outputHigh - outputLow) + outputLow;
-                }
-            }
-        }
-=======
         executeReference();
->>>>>>> a12cf0e1
     }
 }
 
@@ -1732,8 +1541,8 @@
         outputShiftData.set(outputShift.size(), 1 << 1, &outputShift[0]);
     }
 
-    mkldnn::algorithm alg = quantizeOpType == QuantizeOpType::FakeQuantization ? mkldnn::quantization_quantize_dequantize :
-                            quantizeOpType == QuantizeOpType::Quantization ? mkldnn::quantization_quantize : mkldnn::binarization_depthwise;
+    mkldnn::algorithm alg = quantizeOpType == QuantizeOpType::FakeQuantization ? mkldnn::algorithm::quantization_quantize_dequantize :
+                            quantizeOpType == QuantizeOpType::Quantization ? mkldnn::algorithm::quantization_quantize : mkldnn::algorithm::binarization_depthwise;
 
     ops.append_quantization(alg, &cropLowData, &cropHighData, &inputScaleData, &inputShiftData, &outputScaleData, &outputShiftData);
 }
