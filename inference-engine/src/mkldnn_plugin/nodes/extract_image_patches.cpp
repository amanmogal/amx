// Copyright (C) 2021 Intel Corporation
// SPDX-License-Identifier: Apache-2.0
//

#include "extract_image_patches.hpp"
#include "list.hpp"
#include <cpu/x64/jit_generator.hpp>

namespace InferenceEngine {
namespace Extensions {
namespace Cpu {

using details::CaselessEq;

using namespace dnnl::impl::cpu;
using namespace dnnl::impl::cpu::x64;
using namespace dnnl::impl::utils;
using namespace dnnl::impl::cpu::x64;
using namespace Xbyak;

#define GET_OFF(field) offsetof(jit_eximpat_args, field)

template <cpu_isa_t isa>
struct jit_uni_eximpat_kernel_f32 : public jit_uni_eximpat_kernel, public jit_generator {
    DECLARE_CPU_JIT_AUX_FUNCTIONS(jit_uni_eximpat_kernel_f32)

    explicit jit_uni_eximpat_kernel_f32(jit_eximpat_params jpp) : jit_uni_eximpat_kernel(jpp), jit_generator() {}

    void create_ker() override {
        jit_generator::create_kernel();
        ker_ = (decltype(ker_))jit_ker();
    }

    void generate() override {
        this->preamble();

        mov(reg_src, ptr[reg_params + GET_OFF(src)]);
        mov(reg_dst, ptr[reg_params + GET_OFF(dst)]);
        mov(reg_w_hi_pad, ptr[reg_params + GET_OFF(w_hi_pad)]);
        mov(reg_w_lo_pad, ptr[reg_params + GET_OFF(w_lo_pad)]);
        mov(reg_h_hi_pad, ptr[reg_params + GET_OFF(h_hi_pad)]);

        mov(reg_src_h_incr, jpp.SH * jpp.IW * jpp.dtype_size);
        mov(reg_src_w_incr, reg_w_hi_pad);
        mul_by_const(reg_src_w_incr, reg_aux64, jpp.SW * jpp.dtype_size);
        sub(reg_src_h_incr, reg_src_w_incr);

        mov(reg_src_w_incr, reg_w_lo_pad);
        mul_by_const(reg_src_w_incr, reg_aux64, jpp.SW * jpp.dtype_size);

        mov(reg_ow_work_amount, reg_w_hi_pad);
        sub(reg_ow_work_amount, reg_w_lo_pad);

        uni_vpxor(vmm_zero, vmm_zero, vmm_zero);

        loop();  //loop over input and output to get the work done

        this->postamble();
    }

private:
    using Vmm = typename conditional3<isa == x64::sse41, Xbyak::Xmm, isa == x64::avx2, Xbyak::Ymm, Xbyak::Zmm>::type;
    using reg64_t = const Xbyak::Reg64;
    using reg32_t = const Xbyak::Reg32;
    uint32_t vlen = cpu_isa_traits<isa>::vlen;

    reg64_t reg_src = r8;
    reg64_t reg_dst = r9;

    reg64_t reg_oh_count = r10;
    reg64_t reg_ow_count = r11;
    reg64_t reg_num_pads = r12;
    reg64_t reg_src_h_incr = r13;
    reg64_t reg_aux64 = rax;
    reg64_t reg_w_hi_pad = r14;
    reg64_t reg_w_lo_pad = r15;
    reg64_t reg_h_hi_pad = rbp;
    reg64_t reg_src_w_incr = rbx;
    reg64_t reg_ow_work_amount = rcx;

    reg64_t reg_params = abi_param1;

    Vmm vmm = Vmm(0);
    Xmm xmm = Xmm(0);
    Vmm vmm_zero = Vmm(1); // reserved for pad
    Xbyak::Ymm ymm_aux = Xbyak::Ymm(2);
    Xbyak::Xmm xmm_aux = Xbyak::Xmm(3);


    inline void store_vector(const Xbyak::Address &op, Vmm vmm_dst, Precision prec) {
<<<<<<< HEAD
        uni_vmovups(op, vmm_dst);
=======
        vmovups(op, vmm_dst);
>>>>>>> 1740c203
    }

    inline void load_scalar(Vmm vmm_arg, const Xbyak::Address &op) {
        Xbyak::Xmm xmm_src = Xmm(vmm_arg.getIdx());
        switch (jpp.dtype_size) {
            case 4: uni_vmovss(xmm_src, op); break;
            case 2: uni_vpinsrw(xmm_src, xmm_src, op, 0x0); break;
            case 1: uni_vpinsrb(xmm_src, xmm_src, op, 0x0); break;
            default:
                assert(!"unknown dtype size");
        }
    }
    inline void store_scalar(const Xbyak::Address &op, Vmm vmm_arg) {
        Xbyak::Xmm xmm_dst = Xmm(vmm_arg.getIdx());
        switch (jpp.dtype_size) {
            case 4: uni_vmovss(op, xmm_dst); break;
            case 2: uni_vpextrw(op, xmm_dst, 0x0); break;
            case 1: uni_vpextrb(op, xmm_dst, 0x0); break;
            default:
                assert(!"unknown dtype size");
        }
    }

    void pad_with_zeros(reg64_t &reg_num_pads_arg, reg64_t &reg_dst_arg) {
        Xbyak::Label main, tail, exit;
        L(main);
        {
            cmp(reg_num_pads_arg, jpp.block_size);
            jl(tail);
            store_vector(ptr[reg_dst_arg], vmm_zero, jpp.precision);
            add(reg_dst_arg, jpp.dtype_size * jpp.block_size);
            sub(reg_num_pads_arg, jpp.block_size);
            jmp(main);
        }
        L(tail);
        {
            cmp(reg_num_pads_arg, 0);
            jle(exit);
            store_scalar(ptr[reg_dst_arg], vmm_zero);
            add(reg_dst_arg, jpp.dtype_size);
            dec(reg_num_pads_arg);
            jmp(tail);
<<<<<<< HEAD
        }
        L(exit);
    }

    void read_src2vmm(const Xbyak::Xmm &xmm_arg, reg64_t &reg_src_arg) {
        const int xmm_size = 16; // bytes
        const int xmm_block_size = xmm_size / jpp.dtype_size;
        for (int i = 0; i < xmm_block_size; i++) {
            Xbyak::Address addr = ptr[reg_src_arg + i * jpp.SW * jpp.dtype_size];
            switch (jpp.dtype_size) {
                case 8: uni_vpinsrq(xmm_arg, xmm_arg, addr, i); break;
                case 4: uni_vpinsrd(xmm_arg, xmm_arg, addr, i); break;
                case 2: uni_vpinsrw(xmm_arg, xmm_arg, addr, i); break;
                case 1: uni_vpinsrb(xmm_arg, xmm_arg, addr, i); break;
                default:
                    assert(!"unknown dtype size");
            }
        }
        add(reg_src_arg, jpp.SW * jpp.dtype_size * xmm_block_size);
    }
    void read_src2vmm(const Xbyak::Ymm &ymm_arg, reg64_t &reg_src_arg) {
        Xbyak::Xmm low_xmm = Xmm(ymm_arg.getIdx());
        read_src2vmm(low_xmm, reg_src_arg);
        read_src2vmm(xmm_aux, reg_src_arg);
        vinserti128(ymm_arg, ymm_arg, xmm_aux, 1);
    }

    void read_src2vmm(const Xbyak::Zmm &zmm_arg, reg64_t &reg_src_arg) {
        Xbyak::Ymm low_ymm = Ymm(zmm_arg.getIdx());
        read_src2vmm(low_ymm, reg_src_arg);
        read_src2vmm(xmm_aux, reg_src_arg);
        vinserti64x2(zmm_arg, zmm_arg, xmm_aux, 3);
        read_src2vmm(xmm_aux, reg_src_arg);
        vinserti64x2(zmm_arg, zmm_arg, xmm_aux, 2);
        //read_src2vmm(ymm_aux, reg_src_arg);
        //vinserti64x4(zmm_arg, zmm_arg, ymm_aux, 1);
    }
/*
    void read_src2vmm(Vmm &vmm_arg, const Xbyak::Reg64 &reg_src_arg) {
        constexpr bool is_xmm = std::is_same<Vmm, Xbyak::Xmm>::value;
        constexpr bool is_ymm = std::is_same<Vmm, Xbyak::Ymm>::value;
        constexpr bool is_zmm = std::is_same<Vmm, Xbyak::Zmm>::value;
        // isa == x64::sse41 || isa == x64::avx2 || isa == x64::avx512_common
        if (is_xmm)
            read_src2xmm(vmm_arg, reg_src_arg);
        else if (is_ymm)
            read_src2ymm(vmm_arg, reg_src_arg);
        else if (is_zmm)
            read_src2zmm(vmm_arg, reg_src_arg);
    }
*/
    // The main loop where all the work is done
    void loop() {
        //for (int64_t i = 0; i < ih_lpad * OW; i++)
        //    dst_data[dst_idx++] = T(0);
        mov(reg_oh_count, reg_h_hi_pad);
        mov(reg_num_pads, ptr[reg_params + GET_OFF(h_lo_pad)]);
        sub(reg_oh_count, reg_num_pads);
        mul_by_const(reg_num_pads, reg_aux64, jpp.OW);
        pad_with_zeros(reg_num_pads, reg_dst);
        /*
        // The whole loop:
        for (int64_t ishift = ioffset + ih_lpad * SH * IW; ishift < ioffset + ih_hpad * SH * IW; ishift += SH * IW) {
            for (int64_t iw = 0; iw < iw_lpad; iw++)
                dst_data[dst_idx++] = 0;
            for (int64_t src_idx = ishift + iw_lpad * SW; src_idx < ishift + iw_hpad * SW; src_idx += SW)
                dst_data[dst_idx++] = src_data[src_idx];

            for (int64_t i = 0; i < (OW - iw_hpad); i++)
                dst_data[dst_idx++] = 0;
        }
         */
        Xbyak::Label ih_loop, ih_tail, ih_exit;
        Xbyak::Label iw_loop, iw_tail, iw_exit;
        //for (int64_t ishift = ioffset + ih_lpad * SH * IW; ishift < ioffset + ih_hpad * SH * IW; ishift += SH * IW) {...}
        L(ih_loop);
        {
            cmp(reg_oh_count, 0);
            jle(ih_exit, T_NEAR);
            /*
            for (int64_t iw = 0; iw < iw_lpad; iw++)
                dst_data[dst_idx++] = 0;
            */
            mov(reg_num_pads, reg_w_lo_pad);
            pad_with_zeros(reg_num_pads, reg_dst);
            /*
            for (int64_t src_idx = ishift + iw_lpad * SW; src_idx < ishift + iw_hpad * SW; src_idx += SW)
                dst_data[dst_idx++] = src_data[src_idx];
            */
            mov(reg_ow_count, reg_ow_work_amount);
            add(reg_src, reg_src_w_incr);
            L(iw_loop);
            {
                cmp(reg_ow_count, jpp.block_size);
                jle(iw_tail, T_NEAR);
                read_src2vmm(vmm, reg_src);
                store_vector(ptr[reg_dst], vmm, jpp.precision);
                add(reg_dst, jpp.dtype_size * jpp.block_size);
                sub(reg_ow_count, jpp.block_size);
                jmp(iw_loop);
            }
            L(iw_tail);
            {
                cmp(reg_ow_count, 0);
                jle(iw_exit, T_NEAR);
                load_scalar(vmm, ptr[reg_src]);
                store_scalar(ptr[reg_dst], vmm);
                dec(reg_ow_count);
                add(reg_src, jpp.SW * jpp.dtype_size);
                add(reg_dst, jpp.dtype_size);
                jmp(iw_tail);
=======
        }
        L(exit);
    }

    void read_src2vmm(const Xbyak::Xmm &xmm_arg, reg64_t &reg_src_arg) {
        const int xmm_size = 16; // bytes
        const int xmm_block_size = xmm_size / jpp.dtype_size;
        for (int i = 0; i < xmm_block_size; i++) {
            Xbyak::Address addr = ptr[reg_src_arg + i * jpp.SW * jpp.dtype_size];
            switch (jpp.dtype_size) {
                case 8: uni_vpinsrq(xmm_arg, xmm_arg, addr, i); break;
                case 4: uni_vpinsrd(xmm_arg, xmm_arg, addr, i); break;
                case 2: uni_vpinsrw(xmm_arg, xmm_arg, addr, i); break;
                case 1: uni_vpinsrb(xmm_arg, xmm_arg, addr, i); break;
                default:
                    assert(!"unknown dtype size");
            }
        }
        add(reg_src_arg, jpp.SW * jpp.dtype_size * xmm_block_size);
    }
    void read_src2vmm(const Xbyak::Ymm &ymm_arg, reg64_t &reg_src_arg) {
        Xbyak::Xmm low_xmm = Xmm(ymm_arg.getIdx());
        read_src2vmm(low_xmm, reg_src_arg);
        read_src2vmm(xmm_aux, reg_src_arg);
        vinserti128(ymm_arg, ymm_arg, xmm_aux, 1);
    }

    void read_src2vmm(const Xbyak::Zmm &zmm_arg, reg64_t &reg_src_arg) {
        Xbyak::Ymm low_ymm = Ymm(zmm_arg.getIdx());
        read_src2vmm(low_ymm, reg_src_arg);
        read_src2vmm(xmm_aux, reg_src_arg);
        vinserti64x2(zmm_arg, zmm_arg, xmm_aux, 3);
        read_src2vmm(xmm_aux, reg_src_arg);
        vinserti64x2(zmm_arg, zmm_arg, xmm_aux, 2);
        //read_src2vmm(ymm_aux, reg_src_arg);
        //vinserti64x4(zmm_arg, zmm_arg, ymm_aux, 1);
    }
/*
    void read_src2vmm(Vmm &vmm_arg, const Xbyak::Reg64 &reg_src_arg) {
        constexpr bool is_xmm = std::is_same<Vmm, Xbyak::Xmm>::value;
        constexpr bool is_ymm = std::is_same<Vmm, Xbyak::Ymm>::value;
        constexpr bool is_zmm = std::is_same<Vmm, Xbyak::Zmm>::value;
        // isa == x64::sse41 || isa == x64::avx2 || isa == x64::avx512_common
        if (is_xmm)
            read_src2xmm(vmm_arg, reg_src_arg);
        else if (is_ymm)
            read_src2ymm(vmm_arg, reg_src_arg);
        else if (is_zmm)
            read_src2zmm(vmm_arg, reg_src_arg);
    }
*/
    // The main loop where all the work is done
    void loop() {
        //for (int64_t i = 0; i < ih_lpad * OW; i++)
        //    dst_data[dst_idx++] = T(0);
        mov(reg_oh_count, reg_h_hi_pad);
        mov(reg_num_pads, ptr[reg_params + GET_OFF(h_lo_pad)]);
        sub(reg_oh_count, reg_num_pads);
        mul_by_const(reg_num_pads, reg_aux64, jpp.OW);
        pad_with_zeros(reg_num_pads, reg_dst);
        /*
        // The whole loop:
        for (int64_t ishift = ioffset + ih_lpad * SH * IW; ishift < ioffset + ih_hpad * SH * IW; ishift += SH * IW) {
            for (int64_t iw = 0; iw < iw_lpad; iw++)
                dst_data[dst_idx++] = 0;
            for (int64_t src_idx = ishift + iw_lpad * SW; src_idx < ishift + iw_hpad * SW; src_idx += SW)
                dst_data[dst_idx++] = src_data[src_idx];

            for (int64_t i = 0; i < (OW - iw_hpad); i++)
                dst_data[dst_idx++] = 0;
        }
         */
        Xbyak::Label ih_loop, ih_tail, ih_exit;
        Xbyak::Label iw_loop, iw_tail, iw_exit;
        //for (int64_t ishift = ioffset + ih_lpad * SH * IW; ishift < ioffset + ih_hpad * SH * IW; ishift += SH * IW) {...}
        L(ih_loop);
        {
            cmp(reg_oh_count, 0);
            jle(ih_exit, T_NEAR);
            /*
            for (int64_t iw = 0; iw < iw_lpad; iw++)
                dst_data[dst_idx++] = 0;
            */
            mov(reg_num_pads, reg_w_lo_pad);
            pad_with_zeros(reg_num_pads, reg_dst);
            /*
            for (int64_t src_idx = ishift + iw_lpad * SW; src_idx < ishift + iw_hpad * SW; src_idx += SW)
                dst_data[dst_idx++] = src_data[src_idx];
            */
            mov(reg_ow_count, reg_ow_work_amount);
            add(reg_src, reg_src_w_incr);
            L(iw_loop);
            {
                cmp(reg_ow_count, jpp.block_size);
                jle(iw_tail, T_NEAR);
                read_src2vmm(vmm, reg_src);
                store_vector(ptr[reg_dst], vmm, jpp.precision);
                add(reg_dst, jpp.dtype_size * jpp.block_size);
                sub(reg_ow_count, jpp.block_size);
                jmp(iw_loop);
            }
            L(iw_tail);
            {
                cmp(reg_ow_count, 0);
                jle(iw_exit, T_NEAR);
                load_scalar(vmm, ptr[reg_src]);
                store_scalar(ptr[reg_dst], vmm);
                dec(reg_ow_count);
                add(reg_src, jpp.SW * jpp.dtype_size);
                add(reg_dst, jpp.dtype_size);
                jmp(iw_tail);
            }
            L(iw_exit);
            /*
            for (int64_t i = 0; i < (OW - iw_hpad); i++)
                dst_data[dst_idx++] = 0;
            */
            mov(reg_num_pads, jpp.OW);
            sub(reg_num_pads, reg_w_hi_pad);
            pad_with_zeros(reg_num_pads, reg_dst);
            dec(reg_oh_count);
            add(reg_src, reg_src_h_incr);
            jmp(ih_loop, T_NEAR);
        }
        L(ih_exit);
        //for (int64_t i = 0; i < (OH - ih_hpad) * OW; i++)
        //    dst_data[dst_idx++] = T(0);
        mov(reg_num_pads, jpp.OH);
        sub(reg_num_pads, reg_h_hi_pad);
        mul_by_const(reg_num_pads, reg_aux64, jpp.OW);
        pad_with_zeros(reg_num_pads, reg_dst);
    }
};

ExtractImagePatchesImpl::ExtractImagePatchesImpl(const CNNLayer* layer) {
    try {
        std::string errorPrefix = std::string("Layer ") + layer->type + " with name '" + layer->name + "' ";
        if (details::CaselessEq<std::string>()("ExtractImagePatchesLayer", layer->type))
            THROW_IE_EXCEPTION << errorPrefix << "is not an instance of ExtractImagePatchesLayer class";

        if (layer->insData.size() != 1 || layer->outData.size() != 1)
            THROW_IE_EXCEPTION << errorPrefix << "has incorrect number of input or output edges!"
                << " Input: " << layer->insData.size() << "; Output: " << layer->outData.size();

        auto inData = layer->insData[0].lock();
        if (inData == nullptr)
            THROW_IE_EXCEPTION << errorPrefix << "has nullable input data";

        if (inData->getTensorDesc().getDims().size() != 4)
            THROW_IE_EXCEPTION << errorPrefix << "must have 4D input tensor. Actual: " << inData->getTensorDesc().getDims().size();

        if (layer->outData[0]->getTensorDesc().getDims().size() != 4)
            THROW_IE_EXCEPTION << errorPrefix << "must have 4D output tensor. Actual: " << layer->outData[0]->getTensorDesc().getDims().size();

        if (inData->getLayout() != NCHW)
            THROW_IE_EXCEPTION << errorPrefix << "has unsupported layout: " << inData->getLayout();

        const auto precision = inData->getTensorDesc().getPrecision();
        if (_supported_precisions_sizes.find(precision.size()) == _supported_precisions_sizes.end())
            THROW_IE_EXCEPTION << errorPrefix << "has unsupported precision: " << precision.name();

        auto ksizes = layer->GetParamAsUInts("sizes");
        auto strides = layer->GetParamAsUInts("strides");
        auto rates = layer->GetParamAsUInts("rates");
        _auto_pad = layer->GetParamAsString("auto_pad");
        if (!CaselessEq<std::string>()(_auto_pad, "valid")
                && !CaselessEq<std::string>()(_auto_pad, "same_upper")
                && !CaselessEq<std::string>()(_auto_pad, "same_lower"))
            THROW_IE_EXCEPTION <<  errorPrefix << "has unsupported auto_pad value: " << _auto_pad;
        if (ksizes.size() != 2 || strides.size() != 2 || rates.size() != 2)
            THROW_IE_EXCEPTION << errorPrefix << "must have the following attributes with shape {2}: sizes, strides, rates.";

        _ksizes.clear();
        _strides.clear();
        _rates.clear();
        for (size_t i = 0; i < ksizes.size(); i++)
            _ksizes.push_back((int64_t)ksizes[i]);
        for (size_t i = 0; i < strides.size(); i++)
            _strides.push_back((int64_t)strides[i]);
        for (size_t i = 0; i < rates.size(); i++)
            _rates.push_back((int64_t)rates[i]);

        /*** JIT kernel configuration ***/
        jit_eximpat_params jcp;
        SizeVector in_dims = inData->getTensorDesc().getDims();
        jcp.OB = in_dims[0];
        jcp.IC = in_dims[1];
        jcp.IH = in_dims[2];
        jcp.IW = in_dims[3];
        SizeVector out_dims = layer->outData[0]->getTensorDesc().getDims();
        jcp.OH = out_dims[2];
        jcp.OW = out_dims[3];
        jcp.KH = _ksizes[0];
        jcp.KW = _ksizes[1];
        jcp.SH = _strides[0];
        jcp.SW = _strides[1];
        jcp.RH = _rates[0];
        jcp.RW = _rates[1];
        jcp.precision = layer->insData.front().lock()->getPrecision();
        jcp.dtype_size = jcp.precision.size();
        set_pads(_auto_pad, {jcp.IH, jcp.IW, jcp.KH, jcp.KW, jcp.SH, jcp.SW, jcp.RH, jcp.RW});
        jcp.PL = _pads[0];
        jcp.PT = _pads[1];
        jcp.block_size = 1;

        if (mayiuse(x64::avx512_common)) {
            jcp.block_size = cpu_isa_traits<x64::avx512_common>::vlen / jcp.dtype_size;
            eximpat_kernel.reset(new jit_uni_eximpat_kernel_f32<x64::avx512_common>(jcp));
        } else if (mayiuse(x64::avx2)) {
            jcp.block_size = cpu_isa_traits<x64::avx2>::vlen / jcp.dtype_size;
            eximpat_kernel.reset(new jit_uni_eximpat_kernel_f32<x64::avx2>(jcp));
        } else if (mayiuse(x64::sse41)) {
            jcp.block_size = cpu_isa_traits<x64::sse41>::vlen / jcp.dtype_size;
            eximpat_kernel.reset(new jit_uni_eximpat_kernel_f32<x64::sse41>(jcp));
        }
        /*
        if (mayiuse(x64::sse41)) {
            jcp.block_size = cpu_isa_traits<x64::sse41>::vlen / jcp.dtype_size;
            eximpat_kernel.reset(new jit_uni_eximpat_kernel_f32<x64::sse41>(jcp));
        }
         */

        if (eximpat_kernel)
            eximpat_kernel->create_ker();
        /*** JIT kernel configuration finished ***/

        LayerConfig config;

        DataConfig inConfig;
        inConfig.desc = inData->getTensorDesc();
        config.inConfs.push_back(inConfig);

        DataConfig outConfig;
        outConfig.desc = layer->outData[0]->getTensorDesc();
        outConfig.desc.setPrecision(inConfig.desc.getPrecision());
        outConfig.desc.setLayout(inConfig.desc.getLayout());
        config.outConfs.push_back(outConfig);

        config.dynBatchSupport = false;
        confs.push_back(config);
    } catch (InferenceEngine::Exception &ex) {
        errorMsg = ex.what();
    }
}

StatusCode ExtractImagePatchesImpl::execute(std::vector<Blob::Ptr>& inputs, std::vector<Blob::Ptr>& outputs, ResponseDesc *resp) noexcept {
    if (eximpat_kernel) {
        execute_optimized(inputs, outputs);
    } else {
        switch (inputs[0]->getTensorDesc().getPrecision()) {
            case Precision::I8: execute_fallback<PrecisionTrait<Precision::I8>::value_type>(inputs, outputs); break;
            case Precision::I16: execute_fallback<PrecisionTrait<Precision::I16>::value_type>(inputs, outputs); break;
            case Precision::I32: execute_fallback<PrecisionTrait<Precision::I32>::value_type>(inputs, outputs); break;
            case Precision::U8: execute_fallback<PrecisionTrait<Precision::U8>::value_type>(inputs, outputs); break;
            case Precision::U16: execute_fallback<PrecisionTrait<Precision::U16>::value_type>(inputs, outputs); break;
            case Precision::U32: execute_fallback<PrecisionTrait<Precision::U32>::value_type>(inputs, outputs); break;
            case Precision::FP32: execute_fallback<PrecisionTrait<Precision::FP32>::value_type>(inputs, outputs); break;
            default: {
                if (resp) {
                    std::string errorMsg = "ExtractImagePatches layer does not support precision '"
                                           + std::string(inputs[0]->getTensorDesc().getPrecision().name()) + "'";
                    errorMsg.copy(resp->msg, sizeof(resp->msg) - 1);
                }
                return GENERAL_ERROR;
            }
        }
    }
    return OK;
}

void ExtractImagePatchesImpl::set_pads(const std::string & pad_str, const std::vector<int64_t> & params) {
    const int64_t IH = params[0]; const int64_t IW = params[1];
    const int64_t KH = params[2]; const int64_t KW = params[3];
    const int64_t SH = params[4]; const int64_t SW = params[5];
    const int64_t RH = params[6]; const int64_t RW = params[7];
    const int64_t iwStep = KW + (RW - 1) * (KW - 1);
    const int64_t ihStep = KH + (RH - 1) * (KH - 1);

    int64_t PL = 0, PT = 0;
    if (!CaselessEq<std::string>()(pad_str, "valid")) {
        int64_t PW = (std::ceil(1.f * IW/SW) - 1) * SW + iwStep - IW;
        int64_t PH = (std::ceil(1.f * IH/SH) - 1) * SH + ihStep - IH;

        if ((PW > 0) && (PW < iwStep)) {
            if (PW % 2 == 1) {
                if (CaselessEq<std::string>()(pad_str, "same_lower")) {
                    PL = (PW + 1) / 2;
                } else if (CaselessEq<std::string>()(pad_str, "same_upper")) {
                    PL = (PW - 1) / 2;
                }
            } else {
                PL = PW / 2;
            }
        }
        if ((PH > 0) && (PH < ihStep)) {
            if (PH % 2 == 1) {
                if (CaselessEq<std::string>()(pad_str, "same_lower")) {
                    PT = (PH + 1) / 2;
                } else if (CaselessEq<std::string>()(pad_str, "same_upper")) {
                    PT = (PH - 1) / 2;
                }
            } else {
                PT = PH / 2;
>>>>>>> 1740c203
            }
            L(iw_exit);
            /*
            for (int64_t i = 0; i < (OW - iw_hpad); i++)
                dst_data[dst_idx++] = 0;
            */
            mov(reg_num_pads, jpp.OW);
            sub(reg_num_pads, reg_w_hi_pad);
            pad_with_zeros(reg_num_pads, reg_dst);
            dec(reg_oh_count);
            add(reg_src, reg_src_h_incr);
            jmp(ih_loop, T_NEAR);
        }
<<<<<<< HEAD
        L(ih_exit);
        //for (int64_t i = 0; i < (OH - ih_hpad) * OW; i++)
        //    dst_data[dst_idx++] = T(0);
        mov(reg_num_pads, jpp.OH);
        sub(reg_num_pads, reg_h_hi_pad);
        mul_by_const(reg_num_pads, reg_aux64, jpp.OW);
        pad_with_zeros(reg_num_pads, reg_dst);
    }
};

ExtractImagePatchesImpl::ExtractImagePatchesImpl(const CNNLayer* layer) {
    try {
        std::string errorPrefix = std::string("Layer ") + layer->type + " with name '" + layer->name + "' ";
        if (details::CaselessEq<std::string>()("ExtractImagePatchesLayer", layer->type))
            THROW_IE_EXCEPTION << errorPrefix << "is not an instance of ExtractImagePatchesLayer class";

        if (layer->insData.size() != 1 || layer->outData.size() != 1)
            THROW_IE_EXCEPTION << errorPrefix << "has incorrect number of input or output edges!"
                << " Input: " << layer->insData.size() << "; Output: " << layer->outData.size();

        auto inData = layer->insData[0].lock();
        if (inData == nullptr)
            THROW_IE_EXCEPTION << errorPrefix << "has nullable input data";

        if (inData->getTensorDesc().getDims().size() != 4)
            THROW_IE_EXCEPTION << errorPrefix << "must have 4D input tensor. Actual: " << inData->getTensorDesc().getDims().size();

        if (layer->outData[0]->getTensorDesc().getDims().size() != 4)
            THROW_IE_EXCEPTION << errorPrefix << "must have 4D output tensor. Actual: " << layer->outData[0]->getTensorDesc().getDims().size();

        if (inData->getLayout() != NCHW)
            THROW_IE_EXCEPTION << errorPrefix << "has unsupported layout: " << inData->getLayout();

        const auto precision = inData->getTensorDesc().getPrecision();
        if (_supported_precisions_sizes.find(precision.size()) == _supported_precisions_sizes.end())
            THROW_IE_EXCEPTION << errorPrefix << "has unsupported precision: " << precision.name();

        auto ksizes = layer->GetParamAsUInts("sizes");
        auto strides = layer->GetParamAsUInts("strides");
        auto rates = layer->GetParamAsUInts("rates");
        _auto_pad = layer->GetParamAsString("auto_pad");
        if (!CaselessEq<std::string>()(_auto_pad, "valid")
                && !CaselessEq<std::string>()(_auto_pad, "same_upper")
                && !CaselessEq<std::string>()(_auto_pad, "same_lower"))
            THROW_IE_EXCEPTION <<  errorPrefix << "has unsupported auto_pad value: " << _auto_pad;
        if (ksizes.size() != 2 || strides.size() != 2 || rates.size() != 2)
            THROW_IE_EXCEPTION << errorPrefix << "must have the following attributes with shape {2}: sizes, strides, rates.";

        _ksizes.clear();
        _strides.clear();
        _rates.clear();
        for (size_t i = 0; i < ksizes.size(); i++)
            _ksizes.push_back((int64_t)ksizes[i]);
        for (size_t i = 0; i < strides.size(); i++)
            _strides.push_back((int64_t)strides[i]);
        for (size_t i = 0; i < rates.size(); i++)
            _rates.push_back((int64_t)rates[i]);

        /*** JIT kernel configuration ***/
        jit_eximpat_params jcp;
        SizeVector in_dims = inData->getTensorDesc().getDims();
        jcp.OB = in_dims[0];
        jcp.IC = in_dims[1];
        jcp.IH = in_dims[2];
        jcp.IW = in_dims[3];
        SizeVector out_dims = layer->outData[0]->getTensorDesc().getDims();
        jcp.OH = out_dims[2];
        jcp.OW = out_dims[3];
        jcp.KH = _ksizes[0];
        jcp.KW = _ksizes[1];
        jcp.SH = _strides[0];
        jcp.SW = _strides[1];
        jcp.RH = _rates[0];
        jcp.RW = _rates[1];
        jcp.precision = layer->insData.front().lock()->getPrecision();
        jcp.dtype_size = jcp.precision.size();
        set_pads(_auto_pad, {jcp.IH, jcp.IW, jcp.KH, jcp.KW, jcp.SH, jcp.SW, jcp.RH, jcp.RW});
        jcp.PL = _pads[0];
        jcp.PT = _pads[1];
        jcp.block_size = 1;

        if (mayiuse(x64::avx512_common)) {
            jcp.block_size = cpu_isa_traits<x64::avx512_common>::vlen / jcp.dtype_size;
            eximpat_kernel.reset(new jit_uni_eximpat_kernel_f32<x64::avx512_common>(jcp));
        } else if (mayiuse(x64::avx2)) {
            jcp.block_size = cpu_isa_traits<x64::avx2>::vlen / jcp.dtype_size;
            eximpat_kernel.reset(new jit_uni_eximpat_kernel_f32<x64::avx2>(jcp));
        } else if (mayiuse(x64::sse41)) {
            jcp.block_size = cpu_isa_traits<x64::sse41>::vlen / jcp.dtype_size;
            eximpat_kernel.reset(new jit_uni_eximpat_kernel_f32<x64::sse41>(jcp));
        }
        /*
        if (mayiuse(x64::sse41)) {
            jcp.block_size = cpu_isa_traits<x64::sse41>::vlen / jcp.dtype_size;
            eximpat_kernel.reset(new jit_uni_eximpat_kernel_f32<x64::sse41>(jcp));
        }
         */

        if (eximpat_kernel)
            eximpat_kernel->create_ker();
        /*** JIT kernel configuration finished ***/

        LayerConfig config;

        DataConfig inConfig;
        inConfig.desc = inData->getTensorDesc();
        config.inConfs.push_back(inConfig);

        DataConfig outConfig;
        outConfig.desc = layer->outData[0]->getTensorDesc();
        outConfig.desc.setPrecision(inConfig.desc.getPrecision());
        outConfig.desc.setLayout(inConfig.desc.getLayout());
        config.outConfs.push_back(outConfig);

        config.dynBatchSupport = false;
        confs.push_back(config);
    } catch (InferenceEngine::details::InferenceEngineException &ex) {
        errorMsg = ex.what();
    }
}

StatusCode ExtractImagePatchesImpl::execute(std::vector<Blob::Ptr>& inputs, std::vector<Blob::Ptr>& outputs, ResponseDesc *resp) noexcept {
    switch (inputs[0]->getTensorDesc().getPrecision()) {
        case Precision::I8: process_data<PrecisionTrait<Precision::I8>::value_type>(inputs, outputs); break;
        case Precision::I16: process_data<PrecisionTrait<Precision::I16>::value_type>(inputs, outputs); break;
        case Precision::I32: process_data<PrecisionTrait<Precision::I32>::value_type>(inputs, outputs); break;
        case Precision::U8: process_data<PrecisionTrait<Precision::U8>::value_type>(inputs, outputs); break;
        case Precision::U16: process_data<PrecisionTrait<Precision::U16>::value_type>(inputs, outputs); break;
        case Precision::U32: process_data<PrecisionTrait<Precision::U32>::value_type>(inputs, outputs); break;
        case Precision::FP32: process_data<PrecisionTrait<Precision::FP32>::value_type>(inputs, outputs); break;
        default: {
            if (resp) {
                std::string errorMsg = "ExtractImagePatches layer does not support precision '"
                        + std::string(inputs[0]->getTensorDesc().getPrecision().name()) + "'";
                errorMsg.copy(resp->msg, sizeof(resp->msg) - 1);
            }
            return GENERAL_ERROR;
        }
    }

    return OK;
}

void ExtractImagePatchesImpl::set_pads(const std::string & pad_str, const std::vector<int64_t> & params) {
    const int64_t IH = params[0]; const int64_t IW = params[1];
    const int64_t KH = params[2]; const int64_t KW = params[3];
    const int64_t SH = params[4]; const int64_t SW = params[5];
    const int64_t RH = params[6]; const int64_t RW = params[7];
    const int64_t iwStep = KW + (RW - 1) * (KW - 1);
    const int64_t ihStep = KH + (RH - 1) * (KH - 1);

    int64_t PL = 0, PT = 0;
    if (!CaselessEq<std::string>()(pad_str, "valid")) {
        int64_t PW = (std::ceil(1.f * IW/SW) - 1) * SW + iwStep - IW;
        int64_t PH = (std::ceil(1.f * IH/SH) - 1) * SH + ihStep - IH;

        if ((PW > 0) && (PW < iwStep)) {
            if (PW % 2 == 1) {
                if (CaselessEq<std::string>()(pad_str, "same_lower")) {
                    PL = (PW + 1) / 2;
                } else if (CaselessEq<std::string>()(pad_str, "same_upper")) {
                    PL = (PW - 1) / 2;
                }
            } else {
                PL = PW / 2;
            }
        }
        if ((PH > 0) && (PH < ihStep)) {
            if (PH % 2 == 1) {
                if (CaselessEq<std::string>()(pad_str, "same_lower")) {
                    PT = (PH + 1) / 2;
                } else if (CaselessEq<std::string>()(pad_str, "same_upper")) {
                    PT = (PH - 1) / 2;
                }
            } else {
                PT = PH / 2;
            }
        }
    }
    _pads.clear();
    _pads.push_back(PL);
    _pads.push_back(PT);
=======
    }
    _pads.clear();
    _pads.push_back(PL);
    _pads.push_back(PT);
}

void ExtractImagePatchesImpl::execute_optimized(std::vector<Blob::Ptr>& inputs, std::vector<Blob::Ptr>& outputs) noexcept {
    const char *src_data = inputs[0]->cbuffer().as<const char *>() +
                        inputs[0]->getTensorDesc().getBlockingDesc().getOffsetPadding();
    char *dst_data = outputs[0]->buffer().as<char *>() +
                  outputs[0]->getTensorDesc().getBlockingDesc().getOffsetPadding();
    const int64_t dtype_size = inputs[0]->getTensorDesc().getPrecision().size();

    const auto& inDims = inputs[0]->getTensorDesc().getDims();
    const size_t inDimsSize = inDims.size(); // Must always be 4 according to the specs.
    const size_t BATCH = 0, CHANNEL = 1, HIGHT = 0, WIDTH = 1;
    const int64_t IC = inDims[CHANNEL];
    const int64_t IH = inDims[inDimsSize - 2];
    const int64_t IW = inDims[inDimsSize - 1];

    const auto& outDims = outputs[0]->getTensorDesc().getDims();
    const size_t outDimsSize = outDims.size(); // Must always be 4 according to the specs.

    const int64_t OB = outDims[BATCH];
    //const int64_t OC = outDims[CHANNEL]; // Must always be KH * KW * IC according to the specs.
    const int64_t OH = outDims[outDimsSize - 2];
    const int64_t OW = outDims[outDimsSize - 1];

    const int64_t KH = _ksizes[HIGHT];
    const int64_t KW = _ksizes[WIDTH];
    const int64_t SH = _strides[HIGHT];
    const int64_t SW = _strides[WIDTH];
    const int64_t RH = _rates[HIGHT];
    const int64_t RW = _rates[WIDTH];
    const int64_t PL = _pads[HIGHT];
    const int64_t PT = _pads[WIDTH];
    const std::vector<int64_t> ostrides = {KH * KW * IC * OH * OW, KW * IC * OH * OW, IC * OH * OW, OH * OW};
    const std::vector<int64_t> istrides = {IC * IH * IW, IH * IW, IW};

    auto thread_body = [&](const int64_t ob, const int64_t kh, const int64_t kw, const int64_t ic) {
        const int64_t ih_start = kh * RH - PT;
        const int64_t iw_start = kw * RW - PL;
        const int64_t ih_lpad = ih_start >= 0 ? 0 : std::ceil(- 1.f * ih_start / SH);
        const int64_t iw_lpad = iw_start >= 0 ? 0 : std::ceil(- 1.f * iw_start / SW);
        const int64_t ih_hpad = std::ceil((IH - 1.f * ih_start) / SH) > OH ? OH : std::ceil((IH + -1.f * ih_start) / SH);
        const int64_t iw_hpad = std::ceil((IW - 1.f * iw_start) / SW) > OW ? OW : std::ceil((IW - 1.f * iw_start) / SW);

        //std::cout << ih_lpad << " : " << ih_hpad << " || " << iw_lpad << " : " << iw_hpad << "\n";

        int64_t dst_offset = ob * ostrides[0] + kh * ostrides[1] + kw * ostrides[2] + ic * ostrides[3];
        int64_t src_offset = ob * istrides[0] + ic * istrides[1] + ih_start * istrides[2] + iw_start + ih_lpad * SH * IW;
        //const int64_t ioffset = ob * istrides[0] + ic * istrides[1] + ih_start * istrides[2] + iw_start;

        auto args = jit_eximpat_args();
        args.src = src_data + src_offset * dtype_size;
        args.dst = dst_data + dst_offset * dtype_size;
        args.h_lo_pad = ih_lpad;
        args.h_hi_pad = ih_hpad;
        args.w_lo_pad = iw_lpad;
        args.w_hi_pad = iw_hpad;
        (*eximpat_kernel)(&args);
    };
    parallel_for4d(OB, KH, KW, IC, thread_body);
}

template<typename T>
void ExtractImagePatchesImpl::execute_fallback(std::vector<Blob::Ptr>& inputs, std::vector<Blob::Ptr>& outputs) noexcept {
    const T* src_data = inputs[0]->cbuffer().as<const T*>() +
                        inputs[0]->getTensorDesc().getBlockingDesc().getOffsetPadding();
    T* dst_data = outputs[0]->buffer().as<T*>() +
                  outputs[0]->getTensorDesc().getBlockingDesc().getOffsetPadding();

    const auto& inDims = inputs[0]->getTensorDesc().getDims();
    const size_t inDimsSize = inDims.size(); // Must always be 4 according to the specs.

    const size_t BATCH = 0, CHANNEL = 1, HIGHT = 0, WIDTH = 1;

    const int64_t IC = inDims[CHANNEL];
    const int64_t IH = inDims[inDimsSize - 2];
    const int64_t IW = inDims[inDimsSize - 1];

    const auto& outDims = outputs[0]->getTensorDesc().getDims();
    const size_t outDimsSize = outDims.size(); // Must always be 4 according to the specs.

    const int64_t OB = outDims[BATCH];
    //const int64_t OC = outDims[CHANNEL]; // Must always be KH * KW * IC according to the specs.
    const int64_t OH = outDims[outDimsSize - 2];
    const int64_t OW = outDims[outDimsSize - 1];

    const int64_t KH = _ksizes[HIGHT];
    const int64_t KW = _ksizes[WIDTH];
    const int64_t SH = _strides[HIGHT];
    const int64_t SW = _strides[WIDTH];
    const int64_t RH = _rates[HIGHT];
    const int64_t RW = _rates[WIDTH];
    const int64_t PL = _pads[HIGHT];
    const int64_t PT = _pads[WIDTH];
    const std::vector<int64_t> ostrides = {KH * KW * IC * OH * OW, KW * IC * OH * OW, IC * OH * OW, OH * OW};
    const std::vector<int64_t> istrides = {IC * IH * IW, IH * IW, IW};

    // for debug purposes
    //for(int64_t i=0; i < OW * OH * IC * KW * KH * OB ; i++)
    //    dst_data[i] = 1;
    //std::fill(dst_data, dst_data + OW * OH * IC * KW * KH * OB, 1);

    auto thread_body = [&](const int64_t ob, const int64_t kh, const int64_t kw, const int64_t ic) {
        const int64_t iw_start = kw * RW - PL;
        //const int64_t iw_stop = iw_start + OW * SW;
        const int64_t ih_start = kh * RH - PT;
        //const int64_t ih_stop = ih_start + OH * SH;


        const int64_t ih_lpad = ih_start >= 0 ? 0 : std::ceil(- 1.f * ih_start / SH);
        const int64_t iw_lpad = iw_start >= 0 ? 0 : std::ceil(- 1.f * iw_start / SW);

        const int64_t ih_hpad = std::ceil((IH - 1.f * ih_start) / SH) > OH ? OH : std::ceil((IH + -1.f * ih_start) / SH);
        const int64_t iw_hpad = std::ceil((IW - 1.f * iw_start) / SW) > OW ? OW : std::ceil((IW - 1.f * iw_start) / SW);

        int64_t dst_idx = ob * ostrides[0] + kh * ostrides[1] + kw * ostrides[2] + ic * ostrides[3];


        /*
        for (int64_t ih = 0; ih < ih_lpad; ih++)
            for (int64_t iw = 0; iw < OW; iw++)
                    dst_data[dst_idx++] = T(0);
        */

        for (int64_t i = 0; i < ih_lpad * OW; i++)
            dst_data[dst_idx++] = T(0);

        const int64_t ioffset = ob * istrides[0] + ic * istrides[1] + ih_start * istrides[2] + iw_start;

        for (int64_t ishift = ioffset + ih_lpad * SH * IW; ishift < ioffset + ih_hpad * SH * IW; ishift += SH * IW) {
            for (int64_t iw = 0; iw < iw_lpad; iw++)
                dst_data[dst_idx++] = T(0);
            /*
            for (int64_t iw = iw_lpad; iw < iw_hpad; iw++)
                dst_data[dst_idx++] = src_data[ishift + iw * SW + ih * SH * IW];
            */
            for (int64_t src_idx = ishift + iw_lpad * SW; src_idx < ishift + iw_hpad * SW; src_idx += SW)
                dst_data[dst_idx++] = src_data[src_idx];

            for (int64_t i = 0; i < (OW - iw_hpad); i++)
                dst_data[dst_idx++] = T(0);
        }

        for (int64_t i = 0; i < (OH - ih_hpad) * OW; i++)
            dst_data[dst_idx++] = T(0);
        /*
        for (int64_t ih = ih_hpad; ih < OH; ih++)
            for (int64_t iw = 0; iw < OW; iw++)
                dst_data[dst_idx++] = T(0);
        */
    };
    /*
    auto thread_body = [&](const int64_t ob, const int64_t kh, const int64_t kw, const int64_t ic) {
        const int64_t iw_start = kw * RW - PL;
        const int64_t iw_stop = iw_start + OW * SW;
        const int64_t ih_start = kh * RH - PT;
        const int64_t ih_stop = ih_start + OH * SH;
        int64_t dst_idx = ob * ostrides[0] + kh * ostrides[1] + kw * ostrides[2] + ic * ostrides[3];
        int64_t ishift = ob * istrides[0] + ic * istrides[1] + ih_start * istrides[2];
        for (int64_t ih = ih_start; ih < ih_stop; ih += SH, ishift += SH * IW) {
            for (int64_t iw = iw_start; iw < iw_stop; iw += SW, dst_idx++) {
                if (ih < 0 || ih >= IH || iw < 0 || iw >= IW) {
                    dst_data[dst_idx] = T(0);
                } else {
                    dst_data[dst_idx] = src_data[ishift + iw];
                }
            }
        }
    };
     */
    parallel_for4d(OB, KH, KW, IC, thread_body);


//    std::cout << "\n======================\n\n";
//
////    //for(int i=0; i < IH; i++){
////    for(int i=0; i < 10; i++){
////        //for(int j=0; j < IW; j++) {
////        for(int j=0; j < 10; j++) {
////            std::cout << src_data[ i * IW + j ] << " ";
////        }
////        std::cout << "\n";
////    }
//
//    // NB! works only for IC=1
//    std::cout << "-------------------------\n";
//    //for(int kh= KH - 1; kh < KH; kh++) {
//    for (int kh = 0; kh < 1; kh++) {
//        //for (int kw = KW - 1; kw < KW; kw++) {
//        for (int kw = 0; kw < 1; kw++) {
//            std::cout << "KH = " << kh << " KW = " << kw << "\n";
//            for (int i = 0; i < OH; i++) {
//                for (int j = 0; j < OW; j++) {
//                    std::cout << static_cast<int>(dst_data[kh * KW * OH * OW + kw * OH * OW + i * OW + j]) << " ";
//                    //std::cout << dst_data[kh * KW * OH * OW + kw * OH * OW + i * OW + j] << " ";
//                }
//                std::cout << "\n";
//            }
//        }
//    }
>>>>>>> 1740c203
}

}  // namespace Cpu
}  // namespace Extensions
}  // namespace InferenceEngine<|MERGE_RESOLUTION|>--- conflicted
+++ resolved
@@ -88,11 +88,7 @@
 
 
     inline void store_vector(const Xbyak::Address &op, Vmm vmm_dst, Precision prec) {
-<<<<<<< HEAD
-        uni_vmovups(op, vmm_dst);
-=======
         vmovups(op, vmm_dst);
->>>>>>> 1740c203
     }
 
     inline void load_scalar(Vmm vmm_arg, const Xbyak::Address &op) {
@@ -135,119 +131,6 @@
             add(reg_dst_arg, jpp.dtype_size);
             dec(reg_num_pads_arg);
             jmp(tail);
-<<<<<<< HEAD
-        }
-        L(exit);
-    }
-
-    void read_src2vmm(const Xbyak::Xmm &xmm_arg, reg64_t &reg_src_arg) {
-        const int xmm_size = 16; // bytes
-        const int xmm_block_size = xmm_size / jpp.dtype_size;
-        for (int i = 0; i < xmm_block_size; i++) {
-            Xbyak::Address addr = ptr[reg_src_arg + i * jpp.SW * jpp.dtype_size];
-            switch (jpp.dtype_size) {
-                case 8: uni_vpinsrq(xmm_arg, xmm_arg, addr, i); break;
-                case 4: uni_vpinsrd(xmm_arg, xmm_arg, addr, i); break;
-                case 2: uni_vpinsrw(xmm_arg, xmm_arg, addr, i); break;
-                case 1: uni_vpinsrb(xmm_arg, xmm_arg, addr, i); break;
-                default:
-                    assert(!"unknown dtype size");
-            }
-        }
-        add(reg_src_arg, jpp.SW * jpp.dtype_size * xmm_block_size);
-    }
-    void read_src2vmm(const Xbyak::Ymm &ymm_arg, reg64_t &reg_src_arg) {
-        Xbyak::Xmm low_xmm = Xmm(ymm_arg.getIdx());
-        read_src2vmm(low_xmm, reg_src_arg);
-        read_src2vmm(xmm_aux, reg_src_arg);
-        vinserti128(ymm_arg, ymm_arg, xmm_aux, 1);
-    }
-
-    void read_src2vmm(const Xbyak::Zmm &zmm_arg, reg64_t &reg_src_arg) {
-        Xbyak::Ymm low_ymm = Ymm(zmm_arg.getIdx());
-        read_src2vmm(low_ymm, reg_src_arg);
-        read_src2vmm(xmm_aux, reg_src_arg);
-        vinserti64x2(zmm_arg, zmm_arg, xmm_aux, 3);
-        read_src2vmm(xmm_aux, reg_src_arg);
-        vinserti64x2(zmm_arg, zmm_arg, xmm_aux, 2);
-        //read_src2vmm(ymm_aux, reg_src_arg);
-        //vinserti64x4(zmm_arg, zmm_arg, ymm_aux, 1);
-    }
-/*
-    void read_src2vmm(Vmm &vmm_arg, const Xbyak::Reg64 &reg_src_arg) {
-        constexpr bool is_xmm = std::is_same<Vmm, Xbyak::Xmm>::value;
-        constexpr bool is_ymm = std::is_same<Vmm, Xbyak::Ymm>::value;
-        constexpr bool is_zmm = std::is_same<Vmm, Xbyak::Zmm>::value;
-        // isa == x64::sse41 || isa == x64::avx2 || isa == x64::avx512_common
-        if (is_xmm)
-            read_src2xmm(vmm_arg, reg_src_arg);
-        else if (is_ymm)
-            read_src2ymm(vmm_arg, reg_src_arg);
-        else if (is_zmm)
-            read_src2zmm(vmm_arg, reg_src_arg);
-    }
-*/
-    // The main loop where all the work is done
-    void loop() {
-        //for (int64_t i = 0; i < ih_lpad * OW; i++)
-        //    dst_data[dst_idx++] = T(0);
-        mov(reg_oh_count, reg_h_hi_pad);
-        mov(reg_num_pads, ptr[reg_params + GET_OFF(h_lo_pad)]);
-        sub(reg_oh_count, reg_num_pads);
-        mul_by_const(reg_num_pads, reg_aux64, jpp.OW);
-        pad_with_zeros(reg_num_pads, reg_dst);
-        /*
-        // The whole loop:
-        for (int64_t ishift = ioffset + ih_lpad * SH * IW; ishift < ioffset + ih_hpad * SH * IW; ishift += SH * IW) {
-            for (int64_t iw = 0; iw < iw_lpad; iw++)
-                dst_data[dst_idx++] = 0;
-            for (int64_t src_idx = ishift + iw_lpad * SW; src_idx < ishift + iw_hpad * SW; src_idx += SW)
-                dst_data[dst_idx++] = src_data[src_idx];
-
-            for (int64_t i = 0; i < (OW - iw_hpad); i++)
-                dst_data[dst_idx++] = 0;
-        }
-         */
-        Xbyak::Label ih_loop, ih_tail, ih_exit;
-        Xbyak::Label iw_loop, iw_tail, iw_exit;
-        //for (int64_t ishift = ioffset + ih_lpad * SH * IW; ishift < ioffset + ih_hpad * SH * IW; ishift += SH * IW) {...}
-        L(ih_loop);
-        {
-            cmp(reg_oh_count, 0);
-            jle(ih_exit, T_NEAR);
-            /*
-            for (int64_t iw = 0; iw < iw_lpad; iw++)
-                dst_data[dst_idx++] = 0;
-            */
-            mov(reg_num_pads, reg_w_lo_pad);
-            pad_with_zeros(reg_num_pads, reg_dst);
-            /*
-            for (int64_t src_idx = ishift + iw_lpad * SW; src_idx < ishift + iw_hpad * SW; src_idx += SW)
-                dst_data[dst_idx++] = src_data[src_idx];
-            */
-            mov(reg_ow_count, reg_ow_work_amount);
-            add(reg_src, reg_src_w_incr);
-            L(iw_loop);
-            {
-                cmp(reg_ow_count, jpp.block_size);
-                jle(iw_tail, T_NEAR);
-                read_src2vmm(vmm, reg_src);
-                store_vector(ptr[reg_dst], vmm, jpp.precision);
-                add(reg_dst, jpp.dtype_size * jpp.block_size);
-                sub(reg_ow_count, jpp.block_size);
-                jmp(iw_loop);
-            }
-            L(iw_tail);
-            {
-                cmp(reg_ow_count, 0);
-                jle(iw_exit, T_NEAR);
-                load_scalar(vmm, ptr[reg_src]);
-                store_scalar(ptr[reg_dst], vmm);
-                dec(reg_ow_count);
-                add(reg_src, jpp.SW * jpp.dtype_size);
-                add(reg_dst, jpp.dtype_size);
-                jmp(iw_tail);
-=======
         }
         L(exit);
     }
@@ -551,204 +434,8 @@
                 }
             } else {
                 PT = PH / 2;
->>>>>>> 1740c203
             }
-            L(iw_exit);
-            /*
-            for (int64_t i = 0; i < (OW - iw_hpad); i++)
-                dst_data[dst_idx++] = 0;
-            */
-            mov(reg_num_pads, jpp.OW);
-            sub(reg_num_pads, reg_w_hi_pad);
-            pad_with_zeros(reg_num_pads, reg_dst);
-            dec(reg_oh_count);
-            add(reg_src, reg_src_h_incr);
-            jmp(ih_loop, T_NEAR);
-        }
-<<<<<<< HEAD
-        L(ih_exit);
-        //for (int64_t i = 0; i < (OH - ih_hpad) * OW; i++)
-        //    dst_data[dst_idx++] = T(0);
-        mov(reg_num_pads, jpp.OH);
-        sub(reg_num_pads, reg_h_hi_pad);
-        mul_by_const(reg_num_pads, reg_aux64, jpp.OW);
-        pad_with_zeros(reg_num_pads, reg_dst);
-    }
-};
-
-ExtractImagePatchesImpl::ExtractImagePatchesImpl(const CNNLayer* layer) {
-    try {
-        std::string errorPrefix = std::string("Layer ") + layer->type + " with name '" + layer->name + "' ";
-        if (details::CaselessEq<std::string>()("ExtractImagePatchesLayer", layer->type))
-            THROW_IE_EXCEPTION << errorPrefix << "is not an instance of ExtractImagePatchesLayer class";
-
-        if (layer->insData.size() != 1 || layer->outData.size() != 1)
-            THROW_IE_EXCEPTION << errorPrefix << "has incorrect number of input or output edges!"
-                << " Input: " << layer->insData.size() << "; Output: " << layer->outData.size();
-
-        auto inData = layer->insData[0].lock();
-        if (inData == nullptr)
-            THROW_IE_EXCEPTION << errorPrefix << "has nullable input data";
-
-        if (inData->getTensorDesc().getDims().size() != 4)
-            THROW_IE_EXCEPTION << errorPrefix << "must have 4D input tensor. Actual: " << inData->getTensorDesc().getDims().size();
-
-        if (layer->outData[0]->getTensorDesc().getDims().size() != 4)
-            THROW_IE_EXCEPTION << errorPrefix << "must have 4D output tensor. Actual: " << layer->outData[0]->getTensorDesc().getDims().size();
-
-        if (inData->getLayout() != NCHW)
-            THROW_IE_EXCEPTION << errorPrefix << "has unsupported layout: " << inData->getLayout();
-
-        const auto precision = inData->getTensorDesc().getPrecision();
-        if (_supported_precisions_sizes.find(precision.size()) == _supported_precisions_sizes.end())
-            THROW_IE_EXCEPTION << errorPrefix << "has unsupported precision: " << precision.name();
-
-        auto ksizes = layer->GetParamAsUInts("sizes");
-        auto strides = layer->GetParamAsUInts("strides");
-        auto rates = layer->GetParamAsUInts("rates");
-        _auto_pad = layer->GetParamAsString("auto_pad");
-        if (!CaselessEq<std::string>()(_auto_pad, "valid")
-                && !CaselessEq<std::string>()(_auto_pad, "same_upper")
-                && !CaselessEq<std::string>()(_auto_pad, "same_lower"))
-            THROW_IE_EXCEPTION <<  errorPrefix << "has unsupported auto_pad value: " << _auto_pad;
-        if (ksizes.size() != 2 || strides.size() != 2 || rates.size() != 2)
-            THROW_IE_EXCEPTION << errorPrefix << "must have the following attributes with shape {2}: sizes, strides, rates.";
-
-        _ksizes.clear();
-        _strides.clear();
-        _rates.clear();
-        for (size_t i = 0; i < ksizes.size(); i++)
-            _ksizes.push_back((int64_t)ksizes[i]);
-        for (size_t i = 0; i < strides.size(); i++)
-            _strides.push_back((int64_t)strides[i]);
-        for (size_t i = 0; i < rates.size(); i++)
-            _rates.push_back((int64_t)rates[i]);
-
-        /*** JIT kernel configuration ***/
-        jit_eximpat_params jcp;
-        SizeVector in_dims = inData->getTensorDesc().getDims();
-        jcp.OB = in_dims[0];
-        jcp.IC = in_dims[1];
-        jcp.IH = in_dims[2];
-        jcp.IW = in_dims[3];
-        SizeVector out_dims = layer->outData[0]->getTensorDesc().getDims();
-        jcp.OH = out_dims[2];
-        jcp.OW = out_dims[3];
-        jcp.KH = _ksizes[0];
-        jcp.KW = _ksizes[1];
-        jcp.SH = _strides[0];
-        jcp.SW = _strides[1];
-        jcp.RH = _rates[0];
-        jcp.RW = _rates[1];
-        jcp.precision = layer->insData.front().lock()->getPrecision();
-        jcp.dtype_size = jcp.precision.size();
-        set_pads(_auto_pad, {jcp.IH, jcp.IW, jcp.KH, jcp.KW, jcp.SH, jcp.SW, jcp.RH, jcp.RW});
-        jcp.PL = _pads[0];
-        jcp.PT = _pads[1];
-        jcp.block_size = 1;
-
-        if (mayiuse(x64::avx512_common)) {
-            jcp.block_size = cpu_isa_traits<x64::avx512_common>::vlen / jcp.dtype_size;
-            eximpat_kernel.reset(new jit_uni_eximpat_kernel_f32<x64::avx512_common>(jcp));
-        } else if (mayiuse(x64::avx2)) {
-            jcp.block_size = cpu_isa_traits<x64::avx2>::vlen / jcp.dtype_size;
-            eximpat_kernel.reset(new jit_uni_eximpat_kernel_f32<x64::avx2>(jcp));
-        } else if (mayiuse(x64::sse41)) {
-            jcp.block_size = cpu_isa_traits<x64::sse41>::vlen / jcp.dtype_size;
-            eximpat_kernel.reset(new jit_uni_eximpat_kernel_f32<x64::sse41>(jcp));
-        }
-        /*
-        if (mayiuse(x64::sse41)) {
-            jcp.block_size = cpu_isa_traits<x64::sse41>::vlen / jcp.dtype_size;
-            eximpat_kernel.reset(new jit_uni_eximpat_kernel_f32<x64::sse41>(jcp));
-        }
-         */
-
-        if (eximpat_kernel)
-            eximpat_kernel->create_ker();
-        /*** JIT kernel configuration finished ***/
-
-        LayerConfig config;
-
-        DataConfig inConfig;
-        inConfig.desc = inData->getTensorDesc();
-        config.inConfs.push_back(inConfig);
-
-        DataConfig outConfig;
-        outConfig.desc = layer->outData[0]->getTensorDesc();
-        outConfig.desc.setPrecision(inConfig.desc.getPrecision());
-        outConfig.desc.setLayout(inConfig.desc.getLayout());
-        config.outConfs.push_back(outConfig);
-
-        config.dynBatchSupport = false;
-        confs.push_back(config);
-    } catch (InferenceEngine::details::InferenceEngineException &ex) {
-        errorMsg = ex.what();
-    }
-}
-
-StatusCode ExtractImagePatchesImpl::execute(std::vector<Blob::Ptr>& inputs, std::vector<Blob::Ptr>& outputs, ResponseDesc *resp) noexcept {
-    switch (inputs[0]->getTensorDesc().getPrecision()) {
-        case Precision::I8: process_data<PrecisionTrait<Precision::I8>::value_type>(inputs, outputs); break;
-        case Precision::I16: process_data<PrecisionTrait<Precision::I16>::value_type>(inputs, outputs); break;
-        case Precision::I32: process_data<PrecisionTrait<Precision::I32>::value_type>(inputs, outputs); break;
-        case Precision::U8: process_data<PrecisionTrait<Precision::U8>::value_type>(inputs, outputs); break;
-        case Precision::U16: process_data<PrecisionTrait<Precision::U16>::value_type>(inputs, outputs); break;
-        case Precision::U32: process_data<PrecisionTrait<Precision::U32>::value_type>(inputs, outputs); break;
-        case Precision::FP32: process_data<PrecisionTrait<Precision::FP32>::value_type>(inputs, outputs); break;
-        default: {
-            if (resp) {
-                std::string errorMsg = "ExtractImagePatches layer does not support precision '"
-                        + std::string(inputs[0]->getTensorDesc().getPrecision().name()) + "'";
-                errorMsg.copy(resp->msg, sizeof(resp->msg) - 1);
-            }
-            return GENERAL_ERROR;
-        }
-    }
-
-    return OK;
-}
-
-void ExtractImagePatchesImpl::set_pads(const std::string & pad_str, const std::vector<int64_t> & params) {
-    const int64_t IH = params[0]; const int64_t IW = params[1];
-    const int64_t KH = params[2]; const int64_t KW = params[3];
-    const int64_t SH = params[4]; const int64_t SW = params[5];
-    const int64_t RH = params[6]; const int64_t RW = params[7];
-    const int64_t iwStep = KW + (RW - 1) * (KW - 1);
-    const int64_t ihStep = KH + (RH - 1) * (KH - 1);
-
-    int64_t PL = 0, PT = 0;
-    if (!CaselessEq<std::string>()(pad_str, "valid")) {
-        int64_t PW = (std::ceil(1.f * IW/SW) - 1) * SW + iwStep - IW;
-        int64_t PH = (std::ceil(1.f * IH/SH) - 1) * SH + ihStep - IH;
-
-        if ((PW > 0) && (PW < iwStep)) {
-            if (PW % 2 == 1) {
-                if (CaselessEq<std::string>()(pad_str, "same_lower")) {
-                    PL = (PW + 1) / 2;
-                } else if (CaselessEq<std::string>()(pad_str, "same_upper")) {
-                    PL = (PW - 1) / 2;
-                }
-            } else {
-                PL = PW / 2;
-            }
-        }
-        if ((PH > 0) && (PH < ihStep)) {
-            if (PH % 2 == 1) {
-                if (CaselessEq<std::string>()(pad_str, "same_lower")) {
-                    PT = (PH + 1) / 2;
-                } else if (CaselessEq<std::string>()(pad_str, "same_upper")) {
-                    PT = (PH - 1) / 2;
-                }
-            } else {
-                PT = PH / 2;
-            }
-        }
-    }
-    _pads.clear();
-    _pads.push_back(PL);
-    _pads.push_back(PT);
-=======
+        }
     }
     _pads.clear();
     _pads.push_back(PL);
@@ -952,7 +639,6 @@
 //            }
 //        }
 //    }
->>>>>>> 1740c203
 }
 
 }  // namespace Cpu
