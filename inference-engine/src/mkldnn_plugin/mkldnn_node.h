--- conflicted
+++ resolved
@@ -78,20 +78,6 @@
     ScatterElementsUpdate,
     ScatterNDUpdate,
     Interpolate,
-<<<<<<< HEAD
-    ReduceAnd,
-    ReduceL1,
-    ReduceL2,
-    ReduceLogSum,
-    ReduceLogSumExp,
-    ReduceMax,
-    ReduceMean,
-    ReduceMin,
-    ReduceOr,
-    ReduceProd,
-    ReduceSum,
-    ReduceSumSquare
-=======
     Reduce,
     Broadcast,
     EmbeddingSegmentsSum,
@@ -105,7 +91,6 @@
     Select,
     Roll,
     Reference,
->>>>>>> 39717aea
 };
 
 Type TypeFromName(const std::string type);
@@ -194,32 +179,6 @@
             return "ScatterNDUpdate";
         case Interpolate:
             return "Interpolate";
-<<<<<<< HEAD
-        case ReduceAnd:
-            return "ReduceAnd";
-        case ReduceL1:
-            return "ReduceL1";
-        case ReduceL2:
-            return "ReduceL2";
-        case ReduceLogSum:
-            return "ReduceLogSum";
-        case ReduceLogSumExp:
-            return "ReduceLogSumExp";
-        case ReduceMax:
-            return "ReduceMax";
-        case ReduceMean:
-            return "ReduceMean";
-        case ReduceMin:
-            return "ReduceMin";
-        case ReduceOr:
-            return "ReduceOr";
-        case ReduceProd:
-            return "ReduceProd";
-        case ReduceSum:
-            return "ReduceSum";
-        case ReduceSumSquare:
-            return "ReduceSumSquare";
-=======
         case Reduce:
             return "Reduce";
         case Broadcast:
@@ -244,7 +203,6 @@
             return "Select";
         case Roll:
             return "Roll";
->>>>>>> 39717aea
         default:
             return "Unknown";
     }
