--- conflicted
+++ resolved
@@ -67,16 +67,9 @@
                                                   true);  // supportAsymmetricQuantization
         LowPrecisionTransformer transformer(LowPrecisionTransformer::getAllTransformations(params).
             add<ConvolutionTransformation>(LayerTransformation::Params(params).setPrecisionsOnActivations({ Precision::U8 }), "Convolution").
-<<<<<<< HEAD
-            addCleanup<ScaleShiftToConvolutionTransformation>(
-                LayerTransformation::Params(params).setPrecisionsOnActivations({ Precision::U8 }),
-                "ScaleShift"));
-        transformer.transform(*clonedNetwork);
-=======
             remove("ScaleShift").
             remove("Power"));
         transformer.transform(*_clonedNetwork);
->>>>>>> 347e1206
 #endif
 
         // Check if network is INT8 or Binary.
