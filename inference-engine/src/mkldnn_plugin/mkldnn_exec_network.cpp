// Copyright (C) 2018-2020 Intel Corporation
// SPDX-License-Identifier: Apache-2.0
//

#include <ie_metric_helpers.hpp>
#include <precision_utils.h>
#include <legacy/net_pass.h>
#include "mkldnn_exec_network.h"

#include "mkldnn_async_infer_request.h"
#include "mkldnn_infer_request.h"
#include "mkldnn_memory_state.h"
#include "mkldnn_itt.h"
#include "nodes/mkldnn_memory_node.hpp"
#include "bf16transformer.h"
#include <legacy/ie_util_internal.hpp>
#include <legacy/graph_tools.hpp>
#include <threading/ie_executor_manager.hpp>

#ifdef USE_CNNNETWORK_LPT
#include "low_precision_transformations/convolution.hpp"
#include "low_precision_transformations/scaleshift_to_convolution.hpp"
#include "low_precision_transformations/transformer.hpp"
#endif

#include <threading/ie_cpu_streams_executor.hpp>
#include <ie_system_conf.h>
#include <threading/ie_thread_affinity.hpp>
#include <algorithm>
#include <unordered_set>
#include <utility>
#include <cstring>

using namespace MKLDNNPlugin;
using namespace InferenceEngine;
using namespace InferenceEngine::details;

InferenceEngine::InferRequestInternal::Ptr
MKLDNNExecNetwork::CreateInferRequestImpl(InferenceEngine::InputsDataMap networkInputs,
                                          InferenceEngine::OutputsDataMap networkOutputs) {
    return std::make_shared<MKLDNNInferRequest>(networkInputs, networkOutputs, std::static_pointer_cast<MKLDNNExecNetwork>(shared_from_this()));
}

MKLDNNExecNetwork::MKLDNNExecNetwork(const InferenceEngine::ICNNNetwork &network,
                                     const Config &cfg,
                                     const MKLDNNExtensionManager::Ptr& extMgr,
                                     NumaNodesWeights &numaNodesWeights) :
    InferenceEngine::ExecutableNetworkThreadSafeDefault{nullptr, nullptr},
    extensionManager(extMgr),
    _cfg{cfg},
    _name{network.getName()} {
    OV_ITT_SCOPED_TASK(itt::domains::MKLDNNPlugin, "MKLDNNExecNetwork::MKLDNNExecNetwork");

    // we are cloning network if we have statistics and we can transform network.
    InferenceEngine::details::CNNNetworkImplPtr clonedNetwork = cloneNet(network);

    if (_cfg.lpTransformsMode == Config::LPTransformsMode::On) {
#ifdef USE_CNNNETWORK_LPT
        auto params = LayerTransformation::Params(true,  // updatePrecisions
                                                    true,  // quantizeOutputs
                                                    true,  // weightsToConst
                                                    LayerTransformation::QuantizedTensorAlignment::UpdateLevel,  // quantizedTensorAlignmentOnActivations
                                                    LayerTransformation::QuantizedTensorAlignment::None,  // quantizedTensorAlignmentOnWeights
                                                    true,  // roundQuantizedValues
                                                    true,  // updateBiases
                                                    true);  // supportAsymmetricQuantization
        LowPrecisionTransformer transformer(LowPrecisionTransformer::getAllTransformations(params).
            add<ConvolutionTransformation>(LayerTransformation::Params(params).setPrecisionsOnActivations({ Precision::U8 }), "Convolution").
            addCleanup<ScaleShiftToConvolutionTransformation>(
                LayerTransformation::Params(params).setPrecisionsOnActivations({ Precision::U8 }),
                "ScaleShift"));
<<<<<<< HEAD
        transformer.transform(*clonedNetwork);
=======
        transformer.transform(*_clonedNetwork);
#endif
>>>>>>> cabf8d85

        // Check if network is INT8 or Binary.
        // BF16 transformations were disabled since CPU plug-in doesn't support mixed precision execution:
        // BF16 + INT8 or BF16 + BIN.
        bool isFloatModel = true;
        CNNNetworkIterator i(&network);
        while (i != CNNNetworkIterator()) {
            if (CaselessEq<std::string>()((*i)->type, "FakeQuantize")) {
                isFloatModel = false;
                break;
            }
            i++;
        }

        if (with_cpu_x86_bfloat16() && isFloatModel) {
            BF16Transformer bf16Transformer;
            CNNNetwork cnnetwork(clonedNetwork);
            // If enforceBF16 flag was set, BF16 transformation applies for all layers supported by CPU plugin.
            // Overwise, only layers marked as BF16 in 'cnnetwork' will be performed in bfloat16 mode.
            // CPU plugin throws an exception, if marked as BF16 layers have not supported by CPU plugin.
            if (cfg.enforceBF16 == true)
                bf16Transformer.convertToBFloat16(cnnetwork);
        } else {
            BF16Transformer bf16Transformer;
            CNNNetwork cnnetwork(clonedNetwork);
            bf16Transformer.convertToFloat(cnnetwork);
        }
    }

    MKLDNNGraph::ApplyUnrollPasses(static_cast<ICNNNetwork&>(*clonedNetwork));

    if (_cfg.batchLimit > 1) {
        // check topology for applicability
        if (!CanProcessDynBatch(*clonedNetwork)) {
            THROW_IE_EXCEPTION << "MKLDNNGraph::CreateGraph: such topology cannot be compiled for dynamic batch!";
        }
    }

    if (cfg.exclusiveAsyncRequests) {
        // special case when all InferRequests are muxed into a single queue
        _taskExecutor = ExecutorManager::getInstance()->getExecutor("CPU");
    } else {
        auto streamsExecutorConfig = InferenceEngine::IStreamsExecutor::Config::MakeDefaultMultiThreaded(_cfg.streamExecutorConfig);
        streamsExecutorConfig._name = "CPUStreamsExecutor";
        _taskExecutor = ExecutorManager::getInstance()->getIdleCPUStreamsExecutor(streamsExecutorConfig);
    }
    if (0 != cfg.streamExecutorConfig._streams) {
        _callbackExecutor = ExecutorManager::getInstance()->getIdleCPUStreamsExecutor(
            IStreamsExecutor::Config{"CPUCallbackExecutor", 1, 0, IStreamsExecutor::ThreadBindingType::NONE});
    } else {
        _callbackExecutor = _taskExecutor;
    }

    _graphs = decltype(_graphs){[&] {
        // TODO: Remove `cloneNet` to `localNetwork` when `MKLDNNGraph::CreateGraph`
        //       is fixed and does not change content of network passed (CVS-26420)
        auto localNetwork = cloneNet(static_cast<ICNNNetwork&>(*clonedNetwork));
        auto graph = std::make_shared<MKLDNNGraph>();
        {
            std::unique_lock<std::mutex> lock{_cfgMutex};
            graph->setConfig(_cfg);
        }
        int numaNode = 0;
        auto* streamExecutor = dynamic_cast<InferenceEngine::IStreamsExecutor*>(_taskExecutor.get());
        if (nullptr != streamExecutor) {
            numaNode = streamExecutor->GetNumaNodeId();
        }
        graph->CreateGraph(static_cast<ICNNNetwork&>(*localNetwork), extensionManager, numaNodesWeights[numaNode]);
        return graph;
    }};

    _taskExecutor->runAndWait({std::thread::hardware_concurrency(), [this] {_graphs.local();}});

    // Save all MemoryLayer data tensors. Will use insight about mechanics
    // of MemoryLayer implementation. It uses output edge of MemoryLayer
    // producer as storage for tensor to keep it between infer calls.
    if (_graphs.size() == 1) {
        for (auto &node : _graphs.begin()->get()->GetNodes()) {
            if (node->getType() == MemoryInput) {
                auto memoryNode = dynamic_cast<MKLDNNMemoryInputNode*>(node.get());
                auto state_store = memoryNode->getStore();
                auto state_name = node->getName();

                // Remove suffix with pair ID. Internal information.
                auto suffix_idx = state_name.find("/id=");
                if (suffix_idx != std::string::npos)
                    state_name = state_name.substr(0, suffix_idx);

                memoryStates.emplace_back(new MKLDNNMemoryState(state_name, state_store));
            }
        }
    }
}

void MKLDNNExecNetwork::setProperty(const std::map<std::string, std::string> &properties) {
    {
        std::lock_guard<std::mutex> lock{_cfgMutex};
        _cfg.readProperties(properties);
    }
    for (auto g : _graphs) {
        g->setProperty(properties);
    }
}

InferenceEngine::IInferRequest::Ptr MKLDNNExecNetwork::CreateInferRequest() {
    return CreateAsyncInferRequestFromSync<MKLDNNAsyncInferRequest>();
}

InferenceEngine::CNNNetwork MKLDNNExecNetwork::GetExecGraphInfo() {
    if (_graphs.size() == 0)
        THROW_IE_EXCEPTION << "No graph was found";

    return _graphs.begin()->get()->dump();
}

Parameter MKLDNNExecNetwork::GetConfig(const std::string &name) const {
    if (_graphs.size() == 0)
        THROW_IE_EXCEPTION << "No graph was found";
    Config engConfig = _graphs.begin()->get()->getProperty();
    auto it = engConfig._config.find(name);
    if (it != engConfig._config.end()) {
        return it->second;
    } else {
        THROW_IE_EXCEPTION << "Unsupported ExecutableNetwork config key: " << name;
    }
}

InferenceEngine::Parameter MKLDNNExecNetwork::GetMetric(const std::string &name) const {
    if (_graphs.size() == 0)
        THROW_IE_EXCEPTION << "No graph was found";

    if (name == METRIC_KEY(NETWORK_NAME)) {
        IE_SET_METRIC_RETURN(NETWORK_NAME, _graphs.begin()->get()->GetName());
    } else if (name == METRIC_KEY(SUPPORTED_METRICS)) {
        std::vector<std::string> metrics;
        metrics.push_back(METRIC_KEY(NETWORK_NAME));
        metrics.push_back(METRIC_KEY(SUPPORTED_METRICS));
        metrics.push_back(METRIC_KEY(SUPPORTED_CONFIG_KEYS));
        metrics.push_back(METRIC_KEY(OPTIMAL_NUMBER_OF_INFER_REQUESTS));
        IE_SET_METRIC_RETURN(SUPPORTED_METRICS, metrics);
    } else if (name == METRIC_KEY(SUPPORTED_CONFIG_KEYS)) {
        std::vector<std::string> configKeys;
        for (auto && key : _graphs.begin()->get()->getProperty()._config) {
            configKeys.push_back(key.first);
        }
        IE_SET_METRIC_RETURN(SUPPORTED_CONFIG_KEYS, configKeys);
    } else if (name == METRIC_KEY(OPTIMAL_NUMBER_OF_INFER_REQUESTS)) {
        Config engConfig = _graphs.begin()->get()->getProperty();
        auto option = engConfig._config.find(CONFIG_KEY(CPU_THROUGHPUT_STREAMS));
        IE_ASSERT(option != engConfig._config.end());
        auto streams = std::stoi(option->second);
        IE_SET_METRIC_RETURN(OPTIMAL_NUMBER_OF_INFER_REQUESTS, static_cast<unsigned int>(
            streams ? streams : 1));
    } else {
        THROW_IE_EXCEPTION << "Unsupported ExecutableNetwork metric: " << name;
    }
}

bool MKLDNNExecNetwork::CanProcessDynBatch(const InferenceEngine::ICNNNetwork &network) const {
    InputsDataMap inputs;
    network.getInputsInfo(inputs);

    CNNLayerSet inputLayers;
    std::unordered_set<CNNLayer *> allLayers;

    if (inputs.empty())
        return false;

    auto & secondLayers = getInputTo(inputs.begin()->second->getInputData());
    if (secondLayers.empty())
        return false;

    bool check_result = true;
    details::UnorderedDFS(allLayers, secondLayers.begin()->second, [&](CNNLayerPtr layer) {
        auto type = TypeFromName(layer->type);
        // This is WA for Tile layer
        auto tileLayer = dynamic_cast<TileLayer *>(layer.get());
        if (tileLayer && tileLayer->axis)
            return;

        auto reshapeLayer = dynamic_cast<ReshapeLayer *>(layer.get());
        if (reshapeLayer &&
            type == Reshape &&
            (reshapeLayer->outData[0]->getTensorDesc().getDims()[0] ==
             reshapeLayer->insData[0].lock()->getTensorDesc().getDims()[0])) {
            return;
        }

        if (type != Input &&
            type != Output &&
            type != Convolution &&
            type != Deconvolution &&
            type != Activation &&
            type != Depthwise &&
            type != Lrn &&
            type != Pooling &&
            type != FullyConnected &&
            type != Gemm &&
            type != SoftMax &&
            type != Split &&
            type != Concatenation &&
            type != Power &&
            type != Eltwise &&
            type != Crop &&
            type != BatchNormalization &&
            type != Copy) {
            check_result = false;
        }
    }, false);

    return check_result;
}

std::vector<IMemoryStateInternal::Ptr> MKLDNNExecNetwork::QueryState() {
    return memoryStates;
}<|MERGE_RESOLUTION|>--- conflicted
+++ resolved
@@ -69,12 +69,8 @@
             addCleanup<ScaleShiftToConvolutionTransformation>(
                 LayerTransformation::Params(params).setPrecisionsOnActivations({ Precision::U8 }),
                 "ScaleShift"));
-<<<<<<< HEAD
         transformer.transform(*clonedNetwork);
-=======
-        transformer.transform(*_clonedNetwork);
 #endif
->>>>>>> cabf8d85
 
         // Check if network is INT8 or Binary.
         // BF16 transformations were disabled since CPU plug-in doesn't support mixed precision execution:
