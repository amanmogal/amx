--- conflicted
+++ resolved
@@ -54,12 +54,7 @@
         // Check if network is INT8 or Binary.
         // BF16 transformations were disabled since CPU plug-in doesn't support mixed precision execution:
         // BF16 + INT8 or BF16 + BIN.
-<<<<<<< HEAD
-        CNNNetworkIterator i(&network);
-=======
-        bool isFloatModel = true;
         CNNNetworkIterator i(network);
->>>>>>> 247606ba
         while (i != CNNNetworkIterator()) {
             if (CaselessEq<std::string>()((*i)->type, "FakeQuantize")) {
                 isFloatModel = false;
