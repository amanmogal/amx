--- conflicted
+++ resolved
@@ -79,16 +79,10 @@
             return fc_op->input_value(0).get_shape().size() == 3ul;
         }
 
-<<<<<<< HEAD
-        return std::dynamic_pointer_cast<const ::ngraph::opset2::Gelu>(node) ||
-            std::dynamic_pointer_cast<const ::ngraph::opset2::BatchToSpace>(node) ||
-            std::dynamic_pointer_cast<const ::ngraph::opset2::SpaceToBatch>(node) ||
-            std::dynamic_pointer_cast<const ::ngraph::opset3::ExtractImagePatches>(node);
-=======
         return std::dynamic_pointer_cast<const ngraph::opset2::Gelu>(node) ||
                std::dynamic_pointer_cast<const ngraph::opset2::BatchToSpace>(node) ||
-               std::dynamic_pointer_cast<const ngraph::opset2::SpaceToBatch>(node);
->>>>>>> f5884231
+               std::dynamic_pointer_cast<const ngraph::opset2::SpaceToBatch>(node) ||
+               std::dynamic_pointer_cast<const ngraph::opset3::ExtractImagePatches>(node);
     };
     auto nGraphFunc = clonedNetwork->getFunction();
     // Disable shape inference (WA for generic operations)
