--- conflicted
+++ resolved
@@ -404,36 +404,7 @@
 
     CNNNetwork clonedNetwork = InferenceEngine::details::cloneNetwork(network);
 
-<<<<<<< HEAD
-    bool is_transformed = false;
-    if (clonedNetwork.getFunction()) {
-        Transformation(clonedNetwork, conf);
-        is_transformed = true;
-    }
-    IE_SUPPRESS_DEPRECATED_START
-    auto icnnnet = static_cast<ICNNNetwork::Ptr>(clonedNetwork);
-    IE_SUPPRESS_DEPRECATED_END
-    auto implNetwork = std::dynamic_pointer_cast<details::CNNNetworkImpl>(icnnnet);
-    if (implNetwork) {
-        OV_ITT_SCOPE(FIRST_INFERENCE, itt::domains::MKLDNN_LT, "CNNNet_based_ConstFolding");
-        // valid for CNNNetworkImpl only, while there's no API in CNNNetwork to change network
-        ConstTransformer transformator(implNetwork.get());
-        transformator.fullTrim();
-        if (!is_transformed) {
-            InferenceEngine::CNNNetwork implNetworkWrapper(implNetwork);
-            NetPass::ConvertPrecision(implNetworkWrapper, Precision::I64, Precision::I32);
-            NetPass::ConvertPrecision(implNetworkWrapper, Precision::U64, Precision::I32);
-            NetPass::ConvertPrecision(implNetworkWrapper, Precision::U32, Precision::I32);
-            NetPass::ConvertPrecision(implNetworkWrapper, Precision::FP64, Precision::FP32);
-            NetPass::ConvertPrecision(implNetworkWrapper, Precision::FP16, Precision::FP32);
-            NetPass::ConvertPrecision(implNetworkWrapper, Precision::BOOL, Precision::U8);
-            NetPass::ConvertPrecision(implNetworkWrapper, Precision::U16, Precision::I32);
-            NetPass::ConvertPrecision(implNetworkWrapper, Precision::I16, Precision::I32);
-        }
-    }
-=======
     Transformation(clonedNetwork, conf);
->>>>>>> 2f95d252
 
     return std::make_shared<MKLDNNExecNetwork>(clonedNetwork, conf, extensionManager, weightsSharing);
 }
