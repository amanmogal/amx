--- conflicted
+++ resolved
@@ -81,12 +81,9 @@
         return std::dynamic_pointer_cast<const ngraph::opset2::Gelu>(node) ||
                std::dynamic_pointer_cast<const ngraph::opset2::BatchToSpace>(node) ||
                std::dynamic_pointer_cast<const ngraph::opset2::SpaceToBatch>(node) ||
-<<<<<<< HEAD
-               std::dynamic_pointer_cast<const ngraph::opset3::ExtractImagePatches>(node);
-=======
+               std::dynamic_pointer_cast<const ngraph::opset3::ExtractImagePatches>(node) ||
                std::dynamic_pointer_cast<const ngraph::opset4::ReduceL1>(node) ||
                std::dynamic_pointer_cast<const ngraph::opset4::ReduceL2>(node);
->>>>>>> 125a4624
     };
     auto nGraphFunc = clonedNetwork->getFunction();
     // Disable shape inference (WA for generic operations)
