--- conflicted
+++ resolved
@@ -116,10 +116,7 @@
 
 Engine::Engine() {
     _pluginName = "CPU";
-<<<<<<< HEAD
-=======
     extensionManager->AddExtension(std::make_shared<MKLDNNPlugin::MKLDNNExtension>());
->>>>>>> 0feecd44
 }
 
 Engine::~Engine() {
