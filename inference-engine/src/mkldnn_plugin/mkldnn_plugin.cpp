// Copyright (C) 2018-2020 Intel Corporation
// SPDX-License-Identifier: Apache-2.0
//

#include "ie_metric_helpers.hpp"
#include "mkldnn_plugin.h"
#include "mkldnn_extension_mngr.h"
#include "mkldnn_weights_cache.hpp"
#include "mkldnn_itt.h"

#include <net_pass.h>
#include <cpp_interfaces/base/ie_plugin_base.hpp>
#include <threading/ie_executor_manager.hpp>
#include <memory>
#include <ie_plugin_config.hpp>
#include <vector>
#include <tuple>
#include <ie_system_conf.h>
#include <generic_ie.hpp>
#include <nodes/list.hpp>
#include <ie_util_internal.hpp>
#include <graph_transformer.h>
#include <ie_ngraph_utils.hpp>

#include "convert_function_to_cnn_network.hpp"
#include <transformations/apply_transformations_to_ti_body.hpp>
#include <transformations/common_optimizations/common_optimizations.hpp>
#include <transformations/convert_opset1_to_legacy/convert_opset1_to_legacy.hpp>
#include <transformations/low_precision/transformer.hpp>
#include <transformations/low_precision/convolution.hpp>
#include <transformations/low_precision/group_convolution.hpp>
#include <transformations/convert_opset2_to_opset1/convert_opset2_to_opset1.hpp>
#include <transformations/convert_opset3_to_opset2/convert_opset3_to_opset2.hpp>
#include <transformations/convert_precision.hpp>
#include <transformations/rt_info/fused_names_attribute.hpp>
#include <ngraph/opsets/opset1.hpp>
#include <ngraph/opsets/opset2.hpp>
#include <ngraph/opsets/opset3.hpp>
#include <ngraph/op/fused/gelu.hpp>
#include <ngraph/op/util/op_types.hpp>
#include <ngraph/pass/manager.hpp>
#include "ngraph_ops/fully_connected.hpp"

#if !defined(__arm__) && !defined(_M_ARM) && !defined(__aarch64__) && !defined(_M_ARM64)
#if defined(_WIN32) || defined(WIN32)
#include <intrin.h>
#include <windows.h>
#else
#include <cpuid.h>

#endif
#endif

using namespace MKLDNNPlugin;
using namespace InferenceEngine;

Engine::Engine() {
    _pluginName = "CPU";
    extensionManager->AddExtension(std::make_shared<Extensions::Cpu::MKLDNNExtensions>());
}

Engine::~Engine() {
    ExecutorManager::getInstance()->clear("CPUStreamsExecutor");
    ExecutorManager::getInstance()->clear("CPUCallbackExecutor");
}

<<<<<<< HEAD
static void Transformation(ICNNNetwork::Ptr& clonedNetwork, const Config& conf) {
=======
static void Transformation(ICNNNetwork::Ptr& clonedNetwork) {
    OV_ITT_SCOPED_TASK(MKLDNNPlugin::itt::domains::MKLDNNPlugin, "Transformation");

>>>>>>> 135e7c0a
    const auto transformations_callback = [](const std::shared_ptr<const ::ngraph::Node> &node) -> bool {
        // DepthToSpace node implementation supports only equal input/output tensors with rank <= 5
        if (auto dtsOp = std::dynamic_pointer_cast<const ::ngraph::opset3::DepthToSpace>(node)) {
            return dtsOp->input_value(0).get_shape().size() <= 5lu && dtsOp->input_value(0).get_shape().size() == dtsOp->get_output_shape(0).size();
        }

        // SpaceToDepth node implementation supports only equal input/output tensors with rank <= 5
        if (auto stdOp = std::dynamic_pointer_cast<const ::ngraph::opset3::SpaceToDepth>(node)) {
            return stdOp->input_value(0).get_shape().size() <= 5lu && stdOp->input_value(0).get_shape().size() == stdOp->get_output_shape(0).size();
        }

        if (auto fc_op = std::dynamic_pointer_cast<const ngraph::op::FullyConnected>(node)) {
            return fc_op->input_value(0).get_shape().size() == 3ul;
        }

        return std::dynamic_pointer_cast<const ngraph::opset2::Gelu>(node) ||
               std::dynamic_pointer_cast<const ngraph::opset2::BatchToSpace>(node) ||
               std::dynamic_pointer_cast<const ngraph::opset2::SpaceToBatch>(node);
    };
    auto nGraphFunc = clonedNetwork->getFunction();
    // Disable shape inference (WA for generic operations)
    ngraph::op::GenericIE::DisableReshape noReshape(nGraphFunc);

    ngraph::pass::Manager manager;
    manager.register_pass<ngraph::pass::CommonOptimizations>();
    manager.register_pass<ngraph::pass::ConvertOpSet3ToOpSet2>();
    manager.register_pass<ngraph::pass::ConvertOpSet2ToOpSet1>();
<<<<<<< HEAD
    manager.set_callback(transformations_callback);
    manager.run_passes(nGraphFunc);

    using namespace ngraph::pass::low_precision;
    if ((conf.lptVersion == Config::LptVersion::nGraph) && (conf.lpTransformsMode == Config::LPTransformsMode::On)) {
        auto params = LayerTransformation::Params(
            true,  // updatePrecisions
            LayerTransformation::QuantizedTensorAlignment::UpdateLevel,  // quantizedTensorAlignmentOnActivations
            LayerTransformation::QuantizedTensorAlignment::None,  // quantizedTensorAlignmentOnWeights
            true);  // supportAsymmetricQuantization
        LowPrecisionTransformer transformer(LowPrecisionTransformer::getAllTransformations(params)
            .add<ConvolutionTransformation, ngraph::opset1::Convolution>(
                LayerTransformation::Params(params).setPrecisionsOnActivations({ngraph::element::u8}))
            .add<GroupConvolutionTransformation, ngraph::opset1::GroupConvolution>(
                LayerTransformation::Params(params).setPrecisionsOnActivations({ ngraph::element::u8 })));

        transformer.transform(nGraphFunc);
    }
=======

    std::vector<std::pair<ngraph::element::Type, ngraph::element::Type>> convert_precision_list {
            {ngraph::element::i64, ngraph::element::i32},
            {ngraph::element::u64, ngraph::element::i32},
            {ngraph::element::u16, ngraph::element::i32},
            {ngraph::element::u32, ngraph::element::i32},
            {ngraph::element::f16, ngraph::element::f32},
    };

    for (auto & precision : convert_precision_list) {
        manager.register_pass<ngraph::pass::ConvertPrecision>(precision.first, precision.second);
    }

    manager.register_pass<ngraph::pass::ConvertOpSet1ToLegacy>();
    manager.register_pass<ngraph::pass::ConvertPrecision>(ngraph::element::i64, ngraph::element::i32);
>>>>>>> 135e7c0a

    manager = ngraph::pass::Manager();
    manager.register_pass<ngraph::pass::ConvertOpSet1ToLegacy>();
    manager.set_callback(transformations_callback);
    manager.run_passes(nGraphFunc);

    // Apply all transformations to TensorIterator body
    ngraph::pass::Manager ti_manager;
    ti_manager.register_pass<ngraph::pass::ApplyTransformationsToTIBody>(manager);
    ti_manager.run_passes(nGraphFunc);

    clonedNetwork = InferenceEngine::details::convertFunctionToICNNNetwork(nGraphFunc, *clonedNetwork);

    // WA: ngraph::pass:ConvertPrecision doesn't support BOOL to U8 conversion
    // so we temporary have to call CNNNetwork ConvertPrecision transformation
    NetPass::ConvertPrecision(*clonedNetwork, Precision::BOOL, Precision::U8);

    // WA: after conversion to CNNNetwork user precision can redefine input/output precisions
    // so we need to apply additional precision conversion but only for inputs and outputs
    for (auto & precision : convert_precision_list) {
        NetPass::ConvertIOPrecision(*clonedNetwork, convertPrecision(precision.first), convertPrecision(precision.second));
    }
}

InferenceEngine::ExecutableNetworkInternal::Ptr
Engine::LoadExeNetworkImpl(const InferenceEngine::ICNNNetwork &network, const std::map<std::string, std::string> &config) {
    OV_ITT_SCOPED_TASK(itt::domains::MKLDNNPlugin, "Engine::LoadExeNetworkImpl");

    // verification of supported input
    InferenceEngine::InputsDataMap _networkInputs;
    network.getInputsInfo(_networkInputs);
    for (const auto &ii : _networkInputs) {
        auto input_precision = ii.second->getPrecision();
        if (input_precision != InferenceEngine::Precision::FP32 &&
            input_precision != InferenceEngine::Precision::I32 &&
            input_precision != InferenceEngine::Precision::U16 &&
            input_precision != InferenceEngine::Precision::I16 &&
            input_precision != InferenceEngine::Precision::I8 &&
            input_precision != InferenceEngine::Precision::U8 &&
            input_precision != InferenceEngine::Precision::BOOL) {
            THROW_IE_EXCEPTION << NOT_IMPLEMENTED_str
                               << "Input image format " << input_precision << " is not supported yet...";
        }
    }

    // TODO: handle input precision differently - per input and not one per network...

    // TODO: Clarify the behavior of SetConfig method. Skip eng_config or not?
    Config conf = engConfig;
    conf.readProperties(config);

    if (conf.enableDynamicBatch) {
        conf.batchLimit = static_cast<int>(network.getBatchSize());
    }

    std::shared_ptr<ICNNNetwork> clonedNetwork = cloneNetwork(network);
    bool is_transformed = false;
    if (clonedNetwork->getFunction()) {
<<<<<<< HEAD
        Transformation(clonedNetwork, conf);
=======
        Transformation(clonedNetwork);
        is_transformed = true;
>>>>>>> 135e7c0a
    }
    auto implNetwork = std::dynamic_pointer_cast<details::CNNNetworkImpl>(clonedNetwork);
    if (implNetwork) {
        // valid for CNNNetworkImpl only, while there's no API in ICNNNetwork to change network
        ConstTransformer transformator(implNetwork.get());
        transformator.fullTrim();
        if (!is_transformed) {
            NetPass::ConvertPrecision(*implNetwork, Precision::I64, Precision::I32);
            NetPass::ConvertPrecision(*implNetwork, Precision::U64, Precision::I32);
            NetPass::ConvertPrecision(*implNetwork, Precision::U32, Precision::I32);
            NetPass::ConvertPrecision(*implNetwork, Precision::FP16, Precision::FP32);
            NetPass::ConvertPrecision(*implNetwork, Precision::BOOL, Precision::U8);
            NetPass::ConvertPrecision(*implNetwork, Precision::U16, Precision::I32);
        }
    }

    return std::make_shared<MKLDNNExecNetwork>(*clonedNetwork, conf, extensionManager, weightsSharing);
}

void Engine::SetConfig(const std::map<std::string, std::string> &config) {
    // accumulate config parameters on engine level
    engConfig.readProperties(config);
}

Parameter Engine::GetConfig(const std::string& name, const std::map<std::string, Parameter>& /*options*/) const {
    Parameter result;
    auto option = engConfig._config.find(name);
    if (option != engConfig._config.end()) {
        result = option->second;
    } else {
        THROW_IE_EXCEPTION << "Unsupported config key " << name;
    }
    return result;
}

static bool hasAVX512() {
#if !defined(__arm__) && !defined(_M_ARM) && !defined(__aarch64__) && !defined(_M_ARM64)
    unsigned int regs[4] = {7, 0, 0, 0};
#if defined(_WIN32) || defined(WIN32)
    __cpuid(reinterpret_cast<int*>(regs), regs[0]);
#else
    __cpuid_count(regs[0], regs[1], regs[0], regs[1], regs[2], regs[3]);
#endif
    if (regs[1] & (1U << 16))
        return true;
#endif
    return false;
}

Parameter Engine::GetMetric(const std::string& name, const std::map<std::string, Parameter>& /*options*/) const {
    if (name == METRIC_KEY(SUPPORTED_METRICS)) {
        std::vector<std::string> metrics;
        metrics.push_back(METRIC_KEY(AVAILABLE_DEVICES));
        metrics.push_back(METRIC_KEY(SUPPORTED_METRICS));
        metrics.push_back(METRIC_KEY(FULL_DEVICE_NAME));
        metrics.push_back(METRIC_KEY(OPTIMIZATION_CAPABILITIES));
        metrics.push_back(METRIC_KEY(SUPPORTED_CONFIG_KEYS));
        metrics.push_back(METRIC_KEY(RANGE_FOR_ASYNC_INFER_REQUESTS));
        metrics.push_back(METRIC_KEY(RANGE_FOR_STREAMS));
        IE_SET_METRIC_RETURN(SUPPORTED_METRICS, metrics);
    } else if (name == METRIC_KEY(FULL_DEVICE_NAME)) {
        std::string brand_string;
#if !defined(__arm__) && !defined(_M_ARM) && !defined(__aarch64__) && !defined(_M_ARM64)
        unsigned int addr_list[3] = { 0x80000002, 0x80000003, 0x80000004 };
        unsigned int regs[4];
        for (auto addr : addr_list) {
            regs[0] = addr;
#if defined(_WIN32) || defined(WIN32)
            __cpuid(reinterpret_cast<int*>(regs), regs[0]);
#else
            __get_cpuid(regs[0], &regs[0], &regs[1], &regs[2], &regs[3]);
#endif
            char *ch = reinterpret_cast<char*>(&regs[0]);
            for (size_t j = 0; j < sizeof(regs); j++)
                brand_string += ch[j];
        }
#else
        brand_string = "Non Intel Architecture";
#endif
        IE_SET_METRIC_RETURN(FULL_DEVICE_NAME, brand_string);
    } else if (name == METRIC_KEY(AVAILABLE_DEVICES)) {
        std::vector<std::string> availableDevices = { "" };
        IE_SET_METRIC_RETURN(AVAILABLE_DEVICES, availableDevices);
    } else if (name == METRIC_KEY(OPTIMIZATION_CAPABILITIES)) {
        std::vector<std::string> capabilities;
        if (with_cpu_x86_bfloat16())
            capabilities.push_back(METRIC_VALUE(BF16));
        if (hasAVX512())
            capabilities.push_back(METRIC_VALUE(WINOGRAD));
        capabilities.push_back(METRIC_VALUE(FP32));
        capabilities.push_back(METRIC_VALUE(FP16));
        capabilities.push_back(METRIC_VALUE(INT8));
        capabilities.push_back(METRIC_VALUE(BIN));
        IE_SET_METRIC_RETURN(OPTIMIZATION_CAPABILITIES, capabilities);
    } else if (name == METRIC_KEY(SUPPORTED_CONFIG_KEYS)) {
        std::vector<std::string> configKeys;
        for (auto && opt : engConfig._config)
            configKeys.push_back(opt.first);
        IE_SET_METRIC_RETURN(SUPPORTED_CONFIG_KEYS, configKeys);
    } else if (name == METRIC_KEY(RANGE_FOR_ASYNC_INFER_REQUESTS)) {
        std::tuple<unsigned int, unsigned int, unsigned int> range = std::make_tuple(1, 1, 1);
        IE_SET_METRIC_RETURN(RANGE_FOR_ASYNC_INFER_REQUESTS, range);
    } else if (name == METRIC_KEY(RANGE_FOR_STREAMS)) {
        std::tuple<unsigned int, unsigned int> range = std::make_tuple(1, parallel_get_max_threads());
        IE_SET_METRIC_RETURN(RANGE_FOR_STREAMS, range);
    } else {
        THROW_IE_EXCEPTION << "Unsupported metric key " << name;
    }
}

void Engine::AddExtension(InferenceEngine::IExtensionPtr extension) {
    extensionManager->AddExtension(extension);
}

void Engine::QueryNetwork(const ICNNNetwork& network, const std::map<std::string, std::string>& config, QueryNetworkResult& res) const {
    MKLDNNWeightsSharing::Ptr fake_w_cache;
    auto function = network.getFunction();
    if (function != nullptr) {
        std::unordered_set<std::string> originalOps;
        for (auto&& node : function->get_ops()) {
            if (!ngraph::op::is_constant(node) && !ngraph::op::is_parameter(node) && !ngraph::op::is_output(node)) {
                originalOps.emplace(node->get_friendly_name());
            }
        }

        // TODO: Clarify the behavior of SetConfig method. Skip eng_config or not?
        Config conf = engConfig;
        conf.readProperties(config);

        if (conf.enableDynamicBatch) {
            conf.batchLimit = static_cast<int>(network.getBatchSize());
        }

        auto clonedNetwork = cloneNetwork(network);
        Transformation(clonedNetwork, conf);
        std::unordered_set<std::string> supported;
        std::unordered_set<std::string> unsupported;
        for (details::CNNNetworkIterator itLayer{clonedNetwork.get()}; itLayer != details::CNNNetworkIterator(); itLayer++) {
            auto layerIsSupported = [&] {
                std::unique_ptr<MKLDNNNode> ptr;
                try {
                    ptr.reset(MKLDNNNode::CreateNode(*itLayer, {mkldnn::engine::kind::cpu, 0}, extensionManager, fake_w_cache));
                } catch (InferenceEngine::details::InferenceEngineException&) {
                     return false;
                }
                return true;
            } ();
            for (auto&& fusedLayerName : ngraph::getFusedNamesVector((*itLayer)->getNode())) {
                if (contains(originalOps, fusedLayerName)) {
                    if (layerIsSupported) {
                        supported.emplace(fusedLayerName);
                    } else {
                        unsupported.emplace(fusedLayerName);
                    }
                }
            }
        }
        for (auto&& layerName : supported) {
            if (!contains(unsupported, layerName)) {
                res.supportedLayersMap.emplace(layerName, GetName());
            }
        }
    } else {
        details::CNNNetworkIterator i(&network);
        while (i != details::CNNNetworkIterator()) {
            try {
                mkldnn::engine eng(mkldnn::engine(mkldnn::engine::kind::cpu, 0));
                // if we can create and have not thrown exception, then layer is supported
                std::unique_ptr <MKLDNNNode>(MKLDNNNode::CreateNode(*i, eng, extensionManager, fake_w_cache));
                res.supportedLayersMap.insert({ (*i)->name, GetName() });
            } catch (InferenceEngine::details::InferenceEngineException&) {
            }
            i++;
        }
    }
}

INFERENCE_PLUGIN_API(StatusCode) CreatePluginEngine(IInferencePlugin*& plugin, ResponseDesc *resp) noexcept {
    try {
        plugin = make_ie_compatible_plugin(
                {{2, 1},
                 CI_BUILD_NUMBER,
                 "MKLDNNPlugin"}, std::make_shared<Engine>());
        return OK;
    }
    catch (std::exception &ex) {
        return DescriptionBuffer(GENERAL_ERROR, resp) << ex.what();
    }
}<|MERGE_RESOLUTION|>--- conflicted
+++ resolved
@@ -64,13 +64,9 @@
     ExecutorManager::getInstance()->clear("CPUCallbackExecutor");
 }
 
-<<<<<<< HEAD
 static void Transformation(ICNNNetwork::Ptr& clonedNetwork, const Config& conf) {
-=======
-static void Transformation(ICNNNetwork::Ptr& clonedNetwork) {
     OV_ITT_SCOPED_TASK(MKLDNNPlugin::itt::domains::MKLDNNPlugin, "Transformation");
 
->>>>>>> 135e7c0a
     const auto transformations_callback = [](const std::shared_ptr<const ::ngraph::Node> &node) -> bool {
         // DepthToSpace node implementation supports only equal input/output tensors with rank <= 5
         if (auto dtsOp = std::dynamic_pointer_cast<const ::ngraph::opset3::DepthToSpace>(node)) {
@@ -98,8 +94,20 @@
     manager.register_pass<ngraph::pass::CommonOptimizations>();
     manager.register_pass<ngraph::pass::ConvertOpSet3ToOpSet2>();
     manager.register_pass<ngraph::pass::ConvertOpSet2ToOpSet1>();
-<<<<<<< HEAD
     manager.set_callback(transformations_callback);
+
+    std::vector<std::pair<ngraph::element::Type, ngraph::element::Type>> convert_precision_list {
+            {ngraph::element::i64, ngraph::element::i32},
+            {ngraph::element::u64, ngraph::element::i32},
+            {ngraph::element::u16, ngraph::element::i32},
+            {ngraph::element::u32, ngraph::element::i32},
+            {ngraph::element::f16, ngraph::element::f32},
+    };
+
+    for (auto & precision : convert_precision_list) {
+        manager.register_pass<ngraph::pass::ConvertPrecision>(precision.first, precision.second);
+    }
+
     manager.run_passes(nGraphFunc);
 
     using namespace ngraph::pass::low_precision;
@@ -117,26 +125,10 @@
 
         transformer.transform(nGraphFunc);
     }
-=======
-
-    std::vector<std::pair<ngraph::element::Type, ngraph::element::Type>> convert_precision_list {
-            {ngraph::element::i64, ngraph::element::i32},
-            {ngraph::element::u64, ngraph::element::i32},
-            {ngraph::element::u16, ngraph::element::i32},
-            {ngraph::element::u32, ngraph::element::i32},
-            {ngraph::element::f16, ngraph::element::f32},
-    };
-
-    for (auto & precision : convert_precision_list) {
-        manager.register_pass<ngraph::pass::ConvertPrecision>(precision.first, precision.second);
-    }
-
+
+    manager = ngraph::pass::Manager();
     manager.register_pass<ngraph::pass::ConvertOpSet1ToLegacy>();
     manager.register_pass<ngraph::pass::ConvertPrecision>(ngraph::element::i64, ngraph::element::i32);
->>>>>>> 135e7c0a
-
-    manager = ngraph::pass::Manager();
-    manager.register_pass<ngraph::pass::ConvertOpSet1ToLegacy>();
     manager.set_callback(transformations_callback);
     manager.run_passes(nGraphFunc);
 
@@ -192,12 +184,8 @@
     std::shared_ptr<ICNNNetwork> clonedNetwork = cloneNetwork(network);
     bool is_transformed = false;
     if (clonedNetwork->getFunction()) {
-<<<<<<< HEAD
         Transformation(clonedNetwork, conf);
-=======
-        Transformation(clonedNetwork);
         is_transformed = true;
->>>>>>> 135e7c0a
     }
     auto implNetwork = std::dynamic_pointer_cast<details::CNNNetworkImpl>(clonedNetwork);
     if (implNetwork) {
