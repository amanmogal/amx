// Copyright (C) 2018-2021 Intel Corporation
// SPDX-License-Identifier: Apache-2.0
//

#include <algorithm>
#include <inference_engine.hpp>
#include <map>
#include <memory>
#include <ngraph/ngraph.hpp>
#include <string>
#include <vector>

#define CUSTOM_RELU_TYPE "CustomReLU"

class CustomReLUImpl : public InferenceEngine::ILayerExecImpl {
public:
    explicit CustomReLUImpl(const std::shared_ptr<ngraph::Node>& node): _node(node) {}

    InferenceEngine::StatusCode getSupportedConfigurations(std::vector<InferenceEngine::LayerConfig>& conf,
                                                           InferenceEngine::ResponseDesc* /*resp*/) noexcept override {
        InferenceEngine::LayerConfig layerConfig;
        layerConfig.dynBatchSupport = true;

        if (_node->outputs().size() != 1 && _node->inputs().size() != 1)
            return InferenceEngine::GENERAL_ERROR;

        InferenceEngine::DataConfig cfg;
        cfg.constant = false;
        cfg.inPlace = 0;

        InferenceEngine::SizeVector order;
        auto partialShape = _node->get_output_partial_shape(0);
        if (partialShape.is_dynamic())
            return InferenceEngine::GENERAL_ERROR;

        auto shape = _node->get_output_shape(0);
        for (size_t i = 0; i < shape.size(); i++) {
            order.push_back(i);
        }
        cfg.desc = InferenceEngine::TensorDesc(InferenceEngine::Precision::FP32, shape, {shape, order});
        layerConfig.outConfs.push_back(cfg);
        layerConfig.inConfs.push_back(cfg);
        conf.push_back(layerConfig);
        return InferenceEngine::OK;
    }

    InferenceEngine::StatusCode init(InferenceEngine::LayerConfig& /*config*/, InferenceEngine::ResponseDesc* /*resp*/) noexcept override {
        return InferenceEngine::StatusCode::OK;
    }

    InferenceEngine::StatusCode execute(std::vector<InferenceEngine::Blob::Ptr>& inputs, std::vector<InferenceEngine::Blob::Ptr>& outputs,
                                        InferenceEngine::ResponseDesc* /*resp*/) noexcept override {
        static bool wasCalled = false;
        if (!wasCalled) {
            std::cout << "Running " + std::string(CUSTOM_RELU_TYPE) + " kernel for the first time (next messages won't be printed)" << std::endl;
            wasCalled = true;
        }
        for (size_t i = 0; i < inputs.size(); i++) {
            InferenceEngine::MemoryBlob::CPtr minput = InferenceEngine::as<InferenceEngine::MemoryBlob>(inputs[i]);
            InferenceEngine::MemoryBlob::Ptr moutput = InferenceEngine::as<InferenceEngine::MemoryBlob>(outputs[i]);
            if (!moutput || !minput) {
                return InferenceEngine::StatusCode::PARAMETER_MISMATCH;
            }
            // locked memory holder should be alive all time while access to its buffer happens
            auto minputHolder = minput->rmap();
            auto moutputHolder = moutput->wmap();

            auto inputData = minputHolder.as<const float*>();
            auto outputData = moutputHolder.as<float*>();
            for (size_t j = 0; j < minput->size(); j++) {
                outputData[j] = inputData[j] < 0 ? 0 : inputData[j];
            }
        }
        return InferenceEngine::StatusCode::OK;
    }

private:
    const std::shared_ptr<ngraph::Node> _node;
};

class CustomReluOp : public ngraph::op::Op {
public:
    static constexpr ngraph::NodeTypeInfo type_info {CUSTOM_RELU_TYPE, 0};
    const ngraph::NodeTypeInfo& get_type_info() const override {
        return type_info;
    }

    CustomReluOp() = default;
    explicit CustomReluOp(const ngraph::Output<ngraph::Node>& arg): Op({arg}) {
        constructor_validate_and_infer_types();
    }

    void validate_and_infer_types() override {
        auto input_shape = get_input_partial_shape(0).to_shape();

        ngraph::Shape output_shape(input_shape);
        for (size_t i = 0; i < input_shape.size(); ++i) {
            output_shape[i] = input_shape[i];
        }

        set_output_type(0, get_input_element_type(0), ngraph::PartialShape(output_shape));
    }

    std::shared_ptr<ngraph::Node> clone_with_new_inputs(const ngraph::OutputVector& new_args) const override {
        if (new_args.size() != 1) {
            throw ngraph::ngraph_error("Incorrect number of new arguments");
        }

        return std::make_shared<CustomReluOp>(new_args.at(0));
    }

<<<<<<< HEAD
    bool visit_attributes(ngraph::AttributeVisitor& visitor) override {
        (void)visitor;
=======
    bool visit_attributes(ngraph::AttributeVisitor&) override {
>>>>>>> f231fbd5
        return true;
    }
};

constexpr ngraph::NodeTypeInfo CustomReluOp::type_info;

class InPlaceExtension : public InferenceEngine::IExtension {
public:
    InPlaceExtension() {
        impls[CUSTOM_RELU_TYPE] = [](const std::shared_ptr<ngraph::Node>& node) -> InferenceEngine::ILayerImpl::Ptr {
            return std::make_shared<CustomReLUImpl>(node);
        };
    }

    void GetVersion(const InferenceEngine::Version*& versionInfo) const noexcept override {}

    void Unload() noexcept override {}

    std::vector<std::string> getImplTypes(const std::shared_ptr<ngraph::Node>& node) override {
        if (impls.find(node->description()) == impls.end())
            return {};
        return {"CPU"};
    }

    InferenceEngine::ILayerImpl::Ptr getImplementation(const std::shared_ptr<ngraph::Node>& node, const std::string& implType) override {
        if (impls.find(node->description()) == impls.end() || implType != "CPU")
            return nullptr;
        return impls[node->description()](node);
    }

    std::map<std::string, ngraph::OpSet> getOpSets() override {
        static std::map<std::string, ngraph::OpSet> opsets;
        if (opsets.empty()) {
            ngraph::OpSet opset;
            opset.insert<CustomReluOp>();
            opsets["experimental"] = opset;
        }
        return opsets;
    }

private:
    std::map<std::string, std::function<InferenceEngine::ILayerImpl::Ptr(const std::shared_ptr<ngraph::Node>)>> impls;
};<|MERGE_RESOLUTION|>--- conflicted
+++ resolved
@@ -109,12 +109,7 @@
         return std::make_shared<CustomReluOp>(new_args.at(0));
     }
 
-<<<<<<< HEAD
-    bool visit_attributes(ngraph::AttributeVisitor& visitor) override {
-        (void)visitor;
-=======
     bool visit_attributes(ngraph::AttributeVisitor&) override {
->>>>>>> f231fbd5
         return true;
     }
 };
