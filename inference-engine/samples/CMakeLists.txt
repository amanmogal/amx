# Copyright (C) 2018-2020 Intel Corporation
# SPDX-License-Identifier: Apache-2.0
#

cmake_minimum_required (VERSION 2.8.12)

project(Samples)

if(POLICY CMP0054)
    cmake_policy(SET CMP0054 NEW)
endif()

if(POLICY CMP0063)
    cmake_policy(SET CMP0063 NEW)
endif()

if (CMAKE_BUILD_TYPE STREQUAL "")
    message(STATUS "CMAKE_BUILD_TYPE not defined, 'Release' will be used")
    set(CMAKE_BUILD_TYPE "Release")
endif()

set_property(GLOBAL PROPERTY USE_FOLDERS ON)

if (NOT(BIN_FOLDER))
    string(TOLOWER ${CMAKE_SYSTEM_PROCESSOR} ARCH)
    if(ARCH STREQUAL "x86_64" OR ARCH STREQUAL "amd64") # Windows detects Intel's 64-bit CPU as AMD64
        set(ARCH intel64)
    elseif(ARCH STREQUAL "i386")
        set(ARCH ia32)
    endif()

    set (BIN_FOLDER ${ARCH})
endif()

if(IE_MAIN_SOURCE_DIR)
    # in case if samples are built from IE repo
    set(IE_MAIN_SAMPLES_DIR ${OpenVINO_MAIN_SOURCE_DIR})
    # hint for find_package(InferenceEngine in the samples folder)
    set(InferenceEngine_DIR "${CMAKE_BINARY_DIR}")
    # hint for find_package(ngraph in the samples folder)
    set(ngraph_DIR ${CMAKE_BINARY_DIR}/ngraph)
else()
    # in case if samples are built out of IE repo
    set(IE_MAIN_SAMPLES_DIR ${CMAKE_CURRENT_BINARY_DIR})
endif()

if(NOT(UNIX))
    set (CMAKE_LIBRARY_OUTPUT_DIRECTORY ${IE_MAIN_SAMPLES_DIR}/${BIN_FOLDER})
    set (CMAKE_ARCHIVE_OUTPUT_DIRECTORY ${IE_MAIN_SAMPLES_DIR}/${BIN_FOLDER})
    set (CMAKE_COMPILE_PDB_OUTPUT_DIRECTORY ${IE_MAIN_SAMPLES_DIR}/${BIN_FOLDER})
    set (CMAKE_PDB_OUTPUT_DIRECTORY ${IE_MAIN_SAMPLES_DIR}/${BIN_FOLDER})
    set (CMAKE_RUNTIME_OUTPUT_DIRECTORY ${IE_MAIN_SAMPLES_DIR}/${BIN_FOLDER})
else ()
    set (CMAKE_LIBRARY_OUTPUT_DIRECTORY ${IE_MAIN_SAMPLES_DIR}/${BIN_FOLDER}/${CMAKE_BUILD_TYPE}/lib)
    set (CMAKE_ARCHIVE_OUTPUT_DIRECTORY ${IE_MAIN_SAMPLES_DIR}/${BIN_FOLDER}/${CMAKE_BUILD_TYPE}/lib)
    set (CMAKE_COMPILE_PDB_OUTPUT_DIRECTORY ${IE_MAIN_SAMPLES_DIR}/${BIN_FOLDER}/${CMAKE_BUILD_TYPE})
    set (CMAKE_PDB_OUTPUT_DIRECTORY ${IE_MAIN_SAMPLES_DIR}/${BIN_FOLDER}/${CMAKE_BUILD_TYPE})
    set (CMAKE_RUNTIME_OUTPUT_DIRECTORY ${IE_MAIN_SAMPLES_DIR}/${BIN_FOLDER}/${CMAKE_BUILD_TYPE})
endif()

if (WIN32)
    if (NOT "${CMAKE_SIZEOF_VOID_P}" EQUAL "8")
        message(FATAL_ERROR "Only 64-bit supported on Windows")
    endif()

    set_property (DIRECTORY APPEND PROPERTY COMPILE_DEFINITIONS _CRT_SECURE_NO_WARNINGS)
    set (CMAKE_CXX_FLAGS "${CMAKE_CXX_FLAGS} -D_SCL_SECURE_NO_WARNINGS -DNOMINMAX")
    set (CMAKE_CXX_FLAGS "${CMAKE_CXX_FLAGS} /EHsc") #no asynchronous structured exception handling
    set (CMAKE_EXE_LINKER_FLAGS "${CMAKE_EXE_LINKER_FLAGS} /LARGEADDRESSAWARE")

    if (TREAT_WARNING_AS_ERROR)
        set (CMAKE_CXX_FLAGS "${CMAKE_CXX_FLAGS} /WX") #treating warnings as errors
    endif ()

    if (CMAKE_CXX_COMPILER_ID STREQUAL "Intel")
        set (CMAKE_CXX_FLAGS "${CMAKE_CXX_FLAGS} /Qdiag-disable:177")
    endif()

    if (CMAKE_CXX_COMPILER_ID STREQUAL "MSVC")
        set (CMAKE_CXX_FLAGS "${CMAKE_CXX_FLAGS} /wd4251 /wd4275 /wd4267 /wd4819") #disable some warnings
    endif()
else()
    if(TREAT_WARNING_AS_ERROR)
        set (CMAKE_CXX_FLAGS "${CMAKE_CXX_FLAGS} -Werror") #treating warnings as errors
    endif()

    if (APPLE)
        set (CMAKE_CXX_FLAGS "${CMAKE_CXX_FLAGS} -Wno-error=unused-command-line-argument")
    elseif(UNIX)
        set (CMAKE_CXX_FLAGS "${CMAKE_CXX_FLAGS} -Wuninitialized -Winit-self")
        if(NOT CMAKE_CXX_COMPILER_ID STREQUAL "Clang")
            set(CMAKE_CXX_FLAGS "${CMAKE_CXX_FLAGS} -Wmaybe-uninitialized")
        endif()
    endif()
endif()

if(APPLE)
    set(CMAKE_MACOSX_RPATH ON)
endif()

set(CMAKE_POLICY_DEFAULT_CMP0063 NEW)
set(CMAKE_POSITION_INDEPENDENT_CODE ON)
set(CMAKE_CXX_VISIBILITY_PRESET hidden)
set(CMAKE_C_VISIBILITY_PRESET hidden)
set(CMAKE_VISIBILITY_INLINES_HIDDEN ON)

####################################
## to use C++11; can overwritten via cmake command line
if(NOT DEFINED CMAKE_CXX_STANDARD)
    set (CMAKE_CXX_STANDARD 11)
    set (CMAKE_CXX_EXTENSIONS OFF)
    set (CMAKE_CXX_STANDARD_REQUIRED ON)
    if (CMAKE_CXX_COMPILER_ID STREQUAL "GNU")
        set (CMAKE_CXX_FLAGS "-std=c++11 ${CMAKE_CXX_FLAGS}")
    endif()
endif()
####################################

set (GFLAGS_IS_SUBPROJECT TRUE)
set (HAVE_SYS_STAT_H 1)
set (HAVE_INTTYPES_H 1)
set (INTTYPES_FORMAT C99)
set (BUILD_TESTING OFF)

if(EXISTS "${CMAKE_CURRENT_SOURCE_DIR}/thirdparty/gflags")
    add_subdirectory(thirdparty/gflags)
    set_target_properties(gflags_nothreads_static PROPERTIES FOLDER thirdparty)
endif()

if (CMAKE_CXX_COMPILER_ID STREQUAL "GNU")
    set(CMAKE_CXX_FLAGS "${CMAKE_CXX_FLAGS} -Wall")
endif()

if(IE_NOT_FOUND_MESSAGE)
    # the flag is used to throw a custom message in case if the IE package is not found.
    find_package(InferenceEngine 2.1 QUIET)
    if (NOT(InferenceEngine_FOUND))
        message(FATAL_ERROR ${IE_NOT_FOUND_MESSAGE})
    endif()
else()
    find_package(InferenceEngine 2.1 REQUIRED)
endif()

# format reader must be added after find_package(InferenceEngine) to get
# exactly the same OpenCV_DIR path which was used for the InferenceEngine build
if(EXISTS "${CMAKE_CURRENT_SOURCE_DIR}/common/format_reader")
    add_subdirectory(common/format_reader)
elseif(EXISTS "${CMAKE_CURRENT_SOURCE_DIR}/common/opencv_c_wraper")
    add_subdirectory(common/opencv_c_wraper)
endif()

# samples build can be switched off during whole IE build
if (IE_MAIN_SOURCE_DIR AND NOT ENABLE_SAMPLES)
    return()
endif()

function(add_samples_to_build)
    # check each passed sample subdirectory
    foreach (dir ${ARGN})
        if (IS_DIRECTORY ${CMAKE_CURRENT_SOURCE_DIR}/${dir})
            # check if a subdirectory contains CMakeLists.txt. In this case we can build it.
            file(GLOB is_sample_dir "${CMAKE_CURRENT_SOURCE_DIR}/${dir}/CMakeLists.txt")
            if(is_sample_dir)
                # check if specified sample/demo is found.
                if (BUILD_SAMPLE_NAME)
                    list(FIND BUILD_SAMPLE_NAME ${dir} index)
                endif()
                if (index EQUAL -1)
                    message(STATUS "${dir} SKIPPED")
                else()
                    # Include subdirectory to the project.
                    add_subdirectory(${dir})
                endif()
            endif()
        endif()
    endforeach()
endfunction(add_samples_to_build)

include(CMakeParseArguments)

#
# ie_add_sample(NAME <target name>
#               SOURCES <source files>
#               [HEADERS <header files>]
#               [INCLUDE_DIRECTORIES <include dir>]
#               [DEPENDENCIES <dependencies>]
#               [OPENCV_DEPENDENCIES <opencv modules>]
#               [EXCLUDE_CPPLINT]
#
macro(ie_add_sample)
    set(options EXCLUDE_CPPLINT)
    set(oneValueArgs NAME)
    set(multiValueArgs SOURCES HEADERS DEPENDENCIES OPENCV_DEPENDENCIES INCLUDE_DIRECTORIES)
    cmake_parse_arguments(IE_SAMPLE "${options}" "${oneValueArgs}"
                          "${multiValueArgs}" ${ARGN} )

    # Find OpenCV components if exist
    if(IE_SAMPLE_OPENCV_DEPENDENCIES)
        find_package(OpenCV COMPONENTS ${IE_SAMPLE_OPENCV_DEPENDENCIES} QUIET)
        if(NOT OpenCV_FOUND)
            message(WARNING "OPENCV is disabled or not found, " ${IE_SAMPLE_NAME} " skipped")
            return()
        endif()
    endif()

    # Create named folders for the sources within the .vcproj
    # Empty name lists them directly under the .vcproj
    source_group("src" FILES ${IE_SAMPLES_SOURCES})
    if(IE_SAMPLES_HEADERS)
        source_group("include" FILES ${IE_SAMPLES_HEADERS})
    endif()

    # Create executable file from sources
    add_executable(${IE_SAMPLE_NAME} ${IE_SAMPLE_SOURCES} ${IE_SAMPLES_HEADERS})
    if(IE_SAMPLE_OPENCV_DEPENDENCIES)
        target_compile_definitions(${IE_SAMPLE_NAME} PRIVATE USE_OPENCV)
    endif()

    set(folder_name cpp_samples)
    if(IE_SAMPLE_NAME MATCHES ".*_c$")
<<<<<<< HEAD
        set(c_sample ON)
=======
    	set(c_sample ON)
>>>>>>> 8ebd3440
        set(folder_name c_samples)
    endif()

    set_target_properties(${IE_SAMPLE_NAME} PROPERTIES FOLDER ${folder_name}
                                                       COMPILE_PDB_NAME ${IE_SAMPLE_NAME})

    if(IE_SAMPLE_INCLUDE_DIRECTORIES)
        target_include_directories(${IE_SAMPLE_NAME} PRIVATE ${IE_SAMPLE_INCLUDE_DIRECTORIES})
    endif()
    target_include_directories(${IE_SAMPLE_NAME} PRIVATE "${CMAKE_CURRENT_SOURCE_DIR}/../common")

    target_link_libraries(${IE_SAMPLE_NAME} PRIVATE ${OpenCV_LIBRARIES} ${InferenceEngine_LIBRARIES}
                                                    ${IE_SAMPLE_DEPENDENCIES})
<<<<<<< HEAD
=======

>>>>>>> 8ebd3440
    if(NOT c_sample)
        target_link_libraries(${IE_SAMPLE_NAME} PRIVATE gflags)
    endif()

    # create global target with all samples / demo apps
    if(NOT TARGET ie_samples)
        add_custom_target(ie_samples ALL)
    endif()
    add_dependencies(ie_samples ${IE_SAMPLE_NAME})

    if(COMMAND add_cpplint_target AND NOT IE_SAMPLE_EXCLUDE_CPPLINT)
        if(c_sample)
            set(custom_filters "-readability/casting")
        endif()
        add_cpplint_target(${IE_SAMPLE_NAME}_cpplint FOR_TARGETS ${IE_SAMPLE_NAME}
                           CUSTOM_FILTERS ${custom_filters})
    endif()
endmacro()

# collect all samples subdirectories
file(GLOB samples_dirs RELATIVE ${CMAKE_CURRENT_SOURCE_DIR} *)
# skip building of unnecessary subdirectories
if(EXISTS "${CMAKE_CURRENT_SOURCE_DIR}/thirdparty")
    list(REMOVE_ITEM samples_dirs common thirdparty)
endif()
add_samples_to_build(${samples_dirs})<|MERGE_RESOLUTION|>--- conflicted
+++ resolved
@@ -218,11 +218,7 @@
 
     set(folder_name cpp_samples)
     if(IE_SAMPLE_NAME MATCHES ".*_c$")
-<<<<<<< HEAD
         set(c_sample ON)
-=======
-    	set(c_sample ON)
->>>>>>> 8ebd3440
         set(folder_name c_samples)
     endif()
 
@@ -236,10 +232,6 @@
 
     target_link_libraries(${IE_SAMPLE_NAME} PRIVATE ${OpenCV_LIBRARIES} ${InferenceEngine_LIBRARIES}
                                                     ${IE_SAMPLE_DEPENDENCIES})
-<<<<<<< HEAD
-=======
-
->>>>>>> 8ebd3440
     if(NOT c_sample)
         target_link_libraries(${IE_SAMPLE_NAME} PRIVATE gflags)
     endif()
