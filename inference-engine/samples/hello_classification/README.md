--- conflicted
+++ resolved
@@ -2,14 +2,7 @@
 
 This sample demonstrates how to execute an inference of image classification networks like AlexNet and GoogLeNet using Synchronous Inference Request API, input auto-resize feature and support of UNICODE paths.
 
-<<<<<<< HEAD
-There is also an API introduced to crop a ROI object and set it as input without additional memory re-allocation.
-To properly demonstrate this API, it is required to run several networks in pipeline which is out of scope of this sample.
-Please refer to [Security Barrier Camera Demo](@ref omz_demos_security_barrier_camera_demo_cpp), or
-[Crossroad Camera Demo](@ref omz_demos_crossroad_camera_demo_cpp) with an example of using of new crop ROI API.
-=======
 Hello Classification C++ sample application demonstrates how to use the following Inference Engine C++ API in applications:
->>>>>>> 211c5773
 
 | Feature    | API  | Description |
 |:---     |:--- |:---
@@ -41,11 +34,7 @@
 
 ## Running
 
-<<<<<<< HEAD
-To run the sample, you can use [public](@ref omz_models_group_public) or [Intel's](@ref omz_models_group_intel) pre-trained models from the Open Model Zoo. The models can be downloaded using the [Model Downloader](@ref omz_tools_downloader).
-=======
 To run the sample, you need specify a model and image:
->>>>>>> 211c5773
 
 - you can use [public](@ref omz_models_public_index) or [Intel's](@ref omz_models_intel_index) pre-trained models from the Open Model Zoo. The models can be downloaded using the [Model Downloader](@ref omz_tools_downloader_README).
 - you can use images from the media files collection available at https://storage.openvinotoolkit.org/data/test_data.
