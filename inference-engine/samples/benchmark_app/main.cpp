// Copyright (C) 2018-2021 Intel Corporation
// SPDX-License-Identifier: Apache-2.0
//

#include <algorithm>
#include <chrono>
#include <memory>
#include <map>
#include <string>
#include <vector>
#include <utility>

#include <inference_engine.hpp>
#include <vpu/vpu_plugin_config.hpp>
#include <cldnn/cldnn_config.hpp>
#include <gna/gna_config.hpp>
#include <samples/common.hpp>
#include <samples/slog.hpp>
#include <samples/args_helper.hpp>

<<<<<<< HEAD
#include <onnx_import/onnx.hpp>
=======
#include <frontend_manager/frontend_manager.hpp>
>>>>>>> 649f4f3c

#include "benchmark_app.hpp"
#include "infer_request_wrap.hpp"
#include "progress_bar.hpp"
#include "statistics_report.hpp"
#include "inputs_filling.hpp"
#include "utils.hpp"

using namespace InferenceEngine;

static const size_t progressBarDefaultTotalCount = 1000;

uint64_t getDurationInMilliseconds(uint32_t duration) {
    return duration * 1000LL;
}

uint64_t getDurationInNanoseconds(uint32_t duration) {
    return duration * 1000000000LL;
}

bool ParseAndCheckCommandLine(int argc, char *argv[]) {
    // ---------------------------Parsing and validating input arguments--------------------------------------
    slog::info << "Parsing input parameters" << slog::endl;
    gflags::ParseCommandLineNonHelpFlags(&argc, &argv, true);
    if (FLAGS_help || FLAGS_h) {
        showUsage();
        showAvailableDevices();
        return false;
    }

    if (FLAGS_m.empty()) {
        showUsage();
        throw std::logic_error("Model is required but not set. Please set -m option.");
    }

    if (FLAGS_api != "async" && FLAGS_api != "sync") {
        throw std::logic_error("Incorrect API. Please set -api option to `sync` or `async` value.");
    }

    if (!FLAGS_report_type.empty() &&
        FLAGS_report_type != noCntReport && FLAGS_report_type != averageCntReport && FLAGS_report_type != detailedCntReport) {
        std::string err = "only " + std::string(noCntReport) + "/" + std::string(averageCntReport) + "/" + std::string(detailedCntReport) +
                          " report types are supported (invalid -report_type option value)";
        throw std::logic_error(err);
    }

    if ((FLAGS_report_type == averageCntReport) && ((FLAGS_d.find("MULTI") != std::string::npos))) {
        throw std::logic_error("only " + std::string(detailedCntReport) + " report type is supported for MULTI device");
    }

    return true;
}

static void next_step(const std::string additional_info = "") {
    static size_t step_id = 0;
    static const std::map<size_t, std::string> step_names = {
            { 1, "Parsing and validating input arguments" },
            { 2, "Loading Inference Engine" },
            { 3, "Setting device configuration" },
            { 4, "Reading network files" },
            { 5, "Resizing network to match image sizes and given batch" },
            { 6, "Configuring input of the model" },
            { 7, "Loading the model to the device" },
            { 8, "Setting optimal runtime parameters" },
            { 9, "Creating infer requests and filling input blobs with images" },
            { 10, "Measuring performance" },
            { 11, "Dumping statistics report" }
    };

    step_id++;
    if (step_names.count(step_id) == 0)
        THROW_IE_EXCEPTION << "Step ID " << step_id << " is out of total steps number " << step_names.size();

    std::cout << "[Step " << step_id << "/" << step_names.size() << "] " << step_names.at(step_id)
              << (additional_info.empty() ? "" : " (" + additional_info + ")") << std::endl;
}

template <typename T>
T getMedianValue(const std::vector<T> &vec) {
    std::vector<T> sortedVec(vec);
    std::sort(sortedVec.begin(), sortedVec.end());
    return (sortedVec.size() % 2 != 0) ?
           sortedVec[sortedVec.size() / 2ULL] :
           (sortedVec[sortedVec.size() / 2ULL] + sortedVec[sortedVec.size() / 2ULL - 1ULL]) / static_cast<T>(2.0);
}

/**
* @brief The entry point of the benchmark application
*/
int main(int argc, char *argv[]) {
    std::shared_ptr<StatisticsReport> statistics;
    try {
        ExecutableNetwork exeNetwork;

        // ----------------- 1. Parsing and validating input arguments -------------------------------------------------
        next_step();

        if (!ParseAndCheckCommandLine(argc, argv)) {
            return 0;
        }

        bool isNetworkCompiled = fileExt(FLAGS_m) == "blob";
        if (isNetworkCompiled) {
            slog::info << "Network is compiled" << slog::endl;
        }

        std::vector<gflags::CommandLineFlagInfo> flags;
        StatisticsReport::Parameters command_line_arguments;
        gflags::GetAllFlags(&flags);
        for (auto &flag : flags) {
            if (!flag.is_default) {
                command_line_arguments.push_back({ flag.name, flag.current_value });
            }
        }
        if (!FLAGS_report_type.empty()) {
            statistics = std::make_shared<StatisticsReport>(StatisticsReport::Config{FLAGS_report_type, FLAGS_report_folder});
            statistics->addParameters(StatisticsReport::Category::COMMAND_LINE_PARAMETERS, command_line_arguments);
        }
        auto isFlagSetInCommandLine = [&command_line_arguments] (const std::string& name) {
           return (std::find_if(command_line_arguments.begin(), command_line_arguments.end(),
           [ name ] (const std::pair<std::string, std::string>& p) { return p.first == name;}) != command_line_arguments.end());
        };

        std::string device_name = FLAGS_d;

        // Parse devices
        auto devices = parseDevices(device_name);

        // Parse nstreams per device
        std::map<std::string, std::string> device_nstreams = parseNStreamsValuePerDevice(devices, FLAGS_nstreams);

        // Load device config file if specified
        std::map<std::string, std::map<std::string, std::string>> config;
#ifdef USE_OPENCV
        if (!FLAGS_load_config.empty()) {
            load_config(FLAGS_load_config, config);
        }
#endif
        /** This vector stores paths to the processed images **/
        std::vector<std::string> inputFiles;
        parseInputFilesArguments(inputFiles);

        // ----------------- 2. Loading the Inference Engine -----------------------------------------------------------
        next_step();

        Core ie;
        if (FLAGS_d.find("CPU") != std::string::npos && !FLAGS_l.empty()) {
            // CPU (MKLDNN) extensions is loaded as a shared library and passed as a pointer to base extension
            const auto extension_ptr = InferenceEngine::make_so_pointer<InferenceEngine::IExtension>(FLAGS_l);
            ie.AddExtension(extension_ptr);
            slog::info << "CPU (MKLDNN) extensions is loaded " << FLAGS_l << slog::endl;
        }

        // Load clDNN Extensions
        if ((FLAGS_d.find("GPU") != std::string::npos) && !FLAGS_c.empty()) {
            // Override config if command line parameter is specified
            if (!config.count("GPU"))
                config["GPU"] = {};
            config["GPU"][CONFIG_KEY(CONFIG_FILE)] = FLAGS_c;
        }
        if (config.count("GPU") && config.at("GPU").count(CONFIG_KEY(CONFIG_FILE))) {
            auto ext = config.at("GPU").at(CONFIG_KEY(CONFIG_FILE));
            ie.SetConfig({{ CONFIG_KEY(CONFIG_FILE), ext }}, "GPU");
            slog::info << "GPU extensions is loaded " << ext << slog::endl;
        }

        slog::info << "InferenceEngine: " << GetInferenceEngineVersion() << slog::endl;
        slog::info << "Device info: " << slog::endl;
        std::cout << ie.GetVersions(device_name) << std::endl;

        // ----------------- 3. Setting device configuration -----------------------------------------------------------
        next_step();

        bool perf_counts = false;
        // Update config per device according to command line parameters
        for (auto& device : devices) {
            if (!config.count(device)) config[device] = {};
            std::map<std::string, std::string>& device_config = config.at(device);

            // Set performance counter
            if (isFlagSetInCommandLine("pc")) {
                // set to user defined value
                device_config[CONFIG_KEY(PERF_COUNT)] = FLAGS_pc ? CONFIG_VALUE(YES) : CONFIG_VALUE(NO);
            } else if (device_config.count(CONFIG_KEY(PERF_COUNT)) &&
                      (device_config.at(CONFIG_KEY(PERF_COUNT)) == "YES")) {
                slog::warn << "Performance counters for " << device <<
                              " device is turned on. To print results use -pc option." << slog::endl;
            } else if (FLAGS_report_type == detailedCntReport || FLAGS_report_type == averageCntReport) {
                slog::warn << "Turn on performance counters for " << device <<
                              " device since report type is " << FLAGS_report_type << "." << slog::endl;
                device_config[CONFIG_KEY(PERF_COUNT)] = CONFIG_VALUE(YES);
            } else if (!FLAGS_exec_graph_path.empty()) {
                slog::warn << "Turn on performance counters for " << device <<
                              " device due to execution graph dumping." << slog::endl;
                device_config[CONFIG_KEY(PERF_COUNT)] = CONFIG_VALUE(YES);
            } else {
                // set to default value
                device_config[CONFIG_KEY(PERF_COUNT)] = FLAGS_pc ? CONFIG_VALUE(YES) : CONFIG_VALUE(NO);
            }
            perf_counts = (device_config.at(CONFIG_KEY(PERF_COUNT)) == CONFIG_VALUE(YES)) ? true : perf_counts;

            auto setThroughputStreams = [&] () {
                const std::string key = device + "_THROUGHPUT_STREAMS";
                if (device_nstreams.count(device)) {
                    // set to user defined value
                    std::vector<std::string> supported_config_keys = ie.GetMetric(device, METRIC_KEY(SUPPORTED_CONFIG_KEYS));
                    if (std::find(supported_config_keys.begin(), supported_config_keys.end(), key) == supported_config_keys.end()) {
                        throw std::logic_error("Device " + device + " doesn't support config key '" + key + "'! " +
                                               "Please specify -nstreams for correct devices in format  <dev1>:<nstreams1>,<dev2>:<nstreams2>" +
                                               " or via configuration file.");
                    }
                    device_config[key] = device_nstreams.at(device);
                } else if (!device_config.count(key) && (FLAGS_api == "async")) {
                    slog::warn << "-nstreams default value is determined automatically for " << device << " device. "
                          "Although the automatic selection usually provides a reasonable performance, "
                          "but it still may be non-optimal for some cases, for more information look at README." << slog::endl;
                    if (std::string::npos == device.find("MYRIAD")) // MYRIAD sets the default number of streams implicitly (without _AUTO)
                        device_config[key] = std::string(device + "_THROUGHPUT_AUTO");
                }
                if (device_config.count(key))
                    device_nstreams[device] = device_config.at(key);
            };

            if (device == "CPU") {  // CPU supports few special performance-oriented keys
                // limit threading for CPU portion of inference
                if (isFlagSetInCommandLine("nthreads"))
                    device_config[CONFIG_KEY(CPU_THREADS_NUM)] = std::to_string(FLAGS_nthreads);

                if (isFlagSetInCommandLine("enforcebf16"))
                    device_config[CONFIG_KEY(ENFORCE_BF16)] = FLAGS_enforcebf16 ? CONFIG_VALUE(YES) : CONFIG_VALUE(NO);

                if (isFlagSetInCommandLine("pin")) {
                    // set to user defined value
                    device_config[CONFIG_KEY(CPU_BIND_THREAD)] = FLAGS_pin;
                } else if (!device_config.count(CONFIG_KEY(CPU_BIND_THREAD))) {
                    if ((device_name.find("MULTI") != std::string::npos) &&
                        (device_name.find("GPU") != std::string::npos)) {
                         slog::warn << "Turn off threads pinning for " << device <<
                                       " device since multi-scenario with GPU device is used." << slog::endl;
                        device_config[CONFIG_KEY(CPU_BIND_THREAD)] = CONFIG_VALUE(NO);
                    } else {
                        // set to default value
                        device_config[CONFIG_KEY(CPU_BIND_THREAD)] = FLAGS_pin;
                    }
                }

                // for CPU execution, more throughput-oriented execution via streams
                setThroughputStreams();
            } else if (device == ("GPU")) {
                // for GPU execution, more throughput-oriented execution via streams
                setThroughputStreams();

                if ((device_name.find("MULTI") != std::string::npos) &&
                    (device_name.find("CPU") != std::string::npos)) {
                    slog::warn << "Turn on GPU trottling. Multi-device execution with the CPU + GPU performs best with GPU trottling hint," <<
                                  "which releases another CPU thread (that is otherwise used by the GPU driver for active polling)"<< slog::endl;
                    device_config[CLDNN_CONFIG_KEY(PLUGIN_THROTTLE)] = "1";
                }
            } else if (device == "MYRIAD") {
                device_config[CONFIG_KEY(LOG_LEVEL)] = CONFIG_VALUE(LOG_WARNING);
                setThroughputStreams();
            } else if (device == "GNA") {
                if (FLAGS_qb == 8)
                    device_config[GNA_CONFIG_KEY(PRECISION)] = "I8";
                else
                    device_config[GNA_CONFIG_KEY(PRECISION)] = "I16";

                if (isFlagSetInCommandLine("nthreads"))
                    device_config[GNA_CONFIG_KEY(LIB_N_THREADS)] = std::to_string(FLAGS_nthreads);
            } else {
                std::vector<std::string> supported_config_keys = ie.GetMetric(device, METRIC_KEY(SUPPORTED_CONFIG_KEYS));
                auto supported = [&] (const std::string& key) {
                    return std::find(std::begin(supported_config_keys), std::end(supported_config_keys), key)
                        != std::end(supported_config_keys);
                };
                if (supported(CONFIG_KEY(CPU_THREADS_NUM)) && isFlagSetInCommandLine("nthreads")) {
                    device_config[CONFIG_KEY(CPU_THREADS_NUM)] = std::to_string(FLAGS_nthreads);
                }
                if (supported(CONFIG_KEY(CPU_THROUGHPUT_STREAMS)) && isFlagSetInCommandLine("nstreams")) {
                    device_config[CONFIG_KEY(CPU_THROUGHPUT_STREAMS)] = FLAGS_nstreams;
                }
                if (supported(CONFIG_KEY(CPU_BIND_THREAD)) && isFlagSetInCommandLine("pin")) {
                    device_config[CONFIG_KEY(CPU_BIND_THREAD)] = FLAGS_pin;
                }
            }
        }

        for (auto&& item : config) {
            ie.SetConfig(item.second, item.first);
        }

        auto double_to_string = [] (const double number) {
            std::stringstream ss;
            ss << std::fixed << std::setprecision(2) << number;
            return ss.str();
        };
        auto get_total_ms_time = [] (Time::time_point& startTime) {
            return std::chrono::duration_cast<ns>(Time::now() - startTime).count() * 0.000001;
        };

        size_t batchSize = FLAGS_b;
        Precision precision = Precision::UNSPECIFIED;
        std::string topology_name = "";
        benchmark_app::InputsInfo app_inputs_info;
        std::string output_name;
        if (!isNetworkCompiled) {
            // ----------------- 4. Reading the Intermediate Representation network ----------------------------------------
            next_step();

            slog::info << "Loading network files" << slog::endl;

            auto startTime = Time::now();
            //CNNNetwork cnnNetwork = ie.ReadNetwork(FLAGS_m);
<<<<<<< HEAD
            auto func = ngraph::onnx_import::import_onnx_model(FLAGS_m, true);
            ngraph::onnx_import::convert_onnx_nodes(func);
            CNNNetwork cnnNetwork(func);
            cnnNetwork.serialize("model_exported_from_benchmark_app.xml");
=======
            ngraph::frontend::FrontEndManager manager;
            auto FE = manager.loadByFramework("pdpd");
            auto inputModel = FE->loadFromFile(FLAGS_m);
            //inputModel->setPartialShape(inputModel->getInputs()[0], ngraph::PartialShape({1, 224, 224, 3}));
            auto ngFunc = FE->convert(inputModel);
            CNNNetwork cnnNetwork(ngFunc);
            cnnNetwork.serialize("benchmark_app_loaded_network.xml");

>>>>>>> 649f4f3c
            auto duration_ms = double_to_string(get_total_ms_time(startTime));
            slog::info << "Read network took " << duration_ms << " ms" << slog::endl;
            if (statistics)
                statistics->addParameters(StatisticsReport::Category::EXECUTION_RESULTS,
                                          {
                                                  {"read network time (ms)", duration_ms}
                                          });

            const InputsDataMap inputInfo(cnnNetwork.getInputsInfo());
            if (inputInfo.empty()) {
                throw std::logic_error("no inputs info is provided");
            }

            // ----------------- 5. Resizing network to match image sizes and given batch ----------------------------------
            next_step();
            batchSize = cnnNetwork.getBatchSize();
            // Parse input shapes if specified
            bool reshape = false;
            app_inputs_info = getInputsInfo<InputInfo::Ptr>(FLAGS_shape, FLAGS_layout, FLAGS_b, inputInfo, reshape);
            if (reshape) {
                InferenceEngine::ICNNNetwork::InputShapes shapes = {};
                for (auto& item : app_inputs_info)
                    shapes[item.first] = item.second.shape;
                slog::info << "Reshaping network: " << getShapesString(shapes) << slog::endl;
                startTime = Time::now();
                cnnNetwork.reshape(shapes);
                auto duration_ms = double_to_string(get_total_ms_time(startTime));
                slog::info << "Reshape network took " << duration_ms << " ms" << slog::endl;
                if (statistics)
                    statistics->addParameters(StatisticsReport::Category::EXECUTION_RESULTS,
                                            {
                                                    {"reshape network time (ms)", duration_ms}
                                            });
            }
            // use batch size according to provided layout and shapes
            batchSize = (!FLAGS_layout.empty()) ? getBatchSize(app_inputs_info) : cnnNetwork.getBatchSize();

            topology_name = cnnNetwork.getName();
            slog::info << (FLAGS_b != 0 ? "Network batch size was changed to: " : "Network batch size: ") << batchSize << slog::endl;

            // ----------------- 6. Configuring input ----------------------------------------------------------------------
            next_step();

            for (auto& item : inputInfo) {
                if (app_inputs_info.at(item.first).isImage()) {
                    /** Set the precision of input data provided by the user, should be called before load of the network to the device **/
                    app_inputs_info.at(item.first).precision = Precision::U8;
                    item.second->setPrecision(app_inputs_info.at(item.first).precision);
                }
            }
            // ----------------- 7. Loading the model to the device --------------------------------------------------------
            next_step();
            startTime = Time::now();
            exeNetwork = ie.LoadNetwork(cnnNetwork, device_name);
            duration_ms = double_to_string(get_total_ms_time(startTime));
            slog::info << "Load network took " << duration_ms << " ms" << slog::endl;
            if (statistics)
                statistics->addParameters(StatisticsReport::Category::EXECUTION_RESULTS,
                                          {
                                                  {"load network time (ms)", duration_ms}
                                          });
        } else {
            next_step();
            slog::info << "Skipping the step for compiled network" << slog::endl;
            next_step();
            slog::info << "Skipping the step for compiled network" << slog::endl;
            next_step();
            slog::info << "Skipping the step for compiled network" << slog::endl;
            // ----------------- 7. Loading the model to the device --------------------------------------------------------
            next_step();
            auto startTime = Time::now();
            exeNetwork = ie.ImportNetwork(FLAGS_m, device_name, {});
            auto duration_ms = double_to_string(get_total_ms_time(startTime));
            slog::info << "Import network took " << duration_ms << " ms" << slog::endl;
            if (statistics)
                statistics->addParameters(StatisticsReport::Category::EXECUTION_RESULTS,
                                          {
                                                  {"import network time (ms)", duration_ms}
                                          });
            app_inputs_info = getInputsInfo<InputInfo::CPtr>(FLAGS_shape, FLAGS_layout, FLAGS_b, exeNetwork.GetInputsInfo());
            if (batchSize == 0) {
                batchSize = 1;
            }
        }
        // ----------------- 8. Setting optimal runtime parameters -----------------------------------------------------
        next_step();

        // Update number of streams
        for (auto&& ds : device_nstreams) {
            const std::string key = ds.first + "_THROUGHPUT_STREAMS";
            device_nstreams[ds.first] = ie.GetConfig(ds.first, key).as<std::string>();
        }

        // Number of requests
        uint32_t nireq = FLAGS_nireq;
        if (nireq == 0) {
            if (FLAGS_api == "sync") {
                nireq = 1;
            } else {
                std::string key = METRIC_KEY(OPTIMAL_NUMBER_OF_INFER_REQUESTS);
                try {
                    nireq = exeNetwork.GetMetric(key).as<unsigned int>();
                } catch (const details::InferenceEngineException& ex) {
                    THROW_IE_EXCEPTION
                            << "Every device used with the benchmark_app should "
                            << "support OPTIMAL_NUMBER_OF_INFER_REQUESTS ExecutableNetwork metric. "
                            << "Failed to query the metric for the " << device_name << " with error:" << ex.what();
                }
            }
        }

        // Iteration limit
        uint32_t niter = FLAGS_niter;
        if ((niter > 0) && (FLAGS_api == "async")) {
            niter = ((niter + nireq - 1)/nireq)*nireq;
            if (FLAGS_niter != niter) {
                slog::warn << "Number of iterations was aligned by request number from "
                           << FLAGS_niter << " to " << niter << " using number of requests " << nireq << slog::endl;
            }
        }

        // Time limit
        uint32_t duration_seconds = 0;
        if (FLAGS_t != 0) {
            // time limit
            duration_seconds = FLAGS_t;
        } else if (FLAGS_niter == 0) {
            // default time limit
            duration_seconds = deviceDefaultDeviceDurationInSeconds(device_name);
        }
        uint64_t duration_nanoseconds = getDurationInNanoseconds(duration_seconds);

        if (statistics) {
            statistics->addParameters(StatisticsReport::Category::RUNTIME_CONFIG,
                                      {
                                              {"topology", topology_name},
                                              {"target device", device_name},
                                              {"API", FLAGS_api},
                                              {"precision", std::string(precision.name())},
                                              {"batch size", std::to_string(batchSize)},
                                              {"number of iterations", std::to_string(niter)},
                                              {"number of parallel infer requests", std::to_string(nireq)},
                                              {"duration (ms)", std::to_string(getDurationInMilliseconds(duration_seconds))},
                                      });
            for (auto& nstreams : device_nstreams) {
                std::stringstream ss;
                ss << "number of " << nstreams.first << " streams";
                statistics->addParameters(StatisticsReport::Category::RUNTIME_CONFIG,
                                          {
                                                  {ss.str(), nstreams.second},
                                          });
            }
        }

        // ----------------- 9. Creating infer requests and filling input blobs ----------------------------------------
        next_step();

        InferRequestsQueue inferRequestsQueue(exeNetwork, nireq);
        fillBlobs(inputFiles, batchSize, app_inputs_info, inferRequestsQueue.requests);

        // ----------------- 10. Measuring performance ------------------------------------------------------------------
        size_t progressCnt = 0;
        size_t progressBarTotalCount = progressBarDefaultTotalCount;
        size_t iteration = 0;

        std::stringstream ss;
        ss << "Start inference " << FLAGS_api << "hronously";
        if (FLAGS_api == "async") {
            if (!ss.str().empty()) {
                ss << ", ";
            }
            ss << nireq << " inference requests";
            std::stringstream device_ss;
            for (auto& nstreams : device_nstreams) {
                if (!device_ss.str().empty()) {
                    device_ss << ", ";
                }
                device_ss << nstreams.second << " streams for " << nstreams.first;
            }
            if (!device_ss.str().empty()) {
                ss << " using " << device_ss.str();
            }
        }
        ss << ", limits: ";
        if (duration_seconds > 0) {
            ss << getDurationInMilliseconds(duration_seconds) << " ms duration";
        }
        if (niter != 0) {
            if (duration_seconds == 0) {
                progressBarTotalCount = niter;
            }
            if (duration_seconds > 0) {
                ss << ", ";
            }
            ss << niter << " iterations";
        }
        next_step(ss.str());

        // warming up - out of scope
        auto inferRequest = inferRequestsQueue.getIdleRequest();
        if (!inferRequest) {
            THROW_IE_EXCEPTION << "No idle Infer Requests!";
        }
        if (FLAGS_api == "sync") {
            inferRequest->infer();
        } else {
            inferRequest->startAsync();
        }
        inferRequestsQueue.waitAll();
        auto duration_ms = double_to_string(inferRequestsQueue.getLatencies()[0]);
        slog::info << "First inference took " << duration_ms << " ms" << slog::endl;
        if (statistics)
            statistics->addParameters(StatisticsReport::Category::EXECUTION_RESULTS,
                                        {
                                                {"first inference time (ms)", duration_ms}
                                        });
        inferRequestsQueue.resetTimes();

        auto startTime = Time::now();
        auto execTime = std::chrono::duration_cast<ns>(Time::now() - startTime).count();

        /** Start inference & calculate performance **/
        /** to align number if iterations to guarantee that last infer requests are executed in the same conditions **/
        ProgressBar progressBar(progressBarTotalCount, FLAGS_stream_output, FLAGS_progress);

        while ((niter != 0LL && iteration < niter) ||
               (duration_nanoseconds != 0LL && (uint64_t)execTime < duration_nanoseconds) ||
               (FLAGS_api == "async" && iteration % nireq != 0)) {
            inferRequest = inferRequestsQueue.getIdleRequest();
            if (!inferRequest) {
                THROW_IE_EXCEPTION << "No idle Infer Requests!";
            }

            if (FLAGS_api == "sync") {
                inferRequest->infer();
            } else {
                // As the inference request is currently idle, the wait() adds no additional overhead (and should return immediately).
                // The primary reason for calling the method is exception checking/re-throwing.
                // Callback, that governs the actual execution can handle errors as well,
                // but as it uses just error codes it has no details like ‘what()’ method of `std::exception`
                // So, rechecking for any exceptions here.
                inferRequest->wait();
                inferRequest->startAsync();
            }
            iteration++;

            execTime = std::chrono::duration_cast<ns>(Time::now() - startTime).count();

            if (niter > 0) {
                progressBar.addProgress(1);
            } else {
                // calculate how many progress intervals are covered by current iteration.
                // depends on the current iteration time and time of each progress interval.
                // Previously covered progress intervals must be skipped.
                auto progressIntervalTime = duration_nanoseconds / progressBarTotalCount;
                size_t newProgress = execTime / progressIntervalTime - progressCnt;
                progressBar.addProgress(newProgress);
                progressCnt += newProgress;
            }
        }

        // wait the latest inference executions
        inferRequestsQueue.waitAll();

        double latency = getMedianValue<double>(inferRequestsQueue.getLatencies());
        double totalDuration = inferRequestsQueue.getDurationInMilliseconds();
        double fps = (FLAGS_api == "sync") ? batchSize * 1000.0 / latency :
                     batchSize * 1000.0 * iteration / totalDuration;

        if (statistics) {
            statistics->addParameters(StatisticsReport::Category::EXECUTION_RESULTS,
                                      {
                                              {"total execution time (ms)", double_to_string(totalDuration)},
                                              {"total number of iterations", std::to_string(iteration)},
                                      });
            if (device_name.find("MULTI") == std::string::npos) {
                statistics->addParameters(StatisticsReport::Category::EXECUTION_RESULTS,
                                          {
                                                  {"latency (ms)", double_to_string(latency)},
                                          });
            }
            statistics->addParameters(StatisticsReport::Category::EXECUTION_RESULTS,
                                      {
                                              {"throughput", double_to_string(fps)}
                                      });
        }

        progressBar.finish();

        // ----------------- 11. Dumping statistics report -------------------------------------------------------------
        next_step();

#ifdef USE_OPENCV
        if (!FLAGS_dump_config.empty()) {
            dump_config(FLAGS_dump_config, config);
            slog::info << "Inference Engine configuration settings were dumped to " << FLAGS_dump_config << slog::endl;
        }
#endif

        if (!FLAGS_exec_graph_path.empty()) {
            try {
                CNNNetwork execGraphInfo = exeNetwork.GetExecGraphInfo();
                execGraphInfo.serialize(FLAGS_exec_graph_path);
                slog::info << "executable graph is stored to " << FLAGS_exec_graph_path << slog::endl;
            } catch (const std::exception & ex) {
                slog::err << "Can't get executable graph: " << ex.what() << slog::endl;
            }
        }

        if (perf_counts) {
            std::vector<std::map<std::string, InferenceEngine::InferenceEngineProfileInfo>> perfCounts;
            for (size_t ireq = 0; ireq < nireq; ireq++) {
                auto reqPerfCounts = inferRequestsQueue.requests[ireq]->getPerformanceCounts();
                if (FLAGS_pc) {
                    slog::info << "Performance counts for " << ireq << "-th infer request:" << slog::endl;
                    printPerformanceCounts(reqPerfCounts, std::cout, getFullDeviceName(ie, FLAGS_d), false);
                }
                perfCounts.push_back(reqPerfCounts);
            }
            if (statistics) {
                statistics->dumpPerformanceCounters(perfCounts);
            }
        }

        if (statistics)
            statistics->dump();

        std::cout << "Count:      " << iteration << " iterations" << std::endl;
        std::cout << "Duration:   " << double_to_string(totalDuration) << " ms" << std::endl;
        if (device_name.find("MULTI") == std::string::npos)
            std::cout << "Latency:    " << double_to_string(latency) << " ms" << std::endl;
        std::cout << "Throughput: " << double_to_string(fps) << " FPS" << std::endl;
    } catch (const std::exception& ex) {
        slog::err << ex.what() << slog::endl;

        if (statistics) {
            statistics->addParameters(StatisticsReport::Category::EXECUTION_RESULTS,
                                      {
                                              {"error", ex.what()},
                                      });
            statistics->dump();
        }

        return 3;
    }

    return 0;
}<|MERGE_RESOLUTION|>--- conflicted
+++ resolved
@@ -18,11 +18,7 @@
 #include <samples/slog.hpp>
 #include <samples/args_helper.hpp>
 
-<<<<<<< HEAD
-#include <onnx_import/onnx.hpp>
-=======
 #include <frontend_manager/frontend_manager.hpp>
->>>>>>> 649f4f3c
 
 #include "benchmark_app.hpp"
 #include "infer_request_wrap.hpp"
@@ -335,22 +331,26 @@
             slog::info << "Loading network files" << slog::endl;
 
             auto startTime = Time::now();
+
+            //////////////////////////////////////////////////////////////
+
             //CNNNetwork cnnNetwork = ie.ReadNetwork(FLAGS_m);
-<<<<<<< HEAD
-            auto func = ngraph::onnx_import::import_onnx_model(FLAGS_m, true);
-            ngraph::onnx_import::convert_onnx_nodes(func);
-            CNNNetwork cnnNetwork(func);
-            cnnNetwork.serialize("model_exported_from_benchmark_app.xml");
-=======
+
             ngraph::frontend::FrontEndManager manager;
-            auto FE = manager.loadByFramework("pdpd");
+            auto FE = manager.loadByFramework("onnx");
             auto inputModel = FE->loadFromFile(FLAGS_m);
             //inputModel->setPartialShape(inputModel->getInputs()[0], ngraph::PartialShape({1, 224, 224, 3}));
+#if 0
             auto ngFunc = FE->convert(inputModel);
+#else
+            auto ngFunc = FE->decode(inputModel);
+            FE->convert(ngFunc);
+#endif
             CNNNetwork cnnNetwork(ngFunc);
             cnnNetwork.serialize("benchmark_app_loaded_network.xml");
 
->>>>>>> 649f4f3c
+            /////////////////////////////////////////////////////////////
+
             auto duration_ms = double_to_string(get_total_ms_time(startTime));
             slog::info << "Read network took " << duration_ms << " ms" << slog::endl;
             if (statistics)
