# Benchmark C++ Tool {#openvino_inference_engine_samples_benchmark_app_README}

This topic demonstrates how to use the Benchmark C++ Tool to estimate deep learning inference performance on supported devices. Performance can be measured for two inference modes: synchronous (latency-oriented) and asynchronous (throughput-oriented).

> **NOTE:** This topic describes usage of C++ implementation of the Benchmark Tool. For the Python* implementation, refer to [Benchmark Python* Tool](../../tools/benchmark_tool/README.md).

> **TIP**: You also can work with the Benchmark Tool inside the OpenVINO™ [Deep Learning Workbench](@ref workbench_docs_Workbench_DG_Introduction) (DL Workbench).
> [DL Workbench](@ref workbench_docs_Workbench_DG_Introduction) is a platform built upon OpenVINO™ and provides a web-based graphical environment that enables you to optimize, fine-tune, analyze, visualize, and compare
> performance of deep learning models on various Intel® architecture
> configurations. In the DL Workbench, you can use most of OpenVINO™ toolkit components.
> <br>
> Proceed to an [easy installation from Docker](@ref workbench_docs_Workbench_DG_Install_from_Docker_Hub) to get started.

## How It Works

Upon start-up, the application reads command-line parameters and loads a network and images/binary files to the Inference Engine plugin, which is chosen depending on a specified device. The number of infer requests and execution approach depend on the mode defined with the `-api` command-line parameter.

> **NOTE**: By default, Inference Engine samples, tools and demos expect input with BGR channels order. If you trained your model to work with RGB order, you need to manually rearrange the default channels order in the sample or demo application or reconvert your model using the Model Optimizer tool with `--reverse_input_channels` argument specified. For more information about the argument, refer to **When to Reverse Input Channels** section of [Converting a Model Using General Conversion Parameters](../../../docs/MO_DG/prepare_model/convert_model/Converting_Model_General.md).

If you run the application in the synchronous mode, it creates one infer request and executes the `Infer` method.
If you run the application in the asynchronous mode, it creates as many infer requests as specified in the `-nireq` command-line parameter and executes the `StartAsync` method for each of them. If `-nireq` is not set, the application will use the default value for specified device.

A number of execution steps is defined by one of the following parameters:
* Number of iterations specified with the `-niter` command-line argument
* Time duration specified with the `-t` command-line argument
* Both of them (execution will continue until both conditions are met)
* Predefined duration if `-niter` and `-t` are not specified. Predefined duration value depends on a device.

During the execution, the application collects latency for each executed infer request.

Reported latency value is calculated as a median value of all collected latencies. Reported throughput value is reported
in frames per second (FPS) and calculated as a derivative from:
* Reported latency in the Sync mode
* The total execution time in the Async mode

Throughput value also depends on batch size.

The application also collects per-layer Performance Measurement (PM) counters for each executed infer request if you
enable statistics dumping by setting the `-report_type` parameter to one of the possible values:
* `no_counters` report includes configuration options specified, resulting FPS and latency.
* `average_counters` report extends the `no_counters` report and additionally includes average PM counters values for each layer from the network.
* `detailed_counters` report extends the `average_counters` report and additionally includes per-layer PM counters and latency for each executed infer request.

Depending on the type, the report is stored to `benchmark_no_counters_report.csv`, `benchmark_average_counters_report.csv`,
or `benchmark_detailed_counters_report.csv` file located in the path specified in `-report_folder`.

The application also saves executable graph information serialized to an XML file if you specify a path to it with the
`-exec_graph_path` parameter.


## Run the Tool

Note that the benchmark_app usually produces optimal performance for any device out of the box.

**So in most cases you don't need to play the app options explicitly and the plain device name is enough**, for example, for CPU:
```sh
./benchmark_app -m <model> -i <input> -d CPU
```

But it is still may be non-optimal for some cases, especially for very small networks. More details can read in [Introduction to Performance Topics](../../../docs/IE_DG/Intro_to_Performance.md).

As explained in the  [Introduction to Performance Topics](../../../docs/IE_DG/Intro_to_Performance.md) section, for all devices, including new [MULTI device](../../../docs/IE_DG/supported_plugins/MULTI.md) it is preferable to use the FP16 IR for the model.
Also if latency of the CPU inference on the multi-socket machines is of concern, please refer to the same
[Introduction to Performance Topics](../../../docs/IE_DG/Intro_to_Performance.md) document.

Running the application with the `-h` option yields the following usage message:
```
./benchmark_app -h
InferenceEngine:
        API version ............ <version>
        Build .................. <number>
[ INFO ] Parsing input parameters

benchmark_app [OPTION]
Options:

    -h, --help                  Print a usage message
    -m "<path>"                 Required. Path to an .xml/.onnx/.prototxt file with a trained model or to a .blob files with a trained compiled model.
    -i "<path>"                 Optional. Path to a folder with images and/or binaries or to specific image or binary file.
    -d "<device>"               Optional. Specify a target device to infer on (the list of available devices is shown below). Default value is CPU.
                                Use "-d HETERO:<comma-separated_devices_list>" format to specify HETERO plugin.
                                Use "-d MULTI:<comma-separated_devices_list>" format to specify MULTI plugin.
    The application looks for a suitable plugin for the specified device.
    -l "<absolute_path>"        Required for CPU custom layers. Absolute path to a shared library with the kernels implementations.
          Or
    -c "<absolute_path>"        Required for GPU custom kernels. Absolute path to an .xml file with the kernels description.
    -api "<sync/async>"         Optional. Enable Sync/Async API. Default value is "async".
    -niter "<integer>"          Optional. Number of iterations. If not specified, the number of iterations is calculated depending on a device.
    -nireq "<integer>"          Optional. Number of infer requests. Default value is determined automatically for a device.
    -b "<integer>"              Optional. Batch size value. If not specified, the batch size value is determined from Intermediate Representation.
    -stream_output              Optional. Print progress as a plain text. When specified, an interactive progress bar is replaced with a multiline output.
    -t                          Optional. Time, in seconds, to execute topology.
    -progress                   Optional. Show progress bar (can affect performance measurement). Default values is "false".
    -shape                      Optional. Set shape for input. For example, "input1[1,3,224,224],input2[1,4]" or "[1,3,224,224]" in case of one input size.
    -layout                     Optional. Prompts how network layouts should be treated by application. For example, "input1[NCHW],input2[NC]" or "[NCHW]" in case of one input size.

  CPU-specific performance options:
<<<<<<< HEAD
    -nstreams "<integer>"       Optional. Number of streams to use for inference on the CPU, GPU or MYRIAD devices
                                (for HETERO and MULTI device cases use format <device1>:<nstreams1>,<device2>:<nstreams2> or just <nstreams>).
                                Default value is determined automatically for a device.
                                Please note that although the automatic selection usually provides a reasonable performance,
                                it still may be non-optimal for some cases, especially for very small networks.
                                Also, using nstreams>1 is inherently throughput-oriented option, while for the best-latency
                                estimations the number of streams should be set to 1.
    -nthreads "<integer>"       Optional. Number of threads to use for inference on the CPU (including HETERO and MULTI cases).
    -enforcebf16="<true/false>" Optional. By default floating point operations execution in bfloat16 precision are enforced if supported by platform.
                                        'true'  - enable  bfloat16 regardless of platform support
                                        'false' - disable bfloat16 regardless of platform support.
    -pin "YES"/"NO"/"NUMA"      Optional. Enable threads->cores ("YES", default), threads->(NUMA)nodes ("NUMA") or completely disable ("NO") CPU threads pinning for CPU-involved inference.
    -ip "U8"/"FP16"/"FP32"      Optional. Specifies precision for all input layers of the network.
    -op "U8"/"FP16"/"FP32"      Optional. Specifies precision for all output layers of the network.
    -iop                        Optional. Specifies precision for input and output layers by name. Example: -iop "input:FP16, output:FP16". Notice that quotes are required. Overwrites precision from ip and op options for specified layers.

=======
    -nstreams "<integer>"     Optional. Number of streams to use for inference on the CPU, GPU or MYRIAD devices
                              (for HETERO and MULTI device cases use format <device1>:<nstreams1>,<device2>:<nstreams2> or just <nstreams>).
                              Default value is determined automatically for a device. 
                              Please note that although the automatic selection usually provides a reasonable performance, 
                              it still may be non-optimal for some cases, especially for very small networks.
                              Also, using nstreams>1 is inherently throughput-oriented option, while for the best-latency 
                              estimations the number of streams should be set to 1.
    -nthreads "<integer>"     Optional. Number of threads to use for inference on the CPU (including HETERO and MULTI cases).
    -enforcebf16              Optional. Enforcing of floating point operations execution in bfloat16 precision on platforms with native bfloat16 support. By default, this key sets "true" on platforms with native bfloat16 support and "false" for other platforms. Use "-enforcebf16=false" to disable this feature.
    -pin "YES"/"HYBRID_AWARE"
	 "NUMA"/"NO"          Optional. Explicit inference threads binding options (leave empty to let the OpenVINO to make a choice):
					enabling threads->cores pinning ("YES", which is already default for a conventional CPU),  
			                letting the runtime to decide on the threads->different core types ("HYBRID_AWARE", which is default on the hybrid CPUs)
			                threads->(NUMA)nodes ("NUMA") or 
			      	        completely disable ("NO") CPU inference threads pinning.
>>>>>>> 73c77c43

  Statistics dumping options:
    -report_type "<type>"       Optional. Enable collecting statistics report. "no_counters" report contains configuration options specified, resulting FPS and latency. "average_counters" report extends "no_counters" report and additionally includes average PM counters values for each layer from the network. "detailed_counters" report extends "average_counters" report and additionally includes per-layer PM counters and latency for each executed infer request.
    -report_folder              Optional. Path to a folder where statistics report is stored.
    -exec_graph_path            Optional. Path to a file where to store executable graph information serialized.
    -pc                         Optional. Report performance counters.
    -dump_config                Optional. Path to XML/YAML/JSON file to dump IE parameters, which were set by application.
    -load_config                Optional. Path to XML/YAML/JSON file to load custom IE parameters. Please note, command line parameters have higher priority then parameters from configuration file.
```

Running the application with the empty list of options yields the usage message given above and an error message.

Application supports topologies with one or more inputs. If a topology is not data-sensitive, you can skip the input parameter. In this case, inputs are filled with random values.
If a model has only image input(s), please provide a folder with images or a path to an image as input.
If a model has some specific input(s) (not images), please prepare a binary file(s) that is filled with data of appropriate precision and provide a path to them as input.
If a model has mixed input types, input folder should contain all required files. Image inputs are filled with image files one by one. Binary inputs are filled with binary inputs one by one.

To run the tool, you can use [public](@ref omz_models_public_index) or [Intel's](@ref omz_models_intel_index) pre-trained models from the Open Model Zoo. The models can be downloaded using the [Model Downloader](@ref omz_tools_downloader_README).

> **NOTE**: Before running the tool with a trained model, make sure the model is converted to the Inference Engine format (\*.xml + \*.bin) using the [Model Optimizer tool](../../../docs/MO_DG/Deep_Learning_Model_Optimizer_DevGuide.md).
>
> The sample accepts models in ONNX format (.onnx) that do not require preprocessing.

## Examples of Running the Tool

This section provides step-by-step instructions on how to run the Benchmark Tool with the `googlenet-v1` public model on CPU or FPGA devices. As an input, the `car.png` file from the `<INSTALL_DIR>/deployment_tools/demo/` directory is used.

> **NOTE:** The Internet access is required to execute the following steps successfully. If you have access to the Internet through the proxy server only, please make sure that it is configured in your OS environment.

1. Download the model. Go to the the Model Downloader directory and run the `downloader.py` script with specifying the model name and directory to download the model to:
   ```sh
   cd <INSTAL_DIR>/deployment_tools/open_model_zoo/tools/downloader
   ```
   ```sh
   python3 downloader.py --name googlenet-v1 -o <models_dir>
   ```
2. Convert the model to the Inference Engine IR format. Go to the Model Optimizer directory and run the `mo.py` script with specifying the path to the model, model format (which must be FP32 for CPU and FPG) and output directory to generate the IR files:
   ```sh
   cd <INSTALL_DIR>/deployment_tools/model_optimizer
   ```
   ```sh
   python3 mo.py --input_model <models_dir>/public/googlenet-v1/googlenet-v1.caffemodel --data_type FP32 --output_dir <ir_dir>
   ```
3. Run the tool with specifying the `<INSTALL_DIR>/deployment_tools/demo/car.png` file as an input image, the IR of the `googlenet-v1` model and a device to perform inference on. The following commands demonstrate running the Benchmark Tool in the asynchronous mode on CPU and FPGA devices:

   * On CPU:
   ```sh
   ./benchmark_app -m <ir_dir>/googlenet-v1.xml -i <INSTALL_DIR>/deployment_tools/demo/car.png  -d CPU -api async --progress true
   ```
   * On FPGA:
   ```sh
   ./benchmark_app -m <ir_dir>/googlenet-v1.xml -i <INSTALL_DIR>/deployment_tools/demo/car.png -d HETERO:FPGA,CPU -api async --progress true
   ```

The application outputs the number of executed iterations, total duration of execution, latency, and throughput.
Additionally, if you set the `-report_type` parameter, the application outputs statistics report. If you set the `-pc` parameter, the application outputs performance counters. If you set `-exec_graph_path`, the application reports executable graph information serialized. All measurements including per-layer PM counters are reported in milliseconds.

Below are fragments of sample output for CPU and FPGA devices:

* For CPU:
   ```
   [Step 8/9] Measuring performance (Start inference asynchronously, 60000 ms duration, 4 inference requests in parallel using 4 streams)
   Progress: [....................] 100.00% done

   [Step 9/9] Dumping statistics report
   [ INFO ] Statistics collecting was not requested. No reports are dumped.
   Progress: [....................] 100.00% done

   Count:      4612 iterations
   Duration:   60110.04 ms
   Latency:    50.99 ms
   Throughput: 76.73 FPS
   ```

* For FPGA:
   ```
   [Step 10/11] Measuring performance (Start inference asynchronously, 5 inference requests using 4 streams for CPU, limits: 120000 ms duration)
   Progress: [....................] 100% done

   [Step 11/11] Dumping statistics report
   Count:      102515 iterations
   Duration:   120007.38 ms
   Latency:    5.84 ms
   Throughput: 854.24 FP
   ```

## See Also
* [Using Inference Engine Samples](../../../docs/IE_DG/Samples_Overview.md)
* [Model Optimizer](../../../docs/MO_DG/Deep_Learning_Model_Optimizer_DevGuide.md)
* [Model Downloader](@ref omz_tools_downloader_README)<|MERGE_RESOLUTION|>--- conflicted
+++ resolved
@@ -95,7 +95,6 @@
     -layout                     Optional. Prompts how network layouts should be treated by application. For example, "input1[NCHW],input2[NC]" or "[NCHW]" in case of one input size.
 
   CPU-specific performance options:
-<<<<<<< HEAD
     -nstreams "<integer>"       Optional. Number of streams to use for inference on the CPU, GPU or MYRIAD devices
                                 (for HETERO and MULTI device cases use format <device1>:<nstreams1>,<device2>:<nstreams2> or just <nstreams>).
                                 Default value is determined automatically for a device.
@@ -105,30 +104,15 @@
                                 estimations the number of streams should be set to 1.
     -nthreads "<integer>"       Optional. Number of threads to use for inference on the CPU (including HETERO and MULTI cases).
     -enforcebf16="<true/false>" Optional. By default floating point operations execution in bfloat16 precision are enforced if supported by platform.
-                                        'true'  - enable  bfloat16 regardless of platform support
-                                        'false' - disable bfloat16 regardless of platform support.
-    -pin "YES"/"NO"/"NUMA"      Optional. Enable threads->cores ("YES", default), threads->(NUMA)nodes ("NUMA") or completely disable ("NO") CPU threads pinning for CPU-involved inference.
-    -ip "U8"/"FP16"/"FP32"      Optional. Specifies precision for all input layers of the network.
-    -op "U8"/"FP16"/"FP32"      Optional. Specifies precision for all output layers of the network.
-    -iop                        Optional. Specifies precision for input and output layers by name. Example: -iop "input:FP16, output:FP16". Notice that quotes are required. Overwrites precision from ip and op options for specified layers.
-
-=======
-    -nstreams "<integer>"     Optional. Number of streams to use for inference on the CPU, GPU or MYRIAD devices
-                              (for HETERO and MULTI device cases use format <device1>:<nstreams1>,<device2>:<nstreams2> or just <nstreams>).
-                              Default value is determined automatically for a device. 
-                              Please note that although the automatic selection usually provides a reasonable performance, 
-                              it still may be non-optimal for some cases, especially for very small networks.
-                              Also, using nstreams>1 is inherently throughput-oriented option, while for the best-latency 
-                              estimations the number of streams should be set to 1.
-    -nthreads "<integer>"     Optional. Number of threads to use for inference on the CPU (including HETERO and MULTI cases).
-    -enforcebf16              Optional. Enforcing of floating point operations execution in bfloat16 precision on platforms with native bfloat16 support. By default, this key sets "true" on platforms with native bfloat16 support and "false" for other platforms. Use "-enforcebf16=false" to disable this feature.
     -pin "YES"/"HYBRID_AWARE"
 	 "NUMA"/"NO"          Optional. Explicit inference threads binding options (leave empty to let the OpenVINO to make a choice):
 					enabling threads->cores pinning ("YES", which is already default for a conventional CPU),  
 			                letting the runtime to decide on the threads->different core types ("HYBRID_AWARE", which is default on the hybrid CPUs)
 			                threads->(NUMA)nodes ("NUMA") or 
 			      	        completely disable ("NO") CPU inference threads pinning.
->>>>>>> 73c77c43
+    -ip "U8"/"FP16"/"FP32"      Optional. Specifies precision for all input layers of the network.
+    -op "U8"/"FP16"/"FP32"      Optional. Specifies precision for all output layers of the network.
+    -iop                        Optional. Specifies precision for input and output layers by name. Example: -iop "input:FP16, output:FP16". Notice that quotes are required. Overwrites precision from ip and op options for specified layers.
 
   Statistics dumping options:
     -report_type "<type>"       Optional. Enable collecting statistics report. "no_counters" report contains configuration options specified, resulting FPS and latency. "average_counters" report extends "no_counters" report and additionally includes average PM counters values for each layer from the network. "detailed_counters" report extends "average_counters" report and additionally includes per-layer PM counters and latency for each executed infer request.
