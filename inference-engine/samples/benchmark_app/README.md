# Benchmark C++ Tool {#openvino_inference_engine_samples_benchmark_app_README}

This topic demonstrates how to use the Benchmark C++ Tool to estimate deep learning inference performance on supported devices. Performance can be measured for two inference modes: synchronous (latency-oriented) and asynchronous (throughput-oriented).

> **NOTE:** This topic describes usage of C++ implementation of the Benchmark Tool. For the Python* implementation, refer to [Benchmark Python* Tool](../../../tools/benchmark_tool/README.md).

> **TIP**: You can quick start with the Benchmark Tool inside the OpenVINO™ [Deep Learning Workbench](@ref openvino_docs_get_started_get_started_dl_workbench) (DL Workbench).
> [DL Workbench](@ref workbench_docs_Workbench_DG_Introduction) is the OpenVINO™ toolkit UI you to
> import a model, analyze its performance and accuracy, visualize the outputs, optimize and prepare the model for 
> deployment on various Intel® platforms.


## How It Works

Upon start-up, the application reads command-line parameters and loads a network and images/binary files to the Inference Engine plugin, which is chosen depending on a specified device. The number of infer requests and execution approach depend on the mode defined with the `-api` command-line parameter.

> **NOTE**: By default, Inference Engine samples, tools and demos expect input with BGR channels order. If you trained your model to work with RGB order, you need to manually rearrange the default channels order in the sample or demo application or reconvert your model using the Model Optimizer tool with `--reverse_input_channels` argument specified. For more information about the argument, refer to **When to Reverse Input Channels** section of [Converting a Model Using General Conversion Parameters](../../../docs/MO_DG/prepare_model/convert_model/Converting_Model_General.md).

If you run the application in the synchronous mode, it creates one infer request and executes the `Infer` method.
If you run the application in the asynchronous mode, it creates as many infer requests as specified in the `-nireq` command-line parameter and executes the `StartAsync` method for each of them. If `-nireq` is not set, the application will use the default value for specified device.

A number of execution steps is defined by one of the following parameters:
* Number of iterations specified with the `-niter` command-line argument
* Time duration specified with the `-t` command-line argument
* Both of them (execution will continue until both conditions are met)
* Predefined duration if `-niter` and `-t` are not specified. Predefined duration value depends on a device.

During the execution, the application collects latency for each executed infer request.

Reported latency value is calculated as a median value of all collected latencies. Reported throughput value is reported
in frames per second (FPS) and calculated as a derivative from:
* Reported latency in the Sync mode
* The total execution time in the Async mode

Throughput value also depends on batch size.

The application also collects per-layer Performance Measurement (PM) counters for each executed infer request if you
enable statistics dumping by setting the `-report_type` parameter to one of the possible values:
* `no_counters` report includes configuration options specified, resulting FPS and latency.
* `average_counters` report extends the `no_counters` report and additionally includes average PM counters values for each layer from the network.
* `detailed_counters` report extends the `average_counters` report and additionally includes per-layer PM counters and latency for each executed infer request.

Depending on the type, the report is stored to `benchmark_no_counters_report.csv`, `benchmark_average_counters_report.csv`,
or `benchmark_detailed_counters_report.csv` file located in the path specified in `-report_folder`.

The application also saves executable graph information serialized to an XML file if you specify a path to it with the
`-exec_graph_path` parameter.


## Run the Tool

Note that the benchmark_app usually produces optimal performance for any device out of the box.

**So in most cases you don't need to play the app options explicitly and the plain device name is enough**, for example, for CPU:
```sh
./benchmark_app -m <model> -i <input> -d CPU
```

But it is still may be non-optimal for some cases, especially for very small networks. More details can read in [Introduction to Performance Topics](../../../docs/IE_DG/Intro_to_Performance.md).

As explained in the  [Introduction to Performance Topics](../../../docs/IE_DG/Intro_to_Performance.md) section, for all devices, including new [MULTI device](../../../docs/IE_DG/supported_plugins/MULTI.md) it is preferable to use the FP16 IR for the model.
Also if latency of the CPU inference on the multi-socket machines is of concern, please refer to the same
[Introduction to Performance Topics](../../../docs/IE_DG/Intro_to_Performance.md) document.

Running the application with the `-h` option yields the following usage message:
```
./benchmark_app -h
InferenceEngine:
        API version ............ <version>
        Build .................. <number>
[ INFO ] Parsing input parameters

benchmark_app [OPTION]
Options:

    -h, --help                  Print a usage message
    -m "<path>"                 Required. Path to an .xml/.onnx/.prototxt file with a trained model or to a .blob files with a trained compiled model.
    -i "<path>"                 Optional. Path to a folder with images and/or binaries or to specific image or binary file.
    -d "<device>"               Optional. Specify a target device to infer on (the list of available devices is shown below). Default value is CPU.
                                Use "-d HETERO:<comma-separated_devices_list>" format to specify HETERO plugin.
                                Use "-d MULTI:<comma-separated_devices_list>" format to specify MULTI plugin.
    The application looks for a suitable plugin for the specified device.
    -l "<absolute_path>"        Required for CPU custom layers. Absolute path to a shared library with the kernels implementations.
          Or
    -c "<absolute_path>"        Required for GPU custom kernels. Absolute path to an .xml file with the kernels description.
    -api "<sync/async>"         Optional. Enable Sync/Async API. Default value is "async".
    -niter "<integer>"          Optional. Number of iterations. If not specified, the number of iterations is calculated depending on a device.
    -nireq "<integer>"          Optional. Number of infer requests. Default value is determined automatically for a device.
    -b "<integer>"              Optional. Batch size value. If not specified, the batch size value is determined from Intermediate Representation.
    -stream_output              Optional. Print progress as a plain text. When specified, an interactive progress bar is replaced with a multiline output.
    -t                          Optional. Time, in seconds, to execute topology.
    -progress                   Optional. Show progress bar (can affect performance measurement). Default values is "false".
    -shape                      Optional. Set shape for input. For example, "input1[1,3,224,224],input2[1,4]" or "[1,3,224,224]" in case of one input size.
    -layout                     Optional. Prompts how network layouts should be treated by application. For example, "input1[NCHW],input2[NC]" or "[NCHW]" in case of one input size.
    -cache_dir "<path>"         Optional. Enables caching of loaded models to specified directory.
    -load_from_file             Optional. Loads model from file directly without ReadNetwork.
    -latency_percentile         Optional. Defines the percentile to be reported in latency metric. The valid range is [1, 100]. The default value is 50 (median).

  CPU-specific performance options:
    -nstreams "<integer>"       Optional. Number of streams to use for inference on the CPU, GPU or MYRIAD devices
                                (for HETERO and MULTI device cases use format <device1>:<nstreams1>,<device2>:<nstreams2> or just <nstreams>).
                                Default value is determined automatically for a device.
                                Please note that although the automatic selection usually provides a reasonable performance,
                                it still may be non-optimal for some cases, especially for very small networks.
                                Also, using nstreams>1 is inherently throughput-oriented option, while for the best-latency
                                estimations the number of streams should be set to 1.
    -nthreads "<integer>"       Optional. Number of threads to use for inference on the CPU (including HETERO and MULTI cases).
    -enforcebf16="<true/false>" Optional. By default floating point operations execution in bfloat16 precision are enforced if supported by platform.
    -pin "YES"/"HYBRID_AWARE"/"NUMA"/"NO"
                                Optional. Explicit inference threads binding options (leave empty to let the OpenVINO to make a choice):
					            enabling threads->cores pinning ("YES", which is already default for a conventional CPU),  
			                    letting the runtime to decide on the threads->different core types ("HYBRID_AWARE", which is default on the hybrid CPUs)
			                    threads->(NUMA)nodes ("NUMA") or 
			      	            completely disable ("NO") CPU inference threads pinning.
    -ip "U8"/"FP16"/"FP32"      Optional. Specifies precision for all input layers of the network.
    -op "U8"/"FP16"/"FP32"      Optional. Specifies precision for all output layers of the network.
    -iop                        Optional. Specifies precision for input and output layers by name. Example: -iop "input:FP16, output:FP16". Notice that quotes are required. Overwrites precision from ip and op options for specified layers.

  Statistics dumping options:
    -report_type "<type>"       Optional. Enable collecting statistics report. "no_counters" report contains configuration options specified, resulting FPS and latency. "average_counters" report extends "no_counters" report and additionally includes average PM counters values for each layer from the network. "detailed_counters" report extends "average_counters" report and additionally includes per-layer PM counters and latency for each executed infer request.
    -report_folder              Optional. Path to a folder where statistics report is stored.
    -exec_graph_path            Optional. Path to a file where to store executable graph information serialized.
    -pc                         Optional. Report performance counters.
    -dump_config                Optional. Path to XML/YAML/JSON file to dump IE parameters, which were set by application.
    -load_config                Optional. Path to XML/YAML/JSON file to load custom IE parameters. Please note, command line parameters have higher priority then parameters from configuration file.
```

Running the application with the empty list of options yields the usage message given above and an error message.

Application supports topologies with one or more inputs. If a topology is not data-sensitive, you can skip the input parameter. In this case, inputs are filled with random values.
If a model has only image input(s), please provide a folder with images or a path to an image as input.
If a model has some specific input(s) (not images), please prepare a binary file(s) that is filled with data of appropriate precision and provide a path to them as input.
If a model has mixed input types, input folder should contain all required files. Image inputs are filled with image files one by one. Binary inputs are filled with binary inputs one by one.

To run the tool, you can use [public](@ref omz_models_group_public) or [Intel's](@ref omz_models_group_intel) pre-trained models from the Open Model Zoo. The models can be downloaded using the [Model Downloader](@ref omz_tools_downloader).

> **NOTE**: Before running the tool with a trained model, make sure the model is converted to the Inference Engine format (\*.xml + \*.bin) using the [Model Optimizer tool](../../../docs/MO_DG/Deep_Learning_Model_Optimizer_DevGuide.md).
>
> The sample accepts models in ONNX format (.onnx) that do not require preprocessing.

## Examples of Running the Tool

<<<<<<< HEAD
This section provides step-by-step instructions on how to run the Benchmark Tool with the `googlenet-v1` public model on CPU or FPGA devices. As an input, the `car.png` file from the `<INSTALL_DIR>/extras/open_model_zoo/demo/` directory is used.
=======
This section provides step-by-step instructions on how to run the Benchmark Tool with the `googlenet-v1` public model on CPU or GPU devices. As an input, the `car.png` file from the `<INSTALL_DIR>/deployment_tools/demo/` directory is used.
>>>>>>> b373cb84

> **NOTE:** The Internet access is required to execute the following steps successfully. If you have access to the Internet through the proxy server only, please make sure that it is configured in your OS environment.

1. Download the model. Go to the the Model Downloader directory and run the `downloader.py` script with specifying the model name and directory to download the model to:
   ```sh
   cd <INSTAL_DIR>/extras/open_model_zoo/tools/downloader
   ```
   ```sh
   python3 downloader.py --name googlenet-v1 -o <models_dir>
   ```
2. Convert the model to the Inference Engine IR format. Go to the Model Optimizer directory and run the `mo.py` script with specifying the path to the model, model format (which must be FP32 for CPU and FPG) and output directory to generate the IR files:
   ```sh
   cd <INSTALL_DIR>/tools/model_optimizer
   ```
   ```sh
   python3 mo.py --input_model <models_dir>/public/googlenet-v1/googlenet-v1.caffemodel --data_type FP32 --output_dir <ir_dir>
   ```
<<<<<<< HEAD
3. Run the tool with specifying the `<INSTALL_DIR>/extras/open_model_zoo/demo/car.png` file as an input image, the IR of the `googlenet-v1` model and a device to perform inference on. The following commands demonstrate running the Benchmark Tool in the asynchronous mode on CPU and FPGA devices:
=======
3. Run the tool with specifying the `<INSTALL_DIR>/deployment_tools/demo/car.png` file as an input image, the IR of the `googlenet-v1` model and a device to perform inference on. The following commands demonstrate running the Benchmark Tool in the asynchronous mode on CPU and GPU devices:
>>>>>>> b373cb84

   * On CPU:
   ```sh
   ./benchmark_app -m <ir_dir>/googlenet-v1.xml -i <INSTALL_DIR>/extras/open_model_zoo/demo/car.png  -d CPU -api async --progress true
   ```
   * On GPU:
   ```sh
<<<<<<< HEAD
   ./benchmark_app -m <ir_dir>/googlenet-v1.xml -i <INSTALL_DIR>/extras/open_model_zoo/demo/car.png -d HETERO:FPGA,CPU -api async --progress true
=======
   ./benchmark_app -m <ir_dir>/googlenet-v1.xml -i <INSTALL_DIR>/deployment_tools/demo/car.png -d GPU -api async --progress true
>>>>>>> b373cb84
   ```

The application outputs the number of executed iterations, total duration of execution, latency, and throughput.
Additionally, if you set the `-report_type` parameter, the application outputs statistics report. If you set the `-pc` parameter, the application outputs performance counters. If you set `-exec_graph_path`, the application reports executable graph information serialized. All measurements including per-layer PM counters are reported in milliseconds.

Below are fragments of sample output for CPU and GPU devices:

* For CPU:
   ```
   [Step 8/9] Measuring performance (Start inference asynchronously, 60000 ms duration, 4 inference requests in parallel using 4 streams)
   Progress: [....................] 100.00% done

   [Step 9/9] Dumping statistics report
   [ INFO ] Statistics collecting was not requested. No reports are dumped.
   Progress: [....................] 100.00% done

   Count:      4612 iterations
   Duration:   60110.04 ms
   Latency:    50.99 ms
   Throughput: 76.73 FPS
   ```

* For GPU:
   ```
   [Step 10/11] Measuring performance (Start inference asynchronously, 5 inference requests using 4 streams for CPU, limits: 120000 ms duration)
   Progress: [....................] 100% done

   [Step 11/11] Dumping statistics report
   Count:      102515 iterations
   Duration:   120007.38 ms
   Latency:    5.84 ms
   Throughput: 854.24 FP
   ```

## See Also
* [Using Inference Engine Samples](../../../docs/IE_DG/Samples_Overview.md)
* [Model Optimizer](../../../docs/MO_DG/Deep_Learning_Model_Optimizer_DevGuide.md)
* [Model Downloader](@ref omz_tools_downloader)<|MERGE_RESOLUTION|>--- conflicted
+++ resolved
@@ -140,11 +140,7 @@
 
 ## Examples of Running the Tool
 
-<<<<<<< HEAD
-This section provides step-by-step instructions on how to run the Benchmark Tool with the `googlenet-v1` public model on CPU or FPGA devices. As an input, the `car.png` file from the `<INSTALL_DIR>/extras/open_model_zoo/demo/` directory is used.
-=======
-This section provides step-by-step instructions on how to run the Benchmark Tool with the `googlenet-v1` public model on CPU or GPU devices. As an input, the `car.png` file from the `<INSTALL_DIR>/deployment_tools/demo/` directory is used.
->>>>>>> b373cb84
+This section provides step-by-step instructions on how to run the Benchmark Tool with the `googlenet-v1` public model on CPU or GPU devices. As an input, the `car.png` file from the `<INSTALL_DIR>/extras/open_model_zoo/demo/` directory is used.
 
 > **NOTE:** The Internet access is required to execute the following steps successfully. If you have access to the Internet through the proxy server only, please make sure that it is configured in your OS environment.
 
@@ -162,11 +158,7 @@
    ```sh
    python3 mo.py --input_model <models_dir>/public/googlenet-v1/googlenet-v1.caffemodel --data_type FP32 --output_dir <ir_dir>
    ```
-<<<<<<< HEAD
-3. Run the tool with specifying the `<INSTALL_DIR>/extras/open_model_zoo/demo/car.png` file as an input image, the IR of the `googlenet-v1` model and a device to perform inference on. The following commands demonstrate running the Benchmark Tool in the asynchronous mode on CPU and FPGA devices:
-=======
-3. Run the tool with specifying the `<INSTALL_DIR>/deployment_tools/demo/car.png` file as an input image, the IR of the `googlenet-v1` model and a device to perform inference on. The following commands demonstrate running the Benchmark Tool in the asynchronous mode on CPU and GPU devices:
->>>>>>> b373cb84
+3. Run the tool with specifying the `<INSTALL_DIR>/extras/open_model_zoo/demo/car.png` file as an input image, the IR of the `googlenet-v1` model and a device to perform inference on. The following commands demonstrate running the Benchmark Tool in the asynchronous mode on CPU and GPU devices:
 
    * On CPU:
    ```sh
@@ -174,11 +166,7 @@
    ```
    * On GPU:
    ```sh
-<<<<<<< HEAD
-   ./benchmark_app -m <ir_dir>/googlenet-v1.xml -i <INSTALL_DIR>/extras/open_model_zoo/demo/car.png -d HETERO:FPGA,CPU -api async --progress true
-=======
-   ./benchmark_app -m <ir_dir>/googlenet-v1.xml -i <INSTALL_DIR>/deployment_tools/demo/car.png -d GPU -api async --progress true
->>>>>>> b373cb84
+   ./benchmark_app -m <ir_dir>/googlenet-v1.xml -i <INSTALL_DIR>/extras/open_model_zoo/demo/car.png -d GPU -api async --progress true
    ```
 
 The application outputs the number of executed iterations, total duration of execution, latency, and throughput.
