--- conflicted
+++ resolved
@@ -14,10 +14,5 @@
 
 void fillBlobs(const std::vector<std::string>& inputFiles,
                const size_t& batchSize,
-<<<<<<< HEAD
-               const InferenceEngine::ConstInputsDataMap& info,
-               const InferenceEngine::ICNNNetwork::InputPartialShapes& blob_shapes,
-=======
                benchmark_app::InputsInfo& app_inputs_info,
->>>>>>> 95a13e05
                std::vector<InferReqWrap::Ptr> requests);