--- conflicted
+++ resolved
@@ -24,7 +24,7 @@
 |:---                              |:---
 | Validated Models                 | Acoustic model based on Kaldi\* neural networks (see [Model Preparation](#model-preparation) section)
 | Model Format                     | Inference Engine Intermediate Representation (\*.xml + \*.bin), ONNX (\*.onnx)
-| Supported devices                | See [Execution Modes section](#execution-modes) below and [List Supported Devices](../../../docs/IE_DG/supported_plugins/Supported_Devices.md) |
+| Supported devices                | See [Execution Modes](#execution-modes) section below and [List Supported Devices](../../../docs/IE_DG/supported_plugins/Supported_Devices.md) |
 
 ## How It Works
 
@@ -59,29 +59,16 @@
 
 #### Execution Modes
 
-<<<<<<< HEAD
 Several execution modes are supported via the `-d` flag:
 
-- `CPU` - all calculation will be performed on CPU device using CPU Plugin.
-- `GPU` - all calculation will be performed on GPU device using GPU Plugin.
-- `MYRIAD` - all calculation will be performed on Intel® Neural Compute Stick 2 device using VPU MYRIAD Plugin.
-- `GNA_AUTO` - the GNA hardware is used if available and the driver is installed. Otherwise, the GNA device is emulated in fast-but-not-bit-exact mode.
-- `GNA_HW` - the GNA hardware is used if available and the driver is installed. Otherwise, an error will occur.
-- `GNA_SW` - deprecated. The GNA device is emulated in fast-but-not-bit-exact mode.
-- `GNA_SW_FP32` - substitutes parameters and calculations from low precision to floating point (FP32).
-- `GNA_SW_EXACT` - the GNA device is emulated in bit-exact mode.
-=======
-Several execution modes are supported via the `-d` flag.  If the device
-is set to `CPU` mode, then all calculation will be performed  on CPU device
-using CPU Plugin.  If the device is set to `GNA_AUTO`, then the GNA hardware is
-used if available and the driver is installed.  Otherwise, the GNA device is
-emulated in fast-but-not-bit-exact mode.  If the device is set to `GNA_HW`,
-then the GNA hardware is used if available and the driver is installed.
-Otherwise, an error will occur.  If the device is set to `GNA_SW`, the
-GNA device is emulated in fast-but-not-bit-exact mode.  Finally, if
-the device is set to `GNA_SW_EXACT`, the GNA device is emulated in
-bit-exact mode.
->>>>>>> 2f3f66f7
+- `CPU` - All calculation are performed on CPU device using CPU Plugin.
+- `GPU` - All calculation are performed on GPU device using GPU Plugin.
+- `MYRIAD` - All calculation are performed on Intel® Neural Compute Stick 2 device using VPU MYRIAD Plugin.
+- `GNA_AUTO` - GNA hardware is used if available and the driver is installed. Otherwise, the GNA device is emulated in fast-but-not-bit-exact mode.
+- `GNA_HW` - GNA hardware is used if available and the driver is installed. Otherwise, an error will occur.
+- `GNA_SW` - Deprecated. The GNA device is emulated in fast-but-not-bit-exact mode.
+- `GNA_SW_FP32` - Substitutes parameters and calculations from low precision to floating point (FP32).
+- `GNA_SW_EXACT` - GNA device is emulated in bit-exact mode.
 
 #### Loading and Saving Models
 
@@ -150,8 +137,7 @@
 You can use the following model optimizer command to convert a Kaldi nnet1 or nnet2 neural network to Inference Engine Intermediate Representation format:
 
 ```sh
-<<<<<<< HEAD
-python mo.py --framework kaldi --input_model wsj_dnn5b.nnet --counts wsj_dnn5b.counts --remove_output_softmax
+python mo.py --framework kaldi --input_model wsj_dnn5b.nnet --counts wsj_dnn5b.counts --remove_output_softmax --output_dir <OUTPUT_MODEL_DIR>
 ```
 
 Assuming that the model optimizer (`mo.py`), Kaldi-trained neural network, `wsj_dnn5b.nnet`, and Kaldi class counts file, `wsj_dnn5b.counts`, are in the working directory this produces
@@ -162,47 +148,21 @@
 - wsj\_dnn5b\_smbr
 - rm\_lstm4f
 - rm\_cnn4a\_smbr
-=======
-$ python3 mo.py --framework kaldi --input_model wsj_dnn5b_smbr.nnet --counts wsj_dnn5b_smbr.counts --remove_output_softmax --output_dir <OUTPUT_MODEL_DIR>
-```
-
-Assuming that the model optimizer (`mo.py`), Kaldi-trained neural
-network, `wsj_dnn5b_smbr.nnet`, and Kaldi class counts file,
-`wsj_dnn5b_smbr.counts`, are in the working directory this produces
-the Intel IR network consisting of `wsj_dnn5b.xml` and
-`wsj_dnn5b.bin`.
-
-The following pre-trained models are available:
-
-* wsj\_dnn5b\_smbr
-* rm\_lstm4f
-* rm\_cnn4a\_smbr
 
 All of them can be downloaded from [https://storage.openvinotoolkit.org/models_contrib/speech/2021.2/](https://storage.openvinotoolkit.org/models_contrib/speech/2021.2/).
->>>>>>> 2f3f66f7
-
-All of them can be downloaded from [https://storage.openvinotoolkit.org/models_contrib/speech/2021.2/](https://storage.openvinotoolkit.org/models_contrib/speech/2021.2/).
 
 ### Speech Inference
 
-Once the IR is created, you can use the following command to do inference on Intel^&reg; Processors with the GNA co-processor (or emulation library):
-
-```sh
-<<<<<<< HEAD
+Once the IR is created, you can use the following command to do inference on Intel&reg; Processors with the GNA co-processor (or emulation library):
+
+```sh
 ./speech_sample -d GNA_AUTO -bs 2 -i dev93_10.ark -m wsj_dnn5b.xml -o scores.ark -r dev93_scores_10.ark
 ```
 
 Here, the floating point Kaldi-generated reference neural network scores (`dev93_scores_10.ark`) corresponding to the input feature file (`dev93_10.ark`) are assumed to be available
-for comparison. All of them can be downloaded from [https://storage.openvinotoolkit.org/models_contrib/speech/2021.2/wsj_dnn5b_smbr](https://storage.openvinotoolkit.org/models_contrib/speech/2021.2/wsj_dnn5b_smbr). Inference Engine Intermediate Representation `wsj_dnn5b.xml` file was generated in the [previous Model preparation section](#model-preparation).
-=======
-$ ./speech_sample -d GNA_AUTO -bs 2 -i dev93_10.ark -m wsj_dnn5b.xml -o scores.ark -r dev93_scores_10.ark
-```
-
-Here, the floating point Kaldi-generated reference neural network
-scores (`dev93_scores_10.ark`) corresponding to the input
-feature file (`dev93_10.ark`) are assumed to be available
-for comparison.
->>>>>>> 2f3f66f7
+for comparison. 
+
+All of them can be downloaded from [https://storage.openvinotoolkit.org/models_contrib/speech/2021.2/wsj_dnn5b_smbr](https://storage.openvinotoolkit.org/models_contrib/speech/2021.2/wsj_dnn5b_smbr). Inference Engine Intermediate Representation `wsj_dnn5b.xml` file was generated in the previous [Model Preparation](#model-preparation) section.
 
 > **NOTES**:
 >
@@ -272,14 +232,8 @@
 ```sh
 ./speech_sample -d GNA_AUTO -bs 8 -i feat.ark -m wsj_dnn5b.xml -o scores.ark
 ```
-<<<<<<< HEAD
-
-Inference Engine Intermediate Representation `wsj_dnn5b.xml` file was generated in the [previous Model preparation section](#model-preparation).
-
-=======
-./speech_sample -d GNA_AUTO -bs 8 -i feat.ark -m wsj_dnn5b.xml -o scores.ark
-```
->>>>>>> 2f3f66f7
+Inference Engine Intermediate Representation `wsj_dnn5b.xml` file was generated in the previous [Model Preparation](#model-preparation) section.
+
 3. Run the Kaldi decoder to produce n-best text hypotheses and select most likely text given the WFST (`HCLG.fst`), vocabulary (`words.txt`), and TID/PID mapping (`final.mdl`):
 
 ```sh
