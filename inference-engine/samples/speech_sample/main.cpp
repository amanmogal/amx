--- conflicted
+++ resolved
@@ -702,11 +702,7 @@
                 outputs.push_back(outBlobName.substr(0, pos_layer));
                 try {
                     ports.push_back(std::stoi(outBlobName.substr(pos_layer + 1)));
-<<<<<<< HEAD
-                } catch (const std::exception&) {
-=======
                 } catch (const std::exception &) {
->>>>>>> ba3fc7fb
                     throw std::logic_error("Ports should have integer type");
                 }
             }
