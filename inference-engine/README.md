--- conflicted
+++ resolved
@@ -66,7 +66,6 @@
     git submodule init
     git submodule update --recursive
     ```
-<<<<<<< HEAD
 2. Install build dependencies using the `install_dependencies.sh` script in the 
    project root folder.
 3. By default, the build enables the Inference Engine GPU plugin to infer models 
@@ -75,33 +74,22 @@
    before running the build. If you don't want to use the GPU plugin, use the 
    `-DENABLE_CLDNN=OFF` CMake build option and skip the installation of the 
    Intel® Graphics Compute Runtime for OpenCL™ Driver.
-=======
-2. Install build dependencies using the `install_dependencies.sh` script in the project root folder:
+4. Create a build folder:
    ```sh
-   chmod +x install_dependencies.sh
-   ```
-   ```sh
-   ./install_dependencies.sh
-   ```
-3. By default, the build enables the Inference Engine GPU plugin to infer models on your Intel® Processor Graphics. This requires you to [Install Intel® Graphics Compute Runtime for OpenCL™ Driver package 19.04.12237](https://github.com/intel/compute-runtime/releases/tag/19.04.12237) before running the build. If you don't want to use the GPU plugin, use the `-DENABLE_CLDNN=OFF` CMake build option and skip the installation of the Intel® Graphics Compute Runtime for OpenCL™ Driver.
->>>>>>> fe3f978b
-4. Create a build folder:
-```sh
-  mkdir build && cd build
-```
+    mkdir build && cd build
+   ```
 5. Inference Engine uses a CMake-based build system. In the created `build` 
    directory, run `cmake` to fetch project dependencies and create Unix 
    makefiles, then run `make` to build the project:
-```sh
-  cmake -DCMAKE_BUILD_TYPE=Release ..
-  make --jobs=$(nproc --all)
-```
+   ```sh
+   cmake -DCMAKE_BUILD_TYPE=Release ..
+   make --jobs=$(nproc --all)
+   ```
 
 ### Additional Build Options
 
 You can use the following additional build options:
 
-<<<<<<< HEAD
 - The default build uses an internal JIT GEMM implementation.
 
 - To switch to an OpenBLAS\* implementation, use the `GEMM=OPENBLAS` option with 
@@ -138,43 +126,17 @@
    -DPYTHON_EXECUTABLE=`which python3.7` 
    -DPYTHON_LIBRARY=/usr/lib/x86_64-linux-gnu/libpython3.7m.so
    -DPYTHON_INCLUDE_DIR=/usr/include/python3.7```
-=======
-- Internal JIT GEMM implementation is used by default.
-
-- To switch to OpenBLAS\* implementation, use the `GEMM=OPENBLAS` option and `BLAS_INCLUDE_DIRS` and `BLAS_LIBRARIES` CMake options to specify path to the OpenBLAS headers and library. For example use the following options on CentOS\*: `-DGEMM=OPENBLAS -DBLAS_INCLUDE_DIRS=/usr/include/openblas -DBLAS_LIBRARIES=/usr/lib64/libopenblas.so.0`.
-
-- To switch to the optimized MKL-ML\* GEMM implementation, use `-DGEMM=MKL` and `-DMKLROOT=<path_to_MKL>` CMake options to specify a path to unpacked MKL-ML with the `include` and `lib` folders. MKL-ML\* package can be downloaded from the [MKL-DNN repository](https://github.com/intel/mkl-dnn/releases/download/v0.19/mklml_lnx_2019.0.5.20190502.tgz).
-
-- Threading Building Blocks (TBB) is used by default. To build the Inference Engine with OpenMP* threading, set the `-DTHREADING=OMP` option.
-
-- Required versions of TBB and OpenCV packages are downloaded automatically by the CMake-based script. If you want to use the automatically downloaded packages but you already have installed TBB or OpenCV packages configured in your environment, you may need to clean the `TBBROOT` and `OpenCV_DIR` environment variables before running the `cmake` command, otherwise they won't be downloaded and the build may fail if incompatible versions were installed. 
-
-- If the CMake-based build script can not find and download the OpenCV package that is supported on your platform, or if you want to use a custom build of the OpenCV library, refer to the [Use Custom OpenCV Builds](#use-custom-opencv-builds-for-inference-engine) section for details. 
-
-- To build the Python API wrapper: 
-  1. Install all additional packages listed in the `/inference-engine/ie_bridges/python/requirements.txt` file:
-     ```sh
-     pip install -r requirements.txt  
-     ```
-  2. use the `-DENABLE_PYTHON=ON` option. To specify an exact Python version, use the following options:
-     ```sh
-     -DPYTHON_EXECUTABLE=`which python3.7` \
-     -DPYTHON_LIBRARY=/usr/lib/x86_64-linux-gnu/libpython3.7m.so \
-     -DPYTHON_INCLUDE_DIR=/usr/include/python3.7
-     ```
->>>>>>> fe3f978b
 
 - To switch the CPU and GPU plugins off/on, use the `cmake` options 
   `-DENABLE_MKL_DNN=ON/OFF` and `-DENABLE_CLDNN=ON/OFF` respectively.
   
-<<<<<<< HEAD
-5. Adding to your project
-
-   For CMake projects, set an environment variable `InferenceEngine_DIR`:
+## Adding to your project
+
+For CMake projects, set an environment variable `InferenceEngine_DIR`:
 
       export InferenceEngine_DIR=/path/to/dldt/inference-engine/build/
 
-  Then you can find Inference Engine by `find_package`:
+Then you can find Inference Engine by `find_package`:
 
       find_package(InferenceEngine)
 
@@ -183,8 +145,6 @@
       target_link_libraries(${PROJECT_NAME} ${InferenceEngine_LIBRARIES} dl)
  
 
-=======
->>>>>>> fe3f978b
 ## Build for Raspbian Stretch* OS
 
 > **NOTE**: Only the MYRIAD plugin is supported.
@@ -446,8 +406,6 @@
 ### Build Steps
 
 1. Clone submodules:
-<<<<<<< HEAD
-=======
     ```sh
     cd dldt/inference-engine
     git submodule init
@@ -461,16 +419,15 @@
    ./install_dependencies.sh
    ```
 3. Create a build folder:
-```sh
-  mkdir build
-```
+   ```sh
+   mkdir build
+   ```
 4. Inference Engine uses a CMake-based build system. In the created `build` directory, run `cmake` to fetch project dependencies and create Unix makefiles, then run `make` to build the project:
-```sh
-  cmake -DCMAKE_BUILD_TYPE=Release ..
-  make --jobs=$(nproc --all)
-```
+   ```sh
+   cmake -DCMAKE_BUILD_TYPE=Release ..
+   make --jobs=$(nproc --all)
+   ```
 ### Additional Build Options
->>>>>>> fe3f978b
 
         cd dldt/inference-engine
         git submodule init
@@ -615,12 +572,8 @@
 2. Right click on the `Movidius_VSC_Device.inf` file and choose **Install** from 
    the pop-up menu.
 
-<<<<<<< HEAD
 You have installed the driver for your Intel® Movidius™ Neural Compute Stick 
 or Intel® Neural Compute Stick 2.
-=======
-You have installed the driver for your Intel® Movidius™ Neural Compute Stick or Intel® Neural Compute Stick 2.
->>>>>>> fe3f978b
 
 ## Next Steps
 
