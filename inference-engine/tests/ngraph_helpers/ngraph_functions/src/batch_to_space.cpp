// Copyright (C) 2018-2021 Intel Corporation
// SPDX-License-Identifier: Apache-2.0
//

#include "ngraph_functions/builders.hpp"

#include "ngraph/op/batch_to_space.hpp"

namespace ngraph {
namespace builder {
std::shared_ptr<ngraph::Node> makeBatchToSpace(const ngraph::Output<Node> &in,
                                               const element::Type &type,
                                               const std::vector<int64_t> &blockShape,
                                               const std::vector<int64_t> &cropsBegin,
                                               const std::vector<int64_t> &cropsEnd) {
<<<<<<< HEAD
    ngraph::Shape constShape = {in.get_shape().size()};
    auto blockShapeNode = std::make_shared<ngraph::op::v0::Constant>(ngraph::element::i64, constShape,
=======
    ngraph::Shape constShape = {in.get_partial_shape().size()};
    auto blockShapeNode = std::make_shared<ngraph::opset1::Constant>(ngraph::element::i64, constShape,
>>>>>>> a84d01cb
                                                                     blockShape.data());
    auto cropsBeginNode = std::make_shared<ngraph::op::v0::Constant>(ngraph::element::i64, constShape,
                                                                     cropsBegin.data());
    auto cropsEndNode = std::make_shared<ngraph::op::v0::Constant>(ngraph::element::i64, constShape, cropsEnd.data());

    auto btsNode = std::make_shared<ngraph::op::v1::BatchToSpace>(in, blockShapeNode, cropsBeginNode, cropsEndNode);
    return btsNode;
}

}  // namespace builder
}  // namespace ngraph<|MERGE_RESOLUTION|>--- conflicted
+++ resolved
@@ -4,7 +4,6 @@
 
 #include "ngraph_functions/builders.hpp"
 
-#include "ngraph/op/batch_to_space.hpp"
 
 namespace ngraph {
 namespace builder {
@@ -13,19 +12,14 @@
                                                const std::vector<int64_t> &blockShape,
                                                const std::vector<int64_t> &cropsBegin,
                                                const std::vector<int64_t> &cropsEnd) {
-<<<<<<< HEAD
-    ngraph::Shape constShape = {in.get_shape().size()};
-    auto blockShapeNode = std::make_shared<ngraph::op::v0::Constant>(ngraph::element::i64, constShape,
-=======
     ngraph::Shape constShape = {in.get_partial_shape().size()};
     auto blockShapeNode = std::make_shared<ngraph::opset1::Constant>(ngraph::element::i64, constShape,
->>>>>>> a84d01cb
                                                                      blockShape.data());
-    auto cropsBeginNode = std::make_shared<ngraph::op::v0::Constant>(ngraph::element::i64, constShape,
+    auto cropsBeginNode = std::make_shared<ngraph::opset1::Constant>(ngraph::element::i64, constShape,
                                                                      cropsBegin.data());
-    auto cropsEndNode = std::make_shared<ngraph::op::v0::Constant>(ngraph::element::i64, constShape, cropsEnd.data());
+    auto cropsEndNode = std::make_shared<ngraph::opset1::Constant>(ngraph::element::i64, constShape, cropsEnd.data());
 
-    auto btsNode = std::make_shared<ngraph::op::v1::BatchToSpace>(in, blockShapeNode, cropsBeginNode, cropsEndNode);
+    auto btsNode = std::make_shared<ngraph::opset2::BatchToSpace>(in, blockShapeNode, cropsBeginNode, cropsEndNode);
     return btsNode;
 }
 
