// Copyright (C) 2018-2021 Intel Corporation
// SPDX-License-Identifier: Apache-2.0
//

#pragma once

#include "ngraph/op/constant.hpp"

#include "lpt_ngraph_functions/common/fake_quantize_on_weights.hpp"
#include "lpt_ngraph_functions/common/fake_quantize_on_data.hpp"
#include "lpt_ngraph_functions/common/dequantization_operations.hpp"

namespace ngraph {
namespace builder {
namespace subgraph {

class ConvolutionFunction {
public:
    static std::shared_ptr<ngraph::Function> getOriginal(
        const ngraph::element::Type netPrecision,
        const ngraph::element::Type inputPrecision,
        const ngraph::PartialShape& inputShape,
<<<<<<< HEAD
        const ngraph::builder::subgraph::DequantizationOperations& dequantizationBefore,
        std::shared_ptr<ngraph::op::v0::Constant> weights,
        const ngraph::builder::subgraph::FakeQuantizeOnWeights fakeQuantizeOnWeights);
=======
        const ngraph::builder::subgraph::DequantizationOperations& dequantizationOnActivations,
        std::shared_ptr<ngraph::opset1::Constant> weights,
        const ngraph::builder::subgraph::FakeQuantizeOnWeights fqOnWeights,
        const ngraph::builder::subgraph::DequantizationOperations& dequantizationOnWeights = DequantizationOperations(),
        const bool fqOnWeightsTransposeOnData = false,
        const bool fqOnWeightsTransposeOnInputLow = false,
        const bool fqOnWeightsTransposeOnInputHigh = false,
        const bool fqOnWeightsTransposeOnOutputLow = false,
        const bool fqOnWeightsTransposeOnOutputHigh = false);
>>>>>>> a84d01cb

    static std::shared_ptr<ngraph::Function> getOriginalWithIncorrectWeights(
        const ngraph::Shape& inputShape,
        ngraph::element::Type precision,
        ngraph::builder::subgraph::FakeQuantizeOnWeights fakeQuantizeOnWeights,
        ngraph::builder::subgraph::DequantizationOperations dequantization,
        bool isCrorrect);

    static std::shared_ptr<ngraph::Function> getOriginalWithIncorrectWeights(
        const ngraph::PartialShape& inputShape,
        ngraph::element::Type precision,
        ngraph::builder::subgraph::FakeQuantizeOnWeights fakeQuantizeOnWeights,
        ngraph::builder::subgraph::FakeQuantizeOnData fakeQuantizeOnData,
        bool isCorrect);

    static std::shared_ptr<ngraph::Function> getReferenceWithIncorrectWeights(
        const ngraph::Shape& inputShape,
        ngraph::element::Type inputPrecision,
        ngraph::builder::subgraph::DequantizationOperations dequantizationBefore,
        ngraph::element::Type weightsPrecision,
        std::vector<float> weightsValues,
        ngraph::builder::subgraph::DequantizationOperations dequantizationAfter);

    static std::shared_ptr<ngraph::Function> getReference(
        const ngraph::element::Type netPrecision,
        const ngraph::element::Type inputPrecision,
        const ngraph::PartialShape& inputShape,
        const ngraph::builder::subgraph::DequantizationOperations& dequantizationBefore,
        std::shared_ptr<ngraph::op::v0::Constant> weights,
        const ngraph::builder::subgraph::FakeQuantizeOnWeights fakeQuantizeOnWeights,
        const ngraph::element::Type precisionAfterOperation,
        const ngraph::builder::subgraph::DequantizationOperations& dequantizationAfter,
        const ngraph::element::Type precisionAfterDequantization);

    static std::shared_ptr<ngraph::Function> get(
        const ngraph::Shape& inputShape,
        const ngraph::element::Type precision,
        const ngraph::builder::subgraph::FakeQuantizeOnData& fakeQuantizeOnData,
        const std::vector<float>& weightsValues,
        const ngraph::builder::subgraph::FakeQuantizeOnWeights& fakeQuantizeOnWeights);
};
}  // namespace subgraph
}  // namespace builder
}  // namespace ngraph<|MERGE_RESOLUTION|>--- conflicted
+++ resolved
@@ -4,7 +4,9 @@
 
 #pragma once
 
-#include "ngraph/op/constant.hpp"
+#include <memory>
+#include <ngraph/ngraph.hpp>
+#include <ngraph/opsets/opset1.hpp>
 
 #include "lpt_ngraph_functions/common/fake_quantize_on_weights.hpp"
 #include "lpt_ngraph_functions/common/fake_quantize_on_data.hpp"
@@ -20,11 +22,6 @@
         const ngraph::element::Type netPrecision,
         const ngraph::element::Type inputPrecision,
         const ngraph::PartialShape& inputShape,
-<<<<<<< HEAD
-        const ngraph::builder::subgraph::DequantizationOperations& dequantizationBefore,
-        std::shared_ptr<ngraph::op::v0::Constant> weights,
-        const ngraph::builder::subgraph::FakeQuantizeOnWeights fakeQuantizeOnWeights);
-=======
         const ngraph::builder::subgraph::DequantizationOperations& dequantizationOnActivations,
         std::shared_ptr<ngraph::opset1::Constant> weights,
         const ngraph::builder::subgraph::FakeQuantizeOnWeights fqOnWeights,
@@ -34,7 +31,6 @@
         const bool fqOnWeightsTransposeOnInputHigh = false,
         const bool fqOnWeightsTransposeOnOutputLow = false,
         const bool fqOnWeightsTransposeOnOutputHigh = false);
->>>>>>> a84d01cb
 
     static std::shared_ptr<ngraph::Function> getOriginalWithIncorrectWeights(
         const ngraph::Shape& inputShape,
@@ -63,7 +59,7 @@
         const ngraph::element::Type inputPrecision,
         const ngraph::PartialShape& inputShape,
         const ngraph::builder::subgraph::DequantizationOperations& dequantizationBefore,
-        std::shared_ptr<ngraph::op::v0::Constant> weights,
+        std::shared_ptr<ngraph::opset1::Constant> weights,
         const ngraph::builder::subgraph::FakeQuantizeOnWeights fakeQuantizeOnWeights,
         const ngraph::element::Type precisionAfterOperation,
         const ngraph::builder::subgraph::DequantizationOperations& dequantizationAfter,
