// Copyright (C) 2018-2021 Intel Corporation
// SPDX-License-Identifier: Apache-2.0
//

#include "lpt_ngraph_functions/reshape_function.hpp"

#include <ngraph/opsets/opset1.hpp>
#include "lpt_ngraph_functions/common/builders.hpp"

namespace ngraph {
namespace builder {
namespace subgraph {

std::shared_ptr<ngraph::Function> ReshapeFunction::getOriginal(
    const ngraph::PartialShape& inputShape,
    const std::vector<int>& reshapeConstValues,
    const ngraph::element::Type precisionBeforeDequantization,
    const ngraph::builder::subgraph::DequantizationOperations& dequantization) {
    const auto input = std::make_shared<ngraph::op::v0::Parameter>(precisionBeforeDequantization, inputShape);

    const std::shared_ptr<Node> dequantizationOp = makeDequantization(input, dequantization);

<<<<<<< HEAD
    const std::shared_ptr<Node> reshape = std::make_shared<ngraph::op::v1::Reshape>(
        dequantizationOp,
        std::make_shared<ngraph::op::v0::Constant>(ngraph::element::i64, ngraph::Shape{ reshapeConstValues.size() }, reshapeConstValues),
        true);
=======
    std::shared_ptr<Node> reshape_pattern;
    if (!reshapeConstValues.empty()) {
        reshape_pattern = opset1::Constant::create(element::i64, Shape{ reshapeConstValues.size() }, reshapeConstValues);
    } else {
        reshape_pattern = std::make_shared<opset1::ShapeOf>(dequantizationOp);
    }

    const auto reshape = std::make_shared<ngraph::opset1::Reshape>(dequantizationOp, reshape_pattern, true);
>>>>>>> a84d01cb
    reshape->set_friendly_name("output");

    ngraph::ResultVector results{ std::make_shared<ngraph::op::v0::Result>(reshape) };
    return std::make_shared<ngraph::Function>(results, ngraph::ParameterVector{ input }, "ReshapeFunction");
}

std::shared_ptr<ngraph::Function> ReshapeFunction::getOriginal(
    const ngraph::PartialShape& inputShape,
    const std::vector<int>& reshapeConstValues,
    const ngraph::element::Type precisionBeforeFq,
    const FakeQuantizeOnData& fqOnData) {
    const auto input = std::make_shared<ngraph::op::v0::Parameter>(precisionBeforeFq, inputShape);

    const std::shared_ptr<Node> quantizationOp = fqOnData.empty() ?
        std::dynamic_pointer_cast<ngraph::Node>(input) :
        makeFakeQuantize(input, precisionBeforeFq, fqOnData);

    const std::shared_ptr<Node> reshape = std::make_shared<ngraph::op::v1::Reshape>(
        quantizationOp,
        std::make_shared<ngraph::op::v0::Constant>(ngraph::element::i64, ngraph::Shape{ reshapeConstValues.size() }, reshapeConstValues),
        true);

    ngraph::ResultVector results{ std::make_shared<ngraph::op::v0::Result>(reshape) };
    return std::make_shared<ngraph::Function>(results, ngraph::ParameterVector{ input }, "ReshapeFunction");
}

std::shared_ptr<ngraph::Function> ReshapeFunction::getReference(
    const ngraph::PartialShape& inputShape,
    const std::vector<int>& reshapeConstValues,
    const ngraph::element::Type precisionBeforeDequantization,
    const ngraph::builder::subgraph::DequantizationOperations& dequantizationBefore,
    const ngraph::element::Type precisionAfterOperation,
    const ngraph::builder::subgraph::DequantizationOperations& dequantizationAfter) {
    const auto input = std::make_shared<ngraph::op::v0::Parameter>(precisionBeforeDequantization, inputShape);

    const std::shared_ptr<Node> quantizationOpBefore = makeDequantization(input, dequantizationBefore);

<<<<<<< HEAD
    const std::shared_ptr<ngraph::op::v0::Constant> reshapeConstant = std::make_shared<ngraph::op::v0::Constant>(
        ngraph::element::i64,
        ngraph::Shape{ reshapeConstValues.size() },
        reshapeConstValues);
    const std::shared_ptr<ngraph::op::v1::Reshape> reshape = std::make_shared<ngraph::op::v1::Reshape>(quantizationOpBefore, reshapeConstant, true);
=======
    std::shared_ptr<Node> reshape_pattern;
    if (!reshapeConstValues.empty()) {
        reshape_pattern = opset1::Constant::create(element::i64, Shape{ reshapeConstValues.size() }, reshapeConstValues);
    } else {
        reshape_pattern = makeDequantization(quantizationOpBefore, dequantizationAfter);
        reshape_pattern = std::make_shared<opset1::ShapeOf>(reshape_pattern);
    }

    const auto reshape = std::make_shared<opset1::Reshape>(quantizationOpBefore, reshape_pattern, true);
>>>>>>> a84d01cb
    if (quantizationOpBefore->get_output_element_type(0) != precisionAfterOperation) {
        THROW_IE_LPT_EXCEPTION(*quantizationOpBefore) << "unexpected precision '" << precisionAfterOperation << "' after operation";
    }
    if (reshape->get_output_element_type(0) != precisionAfterOperation) {
        THROW_IE_LPT_EXCEPTION(*reshape) << "unexpected precision '" << precisionAfterOperation << "' after operation";
    }

    const std::shared_ptr<Node> quantizationOpAfter = makeDequantization(reshape, dequantizationAfter);
    quantizationOpAfter->set_friendly_name("output");

    ngraph::ResultVector results{ std::make_shared<ngraph::op::v0::Result>(quantizationOpAfter) };
    return std::make_shared<ngraph::Function>(results, ngraph::ParameterVector{ input }, "ReshapeFunction");
}

}  // namespace subgraph
}  // namespace builder
}  // namespace ngraph<|MERGE_RESOLUTION|>--- conflicted
+++ resolved
@@ -16,16 +16,10 @@
     const std::vector<int>& reshapeConstValues,
     const ngraph::element::Type precisionBeforeDequantization,
     const ngraph::builder::subgraph::DequantizationOperations& dequantization) {
-    const auto input = std::make_shared<ngraph::op::v0::Parameter>(precisionBeforeDequantization, inputShape);
+    const auto input = std::make_shared<ngraph::opset1::Parameter>(precisionBeforeDequantization, inputShape);
 
     const std::shared_ptr<Node> dequantizationOp = makeDequantization(input, dequantization);
 
-<<<<<<< HEAD
-    const std::shared_ptr<Node> reshape = std::make_shared<ngraph::op::v1::Reshape>(
-        dequantizationOp,
-        std::make_shared<ngraph::op::v0::Constant>(ngraph::element::i64, ngraph::Shape{ reshapeConstValues.size() }, reshapeConstValues),
-        true);
-=======
     std::shared_ptr<Node> reshape_pattern;
     if (!reshapeConstValues.empty()) {
         reshape_pattern = opset1::Constant::create(element::i64, Shape{ reshapeConstValues.size() }, reshapeConstValues);
@@ -34,10 +28,9 @@
     }
 
     const auto reshape = std::make_shared<ngraph::opset1::Reshape>(dequantizationOp, reshape_pattern, true);
->>>>>>> a84d01cb
     reshape->set_friendly_name("output");
 
-    ngraph::ResultVector results{ std::make_shared<ngraph::op::v0::Result>(reshape) };
+    ngraph::ResultVector results{ std::make_shared<ngraph::opset1::Result>(reshape) };
     return std::make_shared<ngraph::Function>(results, ngraph::ParameterVector{ input }, "ReshapeFunction");
 }
 
@@ -46,18 +39,18 @@
     const std::vector<int>& reshapeConstValues,
     const ngraph::element::Type precisionBeforeFq,
     const FakeQuantizeOnData& fqOnData) {
-    const auto input = std::make_shared<ngraph::op::v0::Parameter>(precisionBeforeFq, inputShape);
+    const auto input = std::make_shared<ngraph::opset1::Parameter>(precisionBeforeFq, inputShape);
 
     const std::shared_ptr<Node> quantizationOp = fqOnData.empty() ?
         std::dynamic_pointer_cast<ngraph::Node>(input) :
         makeFakeQuantize(input, precisionBeforeFq, fqOnData);
 
-    const std::shared_ptr<Node> reshape = std::make_shared<ngraph::op::v1::Reshape>(
+    const std::shared_ptr<Node> reshape = std::make_shared<ngraph::opset1::Reshape>(
         quantizationOp,
-        std::make_shared<ngraph::op::v0::Constant>(ngraph::element::i64, ngraph::Shape{ reshapeConstValues.size() }, reshapeConstValues),
+        std::make_shared<ngraph::opset1::Constant>(ngraph::element::i64, ngraph::Shape{ reshapeConstValues.size() }, reshapeConstValues),
         true);
 
-    ngraph::ResultVector results{ std::make_shared<ngraph::op::v0::Result>(reshape) };
+    ngraph::ResultVector results{ std::make_shared<ngraph::opset1::Result>(reshape) };
     return std::make_shared<ngraph::Function>(results, ngraph::ParameterVector{ input }, "ReshapeFunction");
 }
 
@@ -68,17 +61,10 @@
     const ngraph::builder::subgraph::DequantizationOperations& dequantizationBefore,
     const ngraph::element::Type precisionAfterOperation,
     const ngraph::builder::subgraph::DequantizationOperations& dequantizationAfter) {
-    const auto input = std::make_shared<ngraph::op::v0::Parameter>(precisionBeforeDequantization, inputShape);
+    const auto input = std::make_shared<ngraph::opset1::Parameter>(precisionBeforeDequantization, inputShape);
 
     const std::shared_ptr<Node> quantizationOpBefore = makeDequantization(input, dequantizationBefore);
 
-<<<<<<< HEAD
-    const std::shared_ptr<ngraph::op::v0::Constant> reshapeConstant = std::make_shared<ngraph::op::v0::Constant>(
-        ngraph::element::i64,
-        ngraph::Shape{ reshapeConstValues.size() },
-        reshapeConstValues);
-    const std::shared_ptr<ngraph::op::v1::Reshape> reshape = std::make_shared<ngraph::op::v1::Reshape>(quantizationOpBefore, reshapeConstant, true);
-=======
     std::shared_ptr<Node> reshape_pattern;
     if (!reshapeConstValues.empty()) {
         reshape_pattern = opset1::Constant::create(element::i64, Shape{ reshapeConstValues.size() }, reshapeConstValues);
@@ -88,7 +74,6 @@
     }
 
     const auto reshape = std::make_shared<opset1::Reshape>(quantizationOpBefore, reshape_pattern, true);
->>>>>>> a84d01cb
     if (quantizationOpBefore->get_output_element_type(0) != precisionAfterOperation) {
         THROW_IE_LPT_EXCEPTION(*quantizationOpBefore) << "unexpected precision '" << precisionAfterOperation << "' after operation";
     }
@@ -99,7 +84,7 @@
     const std::shared_ptr<Node> quantizationOpAfter = makeDequantization(reshape, dequantizationAfter);
     quantizationOpAfter->set_friendly_name("output");
 
-    ngraph::ResultVector results{ std::make_shared<ngraph::op::v0::Result>(quantizationOpAfter) };
+    ngraph::ResultVector results{ std::make_shared<ngraph::opset1::Result>(quantizationOpAfter) };
     return std::make_shared<ngraph::Function>(results, ngraph::ParameterVector{ input }, "ReshapeFunction");
 }
 
