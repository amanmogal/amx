// Copyright (C) 2018-2021 Intel Corporation
// SPDX-License-Identifier: Apache-2.0
//

#include "lpt_ngraph_functions/elementwise_with_multi_parent_dequantization_function.hpp"
#include "low_precision/network_helper.hpp"

#include <ngraph/opsets/opset1.hpp>
#include "ngraph_functions/builders.hpp"
#include "ngraph_functions/subgraph_builders.hpp"

using namespace ngraph::pass::low_precision;

namespace ngraph {
namespace builder {
namespace subgraph {

std::shared_ptr<ngraph::Function> ElementwiseWithMultiParentDequantizationFunction::get(
    const ngraph::element::Type precision,
    const ngraph::Shape& inputShape,
    const ngraph::pass::low_precision::LayerTransformation::Params& params,
    const ngraph::element::Type& precision1,
    const ngraph::builder::subgraph::DequantizationOperations& dequantization1,
    const ngraph::element::Type& precision2,
    const ngraph::builder::subgraph::DequantizationOperations& dequantization2) {
<<<<<<< HEAD
    const auto input1_1 = std::make_shared<ngraph::op::v0::Parameter>(precision1, inputShape);
    const auto input1_2 = std::make_shared<ngraph::op::v0::Parameter>(precision1, ngraph::Shape({ inputShape[0], inputShape[1], 1, 1 }));
    const std::shared_ptr<ngraph::Node> multiply1 = std::make_shared<ngraph::op::TypeRelaxed<ngraph::op::v1::Multiply>>(
        DequantizationMultiply(
=======
    const auto input1_1 = std::make_shared<ngraph::opset1::Parameter>(precision1, inputShape);
    const auto input1_2 = std::make_shared<ngraph::opset1::Parameter>(precision1, ngraph::Shape({ inputShape[0], inputShape[1], 1, 1 }));
    const std::shared_ptr<ngraph::Node> multiply1 = std::make_shared<ngraph::op::TypeRelaxed<ngraph::opset1::Multiply>>(
        opset1::Multiply(
>>>>>>> a84d01cb
            ngraph::op::TemporaryReplaceOutputType(input1_1, element::f32).get(),
            ngraph::op::TemporaryReplaceOutputType(input1_2, element::f32).get()),
        std::vector<element::Type>{element::f32, element::f32},
        std::vector<element::Type>{});

    const std::shared_ptr<ngraph::Node> parent1 = dequantization1.empty() ? multiply1 : makeDequantization(multiply1, dequantization1);

<<<<<<< HEAD
    const auto input2_1 = std::make_shared<ngraph::op::v0::Parameter>(precision1, inputShape);
    const auto input2_2 = std::make_shared<ngraph::op::v0::Parameter>(precision1, ngraph::Shape({ inputShape[0], inputShape[1], 1, 1 }));
    const std::shared_ptr<ngraph::Node> multiply2 = std::make_shared<ngraph::op::TypeRelaxed<ngraph::op::v1::Multiply>>(
        DequantizationMultiply(
=======
    const auto input2_1 = std::make_shared<ngraph::opset1::Parameter>(precision1, inputShape);
    const auto input2_2 = std::make_shared<ngraph::opset1::Parameter>(precision1, ngraph::Shape({ inputShape[0], inputShape[1], 1, 1 }));
    const std::shared_ptr<ngraph::Node> multiply2 = std::make_shared<ngraph::op::TypeRelaxed<ngraph::opset1::Multiply>>(
        opset1::Multiply(
>>>>>>> a84d01cb
            ngraph::op::TemporaryReplaceOutputType(input2_1, element::f32).get(),
            ngraph::op::TemporaryReplaceOutputType(input2_2, element::f32).get()),
        std::vector<element::Type>{element::f32, element::f32},
        std::vector<element::Type>{});

    const std::shared_ptr<ngraph::Node> parent2 = dequantization2.empty() ? multiply2 : makeDequantization(multiply2, dequantization2);

    const auto add = std::make_shared<ngraph::op::v1::Add>(parent1, parent2);
    add->set_friendly_name("output");
    auto& rtInfo = add->get_rt_info();
    rtInfo["Variant::std::string"] = std::make_shared<VariantWrapper<std::string>>("add");

    ngraph::ResultVector results{ std::make_shared<ngraph::op::v0::Result>(add) };
    ngraph::ParameterVector parameters = { input1_1, input1_2, input2_1, input2_2 };
    return std::make_shared<ngraph::Function>(results, parameters, "ElementwiseWithMultiParentDequantization");
}

}  // namespace subgraph
}  // namespace builder
}  // namespace ngraph<|MERGE_RESOLUTION|>--- conflicted
+++ resolved
@@ -23,17 +23,10 @@
     const ngraph::builder::subgraph::DequantizationOperations& dequantization1,
     const ngraph::element::Type& precision2,
     const ngraph::builder::subgraph::DequantizationOperations& dequantization2) {
-<<<<<<< HEAD
-    const auto input1_1 = std::make_shared<ngraph::op::v0::Parameter>(precision1, inputShape);
-    const auto input1_2 = std::make_shared<ngraph::op::v0::Parameter>(precision1, ngraph::Shape({ inputShape[0], inputShape[1], 1, 1 }));
-    const std::shared_ptr<ngraph::Node> multiply1 = std::make_shared<ngraph::op::TypeRelaxed<ngraph::op::v1::Multiply>>(
-        DequantizationMultiply(
-=======
     const auto input1_1 = std::make_shared<ngraph::opset1::Parameter>(precision1, inputShape);
     const auto input1_2 = std::make_shared<ngraph::opset1::Parameter>(precision1, ngraph::Shape({ inputShape[0], inputShape[1], 1, 1 }));
     const std::shared_ptr<ngraph::Node> multiply1 = std::make_shared<ngraph::op::TypeRelaxed<ngraph::opset1::Multiply>>(
         opset1::Multiply(
->>>>>>> a84d01cb
             ngraph::op::TemporaryReplaceOutputType(input1_1, element::f32).get(),
             ngraph::op::TemporaryReplaceOutputType(input1_2, element::f32).get()),
         std::vector<element::Type>{element::f32, element::f32},
@@ -41,17 +34,10 @@
 
     const std::shared_ptr<ngraph::Node> parent1 = dequantization1.empty() ? multiply1 : makeDequantization(multiply1, dequantization1);
 
-<<<<<<< HEAD
-    const auto input2_1 = std::make_shared<ngraph::op::v0::Parameter>(precision1, inputShape);
-    const auto input2_2 = std::make_shared<ngraph::op::v0::Parameter>(precision1, ngraph::Shape({ inputShape[0], inputShape[1], 1, 1 }));
-    const std::shared_ptr<ngraph::Node> multiply2 = std::make_shared<ngraph::op::TypeRelaxed<ngraph::op::v1::Multiply>>(
-        DequantizationMultiply(
-=======
     const auto input2_1 = std::make_shared<ngraph::opset1::Parameter>(precision1, inputShape);
     const auto input2_2 = std::make_shared<ngraph::opset1::Parameter>(precision1, ngraph::Shape({ inputShape[0], inputShape[1], 1, 1 }));
     const std::shared_ptr<ngraph::Node> multiply2 = std::make_shared<ngraph::op::TypeRelaxed<ngraph::opset1::Multiply>>(
         opset1::Multiply(
->>>>>>> a84d01cb
             ngraph::op::TemporaryReplaceOutputType(input2_1, element::f32).get(),
             ngraph::op::TemporaryReplaceOutputType(input2_2, element::f32).get()),
         std::vector<element::Type>{element::f32, element::f32},
@@ -59,12 +45,12 @@
 
     const std::shared_ptr<ngraph::Node> parent2 = dequantization2.empty() ? multiply2 : makeDequantization(multiply2, dequantization2);
 
-    const auto add = std::make_shared<ngraph::op::v1::Add>(parent1, parent2);
+    const auto add = std::make_shared<ngraph::opset1::Add>(parent1, parent2);
     add->set_friendly_name("output");
     auto& rtInfo = add->get_rt_info();
     rtInfo["Variant::std::string"] = std::make_shared<VariantWrapper<std::string>>("add");
 
-    ngraph::ResultVector results{ std::make_shared<ngraph::op::v0::Result>(add) };
+    ngraph::ResultVector results{ std::make_shared<ngraph::opset1::Result>(add) };
     ngraph::ParameterVector parameters = { input1_1, input1_2, input2_1, input2_2 };
     return std::make_shared<ngraph::Function>(results, parameters, "ElementwiseWithMultiParentDequantization");
 }
