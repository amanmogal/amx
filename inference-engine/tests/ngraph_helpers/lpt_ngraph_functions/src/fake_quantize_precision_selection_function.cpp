// Copyright (C) 2018-2021 Intel Corporation
// SPDX-License-Identifier: Apache-2.0
//

#include "lpt_ngraph_functions/fake_quantize_precision_selection_function.hpp"

#include <ngraph/opsets/opset1.hpp>
#include <ngraph_ops/type_relaxed.hpp>
#include "ngraph_functions/subgraph_builders.hpp"
#include "lpt_ngraph_functions/common/builders.hpp"
#include "low_precision/network_helper.hpp"

namespace ngraph {
namespace builder {
namespace subgraph {

using namespace ngraph::pass;

std::shared_ptr<ngraph::Function> FakeQuantizePrecisionSelectionFunction::getOriginal(
    const ngraph::element::Type precision,
    const ngraph::PartialShape& inputShape,
    const ActualValues& values) {
    const auto input = std::make_shared<ngraph::op::v0::Parameter>(precision, inputShape);
    input->set_friendly_name("input");
    std::shared_ptr<ngraph::Node> parent = input;

    const auto fakeQuantize = ngraph::builder::makeFakeQuantize(
        input, precision,
        values.fakeQuantizeOnData.quantizationLevel,
        values.fakeQuantizeOnData.constantShape,
        values.fakeQuantizeOnData.inputLowValues,
        values.fakeQuantizeOnData.inputHighValues,
        values.fakeQuantizeOnData.outputLowValues,
        values.fakeQuantizeOnData.outputHighValues);
    fakeQuantize->set_friendly_name("fakeQuantize");

    std::shared_ptr<ngraph::Node> branch1Last;
    {
        // branch with limitation precision operation (Convolution)
        std::shared_ptr<ngraph::Node> branch1Operation = values.operationBeforeLimitedOperationIsPrecisionTransparent ?
            std::dynamic_pointer_cast<ngraph::Node>(std::make_shared<ngraph::op::v1::MaxPool>(
                fakeQuantize,
                Strides{ 1, 1 }, Shape{ 1, 1 }, Shape{ 0, 0 }, Shape{ 2, 2 },
                op::RoundingType::FLOOR)) :
            std::make_shared<op::TypeRelaxed<ngraph::op::v0::PRelu>>(
                op::v0::PRelu(
                    fakeQuantize,
                    std::make_shared<op::v0::Constant>(element::f32, Shape{}, std::vector<float>{ 0.01 })),
                element::f32);

        const size_t inputChannelsCount = inputShape[1].get_length();
        const size_t outputChannelsCount = 2 * inputShape[1].get_length();

        const auto weights = ngraph::op::v0::Constant::create(
            precision,
            ngraph::Shape{ outputChannelsCount, inputChannelsCount, 1, 1 },
            std::vector<float>(outputChannelsCount * inputChannelsCount, 1.f));

        std::shared_ptr<ngraph::op::v1::Convolution> convolution = std::make_shared<ngraph::op::v1::Convolution>(
            branch1Operation,
            values.fakeQuantizeOnWeights.empty() ?
                weights->output(0) :
                ngraph::builder::makeFakeQuantize(
                    weights,
                    precision,
                    values.fakeQuantizeOnWeights.quantizationLevel,
                    values.fakeQuantizeOnWeights.constantShape,
                    values.fakeQuantizeOnWeights.inputLowValues,
                    values.fakeQuantizeOnWeights.inputHighValues,
                    values.fakeQuantizeOnWeights.outputLowValues,
                    values.fakeQuantizeOnWeights.outputHighValues),
            ngraph::Strides{ 1, 1 },
            ngraph::CoordinateDiff{ 0, 0 },
            ngraph::CoordinateDiff{ 0, 0 },
            ngraph::Strides{ 1, 1 });

        branch1Last = convolution;
    }

    std::shared_ptr<ngraph::Node> branch2Last;
    {
        // just another branch
        branch2Last = std::make_shared<op::TypeRelaxed<ngraph::op::v0::PRelu>>(
            op::v0::PRelu(
                fakeQuantize,
                std::make_shared<op::v0::Constant>(element::f32, Shape{}, std::vector<float>{ 0.01 })),
            element::f32);
    }

    const std::shared_ptr<ngraph::op::v0::Concat> concat = std::make_shared<ngraph::op::v0::Concat>(
        ngraph::OutputVector{ branch1Last->output(0), branch2Last->output(0) }, 1);
    concat->set_friendly_name("output");

    ngraph::ResultVector results{ std::make_shared<ngraph::op::v0::Result>(concat) };
    return std::make_shared<ngraph::Function>(results, ngraph::ParameterVector{ input }, "FakeQuantizePrecisionSelectionFunction");
}

std::shared_ptr<ngraph::Function> FakeQuantizePrecisionSelectionFunction::getReference(
    const ngraph::element::Type precision,
    const ngraph::Shape& inputShape,
    const ExpectedValues& values) {
    const auto input = std::make_shared<ngraph::op::v0::Parameter>(precision, ngraph::Shape(inputShape));
    input->set_friendly_name("input");

    const auto fakeQuantize = ngraph::builder::subgraph::makeFakeQuantizeTypeRelaxed(
        input,
        precision,
        values.fakeQuantizeOnData);
    fakeQuantize->set_friendly_name("fakeQuantize");

    // branch with limitation precision operation (Convolution)
    std::shared_ptr<ngraph::Node> branch1Pooling = values.operationBeforeLimitedOperationIsPrecisionTransparent ?
        std::dynamic_pointer_cast<ngraph::Node>(std::make_shared<ngraph::op::v1::MaxPool>(
            fakeQuantize,
            Strides{ 1, 1 }, Shape{ 1, 1 }, Shape{ 0, 0 }, Shape{ 2, 2 },
            op::RoundingType::FLOOR)) :
        std::make_shared<op::TypeRelaxed<ngraph::op::v0::PRelu>>(
            fakeQuantize,
            std::make_shared<op::v0::Constant>(element::f32, Shape{}, std::vector<float>{ 0.01 }));

    const size_t inputChannelsCount = inputShape[1];
    const size_t outputChannelsCount = 2 * inputShape[1];

    const auto weights = ngraph::op::v0::Constant::create(
        precision,
        ngraph::Shape{ outputChannelsCount, inputChannelsCount, 1, 1 },
        std::vector<float>(outputChannelsCount * inputChannelsCount, -126.f));

    std::shared_ptr<ngraph::Node> onWeights = values.fakeQuantizeOnWeights.empty() ?
        weights :
        ngraph::builder::makeFakeQuantize(
            weights,
            precision,
            values.fakeQuantizeOnWeights.quantizationLevel,
            values.fakeQuantizeOnWeights.constantShape,
            values.fakeQuantizeOnWeights.inputLowValues,
            values.fakeQuantizeOnWeights.inputHighValues,
            values.fakeQuantizeOnWeights.outputLowValues,
            values.fakeQuantizeOnWeights.outputHighValues);

    std::shared_ptr<ngraph::op::v1::Convolution> convolution = std::make_shared<ngraph::op::TypeRelaxed<ngraph::op::v1::Convolution>>(
        std::vector<element::Type>{ element::f32, element::f32 }, std::vector<element::Type>{},
        ngraph::op::TemporaryReplaceOutputType(branch1Pooling, element::f32).get(),
        ngraph::op::TemporaryReplaceOutputType(onWeights, element::f32).get(),
        ngraph::Strides{ 1, 1 },
        ngraph::CoordinateDiff{ 0, 0 },
        ngraph::CoordinateDiff{ 0, 0 },
        ngraph::Strides{ 1, 1 });

    std::shared_ptr<ngraph::op::v1::Multiply> branch1Multiply = std::make_shared<ngraph::op::v1::Multiply>(
        convolution,
<<<<<<< HEAD
        std::make_shared<ngraph::op::v0::Constant>(precision, Shape({1, 1, 1, 1}), std::vector<float>({ 0.0001f })));
=======
        std::make_shared<ngraph::opset1::Constant>(precision, Shape({}), std::vector<float>({ 0.0001f })));
>>>>>>> a84d01cb


    // just another branch
    std::shared_ptr<ngraph::op::v0::PRelu> branch2PRelu = std::make_shared<op::TypeRelaxed<ngraph::op::v0::PRelu>>(
        fakeQuantize,
        std::make_shared<op::v0::Constant>(element::f32, Shape{}, std::vector<float>{ 0.01 }));

    const std::shared_ptr<ngraph::Node> branch2Multiply = std::make_shared<ngraph::op::v1::Multiply>(
        branch2PRelu,
        std::make_shared<ngraph::op::v0::Constant>(precision, Shape({}), std::vector<float>({0.01f})));

    if (values.fakeQuantizeOnDataOutPrecision != precision) {
        ngraph::pass::low_precision::NetworkHelper::setOutDataPrecision(fakeQuantize, values.fakeQuantizeOnDataOutPrecision);

        if (values.operationBeforeLimitedOperationIsPrecisionTransparent) {
            auto intermediateOpTr = std::dynamic_pointer_cast<ngraph::op::TypeRelaxedBase>(branch1Pooling);
            if (intermediateOpTr != nullptr) {
                ngraph::pass::low_precision::NetworkHelper::setOutDataPrecisionForTypeRelaxed(branch1Pooling, values.fakeQuantizeOnDataOutPrecision);
            } else {
                // TODO: potential workaround for the same case:
                // openvino\inference-engine\tests\ngraph_functions\src\low_precision_transformations\concat_function.cpp, line #496
                 branch1Pooling->set_output_type(0, values.fakeQuantizeOnDataOutPrecision, branch1Pooling->get_output_partial_shape(0));
            }
        }

        if (values.fakeQuantizeOnWeights.empty()) {
            replace_node(
                weights,
                ngraph::pass::low_precision::fold<ngraph::op::v0::Convert>(weights, ngraph::element::i8));
        }

        ngraph::pass::low_precision::NetworkHelper::setOutDataPrecision(branch2PRelu, precision);
    }


    const std::shared_ptr<ngraph::op::v0::Concat> concat = std::make_shared<ngraph::op::v0::Concat>(
        ngraph::OutputVector{ branch1Multiply->output(0), branch2Multiply->output(0) }, 1);
    concat->set_friendly_name("output");

    ngraph::ResultVector results{ std::make_shared<ngraph::op::v0::Result>(concat) };
    return std::make_shared<ngraph::Function>(results, ngraph::ParameterVector{ input }, "FakeQuantizePrecisionSelectionFunction");
}

}  // namespace subgraph
}  // namespace builder
}  // namespace ngraph<|MERGE_RESOLUTION|>--- conflicted
+++ resolved
@@ -20,7 +20,7 @@
     const ngraph::element::Type precision,
     const ngraph::PartialShape& inputShape,
     const ActualValues& values) {
-    const auto input = std::make_shared<ngraph::op::v0::Parameter>(precision, inputShape);
+    const auto input = std::make_shared<ngraph::opset1::Parameter>(precision, inputShape);
     input->set_friendly_name("input");
     std::shared_ptr<ngraph::Node> parent = input;
 
@@ -38,25 +38,25 @@
     {
         // branch with limitation precision operation (Convolution)
         std::shared_ptr<ngraph::Node> branch1Operation = values.operationBeforeLimitedOperationIsPrecisionTransparent ?
-            std::dynamic_pointer_cast<ngraph::Node>(std::make_shared<ngraph::op::v1::MaxPool>(
+            std::dynamic_pointer_cast<ngraph::Node>(std::make_shared<ngraph::opset1::MaxPool>(
                 fakeQuantize,
                 Strides{ 1, 1 }, Shape{ 1, 1 }, Shape{ 0, 0 }, Shape{ 2, 2 },
                 op::RoundingType::FLOOR)) :
-            std::make_shared<op::TypeRelaxed<ngraph::op::v0::PRelu>>(
-                op::v0::PRelu(
+            std::make_shared<op::TypeRelaxed<ngraph::opset1::PRelu>>(
+                opset1::PRelu(
                     fakeQuantize,
-                    std::make_shared<op::v0::Constant>(element::f32, Shape{}, std::vector<float>{ 0.01 })),
+                    std::make_shared<opset1::Constant>(element::f32, Shape{}, std::vector<float>{ 0.01 })),
                 element::f32);
 
         const size_t inputChannelsCount = inputShape[1].get_length();
         const size_t outputChannelsCount = 2 * inputShape[1].get_length();
 
-        const auto weights = ngraph::op::v0::Constant::create(
+        const auto weights = ngraph::opset1::Constant::create(
             precision,
             ngraph::Shape{ outputChannelsCount, inputChannelsCount, 1, 1 },
             std::vector<float>(outputChannelsCount * inputChannelsCount, 1.f));
 
-        std::shared_ptr<ngraph::op::v1::Convolution> convolution = std::make_shared<ngraph::op::v1::Convolution>(
+        std::shared_ptr<ngraph::opset1::Convolution> convolution = std::make_shared<ngraph::opset1::Convolution>(
             branch1Operation,
             values.fakeQuantizeOnWeights.empty() ?
                 weights->output(0) :
@@ -80,18 +80,18 @@
     std::shared_ptr<ngraph::Node> branch2Last;
     {
         // just another branch
-        branch2Last = std::make_shared<op::TypeRelaxed<ngraph::op::v0::PRelu>>(
-            op::v0::PRelu(
+        branch2Last = std::make_shared<op::TypeRelaxed<ngraph::opset1::PRelu>>(
+            opset1::PRelu(
                 fakeQuantize,
-                std::make_shared<op::v0::Constant>(element::f32, Shape{}, std::vector<float>{ 0.01 })),
+                std::make_shared<opset1::Constant>(element::f32, Shape{}, std::vector<float>{ 0.01 })),
             element::f32);
     }
 
-    const std::shared_ptr<ngraph::op::v0::Concat> concat = std::make_shared<ngraph::op::v0::Concat>(
+    const std::shared_ptr<ngraph::opset1::Concat> concat = std::make_shared<ngraph::opset1::Concat>(
         ngraph::OutputVector{ branch1Last->output(0), branch2Last->output(0) }, 1);
     concat->set_friendly_name("output");
 
-    ngraph::ResultVector results{ std::make_shared<ngraph::op::v0::Result>(concat) };
+    ngraph::ResultVector results{ std::make_shared<ngraph::opset1::Result>(concat) };
     return std::make_shared<ngraph::Function>(results, ngraph::ParameterVector{ input }, "FakeQuantizePrecisionSelectionFunction");
 }
 
@@ -99,7 +99,7 @@
     const ngraph::element::Type precision,
     const ngraph::Shape& inputShape,
     const ExpectedValues& values) {
-    const auto input = std::make_shared<ngraph::op::v0::Parameter>(precision, ngraph::Shape(inputShape));
+    const auto input = std::make_shared<ngraph::opset1::Parameter>(precision, ngraph::Shape(inputShape));
     input->set_friendly_name("input");
 
     const auto fakeQuantize = ngraph::builder::subgraph::makeFakeQuantizeTypeRelaxed(
@@ -110,18 +110,18 @@
 
     // branch with limitation precision operation (Convolution)
     std::shared_ptr<ngraph::Node> branch1Pooling = values.operationBeforeLimitedOperationIsPrecisionTransparent ?
-        std::dynamic_pointer_cast<ngraph::Node>(std::make_shared<ngraph::op::v1::MaxPool>(
+        std::dynamic_pointer_cast<ngraph::Node>(std::make_shared<ngraph::opset1::MaxPool>(
             fakeQuantize,
             Strides{ 1, 1 }, Shape{ 1, 1 }, Shape{ 0, 0 }, Shape{ 2, 2 },
             op::RoundingType::FLOOR)) :
-        std::make_shared<op::TypeRelaxed<ngraph::op::v0::PRelu>>(
+        std::make_shared<op::TypeRelaxed<ngraph::opset1::PRelu>>(
             fakeQuantize,
-            std::make_shared<op::v0::Constant>(element::f32, Shape{}, std::vector<float>{ 0.01 }));
+            std::make_shared<opset1::Constant>(element::f32, Shape{}, std::vector<float>{ 0.01 }));
 
     const size_t inputChannelsCount = inputShape[1];
     const size_t outputChannelsCount = 2 * inputShape[1];
 
-    const auto weights = ngraph::op::v0::Constant::create(
+    const auto weights = ngraph::opset1::Constant::create(
         precision,
         ngraph::Shape{ outputChannelsCount, inputChannelsCount, 1, 1 },
         std::vector<float>(outputChannelsCount * inputChannelsCount, -126.f));
@@ -138,7 +138,7 @@
             values.fakeQuantizeOnWeights.outputLowValues,
             values.fakeQuantizeOnWeights.outputHighValues);
 
-    std::shared_ptr<ngraph::op::v1::Convolution> convolution = std::make_shared<ngraph::op::TypeRelaxed<ngraph::op::v1::Convolution>>(
+    std::shared_ptr<ngraph::opset1::Convolution> convolution = std::make_shared<ngraph::op::TypeRelaxed<ngraph::opset1::Convolution>>(
         std::vector<element::Type>{ element::f32, element::f32 }, std::vector<element::Type>{},
         ngraph::op::TemporaryReplaceOutputType(branch1Pooling, element::f32).get(),
         ngraph::op::TemporaryReplaceOutputType(onWeights, element::f32).get(),
@@ -147,23 +147,19 @@
         ngraph::CoordinateDiff{ 0, 0 },
         ngraph::Strides{ 1, 1 });
 
-    std::shared_ptr<ngraph::op::v1::Multiply> branch1Multiply = std::make_shared<ngraph::op::v1::Multiply>(
+    std::shared_ptr<ngraph::opset1::Multiply> branch1Multiply = std::make_shared<ngraph::opset1::Multiply>(
         convolution,
-<<<<<<< HEAD
-        std::make_shared<ngraph::op::v0::Constant>(precision, Shape({1, 1, 1, 1}), std::vector<float>({ 0.0001f })));
-=======
         std::make_shared<ngraph::opset1::Constant>(precision, Shape({}), std::vector<float>({ 0.0001f })));
->>>>>>> a84d01cb
 
 
     // just another branch
-    std::shared_ptr<ngraph::op::v0::PRelu> branch2PRelu = std::make_shared<op::TypeRelaxed<ngraph::op::v0::PRelu>>(
+    std::shared_ptr<ngraph::opset1::PRelu> branch2PRelu = std::make_shared<op::TypeRelaxed<ngraph::opset1::PRelu>>(
         fakeQuantize,
-        std::make_shared<op::v0::Constant>(element::f32, Shape{}, std::vector<float>{ 0.01 }));
+        std::make_shared<opset1::Constant>(element::f32, Shape{}, std::vector<float>{ 0.01 }));
 
-    const std::shared_ptr<ngraph::Node> branch2Multiply = std::make_shared<ngraph::op::v1::Multiply>(
+    const std::shared_ptr<ngraph::Node> branch2Multiply = std::make_shared<ngraph::opset1::Multiply>(
         branch2PRelu,
-        std::make_shared<ngraph::op::v0::Constant>(precision, Shape({}), std::vector<float>({0.01f})));
+        std::make_shared<ngraph::opset1::Constant>(precision, Shape({}), std::vector<float>({0.01f})));
 
     if (values.fakeQuantizeOnDataOutPrecision != precision) {
         ngraph::pass::low_precision::NetworkHelper::setOutDataPrecision(fakeQuantize, values.fakeQuantizeOnDataOutPrecision);
@@ -182,18 +178,18 @@
         if (values.fakeQuantizeOnWeights.empty()) {
             replace_node(
                 weights,
-                ngraph::pass::low_precision::fold<ngraph::op::v0::Convert>(weights, ngraph::element::i8));
+                ngraph::pass::low_precision::fold<ngraph::opset1::Convert>(weights, ngraph::element::i8));
         }
 
         ngraph::pass::low_precision::NetworkHelper::setOutDataPrecision(branch2PRelu, precision);
     }
 
 
-    const std::shared_ptr<ngraph::op::v0::Concat> concat = std::make_shared<ngraph::op::v0::Concat>(
+    const std::shared_ptr<ngraph::opset1::Concat> concat = std::make_shared<ngraph::opset1::Concat>(
         ngraph::OutputVector{ branch1Multiply->output(0), branch2Multiply->output(0) }, 1);
     concat->set_friendly_name("output");
 
-    ngraph::ResultVector results{ std::make_shared<ngraph::op::v0::Result>(concat) };
+    ngraph::ResultVector results{ std::make_shared<ngraph::opset1::Result>(concat) };
     return std::make_shared<ngraph::Function>(results, ngraph::ParameterVector{ input }, "FakeQuantizePrecisionSelectionFunction");
 }
 
