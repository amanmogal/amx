--- conflicted
+++ resolved
@@ -370,20 +370,6 @@
             // reference inference on device with other options and nGraph function has to be implemented here
             break;
         }
-<<<<<<< HEAD
-=======
-        case INTERPRETER_TRANSFORMATIONS: {
-            auto cloned_function = ngraph::clone_function(*function);
-
-            // todo: add functionality to configure the necessary transformations for each test separately
-            ngraph::pass::Manager m;
-            m.register_pass<ngraph::pass::ConvertSpaceToBatch>();
-            m.register_pass<ngraph::pass::ConvertBatchToSpace>();
-            m.run_passes(cloned_function);
-            expectedOutputs = ngraph::helpers::interpreterFunction(cloned_function, referenceInputs, inType, convertType);
-            break;
-        }
->>>>>>> 083302df
     }
 
     return expectedOutputs;
