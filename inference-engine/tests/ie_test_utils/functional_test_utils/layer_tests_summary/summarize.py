# Copyright (C) 2021 Intel Corporation
# SPDX-License-Identifier: Apache-2.0
#

import xml.etree.ElementTree as ET
from jinja2 import Environment, FileSystemLoader
import argparse
import os
from datetime import datetime

parser = argparse.ArgumentParser()

xml_help = """
Paths to xml summary files from layer tests.
In case of entries intersection, results will
be merged basing on timestamp - entry from latest
report is be kept.
"""
out_help = "Path where to save html report"

parser.add_argument("--xml", help=xml_help, nargs="*", required=True)
parser.add_argument("--out", help=out_help, default="")
args = parser.parse_args()

<<<<<<< HEAD
def merge_xmls(xmls):
=======
verified_operations = [
    'Abs-0',
    'Acos-0',
    'Add-1',
    'Asin-0',
    'Assign-6',
    'AvgPool-1',
    'BatchNormInference-5',
    'BinaryConvolution-1',
    'Broadcast-1',
    'Broadcast-3',
    'Bucketize-3',
    'CTCGreedyDecoder-0',
    'CTCGreedyDecoderSeqLen-6',
    'Concat-0',
    'ConvertLike-1',
    'Convolution-1',
    'DetectionOutput-0',
    'Divide-1',
    'ExperimentalDetectronDetectionOutput-6',
    'ExperimentalDetectronGenerateProposalsSingleImage-6',
    'ExperimentalDetectronPriorGridGenerator-6',
    'ExperimentalDetectronROIFeatureExtractor-6',
    'ExperimentalDetectronTopKROIs-6',
    'GRUSequence-5',
    'Gather-1',
    'GatherElements-6',
    'GatherND-5',
    'Gelu-7',
    'GroupConvolution-1',
    'GroupConvolutionBackpropData-1',
    'GRUSequence-5',
    'HSigmoid-5',
    'HSwish-4',
    'HardSigmoid-0',
    'Interpolate-4',
    'LRN-0',
    'LSTMCell-4',
    'LSTMSequence-5',
    'LogSoftmax-5',
    'Loop-5',
    'MVN-6',
    'MaxPool-1',
    'Mish-4',
    'Multiply-1',
    'NonMaxSuppression-4',
    'NonMaxSuppression-5',
    'PSROIPooling-0',
    'Proposal-0',
    'Proposal-4',
    'RNNSequence-4',
    'ROIAlign-3',
    'ROIPooling-0',
    'Range-0',
    'Range-4',
    'ReadValue-6',
    'ReduceL1-4',
    'ReduceL2-4',
    'ReduceMean-1',
    'RegionYOLO-0',
    'Relu-0',
    'ReorgYOLO-0',
    'GRUSequence-5',
    'Round-5',
    'ShapeOf-0',
    'ShapeOf-3',
    'Sigmoid-0',
    'Sin-0',
    'SoftPlus-4',
    'Softmax-1',
    'StridedSlice-1',
    'Substract-1',
    'Swish-4',
    'Tile-0',
    'TopK-1',
    'TopK-3'
]

pass_rate_avg = dict()
general_pass_rate = dict()
general_test_count = dict()
general_passed_tests = dict()


def merge_xmls(xmls: list):
>>>>>>> 345f8167
    if len(xmls) == 1:
        return xmls[0]
    summary = ET.Element("report")
    summary.set("timestamp", xmls[0].attrib["timestamp"])
    results = ET.SubElement(summary, "results")
    ops_list = ET.SubElement(summary, "ops_list")
    for xml in xmls:
        for op in xml.find("ops_list"):
            if ops_list.find(op.tag) is None:
                ET.SubElement(ops_list, op.tag)
        for device in xml.find("results"):
            device_results = results.find(device.tag)
            if device_results is None:
                results.append(device)
            else:
                for entry in device:
                    if device_results.find(entry.tag) is not None:
                        current_timestamp = datetime.strptime(xml.attrib["timestamp"], "%d-%m-%Y %H:%M:%S")
                        base_timestamp = datetime.strptime(summary.attrib["timestamp"], "%d-%m-%Y %H:%M:%S")
                        if current_timestamp > base_timestamp:
                            device_results.find(entry.tag).attrib = entry.attrib
                    else:
                        device_results.append(entry)
    return summary


xmls = []
for xml in args.xml:
    try:
        xmls.append(ET.parse(xml).getroot())
    except ET.ParseError:
        print("Error parsing", xml)

root = merge_xmls(xmls)
timestamp = root.attrib["timestamp"]
ops = []
for op in root.find("ops_list"):
    ops.append(op.tag)
ordered_ops = sorted(ops)
results = {}
for device in root.find("results"):
    results[device.tag] = {op.tag: op.attrib for op in device}
    pass_rate_avg[device.tag] = 0
    general_test_count[device.tag] = 0
    general_passed_tests[device.tag] = 0
    for op in results[device.tag]:
        pass_rate = round(float(results[device.tag][op]["passrate"]), 1)
        results[device.tag][op]["passrate"] = pass_rate
        pass_rate_avg[device.tag] += pass_rate
        general_test_count[device.tag] += (int(results[device.tag][op]["passed"]) + int(results[device.tag][op]["failed"]) +
                               int(results[device.tag][op]["crashed"]) + int(results[device.tag][op]["skipped"]))
        general_passed_tests[device.tag] += int(results[device.tag][op]["passed"])
    pass_rate_avg[device.tag] /= len(results[device.tag])
    pass_rate_avg[device.tag] = round(float(pass_rate_avg[device.tag]), 1)
    general_pass_rate[device.tag] = general_passed_tests[device.tag] * 100 / general_test_count[device.tag]
    general_pass_rate[device.tag] = round(float(general_pass_rate[device.tag]), 1)

    if "Constant-0" in root.find("results"):
        general_test_count[device.tag] -=  (
            int(results[device.tag]["Constant-0"]["passed"]) + int(results[device.tag]["Constant-0"]["failed"]) +
            int(results[device.tag]["Constant-0"]["crashed"]) + int(results[device.tag]["Constant-0"]["skipped"]))
    if "Parameter-0" in root.find("results"):
        general_test_count[device.tag] -= (
                int(results[device.tag]["Parameter-0"]["passed"]) + int(results[device.tag]["Parameter-0"]["failed"]) +
                int(results[device.tag]["Parameter-0"]["crashed"]) + int(results[device.tag]["Parameter-0"]["skipped"]))
    if "Result-0" in root.find("results"):
        general_test_count[device.tag] -= (
                int(results[device.tag]["Result-0"]["passed"]) + int(results[device.tag]["Result-0"]["failed"]) +
                int(results[device.tag]["Result-0"]["crashed"]) + int(results[device.tag]["Result-0"]["skipped"]))


devices = results.keys()

file_loader = FileSystemLoader('template')
env = Environment(loader=file_loader)
template = env.get_template('report_template.html')

res = template.render(ordered_ops=ordered_ops, devices=devices, results=results, timestamp=timestamp,
                      general_pass_rate=general_pass_rate, pass_rate_avg=pass_rate_avg,
                      general_test_count=general_test_count,
                      verified_operations=verified_operations)

with open(os.path.join(args.out, "report.html"), "w") as f:
    f.write(res)<|MERGE_RESOLUTION|>--- conflicted
+++ resolved
@@ -22,9 +22,6 @@
 parser.add_argument("--out", help=out_help, default="")
 args = parser.parse_args()
 
-<<<<<<< HEAD
-def merge_xmls(xmls):
-=======
 verified_operations = [
     'Abs-0',
     'Acos-0',
@@ -102,7 +99,6 @@
     'TopK-1',
     'TopK-3'
 ]
-
 pass_rate_avg = dict()
 general_pass_rate = dict()
 general_test_count = dict()
@@ -110,7 +106,6 @@
 
 
 def merge_xmls(xmls: list):
->>>>>>> 345f8167
     if len(xmls) == 1:
         return xmls[0]
     summary = ET.Element("report")
