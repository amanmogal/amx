--- conflicted
+++ resolved
@@ -9,7 +9,6 @@
 from jinja2 import Environment, FileSystemLoader
 from datetime import datetime
 
-<<<<<<< HEAD
 logging.basicConfig()
 logger = logging.getLogger('Summarize')
 logger.setLevel(logging.INFO)
@@ -58,6 +57,7 @@
         'ExperimentalDetectronPriorGridGenerator-6',
         'ExperimentalDetectronROIFeatureExtractor-6',
         'ExperimentalDetectronTopKROIs-6',
+    'FloorMod-1'
         'GRUSequence-5',
         'Gather-1',
         'GatherElements-6',
@@ -76,6 +76,7 @@
         'LogSoftmax-5',
         'Loop-5',
         'MVN-6',
+    'Maximum-1',
         'MaxPool-1',
         'Mish-4',
         'Multiply-1',
@@ -112,109 +113,6 @@
         'TopK-1',
         'TopK-3'
     ]
-=======
-parser = argparse.ArgumentParser()
-
-xml_help = """
-Paths to xml summary files from layer tests.
-In case of entries intersection, results will
-be merged basing on timestamp - entry from latest
-report is be kept.
-"""
-out_help = "Path where to save html report"
-
-parser.add_argument("--xml", help=xml_help, nargs="*", required=True)
-parser.add_argument("--out", help=out_help, default="")
-args = parser.parse_args()
-
-verified_operations = [
-    'Abs-0',
-    'Acos-0',
-    'Add-1',
-    'Asin-0',
-    'Assign-6',
-    'AvgPool-1',
-    'BatchNormInference-5',
-    'BinaryConvolution-1',
-    'Broadcast-1',
-    'Broadcast-3',
-    'Bucketize-3',
-    'CTCGreedyDecoder-0',
-    'CTCGreedyDecoderSeqLen-6',
-    'Concat-0',
-    'ConvertLike-1',
-    'Convolution-1',
-    'DeformableConvolution-1',
-    'DetectionOutput-0',
-    'Divide-1',
-    'ExperimentalDetectronDetectionOutput-6',
-    'ExperimentalDetectronGenerateProposalsSingleImage-6',
-    'ExperimentalDetectronPriorGridGenerator-6',
-    'ExperimentalDetectronROIFeatureExtractor-6',
-    'ExperimentalDetectronTopKROIs-6',
-    'FloorMod-1'
-    'GRUSequence-5',
-    'Gather-1',
-    'GatherElements-6',
-    'GatherND-5',
-    'Gelu-7',
-    'GroupConvolution-1',
-    'GroupConvolutionBackpropData-1',
-    'GRUSequence-5',
-    'HSigmoid-5',
-    'HSwish-4',
-    'HardSigmoid-0',
-    'Interpolate-4',
-    'LRN-0',
-    'LSTMCell-4',
-    'LSTMSequence-5',
-    'LogSoftmax-5',
-    'Loop-5',
-    'MVN-6',
-    'Maximum-1',
-    'MaxPool-1',
-    'Mish-4',
-    'Multiply-1',
-    'NonMaxSuppression-4',
-    'NonMaxSuppression-5',
-    'PSROIPooling-0',
-    'Proposal-0',
-    'Proposal-4',
-    'RNNSequence-4',
-    'ROIAlign-3',
-    'ROIPooling-0',
-    'Range-0',
-    'Range-4',
-    'ReadValue-6',
-    'ReduceL1-4',
-    'ReduceL2-4',
-    'ReduceMean-1',
-    'RegionYOLO-0',
-    'Relu-0',
-    'ReorgYOLO-0',
-    'GRUSequence-5',
-    'Round-5',
-    'ScatterNDUpdate-3',
-    'ShapeOf-0',
-    'ShapeOf-3',
-    'Sigmoid-0',
-    'Sin-0',
-    'SoftPlus-4',
-    'Softmax-1',
-    'Split-1',
-    'StridedSlice-1',
-    'Substract-1',
-    'Swish-4',
-    'Tile-0',
-    'TopK-1',
-    'TopK-3'
-]
-
-pass_rate_avg = dict()
-general_pass_rate = dict()
-general_test_count = dict()
-general_passed_tests = dict()
->>>>>>> 82e2b418
 
 
 def update_passrates(results: ET.SubElement):
