// Copyright (C) 2019-2020 Intel Corporation
// SPDX-License-Identifier: Apache-2.0
//

#pragma once

#include <typeindex>
#include <string>
#include <vector>
#include <memory>
#include <tuple>
#include <gtest/gtest.h>
#include <ngraph/node.hpp>
#include <ngraph/function.hpp>
#include <ie_plugin_config.hpp>
#include <ngraph/function.hpp>
#include <ngraph/pass/manager.hpp>

#include "common_test_utils/common_utils.hpp"
#include "common_test_utils/test_common.hpp"

#include "functional_test_utils/skip_tests_config.hpp"
#include "functional_test_utils/plugin_cache.hpp"
#include "functional_test_utils/blob_utils.hpp"
#include "functional_test_utils/precision_utils.hpp"

#include "ngraph_functions/utils/ngraph_helpers.hpp"
#include "ngraph_functions/pass/convert_prc.hpp"

namespace LayerTestsUtils {

class Summary;

class SummaryDestroyer {
private:
    Summary *p_instance;
public:
    ~SummaryDestroyer();

    void initialize(Summary *p);
};

class TestEnvironment;

class LayerTestsCommon;

<<<<<<< HEAD
struct PassRate;
=======
struct PassRate {
    enum Statuses {
        PASSED,
        FAILED,
        SKIPPED
    };
    unsigned long passed = 0;
    unsigned long failed = 0;
    unsigned long skipped = 0;

    PassRate() = default;

    PassRate(unsigned long p, unsigned long f, unsigned long s) {
        passed = p;
        failed = f;
        skipped = s;
    }

    float getPassrate() const {
        if (passed == 0 && failed == 0) {
            return 0.;
        } else if (passed != 0 && failed == 0) {
            return 100.;
        } else {
            return (passed / (passed + failed)) * 100.;
        }
    }
};
>>>>>>> 5de182a4

class Summary {
private:
    static Summary *p_instance;
    static SummaryDestroyer destroyer;
    std::map<ngraph::NodeTypeInfo, PassRate> opsStats = {};
    std::string deviceName;

protected:
    Summary() = default;

    Summary(const Summary &);

    Summary &operator=(Summary &);

    ~Summary() = default;

<<<<<<< HEAD
    void updateOPsStats(ngraph::NodeTypeInfo op, bool passed);
=======
    void updateOPsStats(ngraph::NodeTypeInfo op, PassRate::Statuses status);
>>>>>>> 5de182a4

    std::map<ngraph::NodeTypeInfo, PassRate> getOPsStats() { return opsStats; }

    std::string getDeviceName() const { return deviceName; }

    void setDeviceName(std::string device) { deviceName = device; }

    friend class SummaryDestroyer;

    friend class TestEnvironment;

    friend class LayerTestsCommon;

public:
    static Summary &getInstance();
};

<<<<<<< HEAD
struct PassRate {
    uint passed;
    uint failed;

    PassRate() {
        passed = 0;
        failed = 0;
    }

    PassRate(uint p, uint f) {
        passed = p;
        failed = f;
    }

    float getPassrate() const {
        if (passed == 0 && failed == 0) {
            return 0.;
        } else if (passed != 0 && failed == 0) {
            return 100.;
        } else {
            return (passed / (passed + failed)) * 100.;
        }
    }
};

=======
>>>>>>> 5de182a4
class TestEnvironment : public ::testing::Environment {
public:
    void TearDown() override;

private:
<<<<<<< HEAD
    uint opsetVersion = 5;
=======
>>>>>>> 5de182a4
    std::string reportFileName = "report.xml";
};

using TargetDevice = std::string;

typedef std::tuple<
        InferenceEngine::Precision,  // Network Precision
        InferenceEngine::SizeVector, // Input Shape
        TargetDevice                 // Target Device
> basicParams;

enum RefMode {
    INTERPRETER,
    INTERPRETER_TRANSFORMATIONS,
    CONSTANT_FOLDING,
    IE
};

class LayerTestsCommon : public CommonTestUtils::TestsCommon {
public:
    virtual InferenceEngine::Blob::Ptr GenerateInput(const InferenceEngine::InputInfo &info) const;

    virtual void Run();

    virtual void Compare(const std::vector<std::vector<std::uint8_t>> &expectedOutputs,
                         const std::vector<InferenceEngine::Blob::Ptr> &actualOutputs);

    virtual void Compare(const std::vector<std::uint8_t> &expected, const InferenceEngine::Blob::Ptr &actual);

    virtual void Compare(const InferenceEngine::Blob::Ptr &expected, const InferenceEngine::Blob::Ptr &actual);

    virtual void SetRefMode(RefMode mode);

    std::shared_ptr<ngraph::Function> GetFunction();

    std::map<std::string, std::string>& GetConfiguration();

protected:
    LayerTestsCommon();

    template<typename T>
    typename std::enable_if<std::is_signed<T>::value, T>::type
    static ie_abs(const T &val) {
        return std::abs(val);
    }

    template<typename T>
    typename std::enable_if<std::is_unsigned<T>::value, T>::type
    static ie_abs(const T &val) {
        return val;
    }

    template<class T>
    static void Compare(const T *expected, const T *actual, std::size_t size, T threshold) {
        for (std::size_t i = 0; i < size; ++i) {
            const auto &ref = expected[i];
            const auto &res = actual[i];
            const auto absoluteDifference = ie_abs(res - ref);
            if (absoluteDifference <= threshold) {
                continue;
            }

            const auto max = std::max(ie_abs(res), ie_abs(ref));
            ASSERT_TRUE(max != 0 && ((absoluteDifference / max) <= threshold))
                                        << "Relative comparison of values expected: " << ref << " and actual: " << res
                                        << " at index " << i << " with threshold " << threshold
                                        << " failed";
        }
    }

    RefMode GetRefMode() {
        return refMode;
    }

    std::shared_ptr<InferenceEngine::Core> getCore() {
        return core;
    }

    virtual void ConfigureNetwork();

    void LoadNetwork();

    virtual void Infer();

    TargetDevice targetDevice;
    std::shared_ptr<ngraph::Function> function;
    std::map<std::string, std::string> configuration;
    // Non default values of layouts/precisions will be set to CNNNetwork
    InferenceEngine::Layout inLayout = InferenceEngine::Layout::ANY;
    InferenceEngine::Layout outLayout = InferenceEngine::Layout::ANY;
    InferenceEngine::Precision inPrc = InferenceEngine::Precision::UNSPECIFIED;
    InferenceEngine::Precision outPrc = InferenceEngine::Precision::UNSPECIFIED;
    InferenceEngine::ExecutableNetwork executableNetwork;
    std::vector<InferenceEngine::Blob::Ptr> inputs;
    float threshold;
    InferenceEngine::CNNNetwork cnnNetwork;
    std::shared_ptr<InferenceEngine::Core> core;

    virtual void Validate();

    virtual std::vector<std::vector<std::uint8_t>> CalculateRefs();

    std::vector<InferenceEngine::Blob::Ptr> GetOutputs();

    InferenceEngine::InferRequest inferRequest;

private:
    RefMode refMode = RefMode::INTERPRETER;
};

}  // namespace LayerTestsUtils<|MERGE_RESOLUTION|>--- conflicted
+++ resolved
@@ -44,9 +44,6 @@
 
 class LayerTestsCommon;
 
-<<<<<<< HEAD
-struct PassRate;
-=======
 struct PassRate {
     enum Statuses {
         PASSED,
@@ -75,7 +72,6 @@
         }
     }
 };
->>>>>>> 5de182a4
 
 class Summary {
 private:
@@ -93,11 +89,7 @@
 
     ~Summary() = default;
 
-<<<<<<< HEAD
-    void updateOPsStats(ngraph::NodeTypeInfo op, bool passed);
-=======
     void updateOPsStats(ngraph::NodeTypeInfo op, PassRate::Statuses status);
->>>>>>> 5de182a4
 
     std::map<ngraph::NodeTypeInfo, PassRate> getOPsStats() { return opsStats; }
 
@@ -115,43 +107,11 @@
     static Summary &getInstance();
 };
 
-<<<<<<< HEAD
-struct PassRate {
-    uint passed;
-    uint failed;
-
-    PassRate() {
-        passed = 0;
-        failed = 0;
-    }
-
-    PassRate(uint p, uint f) {
-        passed = p;
-        failed = f;
-    }
-
-    float getPassrate() const {
-        if (passed == 0 && failed == 0) {
-            return 0.;
-        } else if (passed != 0 && failed == 0) {
-            return 100.;
-        } else {
-            return (passed / (passed + failed)) * 100.;
-        }
-    }
-};
-
-=======
->>>>>>> 5de182a4
 class TestEnvironment : public ::testing::Environment {
 public:
     void TearDown() override;
 
 private:
-<<<<<<< HEAD
-    uint opsetVersion = 5;
-=======
->>>>>>> 5de182a4
     std::string reportFileName = "report.xml";
 };
 
