--- conflicted
+++ resolved
@@ -32,15 +32,8 @@
     MOCK_METHOD1(AddExtension, void(InferenceEngine::IExtensionPtr ext_ptr));
     MOCK_METHOD1(SetConfig, void(const std::map <std::string, std::string> &));
 
-    using InferenceEngine::IInferencePlugin::ImportNetwork;
-
-<<<<<<< HEAD
-    IExecutableNetworkInternal::Ptr ImportNetwork(std::istream& stream, const std::map <std::string, std::string>&) {
-=======
-    std::shared_ptr<InferenceEngine::IExecutableNetworkInternal> ImportNetworkImpl(std::istream& stream,
-                                                                                   const std::map <std::string, std::string>&) {
-        std::getline(stream, importedString);
->>>>>>> 1076f45a
+    std::shared_ptr<InferenceEngine::IExecutableNetworkInternal>
+    ImportNetwork(std::istream& stream, const std::map <std::string, std::string>&) {
         return {};
     }
 
