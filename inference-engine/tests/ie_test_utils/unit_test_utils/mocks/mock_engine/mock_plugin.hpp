// Copyright (C) 2018-2021 Intel Corporation
// SPDX-License-Identifier: Apache-2.0
//

#pragma once

#include <map>
#include <string>

#include <cpp_interfaces/impl/ie_plugin_internal.hpp>

class MockPlugin : public InferenceEngine::InferencePluginInternal {
    InferenceEngine::IInferencePlugin * _target = nullptr;

public:
    explicit MockPlugin(InferenceEngine::IInferencePlugin*target);

    void SetConfig(const std::map<std::string, std::string>& config) override;

    std::shared_ptr<InferenceEngine::IExecutableNetworkInternal>
    LoadNetwork(const InferenceEngine::CNNNetwork &network,
                const std::map<std::string, std::string> &config) override;

    std::shared_ptr<InferenceEngine::IExecutableNetworkInternal>
    LoadNetwork(const InferenceEngine::CNNNetwork& network,
                const std::map<std::string, std::string>& config,
                InferenceEngine::RemoteContext::Ptr context) override;

    std::shared_ptr<InferenceEngine::ExecutableNetworkInternal>
    LoadExeNetworkImpl(const InferenceEngine::CNNNetwork& network,
                       const std::map<std::string, std::string>& config) override;

<<<<<<< HEAD
    std::shared_ptr<InferenceEngine::IExecutableNetworkInternal>
    ImportNetwork(std::istream& networkModel,
=======
    InferenceEngine::IExecutableNetworkInternal::Ptr
    LoadNetwork(const std::string &modelPath,
                const std::map<std::string, std::string> &config) override;

    std::shared_ptr<InferenceEngine::ExecutableNetworkInternal>
    ImportNetworkImpl(std::istream& networkModel,
>>>>>>> ad19d84b
        const std::map<std::string, std::string>& config) override;

    std::shared_ptr<InferenceEngine::IExecutableNetworkInternal>
    ImportNetwork(std::istream& networkModel,
        const InferenceEngine::RemoteContext::Ptr& context,
        const std::map<std::string, std::string>& config) override;

    InferenceEngine::Parameter GetMetric(const std::string& name,
                        const std::map<std::string, InferenceEngine::Parameter>& options) const override;

    InferenceEngine::RemoteContext::Ptr GetDefaultContext(const InferenceEngine::ParamMap& params) override;

    InferenceEngine::QueryNetworkResult QueryNetwork(const InferenceEngine::CNNNetwork& network,
                                                     const std::map<std::string, std::string>& config) const override;

    void SetCore(InferenceEngine::ICore* core) noexcept override;

    void SetName(const std::string& name) noexcept override;

    std::string GetName() const noexcept override;

    std::map<std::string, std::string> config;
};<|MERGE_RESOLUTION|>--- conflicted
+++ resolved
@@ -30,17 +30,12 @@
     LoadExeNetworkImpl(const InferenceEngine::CNNNetwork& network,
                        const std::map<std::string, std::string>& config) override;
 
-<<<<<<< HEAD
-    std::shared_ptr<InferenceEngine::IExecutableNetworkInternal>
-    ImportNetwork(std::istream& networkModel,
-=======
     InferenceEngine::IExecutableNetworkInternal::Ptr
     LoadNetwork(const std::string &modelPath,
                 const std::map<std::string, std::string> &config) override;
 
-    std::shared_ptr<InferenceEngine::ExecutableNetworkInternal>
-    ImportNetworkImpl(std::istream& networkModel,
->>>>>>> ad19d84b
+    std::shared_ptr<InferenceEngine::IExecutableNetworkInternal>
+    ImportNetwork(std::istream& networkModel,
         const std::map<std::string, std::string>& config) override;
 
     std::shared_ptr<InferenceEngine::IExecutableNetworkInternal>
