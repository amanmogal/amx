--- conflicted
+++ resolved
@@ -58,11 +58,7 @@
     MOCK_QUALIFIED_METHOD0(getName, const noexcept, const std::string&());
     MOCK_QUALIFIED_METHOD0(layerCount, const noexcept, size_t());
     MOCK_QUALIFIED_METHOD3(addOutput, noexcept, InferenceEngine::StatusCode(const std::string &, size_t , InferenceEngine::ResponseDesc*));
-<<<<<<< HEAD
-    MOCK_QUALIFIED_METHOD1(setBatchSize, noexcept, InferenceEngine::StatusCode(const size_t size));
-=======
     MOCK_QUALIFIED_METHOD2(setBatchSize, noexcept, InferenceEngine::StatusCode(const size_t size, InferenceEngine::ResponseDesc*));
->>>>>>> f01a321b
     MOCK_QUALIFIED_METHOD0(getBatchSize, const noexcept, size_t());
     MOCK_QUALIFIED_METHOD0(Release, noexcept, void());
     MOCK_METHOD1(validate, void(int));
