--- conflicted
+++ resolved
@@ -19,371 +19,8 @@
 
 #include "test_common.hpp"
 
-<<<<<<< HEAD
-#define DYN ngraph::Dimension::dynamic()
-
-class FunctionsComparator {
-public:
-    enum CmpValues {
-        NONE = 0,
-        CONST_VALUES = 1 << 0,
-        NAMES = 1 << 1,
-        RUNTIME_KEYS = 1 << 2,
-        PRECISIONS = 1 << 3,
-        ATTRIBUTES = 1 << 4,
-    };
-
-    struct Result {
-        bool valid;
-        std::string message;
-
-        static Result ok(std::string msg = {}) {
-            return {true, std::move(msg)};
-        }
-        static Result error(std::string msg) {
-            return {false, std::move(msg)};
-        }
-    };
-
-    static constexpr FunctionsComparator no_default() noexcept {
-        return FunctionsComparator{NONE};
-    }
-    static constexpr FunctionsComparator with_default() noexcept {
-        return FunctionsComparator{PRECISIONS};
-    }
-    FunctionsComparator& enable(CmpValues f) noexcept {
-        m_comparition_flags = static_cast<CmpValues>(m_comparition_flags | f);
-        return *this;
-    }
-    constexpr bool should_compare(CmpValues f) const noexcept {
-        return m_comparition_flags & f;
-    }
-    Result compare(
-        const std::shared_ptr<ngraph::Function>& f1,
-        const std::shared_ptr<ngraph::Function>& f2) const;
-
-    Result operator()(
-        const std::shared_ptr<ngraph::Function>& f1,
-        const std::shared_ptr<ngraph::Function>& f2) const {
-        return compare(f1, f2);
-    }
-
-private:
-    constexpr explicit FunctionsComparator(CmpValues f) noexcept : m_comparition_flags(f) {}
-    CmpValues m_comparition_flags;
-};
-
-///
-/// \deprecated
-/// \brief compare_functions is obsolete function use FunctionsComparator instead.
-///
-inline std::pair<bool, std::string> compare_functions(
-    const std::shared_ptr<ngraph::Function>& f1,
-    const std::shared_ptr<ngraph::Function>& f2,
-    const bool compareConstValues = false,
-    const bool compareNames = false,
-    const bool compareRuntimeKeys = false,
-    const bool comparePrecisions = true,
-    const bool compareAttributes = false) {
-    auto fc = FunctionsComparator::no_default();
-
-    using Cmp = FunctionsComparator::CmpValues;
-    if (compareConstValues) fc.enable(Cmp::CONST_VALUES);
-    if (compareNames) fc.enable(Cmp::NAMES);
-    if (compareRuntimeKeys) fc.enable(Cmp::RUNTIME_KEYS);
-    if (comparePrecisions) fc.enable(Cmp::PRECISIONS);
-    if (compareAttributes) fc.enable(Cmp::ATTRIBUTES);
-
-    const auto r = fc(f1, f2);
-    return {r.valid, r.message};
-}
-
-void check_rt_info(const std::shared_ptr<ngraph::Function>& f);
-
-void set_tensor_name(ngraph::Output<ngraph::Node> output, const std::string & name);
-
-void set_tensor_names(ngraph::Output<ngraph::Node> output, const std::unordered_set<std::string> & names);
-
-namespace ngraph {
-namespace pass {
-class InjectionPass;
-
-}  // namespace pass
-}  // namespace ngraph
-
-class ngraph::pass::InjectionPass : public ngraph::pass::FunctionPass {
-public:
-    using injection_callback = std::function<void(std::shared_ptr<ngraph::Function>)>;
-
-    explicit InjectionPass(injection_callback callback)
-        : FunctionPass(), m_callback(std::move(callback)) {}
-
-    bool run_on_function(std::shared_ptr<ngraph::Function> f) override {
-        m_callback(f);
-        return false;
-    }
-
-private:
-    injection_callback m_callback;
-};
-
-template <typename T>
-size_t count_ops_of_type(std::shared_ptr<ngraph::Function> f) {
-    size_t count = 0;
-    for (auto op : f->get_ops()) {
-        if (ngraph::is_type<T>(op)) {
-            count++;
-        }
-    }
-
-    return count;
-}
-
-class TestOpMultiOut : public ngraph::op::Op {
-public:
-    NGRAPH_RTTI_DECLARATION;
-    TestOpMultiOut() = default;
-
-    TestOpMultiOut(const ngraph::Output<Node>& output_1, const ngraph::Output<Node>& output_2)
-        : Op({output_1, output_2}) {
-        validate_and_infer_types();
-    }
-    void validate_and_infer_types() override {
-        set_output_size(2);
-        set_output_type(0, get_input_element_type(0), get_input_partial_shape(0));
-        set_output_type(1, get_input_element_type(1), get_input_partial_shape(1));
-    }
-
-    std::shared_ptr<Node> clone_with_new_inputs(
-        const ngraph::OutputVector& new_args) const override {
-        return std::make_shared<TestOpMultiOut>(new_args.at(0), new_args.at(1));
-    }
-};
-class Comparator {
-public:
-    using CmpValues = FunctionsComparator::CmpValues;
-    using Result = FunctionsComparator::Result;
-    using ComparedNodes = std::pair<ngraph::Node*, ngraph::Node*>;
-
-    explicit Comparator(CmpValues f) : m_comparition_flags(f) {}
-
-    Result compare(
-            const std::shared_ptr<ngraph::Function>& f1, const std::shared_ptr<ngraph::Function>& f2);
-
-    Result compare(ngraph::Node* node1, ngraph::Node* node2) {
-        std::stringstream errors;
-        const auto result = compare(node1, node2, errors);
-        if (!result.valid) {
-            return result;
-        }
-        const auto msg = errors.str();
-        return msg.empty() ? Result::ok() : Result::error(msg);
-    }
-
-    Comparator recreate() const {
-        return Comparator(m_comparition_flags);
-    }
-
-    void compare_inputs(ngraph::Node* node1, ngraph::Node* node2, std::ostream& err_log);
-
-    void compare_outputs(ngraph::Node* node1, ngraph::Node* node2, std::ostream& err_log);
-
-private:
-    bool should_compare(CmpValues f) const noexcept {
-        return m_comparition_flags & f;
-    }
-
-    ///
-    /// \param err_log - will be fill by minor errors if happen
-    /// \return only fatality error if some minor one appears it will be add to err_log
-    ///
-    Result compare(ngraph::Node* node1, ngraph::Node* node2, std::ostream& err_log);
-
-    void add_nodes_inputs_to_queue(ngraph::Node* node1, ngraph::Node* node2);
-
-    //-- DATA --
-    CmpValues m_comparition_flags;
-
-    std::queue<ComparedNodes> q;
-    std::unordered_set<ngraph::Node*> used;
-};
-
-inline namespace tools {
-template<typename T>
-std::string to_str(const T &v) {
-    using std::to_string;
-    return to_string(v);
-}
-template<typename Node>
-std::string name(const Node &n) {
-    return n->get_friendly_name();
-}
-}
-namespace attributes {
-
-namespace detail {
-
-using AttrName = std::string;
-
-class Result {
-public:
-    explicit Result(std::string m = {}) : m_message(std::move(m)) {}
-
-    const std::string& message() const {
-        return m_message;
-    }
-
-    bool has_error() const {
-        return !m_message.empty();
-    }
-
-    Result& operator+=(const std::string& msg) {
-        m_message.append(m_break_line_no, '\n').append(msg);
-        m_break_line_no = 1;
-        return *this;
-    }
-
-private:
-    std::string m_message;
-    int m_break_line_no{0};
-};
-
-using SubGraphOpInputDescription =
-std::vector<std::shared_ptr<ngraph::op::util::SubGraphOp::InputDescription>>;
-
-using SubGraphOpOutputDescription =
-std::vector<std::shared_ptr<ngraph::op::util::SubGraphOp::OutputDescription>>;
-
-using SpecialBodyPorts = ngraph::opset6::Loop::SpecialBodyPorts;
-
-namespace storage {
-
-class MemoryChunk {
-public:
-    using Data = std::vector<unsigned char>;
-    MemoryChunk(Data data) : m_data{std::move(data)} {}
-
-    Data::const_pointer data() const {
-        return m_data.data();
-    }
-
-    size_t size() const {
-        return m_data.size();
-    }
-
-private:
-    Data m_data;
-};
-
-template <typename AttrValue>
-class AttributeStorage {
-public:
-    bool insert_value(AttrName name, AttrValue value) {
-        return m_attributes.insert({std::move(name), std::move(value)}).second;
-    }
-
-    const AttrValue* get_value(const AttrName& name) const {
-        const auto found = m_attributes.find(name);
-        if (found != end(m_attributes)) {
-            return std::addressof(found->second);
-        }
-        return {};
-    }
-
-    std::size_t get_attributes_number() const {
-        return m_attributes.size();
-    }
-
-private:
-    std::map<AttrName, AttrValue> m_attributes;
-};
-
-class Storage : private AttributeStorage<MemoryChunk>,
-                private AttributeStorage<bool>,
-                private AttributeStorage<std::string>,
-                private AttributeStorage<int8_t>,
-                private AttributeStorage<int16_t>,
-                private AttributeStorage<int32_t>,
-                private AttributeStorage<int64_t>,
-                private AttributeStorage<uint8_t>,
-                private AttributeStorage<uint16_t>,
-                private AttributeStorage<uint32_t>,
-                private AttributeStorage<uint64_t>,
-                private AttributeStorage<float>,
-                private AttributeStorage<double>,
-                private AttributeStorage<std::vector<int8_t>>,
-                private AttributeStorage<std::vector<int16_t>>,
-                private AttributeStorage<std::vector<int32_t>>,
-                private AttributeStorage<std::vector<int64_t>>,
-                private AttributeStorage<std::vector<uint8_t>>,
-                private AttributeStorage<std::vector<uint16_t>>,
-                private AttributeStorage<std::vector<uint32_t>>,
-                private AttributeStorage<std::vector<uint64_t>>,
-                private AttributeStorage<std::vector<float>>,
-                private AttributeStorage<std::vector<double>>,
-                private AttributeStorage<std::vector<std::string>>,
-                private AttributeStorage<std::shared_ptr<ngraph::Function>>,
-                private AttributeStorage<SubGraphOpInputDescription>,
-                private AttributeStorage<SubGraphOpOutputDescription>,
-                private AttributeStorage<ngraph::op::FrameworkNodeAttrs>,
-                private AttributeStorage<std::shared_ptr<ngraph::Variable>> {
-public:
-    template <typename AttrValue>
-    const AttributeStorage<AttrValue>& storage() const {
-        return *static_cast<const AttributeStorage<AttrValue>*>(this);
-    }
-    template <typename AttrValue>
-    AttributeStorage<AttrValue>& storage() {
-        return *static_cast<AttributeStorage<AttrValue>*>(this);
-    }
-
-    size_t stored_attributes_number() const {
-        return storage<MemoryChunk>().get_attributes_number() +
-               storage<bool>().get_attributes_number() +
-               storage<std::string>().get_attributes_number() +
-               storage<int8_t>().get_attributes_number() +
-               storage<int16_t>().get_attributes_number() +
-               storage<int32_t>().get_attributes_number() +
-               storage<int64_t>().get_attributes_number() +
-               storage<uint8_t>().get_attributes_number() +
-               storage<uint16_t>().get_attributes_number() +
-               storage<uint32_t>().get_attributes_number() +
-               storage<uint64_t>().get_attributes_number() +
-               storage<float>().get_attributes_number() +
-               storage<double>().get_attributes_number() +
-               storage<std::vector<int8_t>>().get_attributes_number() +
-               storage<std::vector<int16_t>>().get_attributes_number() +
-               storage<std::vector<int32_t>>().get_attributes_number() +
-               storage<std::vector<int64_t>>().get_attributes_number() +
-               storage<std::vector<uint8_t>>().get_attributes_number() +
-               storage<std::vector<uint16_t>>().get_attributes_number() +
-               storage<std::vector<uint32_t>>().get_attributes_number() +
-               storage<std::vector<uint64_t>>().get_attributes_number() +
-               storage<std::vector<float>>().get_attributes_number() +
-               storage<std::vector<double>>().get_attributes_number() +
-               storage<std::vector<std::string>>().get_attributes_number() +
-               storage<std::shared_ptr<ngraph::Function>>().get_attributes_number() +
-               storage<SubGraphOpInputDescription>().get_attributes_number() +
-               storage<SubGraphOpOutputDescription>().get_attributes_number() +
-               storage<ngraph::op::FrameworkNodeAttrs>().get_attributes_number() +
-               storage<std::shared_ptr<ngraph::Variable>>().get_attributes_number();
-    }
-};
-
-}  // namespace storage
-
-class ReadAndStoreAttributes : public ngraph::AttributeVisitor, protected storage::Storage {
-public:
-    void on_adapter(const std::string& name, ngraph::ValueAccessor<void>& adapter) override;
-
-#define ON_ADAPTER(TYPE)                                                                      \
-    void on_adapter(const std::string& name, ngraph::ValueAccessor<TYPE>& adapter) override { \
-        insert(name, adapter.get());                                                          \
-    }
-=======
 #include "graph_comparator.hpp"
 #include "test_tools.hpp"
->>>>>>> a1ee7dca
 
 #define DYN ngraph::Dimension::dynamic()
 
