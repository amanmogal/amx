// Copyright (C) 2020 Intel Corporation
// SPDX-License-Identifier: Apache-2.0
//

#pragma once

#include <memory>
#include <queue>

#include <ngraph/function.hpp>
#include <ngraph/opsets/opset1.hpp>
#include <ngraph/dimension.hpp>
#include <ngraph/pass/pass.hpp>

#include "test_common.hpp"

#define DYN ngraph::Dimension::dynamic()

using TransformationTests = CommonTestUtils::TestsCommon;

bool compare(const std::vector<float>& expectedValues, const std::shared_ptr<ngraph::opset1::Constant>& constant);

std::pair<bool, std::string> compare_functions(
    const std::shared_ptr<ngraph::Function>& f1,
    const std::shared_ptr<ngraph::Function>& f2,
    const bool compareConstValues = false);

void check_rt_info(const std::shared_ptr<ngraph::Function> & f);

void visualize_function(std::shared_ptr<ngraph::Function> f, const std::string & file_name);

<<<<<<< HEAD
template<typename T>
std::vector<std::shared_ptr<T>> get(const std::shared_ptr<ngraph::Function>& f) {
    std::vector<std::shared_ptr<T>> nodes;

    std::queue<std::shared_ptr<ngraph::Node>> q;
    for (const auto result : f->get_results()) {
        q.push(result);
    }

    while (!q.empty()) {
        auto node = q.front();
        q.pop();

        std::shared_ptr<T> op = ngraph::as_type_ptr<T>(node);
        if (op != nullptr) {
            nodes.push_back(op);
        }

        for (size_t i = 0; i < node->inputs().size(); ++i) {
            q.push(node->get_input_node_shared_ptr(i));
        }
    }

    return nodes;
}
=======
namespace ngraph {
namespace pass {

class InjectionPass;

} // namespace pass
} // namespace ngraph

class ngraph::pass::InjectionPass : public ngraph::pass::FunctionPass {
public:
    using injection_callback = std::function<void(std::shared_ptr<ngraph::Function>)>;

    explicit InjectionPass(injection_callback callback) : FunctionPass(), m_callback(std::move(callback)) {}

    bool run_on_function(std::shared_ptr<ngraph::Function> f) override {
        m_callback(f);
        return false;
    }

private:
    injection_callback m_callback;
};
>>>>>>> 8f74cf65
<|MERGE_RESOLUTION|>--- conflicted
+++ resolved
@@ -29,7 +29,6 @@
 
 void visualize_function(std::shared_ptr<ngraph::Function> f, const std::string & file_name);
 
-<<<<<<< HEAD
 template<typename T>
 std::vector<std::shared_ptr<T>> get(const std::shared_ptr<ngraph::Function>& f) {
     std::vector<std::shared_ptr<T>> nodes;
@@ -55,7 +54,7 @@
 
     return nodes;
 }
-=======
+
 namespace ngraph {
 namespace pass {
 
@@ -77,5 +76,4 @@
 
 private:
     injection_callback m_callback;
-};
->>>>>>> 8f74cf65
+};