// Copyright (C) 2020 Intel Corporation
// SPDX-License-Identifier: Apache-2.0
//

#include <string>
#include <memory>
#include <queue>
#include <assert.h>

#include <ngraph/function.hpp>
#include <ngraph/opsets/opset1.hpp>
#include <ngraph/op/util/op_types.hpp>
#include <ngraph/pass/visualize_tree.hpp>
#include "ngraph_test_utils.hpp"

bool compare(const std::vector<float>& expectedValues, const std::shared_ptr<ngraph::opset1::Constant>& constant) {
    const auto actualValues = constant->cast_vector<float>();
    if (actualValues.size() != expectedValues.size()) {
        return false;
    }

    static const float threshold = 1e-4f;
    for (size_t i = 0; i < expectedValues.size(); ++i) {
        if (abs(expectedValues[i] - actualValues[i]) > threshold) {
            return false;
        }
    }

    return true;
}

bool isTypeRelaxed(const std::string& type) {
    return type.find_first_of("TypeRelaxed") == 0;
}

bool compareTypeInfo(const ngraph::DiscreteTypeInfo& info1, const ngraph::DiscreteTypeInfo& info2) {
    if (!isTypeRelaxed(info1.name) && !isTypeRelaxed(info2.name) && (info1.version != info2.version)) {
        return false;
    }

    const std::string info1Name = isTypeRelaxed(info1.name) && (info1.parent != nullptr) ? info1.parent->name : info1.name;
    const std::string info2Name = isTypeRelaxed(info2.name) && (info2.parent != nullptr) ? info2.parent->name : info2.name;
    return info1Name == info1Name;
}

bool compare_rt_keys(const std::shared_ptr<ngraph::Node>& node1, const std::shared_ptr<ngraph::Node>& node2) {
    const auto& first_node_rt_info = node1->get_rt_info();
    const auto& second_node_rt_info = node2->get_rt_info();

    // TODO: should be uncommented
    // if (first_node_rt_info.size() != second_node_rt_info.size()) {
    //    return false;
    // }

    for (auto first_it = first_node_rt_info.begin(); first_it != first_node_rt_info.end(); ++first_it) {
        bool was_found = false;
        for (auto secont_it = second_node_rt_info.begin(); secont_it != second_node_rt_info.end(); ++secont_it) {
            if (first_it->first == secont_it->first) {
                was_found = true;
                break;
            }
        }
        if (!was_found) {
            return false;
        }
    }

    return true;
}

std::pair<bool, std::string> compare_functions(
    const std::shared_ptr<ngraph::Function>& f1,
    const std::shared_ptr<ngraph::Function>& f2,
    const bool compareConstValues,
    const bool compareNames,
    const bool compareRuntimeKeys,
    const bool comparePrecisions) {
    /*
     * This function compares two nGraph functions and requires them to have exactly one output
     * + Check nodes types
     * + Check number of inputs
     * + Check shapes
     * + Check parent ports
     * - Do not check nodes attributes (requires visitor mechanism to be completed)
     */

<<<<<<< HEAD
    NGRAPH_CHECK(f1_results.size() == 1, "Comparing functions with multiple outpus is not supported");
    NGRAPH_CHECK(f2_results.size() == 1, "Comparing functions with multiple outpus is not supported");
=======
    const auto f1_results = f1->get_results();
    const auto f2_results = f2->get_results();
    if (f1_results.size() != f2_results.size()) {
        return { false, "Number of results is different: " + std::to_string(f1_results.size()) + " and " + std::to_string(f2_results.size()) };
    }
>>>>>>> d846969a

    auto typeInfoToStr = [](const ngraph::Node::type_info_t & typeInfo) {
        return std::string(typeInfo.name) + "/" + std::to_string(typeInfo.version);
    };

    std::ostringstream err_log;

    std::queue<std::pair<std::shared_ptr<ngraph::Node>, std::shared_ptr<ngraph::Node>>> q;
    for (size_t i = 0; i < f1_results.size(); ++i) {
        if (compareNames) {
            if (f1_results[i]->get_input_node_shared_ptr(0)->get_friendly_name() !=
                f2_results[i]->get_input_node_shared_ptr(0)->get_friendly_name()) {
                return { false, "Different output names: " + f1_results[i]->get_input_node_shared_ptr(0)->get_friendly_name()
                    + " and " + f2_results[i]->get_input_node_shared_ptr(0)->get_friendly_name() };
            }
        }
        q.push({ f1_results[i], f2_results[i] });
    }

    while (!q.empty()) {
        auto node1 = q.front().first;
        auto node2 = q.front().second;
        q.pop();

        auto type_info1 = node1->get_type_info();
        auto type_info2 = node2->get_type_info();

        if (!compareTypeInfo(type_info1, type_info2)) {
            return {false, typeInfoToStr(type_info1) + " != " + typeInfoToStr(type_info2)};
        }

        if (node1->inputs().size() != node2->inputs().size()) {
            return {false, "Number of inputs is different: " + std::to_string(node1->inputs().size()) + " for " + node1->get_friendly_name() +
                + " and " + std::to_string(node2->inputs().size()) + " for " + node2->get_friendly_name()};
        }

        if (node1->outputs().size() != node2->outputs().size()) {
            return { false, "Number of outputs is different: " + std::to_string(node1->inputs().size()) + " for " + node1->get_friendly_name() +
                + " and " + std::to_string(node2->inputs().size()) + " for " + node2->get_friendly_name()};
        }

        for (int i = 0; i < node1->inputs().size(); ++i) {
            if (compareConstValues) {
                std::shared_ptr<ngraph::opset1::Constant> const1 = ngraph::as_type_ptr<ngraph::opset1::Constant>(node1->get_input_node_shared_ptr(i));
                std::shared_ptr<ngraph::opset1::Constant> const2 = ngraph::as_type_ptr<ngraph::opset1::Constant>(node2->get_input_node_shared_ptr(i));
                if ((const1 != nullptr) && (const2 != nullptr)) {
                    if (!compare(const1->cast_vector<float>(), const2)) {
                        err_log << "Different Constant values detected" << std::endl
                            << node1->description() << " Input(" << i << ") and "
                            << node2->description() << " Input(" << i << ")" << std::endl;
                    }
                }
            }

            if (comparePrecisions) {
                if (node1->input(i).get_element_type() != node2->input(i).get_element_type()) {
                    err_log << "Different element type detected" << std::endl
                        << node1->get_friendly_name() << " Input(" << i << ") " << node1->input(i).get_element_type() << " and "
                        << node2->get_friendly_name() << " Input(" << i << ") " << node2->input(i).get_element_type() << std::endl;
                }
            }

            if (!node1->input(i).get_partial_shape().same_scheme(node2->input(i).get_partial_shape())) {
                err_log << "Different shape detected" << std::endl
                        << node1->get_friendly_name() << " Input(" << i << ") " << node1->input(i).get_partial_shape() << " and "
                        << node2->get_friendly_name() << " Input(" << i << ") " << node2->input(i).get_partial_shape() << std::endl;
            }

            if (node1->get_input_source_output(i).get_index() != node2->get_input_source_output(i).get_index()) {
                auto idx1 = node1->get_input_source_output(i).get_index();
                auto idx2 = node2->get_input_source_output(i).get_index();
                err_log << "Different ports detected" << std::endl
                        << node1->get_friendly_name() << " Input(" << i << ") connected to parent port " << idx1 << " and "
                        << node2->get_friendly_name() << " Input(" << i << ") connected to parent port " << idx2 << std::endl;
            }

            if (compareRuntimeKeys && !compare_rt_keys(node1, node2)) {
                err_log << "Different runtime info detected" << std::endl
                    << node1->get_friendly_name() << " and " << node2->get_friendly_name() << " not equal runttime info." << std::endl;;
            }

            q.push({node1->input_value(i).get_node_shared_ptr(), node2->input_value(i).get_node_shared_ptr()});
        }

        for (int i = 0; i < node1->outputs().size(); ++i) {
            if (!node1->output(i).get_partial_shape().same_scheme(node2->output(i).get_partial_shape())) {
                err_log << "Different shape detected" << std::endl
                        << node1->get_friendly_name() << " Output(" << i << ") " << node1->output(i).get_partial_shape() << " and "
                        << node2->get_friendly_name() << " Output(" << i << ") " << node2->output(i).get_partial_shape() << std::endl;
            }
        }
    }
    return {err_log.str().empty(), err_log.str()};
}

void check_rt_info(const std::shared_ptr<ngraph::Function> & f) {
    static const std::vector<std::string> attrs_to_check{"Variant::RuntimeAttribute::FusedNames"};

    std::ostringstream err_log;
    for (auto & op : f->get_ops()) {
        if (ngraph::op::is_constant(op)) continue;

        const auto & rt_info = op->get_rt_info();
        for (const auto & attr_name : attrs_to_check) {
            if (!rt_info.count(attr_name)) {
                err_log << "Node: " << op->get_friendly_name() << " has no attribute: " << attr_name << std::endl;
            }
        }
    }

    auto err_msg = err_log.str();
    if (!err_msg.empty()) {
        throw ngraph::ngraph_error(err_msg);
    }
}

NGRAPH_RTTI_DEFINITION(TestOpMultiOut, "TestOp", 0);<|MERGE_RESOLUTION|>--- conflicted
+++ resolved
@@ -84,16 +84,11 @@
      * - Do not check nodes attributes (requires visitor mechanism to be completed)
      */
 
-<<<<<<< HEAD
-    NGRAPH_CHECK(f1_results.size() == 1, "Comparing functions with multiple outpus is not supported");
-    NGRAPH_CHECK(f2_results.size() == 1, "Comparing functions with multiple outpus is not supported");
-=======
     const auto f1_results = f1->get_results();
     const auto f2_results = f2->get_results();
     if (f1_results.size() != f2_results.size()) {
         return { false, "Number of results is different: " + std::to_string(f1_results.size()) + " and " + std::to_string(f2_results.size()) };
     }
->>>>>>> d846969a
 
     auto typeInfoToStr = [](const ngraph::Node::type_info_t & typeInfo) {
         return std::string(typeInfo.name) + "/" + std::to_string(typeInfo.version);
