// Copyright (C) 2020-2021 Intel Corporation
// SPDX-License-Identifier: Apache-2.0
//

#include "ngraph_test_utils.hpp"

#include <cassert>
#include <iostream>
#include <map>
#include <memory>
#include <queue>
#include <sstream>
#include <string>
#include <type_traits>
#include <typeinfo>
#include <vector>

#include <ngraph/function.hpp>
#include <ngraph/op/util/op_types.hpp>
#include <ngraph/op/util/sub_graph_base.hpp>
#include <ngraph/opsets/opset1.hpp>
#include <ngraph/opsets/opset6.hpp>
#include <ngraph/pass/visualize_tree.hpp>

namespace {
bool isTypeRelaxed(const std::string& type) {
    return type.find_first_of("TypeRelaxed") == 0;
}

bool compareTypeInfo(const ngraph::DiscreteTypeInfo& info1, const ngraph::DiscreteTypeInfo& info2) {
    if (!isTypeRelaxed(info1.name) && !isTypeRelaxed(info2.name) &&
        (info1.version != info2.version)) {
        return false;
    }

    const std::string info1Name =
        isTypeRelaxed(info1.name) && (info1.parent != nullptr) ? info1.parent->name : info1.name;
    const std::string info2Name =
        isTypeRelaxed(info2.name) && (info2.parent != nullptr) ? info2.parent->name : info2.name;
    return info1Name == info2Name;
}

template <typename Node>
bool compare_rt_keys(const Node& node1, const Node& node2) {
    const auto& first_node_rt_info = node1->get_rt_info();
    const auto& second_node_rt_info = node2->get_rt_info();

    if (first_node_rt_info.empty() && second_node_rt_info.empty()) {
        return true;
    }

    if (first_node_rt_info.size() != second_node_rt_info.size()) {
        return false;
    }

    auto first_node_rt_info_it = first_node_rt_info.begin();
    auto second_node_rt_info_it = second_node_rt_info.begin();
    while (first_node_rt_info_it != first_node_rt_info.end()) {
        if (first_node_rt_info_it->first != second_node_rt_info_it->first) {
            return false;
        }
        ++first_node_rt_info_it;
        ++second_node_rt_info_it;
    }

    return true;
}

bool less_by_name(
    const std::shared_ptr<ngraph::op::v0::Result>& l,
    const std::shared_ptr<ngraph::op::v0::Result>& r) {
    return l->get_friendly_name() < r->get_friendly_name();
}

template <typename T>
std::string to_str(const T& v) {
    return std::to_string(v);
}

std::string typeInfoToStr(const ngraph::Node::type_info_t& typeInfo) {
    return std::string(typeInfo.name) + "/" + to_str(typeInfo.version);
}

template <typename Node>
std::string name(const Node& n) {
    return n->get_friendly_name();
}

std::string tensor_names(const ngraph::descriptor::Tensor& t) {
    std::string n;
    const char* glue = "";
    for (const auto& name : t.get_names()) {
        n.append(glue).append(name);
        glue = ", ";
    }
    return "\"" + n + "\"";
}

class Comparator {
public:
    using CmpValues = FunctionsComparator::CmpValues;
    using Result = FunctionsComparator::Result;
    using ComparedNodes = std::pair<ngraph::Node*, ngraph::Node*>;

    explicit Comparator(CmpValues f) : m_comparition_flags(f) {}

    Result compare(
        const std::shared_ptr<ngraph::Function>& f1, const std::shared_ptr<ngraph::Function>& f2);

    Result compare(ngraph::Node* node1, ngraph::Node* node2) {
        std::stringstream errors;
        const auto result = compare(node1, node2, errors);
        if (!result.valid) {
            return result;
        }
        const auto msg = errors.str();
        return msg.empty() ? Result::ok() : Result::error(msg);
    }

    Comparator recreate() const {
        return Comparator(m_comparition_flags);
    }

private:
    bool should_compare(CmpValues f) const noexcept {
        return m_comparition_flags & f;
    }

    ///
    /// \param err_log - will be fill by minor errors if happen
    /// \return only fatality error if some minor one appears it will be add to err_log
    ///
    Result compare(ngraph::Node* node1, ngraph::Node* node2, std::ostream& err_log);

    void add_nodes_inputs_to_queue(ngraph::Node* node1, ngraph::Node* node2);

    //-- DATA --
    CmpValues m_comparition_flags;

    std::queue<ComparedNodes> q;
    std::unordered_set<ngraph::Node*> used;
};

namespace attr_comparison {

using AttrName = std::string;

class Result {
public:
    explicit Result(std::string m = {}) : m_message(std::move(m)) {}

    const std::string& message() const {
        return m_message;
    }

    bool has_error() const {
        return !m_message.empty();
    }

    Result& operator+=(const std::string& msg) {
        m_message.append(m_break_line_no, '\n').append(msg);
        m_break_line_no = 1;
        return *this;
    }

private:
    std::string m_message;
    int m_break_line_no{0};
};

using SubGraphOpInputDescription =
    std::vector<std::shared_ptr<ngraph::op::util::SubGraphOp::InputDescription>>;

using SubGraphOpOutputDescription =
    std::vector<std::shared_ptr<ngraph::op::util::SubGraphOp::OutputDescription>>;

using SpecialBodyPorts = ngraph::opset6::Loop::SpecialBodyPorts;

namespace storage {

class MemoryChunk {
public:
    using Data = std::vector<unsigned char>;
    MemoryChunk(Data data) : m_data{std::move(data)} {}

    Data::const_pointer data() const {
        return m_data.data();
    }

    size_t size() const {
        return m_data.size();
    }

private:
    Data m_data;
};

template <typename AttrValue>
class AttributeStorage {
public:
    bool insert_value(AttrName name, AttrValue value) {
        return m_attributes.insert({std::move(name), std::move(value)}).second;
    }

    const AttrValue* get_value(const AttrName& name) const {
        const auto found = m_attributes.find(name);
        if (found != end(m_attributes)) {
            return std::addressof(found->second);
        }
        return {};
    }

    std::size_t get_attributes_number() const {
        return m_attributes.size();
    }

private:
    std::map<AttrName, AttrValue> m_attributes;
};

class Storage : private AttributeStorage<MemoryChunk>,
                private AttributeStorage<bool>,
                private AttributeStorage<std::string>,
                private AttributeStorage<int8_t>,
                private AttributeStorage<int16_t>,
                private AttributeStorage<int32_t>,
                private AttributeStorage<int64_t>,
                private AttributeStorage<uint8_t>,
                private AttributeStorage<uint16_t>,
                private AttributeStorage<uint32_t>,
                private AttributeStorage<uint64_t>,
                private AttributeStorage<float>,
                private AttributeStorage<double>,
                private AttributeStorage<std::vector<int8_t>>,
                private AttributeStorage<std::vector<int16_t>>,
                private AttributeStorage<std::vector<int32_t>>,
                private AttributeStorage<std::vector<int64_t>>,
                private AttributeStorage<std::vector<uint8_t>>,
                private AttributeStorage<std::vector<uint16_t>>,
                private AttributeStorage<std::vector<uint32_t>>,
                private AttributeStorage<std::vector<uint64_t>>,
                private AttributeStorage<std::vector<float>>,
                private AttributeStorage<std::vector<double>>,
                private AttributeStorage<std::vector<std::string>>,
                private AttributeStorage<SubGraphOpInputDescription>,
                private AttributeStorage<SubGraphOpOutputDescription>,
                private AttributeStorage<SpecialBodyPorts> {
public:
    template <typename AttrValue>
    const AttributeStorage<AttrValue>& storage() const {
        return *static_cast<const AttributeStorage<AttrValue>*>(this);
    }
    template <typename AttrValue>
    AttributeStorage<AttrValue>& storage() {
        return *static_cast<AttributeStorage<AttrValue>*>(this);
    }

    size_t stored_attributes_number() const {
        return storage<MemoryChunk>().get_attributes_number() +
               storage<bool>().get_attributes_number() +
               storage<std::string>().get_attributes_number() +
               storage<int8_t>().get_attributes_number() +
               storage<int16_t>().get_attributes_number() +
               storage<int32_t>().get_attributes_number() +
               storage<int64_t>().get_attributes_number() +
               storage<uint8_t>().get_attributes_number() +
               storage<uint16_t>().get_attributes_number() +
               storage<uint32_t>().get_attributes_number() +
               storage<uint64_t>().get_attributes_number() +
               storage<float>().get_attributes_number() +
               storage<double>().get_attributes_number() +
               storage<std::vector<int8_t>>().get_attributes_number() +
               storage<std::vector<int16_t>>().get_attributes_number() +
               storage<std::vector<int32_t>>().get_attributes_number() +
               storage<std::vector<int64_t>>().get_attributes_number() +
               storage<std::vector<uint8_t>>().get_attributes_number() +
               storage<std::vector<uint16_t>>().get_attributes_number() +
               storage<std::vector<uint32_t>>().get_attributes_number() +
               storage<std::vector<uint64_t>>().get_attributes_number() +
               storage<std::vector<float>>().get_attributes_number() +
               storage<std::vector<double>>().get_attributes_number() +
               storage<std::vector<std::string>>().get_attributes_number() +
               storage<SubGraphOpInputDescription>().get_attributes_number() +
               storage<SubGraphOpOutputDescription>().get_attributes_number() +
               storage<SpecialBodyPorts>().get_attributes_number();
    }
};

}  // namespace storage

class ReadAndStoreAttributes : public ngraph::AttributeVisitor, protected storage::Storage {
public:
    void on_adapter(const std::string& name, ngraph::ValueAccessor<void>& adapter) override {
        if (auto inputs = ngraph::as_type<ngraph::AttributeAdapter<SubGraphOpInputDescription>>(&adapter)) {
            insert(name, inputs->get());
        } else if (auto outputs = ngraph::as_type<ngraph::AttributeAdapter<SubGraphOpOutputDescription>>(&adapter)) {
            insert(name, outputs->get());
        } else if (auto ports = ngraph::as_type<ngraph::AttributeAdapter<SpecialBodyPorts>>(&adapter)) {
            insert(name, ports->get());
        } else if (auto a = ngraph::as_type<ngraph::AttributeAdapter<std::shared_ptr<ngraph::runtime::AlignedBuffer>>>(&adapter)) {
            const auto beg = static_cast<unsigned char*>(a->get()->get_ptr());
            const auto end = beg + a->get()->size();
            insert(name, storage::MemoryChunk{storage::MemoryChunk::Data(beg, end)});
        } else {
            m_read_result += "store   attr [ ERR ]: " + name +
                             " [drop `void` comparison which is '" + adapter.get_type_info().name +
                             "']";
        }
    }

#define ON_ADAPTER(TYPE)                                                                      \
    void on_adapter(const std::string& name, ngraph::ValueAccessor<TYPE>& adapter) override { \
        insert(name, adapter.get());                                                          \
    }

    ON_ADAPTER(bool)
    ON_ADAPTER(std::string)
    ON_ADAPTER(int8_t)
    ON_ADAPTER(int16_t)
    ON_ADAPTER(int32_t)
    ON_ADAPTER(int64_t)
    ON_ADAPTER(uint8_t)
    ON_ADAPTER(uint16_t)
    ON_ADAPTER(uint32_t)
    ON_ADAPTER(uint64_t)
    ON_ADAPTER(float)
    ON_ADAPTER(double)
    ON_ADAPTER(std::vector<int8_t>)
    ON_ADAPTER(std::vector<int16_t>)
    ON_ADAPTER(std::vector<int32_t>)
    ON_ADAPTER(std::vector<int64_t>)
    ON_ADAPTER(std::vector<uint8_t>)
    ON_ADAPTER(std::vector<uint16_t>)
    ON_ADAPTER(std::vector<uint32_t>)
    ON_ADAPTER(std::vector<uint64_t>)
    ON_ADAPTER(std::vector<float>)
    ON_ADAPTER(std::vector<double>)
    ON_ADAPTER(std::vector<std::string>)

#undef ON_ADAPTER

    void on_adapter(
        const std::string&, ngraph::ValueAccessor<std::shared_ptr<ngraph::Function>>&) override {
        // handled by `compare_functions` drop it here
    }

    template <typename AttrValue>
    const AttrValue* get(const AttrName& name) const {
        return storage<AttrValue>().get_value(name);
    }

    template <typename AttrValue>
    bool insert(AttrName name, AttrValue value) {
        return storage<AttrValue>().insert_value(std::move(name), std::move(value));
    }

    size_t attributes_number() const {
        return stored_attributes_number();
    }

    const Result read_result() const {
        return m_read_result;
    }

private:
    Result m_read_result;
};

namespace equal {

template <typename Value>
struct Equal {
    static bool equal_value(const Value& lhs, const Value& rhs) {
        return lhs == rhs;
    }
};

template <>
struct Equal<ngraph::bfloat16> {
  static bool equal_value(ngraph::bfloat16 lhs, ngraph::bfloat16 rhs) {
    if (lhs.to_bits() == rhs.to_bits()) {
        return true;
    }
    return std::abs(lhs - rhs) < 1e-3;
  }
};

template <>
struct Equal<ngraph::float16> {
  static bool equal_value(ngraph::float16 lhs, ngraph::float16 rhs) {
    if (lhs.to_bits() == rhs.to_bits()) {
        return true;
    }
    return std::abs(lhs - rhs) < 1e-3;
  }
};

template <>
struct Equal<float> {
    static bool equal_value(float lhs, float rhs) {
        return std::abs(lhs - rhs) < 1e-4;
    }
};

template <>
struct Equal<double> {
    static bool equal_value(double lhs, double rhs) {
        return std::abs(lhs - rhs) < 1e-5;
    }
};

template <typename T>
struct Equal<std::vector<T>> {
    static bool equal_value(const std::vector<T>& lhs, const std::vector<T>& rhs) {
        return lhs.size() == rhs.size() &&
               std::equal(begin(lhs), end(lhs), begin(rhs), Equal<T>::equal_value);
    }
};

template <>
struct Equal<SubGraphOpInputDescription::value_type> {
    static bool equal_value(
        SubGraphOpInputDescription::const_reference lhs,
        SubGraphOpInputDescription::const_reference rhs) {
        const auto& lhs_type_info = lhs->get_type_info();
        const auto& rhs_type_info = rhs->get_type_info();
        if (lhs_type_info != rhs_type_info) {
            return false;
        }
        using SubGraphOp = ngraph::op::util::SubGraphOp;
        if (lhs_type_info == SubGraphOp::SliceInputDescription::type_info) {
            const auto& l_input = static_cast<const SubGraphOp::SliceInputDescription&>(*lhs);
            const auto& r_input = static_cast<const SubGraphOp::SliceInputDescription&>(*rhs);
            return l_input.m_start == r_input.m_start && l_input.m_stride == r_input.m_stride &&
                   l_input.m_part_size == r_input.m_part_size && l_input.m_end == r_input.m_end &&
                   l_input.m_axis == r_input.m_axis;
        } else if (lhs_type_info == SubGraphOp::MergedInputDescription::type_info) {
            return true;
        } else if (lhs_type_info == SubGraphOp::InvariantInputDescription::type_info) {
            return true;
        }
        return false;
    }
};

template <>
struct Equal<SubGraphOpInputDescription> {
    static bool equal_value(
        const SubGraphOpInputDescription& lhs, const SubGraphOpInputDescription& rhs) {
        if (lhs.size() != rhs.size()) {
            return false;
        }
        return std::is_permutation(
            begin(lhs), end(lhs), begin(rhs),
            Equal<SubGraphOpInputDescription::value_type>::equal_value);
    }
};

template <>
struct Equal<SubGraphOpOutputDescription::value_type> {
    static bool equal_value(
        SubGraphOpOutputDescription::const_reference lhs,
        SubGraphOpOutputDescription::const_reference rhs) {
        const auto& lhs_type_info = lhs->get_type_info();
        const auto& rhs_type_info = rhs->get_type_info();
        if (lhs_type_info != rhs_type_info) {
            return false;
        }
        using SubGraphOp = ngraph::op::util::SubGraphOp;
        if (lhs_type_info == SubGraphOp::ConcatOutputDescription::type_info) {
            const auto& l_output = static_cast<const SubGraphOp::ConcatOutputDescription&>(*lhs);
            const auto& r_output = static_cast<const SubGraphOp::ConcatOutputDescription&>(*rhs);
            return l_output.m_start == r_output.m_start && l_output.m_stride == r_output.m_stride &&
                   l_output.m_part_size == r_output.m_part_size &&
                   l_output.m_end == r_output.m_end && l_output.m_axis == r_output.m_axis;
        } else if (lhs_type_info == SubGraphOp::BodyOutputDescription::type_info) {
            const auto& l_output = static_cast<const SubGraphOp::BodyOutputDescription&>(*lhs);
            const auto& r_output = static_cast<const SubGraphOp::BodyOutputDescription&>(*rhs);
            return l_output.m_iteration == r_output.m_iteration;
        }
        return false;
    }
};

template <>
struct Equal<SubGraphOpOutputDescription> {
    static bool equal_value(
        const SubGraphOpOutputDescription& lhs, const SubGraphOpOutputDescription& rhs) {
        if (lhs.size() != rhs.size()) {
            return false;
        }
        return std::is_permutation(
            begin(lhs), end(lhs), begin(rhs),
            Equal<SubGraphOpOutputDescription::value_type>::equal_value);
    }
};

template <>
struct Equal<SpecialBodyPorts> {
    static bool equal_value(const SpecialBodyPorts& lhs, const SpecialBodyPorts& rhs) {
        return lhs.current_iteration_input_idx == rhs.current_iteration_input_idx;
    }
};

using Constant = ngraph::opset1::Constant;
template <> struct Equal<std::shared_ptr<Constant>> {
    static bool equal_value(const std::shared_ptr<Constant>& lhs,
                            const std::shared_ptr<Constant>& rhs) {
        const auto lhs_t = lhs->get_element_type();
        const auto rhs_t = rhs->get_element_type();
        if (lhs_t != rhs_t) {
            return false;
        }

        switch (lhs_t) {
        case ngraph::element::Type_t::bf16: {
            auto lhs_v = lhs->cast_vector<ngraph::bfloat16>();
            auto rhs_v = rhs->cast_vector<ngraph::bfloat16>();
            return Equal<std::vector<ngraph::bfloat16>>::equal_value(lhs_v, rhs_v);
            break;
        }
        case ngraph::element::Type_t::f16: {
            const auto &lhs_v = lhs->cast_vector<ngraph::float16>();
            const auto &rhs_v = rhs->cast_vector<ngraph::float16>();
            return Equal<std::vector<ngraph::float16>>::equal_value(lhs_v, rhs_v);
            break;
        }
        case ngraph::element::Type_t::f32: {
            const auto &lhs_v = lhs->cast_vector<float>();
            const auto &rhs_v = rhs->cast_vector<float>();
            return Equal<std::vector<float>>::equal_value(lhs_v, rhs_v);
            break;
        }
        default: {
            const auto &lhs_v = lhs->cast_vector<double>();
            const auto &rhs_v = rhs->cast_vector<double>();
            return Equal<std::vector<double>>::equal_value(lhs_v, rhs_v);
            break;
        }
        }
        return false;
    }
};
}  // namespace equal

namespace str {
template <typename...>
struct Void_t {
    using type = void;
};

template <typename T, typename = void>
struct Get {
    static std::string value(const T&) {
        return std::string("[Ups can't convert this to value: ") + typeid(T).name() + "]";
    }
};

template <typename T>
struct Get<T, typename Void_t<decltype(std::to_string(std::declval<T>()))>::type> {
    static std::string value(const T& v) {
        return "[" + std::to_string(v) + "]";
    }
};

template <>
struct Get<std::string, void> {
    static std::string value(const std::string& v) {
        return "[" + v + "]";
    }
};

template <typename T>
struct Get<
    T,
    typename Void_t<decltype(begin(std::declval<T>())), decltype(end(std::declval<T>()))>::type> {
    template <typename Container>
    static std::string join(const Container& c, const char* glue = ", ") {
        std::stringstream oss;
        const char* s = "";
        for (const auto& v : c) {
            oss << s << v;
            s = glue;
        }
        return oss.str();
    }

    static std::string value(const T& v) {
        return "[" + join(v) + "]";
    }
};

}  // namespace str

class ReadAndCompareAttributes : public ngraph::AttributeVisitor {
public:
    ReadAndCompareAttributes(const ReadAndStoreAttributes& ref)
        : m_attr_ref(ref), m_cmp_result{ref.read_result()} {}

    void on_adapter(const std::string& name, ngraph::ValueAccessor<void>& adapter) override {
        if (should_return()) {
            return;
        }
        m_visited_attributes.insert(name);
        if (auto inputs = ngraph::as_type<ngraph::AttributeAdapter<SubGraphOpInputDescription>>(&adapter)) {
            verify(name, inputs->get());
        } else if (auto outputs = ngraph::as_type<ngraph::AttributeAdapter<SubGraphOpOutputDescription>>(&adapter)) {
            verify(name, outputs->get());
        } else if (auto ports = ngraph::as_type<ngraph::AttributeAdapter<SpecialBodyPorts>>(&adapter)) {
            verify(name, ports->get());
        } else if (auto a = ngraph::as_type<ngraph::AttributeAdapter<std::shared_ptr<ngraph::runtime::AlignedBuffer>>>(&adapter)) {
            m_visited_attributes.insert(name);
            const auto ref_value = m_attr_ref.get<storage::MemoryChunk>(name);
            if (!ref_value) {
                m_cmp_result += "missing attribute name: '" + name + "'";
                return;
            }

            if (a->get()->size() != ref_value->size() ||
                std::memcmp(ref_value->data(), a->get()->get_ptr(), ref_value->size()) != 0) {
                m_cmp_result += "mismatch in value: '" + name + "' : look in to the mem buffer";
                return;
            }
        } else {
            m_cmp_result += "compare attr [ ERR ]: " + name +
                            " [drop `void` comparison which is '" + adapter.get_type_info().name +
                            "']";
        }
    }

#define ON_ADAPTER(TYPE)                                                                      \
    void on_adapter(const std::string& name, ngraph::ValueAccessor<TYPE>& adapter) override { \
        verify(name, adapter.get());                                                          \
    }

    ON_ADAPTER(bool)
    ON_ADAPTER(std::string)
    ON_ADAPTER(int8_t)
    ON_ADAPTER(int16_t)
    ON_ADAPTER(int32_t)
    ON_ADAPTER(int64_t)
    ON_ADAPTER(uint8_t)
    ON_ADAPTER(uint16_t)
    ON_ADAPTER(uint32_t)
    ON_ADAPTER(uint64_t)
    ON_ADAPTER(float)
    ON_ADAPTER(double)
    ON_ADAPTER(std::vector<int8_t>)
    ON_ADAPTER(std::vector<int16_t>)
    ON_ADAPTER(std::vector<int32_t>)
    ON_ADAPTER(std::vector<int64_t>)
    ON_ADAPTER(std::vector<uint8_t>)
    ON_ADAPTER(std::vector<uint16_t>)
    ON_ADAPTER(std::vector<uint32_t>)
    ON_ADAPTER(std::vector<uint64_t>)
    ON_ADAPTER(std::vector<float>)
    ON_ADAPTER(std::vector<double>)
    ON_ADAPTER(std::vector<std::string>)

#undef ON_ADAPTER

    void on_adapter(
        const std::string&, ngraph::ValueAccessor<std::shared_ptr<ngraph::Function>>&) override {
        // handled by `compare_functions` drop it here
    }

    bool all_attr_was_compared() const {
        return m_visited_attributes.size() == m_attr_ref.attributes_number();
    }

    size_t compared_attr_number() const {
        return m_visited_attributes.size();
    }

    const Result& cmp_result() const {
        return m_cmp_result;
    }

private:
    bool should_return() const {
        return m_fast_exit && m_cmp_result.has_error();
    }
    template <typename AttrValue>
    void verify(const std::string& name, const AttrValue& attr_value) {
        if (should_return()) {
            return;
        }
        m_visited_attributes.insert(name);
        const auto ref_value = m_attr_ref.get<AttrValue>(name);
        if (!ref_value) {
            m_cmp_result += "missing attribute name: '" + name + "'";
            return;
        }

        if (!equal::Equal<AttrValue>::equal_value(*ref_value, attr_value)) {
            m_cmp_result += "mismatch in value: '" + name +
                            "' : " + str::Get<AttrValue>::value(*ref_value) + " vs " +
                            str::Get<AttrValue>::value(attr_value);
        }
    }

    const ReadAndStoreAttributes& m_attr_ref;
    Result m_cmp_result;
    std::set<AttrName> m_visited_attributes;
    bool m_fast_exit{true};
};

}  // namespace attr_comparison

class CompareNodesAttributes {
public:
    CompareNodesAttributes() : m_compare_attr(m_store_attr) {}

    attr_comparison::ReadAndStoreAttributes& get_ref_reader() {
        return m_store_attr;
    }

    attr_comparison::ReadAndCompareAttributes& get_cmp_reader() {
        return m_compare_attr;
    }

    bool equal() const {
        return m_compare_attr.all_attr_was_compared() && !m_compare_attr.cmp_result().has_error();
    }

    friend std::string to_string(const CompareNodesAttributes& c) {
        const auto& result = c.m_compare_attr.cmp_result();
        if (result.has_error()) {
            return result.message();
        }
        if (!c.m_compare_attr.all_attr_was_compared()) {
            return "not all of attr was compared: " +
                   std::to_string(c.m_compare_attr.compared_attr_number()) + " vs " +
                   std::to_string(c.m_store_attr.attributes_number());
        }
        return "looks good [compared " + std::to_string(c.m_compare_attr.compared_attr_number()) +
               " attributes]";
    }

private:
    attr_comparison::ReadAndStoreAttributes m_store_attr;
    attr_comparison::ReadAndCompareAttributes m_compare_attr;
};

Comparator::Result Comparator::compare(
    const std::shared_ptr<ngraph::Function>& f1, const std::shared_ptr<ngraph::Function>& f2) {
    /*
     * This function compares two nGraph functions and requires them to have exactly one output
     * + Check nodes types
     * + Check number of inputs
     * + Check shapes
     * + Check parent ports
     * + Check node attributes by Visitor API
     */

    auto f1_results = f1->get_results();
    auto f2_results = f2->get_results();

    std::sort(f1_results.begin(), f1_results.end(), less_by_name);
    std::sort(f2_results.begin(), f2_results.end(), less_by_name);

    if (f1_results.size() != f2_results.size()) {
        return Result::error(
            "Number of results is different: " + to_str(f1_results.size()) + " and " +
            to_str(f2_results.size()));
    }

    const auto& f1_sinks = f1->get_sinks();
    const auto& f2_sinks = f2->get_sinks();
    if (f1_sinks.size() != f2_sinks.size()) {
        return Result::error(
            "Number of sinks is different: " + to_str(f1_sinks.size()) + " and " +
            to_str(f2_sinks.size()));
    }

    for (size_t i = 0; i < f1_results.size(); ++i) {
        if (should_compare(CmpValues::NAMES)) {
            if (name(f1_results[i]->get_input_node_shared_ptr(0)) !=
                name(f2_results[i]->get_input_node_shared_ptr(0))) {
                return Result::error(
                    "Different output names: " + name(f1_results[i]->get_input_node_shared_ptr(0)) +
                    " and " + name(f2_results[i]->get_input_node_shared_ptr(0)));
            }
        }
        q.push({f1_results[i].get(), f2_results[i].get()});
        used.insert(f1_results[i].get());
    }

    std::stringstream errors;

    while (!q.empty()) {
        ngraph::Node* const node1 = q.front().first;
        ngraph::Node* const node2 = q.front().second;
        q.pop();

        const auto result = compare(node1, node2, errors);
        if (!result.valid) {
            return result;
        }

        add_nodes_inputs_to_queue(node1, node2);
    }
    const auto msg = errors.str();
    return msg.empty() ? Result::ok() : Result::error(msg);
}

Comparator::Result Comparator::compare(
    ngraph::Node* node1, ngraph::Node* node2, std::ostream& err_log) {
    auto type_info1 = node1->get_type_info();
    auto type_info2 = node2->get_type_info();

    if (!compareTypeInfo(type_info1, type_info2)) {
        return Result::error(typeInfoToStr(type_info1) + " != " + typeInfoToStr(type_info2));
    }

    auto subgraph1 = dynamic_cast<ngraph::op::util::SubGraphOp*>(node1);
    auto subgraph2 = dynamic_cast<ngraph::op::util::SubGraphOp*>(node2);

    if (subgraph1 && subgraph2) {
        auto result = recreate().compare(subgraph1->get_function(), subgraph2->get_function());
        if (!result.valid) {
            return result;
        }
    }

    const auto& dependencies_1 = node1->get_control_dependencies();
    const auto& dependencies_2 = node2->get_control_dependencies();

<<<<<<< HEAD
    if (dependencies_1.size() != dependencies_2.size()) {
        return Result::error(
            "Number of dependencies is different: " + to_str(dependencies_1.size()) + " for " +
            name(node1) + " and " + to_str(dependencies_2.size()) + " for " + name(node2));
    }

    if (node1->inputs().size() != node2->inputs().size()) {
        return Result::error(
            "Number of inputs is different: " + to_str(node1->inputs().size()) + " for " +
            name(node1) + " and " + to_str(node2->inputs().size()) + " for " + name(node2));
    }

    if (node1->outputs().size() != node2->outputs().size()) {
        return Result::error(
            "Number of outputs is different: " + to_str(node1->inputs().size()) + " for " +
            name(node1) + " and " + to_str(node2->inputs().size()) + " for " + name(node2));
    }

    for (int i = 0; i < node1->inputs().size(); ++i) {
        if (should_compare(CmpValues::CONST_VALUES)) {
            using Constant = ngraph::opset1::Constant;
            auto const1 = ngraph::as_type_ptr<Constant>(node1->get_input_node_shared_ptr(i));
            auto const2 = ngraph::as_type_ptr<Constant>(node2->get_input_node_shared_ptr(i));

            const auto equal = [](std::shared_ptr<Constant> c1, std::shared_ptr<Constant> c2) {
                const auto& c1v = c1->cast_vector<double>();
                const auto& c2v = c2->cast_vector<double>();
                const auto float_eq = [](const double& s1, const double& s2) {
                    return std::abs(s1 - s2) < 0.001;
                };

                return c1v.size() == c2v.size() &&
                       std::equal(begin(c1v), end(c1v), begin(c2v), float_eq);
            };
=======
        for (int i = 0; i < node1->inputs().size(); ++i) {
            if (should_compare(CONST_VALUES)) {
                using Constant = ngraph::opset1::Constant;
                auto const1 = ngraph::as_type_ptr<Constant>(node1->get_input_node_shared_ptr(i));
                auto const2 = ngraph::as_type_ptr<Constant>(node2->get_input_node_shared_ptr(i));
                using namespace ::attr_comparison::equal;
                if (const1 && const2 &&
                        !Equal<std::shared_ptr<Constant>>::equal_value(const1, const2)) {
                    err_log << "Different Constant values detected\n"
                            << node1->description() << " Input(" << i << ") and "
                            << node2->description() << " Input(" << i << ")"
                            << std::endl;
                }
            }
>>>>>>> b800f08c

            if (const1 && const2 && !equal(const1, const2)) {
                err_log << "Different Constant values detected\n"
                        << node1->description() << " Input(" << i << ") and "
                        << node2->description() << " Input(" << i << ")" << std::endl;
            }
        }

        if (should_compare(CmpValues::PRECISIONS)) {
            if (node1->input(i).get_element_type() != node2->input(i).get_element_type()) {
                err_log << "Different element type detected\n"
                        << name(node1) << " Input(" << i << ") "
                        << node1->input(i).get_element_type() << " and " << name(node2) << " Input("
                        << i << ") " << node2->input(i).get_element_type() << std::endl;
            }
        }

        if (!node1->input(i).get_partial_shape().same_scheme(node2->input(i).get_partial_shape())) {
            err_log << "Different shape detected\n"
                    << name(node1) << " Input(" << i << ") " << node1->input(i).get_partial_shape()
                    << " and " << name(node2) << " Input(" << i << ") "
                    << node2->input(i).get_partial_shape() << std::endl;
        }

        if (node1->get_input_source_output(i).get_index() !=
            node2->get_input_source_output(i).get_index()) {
            auto idx1 = node1->get_input_source_output(i).get_index();
            auto idx2 = node2->get_input_source_output(i).get_index();
            err_log << "Different ports detected\n"
                    << name(node1) << " Input(" << i << ") connected to parent port " << idx1
                    << " and " << name(node2) << " Input(" << i << ") connected to parent port "
                    << idx2 << std::endl;
        }

        if (should_compare(CmpValues::RUNTIME_KEYS) && !compare_rt_keys(node1, node2)) {
            err_log << "Different runtime info detected\n"
                    << name(node1) << " and " << name(node2) << " not equal runtime info."
                    << std::endl;
        }
    }

    for (int i = 0; i < node1->outputs().size(); ++i) {
        const auto& tensor1 = node1->output(i).get_tensor();
        const auto& tensor2 = node2->output(i).get_tensor();

        if (tensor1.get_names() != tensor2.get_names()) {
            err_log << "Output tensors names " << tensor_names(tensor1) << " and "
                    << tensor_names(tensor2)
                    << " are different for nodes: " << node1->get_friendly_name() << " and "
                    << node2->get_friendly_name() << std::endl;
        }

        if (!node1->output(i).get_partial_shape().same_scheme(
                node2->output(i).get_partial_shape())) {
            err_log << "Different shape detected\n"
                    << name(node1) << " Output(" << i << ") "
                    << node1->output(i).get_partial_shape() << " and " << name(node2) << " Output("
                    << i << ") " << node2->output(i).get_partial_shape() << std::endl;
        }
    }

    if (should_compare(CmpValues::ATTRIBUTES)) {
        CompareNodesAttributes compare_nodes;
        node1->visit_attributes(compare_nodes.get_ref_reader());
        node2->visit_attributes(compare_nodes.get_cmp_reader());
        if (!compare_nodes.equal()) {
            return Result::error(
                "Comparison of attributes failed for nodes " + name(node1) + ", " + name(node2) +
                " [cmp status: " + to_string(compare_nodes) + "]");
        }
    }

    return Result::ok("Check if any minor error was log in to err_log");
}

void Comparator::add_nodes_inputs_to_queue(ngraph::Node* node1, ngraph::Node* node2) {
    for (int i = 0; i < node1->inputs().size(); ++i) {
        if (!used.count(node1->input_value(i).get_node())) {
            q.push({node1->input_value(i).get_node(), node2->input_value(i).get_node()});
            used.insert(node1->input_value(i).get_node());
        }
    }
}

}  // namespace

FunctionsComparator::Result FunctionsComparator::compare(
    const std::shared_ptr<ngraph::Function>& f1,
    const std::shared_ptr<ngraph::Function>& f2) const {
    return Comparator(m_comparition_flags).compare(f1, f2);
}

void check_rt_info(const std::shared_ptr<ngraph::Function>& f) {
    static const std::vector<std::string> attrs_to_check{"Variant::RuntimeAttribute::FusedNames"};

    std::ostringstream err_log;
    for (auto& op : f->get_ops()) {
        if (ngraph::op::is_constant(op)) continue;

        const auto& rt_info = op->get_rt_info();
        for (const auto& attr_name : attrs_to_check) {
            if (!rt_info.count(attr_name)) {
                err_log << "Node: " << op->get_friendly_name() << " has no attribute: " << attr_name
                        << std::endl;
            }
        }
    }

    auto err_msg = err_log.str();
    if (!err_msg.empty()) {
        throw ngraph::ngraph_error(err_msg);
    }
}

NGRAPH_RTTI_DEFINITION(TestOpMultiOut, "TestOp", 0);<|MERGE_RESOLUTION|>--- conflicted
+++ resolved
@@ -826,7 +826,6 @@
     const auto& dependencies_1 = node1->get_control_dependencies();
     const auto& dependencies_2 = node2->get_control_dependencies();
 
-<<<<<<< HEAD
     if (dependencies_1.size() != dependencies_2.size()) {
         return Result::error(
             "Number of dependencies is different: " + to_str(dependencies_1.size()) + " for " +
@@ -850,38 +849,13 @@
             using Constant = ngraph::opset1::Constant;
             auto const1 = ngraph::as_type_ptr<Constant>(node1->get_input_node_shared_ptr(i));
             auto const2 = ngraph::as_type_ptr<Constant>(node2->get_input_node_shared_ptr(i));
-
-            const auto equal = [](std::shared_ptr<Constant> c1, std::shared_ptr<Constant> c2) {
-                const auto& c1v = c1->cast_vector<double>();
-                const auto& c2v = c2->cast_vector<double>();
-                const auto float_eq = [](const double& s1, const double& s2) {
-                    return std::abs(s1 - s2) < 0.001;
-                };
-
-                return c1v.size() == c2v.size() &&
-                       std::equal(begin(c1v), end(c1v), begin(c2v), float_eq);
-            };
-=======
-        for (int i = 0; i < node1->inputs().size(); ++i) {
-            if (should_compare(CONST_VALUES)) {
-                using Constant = ngraph::opset1::Constant;
-                auto const1 = ngraph::as_type_ptr<Constant>(node1->get_input_node_shared_ptr(i));
-                auto const2 = ngraph::as_type_ptr<Constant>(node2->get_input_node_shared_ptr(i));
-                using namespace ::attr_comparison::equal;
-                if (const1 && const2 &&
-                        !Equal<std::shared_ptr<Constant>>::equal_value(const1, const2)) {
-                    err_log << "Different Constant values detected\n"
-                            << node1->description() << " Input(" << i << ") and "
+            using namespace ::attr_comparison::equal;
+            if (const1 && const2 &&
+                    !Equal<std::shared_ptr<Constant>>::equal_value(const1, const2)) {
+                err_log << "Different Constant values detected\n"
+                        << node1->description() << " Input(" << i << ") and "
                             << node2->description() << " Input(" << i << ")"
                             << std::endl;
-                }
-            }
->>>>>>> b800f08c
-
-            if (const1 && const2 && !equal(const1, const2)) {
-                err_log << "Different Constant values detected\n"
-                        << node1->description() << " Input(" << i << ") and "
-                        << node2->description() << " Input(" << i << ")" << std::endl;
             }
         }
 
