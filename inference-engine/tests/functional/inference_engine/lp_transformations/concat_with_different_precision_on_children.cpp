--- conflicted
+++ resolved
@@ -94,20 +94,13 @@
         auto quantizationRestrictions = testValues.multiChannels ?
             std::vector<ngraph::pass::low_precision::OperationPerTensorQuantizationRestriction>() :
             std::vector<ngraph::pass::low_precision::OperationPerTensorQuantizationRestriction>({
-                ngraph::pass::low_precision::OperationPerTensorQuantizationRestriction::create<ngraph::op::v1::AvgPool>()
+                ngraph::pass::low_precision::OperationPerTensorQuantizationRestriction::create<ngraph::opset1::AvgPool>()
             });
 
         SimpleLowPrecisionTransformer transform({}, quantizationRestrictions);
-<<<<<<< HEAD
-        transform.add<ngraph::pass::low_precision::ConcatTransformation, ngraph::op::v0::Concat>(testValues.params);
-        transform.add<ngraph::pass::low_precision::FakeQuantizeDecompositionTransformation, ngraph::op::v0::FakeQuantize>(testValues.params);
-        transform.add<ngraph::pass::low_precision::MaxPoolTransformation, ngraph::op::v1::MaxPool>(testValues.params);
-        transform.add<ngraph::pass::low_precision::ClampTransformation, ngraph::op::v0::Clamp>(testValues.params);
-=======
         transform.add<ngraph::pass::low_precision::ConcatTransformation, ngraph::opset1::Concat>(testValues.params);
         transform.add<ngraph::pass::low_precision::FakeQuantizeDecompositionTransformation, ngraph::opset1::FakeQuantize>(testValues.params);
         transform.add<ngraph::pass::low_precision::MaxPoolTransformation, ngraph::opset1::MaxPool>(testValues.params);
->>>>>>> a84d01cb
         transform.transform(actualFunction);
 
         referenceFunction = ngraph::builder::subgraph::ConcatFunction::getReferenceWithDifferentPrecisionOnChildren(
