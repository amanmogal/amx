// Copyright (C) 2018-2021 Intel Corporation
// SPDX-License-Identifier: Apache-2.0
//

#include "layer_transformation.hpp"

#include <string>
#include <sstream>
#include <memory>

#include <gtest/gtest.h>

#include <transformations/utils/utils.hpp>
#include <transformations/init_node_info.hpp>
#include <low_precision/transformer.hpp>
#include <low_precision/concat.hpp>
#include <low_precision/concat_multi_channels.hpp>
#include <low_precision/max_pool.hpp>
#include <low_precision/strided_slice.hpp>

#include "common_test_utils/ngraph_test_utils.hpp"
#include "lpt_ngraph_functions/concat_function.hpp"
#include "lpt_ngraph_functions/common/fake_quantize_on_data.hpp"
#include "simple_low_precision_transformer.hpp"

using namespace testing;
using namespace ngraph;
using namespace ngraph::pass;

namespace {

class ConcatTransformationActualValues {
public:
    ngraph::builder::subgraph::FakeQuantizeOnData fakeQuantize1;
    ngraph::builder::subgraph::FakeQuantizeOnData fakeQuantize2;
};

inline std::ostream& operator<<(std::ostream& out, const ConcatTransformationActualValues& values) {
    return out << "_" << values.fakeQuantize1 << "_" << values.fakeQuantize2;
}

class ConcatTransformationResultValues {
public:
    ngraph::builder::subgraph::FakeQuantizeOnData fakeQuantize1;
    ngraph::builder::subgraph::FakeQuantizeOnData fakeQuantize2;
    ngraph::builder::subgraph::DequantizationOperations dequantizationBefore;
    ngraph::element::Type precisionBeforeConcat;
    ngraph::element::Type precisionAfterConcat;
    ngraph::builder::subgraph::DequantizationOperations dequantizationAfter1;
    ngraph::builder::subgraph::DequantizationOperations dequantizationAfter2;
};

inline std::ostream& operator<<(std::ostream& out, const ConcatTransformationResultValues& values) {
    return out << "_" <<
        values.fakeQuantize1 << "_" <<
        values.fakeQuantize2 << "_" <<
        values.dequantizationAfter1 << "_" <<
        values.dequantizationAfter2;
}

class ConcatTransformationTestValues {
public:
    ngraph::pass::low_precision::LayerTransformation::Params params;
    bool multiChannels;
    bool ssBeforeConcat;
    bool ssAfterConcat;
    ConcatTransformationActualValues actual;
    ConcatTransformationResultValues result;
};

inline std::ostream& operator<<(std::ostream& out, const ConcatTransformationTestValues& values) {
    return out << "_" << values.multiChannels << "_" << values.actual << "_" << values.result;
}

typedef std::tuple <
    ngraph::element::Type,
    ngraph::PartialShape,
    ConcatTransformationTestValues
> ConcatTransformationParams;

class ConcatWithStridedSliceTransformation : public LayerTransformation, public testing::WithParamInterface<ConcatTransformationParams> {
public:
    void SetUp() override {
        const ngraph::element::Type precision = std::get<0>(GetParam());
        const ngraph::PartialShape shape = std::get<1>(GetParam());
        ConcatTransformationTestValues testValues = std::get<2>(GetParam());

        actualFunction = ngraph::builder::subgraph::ConcatFunction::getOriginalWithStridedSlice(
            precision,
            shape,
            testValues.actual.fakeQuantize1,
            testValues.actual.fakeQuantize2,
            testValues.ssBeforeConcat,
            testValues.ssAfterConcat);

        SimpleLowPrecisionTransformer transform;
        if (testValues.multiChannels) {
            transform.add<ngraph::pass::low_precision::ConcatMultiChannelsTransformation, ngraph::opset1::Concat>(testValues.params);
        } else {
            transform.add<ngraph::pass::low_precision::ConcatTransformation, ngraph::opset1::Concat>(testValues.params);
        }
        transform.add<ngraph::pass::low_precision::MaxPoolTransformation, ngraph::opset1::MaxPool>(testValues.params);
        transform.add<ngraph::pass::low_precision::StridedSliceTransformation, ngraph::opset1::StridedSlice>(testValues.params);
        transform.transform(actualFunction);

        referenceFunction = ngraph::builder::subgraph::ConcatFunction::getReferenceWithStridedSlice(
            precision,
            shape,
            testValues.result.fakeQuantize1,
            testValues.result.fakeQuantize2,
            testValues.result.dequantizationBefore,
            testValues.result.precisionBeforeConcat,
            testValues.result.precisionAfterConcat,
            testValues.ssBeforeConcat,
            testValues.ssAfterConcat,
            testValues.result.dequantizationAfter1,
            testValues.result.dequantizationAfter2);
    }

    static std::string getTestCaseName(testing::TestParamInfo<ConcatTransformationParams> obj) {
        const ngraph::element::Type precision = std::get<0>(obj.param);
        const ngraph::PartialShape shape = std::get<1>(obj.param);
        const ConcatTransformationTestValues testValues = std::get<2>(obj.param);

        std::ostringstream result;
        result <<
            LayerTransformation::getTestCaseNameByParams(precision, shape, testValues.params) << "_" <<
            (testValues.multiChannels ? "multiChannels_" : "notMultiChannels_") <<
            (testValues.ssBeforeConcat ? "SS_before_concat_" : "") <<
            (testValues.ssAfterConcat ? "SS_after_cancat_" : "") <<
            testValues.actual << "_" <<
            testValues.result << "_";
        return result.str();
    }
};

TEST_P(ConcatWithStridedSliceTransformation, CompareFunctions) {
    actualFunction->validate_nodes_and_infer_types();
    auto res = compare_functions(referenceFunction, actualFunction, true);
    ASSERT_TRUE(res.first) << res.second;
}

const std::vector<ngraph::element::Type> precisions = {
    ngraph::element::f32,
    // ngraph::element::f16
};

const std::vector<ngraph::PartialShape> shapes = {
    { 1, 4, 9, 9 },
    { 4, 4, 9, 9 },
    { Dimension::dynamic(), 4, Dimension::dynamic(), Dimension::dynamic() }
};

const std::vector<ConcatTransformationTestValues> testValues = {
    // FQ with the same values, ss before concat, ss after concat
    {
        LayerTransformation::createParamsU8I8(),
        true,
        true,
        true,
        {
            { 256ul, ngraph::Shape({}), {0.f}, {2.55f}, {0.f}, {2.55f} },
            { 256ul, ngraph::Shape({}), {0.f}, {2.55f}, {0.f}, {2.55f} }
        },
        {
            { 256ul, ngraph::Shape({}), {0.f}, {2.55f}, {0.f}, {255.f} },
            { 256ul, ngraph::Shape({}), {0.f}, {2.55f}, {0.f}, {255.f} },
            {ngraph::element::f32, {}, { 0.01f }},
            ngraph::element::u8,
            ngraph::element::u8,
            {ngraph::element::f32, {}, { 0.01f }},
            {ngraph::element::f32, {}, { 0.01f }}
        }
    },
    // FQ with different values, ss before concat, ss after concat
    {
        LayerTransformation::createParamsU8I8(),
        true,
        true,
        true,
        {
            { 256ul, ngraph::Shape({}), {0.f}, {2.55f}, {0.f}, {2.55f} },
            { 256ul, ngraph::Shape({}), {0.f}, {25.5f}, {0.f}, {25.5f} }
        },
        {
            { 256ul, ngraph::Shape({}), {0.f}, {2.55f}, {0.f}, {255.f} },
            { 256ul, ngraph::Shape({}), {0.f}, {25.5f}, {0.f}, {255.f} },
            {ngraph::element::f32, {}, { 0.01f }},
            ngraph::element::u8,
            ngraph::element::u8,
            {ngraph::element::f32, {}, { {0.01f, 0.01f, 0.1f, 0.1f} }},
            {ngraph::element::f32, {}, { {0.01f, 0.01f, 0.1f, 0.1f, 0.1f, 0.1f} }}
        }
    },
    // FQ with different values, ss after concat
    {
        LayerTransformation::createParamsU8I8(),
        true,
        false,
        true,
        {
            { 256ul, ngraph::Shape({}), {0.f}, {2.55f}, {0.f}, {2.55f} },
            { 256ul, ngraph::Shape({}), {0.f}, {25.5f}, {0.f}, {25.5f} }
        },
        {
            { 256ul, ngraph::Shape({}), {0.f}, {2.55f}, {0.f}, {255.f} },
            { 256ul, ngraph::Shape({}), {0.f}, {25.5f}, {0.f}, {255.f} },
            {ngraph::element::f32, {}, { 0.01f }},
            ngraph::element::u8,
            ngraph::element::u8,
            {ngraph::element::f32, {}, { {0.01f, 0.01f, 0.01f, 0.01f, 0.1f, 0.1f} }},
            {ngraph::element::f32, {}, { {0.01f, 0.01f, 0.01f, 0.01f, 0.1f, 0.1f, 0.1f, 0.1f} }}
        }
    },
    // FQ with different values, ss before concat
    {
        LayerTransformation::createParamsU8I8(),
        true,
        true,
        false,
        {
            { 256ul, ngraph::Shape({}), {0.f}, {2.55f}, {0.f}, {2.55f} },
            { 256ul, ngraph::Shape({}), {0.f}, {25.5f}, {0.f}, {25.5f} }
        },
        {
            { 256ul, ngraph::Shape({}), {0.f}, {2.55f}, {0.f}, {255.f} },
            { 256ul, ngraph::Shape({}), {0.f}, {25.5f}, {0.f}, {255.f} },
            {ngraph::element::f32, {}, { 0.01f }},
            ngraph::element::u8,
            ngraph::element::u8,
            {ngraph::element::f32, {}, { {0.01f, 0.01f, 0.1f, 0.1f, 0.1f, 0.1f} }},
            {ngraph::element::f32, {}, { {0.01f, 0.01f, 0.1f, 0.1f, 0.1f, 0.1f} }}
        }
    },
    // FQ with zero-point, ss before concat, ss after concat
    {
        LayerTransformation::createParamsU8I8(),
        true,
        true,
        true,
        {
            { 256ul, {}, {0.f}, {2.55f}, {0.f}, {2.55f} },
            { 256ul, {}, {1.275f}, {2.55f}, {1.275f}, {2.55f} }
        },
        {
            { 256ul, {}, {0.f}, {2.55f}, {0.f}, {255.f} },
            { 256ul, {}, {1.275f}, {2.55f}, {0.f}, {255.f} },
            {ngraph::element::f32, {}, { 0.01f }},
            ngraph::element::u8,
            ngraph::element::u8,
            {ngraph::element::f32, { {0.f, 0.f, -255.f, -255.f} }, { {0.01f, 0.01f, 0.005f, 0.005f} }},
            {ngraph::element::f32, { {0.f, 0.f, -255.f, -255.f, -255.f, -255.f} }, { {0.01f, 0.01f, 0.005f, 0.005f, 0.005f, 0.005f} }}
        }
    },
    // not multi channels concat, ss before concat, ss after concat
    {
        LayerTransformation::createParamsU8I8(),
        false,
        true,
        true,
        {
            { 256ul, {}, {0.f}, {2.55f}, {0.f}, {2.55f} },
            { 256ul, {}, {-1.28f}, {1.27f}, {-1.28f}, {1.27f} }
        },
        {
            { 256ul, {}, {0.f}, {2.55f}, {85.f}, {255.f} },
            { 256ul, {}, {-1.28f}, {1.27f}, {0.f}, {170.f} },
            {ngraph::element::f32, { 85 }, { 0.015f } },
            ngraph::element::u8,
            ngraph::element::u8,
            {ngraph::element::f32, { 85 }, { 0.015f } },
            {ngraph::element::f32, { 85 }, { 0.015f } }
        }
    },
};

<<<<<<< HEAD
INSTANTIATE_TEST_CASE_P(
=======
const std::vector<ngraph::Shape> shapes = {
    { 1, 4, 9, 9 },
    { 4, 4, 9, 9 }
};

INSTANTIATE_TEST_SUITE_P(
>>>>>>> 861d89c9
    smoke_LPT,
    ConcatWithStridedSliceTransformation,
    ::testing::Combine(
        ::testing::ValuesIn(precisions),
        ::testing::ValuesIn(shapes),
        ::testing::ValuesIn(testValues)),
    ConcatWithStridedSliceTransformation::getTestCaseName);
}  // namespace<|MERGE_RESOLUTION|>--- conflicted
+++ resolved
@@ -274,16 +274,7 @@
     },
 };
 
-<<<<<<< HEAD
-INSTANTIATE_TEST_CASE_P(
-=======
-const std::vector<ngraph::Shape> shapes = {
-    { 1, 4, 9, 9 },
-    { 4, 4, 9, 9 }
-};
-
 INSTANTIATE_TEST_SUITE_P(
->>>>>>> 861d89c9
     smoke_LPT,
     ConcatWithStridedSliceTransformation,
     ::testing::Combine(
