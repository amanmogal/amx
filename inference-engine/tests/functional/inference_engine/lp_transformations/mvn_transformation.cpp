--- conflicted
+++ resolved
@@ -145,17 +145,10 @@
             {{ngraph::element::Type(ngraph::element::f32)}, {127.f}, {0.45f}}
         },
         {
-<<<<<<< HEAD
-            ngraph::element::Type(ngraph::element::u8),
-            {{ngraph::element::Type(ngraph::element::f32)}, {127.f}, {}},
-            ngraph::element::Type(ngraph::element::f32),
-            {{}, {}, {1.f}}
-=======
-            ngraph::element::u8,
-            {{ngraph::element::f32}, {127.f}, {0.45f}},
-            ngraph::element::f32,
+            ngraph::element::Type(ngraph::element::u8),
+            {{ngraph::element::Type(ngraph::element::f32)}, {127.f}, {0.45f}},
+            ngraph::element::Type(ngraph::element::f32),
             {{}, {}, {}}
->>>>>>> b5d7f236
         }
     },
     {
@@ -168,17 +161,10 @@
             {{ngraph::element::Type(ngraph::element::f32)}, {12.5f}, {0.45f}}
         },
         {
-<<<<<<< HEAD
             ngraph::element::Type(ngraph::element::u8),
             {{ngraph::element::Type(ngraph::element::f32)}, {12.5f}, {0.45f}},
             ngraph::element::Type(ngraph::element::f32),
-            {}
-=======
-            ngraph::element::u8,
-            {{ngraph::element::f32}, {12.5f}, {0.45f}},
-            ngraph::element::f32,
             {{}, {}, {}}
->>>>>>> b5d7f236
         }
     },
     {
