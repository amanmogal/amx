// Copyright (C) 2020 Intel Corporation
// SPDX-License-Identifier: Apache-2.0
//

#include "layer_transformation.hpp"

#include <string>
#include <sstream>
#include <memory>

#include <gtest/gtest.h>

#include <transformations/utils/utils.hpp>
#include <transformations/init_node_info.hpp>
#include "low_precision/mvn.hpp"

#include "common_test_utils/ngraph_test_utils.hpp"
#include "lpt_ngraph_functions/common/dequantization_operations.hpp"
#include "simple_low_precision_transformer.hpp"
#include "lpt_ngraph_functions/mvn_function.hpp"

using namespace testing;
using namespace ngraph::pass;
using namespace ngraph::builder::subgraph;

class MVNTransformationTestValues {
public:
    class Actual {
    public:
        ngraph::element::Type precisionBeforeDequantization;
        ngraph::builder::subgraph::DequantizationOperations dequantization;
    };

    class Expected {
    public:
        ngraph::element::Type precisionBeforeDequantization;
        ngraph::builder::subgraph::DequantizationOperations dequantizationBefore;
        ngraph::element::Type precisionAfterOperation;
        ngraph::builder::subgraph::DequantizationOperations dequantizationAfter;
    };

    ngraph::Shape inputShape;
    ngraph::AxisSet reductionAxes;
    bool normalizeVariance;
    ngraph::pass::low_precision::LayerTransformation::Params params;
    Actual actual;
    Expected expected;
};

template <typename T>
inline std::ostream& operator<<(std::ostream& os, const std::vector<T>& values) {
    os << "{ ";
    for (size_t i = 0; i < values.size(); ++i) {
        os << values[i];
        if (i != (values.size() - 1ul)) {
            os << ", ";
        }
    }
    os << " }";
    return os;
}

class MVNTransformation : public LayerTransformation, public testing::WithParamInterface<MVNTransformationTestValues> {
public:
    void SetUp() override {
        const MVNTransformationTestValues testValues = GetParam();

        actualFunction = ngraph::builder::subgraph::MVNFunction::getOriginal(
            testValues.inputShape,
            testValues.reductionAxes,
            testValues.normalizeVariance,
            testValues.actual.precisionBeforeDequantization,
            testValues.actual.dequantization);

        SimpleLowPrecisionTransformer transformer;
        transformer.add<ngraph::pass::low_precision::MVNTransformation, ngraph::opset1::Interpolate>(testValues.params);
        transformer.transform(actualFunction);

        referenceFunction = ngraph::builder::subgraph::MVNFunction::getReference(
            testValues.inputShape,
            testValues.reductionAxes,
            testValues.normalizeVariance,
            testValues.expected.precisionBeforeDequantization,
            testValues.expected.dequantizationBefore,
            testValues.expected.precisionAfterOperation,
            testValues.expected.dequantizationAfter);
    }

    static std::string getTestCaseName(testing::TestParamInfo<MVNTransformationTestValues> obj) {
        const MVNTransformationTestValues testValues = obj.param;

        std::ostringstream result;
        result <<
            toString(testValues.params) << "_" <<
            testValues.inputShape << "_" <<
            testValues.reductionAxes << "_" <<
            testValues.normalizeVariance << "_" <<
            testValues.actual.precisionBeforeDequantization << "_" <<
            testValues.actual.dequantization << "_" <<
            testValues.expected.dequantizationBefore;
        return result.str();
    }
};

static std::vector<MVNTransformationTestValues> getTestValues() {
    return {
        {
            ngraph::Shape{ 1, 4, 16, 16 },
            {1, 2, 3},
            true,
            LayerTransformation::createParamsU8I8().setSupportAsymmetricQuantization(false),
            {
                ngraph::element::u8,
                {{ngraph::element::f32}, {-0.32f}, {0.45f}}
            },
            {
                ngraph::element::u8,
                {{ngraph::element::f32}, {-0.32f}, {0.45f}},
                ngraph::element::f32,
                { }
            }
        },
        {
            ngraph::Shape{ 1, 4, 16, 16 },
            {1, 2, 3},
            true,
            LayerTransformation::createParamsU8I8().setSupportAsymmetricQuantization(false),
            {
                ngraph::element::u8,
                {{ngraph::element::f32}, {}, {0.45f}}
            },
            {
                ngraph::element::u8,
                { },
                ngraph::element::f32,
                {{}, {}, {1.f}}
            }
        },
        {
            ngraph::Shape{ 1, 4, 16, 16 },
            {1, 2, 3},
            true,
            LayerTransformation::createParamsU8I8().setSupportAsymmetricQuantization(true),
            {
                ngraph::element::u8,
                {{ngraph::element::f32}, {127.f}, {0.45f}}
            },
            {
                ngraph::element::u8,
                {{ngraph::element::f32}, {127.f}, {}},
                ngraph::element::f32,
                {{}, {}, {1.f}}
            }
        },
        {
<<<<<<< HEAD
            ngraph::Shape{ 1, 4, 16, 16 },
            {1, 2, 3},
            true,
            LayerTransformation::createParamsU8I8().setSupportAsymmetricQuantization(true),
            {
                ngraph::element::u8,
                {{ngraph::element::f32}, {12.5f}, {0.45f}}
            },
            {
                ngraph::element::u8,
                {{ngraph::element::f32}, {12.5f}, {0.45f}},
                ngraph::element::f32,
                {}
            }
        },
        {
            ngraph::Shape{ 1, 4, 16, 16 },
            {1, 2, 3},
            true,
            LayerTransformation::createParamsU8I8().setSupportAsymmetricQuantization(false),
            {
                ngraph::element::u8,
                {{ngraph::element::f32}, {127.f}, {0.45f}}
            },
            {
                ngraph::element::u8,
                {{ngraph::element::f32}, {127.f}, {0.45f}},
                ngraph::element::f32,
                {}
            }
=======
            ngraph::element::u8,
            {{ngraph::element::f32}, {127.f}, {0.45f}},
            ngraph::element::f32,
            {{}, {}, {}}
        }
    },
    {
        ngraph::Shape{ 1, 4, 16, 16 },
        {1, 2, 3},
        true,
        LayerTransformation::createParamsU8I8().setSupportAsymmetricQuantization(true),
        {
            ngraph::element::u8,
            {{ngraph::element::f32}, {12.5f}, {0.45f}}
        },
        {
            ngraph::element::u8,
            {{ngraph::element::f32}, {12.5f}, {0.45f}},
            ngraph::element::f32,
            {{}, {}, {}}
        }
    },
    {
        ngraph::Shape{ 1, 4, 16, 16 },
        {1, 2, 3},
        true,
        LayerTransformation::createParamsU8I8().setSupportAsymmetricQuantization(false),
        {
            ngraph::element::u8,
            {{ngraph::element::f32}, {127.f}, {0.45f}}
>>>>>>> 071fb9d1
        },

        {
            ngraph::Shape{ 1, 4, 16, 16 },
            {1, 2, 3},
            true,
            LayerTransformation::createParamsU8I8(),
            {
                ngraph::element::u8,
                {{ngraph::element::f32}, {}, {-0.5f}}
            },
            {
                ngraph::element::u8,
                {{}, {}, {}},
                ngraph::element::f32,
                {{}, {}, {-1.f}}
            }
        },

        {
            ngraph::Shape{ 1, 4, 16, 16 },
            {1, 2, 3},
            false,
            LayerTransformation::createParamsU8I8(),
            {
                ngraph::element::u8,
                {{ngraph::element::f32}, {}, {0.45f}}
            },
            {
                ngraph::element::u8,
                {{}, {}, {}},
                ngraph::element::f32,
                {{}, {}, {0.45f}}
            }
        },
        {
            ngraph::Shape{ 1, 2, 2, 2 },
            {1, 2, 3},
            false,
            LayerTransformation::createParamsU8I8(),
            {
                ngraph::element::u8,
                {{ngraph::element::f32}, {}, {{0.45f, 0.45f}, ngraph::element::f32, ngraph::Shape{ 1, 2, 1, 1 }}}
            },
            {
                ngraph::element::u8,
                {{}, {}, {}},
                ngraph::element::f32,
                {{}, {}, {{0.45f, 0.45f}, ngraph::element::f32, ngraph::Shape{ 1, 2, 1, 1 }}}
            }
        },
        {
            ngraph::Shape{ 1, 2, 2, 2 },
            {2, 3},
            true,
            LayerTransformation::createParamsU8I8(),
            {
                ngraph::element::u8,
                {{ngraph::element::f32}, {}, {{0.45f, -0.45f}, ngraph::element::f32, ngraph::Shape{ 1, 2, 1, 1 }}}
            },
            {
                ngraph::element::u8,
                {{}, {}, {}},
                ngraph::element::f32,
                {{}, {}, {{1.f, -1.f}, ngraph::element::f32, ngraph::Shape{ 1, 2, 1, 1 }}}
            }
        },
        {
            ngraph::Shape{ 1, 2, 2, 2 },
            {1, 2, 3},
            true,
            LayerTransformation::createParamsU8I8(),
            {
                ngraph::element::u8,
                {{ngraph::element::f32}, {}, {{0.45f, -0.45f}, ngraph::element::f32, ngraph::Shape{ 1, 2, 1, 1 }}}
            },
            {
                ngraph::element::u8,
                {{ngraph::element::f32}, {}, {{0.45f, -0.45f}, ngraph::element::f32, ngraph::Shape{ 1, 2, 1, 1 }}},
                ngraph::element::f32,
                {{}, {}, {}}
            }
        },
    };
}

TEST_P(MVNTransformation, CompareFunctions) {
    actualFunction->validate_nodes_and_infer_types();
    auto res = compare_functions(referenceFunction, actualFunction, true, true, true);
    ASSERT_TRUE(res.first) << res.second;
}

INSTANTIATE_TEST_CASE_P(
    smoke_LPT,
    MVNTransformation,
    ::testing::ValuesIn(getTestValues()),
    MVNTransformation::getTestCaseName);<|MERGE_RESOLUTION|>--- conflicted
+++ resolved
@@ -102,89 +102,49 @@
     }
 };
 
-static std::vector<MVNTransformationTestValues> getTestValues() {
-    return {
-        {
-            ngraph::Shape{ 1, 4, 16, 16 },
-            {1, 2, 3},
-            true,
-            LayerTransformation::createParamsU8I8().setSupportAsymmetricQuantization(false),
-            {
-                ngraph::element::u8,
-                {{ngraph::element::f32}, {-0.32f}, {0.45f}}
-            },
-            {
-                ngraph::element::u8,
-                {{ngraph::element::f32}, {-0.32f}, {0.45f}},
-                ngraph::element::f32,
-                { }
-            }
-        },
-        {
-            ngraph::Shape{ 1, 4, 16, 16 },
-            {1, 2, 3},
-            true,
-            LayerTransformation::createParamsU8I8().setSupportAsymmetricQuantization(false),
-            {
-                ngraph::element::u8,
-                {{ngraph::element::f32}, {}, {0.45f}}
-            },
-            {
-                ngraph::element::u8,
-                { },
-                ngraph::element::f32,
-                {{}, {}, {1.f}}
-            }
-        },
-        {
-            ngraph::Shape{ 1, 4, 16, 16 },
-            {1, 2, 3},
-            true,
-            LayerTransformation::createParamsU8I8().setSupportAsymmetricQuantization(true),
-            {
-                ngraph::element::u8,
-                {{ngraph::element::f32}, {127.f}, {0.45f}}
-            },
-            {
-                ngraph::element::u8,
-                {{ngraph::element::f32}, {127.f}, {}},
-                ngraph::element::f32,
-                {{}, {}, {1.f}}
-            }
-        },
-        {
-<<<<<<< HEAD
-            ngraph::Shape{ 1, 4, 16, 16 },
-            {1, 2, 3},
-            true,
-            LayerTransformation::createParamsU8I8().setSupportAsymmetricQuantization(true),
-            {
-                ngraph::element::u8,
-                {{ngraph::element::f32}, {12.5f}, {0.45f}}
-            },
-            {
-                ngraph::element::u8,
-                {{ngraph::element::f32}, {12.5f}, {0.45f}},
-                ngraph::element::f32,
-                {}
-            }
-        },
-        {
-            ngraph::Shape{ 1, 4, 16, 16 },
-            {1, 2, 3},
-            true,
-            LayerTransformation::createParamsU8I8().setSupportAsymmetricQuantization(false),
-            {
-                ngraph::element::u8,
-                {{ngraph::element::f32}, {127.f}, {0.45f}}
-            },
-            {
-                ngraph::element::u8,
-                {{ngraph::element::f32}, {127.f}, {0.45f}},
-                ngraph::element::f32,
-                {}
-            }
-=======
+const std::vector<MVNTransformationTestValues> testValues = {
+    {
+        ngraph::Shape{ 1, 4, 16, 16 },
+        {1, 2, 3},
+        true,
+        LayerTransformation::createParamsU8I8().setSupportAsymmetricQuantization(false),
+        {
+            ngraph::element::u8,
+            {{ngraph::element::f32}, {-0.32f}, {0.45f}}
+        },
+        {
+            ngraph::element::u8,
+            {{ngraph::element::f32}, {-0.32f}, {0.45f}},
+            ngraph::element::f32,
+            { }
+        }
+    },
+    {
+        ngraph::Shape{ 1, 4, 16, 16 },
+        {1, 2, 3},
+        true,
+        LayerTransformation::createParamsU8I8().setSupportAsymmetricQuantization(false),
+        {
+            ngraph::element::u8,
+            {{ngraph::element::f32}, {}, {0.45f}}
+        },
+        {
+            ngraph::element::u8,
+            { },
+            ngraph::element::f32,
+            {{}, {}, {1.f}}
+        }
+    },
+    {
+        ngraph::Shape{ 1, 4, 16, 16 },
+        {1, 2, 3},
+        true,
+        LayerTransformation::createParamsU8I8().setSupportAsymmetricQuantization(true),
+        {
+            ngraph::element::u8,
+            {{ngraph::element::f32}, {127.f}, {0.45f}}
+        },
+        {
             ngraph::element::u8,
             {{ngraph::element::f32}, {127.f}, {0.45f}},
             ngraph::element::f32,
@@ -215,92 +175,97 @@
         {
             ngraph::element::u8,
             {{ngraph::element::f32}, {127.f}, {0.45f}}
->>>>>>> 071fb9d1
-        },
-
-        {
-            ngraph::Shape{ 1, 4, 16, 16 },
-            {1, 2, 3},
-            true,
-            LayerTransformation::createParamsU8I8(),
-            {
-                ngraph::element::u8,
-                {{ngraph::element::f32}, {}, {-0.5f}}
-            },
-            {
-                ngraph::element::u8,
-                {{}, {}, {}},
-                ngraph::element::f32,
-                {{}, {}, {-1.f}}
-            }
-        },
-
-        {
-            ngraph::Shape{ 1, 4, 16, 16 },
-            {1, 2, 3},
-            false,
-            LayerTransformation::createParamsU8I8(),
-            {
-                ngraph::element::u8,
-                {{ngraph::element::f32}, {}, {0.45f}}
-            },
-            {
-                ngraph::element::u8,
-                {{}, {}, {}},
-                ngraph::element::f32,
-                {{}, {}, {0.45f}}
-            }
-        },
-        {
-            ngraph::Shape{ 1, 2, 2, 2 },
-            {1, 2, 3},
-            false,
-            LayerTransformation::createParamsU8I8(),
-            {
-                ngraph::element::u8,
-                {{ngraph::element::f32}, {}, {{0.45f, 0.45f}, ngraph::element::f32, ngraph::Shape{ 1, 2, 1, 1 }}}
-            },
-            {
-                ngraph::element::u8,
-                {{}, {}, {}},
-                ngraph::element::f32,
-                {{}, {}, {{0.45f, 0.45f}, ngraph::element::f32, ngraph::Shape{ 1, 2, 1, 1 }}}
-            }
-        },
-        {
-            ngraph::Shape{ 1, 2, 2, 2 },
-            {2, 3},
-            true,
-            LayerTransformation::createParamsU8I8(),
-            {
-                ngraph::element::u8,
-                {{ngraph::element::f32}, {}, {{0.45f, -0.45f}, ngraph::element::f32, ngraph::Shape{ 1, 2, 1, 1 }}}
-            },
-            {
-                ngraph::element::u8,
-                {{}, {}, {}},
-                ngraph::element::f32,
-                {{}, {}, {{1.f, -1.f}, ngraph::element::f32, ngraph::Shape{ 1, 2, 1, 1 }}}
-            }
-        },
-        {
-            ngraph::Shape{ 1, 2, 2, 2 },
-            {1, 2, 3},
-            true,
-            LayerTransformation::createParamsU8I8(),
-            {
-                ngraph::element::u8,
-                {{ngraph::element::f32}, {}, {{0.45f, -0.45f}, ngraph::element::f32, ngraph::Shape{ 1, 2, 1, 1 }}}
-            },
-            {
-                ngraph::element::u8,
-                {{ngraph::element::f32}, {}, {{0.45f, -0.45f}, ngraph::element::f32, ngraph::Shape{ 1, 2, 1, 1 }}},
-                ngraph::element::f32,
-                {{}, {}, {}}
-            }
-        },
-    };
-}
+        },
+        {
+            ngraph::element::u8,
+            {{ngraph::element::f32}, {127.f}, {0.45f}},
+            ngraph::element::f32,
+            {}
+        }
+    },
+
+    {
+        ngraph::Shape{ 1, 4, 16, 16 },
+        {1, 2, 3},
+        true,
+        LayerTransformation::createParamsU8I8(),
+        {
+            ngraph::element::u8,
+            {{ngraph::element::f32}, {}, {-0.5f}}
+        },
+        {
+            ngraph::element::u8,
+            {{}, {}, {}},
+            ngraph::element::f32,
+            {{}, {}, {-1.f}}
+        }
+    },
+
+    {
+        ngraph::Shape{ 1, 4, 16, 16 },
+        {1, 2, 3},
+        false,
+        LayerTransformation::createParamsU8I8(),
+        {
+            ngraph::element::u8,
+            {{ngraph::element::f32}, {}, {0.45f}}
+        },
+        {
+            ngraph::element::u8,
+            {{}, {}, {}},
+            ngraph::element::f32,
+            {{}, {}, {0.45f}}
+        }
+    },
+    {
+        ngraph::Shape{ 1, 2, 2, 2 },
+        {1, 2, 3},
+        false,
+        LayerTransformation::createParamsU8I8(),
+        {
+            ngraph::element::u8,
+            {{ngraph::element::f32}, {}, {{0.45f, 0.45f}, ngraph::element::f32, ngraph::Shape{ 1, 2, 1, 1 }}}
+        },
+        {
+            ngraph::element::u8,
+            {{}, {}, {}},
+            ngraph::element::f32,
+            {{}, {}, {{0.45f, 0.45f}, ngraph::element::f32, ngraph::Shape{ 1, 2, 1, 1 }}}
+        }
+    },
+    {
+        ngraph::Shape{ 1, 2, 2, 2 },
+        {2, 3},
+        true,
+        LayerTransformation::createParamsU8I8(),
+        {
+            ngraph::element::u8,
+            {{ngraph::element::f32}, {}, {{0.45f, -0.45f}, ngraph::element::f32, ngraph::Shape{ 1, 2, 1, 1 }}}
+        },
+        {
+            ngraph::element::u8,
+            {{}, {}, {}},
+            ngraph::element::f32,
+            {{}, {}, {{1.f, -1.f}, ngraph::element::f32, ngraph::Shape{ 1, 2, 1, 1 }}}
+        }
+    },
+    {
+        ngraph::Shape{ 1, 2, 2, 2 },
+        {1, 2, 3},
+        true,
+        LayerTransformation::createParamsU8I8(),
+        {
+            ngraph::element::u8,
+            {{ngraph::element::f32}, {}, {{0.45f, -0.45f}, ngraph::element::f32, ngraph::Shape{ 1, 2, 1, 1 }}}
+        },
+        {
+            ngraph::element::u8,
+            {{ngraph::element::f32}, {}, {{0.45f, -0.45f}, ngraph::element::f32, ngraph::Shape{ 1, 2, 1, 1 }}},
+            ngraph::element::f32,
+            {{}, {}, {}}
+        }
+    },
+};
 
 TEST_P(MVNTransformation, CompareFunctions) {
     actualFunction->validate_nodes_and_infer_types();
@@ -311,5 +276,5 @@
 INSTANTIATE_TEST_CASE_P(
     smoke_LPT,
     MVNTransformation,
-    ::testing::ValuesIn(getTestValues()),
+    ::testing::ValuesIn(testValues),
     MVNTransformation::getTestCaseName);