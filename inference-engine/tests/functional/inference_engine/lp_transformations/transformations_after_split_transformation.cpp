--- conflicted
+++ resolved
@@ -57,43 +57,43 @@
     using namespace pass::low_precision;
 
     if (name == "AddTransformationWithoutConcat" || name == "AddTransformationWithConcat") {
-        transformer.add<AddTransformation, ngraph::op::v1::Add>(params);
+        transformer.add<AddTransformation, ngraph::opset1::Add>(params);
         return;
     }
     if (name == "AvgPoolTransformation") {
-        transformer.add<AvgPoolTransformation, op::v1::AvgPool>(params);
+        transformer.add<AvgPoolTransformation, opset1::AvgPool>(params);
         return;
     }
     if (name == "ClampTransformation") {
-        transformer.add<ClampTransformation, op::v0::Clamp>(params);
+        transformer.add<ClampTransformation, opset1::Clamp>(params);
         return;
     }
     if (name == "ConvolutionTransformation" || name == "AsymmetricConvolutionTransformation") {
-        transformer.add<ConvolutionTransformation, op::v1::Convolution>(params);
+        transformer.add<ConvolutionTransformation, opset1::Convolution>(params);
         return;
     }
     if (name == "DepthToSpaceTransformation") {
-        transformer.add<DepthToSpaceTransformation, op::v0::DepthToSpace>(params);
+        transformer.add<DepthToSpaceTransformation, opset1::DepthToSpace>(params);
         return;
     }
     if (name == "FakeQuantizeTransformation") {
-        transformer.add<FakeQuantizeTransformation, op::v0::FakeQuantize>(params);
+        transformer.add<FakeQuantizeTransformation, opset1::FakeQuantize>(params);
         return;
     }
     if (name == "InterpolateTransformation") {
-        transformer.add<InterpolateTransformation, ngraph::op::v0::Interpolate>(params);
+        transformer.add<InterpolateTransformation, ngraph::opset1::Interpolate>(params);
         return;
     }
     if (name == "MatMulTransformation") {
-        transformer.add<MatMulTransformation, ngraph::op::v0::MatMul>(params);
+        transformer.add<MatMulTransformation, ngraph::opset1::MatMul>(params);
         return;
     }
     if (name == "MaxPoolTransformation") {
-        transformer.add<MaxPoolTransformation, ngraph::op::v1::MaxPool>(params);
+        transformer.add<MaxPoolTransformation, ngraph::opset1::MaxPool>(params);
         return;
     }
     if (name == "MultiplyTransformation") {
-        transformer.add<MultiplyTransformation, ngraph::op::v1::Multiply>(params);
+        transformer.add<MultiplyTransformation, ngraph::opset1::Multiply>(params);
         return;
     }
     if (name == "MVNTransformation") {
@@ -101,60 +101,53 @@
         return;
     }
     if (name == "NormalizeL2Transformation") {
-        transformer.add<NormalizeL2Transformation, ngraph::op::v0::NormalizeL2>(params);
+        transformer.add<NormalizeL2Transformation, ngraph::opset1::NormalizeL2>(params);
         return;
     }
     if (name == "PReluTransformation") {
-        transformer.add<PReluTransformation, ngraph::op::v0::PRelu>(params);
+        transformer.add<PReluTransformation, ngraph::opset1::PRelu>(params);
         return;
     }
     if (name == "ReluTransformation") {
-        transformer.add<ReluTransformation, ngraph::op::v0::Relu>(params);
+        transformer.add<ReluTransformation, ngraph::opset1::Relu>(params);
         return;
     }
     if (name == "ReshapeTransformation") {
-        transformer.add<ReshapeTransformation, ngraph::op::v1::Reshape>(params);
+        transformer.add<ReshapeTransformation, ngraph::opset1::Reshape>(params);
         return;
     }
     if (name == "SqueezeTransformation") {
-        transformer.add<SqueezeTransformation, ngraph::op::v0::Squeeze>(params);
+        transformer.add<SqueezeTransformation, ngraph::opset1::Squeeze>(params);
         return;
     }
     if (name == "StridedSliceTransformation") {
-        transformer.add<StridedSliceTransformation, ngraph::op::v1::StridedSlice>(params);
+        transformer.add<StridedSliceTransformation, ngraph::opset1::StridedSlice>(params);
         return;
     }
     if (name == "TransposeTransformation") {
-        transformer.add<TransposeTransformation, ngraph::op::v1::Transpose>(params);
+        transformer.add<TransposeTransformation, ngraph::opset1::Transpose>(params);
         return;
     }
     if (name == "UnsqueezeTransformation") {
-        transformer.add<UnsqueezeTransformation, ngraph::op::v0::Unsqueeze>(params);
+        transformer.add<UnsqueezeTransformation, ngraph::opset1::Unsqueeze>(params);
         return;
     }
     if (name == "FuseConvertTransformation") {
-        transformer.add<FuseConvertTransformation, ngraph::op::v1::Multiply>(params);
+        transformer.add<FuseConvertTransformation, ngraph::opset1::Multiply>(params);
         return;
     }
     if (name == "FuseSubtractToFakeQuantizeTransformation") {
-        transformer.add<FuseSubtractToFakeQuantizeTransformation, ngraph::op::v1::Subtract>(params);
+        transformer.add<FuseSubtractToFakeQuantizeTransformation, ngraph::opset1::Subtract>(params);
         return;
     }
     if (name == "FuseMultiplyToFakeQuantizeTransformation") {
-        transformer.add<FuseMultiplyToFakeQuantizeTransformation, ngraph::op::v1::Multiply>(params);
+        transformer.add<FuseMultiplyToFakeQuantizeTransformation, ngraph::opset1::Multiply>(params);
         return;
     }
     if (name == "MultiplyToGroupConvolutionTransformation") {
-        transformer.add<MultiplyToGroupConvolutionTransformation, ngraph::op::v1::Multiply>(params);
-        return;
-    }
-<<<<<<< HEAD
-    if (name == "SubtractMultiplyToMultiplyAddTransformation") {
-        transformer.add<SubtractMultiplyToMultiplyAddTransformation, ngraph::op::v1::Multiply>(params);
-        return;
-    }
-=======
->>>>>>> a84d01cb
+        transformer.add<MultiplyToGroupConvolutionTransformation, ngraph::opset1::Multiply>(params);
+        return;
+    }
     throw std::runtime_error("unexpected transformation name");
 }
 
