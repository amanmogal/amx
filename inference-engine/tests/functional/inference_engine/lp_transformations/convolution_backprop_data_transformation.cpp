--- conflicted
+++ resolved
@@ -39,7 +39,7 @@
         ngraph::builder::subgraph::DequantizationOperations dequantizationOnActivations;
         builder::subgraph::FakeQuantizeOnWeights fakeQuantizeOnWeights;
         builder::subgraph::DequantizationOperations dequantizationOnWeights;
-        std::shared_ptr<ngraph::op::v0::Constant> weights;
+        std::shared_ptr<ngraph::opset1::Constant> weights;
         callback_function_type callback;
 
         Actual() = default;
@@ -47,7 +47,7 @@
             const ngraph::element::Type& precisionBeforeDequantization,
             const ngraph::builder::subgraph::DequantizationOperations& dequantizationOnActivations,
             const builder::subgraph::FakeQuantizeOnWeights& fakeQuantizeOnWeights,
-            const std::shared_ptr<ngraph::op::v0::Constant>& weights,
+            const std::shared_ptr<ngraph::opset1::Constant>& weights,
             const callback_function_type& callback = empty_callback) :
                 precisionBeforeDequantization(precisionBeforeDequantization),
                 dequantizationOnActivations(dequantizationOnActivations),
@@ -58,7 +58,7 @@
             const  ngraph::element::Type& precisionBeforeDequantization,
             const  ngraph::builder::subgraph::DequantizationOperations& dequantizationOnActivations,
             const  builder::subgraph::DequantizationOperations& dequantizationOnWeights,
-            const std::shared_ptr<ngraph::op::v0::Constant>& weights,
+            const std::shared_ptr<ngraph::opset1::Constant>& weights,
             const callback_function_type& callback = empty_callback) :
             precisionBeforeDequantization(precisionBeforeDequantization),
             dequantizationOnActivations(dequantizationOnActivations),
@@ -73,7 +73,7 @@
         ngraph::builder::subgraph::DequantizationOperations dequantizationOnActivations;
         builder::subgraph::DequantizationOperations dequantizationOnWeights;
         ngraph::builder::subgraph::DequantizationOperations dequantizationAfter;
-        std::shared_ptr<ngraph::op::v0::Constant> weights;
+        std::shared_ptr<ngraph::opset1::Constant> weights;
         bool transformed;
     };
 
@@ -107,9 +107,9 @@
         bool channelsIsDynamic = inputShape.rank().is_dynamic() || inputShape[1].is_dynamic();
         const size_t inputChannels = channelsIsDynamic ? 8ul : static_cast<size_t>(inputShape[1].get_length());
 
-        std::shared_ptr<Node> actualWeights = pass::low_precision::fold<op::v3::Broadcast>(
+        std::shared_ptr<Node> actualWeights = pass::low_precision::fold<opset1::Broadcast>(
                 testValues.actual.weights,
-                op::v0::Constant::create(
+                opset1::Constant::create(
                         element::i64,
                         Shape{ outputShape.size() },
                         Shape{ inputChannels, outputShape[1], 1, 1 }));
@@ -118,21 +118,13 @@
                     outputShape,
                     netPrecision,
                     testValues.actual.fakeQuantizeOnWeights,
-<<<<<<< HEAD
-                    as_type_ptr<op::v0::Constant>(actualWeights));
-=======
                     ov::as_type_ptr<opset1::Constant>(actualWeights));
->>>>>>> a84d01cb
         } else {
             actualWeights = ngraph::builder::subgraph::ConvolutionBackpropDataFunction::getWeights(
                     outputShape,
                     netPrecision,
                     testValues.actual.dequantizationOnWeights,
-<<<<<<< HEAD
-                    as_type_ptr<op::v0::Constant>(actualWeights));
-=======
                     ov::as_type_ptr<opset1::Constant>(actualWeights));
->>>>>>> a84d01cb
         }
 
         actualFunction = ngraph::builder::subgraph::ConvolutionBackpropDataFunction::getOriginal(
@@ -144,13 +136,13 @@
                 actualWeights);
 
         SimpleLowPrecisionTransformer transform;
-        transform.add<low_precision::ConvolutionBackpropDataTransformation, op::v1::ConvolutionBackpropData>(testValues.params);
+        transform.add<low_precision::ConvolutionBackpropDataTransformation, opset1::ConvolutionBackpropData>(testValues.params);
         transform.get_pass_config()->set_callback<low_precision::ConvolutionBackpropDataTransformation>(testValues.actual.callback);
         transform.transform(actualFunction);
 
-        std::shared_ptr<Node> refWeights = low_precision::fold<op::v3::Broadcast>(
+        std::shared_ptr<Node> refWeights = low_precision::fold<opset1::Broadcast>(
                 testValues.expected.weights,
-                op::v0::Constant::create(
+                opset1::Constant::create(
                         element::i64,
                         Shape{ outputShape.size() },
                         Shape{ inputChannels, outputShape[1], 1, 1 }));
@@ -160,21 +152,13 @@
                 outputShape,
                 netPrecision,
                 testValues.actual.fakeQuantizeOnWeights,
-<<<<<<< HEAD
-                as_type_ptr<op::v0::Constant>(refWeights));
-=======
                 ov::as_type_ptr<opset1::Constant>(refWeights));
->>>>>>> a84d01cb
         } else {
             refWeights = ngraph::builder::subgraph::ConvolutionBackpropDataFunction::getWeights(
                 outputShape,
                 netPrecision,
                 testValues.expected.dequantizationOnWeights,
-<<<<<<< HEAD
-                as_type_ptr<op::v0::Constant>(refWeights));
-=======
                 ov::as_type_ptr<opset1::Constant>(refWeights));
->>>>>>> a84d01cb
         }
 
         referenceFunction = ngraph::builder::subgraph::ConvolutionBackpropDataFunction::getReference(
