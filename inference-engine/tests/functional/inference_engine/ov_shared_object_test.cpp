// Copyright (C) 2018-2021 Intel Corporation
// SPDX-License-Identifier: Apache-2.0
//

#include <file_utils.h>
#include <gtest/gtest.h>

<<<<<<< HEAD
=======
#include <file_utils.h>
#include "openvino/util/shared_object.hpp"
>>>>>>> 83fe59bd
#include <cpp/ie_plugin.hpp>

#include "openvino/util/shared_object.hpp"

using namespace ::testing;
using namespace std;

class SharedObjectOVTests : public ::testing::Test {
protected:
    std::string get_mock_engine_name() {
        return FileUtils::makePluginLibraryName<char>(InferenceEngine::getIELibraryPath(),
                                                      std::string("mock_engine") + IE_BUILD_POSTFIX);
    }

<<<<<<< HEAD
    void loadDll(const string& libraryName) {
=======
    void loadDll(const string &libraryName) {
>>>>>>> 83fe59bd
        shared_object = ov::util::load_shared_object(libraryName.c_str());
    }
    std::shared_ptr<void> shared_object;

    using CreateF = void(std::shared_ptr<InferenceEngine::IInferencePlugin>&);

    std::function<CreateF> make_std_function(const std::string& functionName) {
<<<<<<< HEAD
        std::function<CreateF> ptr(
            reinterpret_cast<CreateF*>(ov::util::get_symbol(shared_object, functionName.c_str())));
=======
        std::function<CreateF> ptr(reinterpret_cast<CreateF*>(ov::util::get_symbol(shared_object, functionName.c_str())));
>>>>>>> 83fe59bd
        return ptr;
    }
};

TEST_F(SharedObjectOVTests, canLoadExistedPlugin) {
    loadDll(get_mock_engine_name());
    EXPECT_NE(nullptr, shared_object.get());
}

TEST_F(SharedObjectOVTests, loaderThrowsIfNoPlugin) {
    EXPECT_THROW(loadDll("wrong_name"), std::runtime_error);
}

TEST_F(SharedObjectOVTests, canFindExistedMethod) {
    loadDll(get_mock_engine_name());

    auto factory = make_std_function("CreatePluginEngine");
    EXPECT_NE(nullptr, factory);
}

TEST_F(SharedObjectOVTests, throwIfMethodNofFoundInLibrary) {
    loadDll(get_mock_engine_name());
    EXPECT_THROW(make_std_function("wrong_function"), std::runtime_error);
}

TEST_F(SharedObjectOVTests, canCallExistedMethod) {
    loadDll(get_mock_engine_name());

    auto factory = make_std_function("CreatePluginEngine");
    std::shared_ptr<InferenceEngine::IInferencePlugin> ptr;
    EXPECT_NO_THROW(factory(ptr));
}<|MERGE_RESOLUTION|>--- conflicted
+++ resolved
@@ -2,17 +2,11 @@
 // SPDX-License-Identifier: Apache-2.0
 //
 
-#include <file_utils.h>
 #include <gtest/gtest.h>
 
-<<<<<<< HEAD
-=======
 #include <file_utils.h>
 #include "openvino/util/shared_object.hpp"
->>>>>>> 83fe59bd
 #include <cpp/ie_plugin.hpp>
-
-#include "openvino/util/shared_object.hpp"
 
 using namespace ::testing;
 using namespace std;
@@ -24,11 +18,7 @@
                                                       std::string("mock_engine") + IE_BUILD_POSTFIX);
     }
 
-<<<<<<< HEAD
-    void loadDll(const string& libraryName) {
-=======
     void loadDll(const string &libraryName) {
->>>>>>> 83fe59bd
         shared_object = ov::util::load_shared_object(libraryName.c_str());
     }
     std::shared_ptr<void> shared_object;
@@ -36,12 +26,7 @@
     using CreateF = void(std::shared_ptr<InferenceEngine::IInferencePlugin>&);
 
     std::function<CreateF> make_std_function(const std::string& functionName) {
-<<<<<<< HEAD
-        std::function<CreateF> ptr(
-            reinterpret_cast<CreateF*>(ov::util::get_symbol(shared_object, functionName.c_str())));
-=======
         std::function<CreateF> ptr(reinterpret_cast<CreateF*>(ov::util::get_symbol(shared_object, functionName.c_str())));
->>>>>>> 83fe59bd
         return ptr;
     }
 };
