// Copyright (C) 2021 Intel Corporation
// SPDX-License-Identifier: Apache-2.0
//

#include <gtest/gtest.h>

#include <memory>
#include <ngraph/function.hpp>
#include <ngraph/opsets/opset6.hpp>
#include <ngraph/pass/constant_folding.hpp>
#include <ngraph/pass/manager.hpp>
#include <queue>
#include <string>
#include <transformations/common_optimizations/disable_shapeof_constant_folding.hpp>

#include "common_test_utils/ngraph_test_utils.hpp"

using namespace testing;
using namespace ngraph;

TEST_F(TransformationTestsF, DisableShapeOfConstantFolding) {
    {
        auto data = std::make_shared<op::v0::Parameter>(element::f32, Shape{1, 4, 10, 10});
        auto shape_of = std::make_shared<op::v0::ShapeOf>(data);
        auto abs = std::make_shared<opset6::Abs>(shape_of);
<<<<<<< HEAD
        auto reshape = std::make_shared<op::v1::Reshape>(data, abs, false);
        f = std::make_shared<Function>(NodeVector{reshape}, ParameterVector{data});
=======
        auto reshape = std::make_shared<opset6::Reshape>(data, abs, false);
        function = std::make_shared<Function>(NodeVector{reshape}, ParameterVector{data});
>>>>>>> a84d01cb

        manager.register_pass<pass::DisableShapeOfConstantFolding>();
        manager.register_pass<pass::ConstantFolding>();
    }

    {
        auto data = std::make_shared<op::v0::Parameter>(element::f32, Shape{1, 4, 10, 10});
        auto shape_of = std::make_shared<op::v0::ShapeOf>(data);
        auto abs = std::make_shared<opset6::Abs>(shape_of);
<<<<<<< HEAD
        auto reshape = std::make_shared<op::v1::Reshape>(data, abs, false);
        f_ref = std::make_shared<Function>(NodeVector{reshape}, ParameterVector{data});
=======
        auto reshape = std::make_shared<opset6::Reshape>(data, abs, false);
        function_ref = std::make_shared<Function>(NodeVector{reshape}, ParameterVector{data});
>>>>>>> a84d01cb
    }
}

TEST_F(TransformationTestsF, ShapeOfShapeOfConstantFolding) {
    std::shared_ptr<Function> f, f_ref;
    {
<<<<<<< HEAD
        auto data = std::make_shared<op::v0::Parameter>(element::i64, Shape{1, 4, 10, 10});
        auto shape_of = std::make_shared<op::v0::ShapeOf>(data);
        auto reshape = std::make_shared<op::v1::Reshape>(data, shape_of, false);
        auto rank = std::make_shared<op::v0::ShapeOf>(shape_of);
        auto mul = std::make_shared<op::v1::Multiply>(reshape, rank);
        f = std::make_shared<Function>(NodeVector{mul}, ParameterVector{data});
=======
        auto data = std::make_shared<opset6::Parameter>(element::i64, Shape{1, 4, 10, 10});
        auto shape_of = std::make_shared<opset6::ShapeOf>(data);
        auto reshape = std::make_shared<opset6::Reshape>(data, shape_of, false);
        auto rank = std::make_shared<opset6::ShapeOf>(shape_of);
        auto mul = std::make_shared<opset6::Multiply>(reshape, rank);
        function = std::make_shared<Function>(NodeVector{mul}, ParameterVector{data});
>>>>>>> a84d01cb

        manager.register_pass<pass::DisableShapeOfConstantFolding>();
        manager.register_pass<pass::ConstantFolding>();
    }

    {
<<<<<<< HEAD
        auto data = std::make_shared<op::v0::Parameter>(element::i64, Shape{1, 4, 10, 10});
        auto shape_of = std::make_shared<op::v0::ShapeOf>(data);
        auto reshape = std::make_shared<op::v1::Reshape>(data, shape_of, false);
        auto mul = std::make_shared<op::v1::Multiply>(reshape, op::v0::Constant::create(element::i64, Shape{1}, {4}));
        f_ref = std::make_shared<Function>(NodeVector{mul}, ParameterVector{data});
=======
        auto data = std::make_shared<opset6::Parameter>(element::i64, Shape{1, 4, 10, 10});
        auto shape_of = std::make_shared<opset6::ShapeOf>(data);
        auto reshape = std::make_shared<opset6::Reshape>(data, shape_of, false);
        auto mul = std::make_shared<opset6::Multiply>(reshape, opset6::Constant::create(element::i64, Shape{1}, {4}));
        function_ref = std::make_shared<Function>(NodeVector{mul}, ParameterVector{data});
>>>>>>> a84d01cb
    }
}<|MERGE_RESOLUTION|>--- conflicted
+++ resolved
@@ -20,71 +20,44 @@
 
 TEST_F(TransformationTestsF, DisableShapeOfConstantFolding) {
     {
-        auto data = std::make_shared<op::v0::Parameter>(element::f32, Shape{1, 4, 10, 10});
-        auto shape_of = std::make_shared<op::v0::ShapeOf>(data);
+        auto data = std::make_shared<opset6::Parameter>(element::f32, Shape{1, 4, 10, 10});
+        auto shape_of = std::make_shared<opset6::ShapeOf>(data);
         auto abs = std::make_shared<opset6::Abs>(shape_of);
-<<<<<<< HEAD
-        auto reshape = std::make_shared<op::v1::Reshape>(data, abs, false);
-        f = std::make_shared<Function>(NodeVector{reshape}, ParameterVector{data});
-=======
         auto reshape = std::make_shared<opset6::Reshape>(data, abs, false);
         function = std::make_shared<Function>(NodeVector{reshape}, ParameterVector{data});
->>>>>>> a84d01cb
 
         manager.register_pass<pass::DisableShapeOfConstantFolding>();
         manager.register_pass<pass::ConstantFolding>();
     }
 
     {
-        auto data = std::make_shared<op::v0::Parameter>(element::f32, Shape{1, 4, 10, 10});
-        auto shape_of = std::make_shared<op::v0::ShapeOf>(data);
+        auto data = std::make_shared<opset6::Parameter>(element::f32, Shape{1, 4, 10, 10});
+        auto shape_of = std::make_shared<opset6::ShapeOf>(data);
         auto abs = std::make_shared<opset6::Abs>(shape_of);
-<<<<<<< HEAD
-        auto reshape = std::make_shared<op::v1::Reshape>(data, abs, false);
-        f_ref = std::make_shared<Function>(NodeVector{reshape}, ParameterVector{data});
-=======
         auto reshape = std::make_shared<opset6::Reshape>(data, abs, false);
         function_ref = std::make_shared<Function>(NodeVector{reshape}, ParameterVector{data});
->>>>>>> a84d01cb
     }
 }
 
 TEST_F(TransformationTestsF, ShapeOfShapeOfConstantFolding) {
     std::shared_ptr<Function> f, f_ref;
     {
-<<<<<<< HEAD
-        auto data = std::make_shared<op::v0::Parameter>(element::i64, Shape{1, 4, 10, 10});
-        auto shape_of = std::make_shared<op::v0::ShapeOf>(data);
-        auto reshape = std::make_shared<op::v1::Reshape>(data, shape_of, false);
-        auto rank = std::make_shared<op::v0::ShapeOf>(shape_of);
-        auto mul = std::make_shared<op::v1::Multiply>(reshape, rank);
-        f = std::make_shared<Function>(NodeVector{mul}, ParameterVector{data});
-=======
         auto data = std::make_shared<opset6::Parameter>(element::i64, Shape{1, 4, 10, 10});
         auto shape_of = std::make_shared<opset6::ShapeOf>(data);
         auto reshape = std::make_shared<opset6::Reshape>(data, shape_of, false);
         auto rank = std::make_shared<opset6::ShapeOf>(shape_of);
         auto mul = std::make_shared<opset6::Multiply>(reshape, rank);
         function = std::make_shared<Function>(NodeVector{mul}, ParameterVector{data});
->>>>>>> a84d01cb
 
         manager.register_pass<pass::DisableShapeOfConstantFolding>();
         manager.register_pass<pass::ConstantFolding>();
     }
 
     {
-<<<<<<< HEAD
-        auto data = std::make_shared<op::v0::Parameter>(element::i64, Shape{1, 4, 10, 10});
-        auto shape_of = std::make_shared<op::v0::ShapeOf>(data);
-        auto reshape = std::make_shared<op::v1::Reshape>(data, shape_of, false);
-        auto mul = std::make_shared<op::v1::Multiply>(reshape, op::v0::Constant::create(element::i64, Shape{1}, {4}));
-        f_ref = std::make_shared<Function>(NodeVector{mul}, ParameterVector{data});
-=======
         auto data = std::make_shared<opset6::Parameter>(element::i64, Shape{1, 4, 10, 10});
         auto shape_of = std::make_shared<opset6::ShapeOf>(data);
         auto reshape = std::make_shared<opset6::Reshape>(data, shape_of, false);
         auto mul = std::make_shared<opset6::Multiply>(reshape, opset6::Constant::create(element::i64, Shape{1}, {4}));
         function_ref = std::make_shared<Function>(NodeVector{mul}, ParameterVector{data});
->>>>>>> a84d01cb
     }
 }