// Copyright (C) 2021 Intel Corporation
// SPDX-License-Identifier: Apache-2.0
//

#include <gtest/gtest.h>

#include <string>
#include <memory>
#include <queue>

#include <ngraph/function.hpp>
#include <ngraph/opsets/opset6.hpp>
#include <transformations/common_optimizations/space_to_batch_fusion.hpp>
#include <transformations/init_node_info.hpp>
#include <transformations/utils/utils.hpp>
#include <ngraph/pass/manager.hpp>
#include <ngraph/pass/constant_folding.hpp>

#include "common_test_utils/ngraph_test_utils.hpp"


using namespace testing;
using namespace ngraph;

TEST_F(TransformationTestsF, SpaceToBatchFusionTranspose) {
    {
        auto data = std::make_shared<op::v0::Parameter>(element::f32, Shape{12, 3, 4, 8});
        auto trans_before = std::make_shared<op::v1::Transpose>(data, op::Constant::create(element::i64, Shape{4}, {1, 0, 2, 3}));
        auto pad = std::make_shared<opset6::Pad>(trans_before,
                op::Constant::create(element::i64, Shape{4}, {1, 1, 1, 1}),
                op::Constant::create(element::i64, Shape{4}, {2, 2, 3, 3}),
                op::Constant::create(element::f32, Shape{}, {0}), op::PadMode::CONSTANT);
        auto space_to_depth = std::make_shared<opset6::SpaceToDepth>(pad, opset6::SpaceToDepth::SpaceToDepthMode::BLOCKS_FIRST, 2);
<<<<<<< HEAD
        auto trans_after = std::make_shared<op::v1::Transpose>(space_to_depth, op::Constant::create(element::i64, Shape{4}, {1, 0, 2, 3}));
        f = std::make_shared<Function>(NodeVector{trans_after}, ParameterVector{data});
=======
        auto trans_after = std::make_shared<opset6::Transpose>(space_to_depth, op::Constant::create(element::i64, Shape{4}, {1, 0, 2, 3}));
        function = std::make_shared<Function>(NodeVector{trans_after}, ParameterVector{data});
>>>>>>> a84d01cb

        manager.register_pass<pass::SpaceToBatchFusion>();
    }

    {
        auto data = std::make_shared<op::v0::Parameter>(element::f32, Shape{12, 3, 4, 8});
        auto space_to_batch = std::make_shared<opset6::SpaceToBatch>(data,
            op::Constant::create(element::i64, Shape{4}, {1, 1, 2, 2}),
            op::Constant::create(element::i64, Shape{4}, {1, 1, 1, 1}),
            op::Constant::create(element::i64, Shape{4}, {2, 2, 3, 3}));

        function_ref = std::make_shared<Function>(NodeVector{space_to_batch}, ParameterVector{data});
    }
}

TEST_F(TransformationTestsF, SpaceToBatchFusionReshape) {
    {
        auto data = std::make_shared<op::v0::Parameter>(element::f32, Shape{12, 3, 4, 8});
        auto reshape_before = std::make_shared<op::v1::Reshape>(data, op::Constant::create(element::i64, Shape{4}, {3, 12, 4, 8}), false);
        auto pad = std::make_shared<opset6::Pad>(reshape_before,
                op::Constant::create(element::i64, Shape{4}, {1, 1, 1, 1}),
                op::Constant::create(element::i64, Shape{4}, {2, 2, 3, 3}),
                op::Constant::create(element::f32, Shape{}, {0}), op::PadMode::CONSTANT);
        auto space_to_depth = std::make_shared<opset6::SpaceToDepth>(pad, opset6::SpaceToDepth::SpaceToDepthMode::BLOCKS_FIRST, 2);
<<<<<<< HEAD
        auto trans_after = std::make_shared<op::v1::Transpose>(space_to_depth, op::Constant::create(element::i64, Shape{4}, {1, 0, 2, 3}));
        f = std::make_shared<Function>(NodeVector{trans_after}, ParameterVector{data});
=======
        auto trans_after = std::make_shared<opset6::Transpose>(space_to_depth, op::Constant::create(element::i64, Shape{4}, {1, 0, 2, 3}));
        function = std::make_shared<Function>(NodeVector{trans_after}, ParameterVector{data});
>>>>>>> a84d01cb

        manager.register_pass<pass::SpaceToBatchFusion>();
    }

    {
        auto data = std::make_shared<op::v0::Parameter>(element::f32, Shape{12, 3, 4, 8});
        auto space_to_batch = std::make_shared<opset6::SpaceToBatch>(data,
            op::Constant::create(element::i64, Shape{4}, {1, 1, 2, 2}),
            op::Constant::create(element::i64, Shape{4}, {1, 1, 1, 1}),
            op::Constant::create(element::i64, Shape{4}, {2, 2, 3, 3}));

        function_ref = std::make_shared<Function>(NodeVector{space_to_batch}, ParameterVector{data});
    }
}

TEST_F(TransformationTestsF, NegativeSpaceToBatchFusionInvalidTransposePerm) {
    {
        auto data = std::make_shared<op::v0::Parameter>(element::f32, Shape{12, 3, 4, 8});
        auto trans_before = std::make_shared<op::v1::Transpose>(data, op::Constant::create(element::i64, Shape{4}, {3, 0, 2, 1}));
        auto pad = std::make_shared<opset6::Pad>(trans_before,
                op::Constant::create(element::i64, Shape{4}, {1, 1, 1, 1}),
                op::Constant::create(element::i64, Shape{4}, {1, 1, 3, 2}),
                op::Constant::create(element::f32, Shape{}, {0}), op::PadMode::CONSTANT);
        auto space_to_depth = std::make_shared<opset6::SpaceToDepth>(pad, opset6::SpaceToDepth::SpaceToDepthMode::BLOCKS_FIRST, 2);
<<<<<<< HEAD
        auto trans_after = std::make_shared<op::v1::Transpose>(space_to_depth, op::Constant::create(element::i64, Shape{4}, {1, 0, 2, 3}));
        f = std::make_shared<Function>(NodeVector{trans_after}, ParameterVector{data});
=======
        auto trans_after = std::make_shared<opset6::Transpose>(space_to_depth, op::Constant::create(element::i64, Shape{4}, {1, 0, 2, 3}));
        function = std::make_shared<Function>(NodeVector{trans_after}, ParameterVector{data});
>>>>>>> a84d01cb

        manager.register_pass<pass::SpaceToBatchFusion>();
    }

    {
        auto data = std::make_shared<op::v0::Parameter>(element::f32, Shape{12, 3, 4, 8});
        auto trans_before = std::make_shared<op::v1::Transpose>(data, op::Constant::create(element::i64, Shape{4}, {3, 0, 2, 1}));
        auto pad = std::make_shared<opset6::Pad>(trans_before,
                op::Constant::create(element::i64, Shape{4}, {1, 1, 1, 1}),
                op::Constant::create(element::i64, Shape{4}, {1, 1, 3, 2}),
                op::Constant::create(element::f32, Shape{}, {0}), op::PadMode::CONSTANT);
        auto space_to_depth = std::make_shared<opset6::SpaceToDepth>(pad, opset6::SpaceToDepth::SpaceToDepthMode::BLOCKS_FIRST, 2);
<<<<<<< HEAD
        auto trans_after = std::make_shared<op::v1::Transpose>(space_to_depth, op::Constant::create(element::i64, Shape{4}, {1, 0, 2, 3}));
        f_ref = std::make_shared<Function>(NodeVector{trans_after}, ParameterVector{data});
=======
        auto trans_after = std::make_shared<opset6::Transpose>(space_to_depth, op::Constant::create(element::i64, Shape{4}, {1, 0, 2, 3}));
        function_ref = std::make_shared<Function>(NodeVector{trans_after}, ParameterVector{data});
>>>>>>> a84d01cb
    }
}

TEST_F(TransformationTestsF, NegativeSpaceToBatchFusionInvalidPad) {
    {
        auto data = std::make_shared<op::v0::Parameter>(element::f32, Shape{12, 3, 4, 8});
        auto trans_before = std::make_shared<op::v1::Transpose>(data, op::Constant::create(element::i64, Shape{4}, {1, 0, 2, 3}));
        auto pad = std::make_shared<opset6::Pad>(trans_before,
                op::Constant::create(element::i64, Shape{4}, {0, 1, 1, 0}),
                op::Constant::create(element::i64, Shape{4}, {1, 1, 3, 2}),
                op::Constant::create(element::f32, Shape{}, {1}), op::PadMode::CONSTANT);
        auto space_to_depth = std::make_shared<opset6::SpaceToDepth>(pad, opset6::SpaceToDepth::SpaceToDepthMode::BLOCKS_FIRST, 2);
<<<<<<< HEAD
        auto trans_after = std::make_shared<op::v1::Transpose>(space_to_depth, op::Constant::create(element::i64, Shape{4}, {1, 0, 2, 3}));
        f = std::make_shared<Function>(NodeVector{trans_after}, ParameterVector{data});
=======
        auto trans_after = std::make_shared<opset6::Transpose>(space_to_depth, op::Constant::create(element::i64, Shape{4}, {1, 0, 2, 3}));
        function = std::make_shared<Function>(NodeVector{trans_after}, ParameterVector{data});
>>>>>>> a84d01cb

        manager.register_pass<pass::SpaceToBatchFusion>();
    }

    {
        auto data = std::make_shared<op::v0::Parameter>(element::f32, Shape{12, 3, 4, 8});
        auto trans_before = std::make_shared<op::v1::Transpose>(data, op::Constant::create(element::i64, Shape{4}, {1, 0, 2, 3}));
        auto pad = std::make_shared<opset6::Pad>(trans_before,
                op::Constant::create(element::i64, Shape{4}, {0, 1, 1, 0}),
                op::Constant::create(element::i64, Shape{4}, {1, 1, 3, 2}),
                op::Constant::create(element::f32, Shape{}, {1}), op::PadMode::CONSTANT);
        auto space_to_depth = std::make_shared<opset6::SpaceToDepth>(pad, opset6::SpaceToDepth::SpaceToDepthMode::BLOCKS_FIRST, 2);
<<<<<<< HEAD
        auto trans_after = std::make_shared<op::v1::Transpose>(space_to_depth, op::Constant::create(element::i64, Shape{4}, {1, 0, 2, 3}));
        f_ref = std::make_shared<Function>(NodeVector{trans_after}, ParameterVector{data});
=======
        auto trans_after = std::make_shared<opset6::Transpose>(space_to_depth, op::Constant::create(element::i64, Shape{4}, {1, 0, 2, 3}));
        function_ref = std::make_shared<Function>(NodeVector{trans_after}, ParameterVector{data});
>>>>>>> a84d01cb
    }
}

TEST_F(TransformationTestsF, NegativeSpaceToBatchFusionInvalidMode) {
    {
        auto data = std::make_shared<op::v0::Parameter>(element::f32, Shape{12, 3, 4, 8});
        auto trans_before = std::make_shared<op::v1::Transpose>(data, op::Constant::create(element::i64, Shape{4}, {1, 0, 2, 3}));
        auto pad = std::make_shared<opset6::Pad>(trans_before,
                op::Constant::create(element::i64, Shape{4}, {0, 1, 1, 0}),
                op::Constant::create(element::i64, Shape{4}, {1, 1, 3, 2}),
                op::Constant::create(element::f32, Shape{}, {0}), op::PadMode::CONSTANT);
        auto space_to_depth = std::make_shared<opset6::SpaceToDepth>(pad, opset6::SpaceToDepth::SpaceToDepthMode::DEPTH_FIRST, 2);
<<<<<<< HEAD
        auto trans_after = std::make_shared<op::v1::Transpose>(space_to_depth, op::Constant::create(element::i64, Shape{4}, {1, 0, 2, 3}));
        f = std::make_shared<Function>(NodeVector{trans_after}, ParameterVector{data});
=======
        auto trans_after = std::make_shared<opset6::Transpose>(space_to_depth, op::Constant::create(element::i64, Shape{4}, {1, 0, 2, 3}));
        function = std::make_shared<Function>(NodeVector{trans_after}, ParameterVector{data});
>>>>>>> a84d01cb

        manager.register_pass<pass::SpaceToBatchFusion>();
    }

    {
        auto data = std::make_shared<op::v0::Parameter>(element::f32, Shape{12, 3, 4, 8});
        auto trans_before = std::make_shared<op::v1::Transpose>(data, op::Constant::create(element::i64, Shape{4}, {1, 0, 2, 3}));
        auto pad = std::make_shared<opset6::Pad>(trans_before,
                op::Constant::create(element::i64, Shape{4}, {0, 1, 1, 0}),
                op::Constant::create(element::i64, Shape{4}, {1, 1, 3, 2}),
                op::Constant::create(element::f32, Shape{}, {0}), op::PadMode::CONSTANT);
        auto space_to_depth = std::make_shared<opset6::SpaceToDepth>(pad, opset6::SpaceToDepth::SpaceToDepthMode::DEPTH_FIRST, 2);
<<<<<<< HEAD
        auto trans_after = std::make_shared<op::v1::Transpose>(space_to_depth, op::Constant::create(element::i64, Shape{4}, {1, 0, 2, 3}));
        f_ref = std::make_shared<Function>(NodeVector{trans_after}, ParameterVector{data});
=======
        auto trans_after = std::make_shared<opset6::Transpose>(space_to_depth, op::Constant::create(element::i64, Shape{4}, {1, 0, 2, 3}));
        function_ref = std::make_shared<Function>(NodeVector{trans_after}, ParameterVector{data});
>>>>>>> a84d01cb
    }
}

TEST_F(TransformationTestsF, NegativeSpaceToBatchFusionInvalidRank) {
    {
        auto data = std::make_shared<op::v0::Parameter>(element::f32, Shape{12, 3, 4, 8, 8});
        auto trans_before = std::make_shared<op::v1::Transpose>(data, op::Constant::create(element::i64, Shape{5}, {1, 0, 2, 3, 4}));
        auto pad = std::make_shared<opset6::Pad>(trans_before,
                op::Constant::create(element::i64, Shape{5}, {0, 1, 1, 0, 0}),
                op::Constant::create(element::i64, Shape{5}, {1, 1, 3, 2, 2}),
                op::Constant::create(element::f32, Shape{}, {0}), op::PadMode::CONSTANT);
        auto space_to_depth = std::make_shared<opset6::SpaceToDepth>(pad, opset6::SpaceToDepth::SpaceToDepthMode::BLOCKS_FIRST, 2);
<<<<<<< HEAD
        auto trans_after = std::make_shared<op::v1::Transpose>(space_to_depth, op::Constant::create(element::i64, Shape{5}, {1, 0, 2, 3, 4}));
        f = std::make_shared<Function>(NodeVector{trans_after}, ParameterVector{data});
=======
        auto trans_after = std::make_shared<opset6::Transpose>(space_to_depth, op::Constant::create(element::i64, Shape{5}, {1, 0, 2, 3, 4}));
        function = std::make_shared<Function>(NodeVector{trans_after}, ParameterVector{data});
>>>>>>> a84d01cb

        manager.register_pass<pass::SpaceToBatchFusion>();
    }

    {
        auto data = std::make_shared<op::v0::Parameter>(element::f32, Shape{12, 3, 4, 8, 8});
        auto trans_before = std::make_shared<op::v1::Transpose>(data, op::Constant::create(element::i64, Shape{5}, {1, 0, 2, 3, 4}));
        auto pad = std::make_shared<opset6::Pad>(trans_before,
                op::Constant::create(element::i64, Shape{5}, {0, 1, 1, 0, 0}),
                op::Constant::create(element::i64, Shape{5}, {1, 1, 3, 2, 2}),
                op::Constant::create(element::f32, Shape{}, {0}), op::PadMode::CONSTANT);
        auto space_to_depth = std::make_shared<opset6::SpaceToDepth>(pad, opset6::SpaceToDepth::SpaceToDepthMode::BLOCKS_FIRST, 2);
<<<<<<< HEAD
        auto trans_after = std::make_shared<op::v1::Transpose>(space_to_depth, op::Constant::create(element::i64, Shape{5}, {1, 0, 2, 3, 4}));
        f_ref = std::make_shared<Function>(NodeVector{trans_after}, ParameterVector{data});
=======
        auto trans_after = std::make_shared<opset6::Transpose>(space_to_depth, op::Constant::create(element::i64, Shape{5}, {1, 0, 2, 3, 4}));
        function_ref = std::make_shared<Function>(NodeVector{trans_after}, ParameterVector{data});
>>>>>>> a84d01cb
    }
}
<|MERGE_RESOLUTION|>--- conflicted
+++ resolved
@@ -24,26 +24,21 @@
 
 TEST_F(TransformationTestsF, SpaceToBatchFusionTranspose) {
     {
-        auto data = std::make_shared<op::v0::Parameter>(element::f32, Shape{12, 3, 4, 8});
-        auto trans_before = std::make_shared<op::v1::Transpose>(data, op::Constant::create(element::i64, Shape{4}, {1, 0, 2, 3}));
+        auto data = std::make_shared<opset6::Parameter>(element::f32, Shape{12, 3, 4, 8});
+        auto trans_before = std::make_shared<opset6::Transpose>(data, op::Constant::create(element::i64, Shape{4}, {1, 0, 2, 3}));
         auto pad = std::make_shared<opset6::Pad>(trans_before,
                 op::Constant::create(element::i64, Shape{4}, {1, 1, 1, 1}),
                 op::Constant::create(element::i64, Shape{4}, {2, 2, 3, 3}),
                 op::Constant::create(element::f32, Shape{}, {0}), op::PadMode::CONSTANT);
         auto space_to_depth = std::make_shared<opset6::SpaceToDepth>(pad, opset6::SpaceToDepth::SpaceToDepthMode::BLOCKS_FIRST, 2);
-<<<<<<< HEAD
-        auto trans_after = std::make_shared<op::v1::Transpose>(space_to_depth, op::Constant::create(element::i64, Shape{4}, {1, 0, 2, 3}));
-        f = std::make_shared<Function>(NodeVector{trans_after}, ParameterVector{data});
-=======
         auto trans_after = std::make_shared<opset6::Transpose>(space_to_depth, op::Constant::create(element::i64, Shape{4}, {1, 0, 2, 3}));
         function = std::make_shared<Function>(NodeVector{trans_after}, ParameterVector{data});
->>>>>>> a84d01cb
 
         manager.register_pass<pass::SpaceToBatchFusion>();
     }
 
     {
-        auto data = std::make_shared<op::v0::Parameter>(element::f32, Shape{12, 3, 4, 8});
+        auto data = std::make_shared<opset6::Parameter>(element::f32, Shape{12, 3, 4, 8});
         auto space_to_batch = std::make_shared<opset6::SpaceToBatch>(data,
             op::Constant::create(element::i64, Shape{4}, {1, 1, 2, 2}),
             op::Constant::create(element::i64, Shape{4}, {1, 1, 1, 1}),
@@ -55,26 +50,21 @@
 
 TEST_F(TransformationTestsF, SpaceToBatchFusionReshape) {
     {
-        auto data = std::make_shared<op::v0::Parameter>(element::f32, Shape{12, 3, 4, 8});
-        auto reshape_before = std::make_shared<op::v1::Reshape>(data, op::Constant::create(element::i64, Shape{4}, {3, 12, 4, 8}), false);
+        auto data = std::make_shared<opset6::Parameter>(element::f32, Shape{12, 3, 4, 8});
+        auto reshape_before = std::make_shared<opset6::Reshape>(data, op::Constant::create(element::i64, Shape{4}, {3, 12, 4, 8}), false);
         auto pad = std::make_shared<opset6::Pad>(reshape_before,
                 op::Constant::create(element::i64, Shape{4}, {1, 1, 1, 1}),
                 op::Constant::create(element::i64, Shape{4}, {2, 2, 3, 3}),
                 op::Constant::create(element::f32, Shape{}, {0}), op::PadMode::CONSTANT);
         auto space_to_depth = std::make_shared<opset6::SpaceToDepth>(pad, opset6::SpaceToDepth::SpaceToDepthMode::BLOCKS_FIRST, 2);
-<<<<<<< HEAD
-        auto trans_after = std::make_shared<op::v1::Transpose>(space_to_depth, op::Constant::create(element::i64, Shape{4}, {1, 0, 2, 3}));
-        f = std::make_shared<Function>(NodeVector{trans_after}, ParameterVector{data});
-=======
         auto trans_after = std::make_shared<opset6::Transpose>(space_to_depth, op::Constant::create(element::i64, Shape{4}, {1, 0, 2, 3}));
         function = std::make_shared<Function>(NodeVector{trans_after}, ParameterVector{data});
->>>>>>> a84d01cb
 
         manager.register_pass<pass::SpaceToBatchFusion>();
     }
 
     {
-        auto data = std::make_shared<op::v0::Parameter>(element::f32, Shape{12, 3, 4, 8});
+        auto data = std::make_shared<opset6::Parameter>(element::f32, Shape{12, 3, 4, 8});
         auto space_to_batch = std::make_shared<opset6::SpaceToBatch>(data,
             op::Constant::create(element::i64, Shape{4}, {1, 1, 2, 2}),
             op::Constant::create(element::i64, Shape{4}, {1, 1, 1, 1}),
@@ -86,152 +76,112 @@
 
 TEST_F(TransformationTestsF, NegativeSpaceToBatchFusionInvalidTransposePerm) {
     {
-        auto data = std::make_shared<op::v0::Parameter>(element::f32, Shape{12, 3, 4, 8});
-        auto trans_before = std::make_shared<op::v1::Transpose>(data, op::Constant::create(element::i64, Shape{4}, {3, 0, 2, 1}));
+        auto data = std::make_shared<opset6::Parameter>(element::f32, Shape{12, 3, 4, 8});
+        auto trans_before = std::make_shared<opset6::Transpose>(data, op::Constant::create(element::i64, Shape{4}, {3, 0, 2, 1}));
         auto pad = std::make_shared<opset6::Pad>(trans_before,
                 op::Constant::create(element::i64, Shape{4}, {1, 1, 1, 1}),
                 op::Constant::create(element::i64, Shape{4}, {1, 1, 3, 2}),
                 op::Constant::create(element::f32, Shape{}, {0}), op::PadMode::CONSTANT);
         auto space_to_depth = std::make_shared<opset6::SpaceToDepth>(pad, opset6::SpaceToDepth::SpaceToDepthMode::BLOCKS_FIRST, 2);
-<<<<<<< HEAD
-        auto trans_after = std::make_shared<op::v1::Transpose>(space_to_depth, op::Constant::create(element::i64, Shape{4}, {1, 0, 2, 3}));
-        f = std::make_shared<Function>(NodeVector{trans_after}, ParameterVector{data});
-=======
         auto trans_after = std::make_shared<opset6::Transpose>(space_to_depth, op::Constant::create(element::i64, Shape{4}, {1, 0, 2, 3}));
         function = std::make_shared<Function>(NodeVector{trans_after}, ParameterVector{data});
->>>>>>> a84d01cb
 
         manager.register_pass<pass::SpaceToBatchFusion>();
     }
 
     {
-        auto data = std::make_shared<op::v0::Parameter>(element::f32, Shape{12, 3, 4, 8});
-        auto trans_before = std::make_shared<op::v1::Transpose>(data, op::Constant::create(element::i64, Shape{4}, {3, 0, 2, 1}));
+        auto data = std::make_shared<opset6::Parameter>(element::f32, Shape{12, 3, 4, 8});
+        auto trans_before = std::make_shared<opset6::Transpose>(data, op::Constant::create(element::i64, Shape{4}, {3, 0, 2, 1}));
         auto pad = std::make_shared<opset6::Pad>(trans_before,
                 op::Constant::create(element::i64, Shape{4}, {1, 1, 1, 1}),
                 op::Constant::create(element::i64, Shape{4}, {1, 1, 3, 2}),
                 op::Constant::create(element::f32, Shape{}, {0}), op::PadMode::CONSTANT);
         auto space_to_depth = std::make_shared<opset6::SpaceToDepth>(pad, opset6::SpaceToDepth::SpaceToDepthMode::BLOCKS_FIRST, 2);
-<<<<<<< HEAD
-        auto trans_after = std::make_shared<op::v1::Transpose>(space_to_depth, op::Constant::create(element::i64, Shape{4}, {1, 0, 2, 3}));
-        f_ref = std::make_shared<Function>(NodeVector{trans_after}, ParameterVector{data});
-=======
         auto trans_after = std::make_shared<opset6::Transpose>(space_to_depth, op::Constant::create(element::i64, Shape{4}, {1, 0, 2, 3}));
         function_ref = std::make_shared<Function>(NodeVector{trans_after}, ParameterVector{data});
->>>>>>> a84d01cb
     }
 }
 
 TEST_F(TransformationTestsF, NegativeSpaceToBatchFusionInvalidPad) {
     {
-        auto data = std::make_shared<op::v0::Parameter>(element::f32, Shape{12, 3, 4, 8});
-        auto trans_before = std::make_shared<op::v1::Transpose>(data, op::Constant::create(element::i64, Shape{4}, {1, 0, 2, 3}));
+        auto data = std::make_shared<opset6::Parameter>(element::f32, Shape{12, 3, 4, 8});
+        auto trans_before = std::make_shared<opset6::Transpose>(data, op::Constant::create(element::i64, Shape{4}, {1, 0, 2, 3}));
         auto pad = std::make_shared<opset6::Pad>(trans_before,
                 op::Constant::create(element::i64, Shape{4}, {0, 1, 1, 0}),
                 op::Constant::create(element::i64, Shape{4}, {1, 1, 3, 2}),
                 op::Constant::create(element::f32, Shape{}, {1}), op::PadMode::CONSTANT);
         auto space_to_depth = std::make_shared<opset6::SpaceToDepth>(pad, opset6::SpaceToDepth::SpaceToDepthMode::BLOCKS_FIRST, 2);
-<<<<<<< HEAD
-        auto trans_after = std::make_shared<op::v1::Transpose>(space_to_depth, op::Constant::create(element::i64, Shape{4}, {1, 0, 2, 3}));
-        f = std::make_shared<Function>(NodeVector{trans_after}, ParameterVector{data});
-=======
         auto trans_after = std::make_shared<opset6::Transpose>(space_to_depth, op::Constant::create(element::i64, Shape{4}, {1, 0, 2, 3}));
         function = std::make_shared<Function>(NodeVector{trans_after}, ParameterVector{data});
->>>>>>> a84d01cb
 
         manager.register_pass<pass::SpaceToBatchFusion>();
     }
 
     {
-        auto data = std::make_shared<op::v0::Parameter>(element::f32, Shape{12, 3, 4, 8});
-        auto trans_before = std::make_shared<op::v1::Transpose>(data, op::Constant::create(element::i64, Shape{4}, {1, 0, 2, 3}));
+        auto data = std::make_shared<opset6::Parameter>(element::f32, Shape{12, 3, 4, 8});
+        auto trans_before = std::make_shared<opset6::Transpose>(data, op::Constant::create(element::i64, Shape{4}, {1, 0, 2, 3}));
         auto pad = std::make_shared<opset6::Pad>(trans_before,
                 op::Constant::create(element::i64, Shape{4}, {0, 1, 1, 0}),
                 op::Constant::create(element::i64, Shape{4}, {1, 1, 3, 2}),
                 op::Constant::create(element::f32, Shape{}, {1}), op::PadMode::CONSTANT);
         auto space_to_depth = std::make_shared<opset6::SpaceToDepth>(pad, opset6::SpaceToDepth::SpaceToDepthMode::BLOCKS_FIRST, 2);
-<<<<<<< HEAD
-        auto trans_after = std::make_shared<op::v1::Transpose>(space_to_depth, op::Constant::create(element::i64, Shape{4}, {1, 0, 2, 3}));
-        f_ref = std::make_shared<Function>(NodeVector{trans_after}, ParameterVector{data});
-=======
         auto trans_after = std::make_shared<opset6::Transpose>(space_to_depth, op::Constant::create(element::i64, Shape{4}, {1, 0, 2, 3}));
         function_ref = std::make_shared<Function>(NodeVector{trans_after}, ParameterVector{data});
->>>>>>> a84d01cb
     }
 }
 
 TEST_F(TransformationTestsF, NegativeSpaceToBatchFusionInvalidMode) {
     {
-        auto data = std::make_shared<op::v0::Parameter>(element::f32, Shape{12, 3, 4, 8});
-        auto trans_before = std::make_shared<op::v1::Transpose>(data, op::Constant::create(element::i64, Shape{4}, {1, 0, 2, 3}));
+        auto data = std::make_shared<opset6::Parameter>(element::f32, Shape{12, 3, 4, 8});
+        auto trans_before = std::make_shared<opset6::Transpose>(data, op::Constant::create(element::i64, Shape{4}, {1, 0, 2, 3}));
         auto pad = std::make_shared<opset6::Pad>(trans_before,
                 op::Constant::create(element::i64, Shape{4}, {0, 1, 1, 0}),
                 op::Constant::create(element::i64, Shape{4}, {1, 1, 3, 2}),
                 op::Constant::create(element::f32, Shape{}, {0}), op::PadMode::CONSTANT);
         auto space_to_depth = std::make_shared<opset6::SpaceToDepth>(pad, opset6::SpaceToDepth::SpaceToDepthMode::DEPTH_FIRST, 2);
-<<<<<<< HEAD
-        auto trans_after = std::make_shared<op::v1::Transpose>(space_to_depth, op::Constant::create(element::i64, Shape{4}, {1, 0, 2, 3}));
-        f = std::make_shared<Function>(NodeVector{trans_after}, ParameterVector{data});
-=======
         auto trans_after = std::make_shared<opset6::Transpose>(space_to_depth, op::Constant::create(element::i64, Shape{4}, {1, 0, 2, 3}));
         function = std::make_shared<Function>(NodeVector{trans_after}, ParameterVector{data});
->>>>>>> a84d01cb
 
         manager.register_pass<pass::SpaceToBatchFusion>();
     }
 
     {
-        auto data = std::make_shared<op::v0::Parameter>(element::f32, Shape{12, 3, 4, 8});
-        auto trans_before = std::make_shared<op::v1::Transpose>(data, op::Constant::create(element::i64, Shape{4}, {1, 0, 2, 3}));
+        auto data = std::make_shared<opset6::Parameter>(element::f32, Shape{12, 3, 4, 8});
+        auto trans_before = std::make_shared<opset6::Transpose>(data, op::Constant::create(element::i64, Shape{4}, {1, 0, 2, 3}));
         auto pad = std::make_shared<opset6::Pad>(trans_before,
                 op::Constant::create(element::i64, Shape{4}, {0, 1, 1, 0}),
                 op::Constant::create(element::i64, Shape{4}, {1, 1, 3, 2}),
                 op::Constant::create(element::f32, Shape{}, {0}), op::PadMode::CONSTANT);
         auto space_to_depth = std::make_shared<opset6::SpaceToDepth>(pad, opset6::SpaceToDepth::SpaceToDepthMode::DEPTH_FIRST, 2);
-<<<<<<< HEAD
-        auto trans_after = std::make_shared<op::v1::Transpose>(space_to_depth, op::Constant::create(element::i64, Shape{4}, {1, 0, 2, 3}));
-        f_ref = std::make_shared<Function>(NodeVector{trans_after}, ParameterVector{data});
-=======
         auto trans_after = std::make_shared<opset6::Transpose>(space_to_depth, op::Constant::create(element::i64, Shape{4}, {1, 0, 2, 3}));
         function_ref = std::make_shared<Function>(NodeVector{trans_after}, ParameterVector{data});
->>>>>>> a84d01cb
     }
 }
 
 TEST_F(TransformationTestsF, NegativeSpaceToBatchFusionInvalidRank) {
     {
-        auto data = std::make_shared<op::v0::Parameter>(element::f32, Shape{12, 3, 4, 8, 8});
-        auto trans_before = std::make_shared<op::v1::Transpose>(data, op::Constant::create(element::i64, Shape{5}, {1, 0, 2, 3, 4}));
+        auto data = std::make_shared<opset6::Parameter>(element::f32, Shape{12, 3, 4, 8, 8});
+        auto trans_before = std::make_shared<opset6::Transpose>(data, op::Constant::create(element::i64, Shape{5}, {1, 0, 2, 3, 4}));
         auto pad = std::make_shared<opset6::Pad>(trans_before,
                 op::Constant::create(element::i64, Shape{5}, {0, 1, 1, 0, 0}),
                 op::Constant::create(element::i64, Shape{5}, {1, 1, 3, 2, 2}),
                 op::Constant::create(element::f32, Shape{}, {0}), op::PadMode::CONSTANT);
         auto space_to_depth = std::make_shared<opset6::SpaceToDepth>(pad, opset6::SpaceToDepth::SpaceToDepthMode::BLOCKS_FIRST, 2);
-<<<<<<< HEAD
-        auto trans_after = std::make_shared<op::v1::Transpose>(space_to_depth, op::Constant::create(element::i64, Shape{5}, {1, 0, 2, 3, 4}));
-        f = std::make_shared<Function>(NodeVector{trans_after}, ParameterVector{data});
-=======
         auto trans_after = std::make_shared<opset6::Transpose>(space_to_depth, op::Constant::create(element::i64, Shape{5}, {1, 0, 2, 3, 4}));
         function = std::make_shared<Function>(NodeVector{trans_after}, ParameterVector{data});
->>>>>>> a84d01cb
 
         manager.register_pass<pass::SpaceToBatchFusion>();
     }
 
     {
-        auto data = std::make_shared<op::v0::Parameter>(element::f32, Shape{12, 3, 4, 8, 8});
-        auto trans_before = std::make_shared<op::v1::Transpose>(data, op::Constant::create(element::i64, Shape{5}, {1, 0, 2, 3, 4}));
+        auto data = std::make_shared<opset6::Parameter>(element::f32, Shape{12, 3, 4, 8, 8});
+        auto trans_before = std::make_shared<opset6::Transpose>(data, op::Constant::create(element::i64, Shape{5}, {1, 0, 2, 3, 4}));
         auto pad = std::make_shared<opset6::Pad>(trans_before,
                 op::Constant::create(element::i64, Shape{5}, {0, 1, 1, 0, 0}),
                 op::Constant::create(element::i64, Shape{5}, {1, 1, 3, 2, 2}),
                 op::Constant::create(element::f32, Shape{}, {0}), op::PadMode::CONSTANT);
         auto space_to_depth = std::make_shared<opset6::SpaceToDepth>(pad, opset6::SpaceToDepth::SpaceToDepthMode::BLOCKS_FIRST, 2);
-<<<<<<< HEAD
-        auto trans_after = std::make_shared<op::v1::Transpose>(space_to_depth, op::Constant::create(element::i64, Shape{5}, {1, 0, 2, 3, 4}));
-        f_ref = std::make_shared<Function>(NodeVector{trans_after}, ParameterVector{data});
-=======
         auto trans_after = std::make_shared<opset6::Transpose>(space_to_depth, op::Constant::create(element::i64, Shape{5}, {1, 0, 2, 3, 4}));
         function_ref = std::make_shared<Function>(NodeVector{trans_after}, ParameterVector{data});
->>>>>>> a84d01cb
     }
 }
