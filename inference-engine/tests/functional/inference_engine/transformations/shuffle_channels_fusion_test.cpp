// Copyright (C) 2021 Intel Corporation
// SPDX-License-Identifier: Apache-2.0
//

#include <gtest/gtest.h>

#include "common_test_utils/test_common.hpp"
#include <string>
#include <memory>

#include <ngraph/function.hpp>
#include <ngraph/opsets/opset6.hpp>
#include <transformations/common_optimizations/shuffle_channels_fusion.hpp>
#include <transformations/init_node_info.hpp>
#include <ngraph/pass/manager.hpp>

#include "common_test_utils/ngraph_test_utils.hpp"
#include "common_test_utils/common_utils.hpp"

namespace {
using namespace testing;
using namespace ngraph;

enum FuseHappened {
    YES,
    NO
};

class ShuffleChannelsFusionTestValues {
public:
    ngraph::PartialShape inputPartialShape;
    std::vector<int64_t> reshape_before_val;
    std::vector<size_t> transpose_val;
    std::vector<int64_t> reshape_after_val;
    bool check_values;
    FuseHappened fuse_happened;
};

class ShuffleChannelsFusion : public ::testing::Test, public testing::WithParamInterface<ShuffleChannelsFusionTestValues> {
public:
    void SetUp() override {
        const auto values = GetParam();
        {
            auto input0 = std::make_shared<opset6::Parameter>(element::f32, values.inputPartialShape);
            auto shape_reshape_before = opset6::Constant::create(element::i64, Shape{ values.reshape_before_val.size() }, values.reshape_before_val);
            auto permutation = opset6::Constant::create(element::i64, Shape{ values.transpose_val.size() }, values.transpose_val);
            auto shape_reshape_after = opset6::Constant::create(element::i64, Shape{ values.reshape_after_val.size() }, values.reshape_after_val);

            auto reshape_before = std::make_shared<ngraph::opset6::Reshape>(input0, shape_reshape_before, true);
            auto permute = std::make_shared<ngraph::opset6::Transpose>(reshape_before, permutation);
            auto reshape_after = std::make_shared<ngraph::opset6::Reshape>(permute, shape_reshape_after, true);
            f = std::make_shared<ngraph::Function>(ngraph::NodeVector{ reshape_after }, ngraph::ParameterVector{ input0 });
<<<<<<< HEAD
=======

            auto unh = std::make_shared<ngraph::pass::UniqueNamesHolder>();
            ngraph::pass::Manager manager;
            auto pass_config = manager.get_pass_config();
            manager.register_pass<ngraph::pass::InitUniqueNames>(unh);
            manager.register_pass<ngraph::pass::InitNodeInfo>();
            manager.register_pass<ngraph::pass::ShuffleChannelsFusion>(values.check_reshape_values);
            manager.register_pass<ngraph::pass::CheckUniqueNames>(unh);
            manager.run_passes(f);
            ASSERT_NO_THROW(check_rt_info(f));
>>>>>>> d7fbd6f7
        }

        if (values.fuse_happened == FuseHappened::YES) {
            auto input0 = std::make_shared<ngraph::opset6::Parameter>(ngraph::element::f32, values.inputPartialShape);
            auto shuffle_channels = std::make_shared<ngraph::opset6::ShuffleChannels>(input0, 1, values.reshape_before_val[1]);
            f_ref = std::make_shared<ngraph::Function>(ngraph::NodeVector{ shuffle_channels }, ngraph::ParameterVector{ input0 });
        } else {
            f_ref = f;
        }

        ngraph::pass::Manager manager;
        auto pass_config = manager.get_pass_config();
        manager.register_pass<ngraph::pass::InitNodeInfo>();
        manager.register_pass<ngraph::pass::ShuffleChannelsFusion>(values.check_values);
        manager.run_passes(f);
        ASSERT_NO_THROW(check_rt_info(f));
    }

    static std::string getTestCaseName(testing::TestParamInfo<ShuffleChannelsFusionTestValues> obj) {
        const ShuffleChannelsFusionTestValues testValues = obj.param;

        std::ostringstream result;
        result << "_input_shape_" << testValues.inputPartialShape
               << "_before_" << CommonTestUtils::vec2str(testValues.reshape_before_val)
               << "_transpose_" << CommonTestUtils::vec2str(testValues.transpose_val)
               << "_after_" << CommonTestUtils::vec2str(testValues.reshape_after_val)
               << (testValues.check_values ? "check_reshape_values" : "");

        return result.str();
    }

protected:
    std::shared_ptr<ngraph::Function> f;
    std::shared_ptr<ngraph::Function> f_ref;
};

TEST_P(ShuffleChannelsFusion, CompareFunctions) {
    auto fc = FunctionsComparator::no_default().enable(FunctionsComparator::PRECISIONS);
    auto res = fc.compare(f, f_ref);
    ASSERT_TRUE(res.valid) << res.message;
}

const std::vector<ShuffleChannelsFusionTestValues> testValues = {
    // dynamic shape
    { PartialShape::dynamic(), {1, 2, 64, 720, 480}, {0, 2, 1, 3, 4},  {1, 128, 720, 480}, true, FuseHappened::NO},
    { PartialShape::dynamic(), {1, 4, 32, 720 * 480}, {0, 2, 1, 3},  {1, 128, 720, 480}, false, FuseHappened::NO },

    // 4D, dynamic batch
    { PartialShape{Dimension::dynamic(), 128, 720, 480}, {0, 2, 64, 720, 480}, {0, 2, 1, 3, 4},  {0, 128, 720, 480}, true, FuseHappened::YES },
    { PartialShape{Dimension::dynamic(), 128, 720, 480}, {1, 2, 64, 720, 480}, {0, 2, 1, 3, 4},  {1, 128, 720, 480}, true, FuseHappened::YES },
    { PartialShape{Dimension::dynamic(), 128, 720, 480}, {4, 2, 64, 720, 480}, {0, 2, 1, 3, 4},  {4, 128, 720, 480}, true, FuseHappened::YES },
    { PartialShape{Dimension::dynamic(), 128, 720, 480}, {0, 2, 64, 720, 480}, {0, 2, 1, 3, 4},  {0, -1, 720, 480}, false, FuseHappened::YES },
    { PartialShape{Dimension::dynamic(), 128, 720, 480}, {4, 2, 64, 720, 480}, {0, 2, 1, 3, 4},  {4, -1, 720, 480}, false, FuseHappened::YES },

    // 4D, batch_size = 1, 4D reshape constant
    { {1, 128, 720, 480}, {1, 2, 64, 720, 480}, {0, 2, 1, 3, 4},  {1, 128, 720, 480}, false, FuseHappened::YES },
    { {1, 128, 720, 480}, {1, 2, 64, 720, 480}, {0, 2, 1, 3, 4},  {1, 128, 720, 480}, true, FuseHappened::YES },
    { {1, 128, 720, 480}, {1, 2, 64, 720, 480}, {0, 2, 1, 3, 4},  {1, -1, 720, 480}, false, FuseHappened::YES },
    { {1, 128, 720, 480}, {1, 2, 64, 720, 480}, {0, 2, 1, 3, 4},  {1, -1, 720, 480}, true, FuseHappened::NO },

    // 4D, batch_size = 1, 3D reshape constant
    { {1, 128, 720, 480}, {1, 4, 32, 720 * 480}, {0, 2, 1, 3},  {1, 128, 720, 480}, false, FuseHappened::YES },
    { {1, 128, 720, 480}, {1, 2, 64, 720 * 480}, {0, 2, 1, 3},  {1, 128, 720, 480}, true, FuseHappened::YES },
    { {1, 128, 720, 480}, {1, 2, 64, 720 * 480}, {0, 2, 1, 3},  {1, -1, 720, 480}, false, FuseHappened::YES },
    { {1, 128, 720, 480}, {1, 2, 64, 720 * 480}, {0, 2, 1, 3},  {1, -1, 720, 480}, true, FuseHappened::NO },

    // 4D, batch_size = 4
    { {4, 128, 720, 480}, {4, 2, 64, 720, 480}, {0, 2, 1, 3, 4},  {1, -1, 720, 480}, false, FuseHappened::NO },
    { {4, 128, 720, 480}, {4, 2, 64, 720 * 480}, {0, 2, 1, 3},  {1, -1, 720, 480}, false, FuseHappened::NO },

    // 2D
    { {128, 720 * 480}, {1, 2, 64, 720 * 480}, {0, 2, 1, 3},  {1, -1, 720, 480}, false, FuseHappened::NO },
};

INSTANTIATE_TEST_SUITE_P(
    TransformationTests,
    ShuffleChannelsFusion,
    ::testing::ValuesIn(testValues),
    ShuffleChannelsFusion::getTestCaseName);
} // namespace<|MERGE_RESOLUTION|>--- conflicted
+++ resolved
@@ -50,19 +50,6 @@
             auto permute = std::make_shared<ngraph::opset6::Transpose>(reshape_before, permutation);
             auto reshape_after = std::make_shared<ngraph::opset6::Reshape>(permute, shape_reshape_after, true);
             f = std::make_shared<ngraph::Function>(ngraph::NodeVector{ reshape_after }, ngraph::ParameterVector{ input0 });
-<<<<<<< HEAD
-=======
-
-            auto unh = std::make_shared<ngraph::pass::UniqueNamesHolder>();
-            ngraph::pass::Manager manager;
-            auto pass_config = manager.get_pass_config();
-            manager.register_pass<ngraph::pass::InitUniqueNames>(unh);
-            manager.register_pass<ngraph::pass::InitNodeInfo>();
-            manager.register_pass<ngraph::pass::ShuffleChannelsFusion>(values.check_reshape_values);
-            manager.register_pass<ngraph::pass::CheckUniqueNames>(unh);
-            manager.run_passes(f);
-            ASSERT_NO_THROW(check_rt_info(f));
->>>>>>> d7fbd6f7
         }
 
         if (values.fuse_happened == FuseHappened::YES) {
@@ -73,10 +60,13 @@
             f_ref = f;
         }
 
+        auto unh = std::make_shared<ngraph::pass::UniqueNamesHolder>();
         ngraph::pass::Manager manager;
         auto pass_config = manager.get_pass_config();
+        manager.register_pass<ngraph::pass::InitUniqueNames>(unh);
         manager.register_pass<ngraph::pass::InitNodeInfo>();
         manager.register_pass<ngraph::pass::ShuffleChannelsFusion>(values.check_values);
+        manager.register_pass<ngraph::pass::CheckUniqueNames>(unh);
         manager.run_passes(f);
         ASSERT_NO_THROW(check_rt_info(f));
     }
