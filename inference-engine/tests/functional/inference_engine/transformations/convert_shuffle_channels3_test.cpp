--- conflicted
+++ resolved
@@ -20,24 +20,9 @@
 using namespace ngraph;
 
 std::shared_ptr<ngraph::Function> buildInputGraph(int64_t axis, int64_t group, const ::PartialShape& p) {
-<<<<<<< HEAD
-    auto input = std::make_shared<::op::v0::Parameter>(::element::f32, p);
-    auto shuffle_channels = std::make_shared<::op::v0::ShuffleChannels>(input, axis, group);
-    shuffle_channels->set_friendly_name("shc");
-
-    auto f = std::make_shared<::Function>(::NodeVector{shuffle_channels}, ::ParameterVector{input});
-
-    ngraph::pass::Manager manager;
-    manager.register_pass<ngraph::pass::InitNodeInfo>();
-    manager.register_pass<ngraph::pass::ConvertShuffleChannels3>();
-    manager.run_passes(f);
-    f->validate_nodes_and_infer_types();
-    return f;
-=======
     auto input = std::make_shared<::opset3::Parameter>(::element::f32, p);
     auto shuffle_channels = std::make_shared<::opset3::ShuffleChannels>(input, axis, group);
     return std::make_shared<::Function>(::NodeVector{shuffle_channels}, ::ParameterVector{input});
->>>>>>> a84d01cb
 }
 
 TEST_F(TransformationTestsF, ConvertShuffleChannelsAxis0) {
@@ -46,26 +31,26 @@
     function = buildInputGraph(0, group, ps);
     manager.register_pass<ngraph::pass::ConvertShuffleChannels3>();
 
-    auto input = std::make_shared<::op::v0::Parameter>(::element::f32, ps);
+    auto input = std::make_shared<::opset3::Parameter>(::element::f32, ps);
 
-    auto reduce_axis_const = ::op::v0::Constant::create(element::i64, Shape({1}), std::vector<int64_t>{0});
-    auto original_shape = std::make_shared<::op::v0::ShapeOf>(input->output(0));
-    auto split_input_dimensions = std::make_shared<::op::v1::VariadicSplit>(
+    auto reduce_axis_const = ::opset2::Constant::create(element::i64, Shape({1}), std::vector<int64_t>{0});
+    auto original_shape = std::make_shared<::opset2::ShapeOf>(input->output(0));
+    auto split_input_dimensions = std::make_shared<::opset2::VariadicSplit>(
             original_shape->output(0),
-            ::op::v0::Constant::create(element::i64, Shape({1}), std::vector<int64_t>{0}),
-            ::op::v0::Constant::create(element::i64, Shape({2}), {1, 3}));
+            ::opset2::Constant::create(element::i64, Shape({1}), std::vector<int64_t>{0}),
+            ::opset2::Constant::create(element::i64, Shape({2}), {1, 3}));
 
     ::OutputVector new_dims = {
-            ::op::v0::Constant::create(element::i64, Shape({1}), std::vector<int64_t>{group}),
-            ::op::v0::Constant::create(element::i64, Shape({1}), std::vector<int64_t>{-1}),
-            std::make_shared<::op::v1::ReduceProd>(split_input_dimensions->output(1), reduce_axis_const, true)};
+            ::opset2::Constant::create(element::i64, Shape({1}), std::vector<int64_t>{group}),
+            ::opset2::Constant::create(element::i64, Shape({1}), std::vector<int64_t>{-1}),
+            std::make_shared<::opset2::ReduceProd>(split_input_dimensions->output(1), reduce_axis_const, true)};
 
-    auto new_shape = std::make_shared<::op::v0::Concat>(new_dims, 0);
-    auto reshape = std::make_shared<::op::v1::Reshape>(input->output(0), new_shape, false);
-    auto transpose = std::make_shared<::op::v1::Transpose>(reshape->output(0),
-                                                           ::op::v0::Constant::create(element::i64, Shape({3}),
+    auto new_shape = std::make_shared<::opset2::Concat>(new_dims, 0);
+    auto reshape = std::make_shared<::opset2::Reshape>(input->output(0), new_shape, false);
+    auto transpose = std::make_shared<::opset2::Transpose>(reshape->output(0),
+                                                           ::opset2::Constant::create(element::i64, Shape({3}),
                                                                                       {1, 0, 2}));
-    auto reshape_back = std::make_shared<::op::v1::Reshape>(transpose->output(0), original_shape->output(0), false);
+    auto reshape_back = std::make_shared<::opset2::Reshape>(transpose->output(0), original_shape->output(0), false);
 
     function_ref = std::make_shared<::Function>(::NodeVector{reshape_back}, ::ParameterVector{input});
 }
@@ -76,27 +61,27 @@
     function = buildInputGraph(1, group, ps);
     manager.register_pass<ngraph::pass::ConvertShuffleChannels3>();
 
-    auto input = std::make_shared<::op::v0::Parameter>(::element::f32, ps);
+    auto input = std::make_shared<::opset3::Parameter>(::element::f32, ps);
 
-    auto reduce_axis_const = ::op::v0::Constant::create(element::i64, Shape({1}), std::vector<int64_t>{0});
-    auto original_shape = std::make_shared<::op::v0::ShapeOf>(input->output(0));
-    auto split_input_dimensions = std::make_shared<::op::v1::VariadicSplit>(
+    auto reduce_axis_const = ::opset2::Constant::create(element::i64, Shape({1}), std::vector<int64_t>{0});
+    auto original_shape = std::make_shared<::opset2::ShapeOf>(input->output(0));
+    auto split_input_dimensions = std::make_shared<::opset2::VariadicSplit>(
             original_shape->output(0),
-            ::op::v0::Constant::create(element::i64, Shape({1}), std::vector<int64_t>{0}),
-            ::op::v0::Constant::create(element::i64, Shape({3}), {1, 1, 2}));
+            ::opset2::Constant::create(element::i64, Shape({1}), std::vector<int64_t>{0}),
+            ::opset2::Constant::create(element::i64, Shape({3}), {1, 1, 2}));
 
     ::OutputVector new_dims = {
-            std::make_shared<::op::v1::ReduceProd>(split_input_dimensions->output(0), reduce_axis_const, true),
-            ::op::v0::Constant::create(element::i64, Shape({1}), std::vector<int64_t>{group}),
-            ::op::v0::Constant::create(element::i64, Shape({1}), std::vector<int64_t>{-1}),
-            std::make_shared<::op::v1::ReduceProd>(split_input_dimensions->output(2), reduce_axis_const, true)};
+            std::make_shared<::opset2::ReduceProd>(split_input_dimensions->output(0), reduce_axis_const, true),
+            ::opset2::Constant::create(element::i64, Shape({1}), std::vector<int64_t>{group}),
+            ::opset2::Constant::create(element::i64, Shape({1}), std::vector<int64_t>{-1}),
+            std::make_shared<::opset2::ReduceProd>(split_input_dimensions->output(2), reduce_axis_const, true)};
 
-    auto new_shape = std::make_shared<::op::v0::Concat>(new_dims, 0);
-    auto reshape = std::make_shared<::op::v1::Reshape>(input->output(0), new_shape, false);
-    auto transpose = std::make_shared<::op::v1::Transpose>(reshape->output(0),
-                                                           ::op::v0::Constant::create(element::i64, Shape({4}),
+    auto new_shape = std::make_shared<::opset2::Concat>(new_dims, 0);
+    auto reshape = std::make_shared<::opset2::Reshape>(input->output(0), new_shape, false);
+    auto transpose = std::make_shared<::opset2::Transpose>(reshape->output(0),
+                                                           ::opset2::Constant::create(element::i64, Shape({4}),
                                                                                       {0, 2, 1, 3}));
-    auto reshape_back = std::make_shared<::op::v1::Reshape>(transpose->output(0), original_shape->output(0), false);
+    auto reshape_back = std::make_shared<::opset2::Reshape>(transpose->output(0), original_shape->output(0), false);
 
     function_ref = std::make_shared<::Function>(::NodeVector{reshape_back}, ::ParameterVector{input});
 }
@@ -107,27 +92,27 @@
     function = buildInputGraph(2, group, ps);
     manager.register_pass<ngraph::pass::ConvertShuffleChannels3>();
 
-    auto input = std::make_shared<::op::v0::Parameter>(::element::f32, ps);
+    auto input = std::make_shared<::opset3::Parameter>(::element::f32, ps);
 
-    auto reduce_axis_const = ::op::v0::Constant::create(element::i64, Shape({1}), std::vector<int64_t>{0});
-    auto original_shape = std::make_shared<::op::v0::ShapeOf>(input->output(0));
-    auto split_input_dimensions = std::make_shared<::op::v1::VariadicSplit>(
+    auto reduce_axis_const = ::opset2::Constant::create(element::i64, Shape({1}), std::vector<int64_t>{0});
+    auto original_shape = std::make_shared<::opset2::ShapeOf>(input->output(0));
+    auto split_input_dimensions = std::make_shared<::opset2::VariadicSplit>(
             original_shape->output(0),
-            ::op::v0::Constant::create(element::i64, Shape({1}), std::vector<int64_t>{0}),
-            ::op::v0::Constant::create(element::i64, Shape({3}), {2, 1, 1}));
+            ::opset2::Constant::create(element::i64, Shape({1}), std::vector<int64_t>{0}),
+            ::opset2::Constant::create(element::i64, Shape({3}), {2, 1, 1}));
 
     ::OutputVector new_dims = {
-            std::make_shared<::op::v1::ReduceProd>(split_input_dimensions->output(0), reduce_axis_const, true),
-            ::op::v0::Constant::create(element::i64, Shape({1}), std::vector<int64_t>{group}),
-            ::op::v0::Constant::create(element::i64, Shape({1}), std::vector<int64_t>{-1}),
-            std::make_shared<::op::v1::ReduceProd>(split_input_dimensions->output(2), reduce_axis_const, true)};
+            std::make_shared<::opset2::ReduceProd>(split_input_dimensions->output(0), reduce_axis_const, true),
+            ::opset2::Constant::create(element::i64, Shape({1}), std::vector<int64_t>{group}),
+            ::opset2::Constant::create(element::i64, Shape({1}), std::vector<int64_t>{-1}),
+            std::make_shared<::opset2::ReduceProd>(split_input_dimensions->output(2), reduce_axis_const, true)};
 
-    auto new_shape = std::make_shared<::op::v0::Concat>(new_dims, 0);
-    auto reshape = std::make_shared<::op::v1::Reshape>(input->output(0), new_shape, false);
-    auto transpose = std::make_shared<::op::v1::Transpose>(reshape->output(0),
-                                                           ::op::v0::Constant::create(element::i64, Shape({4}),
+    auto new_shape = std::make_shared<::opset2::Concat>(new_dims, 0);
+    auto reshape = std::make_shared<::opset2::Reshape>(input->output(0), new_shape, false);
+    auto transpose = std::make_shared<::opset2::Transpose>(reshape->output(0),
+                                                           ::opset2::Constant::create(element::i64, Shape({4}),
                                                                                       {0, 2, 1, 3}));
-    auto reshape_back = std::make_shared<::op::v1::Reshape>(transpose->output(0), original_shape->output(0), false);
+    auto reshape_back = std::make_shared<::opset2::Reshape>(transpose->output(0), original_shape->output(0), false);
 
     function_ref = std::make_shared<::Function>(::NodeVector{reshape_back}, ::ParameterVector{input});
 }
@@ -138,26 +123,26 @@
     function = buildInputGraph(-1, group, ps);
     manager.register_pass<ngraph::pass::ConvertShuffleChannels3>();
 
-    auto input = std::make_shared<::op::v0::Parameter>(::element::f32, ps);
+    auto input = std::make_shared<::opset3::Parameter>(::element::f32, ps);
 
-    auto reduce_axis_const = ::op::v0::Constant::create(element::i64, Shape({1}), std::vector<int64_t>{0});
-    auto original_shape = std::make_shared<::op::v0::ShapeOf>(input->output(0));
-    auto split_input_dimensions = std::make_shared<::op::v1::VariadicSplit>(
+    auto reduce_axis_const = ::opset2::Constant::create(element::i64, Shape({1}), std::vector<int64_t>{0});
+    auto original_shape = std::make_shared<::opset2::ShapeOf>(input->output(0));
+    auto split_input_dimensions = std::make_shared<::opset2::VariadicSplit>(
             original_shape->output(0),
-            ::op::v0::Constant::create(element::i64, Shape({1}), std::vector<int64_t>{0}),
-            ::op::v0::Constant::create(element::i64, Shape({2}), {3, 1}));
+            ::opset2::Constant::create(element::i64, Shape({1}), std::vector<int64_t>{0}),
+            ::opset2::Constant::create(element::i64, Shape({2}), {3, 1}));
 
     ::OutputVector new_dims = {
-            std::make_shared<::op::v1::ReduceProd>(split_input_dimensions->output(0), reduce_axis_const, true),
-            ::op::v0::Constant::create(element::i64, Shape({1}), std::vector<int64_t>{group}),
-            ::op::v0::Constant::create(element::i64, Shape({1}), std::vector<int64_t>{-1})};
+            std::make_shared<::opset2::ReduceProd>(split_input_dimensions->output(0), reduce_axis_const, true),
+            ::opset2::Constant::create(element::i64, Shape({1}), std::vector<int64_t>{group}),
+            ::opset2::Constant::create(element::i64, Shape({1}), std::vector<int64_t>{-1})};
 
-    auto new_shape = std::make_shared<::op::v0::Concat>(new_dims, 0);
-    auto reshape = std::make_shared<::op::v1::Reshape>(input->output(0), new_shape, false);
-    auto transpose = std::make_shared<::op::v1::Transpose>(reshape->output(0),
-                                                           ::op::v0::Constant::create(element::i64, Shape({3}),
+    auto new_shape = std::make_shared<::opset2::Concat>(new_dims, 0);
+    auto reshape = std::make_shared<::opset2::Reshape>(input->output(0), new_shape, false);
+    auto transpose = std::make_shared<::opset2::Transpose>(reshape->output(0),
+                                                           ::opset2::Constant::create(element::i64, Shape({3}),
                                                                                       {0, 2, 1}));
-    auto reshape_back = std::make_shared<::op::v1::Reshape>(transpose->output(0), original_shape->output(0), false);
+    auto reshape_back = std::make_shared<::opset2::Reshape>(transpose->output(0), original_shape->output(0), false);
 
     function_ref = std::make_shared<::Function>(::NodeVector{reshape_back}, ::ParameterVector{input});
 }