--- conflicted
+++ resolved
@@ -21,7 +21,7 @@
 TEST_F(TransformationTestsF, ConvertShapeOf3WithI64) {
     {
         auto input = std::make_shared<ngraph::opset1::Parameter>(ngraph::element::f32, ngraph::Shape{1, 2, 3});
-        auto shapeof = std::make_shared<ngraph::op::v3::ShapeOf>(input, ngraph::element::i64);
+        auto shapeof = std::make_shared<ngraph::opset3::ShapeOf>(input, ngraph::element::i64);
         shapeof->set_friendly_name("shapeof");
 
         function = std::make_shared<ngraph::Function>(ngraph::NodeVector{shapeof}, ngraph::ParameterVector{input});
@@ -40,12 +40,7 @@
 TEST_F(TransformationTestsF, ConvertShapeOf3WithI32) {
     {
         auto input = std::make_shared<ngraph::opset1::Parameter>(ngraph::element::f32, ngraph::Shape{1, 2, 3});
-<<<<<<< HEAD
-        auto shapeof = std::make_shared<ngraph::op::v3::ShapeOf>(input, ngraph::element::i32);
-        shapeof->set_friendly_name("shapeof");
-=======
         auto shapeof = std::make_shared<ngraph::opset3::ShapeOf>(input, ngraph::element::i32);
->>>>>>> a84d01cb
 
         function = std::make_shared<ngraph::Function>(ngraph::NodeVector{shapeof}, ngraph::ParameterVector{input});
 
