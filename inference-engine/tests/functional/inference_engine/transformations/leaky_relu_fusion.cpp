--- conflicted
+++ resolved
@@ -24,102 +24,57 @@
 
 TEST_F(TransformationTestsF, LeakyReluFusionConstant) {
     {
-<<<<<<< HEAD
-        auto data = std::make_shared<op::v0::Parameter>(element::f32, Shape{2, 2});
-        auto alpha = op::v0::Constant::create(element::f32, Shape{1}, {0.1});
-        auto multiply = std::make_shared<op::v1::Multiply>(data, alpha);
-        auto max = std::make_shared<op::v1::Maximum>(data, multiply);
-        f = std::make_shared<Function>(NodeVector{max}, ParameterVector{data});
-=======
         auto data = std::make_shared<opset8::Parameter>(element::f32, Shape{2, 2});
         auto alpha = opset8::Constant::create(element::f32, Shape{1}, {0.1});
         auto multiply = std::make_shared<opset8::Multiply>(data, alpha);
         auto max = std::make_shared<opset8::Maximum>(data, multiply);
         function = std::make_shared<Function>(NodeVector{max}, ParameterVector{data});
->>>>>>> a84d01cb
 
         manager.register_pass<pass::LeakyReluFusion>();
     }
 
     {
-<<<<<<< HEAD
-        auto data = std::make_shared<op::v0::Parameter>(element::f32, Shape{2, 2});
-        auto alpha = op::v0::Constant::create(element::f32, Shape{1}, {0.1});
-        auto leaky_relu = std::make_shared<op::v0::PRelu>(data, alpha);
-        f_ref = std::make_shared<Function>(NodeVector{leaky_relu}, ParameterVector{data});
-=======
         auto data = std::make_shared<opset1::Parameter>(element::f32, Shape{2, 2});
         auto alpha = opset8::Constant::create(element::f32, Shape{1}, {0.1});
         auto leaky_relu = std::make_shared<opset8::PRelu>(data, alpha);
         function_ref = std::make_shared<Function>(NodeVector{leaky_relu}, ParameterVector{data});
->>>>>>> a84d01cb
     }
 }
 
 TEST_F(TransformationTestsF, LeakyReluFusionScalar) {
     {
-<<<<<<< HEAD
-        auto data = std::make_shared<op::v0::Parameter>(element::f32, Shape{2, 2});
-        auto alpha = op::v0::Constant::create(element::f32, Shape{}, {0.1});
-        auto multiply = std::make_shared<op::v1::Multiply>(data, alpha);
-        auto max = std::make_shared<op::v1::Maximum>(data, multiply);
-        f = std::make_shared<Function>(NodeVector{max}, ParameterVector{data});
-=======
         auto data = std::make_shared<opset8::Parameter>(element::f32, Shape{2, 2});
         auto alpha = opset8::Constant::create(element::f32, Shape{}, {0.1});
         auto multiply = std::make_shared<opset8::Multiply>(data, alpha);
         auto max = std::make_shared<opset8::Maximum>(data, multiply);
         function = std::make_shared<Function>(NodeVector{max}, ParameterVector{data});
->>>>>>> a84d01cb
 
         manager.register_pass<pass::LeakyReluFusion>();
     }
 
     {
-<<<<<<< HEAD
-        auto data = std::make_shared<op::v0::Parameter>(element::f32, Shape{2, 2});
-        auto alpha = op::v0::Constant::create(element::f32, Shape{}, {0.1});
-        auto leaky_relu = std::make_shared<op::v0::PRelu>(data, alpha);
-        f_ref = std::make_shared<Function>(NodeVector{leaky_relu}, ParameterVector{data});
-=======
         auto data = std::make_shared<opset1::Parameter>(element::f32, Shape{2, 2});
         auto alpha = opset8::Constant::create(element::f32, Shape{}, {0.1});
         auto leaky_relu = std::make_shared<opset8::PRelu>(data, alpha);
         function_ref = std::make_shared<Function>(NodeVector{leaky_relu}, ParameterVector{data});
->>>>>>> a84d01cb
     }
 }
 
 TEST_F(TransformationTestsF, LeakyReluFusionParameter) {
     {
-<<<<<<< HEAD
-        auto data = std::make_shared<op::v0::Parameter>(element::f32, Shape{2, 2});
-        auto alpha = std::make_shared<op::v0::Parameter>(element::f32, Shape{});
-        auto multiply = std::make_shared<op::v1::Multiply>(data, alpha);
-        auto max = std::make_shared<op::v1::Maximum>(data, multiply);
-        f = std::make_shared<Function>(NodeVector{max}, ParameterVector{data, alpha});
-=======
         auto data = std::make_shared<opset8::Parameter>(element::f32, Shape{2, 2});
         auto alpha = std::make_shared<opset8::Parameter>(element::f32, Shape{});
         auto multiply = std::make_shared<opset8::Multiply>(data, alpha);
         auto max = std::make_shared<opset8::Maximum>(data, multiply);
         function = std::make_shared<Function>(NodeVector{max}, ParameterVector{data, alpha});
->>>>>>> a84d01cb
 
         manager.register_pass<pass::LeakyReluFusion>();
     }
 
     {
-<<<<<<< HEAD
-        auto data = std::make_shared<op::v0::Parameter>(element::f32, Shape{2, 2});
-        auto alpha = std::make_shared<op::v0::Parameter>(element::f32, Shape{});
-        auto leaky_relu = std::make_shared<op::v0::PRelu>(data, alpha);
-        f_ref = std::make_shared<Function>(NodeVector{leaky_relu}, ParameterVector{data, alpha});
-=======
         auto data = std::make_shared<opset1::Parameter>(element::f32, Shape{2, 2});
         auto alpha = std::make_shared<opset8::Parameter>(element::f32, Shape{});
         auto leaky_relu = std::make_shared<opset8::PRelu>(data, alpha);
         function_ref = std::make_shared<Function>(NodeVector{leaky_relu}, ParameterVector{data, alpha});
->>>>>>> a84d01cb
     }
 }