--- conflicted
+++ resolved
@@ -19,20 +19,14 @@
 using namespace testing;
 using namespace ngraph;
 
-<<<<<<< HEAD
-
-TEST(TransformationTests, SimplifyCTCGreedyDecoderSeqLenTest) {
-    std::shared_ptr<ngraph::Function> f(nullptr), f_ref(nullptr);
-=======
 TEST_F(TransformationTestsF, SimplifyCTCGreedyDecoderSeqLenTest) {
->>>>>>> a84d01cb
-    {
-        auto data = std::make_shared<ngraph::op::v0::Parameter>(ngraph::element::f32, ngraph::Shape{ 1, 3, 7 });
-        auto seq_len = std::make_shared<ngraph::op::v0::Parameter>(ngraph::element::i64, ngraph::Shape{ 1 });
+    {
+        auto data = std::make_shared<ngraph::opset6::Parameter>(ngraph::element::f32, ngraph::Shape{ 1, 3, 7 });
+        auto seq_len = std::make_shared<ngraph::opset6::Parameter>(ngraph::element::i64, ngraph::Shape{ 1 });
 
         auto decoder_v6 = std::make_shared<ngraph::op::v6::CTCGreedyDecoderSeqLen>(data, seq_len, true);
-        auto res_1 = std::make_shared<op::v0::Result>(decoder_v6->output(0));
-        auto res_2 = std::make_shared<op::v0::Result>(decoder_v6->output(1));
+        auto res_1 = std::make_shared<opset6::Result>(decoder_v6->output(0));
+        auto res_2 = std::make_shared<opset6::Result>(decoder_v6->output(1));
 
         function = std::make_shared<ngraph::Function>(ngraph::NodeVector{ res_1, res_2 }, ngraph::ParameterVector{ data, seq_len });
 
@@ -40,30 +34,30 @@
     }
 
     {
-        auto data1 = std::make_shared<ngraph::op::v0::Parameter>(ngraph::element::f32, ngraph::Shape{ 1, 3, 7 });
-        auto seq_len1 = std::make_shared<ngraph::op::v0::Parameter>(ngraph::element::i64, ngraph::Shape{ 1 });
+        auto data1 = std::make_shared<ngraph::opset6::Parameter>(ngraph::element::f32, ngraph::Shape{ 1, 3, 7 });
+        auto seq_len1 = std::make_shared<ngraph::opset6::Parameter>(ngraph::element::i64, ngraph::Shape{ 1 });
 
         element::Type data_type = data1->get_element_type();
         element::Type seq_len_type = seq_len1->get_element_type();
         element::Type ci_type = element::i32;
         element::Type sl_type = element::i32;
-        auto transpose = std::make_shared<ngraph::op::v1::Transpose>(data1,
-                                                                     ngraph::op::v0::Constant::create(element::i32,
+        auto transpose = std::make_shared<ngraph::opset6::Transpose>(data1,
+                                                                     ngraph::opset6::Constant::create(element::i32,
                                                                                                       Shape({3}), {1, 0, 2}));
-        auto data_shape = std::make_shared<ngraph::op::v3::ShapeOf>(data1);
-        auto axisT = ngraph::op::v0::Constant::create(seq_len_type, Shape{}, {0});
-        auto indexT = ngraph::op::v0::Constant::create(seq_len_type, Shape{1}, {1});
+        auto data_shape = std::make_shared<ngraph::opset6::ShapeOf>(data1);
+        auto axisT = ngraph::opset6::Constant::create(seq_len_type, Shape{}, {0});
+        auto indexT = ngraph::opset6::Constant::create(seq_len_type, Shape{1}, {1});
         auto T = std::make_shared<ngraph::opset6::Gather>(data_shape, indexT, axisT);
 
-        auto axisN = ngraph::op::v0::Constant::create(seq_len_type, Shape{}, {0});
-        auto indexN = ngraph::op::v0::Constant::create(seq_len_type, Shape{1}, {0});
+        auto axisN = ngraph::opset6::Constant::create(seq_len_type, Shape{}, {0});
+        auto indexN = ngraph::opset6::Constant::create(seq_len_type, Shape{1}, {0});
         auto N = std::make_shared<ngraph::opset6::Gather>(data_shape, indexN, axisN);
 
-        auto start = op::v0::Constant::create(seq_len_type, Shape{}, {1});
-        auto step = op::v0::Constant::create(seq_len_type, Shape{}, {1});
-        auto plus1 = op::v0::Constant::create(element::i64, Shape{1}, {1});
-        auto plusT = std::make_shared<ngraph::op::v1::Add>(T, plus1);
-        auto const_plusT = ngraph::op::v0::Constant::create(seq_len_type, Shape{1}, {0});
+        auto start = opset6::Constant::create(seq_len_type, Shape{}, {1});
+        auto step = opset6::Constant::create(seq_len_type, Shape{}, {1});
+        auto plus1 = opset6::Constant::create(element::i64, Shape{1}, {1});
+        auto plusT = std::make_shared<ngraph::opset6::Add>(T, plus1);
+        auto const_plusT = ngraph::opset6::Constant::create(seq_len_type, Shape{1}, {0});
         auto plusT_scalar = std::make_shared<ngraph::opset6::Squeeze>(plusT, const_plusT);
         auto range1T = std::make_shared<ngraph::opset6::Range>(start, plusT_scalar, step, seq_len_type);
 
@@ -72,36 +66,36 @@
 
         auto upper_bounds = std::make_shared<ngraph::opset6::Broadcast>(
                 seq_len1, mask_shape->output(0));
-        auto transpose_upper_bounds = std::make_shared<ngraph::op::v1::Transpose>(upper_bounds->output(0),
-                                                                                  ngraph::op::v0::Constant::create(seq_len_type,
+        auto transpose_upper_bounds = std::make_shared<ngraph::opset6::Transpose>(upper_bounds->output(0),
+                                                                                  ngraph::opset6::Constant::create(seq_len_type,
                                                                                                                    Shape({2}), {1, 0}));
         auto bool_seq_mask = std::make_shared<ngraph::opset6::GreaterEqual>(transpose_upper_bounds->output(0),
                                                                             range1T->output(0));
 
-        auto mask_val_true = ngraph::op::v0::Constant::create(seq_len_type, Shape{}, {1});
-        auto mask_val_false = ngraph::op::v0::Constant::create(seq_len_type, Shape{}, {0});
+        auto mask_val_true = ngraph::opset6::Constant::create(seq_len_type, Shape{}, {1});
+        auto mask_val_false = ngraph::opset6::Constant::create(seq_len_type, Shape{}, {0});
         auto seq_mask = std::make_shared<ngraph::opset6::Select>(bool_seq_mask, mask_val_true, mask_val_false);
-        auto transpose_seq_mask = std::make_shared<ngraph::op::v1::Transpose>(seq_mask->output(0),
-                                                                              ngraph::op::v0::Constant::create(seq_len_type,
+        auto transpose_seq_mask = std::make_shared<ngraph::opset6::Transpose>(seq_mask->output(0),
+                                                                              ngraph::opset6::Constant::create(seq_len_type,
                                                                                                                Shape({2}), {1, 0}));
         auto transpose_seq_mask_f32 = std::make_shared<ngraph::opset6::Convert>(transpose_seq_mask->output(0), data_type);
         auto simplified_decoder = std::make_shared<ngraph::opset6::CTCGreedyDecoder>(transpose,
                                                                                      transpose_seq_mask_f32->output(0),
                                                                                      true);
 
-        auto squeeze2_axis = ngraph::op::v0::Constant::create(seq_len_type, Shape({1}), {3});
+        auto squeeze2_axis = ngraph::opset6::Constant::create(seq_len_type, Shape({1}), {3});
         auto squeeze2_output_f = std::make_shared<ngraph::opset6::Squeeze>(simplified_decoder->output(0), squeeze2_axis);
-        auto squeeze1_axis = ngraph::op::v0::Constant::create(seq_len_type, Shape({1}), {2});
+        auto squeeze1_axis = ngraph::opset6::Constant::create(seq_len_type, Shape({1}), {2});
         auto squeeze1_output_f = std::make_shared<ngraph::opset6::Squeeze>(squeeze2_output_f->output(0), squeeze1_axis);
 
         auto output_i = std::make_shared<ngraph::opset6::Convert>(squeeze1_output_f->output(0), ci_type);
-        auto minus1 = op::v0::Constant::create(ci_type, Shape{}, {-1});
+        auto minus1 = opset6::Constant::create(ci_type, Shape{}, {-1});
         auto where_equal_minus1 = std::make_shared<ngraph::opset6::Equal>(output_i, minus1);
 
-        auto seq_mask_const0 = op::v0::Constant::create(ci_type, Shape{1}, {0});
-        auto seq_mask_const1 = op::v0::Constant::create(ci_type, Shape{1}, {1});
+        auto seq_mask_const0 = opset6::Constant::create(ci_type, Shape{1}, {0});
+        auto seq_mask_const1 = opset6::Constant::create(ci_type, Shape{1}, {1});
         auto output_seq_mask = std::make_shared<ngraph::opset6::Select>(where_equal_minus1, seq_mask_const0, seq_mask_const1);
-        auto seq_mask_axis = op::v0::Constant::create(ci_type, Shape{1}, {1});
+        auto seq_mask_axis = opset6::Constant::create(ci_type, Shape{1}, {1});
         auto output_seq_len = std::make_shared<ngraph::opset6::ReduceSum>(output_seq_mask, seq_mask_axis);
         auto output_seq_len_i = std::make_shared<ngraph::opset6::Convert>(output_seq_len->output(0), sl_type);
 
@@ -111,12 +105,12 @@
 
 TEST_F(TransformationTestsF, SimplifyCTCGreedyDecoderSeqLenDynamicInputShapeTest) {
     {
-        auto data = std::make_shared<ngraph::op::v0::Parameter>(ngraph::element::f16, ngraph::PartialShape::dynamic());
-        auto seq_len = std::make_shared<ngraph::op::v0::Parameter>(ngraph::element::i32, ngraph::Shape{ 1 });
+        auto data = std::make_shared<ngraph::opset6::Parameter>(ngraph::element::f16, ngraph::PartialShape::dynamic());
+        auto seq_len = std::make_shared<ngraph::opset6::Parameter>(ngraph::element::i32, ngraph::Shape{ 1 });
 
         auto decoder_v6 = std::make_shared<ngraph::op::v6::CTCGreedyDecoderSeqLen>(data, seq_len, true, element::i64, element::i32);
-        auto res_1 = std::make_shared<op::v0::Result>(decoder_v6->output(0));
-        auto res_2 = std::make_shared<op::v0::Result>(decoder_v6->output(1));
+        auto res_1 = std::make_shared<opset6::Result>(decoder_v6->output(0));
+        auto res_2 = std::make_shared<opset6::Result>(decoder_v6->output(1));
 
         function = std::make_shared<ngraph::Function>(ngraph::NodeVector{ res_1, res_2 }, ngraph::ParameterVector{ data, seq_len });
 
@@ -124,30 +118,30 @@
     }
 
     {
-        auto data1 = std::make_shared<ngraph::op::v0::Parameter>(ngraph::element::f16, ngraph::PartialShape::dynamic());
-        auto seq_len1 = std::make_shared<ngraph::op::v0::Parameter>(ngraph::element::i32, ngraph::Shape{ 1 });
+        auto data1 = std::make_shared<ngraph::opset6::Parameter>(ngraph::element::f16, ngraph::PartialShape::dynamic());
+        auto seq_len1 = std::make_shared<ngraph::opset6::Parameter>(ngraph::element::i32, ngraph::Shape{ 1 });
 
         element::Type data_type = data1->get_element_type();
         element::Type seq_len_type = seq_len1->get_element_type();
         element::Type ci_type = element::i64;
         element::Type sl_type = element::i32;
-        auto transpose = std::make_shared<ngraph::op::v1::Transpose>(data1,
-                                                                     ngraph::op::v0::Constant::create(element::i32,
+        auto transpose = std::make_shared<ngraph::opset6::Transpose>(data1,
+                                                                     ngraph::opset6::Constant::create(element::i32,
                                                                                                       Shape({3}), {1, 0, 2}));
-        auto data_shape = std::make_shared<ngraph::op::v3::ShapeOf>(data1);
-        auto axisT = ngraph::op::v0::Constant::create(seq_len_type, Shape{}, {0});
-        auto indexT = ngraph::op::v0::Constant::create(seq_len_type, Shape{1}, {1});
+        auto data_shape = std::make_shared<ngraph::opset6::ShapeOf>(data1);
+        auto axisT = ngraph::opset6::Constant::create(seq_len_type, Shape{}, {0});
+        auto indexT = ngraph::opset6::Constant::create(seq_len_type, Shape{1}, {1});
         auto T = std::make_shared<ngraph::opset6::Gather>(data_shape, indexT, axisT);
 
-        auto axisN = ngraph::op::v0::Constant::create(seq_len_type, Shape{}, {0});
-        auto indexN = ngraph::op::v0::Constant::create(seq_len_type, Shape{1}, {0});
+        auto axisN = ngraph::opset6::Constant::create(seq_len_type, Shape{}, {0});
+        auto indexN = ngraph::opset6::Constant::create(seq_len_type, Shape{1}, {0});
         auto N = std::make_shared<ngraph::opset6::Gather>(data_shape, indexN, axisN);
 
-        auto start = op::v0::Constant::create(seq_len_type, Shape{}, {1});
-        auto step = op::v0::Constant::create(seq_len_type, Shape{}, {1});
-        auto plus1 = op::v0::Constant::create(element::i64, Shape{1}, {1});
-        auto plusT = std::make_shared<ngraph::op::v1::Add>(T, plus1);
-        auto const_plusT = ngraph::op::v0::Constant::create(seq_len_type, Shape{1}, {0});
+        auto start = opset6::Constant::create(seq_len_type, Shape{}, {1});
+        auto step = opset6::Constant::create(seq_len_type, Shape{}, {1});
+        auto plus1 = opset6::Constant::create(element::i64, Shape{1}, {1});
+        auto plusT = std::make_shared<ngraph::opset6::Add>(T, plus1);
+        auto const_plusT = ngraph::opset6::Constant::create(seq_len_type, Shape{1}, {0});
         auto plusT_scalar = std::make_shared<ngraph::opset6::Squeeze>(plusT, const_plusT);
         auto range1T = std::make_shared<ngraph::opset6::Range>(start, plusT_scalar, step, seq_len_type);
 
@@ -156,36 +150,36 @@
 
         auto upper_bounds = std::make_shared<ngraph::opset6::Broadcast>(
                 seq_len1, mask_shape->output(0));
-        auto transpose_upper_bounds = std::make_shared<ngraph::op::v1::Transpose>(upper_bounds->output(0),
-                                                                                  ngraph::op::v0::Constant::create(seq_len_type,
+        auto transpose_upper_bounds = std::make_shared<ngraph::opset6::Transpose>(upper_bounds->output(0),
+                                                                                  ngraph::opset6::Constant::create(seq_len_type,
                                                                                                                    Shape({2}), {1, 0}));
         auto bool_seq_mask = std::make_shared<ngraph::opset6::GreaterEqual>(transpose_upper_bounds->output(0),
                                                                             range1T->output(0));
 
-        auto mask_val_true = ngraph::op::v0::Constant::create(seq_len_type, Shape{}, {1});
-        auto mask_val_false = ngraph::op::v0::Constant::create(seq_len_type, Shape{}, {0});
+        auto mask_val_true = ngraph::opset6::Constant::create(seq_len_type, Shape{}, {1});
+        auto mask_val_false = ngraph::opset6::Constant::create(seq_len_type, Shape{}, {0});
         auto seq_mask = std::make_shared<ngraph::opset6::Select>(bool_seq_mask, mask_val_true, mask_val_false);
-        auto transpose_seq_mask = std::make_shared<ngraph::op::v1::Transpose>(seq_mask->output(0),
-                                                                              ngraph::op::v0::Constant::create(seq_len_type,
+        auto transpose_seq_mask = std::make_shared<ngraph::opset6::Transpose>(seq_mask->output(0),
+                                                                              ngraph::opset6::Constant::create(seq_len_type,
                                                                                                                Shape({2}), {1, 0}));
         auto transpose_seq_mask_f = std::make_shared<ngraph::opset6::Convert>(transpose_seq_mask->output(0), data_type);
         auto simplified_decoder = std::make_shared<ngraph::opset6::CTCGreedyDecoder>(transpose,
                                                                                      transpose_seq_mask_f->output(0),
                                                                                      true);
 
-        auto squeeze2_axis = ngraph::op::v0::Constant::create(seq_len_type, Shape({1}), {3});
+        auto squeeze2_axis = ngraph::opset6::Constant::create(seq_len_type, Shape({1}), {3});
         auto squeeze2_output_f = std::make_shared<ngraph::opset6::Squeeze>(simplified_decoder->output(0), squeeze2_axis);
-        auto squeeze1_axis = ngraph::op::v0::Constant::create(seq_len_type, Shape({1}), {2});
+        auto squeeze1_axis = ngraph::opset6::Constant::create(seq_len_type, Shape({1}), {2});
         auto squeeze1_output_f = std::make_shared<ngraph::opset6::Squeeze>(squeeze2_output_f->output(0), squeeze1_axis);
 
         auto output_i = std::make_shared<ngraph::opset6::Convert>(squeeze1_output_f->output(0), ci_type);
-        auto minus1 = op::v0::Constant::create(ci_type, Shape{}, {-1});
+        auto minus1 = opset6::Constant::create(ci_type, Shape{}, {-1});
         auto where_equal_minus1 = std::make_shared<ngraph::opset6::Equal>(output_i, minus1);
 
-        auto seq_mask_const0 = op::v0::Constant::create(ci_type, Shape{1}, {0});
-        auto seq_mask_const1 = op::v0::Constant::create(ci_type, Shape{1}, {1});
+        auto seq_mask_const0 = opset6::Constant::create(ci_type, Shape{1}, {0});
+        auto seq_mask_const1 = opset6::Constant::create(ci_type, Shape{1}, {1});
         auto output_seq_mask = std::make_shared<ngraph::opset6::Select>(where_equal_minus1, seq_mask_const0, seq_mask_const1);
-        auto seq_mask_axis = op::v0::Constant::create(ci_type, Shape{1}, {1});
+        auto seq_mask_axis = opset6::Constant::create(ci_type, Shape{1}, {1});
         auto output_seq_len = std::make_shared<ngraph::opset6::ReduceSum>(output_seq_mask, seq_mask_axis);
         auto output_seq_len_i = std::make_shared<ngraph::opset6::Convert>(output_seq_len->output(0), sl_type);
 
@@ -195,12 +189,12 @@
 
 TEST_F(TransformationTestsF, SimplifyCTCGreedyDecoderSeqLenDynamicBatchTest) {
     {
-        auto data = std::make_shared<ngraph::op::v0::Parameter>(ngraph::element::f32, ngraph::PartialShape{Dimension::dynamic(), 3, 7});
-        auto seq_len = std::make_shared<ngraph::op::v0::Parameter>(ngraph::element::i32, ngraph::PartialShape{Dimension::dynamic()});
+        auto data = std::make_shared<ngraph::opset6::Parameter>(ngraph::element::f32, ngraph::PartialShape{Dimension::dynamic(), 3, 7});
+        auto seq_len = std::make_shared<ngraph::opset6::Parameter>(ngraph::element::i32, ngraph::PartialShape{Dimension::dynamic()});
 
         auto decoder_v6 = std::make_shared<ngraph::op::v6::CTCGreedyDecoderSeqLen>(data, seq_len, true, element::i32, element::i64);
-        auto res_1 = std::make_shared<op::v0::Result>(decoder_v6->output(0));
-        auto res_2 = std::make_shared<op::v0::Result>(decoder_v6->output(1));
+        auto res_1 = std::make_shared<opset6::Result>(decoder_v6->output(0));
+        auto res_2 = std::make_shared<opset6::Result>(decoder_v6->output(1));
 
         function = std::make_shared<ngraph::Function>(ngraph::NodeVector{ res_1, res_2 }, ngraph::ParameterVector{ data, seq_len });
 
@@ -208,30 +202,30 @@
     }
 
     {
-        auto data1 = std::make_shared<ngraph::op::v0::Parameter>(ngraph::element::f32, ngraph::PartialShape{Dimension::dynamic(), 3, 7});
-        auto seq_len1 = std::make_shared<ngraph::op::v0::Parameter>(ngraph::element::i32, ngraph::PartialShape{Dimension::dynamic()});
+        auto data1 = std::make_shared<ngraph::opset6::Parameter>(ngraph::element::f32, ngraph::PartialShape{Dimension::dynamic(), 3, 7});
+        auto seq_len1 = std::make_shared<ngraph::opset6::Parameter>(ngraph::element::i32, ngraph::PartialShape{Dimension::dynamic()});
 
         element::Type data_type = data1->get_element_type();
         element::Type seq_len_type = seq_len1->get_element_type();
         element::Type ci_type = element::i32;
         element::Type sl_type = element::i64;
-        auto transpose = std::make_shared<ngraph::op::v1::Transpose>(data1,
-                                                                     ngraph::op::v0::Constant::create(element::i32,
+        auto transpose = std::make_shared<ngraph::opset6::Transpose>(data1,
+                                                                     ngraph::opset6::Constant::create(element::i32,
                                                                                                       Shape({3}), {1, 0, 2}));
-        auto data_shape = std::make_shared<ngraph::op::v3::ShapeOf>(data1);
-        auto axisT = ngraph::op::v0::Constant::create(seq_len_type, Shape{}, {0});
-        auto indexT = ngraph::op::v0::Constant::create(seq_len_type, Shape{1}, {1});
+        auto data_shape = std::make_shared<ngraph::opset6::ShapeOf>(data1);
+        auto axisT = ngraph::opset6::Constant::create(seq_len_type, Shape{}, {0});
+        auto indexT = ngraph::opset6::Constant::create(seq_len_type, Shape{1}, {1});
         auto T = std::make_shared<ngraph::opset6::Gather>(data_shape, indexT, axisT);
 
-        auto axisN = ngraph::op::v0::Constant::create(seq_len_type, Shape{}, {0});
-        auto indexN = ngraph::op::v0::Constant::create(seq_len_type, Shape{1}, {0});
+        auto axisN = ngraph::opset6::Constant::create(seq_len_type, Shape{}, {0});
+        auto indexN = ngraph::opset6::Constant::create(seq_len_type, Shape{1}, {0});
         auto N = std::make_shared<ngraph::opset6::Gather>(data_shape, indexN, axisN);
 
-        auto start = op::v0::Constant::create(seq_len_type, Shape{}, {1});
-        auto step = op::v0::Constant::create(seq_len_type, Shape{}, {1});
-        auto plus1 = op::v0::Constant::create(element::i64, Shape{1}, {1});
-        auto plusT = std::make_shared<ngraph::op::v1::Add>(T, plus1);
-        auto const_plusT = ngraph::op::v0::Constant::create(seq_len_type, Shape{1}, {0});
+        auto start = opset6::Constant::create(seq_len_type, Shape{}, {1});
+        auto step = opset6::Constant::create(seq_len_type, Shape{}, {1});
+        auto plus1 = opset6::Constant::create(element::i64, Shape{1}, {1});
+        auto plusT = std::make_shared<ngraph::opset6::Add>(T, plus1);
+        auto const_plusT = ngraph::opset6::Constant::create(seq_len_type, Shape{1}, {0});
         auto plusT_scalar = std::make_shared<ngraph::opset6::Squeeze>(plusT, const_plusT);
         auto range1T = std::make_shared<ngraph::opset6::Range>(start, plusT_scalar, step, seq_len_type);
 
@@ -240,36 +234,36 @@
 
         auto upper_bounds = std::make_shared<ngraph::opset6::Broadcast>(
                 seq_len1, mask_shape->output(0));
-        auto transpose_upper_bounds = std::make_shared<ngraph::op::v1::Transpose>(upper_bounds->output(0),
-                                                                                  ngraph::op::v0::Constant::create(seq_len_type,
+        auto transpose_upper_bounds = std::make_shared<ngraph::opset6::Transpose>(upper_bounds->output(0),
+                                                                                  ngraph::opset6::Constant::create(seq_len_type,
                                                                                                                    Shape({2}), {1, 0}));
         auto bool_seq_mask = std::make_shared<ngraph::opset6::GreaterEqual>(transpose_upper_bounds->output(0),
                                                                             range1T->output(0));
 
-        auto mask_val_true = ngraph::op::v0::Constant::create(seq_len_type, Shape{}, {1});
-        auto mask_val_false = ngraph::op::v0::Constant::create(seq_len_type, Shape{}, {0});
+        auto mask_val_true = ngraph::opset6::Constant::create(seq_len_type, Shape{}, {1});
+        auto mask_val_false = ngraph::opset6::Constant::create(seq_len_type, Shape{}, {0});
         auto seq_mask = std::make_shared<ngraph::opset6::Select>(bool_seq_mask, mask_val_true, mask_val_false);
-        auto transpose_seq_mask = std::make_shared<ngraph::op::v1::Transpose>(seq_mask->output(0),
-                                                                              ngraph::op::v0::Constant::create(seq_len_type,
+        auto transpose_seq_mask = std::make_shared<ngraph::opset6::Transpose>(seq_mask->output(0),
+                                                                              ngraph::opset6::Constant::create(seq_len_type,
                                                                                                                Shape({2}), {1, 0}));
         auto transpose_seq_mask_f = std::make_shared<ngraph::opset6::Convert>(transpose_seq_mask->output(0), data_type);
         auto simplified_decoder = std::make_shared<ngraph::opset6::CTCGreedyDecoder>(transpose,
                                                                                      transpose_seq_mask_f->output(0),
                                                                                      true);
 
-        auto squeeze2_axis = ngraph::op::v0::Constant::create(seq_len_type, Shape({1}), {3});
+        auto squeeze2_axis = ngraph::opset6::Constant::create(seq_len_type, Shape({1}), {3});
         auto squeeze2_output_f = std::make_shared<ngraph::opset6::Squeeze>(simplified_decoder->output(0), squeeze2_axis);
-        auto squeeze1_axis = ngraph::op::v0::Constant::create(seq_len_type, Shape({1}), {2});
+        auto squeeze1_axis = ngraph::opset6::Constant::create(seq_len_type, Shape({1}), {2});
         auto squeeze1_output_f = std::make_shared<ngraph::opset6::Squeeze>(squeeze2_output_f->output(0), squeeze1_axis);
 
         auto output_i = std::make_shared<ngraph::opset6::Convert>(squeeze1_output_f->output(0), ci_type);
-        auto minus1 = op::v0::Constant::create(ci_type, Shape{}, {-1});
+        auto minus1 = opset6::Constant::create(ci_type, Shape{}, {-1});
         auto where_equal_minus1 = std::make_shared<ngraph::opset6::Equal>(output_i, minus1);
 
-        auto seq_mask_const0 = op::v0::Constant::create(ci_type, Shape{1}, {0});
-        auto seq_mask_const1 = op::v0::Constant::create(ci_type, Shape{1}, {1});
+        auto seq_mask_const0 = opset6::Constant::create(ci_type, Shape{1}, {0});
+        auto seq_mask_const1 = opset6::Constant::create(ci_type, Shape{1}, {1});
         auto output_seq_mask = std::make_shared<ngraph::opset6::Select>(where_equal_minus1, seq_mask_const0, seq_mask_const1);
-        auto seq_mask_axis = op::v0::Constant::create(ci_type, Shape{1}, {1});
+        auto seq_mask_axis = opset6::Constant::create(ci_type, Shape{1}, {1});
         auto output_seq_len = std::make_shared<ngraph::opset6::ReduceSum>(output_seq_mask, seq_mask_axis);
         auto output_seq_len_i = std::make_shared<ngraph::opset6::Convert>(output_seq_len->output(0), sl_type);
 
@@ -279,12 +273,12 @@
 
 TEST_F(TransformationTestsF, SimplifyCTCGreedyDecoderSeqLenDynamicSeqLenTest) {
     {
-        auto data = std::make_shared<ngraph::op::v0::Parameter>(ngraph::element::f32, ngraph::PartialShape{2, Dimension::dynamic(), 7});
-        auto seq_len = std::make_shared<ngraph::op::v0::Parameter>(ngraph::element::i32, ngraph::PartialShape{2});
+        auto data = std::make_shared<ngraph::opset6::Parameter>(ngraph::element::f32, ngraph::PartialShape{2, Dimension::dynamic(), 7});
+        auto seq_len = std::make_shared<ngraph::opset6::Parameter>(ngraph::element::i32, ngraph::PartialShape{2});
 
         auto decoder_v6 = std::make_shared<ngraph::op::v6::CTCGreedyDecoderSeqLen>(data, seq_len, true, ngraph::element::i64, ngraph::element::i64);
-        auto res_1 = std::make_shared<op::v0::Result>(decoder_v6->output(0));
-        auto res_2 = std::make_shared<op::v0::Result>(decoder_v6->output(1));
+        auto res_1 = std::make_shared<opset6::Result>(decoder_v6->output(0));
+        auto res_2 = std::make_shared<opset6::Result>(decoder_v6->output(1));
 
         function = std::make_shared<ngraph::Function>(ngraph::NodeVector{ res_1, res_2 }, ngraph::ParameterVector{ data, seq_len });
 
@@ -292,30 +286,30 @@
     }
 
     {
-        auto data1 = std::make_shared<ngraph::op::v0::Parameter>(ngraph::element::f32, ngraph::PartialShape{2, Dimension::dynamic(), 7});
-        auto seq_len1 = std::make_shared<ngraph::op::v0::Parameter>(ngraph::element::i32, ngraph::PartialShape{2});
+        auto data1 = std::make_shared<ngraph::opset6::Parameter>(ngraph::element::f32, ngraph::PartialShape{2, Dimension::dynamic(), 7});
+        auto seq_len1 = std::make_shared<ngraph::opset6::Parameter>(ngraph::element::i32, ngraph::PartialShape{2});
 
         element::Type data_type = data1->get_element_type();
         element::Type seq_len_type = seq_len1->get_element_type();
         element::Type ci_type = element::i64;
         element::Type sl_type = element::i64;
-        auto transpose = std::make_shared<ngraph::op::v1::Transpose>(data1,
-                                                                     ngraph::op::v0::Constant::create(element::i32,
+        auto transpose = std::make_shared<ngraph::opset6::Transpose>(data1,
+                                                                     ngraph::opset6::Constant::create(element::i32,
                                                                                                       Shape({3}), {1, 0, 2}));
-        auto data_shape = std::make_shared<ngraph::op::v3::ShapeOf>(data1);
-        auto axisT = ngraph::op::v0::Constant::create(seq_len_type, Shape{}, {0});
-        auto indexT = ngraph::op::v0::Constant::create(seq_len_type, Shape{1}, {1});
+        auto data_shape = std::make_shared<ngraph::opset6::ShapeOf>(data1);
+        auto axisT = ngraph::opset6::Constant::create(seq_len_type, Shape{}, {0});
+        auto indexT = ngraph::opset6::Constant::create(seq_len_type, Shape{1}, {1});
         auto T = std::make_shared<ngraph::opset6::Gather>(data_shape, indexT, axisT);
 
-        auto axisN = ngraph::op::v0::Constant::create(seq_len_type, Shape{}, {0});
-        auto indexN = ngraph::op::v0::Constant::create(seq_len_type, Shape{1}, {0});
+        auto axisN = ngraph::opset6::Constant::create(seq_len_type, Shape{}, {0});
+        auto indexN = ngraph::opset6::Constant::create(seq_len_type, Shape{1}, {0});
         auto N = std::make_shared<ngraph::opset6::Gather>(data_shape, indexN, axisN);
 
-        auto start = op::v0::Constant::create(seq_len_type, Shape{}, {1});
-        auto step = op::v0::Constant::create(seq_len_type, Shape{}, {1});
-        auto plus1 = op::v0::Constant::create(element::i64, Shape{1}, {1});
-        auto plusT = std::make_shared<ngraph::op::v1::Add>(T, plus1);
-        auto const_plusT = ngraph::op::v0::Constant::create(seq_len_type, Shape{1}, {0});
+        auto start = opset6::Constant::create(seq_len_type, Shape{}, {1});
+        auto step = opset6::Constant::create(seq_len_type, Shape{}, {1});
+        auto plus1 = opset6::Constant::create(element::i64, Shape{1}, {1});
+        auto plusT = std::make_shared<ngraph::opset6::Add>(T, plus1);
+        auto const_plusT = ngraph::opset6::Constant::create(seq_len_type, Shape{1}, {0});
         auto plusT_scalar = std::make_shared<ngraph::opset6::Squeeze>(plusT, const_plusT);
         auto range1T = std::make_shared<ngraph::opset6::Range>(start, plusT_scalar, step, seq_len_type);
 
@@ -324,36 +318,36 @@
 
         auto upper_bounds = std::make_shared<ngraph::opset6::Broadcast>(
                 seq_len1, mask_shape->output(0));
-        auto transpose_upper_bounds = std::make_shared<ngraph::op::v1::Transpose>(upper_bounds->output(0),
-                                                                                  ngraph::op::v0::Constant::create(seq_len_type,
+        auto transpose_upper_bounds = std::make_shared<ngraph::opset6::Transpose>(upper_bounds->output(0),
+                                                                                  ngraph::opset6::Constant::create(seq_len_type,
                                                                                                                    Shape({2}), {1, 0}));
         auto bool_seq_mask = std::make_shared<ngraph::opset6::GreaterEqual>(transpose_upper_bounds->output(0),
                                                                             range1T->output(0));
 
-        auto mask_val_true = ngraph::op::v0::Constant::create(seq_len_type, Shape{}, {1});
-        auto mask_val_false = ngraph::op::v0::Constant::create(seq_len_type, Shape{}, {0});
+        auto mask_val_true = ngraph::opset6::Constant::create(seq_len_type, Shape{}, {1});
+        auto mask_val_false = ngraph::opset6::Constant::create(seq_len_type, Shape{}, {0});
         auto seq_mask = std::make_shared<ngraph::opset6::Select>(bool_seq_mask, mask_val_true, mask_val_false);
-        auto transpose_seq_mask = std::make_shared<ngraph::op::v1::Transpose>(seq_mask->output(0),
-                                                                              ngraph::op::v0::Constant::create(seq_len_type,
+        auto transpose_seq_mask = std::make_shared<ngraph::opset6::Transpose>(seq_mask->output(0),
+                                                                              ngraph::opset6::Constant::create(seq_len_type,
                                                                                                                Shape({2}), {1, 0}));
         auto transpose_seq_mask_f = std::make_shared<ngraph::opset6::Convert>(transpose_seq_mask->output(0), data_type);
         auto simplified_decoder = std::make_shared<ngraph::opset6::CTCGreedyDecoder>(transpose,
                                                                                      transpose_seq_mask_f->output(0),
                                                                                      true);
 
-        auto squeeze2_axis = ngraph::op::v0::Constant::create(seq_len_type, Shape({1}), {3});
+        auto squeeze2_axis = ngraph::opset6::Constant::create(seq_len_type, Shape({1}), {3});
         auto squeeze2_output_f = std::make_shared<ngraph::opset6::Squeeze>(simplified_decoder->output(0), squeeze2_axis);
-        auto squeeze1_axis = ngraph::op::v0::Constant::create(seq_len_type, Shape({1}), {2});
+        auto squeeze1_axis = ngraph::opset6::Constant::create(seq_len_type, Shape({1}), {2});
         auto squeeze1_output_f = std::make_shared<ngraph::opset6::Squeeze>(squeeze2_output_f->output(0), squeeze1_axis);
 
         auto output_i = std::make_shared<ngraph::opset6::Convert>(squeeze1_output_f->output(0), ci_type);
-        auto minus1 = op::v0::Constant::create(ci_type, Shape{}, {-1});
+        auto minus1 = opset6::Constant::create(ci_type, Shape{}, {-1});
         auto where_equal_minus1 = std::make_shared<ngraph::opset6::Equal>(output_i, minus1);
 
-        auto seq_mask_const0 = op::v0::Constant::create(ci_type, Shape{1}, {0});
-        auto seq_mask_const1 = op::v0::Constant::create(ci_type, Shape{1}, {1});
+        auto seq_mask_const0 = opset6::Constant::create(ci_type, Shape{1}, {0});
+        auto seq_mask_const1 = opset6::Constant::create(ci_type, Shape{1}, {1});
         auto output_seq_mask = std::make_shared<ngraph::opset6::Select>(where_equal_minus1, seq_mask_const0, seq_mask_const1);
-        auto seq_mask_axis = op::v0::Constant::create(ci_type, Shape{1}, {1});
+        auto seq_mask_axis = opset6::Constant::create(ci_type, Shape{1}, {1});
         auto output_seq_len = std::make_shared<ngraph::opset6::ReduceSum>(output_seq_mask, seq_mask_axis);
         auto output_seq_len_i = std::make_shared<ngraph::opset6::Convert>(output_seq_len->output(0), sl_type);
 
@@ -364,14 +358,14 @@
 
 TEST_F(TransformationTestsF, SimplifyCTCGreedyDecoderSeqLenWrongBlankIndexTest) {
     {
-        auto data = std::make_shared<ngraph::op::v0::Parameter>(ngraph::element::f32, ngraph::PartialShape{2, Dimension::dynamic(), 7});
-        auto seq_len = std::make_shared<ngraph::op::v0::Parameter>(ngraph::element::i32, ngraph::PartialShape{2});
+        auto data = std::make_shared<ngraph::opset6::Parameter>(ngraph::element::f32, ngraph::PartialShape{2, Dimension::dynamic(), 7});
+        auto seq_len = std::make_shared<ngraph::opset6::Parameter>(ngraph::element::i32, ngraph::PartialShape{2});
         auto blank_index = op::Constant::create(element::i32, Shape{}, {5});
 
         auto decoder_v6 = std::make_shared<ngraph::op::v6::CTCGreedyDecoderSeqLen>(data, seq_len, blank_index,
                                                                                    true, ngraph::element::i64, ngraph::element::i64);
-        auto res_1 = std::make_shared<op::v0::Result>(decoder_v6->output(0));
-        auto res_2 = std::make_shared<op::v0::Result>(decoder_v6->output(1));
+        auto res_1 = std::make_shared<opset6::Result>(decoder_v6->output(0));
+        auto res_2 = std::make_shared<opset6::Result>(decoder_v6->output(1));
 
         function = std::make_shared<ngraph::Function>(ngraph::NodeVector{ res_1, res_2 }, ngraph::ParameterVector{ data, seq_len });
 
@@ -379,14 +373,14 @@
     }
 
     {
-        auto data1 = std::make_shared<ngraph::op::v0::Parameter>(ngraph::element::f32, ngraph::PartialShape{2, Dimension::dynamic(), 7});
-        auto seq_len1 = std::make_shared<ngraph::op::v0::Parameter>(ngraph::element::i32, ngraph::PartialShape{2});
+        auto data1 = std::make_shared<ngraph::opset6::Parameter>(ngraph::element::f32, ngraph::PartialShape{2, Dimension::dynamic(), 7});
+        auto seq_len1 = std::make_shared<ngraph::opset6::Parameter>(ngraph::element::i32, ngraph::PartialShape{2});
         auto blank_index1 = op::Constant::create(element::i32, Shape{}, {5});
 
         auto decoder_v6 = std::make_shared<ngraph::op::v6::CTCGreedyDecoderSeqLen>(data1, seq_len1, blank_index1,
                                                                                    true, ngraph::element::i64, ngraph::element::i64);
-        auto res_1 = std::make_shared<op::v0::Result>(decoder_v6->output(0));
-        auto res_2 = std::make_shared<op::v0::Result>(decoder_v6->output(1));
+        auto res_1 = std::make_shared<opset6::Result>(decoder_v6->output(0));
+        auto res_2 = std::make_shared<opset6::Result>(decoder_v6->output(1));
 
         function_ref = std::make_shared<ngraph::Function>(ngraph::NodeVector{ res_1, res_2 }, ngraph::ParameterVector{ data1, seq_len1 });
     }
@@ -394,14 +388,14 @@
 
 TEST_F(TransformationTestsF, SimplifyCTCGreedyDecoderSeqLenDynamicSeqLenWithBlankIndexTest) {
     {
-        auto data = std::make_shared<ngraph::op::v0::Parameter>(ngraph::element::f32, ngraph::PartialShape{2, Dimension::dynamic(), 7});
-        auto seq_len = std::make_shared<ngraph::op::v0::Parameter>(ngraph::element::i32, ngraph::PartialShape{2});
+        auto data = std::make_shared<ngraph::opset6::Parameter>(ngraph::element::f32, ngraph::PartialShape{2, Dimension::dynamic(), 7});
+        auto seq_len = std::make_shared<ngraph::opset6::Parameter>(ngraph::element::i32, ngraph::PartialShape{2});
         auto blank_index = op::Constant::create(element::i32, Shape{}, {6});
 
         auto decoder_v6 = std::make_shared<ngraph::op::v6::CTCGreedyDecoderSeqLen>(data, seq_len, blank_index,
                                                                                    true, ngraph::element::i64, ngraph::element::i64);
-        auto res_1 = std::make_shared<op::v0::Result>(decoder_v6->output(0));
-        auto res_2 = std::make_shared<op::v0::Result>(decoder_v6->output(1));
+        auto res_1 = std::make_shared<opset6::Result>(decoder_v6->output(0));
+        auto res_2 = std::make_shared<opset6::Result>(decoder_v6->output(1));
 
         function = std::make_shared<ngraph::Function>(ngraph::NodeVector{ res_1, res_2 }, ngraph::ParameterVector{ data, seq_len });
 
@@ -409,30 +403,30 @@
     }
 
     {
-        auto data1 = std::make_shared<ngraph::op::v0::Parameter>(ngraph::element::f32, ngraph::PartialShape{2, Dimension::dynamic(), 7});
-        auto seq_len1 = std::make_shared<ngraph::op::v0::Parameter>(ngraph::element::i32, ngraph::PartialShape{2});
+        auto data1 = std::make_shared<ngraph::opset6::Parameter>(ngraph::element::f32, ngraph::PartialShape{2, Dimension::dynamic(), 7});
+        auto seq_len1 = std::make_shared<ngraph::opset6::Parameter>(ngraph::element::i32, ngraph::PartialShape{2});
 
         element::Type data_type = data1->get_element_type();
         element::Type seq_len_type = seq_len1->get_element_type();
         element::Type ci_type = element::i64;
         element::Type sl_type = element::i64;
-        auto transpose = std::make_shared<ngraph::op::v1::Transpose>(data1,
-                                                                     ngraph::op::v0::Constant::create(element::i32,
+        auto transpose = std::make_shared<ngraph::opset6::Transpose>(data1,
+                                                                     ngraph::opset6::Constant::create(element::i32,
                                                                                                       Shape({3}), {1, 0, 2}));
-        auto data_shape = std::make_shared<ngraph::op::v3::ShapeOf>(data1);
-        auto axisT = ngraph::op::v0::Constant::create(seq_len_type, Shape{}, {0});
-        auto indexT = ngraph::op::v0::Constant::create(seq_len_type, Shape{1}, {1});
+        auto data_shape = std::make_shared<ngraph::opset6::ShapeOf>(data1);
+        auto axisT = ngraph::opset6::Constant::create(seq_len_type, Shape{}, {0});
+        auto indexT = ngraph::opset6::Constant::create(seq_len_type, Shape{1}, {1});
         auto T = std::make_shared<ngraph::opset6::Gather>(data_shape, indexT, axisT);
 
-        auto axisN = ngraph::op::v0::Constant::create(seq_len_type, Shape{}, {0});
-        auto indexN = ngraph::op::v0::Constant::create(seq_len_type, Shape{1}, {0});
+        auto axisN = ngraph::opset6::Constant::create(seq_len_type, Shape{}, {0});
+        auto indexN = ngraph::opset6::Constant::create(seq_len_type, Shape{1}, {0});
         auto N = std::make_shared<ngraph::opset6::Gather>(data_shape, indexN, axisN);
 
-        auto start = op::v0::Constant::create(seq_len_type, Shape{}, {1});
-        auto step = op::v0::Constant::create(seq_len_type, Shape{}, {1});
-        auto plus1 = op::v0::Constant::create(element::i64, Shape{1}, {1});
-        auto plusT = std::make_shared<ngraph::op::v1::Add>(T, plus1);
-        auto const_plusT = ngraph::op::v0::Constant::create(seq_len_type, Shape{1}, {0});
+        auto start = opset6::Constant::create(seq_len_type, Shape{}, {1});
+        auto step = opset6::Constant::create(seq_len_type, Shape{}, {1});
+        auto plus1 = opset6::Constant::create(element::i64, Shape{1}, {1});
+        auto plusT = std::make_shared<ngraph::opset6::Add>(T, plus1);
+        auto const_plusT = ngraph::opset6::Constant::create(seq_len_type, Shape{1}, {0});
         auto plusT_scalar = std::make_shared<ngraph::opset6::Squeeze>(plusT, const_plusT);
         auto range1T = std::make_shared<ngraph::opset6::Range>(start, plusT_scalar, step, seq_len_type);
 
@@ -441,36 +435,36 @@
 
         auto upper_bounds = std::make_shared<ngraph::opset6::Broadcast>(
                 seq_len1, mask_shape->output(0));
-        auto transpose_upper_bounds = std::make_shared<ngraph::op::v1::Transpose>(upper_bounds->output(0),
-                                                                                  ngraph::op::v0::Constant::create(seq_len_type,
+        auto transpose_upper_bounds = std::make_shared<ngraph::opset6::Transpose>(upper_bounds->output(0),
+                                                                                  ngraph::opset6::Constant::create(seq_len_type,
                                                                                                                    Shape({2}), {1, 0}));
         auto bool_seq_mask = std::make_shared<ngraph::opset6::GreaterEqual>(transpose_upper_bounds->output(0),
                                                                             range1T->output(0));
 
-        auto mask_val_true = ngraph::op::v0::Constant::create(seq_len_type, Shape{}, {1});
-        auto mask_val_false = ngraph::op::v0::Constant::create(seq_len_type, Shape{}, {0});
+        auto mask_val_true = ngraph::opset6::Constant::create(seq_len_type, Shape{}, {1});
+        auto mask_val_false = ngraph::opset6::Constant::create(seq_len_type, Shape{}, {0});
         auto seq_mask = std::make_shared<ngraph::opset6::Select>(bool_seq_mask, mask_val_true, mask_val_false);
-        auto transpose_seq_mask = std::make_shared<ngraph::op::v1::Transpose>(seq_mask->output(0),
-                                                                              ngraph::op::v0::Constant::create(seq_len_type,
+        auto transpose_seq_mask = std::make_shared<ngraph::opset6::Transpose>(seq_mask->output(0),
+                                                                              ngraph::opset6::Constant::create(seq_len_type,
                                                                                                                Shape({2}), {1, 0}));
         auto transpose_seq_mask_f = std::make_shared<ngraph::opset6::Convert>(transpose_seq_mask->output(0), data_type);
         auto simplified_decoder = std::make_shared<ngraph::opset6::CTCGreedyDecoder>(transpose,
                                                                                      transpose_seq_mask_f->output(0),
                                                                                      true);
 
-        auto squeeze2_axis = ngraph::op::v0::Constant::create(seq_len_type, Shape({1}), {3});
+        auto squeeze2_axis = ngraph::opset6::Constant::create(seq_len_type, Shape({1}), {3});
         auto squeeze2_output_f = std::make_shared<ngraph::opset6::Squeeze>(simplified_decoder->output(0), squeeze2_axis);
-        auto squeeze1_axis = ngraph::op::v0::Constant::create(seq_len_type, Shape({1}), {2});
+        auto squeeze1_axis = ngraph::opset6::Constant::create(seq_len_type, Shape({1}), {2});
         auto squeeze1_output_f = std::make_shared<ngraph::opset6::Squeeze>(squeeze2_output_f->output(0), squeeze1_axis);
 
         auto output_i = std::make_shared<ngraph::opset6::Convert>(squeeze1_output_f->output(0), ci_type);
-        auto minus1 = op::v0::Constant::create(ci_type, Shape{}, {-1});
+        auto minus1 = opset6::Constant::create(ci_type, Shape{}, {-1});
         auto where_equal_minus1 = std::make_shared<ngraph::opset6::Equal>(output_i, minus1);
 
-        auto seq_mask_const0 = op::v0::Constant::create(ci_type, Shape{1}, {0});
-        auto seq_mask_const1 = op::v0::Constant::create(ci_type, Shape{1}, {1});
+        auto seq_mask_const0 = opset6::Constant::create(ci_type, Shape{1}, {0});
+        auto seq_mask_const1 = opset6::Constant::create(ci_type, Shape{1}, {1});
         auto output_seq_mask = std::make_shared<ngraph::opset6::Select>(where_equal_minus1, seq_mask_const0, seq_mask_const1);
-        auto seq_mask_axis = op::v0::Constant::create(ci_type, Shape{1}, {1});
+        auto seq_mask_axis = opset6::Constant::create(ci_type, Shape{1}, {1});
         auto output_seq_len = std::make_shared<ngraph::opset6::ReduceSum>(output_seq_mask, seq_mask_axis);
         auto output_seq_len_i = std::make_shared<ngraph::opset6::Convert>(output_seq_len->output(0), sl_type);
 
@@ -481,14 +475,14 @@
 
 TEST_F(TransformationTestsF, SimplifyCTCGreedyDecoderSeqLenDynamicSeqLenParamWithBlankIndexTest) {
     {
-        auto data = std::make_shared<ngraph::op::v0::Parameter>(ngraph::element::f32, ngraph::PartialShape{2, Dimension::dynamic(), 7});
-        auto seq_len = std::make_shared<ngraph::op::v0::Parameter>(ngraph::element::i32, ngraph::PartialShape{2});
-        auto blank_index = std::make_shared<ngraph::op::v0::Parameter>(ngraph::element::i32, ngraph::PartialShape{1});
+        auto data = std::make_shared<ngraph::opset6::Parameter>(ngraph::element::f32, ngraph::PartialShape{2, Dimension::dynamic(), 7});
+        auto seq_len = std::make_shared<ngraph::opset6::Parameter>(ngraph::element::i32, ngraph::PartialShape{2});
+        auto blank_index = std::make_shared<ngraph::opset6::Parameter>(ngraph::element::i32, ngraph::PartialShape{1});
 
         auto decoder_v6 = std::make_shared<ngraph::op::v6::CTCGreedyDecoderSeqLen>(data, seq_len, blank_index,
                                                                                    true, ngraph::element::i64, ngraph::element::i64);
-        auto res_1 = std::make_shared<op::v0::Result>(decoder_v6->output(0));
-        auto res_2 = std::make_shared<op::v0::Result>(decoder_v6->output(1));
+        auto res_1 = std::make_shared<opset6::Result>(decoder_v6->output(0));
+        auto res_2 = std::make_shared<opset6::Result>(decoder_v6->output(1));
 
         function = std::make_shared<ngraph::Function>(ngraph::NodeVector{ res_1, res_2 }, ngraph::ParameterVector{ data, seq_len, blank_index });
 
@@ -496,14 +490,14 @@
     }
 
     {
-        auto data1 = std::make_shared<ngraph::op::v0::Parameter>(ngraph::element::f32, ngraph::PartialShape{2, Dimension::dynamic(), 7});
-        auto seq_len1 = std::make_shared<ngraph::op::v0::Parameter>(ngraph::element::i32, ngraph::PartialShape{2});
-        auto blank_index1 = std::make_shared<ngraph::op::v0::Parameter>(ngraph::element::i32, ngraph::PartialShape{1});
+        auto data1 = std::make_shared<ngraph::opset6::Parameter>(ngraph::element::f32, ngraph::PartialShape{2, Dimension::dynamic(), 7});
+        auto seq_len1 = std::make_shared<ngraph::opset6::Parameter>(ngraph::element::i32, ngraph::PartialShape{2});
+        auto blank_index1 = std::make_shared<ngraph::opset6::Parameter>(ngraph::element::i32, ngraph::PartialShape{1});
 
         auto decoder_v6 = std::make_shared<ngraph::op::v6::CTCGreedyDecoderSeqLen>(data1, seq_len1, blank_index1,
                                                                                    true, ngraph::element::i64, ngraph::element::i64);
-        auto res_1 = std::make_shared<op::v0::Result>(decoder_v6->output(0));
-        auto res_2 = std::make_shared<op::v0::Result>(decoder_v6->output(1));
+        auto res_1 = std::make_shared<opset6::Result>(decoder_v6->output(0));
+        auto res_2 = std::make_shared<opset6::Result>(decoder_v6->output(1));
 
         function_ref = std::make_shared<ngraph::Function>(ngraph::NodeVector{ res_1, res_2 }, ngraph::ParameterVector{ data1, seq_len1, blank_index1 });
     }
