// Copyright (C) 2018-2021 Intel Corporation
// SPDX-License-Identifier: Apache-2.0
//

#include <gtest/gtest.h>

#include <string>
#include <memory>

#include <ngraph/function.hpp>
#include <ngraph/opsets/opset4.hpp>
#include <ngraph/pass/manager.hpp>
#include <transformations/op_conversions/reduce_l2_decomposition.hpp>
#include <transformations/init_node_info.hpp>
#include <transformations/utils/utils.hpp>

#include "common_test_utils/ngraph_test_utils.hpp"

using namespace testing;

TEST_F(TransformationTestsF, ReduceL2DecompositionTest) {
    {
<<<<<<< HEAD
        auto data = std::make_shared<ngraph::op::v0::Parameter>(ngraph::element::f32, ngraph::PartialShape::dynamic(1));
        auto axes = std::make_shared<ngraph::op::v0::Parameter>(ngraph::element::i32, ngraph::Shape{1});
        auto reduce_l2 = std::make_shared<ngraph::op::v4::ReduceL2>(data, axes, true);
        reduce_l2->set_friendly_name("reduce_l2");
=======
        auto data = std::make_shared<ngraph::opset4::Parameter>(ngraph::element::f32, ngraph::PartialShape::dynamic(1));
        auto axes = std::make_shared<ngraph::opset4::Parameter>(ngraph::element::i32, ngraph::Shape{1});
        auto reduce_l2 = std::make_shared<ngraph::opset4::ReduceL2>(data, axes, true);
>>>>>>> a84d01cb

        function = std::make_shared<ngraph::Function>(ngraph::NodeVector{reduce_l2}, ngraph::ParameterVector{data, axes});
        manager.register_pass<ngraph::pass::ReduceL2Decomposition>();
    }

    {
        auto data = std::make_shared<ngraph::op::v0::Parameter>(ngraph::element::f32, ngraph::PartialShape::dynamic(1));
        auto axes = std::make_shared<ngraph::op::v0::Parameter>(ngraph::element::i32, ngraph::Shape{1});
        auto pow = std::make_shared<ngraph::opset4::Power>(data, ngraph::op::v0::Constant::create(ngraph::element::f32, ngraph::Shape{}, {2.0}));
        auto reduce_sum = std::make_shared<ngraph::opset4::ReduceSum>(pow, axes, true);
        auto sqrt = std::make_shared<ngraph::opset4::Sqrt>(reduce_sum);

        function_ref = std::make_shared<ngraph::Function>(ngraph::NodeVector{sqrt}, ngraph::ParameterVector{data, axes});
    }
}<|MERGE_RESOLUTION|>--- conflicted
+++ resolved
@@ -20,25 +20,18 @@
 
 TEST_F(TransformationTestsF, ReduceL2DecompositionTest) {
     {
-<<<<<<< HEAD
-        auto data = std::make_shared<ngraph::op::v0::Parameter>(ngraph::element::f32, ngraph::PartialShape::dynamic(1));
-        auto axes = std::make_shared<ngraph::op::v0::Parameter>(ngraph::element::i32, ngraph::Shape{1});
-        auto reduce_l2 = std::make_shared<ngraph::op::v4::ReduceL2>(data, axes, true);
-        reduce_l2->set_friendly_name("reduce_l2");
-=======
         auto data = std::make_shared<ngraph::opset4::Parameter>(ngraph::element::f32, ngraph::PartialShape::dynamic(1));
         auto axes = std::make_shared<ngraph::opset4::Parameter>(ngraph::element::i32, ngraph::Shape{1});
         auto reduce_l2 = std::make_shared<ngraph::opset4::ReduceL2>(data, axes, true);
->>>>>>> a84d01cb
 
         function = std::make_shared<ngraph::Function>(ngraph::NodeVector{reduce_l2}, ngraph::ParameterVector{data, axes});
         manager.register_pass<ngraph::pass::ReduceL2Decomposition>();
     }
 
     {
-        auto data = std::make_shared<ngraph::op::v0::Parameter>(ngraph::element::f32, ngraph::PartialShape::dynamic(1));
-        auto axes = std::make_shared<ngraph::op::v0::Parameter>(ngraph::element::i32, ngraph::Shape{1});
-        auto pow = std::make_shared<ngraph::opset4::Power>(data, ngraph::op::v0::Constant::create(ngraph::element::f32, ngraph::Shape{}, {2.0}));
+        auto data = std::make_shared<ngraph::opset4::Parameter>(ngraph::element::f32, ngraph::PartialShape::dynamic(1));
+        auto axes = std::make_shared<ngraph::opset4::Parameter>(ngraph::element::i32, ngraph::Shape{1});
+        auto pow = std::make_shared<ngraph::opset4::Power>(data, ngraph::opset4::Constant::create(ngraph::element::f32, ngraph::Shape{}, {2.0}));
         auto reduce_sum = std::make_shared<ngraph::opset4::ReduceSum>(pow, axes, true);
         auto sqrt = std::make_shared<ngraph::opset4::Sqrt>(reduce_sum);
 
