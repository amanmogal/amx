--- conflicted
+++ resolved
@@ -64,24 +64,17 @@
                                                            const EltwiseType&  eltwise_type,
                                                            const EltwiseShape& eltwise_shape) {
         auto spatial_dims = input_shape.rank().get_length() - 2;
-        auto input = std::make_shared<ngraph::op::v0::Parameter>(ngraph::element::f32, input_shape);
-        auto weights = ngraph::op::v0::Constant::create(ngraph::element::f32, weights_shape, {1});
+        auto input = std::make_shared<ngraph::opset5::Parameter>(ngraph::element::f32, input_shape);
+        auto weights = ngraph::opset5::Constant::create(ngraph::element::f32, weights_shape, {1});
         auto conv = std::make_shared<ngraph::op::ConvolutionIE>(input, weights, ngraph::Strides(spatial_dims, 1), ngraph::Strides(spatial_dims, 1),
                 ngraph::CoordinateDiff(spatial_dims, 0), ngraph::CoordinateDiff(spatial_dims, 0), ngraph::element::f32);
 
-        auto const_node = ngraph::op::v0::Constant::create(ngraph::element::f32, eltwise_shape, {1.1});
+        auto const_node = ngraph::opset5::Constant::create(ngraph::element::f32, eltwise_shape, {1.1});
         ngraph::Output<ngraph::Node> eltwise;
-<<<<<<< HEAD
-        if (eltwise_type == ngraph::op::v1::Add::type_info) {
-            eltwise = std::make_shared<ngraph::op::v1::Add>(conv, const_node);
-        } else if (eltwise_type == ngraph::op::v1::Multiply::type_info) {
-            eltwise = std::make_shared<ngraph::op::v1::Multiply>(conv, const_node);
-=======
         if (eltwise_type == ngraph::opset5::Add::get_type_info_static()) {
             eltwise = std::make_shared<ngraph::opset5::Add>(conv, const_node);
         } else if (eltwise_type == ngraph::opset5::Multiply::get_type_info_static()) {
             eltwise = std::make_shared<ngraph::opset5::Multiply>(conv, const_node);
->>>>>>> a84d01cb
         } else {
             throw ngraph::ngraph_error("Unsupported element type");
         }
@@ -94,35 +87,26 @@
                                                              const EltwiseType&  eltwise_type,
                                                              const EltwiseShape& eltwise_shape) {
         auto spatial_dims = input_shape.rank().get_length() - 2;
-        auto input = std::make_shared<ngraph::op::v0::Parameter>(ngraph::element::f32, input_shape);
-        ngraph::Output<ngraph::Node> weights = ngraph::op::v0::Constant::create(ngraph::element::f32, weights_shape, {1});
+        auto input = std::make_shared<ngraph::opset5::Parameter>(ngraph::element::f32, input_shape);
+        ngraph::Output<ngraph::Node> weights = ngraph::opset5::Constant::create(ngraph::element::f32, weights_shape, {1});
         ngraph::Output<ngraph::Node> conv = std::make_shared<ngraph::op::ConvolutionIE>(input, weights, ngraph::Strides(spatial_dims, 1),
                 ngraph::Strides(spatial_dims, 1), ngraph::CoordinateDiff(spatial_dims, 0), ngraph::CoordinateDiff(spatial_dims, 0),
                 ngraph::element::f32);
 
         ngraph::Output<ngraph::Node> const_node;
-<<<<<<< HEAD
-        const_node = ngraph::op::v0::Constant::create(ngraph::element::f32, eltwise_shape, {1.1});
-        if (eltwise_type == ngraph::op::v1::Add::type_info) {
-=======
         const_node = ngraph::opset5::Constant::create(ngraph::element::f32, eltwise_shape, {1.1});
         if (eltwise_type == ngraph::opset5::Add::get_type_info_static()) {
->>>>>>> a84d01cb
             if (eltwise_shape.size() != 1) {
                 const_node = ngraph::op::util::reshapeTo(const_node, ngraph::Shape{ngraph::shape_size(eltwise_shape)});
             }
             conv = conv.get_node_shared_ptr()->copy_with_new_inputs({input, weights, const_node});
-<<<<<<< HEAD
-        } else if (eltwise_type == ngraph::op::v1::Multiply::type_info) {
-=======
         } else if (eltwise_type == ngraph::opset5::Multiply::get_type_info_static()) {
->>>>>>> a84d01cb
             if (eltwise_shape.size() > 1) {
                 const_node = ngraph::op::util::reshapeTo(const_node, ngraph::Shape{ngraph::shape_size(eltwise_shape)});
             }
             ngraph::Shape const_shape(weights_shape.size(), 1);
             const_shape[0] = weights_shape[0];
-            weights = std::make_shared<ngraph::op::v1::Multiply>(weights, ngraph::op::util::reshapeTo(const_node, const_shape));
+            weights = std::make_shared<ngraph::opset5::Multiply>(weights, ngraph::op::util::reshapeTo(const_node, const_shape));
             conv = conv.get_node_shared_ptr()->copy_with_new_inputs({input, weights});
         } else {
             throw ngraph::ngraph_error("Unsupported element type");
@@ -148,8 +132,8 @@
     ASSERT_TRUE(res.valid) << res.message;
 }
 
-using add = ngraph::op::v1::Add;
-using mul = ngraph::op::v1::Multiply;
+using add = ngraph::opset5::Add;
+using mul = ngraph::opset5::Multiply;
 
 INSTANTIATE_TEST_SUITE_P(ConvAddFusion, ConvFusionTests,
         testing::Values(std::make_tuple(InputShape{DYN, DYN, DYN, DYN, DYN}, WeightsShape{8, 3, 1, 2, 3},
@@ -238,32 +222,20 @@
 
 TEST_F(TransformationTestsF, WeightsWithReshape) {
     {
-        auto data = std::make_shared<op::v0::Parameter>(element::f32, Shape{1, 4, 7, 7});
-        auto weights = op::v0::Constant::create(element::f32, Shape{4, 1, 3, 3}, std::vector<float>(36, 1));
-        auto reshape = std::make_shared<op::v1::Reshape>(weights, op::v0::Constant::create(element::i64, Shape{5}, Shape{4, 1, 1, 3, 3}), false);
-        auto conv = std::make_shared<opset5::GroupConvolution>(data, reshape, Strides{1, 1}, CoordinateDiff{0, 0}, CoordinateDiff{0, 0}, Strides{1, 1});
-<<<<<<< HEAD
-        auto mul = std::make_shared<op::v1::Multiply>(conv, op::v0::Constant::create(element::f32, Shape{4, 1, 1}, std::vector<float>(4, 2)));
-        f = std::make_shared<Function>(NodeVector{mul}, ParameterVector{data});
-
-        pass::Manager m;
-        m.register_pass<pass::InitNodeInfo>();
-        m.register_pass<pass::GroupConvolutionMultiplyFusion>();
-        m.register_pass<pass::ConstantFolding>();
-        m.run_passes(f);
-        ASSERT_NO_THROW(check_rt_info(f));
-=======
+        auto data = std::make_shared<opset5::Parameter>(element::f32, Shape{1, 4, 7, 7});
+        auto weights = opset5::Constant::create(element::f32, Shape{4, 1, 3, 3}, std::vector<float>(36, 1));
+        auto reshape = std::make_shared<opset5::Reshape>(weights, opset5::Constant::create(element::i64, Shape{5}, Shape{4, 1, 1, 3, 3}), false);
+        auto conv = std::make_shared<opset5::GroupConvolution>(data, reshape, Strides{1, 1}, CoordinateDiff{0, 0}, CoordinateDiff{0, 0}, Strides{1, 1});
         auto mul = std::make_shared<opset5::Multiply>(conv, opset5::Constant::create(element::f32, Shape{4, 1, 1}, std::vector<float>(4, 2)));
         function = std::make_shared<Function>(NodeVector{mul}, ParameterVector{data});
 
         manager.register_pass<pass::GroupConvolutionMultiplyFusion>();
         manager.register_pass<pass::ConstantFolding>();
->>>>>>> a84d01cb
-    }
-
-    {
-        auto data = std::make_shared<op::v0::Parameter>(element::f32, Shape{1, 4, 7, 7});
-        auto weights = op::v0::Constant::create(element::f32, Shape{4, 1, 1, 3, 3}, std::vector<float>(36, 2));
+    }
+
+    {
+        auto data = std::make_shared<opset5::Parameter>(element::f32, Shape{1, 4, 7, 7});
+        auto weights = opset5::Constant::create(element::f32, Shape{4, 1, 1, 3, 3}, std::vector<float>(36, 2));
         auto conv = std::make_shared<opset5::GroupConvolution>(data, weights, Strides{1, 1}, CoordinateDiff{0, 0}, CoordinateDiff{0, 0}, Strides{1, 1});
         function_ref = std::make_shared<Function>(NodeVector{conv}, ParameterVector{data});
     }
@@ -272,65 +244,43 @@
 
 TEST_F(TransformationTestsF, NegativeWeightsWithReshape) {
     {
-        auto data = std::make_shared<op::v0::Parameter>(element::f32, Shape{1, 4, 7, 7});
-        auto weights = op::v0::Constant::create(element::f32, Shape{36}, std::vector<float>(36, 1));
-        auto reshape = std::make_shared<op::v1::Reshape>(weights, op::v0::Constant::create(element::i64, Shape{5}, Shape{4, 1, 1, 3, 3}), false);
-        auto conv = std::make_shared<opset5::GroupConvolution>(data, reshape, Strides{1, 1}, CoordinateDiff{0, 0}, CoordinateDiff{0, 0}, Strides{1, 1});
-<<<<<<< HEAD
-        auto mul = std::make_shared<op::v1::Multiply>(conv, op::v0::Constant::create(element::f32, Shape{4, 1, 1}, std::vector<float>(4, 2)));
-        f = std::make_shared<Function>(NodeVector{mul}, ParameterVector{data});
-=======
+        auto data = std::make_shared<opset5::Parameter>(element::f32, Shape{1, 4, 7, 7});
+        auto weights = opset5::Constant::create(element::f32, Shape{36}, std::vector<float>(36, 1));
+        auto reshape = std::make_shared<opset5::Reshape>(weights, opset5::Constant::create(element::i64, Shape{5}, Shape{4, 1, 1, 3, 3}), false);
+        auto conv = std::make_shared<opset5::GroupConvolution>(data, reshape, Strides{1, 1}, CoordinateDiff{0, 0}, CoordinateDiff{0, 0}, Strides{1, 1});
         auto mul = std::make_shared<opset5::Multiply>(conv, opset5::Constant::create(element::f32, Shape{4, 1, 1}, std::vector<float>(4, 2)));
         function = std::make_shared<Function>(NodeVector{mul}, ParameterVector{data});
->>>>>>> a84d01cb
-
-        manager.register_pass<pass::GroupConvolutionMultiplyFusion>();
-    }
-
-    {
-        auto data = std::make_shared<op::v0::Parameter>(element::f32, Shape{1, 4, 7, 7});
-        auto weights = op::v0::Constant::create(element::f32, Shape{36}, std::vector<float>(36, 1));
-        auto reshape = std::make_shared<op::v1::Reshape>(weights, op::v0::Constant::create(element::i64, Shape{5}, Shape{4, 1, 1, 3, 3}), false);
-        auto conv = std::make_shared<opset5::GroupConvolution>(data, reshape, Strides{1, 1}, CoordinateDiff{0, 0}, CoordinateDiff{0, 0}, Strides{1, 1});
-<<<<<<< HEAD
-        auto mul = std::make_shared<op::v1::Multiply>(conv, op::v0::Constant::create(element::f32, Shape{4, 1, 1}, std::vector<float>(4, 2)));
-        f_ref = std::make_shared<Function>(NodeVector{mul}, ParameterVector{data});
-=======
+
+        manager.register_pass<pass::GroupConvolutionMultiplyFusion>();
+    }
+
+    {
+        auto data = std::make_shared<opset5::Parameter>(element::f32, Shape{1, 4, 7, 7});
+        auto weights = opset5::Constant::create(element::f32, Shape{36}, std::vector<float>(36, 1));
+        auto reshape = std::make_shared<opset5::Reshape>(weights, opset5::Constant::create(element::i64, Shape{5}, Shape{4, 1, 1, 3, 3}), false);
+        auto conv = std::make_shared<opset5::GroupConvolution>(data, reshape, Strides{1, 1}, CoordinateDiff{0, 0}, CoordinateDiff{0, 0}, Strides{1, 1});
         auto mul = std::make_shared<opset5::Multiply>(conv, opset5::Constant::create(element::f32, Shape{4, 1, 1}, std::vector<float>(4, 2)));
         function_ref = std::make_shared<Function>(NodeVector{mul}, ParameterVector{data});
->>>>>>> a84d01cb
     }
 }
 
 
 TEST_F(TransformationTestsF, WeightsWithReshapeScalarMultiplier) {
     {
-        auto data = std::make_shared<op::v0::Parameter>(element::f32, Shape{1, 4, 7, 7});
-        auto weights = op::v0::Constant::create(element::f32, Shape{36}, std::vector<float>(36, 1));
-        auto reshape = std::make_shared<op::v1::Reshape>(weights, op::v0::Constant::create(element::i64, Shape{5}, Shape{4, 1, 1, 3, 3}), false);
-        auto conv = std::make_shared<opset5::GroupConvolution>(data, reshape, Strides{1, 1}, CoordinateDiff{0, 0}, CoordinateDiff{0, 0}, Strides{1, 1});
-<<<<<<< HEAD
-        auto mul = std::make_shared<op::v1::Multiply>(conv, op::v0::Constant::create(element::f32, Shape{1}, {2.0f}));
-        f = std::make_shared<Function>(NodeVector{mul}, ParameterVector{data});
-
-        pass::Manager m;
-        m.register_pass<pass::InitNodeInfo>();
-        m.register_pass<pass::GroupConvolutionMultiplyFusion>();
-        m.register_pass<pass::ConstantFolding>();
-        m.run_passes(f);
-        ASSERT_NO_THROW(check_rt_info(f));
-=======
+        auto data = std::make_shared<opset5::Parameter>(element::f32, Shape{1, 4, 7, 7});
+        auto weights = opset5::Constant::create(element::f32, Shape{36}, std::vector<float>(36, 1));
+        auto reshape = std::make_shared<opset5::Reshape>(weights, opset5::Constant::create(element::i64, Shape{5}, Shape{4, 1, 1, 3, 3}), false);
+        auto conv = std::make_shared<opset5::GroupConvolution>(data, reshape, Strides{1, 1}, CoordinateDiff{0, 0}, CoordinateDiff{0, 0}, Strides{1, 1});
         auto mul = std::make_shared<opset5::Multiply>(conv, opset5::Constant::create(element::f32, Shape{1}, {2.0f}));
         function = std::make_shared<Function>(NodeVector{mul}, ParameterVector{data});
 
         manager.register_pass<pass::GroupConvolutionMultiplyFusion>();
         manager.register_pass<pass::ConstantFolding>();
->>>>>>> a84d01cb
-    }
-
-    {
-        auto data = std::make_shared<op::v0::Parameter>(element::f32, Shape{1, 4, 7, 7});
-        auto weights = op::v0::Constant::create(element::f32, Shape{4, 1, 1, 3, 3}, std::vector<float>(36, 2));
+    }
+
+    {
+        auto data = std::make_shared<opset5::Parameter>(element::f32, Shape{1, 4, 7, 7});
+        auto weights = opset5::Constant::create(element::f32, Shape{4, 1, 1, 3, 3}, std::vector<float>(36, 2));
         auto conv = std::make_shared<opset5::GroupConvolution>(data, weights, Strides{1, 1}, CoordinateDiff{0, 0}, CoordinateDiff{0, 0}, Strides{1, 1});
         function_ref = std::make_shared<Function>(NodeVector{conv}, ParameterVector{data});
     }
@@ -339,31 +289,19 @@
 
 TEST_F(TransformationTestsF, WeightsWithoutReshape) {
     {
-        auto data = std::make_shared<op::v0::Parameter>(element::f32, Shape{1, 4, 7, 7});
-        auto weights = op::v0::Constant::create(element::f32, Shape{4, 1, 1, 3, 3}, std::vector<float>(36, 1));
+        auto data = std::make_shared<opset5::Parameter>(element::f32, Shape{1, 4, 7, 7});
+        auto weights = opset5::Constant::create(element::f32, Shape{4, 1, 1, 3, 3}, std::vector<float>(36, 1));
         auto conv = std::make_shared<opset5::GroupConvolution>(data, weights, Strides{1, 1}, CoordinateDiff{0, 0}, CoordinateDiff{0, 0}, Strides{1, 1});
-<<<<<<< HEAD
-        auto mul = std::make_shared<op::v1::Multiply>(conv, op::v0::Constant::create(element::f32, Shape{4, 1, 1}, std::vector<float>(4, 2)));
-        f = std::make_shared<Function>(NodeVector{mul}, ParameterVector{data});
-
-        pass::Manager m;
-        m.register_pass<pass::InitNodeInfo>();
-        m.register_pass<pass::GroupConvolutionMultiplyFusion>();
-        m.register_pass<pass::ConstantFolding>();
-        m.run_passes(f);
-        ASSERT_NO_THROW(check_rt_info(f));
-=======
         auto mul = std::make_shared<opset5::Multiply>(conv, opset5::Constant::create(element::f32, Shape{4, 1, 1}, std::vector<float>(4, 2)));
         function = std::make_shared<Function>(NodeVector{mul}, ParameterVector{data});
 
         manager.register_pass<pass::GroupConvolutionMultiplyFusion>();
         manager.register_pass<pass::ConstantFolding>();
->>>>>>> a84d01cb
-    }
-
-    {
-        auto data = std::make_shared<op::v0::Parameter>(element::f32, Shape{1, 4, 7, 7});
-        auto weights = op::v0::Constant::create(element::f32, Shape{4, 1, 1, 3, 3}, std::vector<float>(36, 2));
+    }
+
+    {
+        auto data = std::make_shared<opset5::Parameter>(element::f32, Shape{1, 4, 7, 7});
+        auto weights = opset5::Constant::create(element::f32, Shape{4, 1, 1, 3, 3}, std::vector<float>(36, 2));
         auto conv = std::make_shared<opset5::GroupConvolution>(data, weights, Strides{1, 1}, CoordinateDiff{0, 0}, CoordinateDiff{0, 0}, Strides{1, 1});
         function_ref = std::make_shared<Function>(NodeVector{conv}, ParameterVector{data});
     }
@@ -372,44 +310,32 @@
 
 TEST_F(TransformationTestsF, WeightsWithFakeQuantizeAndReshape) {
     {
-        auto data = std::make_shared<op::v0::Parameter>(element::f32, Shape{1, 4, 7, 7});
-        auto weights = op::v0::Constant::create(element::f32, Shape{6, 2, 3, 3}, std::vector<float>(108, 1));
-        auto fq = std::make_shared<op::v0::FakeQuantize>(weights,
-                                                         op::v0::Constant::create(element::f32, Shape{1}, {0}),
-                                                         op::v0::Constant::create(element::f32, Shape{1}, {1}),
-                                                         op::v0::Constant::create(element::f32, Shape{1}, {0}),
-                                                         op::v0::Constant::create(element::f32, Shape{1}, {10}), 2);
-        auto reshape = std::make_shared<op::v1::Reshape>(fq, op::v0::Constant::create(element::i64, Shape{5}, Shape{2, 3, 2, 3, 3}), false);
-        auto conv = std::make_shared<opset5::GroupConvolution>(data, reshape, Strides{1, 1}, CoordinateDiff{0, 0}, CoordinateDiff{0, 0}, Strides{1, 1});
-<<<<<<< HEAD
-        auto mul = std::make_shared<op::v1::Multiply>(conv, op::v0::Constant::create(element::f32, Shape{6, 1, 1}, std::vector<float>(6, 2)));
-        f = std::make_shared<Function>(NodeVector{mul}, ParameterVector{data});
-
-        pass::Manager m;
-        m.register_pass<pass::InitNodeInfo>();
-        m.register_pass<pass::GroupConvolutionMultiplyFusion>();
-        m.register_pass<pass::ConstantFolding>();
-        m.run_passes(f);
-        ASSERT_NO_THROW(check_rt_info(f));
-=======
+        auto data = std::make_shared<opset5::Parameter>(element::f32, Shape{1, 4, 7, 7});
+        auto weights = opset5::Constant::create(element::f32, Shape{6, 2, 3, 3}, std::vector<float>(108, 1));
+        auto fq = std::make_shared<opset5::FakeQuantize>(weights,
+                                                         opset5::Constant::create(element::f32, Shape{1}, {0}),
+                                                         opset5::Constant::create(element::f32, Shape{1}, {1}),
+                                                         opset5::Constant::create(element::f32, Shape{1}, {0}),
+                                                         opset5::Constant::create(element::f32, Shape{1}, {10}), 2);
+        auto reshape = std::make_shared<opset5::Reshape>(fq, opset5::Constant::create(element::i64, Shape{5}, Shape{2, 3, 2, 3, 3}), false);
+        auto conv = std::make_shared<opset5::GroupConvolution>(data, reshape, Strides{1, 1}, CoordinateDiff{0, 0}, CoordinateDiff{0, 0}, Strides{1, 1});
         auto mul = std::make_shared<opset5::Multiply>(conv, opset5::Constant::create(element::f32, Shape{6, 1, 1}, std::vector<float>(6, 2)));
         function = std::make_shared<Function>(NodeVector{mul}, ParameterVector{data});
 
         manager.register_pass<pass::GroupConvolutionMultiplyFusion>();
         manager.register_pass<pass::ConstantFolding>();
->>>>>>> a84d01cb
-    }
-
-    {
-        auto data = std::make_shared<op::v0::Parameter>(element::f32, Shape{1, 4, 7, 7});
-        auto weights = op::v0::Constant::create(element::f32, Shape{6, 2, 3, 3}, std::vector<float>(108, 1));
-        auto fq = std::make_shared<op::v0::FakeQuantize>(weights,
-                                                         op::v0::Constant::create(element::f32, Shape{1}, {0}),
-                                                         op::v0::Constant::create(element::f32, Shape{1}, {1}),
-                                                         op::v0::Constant::create(element::f32, Shape{1}, {0}),
-                                                         op::v0::Constant::create(element::f32, Shape{1}, {10}), 2);
-        auto mul = std::make_shared<op::v1::Multiply>(fq, op::v0::Constant::create(element::f32, Shape{6, 1, 1, 1}, std::vector<float>(6, 2)));
-        auto reshape = std::make_shared<op::v1::Reshape>(mul, op::v0::Constant::create(element::i64, Shape{5}, Shape{2, 3, 2, 3, 3}), false);
+    }
+
+    {
+        auto data = std::make_shared<opset5::Parameter>(element::f32, Shape{1, 4, 7, 7});
+        auto weights = opset5::Constant::create(element::f32, Shape{6, 2, 3, 3}, std::vector<float>(108, 1));
+        auto fq = std::make_shared<opset5::FakeQuantize>(weights,
+                                                         opset5::Constant::create(element::f32, Shape{1}, {0}),
+                                                         opset5::Constant::create(element::f32, Shape{1}, {1}),
+                                                         opset5::Constant::create(element::f32, Shape{1}, {0}),
+                                                         opset5::Constant::create(element::f32, Shape{1}, {10}), 2);
+        auto mul = std::make_shared<opset5::Multiply>(fq, opset5::Constant::create(element::f32, Shape{6, 1, 1, 1}, std::vector<float>(6, 2)));
+        auto reshape = std::make_shared<opset5::Reshape>(mul, opset5::Constant::create(element::i64, Shape{5}, Shape{2, 3, 2, 3, 3}), false);
         auto conv = std::make_shared<opset5::GroupConvolution>(data, reshape, Strides{1, 1}, CoordinateDiff{0, 0}, CoordinateDiff{0, 0}, Strides{1, 1});
         function_ref = std::make_shared<Function>(NodeVector{conv}, ParameterVector{data});
     }
