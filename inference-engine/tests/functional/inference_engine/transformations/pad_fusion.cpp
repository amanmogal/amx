--- conflicted
+++ resolved
@@ -90,34 +90,7 @@
     }
 }
 
-<<<<<<< HEAD
-TEST(TransformationTests, PadFusionConvolution) {
-    std::shared_ptr<Function> f(nullptr), f_ref(nullptr);
-
-=======
-TEST_F(TransformationTestsF, PadFusionMaxPool) {
-    Shape data_shape{1, 3, 14, 14};
-    {
-        auto data = std::make_shared<opset5::Parameter>(element::i32, data_shape);
-        auto pads_begin = opset5::Constant::create(element::i32, Shape{4}, {0, 0, 1, 1});
-        auto pads_end = opset5::Constant::create(element::i32, Shape{4}, {0, 0, 2, 2});
-        auto pad = std::make_shared<opset5::Pad>(data, pads_begin, pads_end, op::PadMode::CONSTANT);
-        auto max_pool = std::make_shared<opset5::MaxPool>(pad, Strides{1, 1},
-                                                          Shape{0, 0}, Shape{1, 1}, Shape{4, 4});
-        function = std::make_shared<Function>(NodeVector{max_pool}, ParameterVector{data});
-        manager.register_pass<pass::PadFusion>();
-    }
-    {
-        auto data = std::make_shared<opset5::Parameter>(element::i32, data_shape);
-        auto max_pool = std::make_shared<opset5::MaxPool>(data, Strides{1, 1},
-                                                          Shape{1, 1}, Shape{3, 3}, Shape{4, 4},
-                                                          op::RoundingType::FLOOR, op::PadType::EXPLICIT);
-        function_ref = std::make_shared<Function>(NodeVector{max_pool}, ParameterVector{data});
-    }
-}
-
 TEST_F(TransformationTestsF, PadFusionConvolution) {
->>>>>>> d7fbd6f7
     Shape data_shape{1, 3, 14, 14};
     {
         auto data = std::make_shared<opset5::Parameter>(element::i32, data_shape);
