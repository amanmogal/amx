--- conflicted
+++ resolved
@@ -20,8 +20,8 @@
 
 TEST_F(TransformationTestsF, LogSoftmaxDecomposition) {
     {
-        auto data = std::make_shared<ngraph::op::v0::Parameter>(ngraph::element::f32, ngraph::Shape{3, 2});
-        auto log_softmax = std::make_shared<ngraph::op::v5::LogSoftmax>(data, 1);
+        auto data = std::make_shared<ngraph::opset5::Parameter>(ngraph::element::f32, ngraph::Shape{3, 2});
+        auto log_softmax = std::make_shared<ngraph::opset5::LogSoftmax>(data, 1);
 
         function = std::make_shared<ngraph::Function>(ngraph::NodeVector{log_softmax}, ngraph::ParameterVector{data});
 
@@ -29,17 +29,12 @@
     }
 
     {
-<<<<<<< HEAD
-        auto input0 = std::make_shared<ngraph::op::v0::Parameter>(ngraph::element::f64, ngraph::Shape{3, 2});
-        auto axis1_const = ngraph::op::v0::Constant::create(ngraph::element::i64, ngraph::Shape{1}, {1});
-=======
         auto input0 = std::make_shared<ngraph::opset5::Parameter>(ngraph::element::f32, ngraph::Shape{3, 2});
         auto axis1_const = ngraph::opset5::Constant::create(ngraph::element::i64, ngraph::Shape{1}, {1});
->>>>>>> a84d01cb
         auto max = std::make_shared<ngraph::opset5::ReduceMax>(input0, axis1_const, true);
         auto sub = std::make_shared<ngraph::opset5::Subtract>(input0, max);
         auto exp = std::make_shared<ngraph::opset5::Exp>(sub);
-        auto axis2_const = ngraph::op::v0::Constant::create(ngraph::element::i64, ngraph::Shape{1}, {1});
+        auto axis2_const = ngraph::opset5::Constant::create(ngraph::element::i64, ngraph::Shape{1}, {1});
         auto sum = std::make_shared<ngraph::opset5::ReduceSum>(exp, axis2_const, true);
         auto log = std::make_shared<ngraph::opset5::Log>(sum);
         auto sub_end = std::make_shared<ngraph::opset5::Subtract>(sub, log);
