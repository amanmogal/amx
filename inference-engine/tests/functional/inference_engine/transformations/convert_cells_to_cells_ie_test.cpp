--- conflicted
+++ resolved
@@ -26,28 +26,22 @@
 
 using namespace testing;
 
-<<<<<<< HEAD
-TEST(TransformationTests, GRUCellConversionTest) {
-    std::shared_ptr<ngraph::Function> f(nullptr), f_ref(nullptr);
-    std::shared_ptr<ngraph::op::v3::GRUCell> cell;
-=======
 TEST_F(TransformationTestsF, GRUCellConversionTest) {
     std::shared_ptr<ngraph::opset3::GRUCell> cell;
->>>>>>> a84d01cb
 
     const size_t batch_size = 2;
     const size_t input_size = 3;
     const size_t hidden_size = 3;
     const size_t gates_count = 3;
     {
-        const auto X = std::make_shared<ngraph::op::v0::Parameter>(ngraph::element::f32, ngraph::Shape{batch_size, input_size});
-        const auto W =
-                std::make_shared<ngraph::op::v0::Constant>(ngraph::element::f32, ngraph::Shape{gates_count * hidden_size, input_size});
-        const auto R =
-                std::make_shared<ngraph::op::v0::Constant>(ngraph::element::f32, ngraph::Shape{gates_count * hidden_size, hidden_size});
-        const auto H_t = std::make_shared<ngraph::op::v0::Parameter>(ngraph::element::f32, ngraph::Shape{batch_size, hidden_size});
-        const auto B = std::make_shared<ngraph::op::v0::Constant>(ngraph::element::f32, ngraph::Shape{gates_count * hidden_size});
-        cell = std::make_shared<ngraph::op::v3::GRUCell>(X, H_t, W, R, B, hidden_size);
+        const auto X = std::make_shared<ngraph::opset1::Parameter>(ngraph::element::f32, ngraph::Shape{batch_size, input_size});
+        const auto W =
+                std::make_shared<ngraph::opset1::Constant>(ngraph::element::f32, ngraph::Shape{gates_count * hidden_size, input_size});
+        const auto R =
+                std::make_shared<ngraph::opset1::Constant>(ngraph::element::f32, ngraph::Shape{gates_count * hidden_size, hidden_size});
+        const auto H_t = std::make_shared<ngraph::opset1::Parameter>(ngraph::element::f32, ngraph::Shape{batch_size, hidden_size});
+        const auto B = std::make_shared<ngraph::opset1::Constant>(ngraph::element::f32, ngraph::Shape{gates_count * hidden_size});
+        cell = std::make_shared<ngraph::opset3::GRUCell>(X, H_t, W, R, B, hidden_size);
         cell->set_friendly_name("test_cell");
 
         function = std::make_shared<ngraph::Function>(ngraph::NodeVector{cell}, ngraph::ParameterVector{X, H_t});
@@ -55,14 +49,14 @@
     }
 
     {
-        const auto X = std::make_shared<ngraph::op::v0::Parameter>(ngraph::element::f32, ngraph::Shape{batch_size, input_size});
-        const auto W =
-                std::make_shared<ngraph::op::v0::Constant>(ngraph::element::f32, ngraph::Shape{gates_count * hidden_size, input_size});
-        const auto R =
-                std::make_shared<ngraph::op::v0::Constant>(ngraph::element::f32, ngraph::Shape{gates_count * hidden_size, hidden_size});
-        const auto H_t = std::make_shared<ngraph::op::v0::Parameter>(ngraph::element::f32, ngraph::Shape{batch_size, hidden_size});
-        const auto B = std::make_shared<ngraph::op::v0::Constant>(ngraph::element::f32, ngraph::Shape{gates_count * hidden_size});
-        auto concat = std::make_shared<ngraph::op::v0::Concat>(ngraph::NodeVector({W, R}), 1);
+        const auto X = std::make_shared<ngraph::opset1::Parameter>(ngraph::element::f32, ngraph::Shape{batch_size, input_size});
+        const auto W =
+                std::make_shared<ngraph::opset1::Constant>(ngraph::element::f32, ngraph::Shape{gates_count * hidden_size, input_size});
+        const auto R =
+                std::make_shared<ngraph::opset1::Constant>(ngraph::element::f32, ngraph::Shape{gates_count * hidden_size, hidden_size});
+        const auto H_t = std::make_shared<ngraph::opset1::Parameter>(ngraph::element::f32, ngraph::Shape{batch_size, hidden_size});
+        const auto B = std::make_shared<ngraph::opset1::Constant>(ngraph::element::f32, ngraph::Shape{gates_count * hidden_size});
+        auto concat = std::make_shared<ngraph::opset1::Concat>(ngraph::NodeVector({W, R}), 1);
         auto cell_ie = std::make_shared<ngraph::op::GRUCellIE>(X, H_t, concat, B,
                                                                cell->get_hidden_size(),
                                                                cell->get_activations(),
@@ -78,21 +72,16 @@
 
 TEST_F(TransformationTestsF, RNNCellConversionTest) {
     const size_t hidden_size = 3;
-<<<<<<< HEAD
-    std::shared_ptr<ngraph::Function> f(nullptr), f_ref(nullptr);
-    std::shared_ptr<ngraph::op::v0::RNNCell> cell;
-=======
     std::shared_ptr<ngraph::opset3::RNNCell> cell;
->>>>>>> a84d01cb
-
-    {
-        auto X = std::make_shared<ngraph::op::v0::Parameter>(ngraph::element::f32, ngraph::Shape{2, 3});
-        auto H = std::make_shared<ngraph::op::v0::Parameter>(ngraph::element::f32, ngraph::Shape{2, 3});
-        auto W = std::make_shared<ngraph::op::v0::Constant>(ngraph::element::f32, ngraph::Shape{3, 3});
-        auto R = std::make_shared<ngraph::op::v0::Constant>(ngraph::element::f32, ngraph::Shape{3, 3});
-        auto B = std::make_shared<ngraph::op::v0::Constant>(ngraph::element::f32, ngraph::Shape{3});
-
-        cell = std::make_shared<ngraph::op::v0::RNNCell>(X, H, W, R, B, hidden_size);
+
+    {
+        auto X = std::make_shared<ngraph::opset1::Parameter>(ngraph::element::f32, ngraph::Shape{2, 3});
+        auto H = std::make_shared<ngraph::opset1::Parameter>(ngraph::element::f32, ngraph::Shape{2, 3});
+        auto W = std::make_shared<ngraph::opset1::Constant>(ngraph::element::f32, ngraph::Shape{3, 3});
+        auto R = std::make_shared<ngraph::opset1::Constant>(ngraph::element::f32, ngraph::Shape{3, 3});
+        auto B = std::make_shared<ngraph::opset1::Constant>(ngraph::element::f32, ngraph::Shape{3});
+
+        cell = std::make_shared<ngraph::opset3::RNNCell>(X, H, W, R, B, hidden_size);
         cell->set_friendly_name("test_cell");
 
         function = std::make_shared<ngraph::Function>(ngraph::NodeVector{cell}, ngraph::ParameterVector{X, H});
@@ -100,12 +89,12 @@
     }
 
     {
-        auto X = std::make_shared<ngraph::op::v0::Parameter>(ngraph::element::f32, ngraph::Shape{2, 3});
-        auto H = std::make_shared<ngraph::op::v0::Parameter>(ngraph::element::f32, ngraph::Shape{2, 3});
-        auto W = std::make_shared<ngraph::op::v0::Constant>(ngraph::element::f32, ngraph::Shape{3, 3});
-        auto R = std::make_shared<ngraph::op::v0::Constant>(ngraph::element::f32, ngraph::Shape{3, 3});
-        auto B = std::make_shared<ngraph::op::v0::Constant>(ngraph::element::f32, ngraph::Shape{3});
-        auto concat = std::make_shared<ngraph::op::v0::Concat>(ngraph::NodeVector({W, R}), 1);
+        auto X = std::make_shared<ngraph::opset1::Parameter>(ngraph::element::f32, ngraph::Shape{2, 3});
+        auto H = std::make_shared<ngraph::opset1::Parameter>(ngraph::element::f32, ngraph::Shape{2, 3});
+        auto W = std::make_shared<ngraph::opset1::Constant>(ngraph::element::f32, ngraph::Shape{3, 3});
+        auto R = std::make_shared<ngraph::opset1::Constant>(ngraph::element::f32, ngraph::Shape{3, 3});
+        auto B = std::make_shared<ngraph::opset1::Constant>(ngraph::element::f32, ngraph::Shape{3});
+        auto concat = std::make_shared<ngraph::opset1::Concat>(ngraph::NodeVector({W, R}), 1);
         auto cell_ie = std::make_shared<ngraph::op::RNNCellIE>(X, H, concat, B,
                                                                cell->get_hidden_size(),
                                                                cell->get_activations(),
@@ -124,23 +113,18 @@
     const size_t hidden_size = 3;
     const size_t gates_count = 4;
 
-<<<<<<< HEAD
-    std::shared_ptr<ngraph::Function> f(nullptr), f_ref(nullptr);
-    std::shared_ptr<ngraph::op::v0::LSTMCell> cell;
-=======
     std::shared_ptr<ngraph::opset3::LSTMCell> cell;
->>>>>>> a84d01cb
-    {
-        const auto X = std::make_shared<ngraph::op::v0::Parameter>(ngraph::element::f32, ngraph::Shape{batch_size, input_size});
-        const auto W =
-                std::make_shared<ngraph::op::v0::Constant>(ngraph::element::f32, ngraph::Shape{gates_count * hidden_size, input_size});
-        const auto R =
-                std::make_shared<ngraph::op::v0::Constant>(ngraph::element::f32, ngraph::Shape{gates_count * hidden_size, hidden_size});
-        const auto H_t = std::make_shared<ngraph::op::v0::Parameter>(ngraph::element::f32, ngraph::Shape{batch_size, hidden_size});
-        const auto C_t = std::make_shared<ngraph::op::v0::Parameter>(ngraph::element::f32, ngraph::Shape{batch_size, hidden_size});
-        const auto B = std::make_shared<ngraph::op::v0::Constant>(ngraph::element::f32, ngraph::Shape{gates_count * hidden_size});
-
-        cell = std::make_shared<ngraph::op::v0::LSTMCell>(X, H_t, C_t, W, R, B, hidden_size);
+    {
+        const auto X = std::make_shared<ngraph::opset1::Parameter>(ngraph::element::f32, ngraph::Shape{batch_size, input_size});
+        const auto W =
+                std::make_shared<ngraph::opset1::Constant>(ngraph::element::f32, ngraph::Shape{gates_count * hidden_size, input_size});
+        const auto R =
+                std::make_shared<ngraph::opset1::Constant>(ngraph::element::f32, ngraph::Shape{gates_count * hidden_size, hidden_size});
+        const auto H_t = std::make_shared<ngraph::opset1::Parameter>(ngraph::element::f32, ngraph::Shape{batch_size, hidden_size});
+        const auto C_t = std::make_shared<ngraph::opset1::Parameter>(ngraph::element::f32, ngraph::Shape{batch_size, hidden_size});
+        const auto B = std::make_shared<ngraph::opset1::Constant>(ngraph::element::f32, ngraph::Shape{gates_count * hidden_size});
+
+        cell = std::make_shared<ngraph::opset3::LSTMCell>(X, H_t, C_t, W, R, B, hidden_size);
         cell->set_friendly_name("test_cell");
 
         function = std::make_shared<ngraph::Function>(ngraph::NodeVector{cell}, ngraph::ParameterVector{X, H_t, C_t});
@@ -148,16 +132,16 @@
     }
 
     {
-        const auto X = std::make_shared<ngraph::op::v0::Parameter>(ngraph::element::f32, ngraph::Shape{batch_size, input_size});
-        const auto W =
-                std::make_shared<ngraph::op::v0::Constant>(ngraph::element::f32, ngraph::Shape{gates_count * hidden_size, input_size});
-        const auto R =
-                std::make_shared<ngraph::op::v0::Constant>(ngraph::element::f32, ngraph::Shape{gates_count * hidden_size, hidden_size});
-        const auto H_t = std::make_shared<ngraph::op::v0::Parameter>(ngraph::element::f32, ngraph::Shape{batch_size, hidden_size});
-        const auto C_t = std::make_shared<ngraph::op::v0::Parameter>(ngraph::element::f32, ngraph::Shape{batch_size, hidden_size});
-        const auto B = std::make_shared<ngraph::op::v0::Constant>(ngraph::element::f32, ngraph::Shape{gates_count * hidden_size});
-
-        auto concat = std::make_shared<ngraph::op::v0::Concat>(ngraph::NodeVector({W, R}), 1);
+        const auto X = std::make_shared<ngraph::opset1::Parameter>(ngraph::element::f32, ngraph::Shape{batch_size, input_size});
+        const auto W =
+                std::make_shared<ngraph::opset1::Constant>(ngraph::element::f32, ngraph::Shape{gates_count * hidden_size, input_size});
+        const auto R =
+                std::make_shared<ngraph::opset1::Constant>(ngraph::element::f32, ngraph::Shape{gates_count * hidden_size, hidden_size});
+        const auto H_t = std::make_shared<ngraph::opset1::Parameter>(ngraph::element::f32, ngraph::Shape{batch_size, hidden_size});
+        const auto C_t = std::make_shared<ngraph::opset1::Parameter>(ngraph::element::f32, ngraph::Shape{batch_size, hidden_size});
+        const auto B = std::make_shared<ngraph::opset1::Constant>(ngraph::element::f32, ngraph::Shape{gates_count * hidden_size});
+
+        auto concat = std::make_shared<ngraph::opset1::Concat>(ngraph::NodeVector({W, R}), 1);
         auto cell_ie = std::make_shared<ngraph::op::LSTMCellIE>(X, H_t, C_t, concat, B,
                                                                 cell->get_hidden_size(),
                                                                 cell->get_activations(),
@@ -178,19 +162,19 @@
 
     std::shared_ptr<ngraph::opset4::LSTMCell> cell;
     {
-        const auto X = std::make_shared<ngraph::op::v0::Parameter>(ngraph::element::f32,
+        const auto X = std::make_shared<ngraph::opset1::Parameter>(ngraph::element::f32,
                                                                    ngraph::Shape{batch_size, input_size});
         const auto W =
-                std::make_shared<ngraph::op::v0::Constant>(ngraph::element::f32,
+                std::make_shared<ngraph::opset1::Constant>(ngraph::element::f32,
                                                            ngraph::Shape{gates_count * hidden_size, input_size});
         const auto R =
-                std::make_shared<ngraph::op::v0::Constant>(ngraph::element::f32,
+                std::make_shared<ngraph::opset1::Constant>(ngraph::element::f32,
                                                            ngraph::Shape{gates_count * hidden_size, hidden_size});
-        const auto H_t = std::make_shared<ngraph::op::v0::Parameter>(ngraph::element::f32,
-                                                                     ngraph::Shape{batch_size, hidden_size});
-        const auto C_t = std::make_shared<ngraph::op::v0::Parameter>(ngraph::element::f32,
-                                                                     ngraph::Shape{batch_size, hidden_size});
-        const auto B = std::make_shared<ngraph::op::v0::Constant>(ngraph::element::f32,
+        const auto H_t = std::make_shared<ngraph::opset1::Parameter>(ngraph::element::f32,
+                                                                     ngraph::Shape{batch_size, hidden_size});
+        const auto C_t = std::make_shared<ngraph::opset1::Parameter>(ngraph::element::f32,
+                                                                     ngraph::Shape{batch_size, hidden_size});
+        const auto B = std::make_shared<ngraph::opset1::Constant>(ngraph::element::f32,
                                                                   ngraph::Shape{gates_count * hidden_size});
 
         cell = std::make_shared<ngraph::opset4::LSTMCell>(X, H_t, C_t, W, R, B, hidden_size);
@@ -200,22 +184,22 @@
     }
 
     {
-        const auto X = std::make_shared<ngraph::op::v0::Parameter>(ngraph::element::f32,
+        const auto X = std::make_shared<ngraph::opset1::Parameter>(ngraph::element::f32,
                                                                    ngraph::Shape{batch_size, input_size});
         const auto W =
-                std::make_shared<ngraph::op::v0::Constant>(ngraph::element::f32,
+                std::make_shared<ngraph::opset1::Constant>(ngraph::element::f32,
                                                            ngraph::Shape{gates_count * hidden_size, input_size});
         const auto R =
-                std::make_shared<ngraph::op::v0::Constant>(ngraph::element::f32,
+                std::make_shared<ngraph::opset1::Constant>(ngraph::element::f32,
                                                            ngraph::Shape{gates_count * hidden_size, hidden_size});
-        const auto H_t = std::make_shared<ngraph::op::v0::Parameter>(ngraph::element::f32,
-                                                                     ngraph::Shape{batch_size, hidden_size});
-        const auto C_t = std::make_shared<ngraph::op::v0::Parameter>(ngraph::element::f32,
-                                                                     ngraph::Shape{batch_size, hidden_size});
-        const auto B = std::make_shared<ngraph::op::v0::Constant>(ngraph::element::f32,
+        const auto H_t = std::make_shared<ngraph::opset1::Parameter>(ngraph::element::f32,
+                                                                     ngraph::Shape{batch_size, hidden_size});
+        const auto C_t = std::make_shared<ngraph::opset1::Parameter>(ngraph::element::f32,
+                                                                     ngraph::Shape{batch_size, hidden_size});
+        const auto B = std::make_shared<ngraph::opset1::Constant>(ngraph::element::f32,
                                                                   ngraph::Shape{gates_count * hidden_size});
 
-        auto concat = std::make_shared<ngraph::op::v0::Concat>(ngraph::NodeVector({W, R}), 1);
+        auto concat = std::make_shared<ngraph::opset1::Concat>(ngraph::NodeVector({W, R}), 1);
         auto cell_ie = std::make_shared<ngraph::op::LSTMCellIE>(X, H_t, C_t, concat, B,
                                                                 cell->get_hidden_size(),
                                                                 cell->get_activations(),
