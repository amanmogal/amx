--- conflicted
+++ resolved
@@ -25,31 +25,20 @@
 
 TEST_F(TransformationTestsF, BatchToSpaceFusionTranspose) {
     {
-        auto data = std::make_shared<op::v0::Parameter>(element::f32, Shape{12, 3, 4, 8});
-        auto trans_before = std::make_shared<op::v1::Transpose>(data, op::Constant::create(element::i64, Shape{4}, {1, 0, 2, 3}));
+        auto data = std::make_shared<opset6::Parameter>(element::f32, Shape{12, 3, 4, 8});
+        auto trans_before = std::make_shared<opset6::Transpose>(data, op::Constant::create(element::i64, Shape{4}, {1, 0, 2, 3}));
         auto depth_to_space = std::make_shared<opset6::DepthToSpace>(trans_before, opset6::DepthToSpace::DepthToSpaceMode::BLOCKS_FIRST, 2);
         auto slice = std::make_shared<opset6::StridedSlice>(depth_to_space,
                 op::Constant::create(element::i64, Shape{4}, {0, 0, 2, 1}),
                 op::Constant::create(element::i64, Shape{4}, {2, 1, -1, 2}),
                 std::vector<int64_t>{0, 0, 0, 0}, std::vector<int64_t>{0, 0, 0, 0});
-<<<<<<< HEAD
-        auto trans_after = std::make_shared<op::v1::Transpose>(slice, op::Constant::create(element::i64, Shape{4}, {1, 0, 2, 3}));
-        f = std::make_shared<Function>(NodeVector{trans_after}, ParameterVector{data});
-
-        pass::Manager m;
-        m.register_pass<pass::InitNodeInfo>();
-        m.register_pass<pass::BatchToSpaceFusion>();
-        m.run_passes(f);
-        ASSERT_NO_THROW(check_rt_info(f));
-=======
         auto trans_after = std::make_shared<opset6::Transpose>(slice, op::Constant::create(element::i64, Shape{4}, {1, 0, 2, 3}));
         function = std::make_shared<Function>(NodeVector{trans_after}, ParameterVector{data});
         manager.register_pass<pass::BatchToSpaceFusion>();
->>>>>>> a84d01cb
     }
 
     {
-        auto data = std::make_shared<op::v0::Parameter>(element::f32, Shape{12, 3, 4, 8});
+        auto data = std::make_shared<opset6::Parameter>(element::f32, Shape{12, 3, 4, 8});
         auto batch_to_space = std::make_shared<opset6::BatchToSpace>(data,
             op::Constant::create(element::i64, Shape{4}, {1, 1, 2, 2}),
             op::Constant::create(element::i64, Shape{4}, {0, 0, 2, 1}),
@@ -60,31 +49,20 @@
 
 TEST_F(TransformationTestsF, BatchToSpaceFusionReshape) {
     {
-        auto data = std::make_shared<op::v0::Parameter>(element::f32, Shape{4, 3, 4, 8});
-        auto trans_before = std::make_shared<op::v1::Transpose>(data, op::Constant::create(element::i64, Shape{4}, {1, 0, 2, 3}));
+        auto data = std::make_shared<opset6::Parameter>(element::f32, Shape{4, 3, 4, 8});
+        auto trans_before = std::make_shared<opset6::Transpose>(data, op::Constant::create(element::i64, Shape{4}, {1, 0, 2, 3}));
         auto depth_to_space = std::make_shared<opset6::DepthToSpace>(trans_before, opset6::DepthToSpace::DepthToSpaceMode::BLOCKS_FIRST, 2);
         auto slice = std::make_shared<opset6::StridedSlice>(depth_to_space,
                 op::Constant::create(element::i64, Shape{4}, {0, 0, 3, 0}),
                 op::Constant::create(element::i64, Shape{4}, {2, 1, 7, -2}),
                 std::vector<int64_t>{0, 0, 0, 0}, std::vector<int64_t>{0, 0, 0, 0});
-<<<<<<< HEAD
-        auto reshape_after = std::make_shared<op::v1::Reshape>(slice, op::Constant::create(element::i64, Shape{4}, {1, 2, 4, 14}), false);
-        f = std::make_shared<Function>(NodeVector{reshape_after}, ParameterVector{data});
-
-        pass::Manager m;
-        m.register_pass<pass::InitNodeInfo>();
-        m.register_pass<pass::BatchToSpaceFusion>();
-        m.run_passes(f);
-        ASSERT_NO_THROW(check_rt_info(f));
-=======
         auto reshape_after = std::make_shared<opset6::Reshape>(slice, op::Constant::create(element::i64, Shape{4}, {1, 2, 4, 14}), false);
         function = std::make_shared<Function>(NodeVector{reshape_after}, ParameterVector{data});
         manager.register_pass<pass::BatchToSpaceFusion>();
->>>>>>> a84d01cb
     }
 
     {
-        auto data = std::make_shared<op::v0::Parameter>(element::f32, Shape{4, 3, 4, 8});
+        auto data = std::make_shared<opset6::Parameter>(element::f32, Shape{4, 3, 4, 8});
         auto batch_to_space = std::make_shared<opset6::BatchToSpace>(data,
             op::Constant::create(element::i64, Shape{4}, {1, 1, 2, 2}),
             op::Constant::create(element::i64, Shape{4}, {0, 0, 3, 0}),
@@ -95,135 +73,81 @@
 
 TEST_F(TransformationTestsF, NegativeBatchToSpaceFusionInvalidTransposePerm) {
     {
-        auto data = std::make_shared<op::v0::Parameter>(element::f32, Shape{12, 3, 4, 8});
-        auto trans_before = std::make_shared<op::v1::Transpose>(data, op::Constant::create(element::i64, Shape{4}, {2, 0, 1, 3}));
+        auto data = std::make_shared<opset6::Parameter>(element::f32, Shape{12, 3, 4, 8});
+        auto trans_before = std::make_shared<opset6::Transpose>(data, op::Constant::create(element::i64, Shape{4}, {2, 0, 1, 3}));
         auto depth_to_space = std::make_shared<opset6::DepthToSpace>(trans_before, opset6::DepthToSpace::DepthToSpaceMode::BLOCKS_FIRST, 2);
         auto slice = std::make_shared<opset6::StridedSlice>(depth_to_space,
                 op::Constant::create(element::i64, Shape{4}, {0, 0, 2, 1}),
                 op::Constant::create(element::i64, Shape{4}, {2, 1, -1, 2}),
                 std::vector<int64_t>{0, 0, 0, 0}, std::vector<int64_t>{0, 0, 0, 0});
-<<<<<<< HEAD
-        auto trans_after = std::make_shared<op::v1::Transpose>(slice, op::Constant::create(element::i64, Shape{4}, {1, 0, 2, 3}));
-        f = std::make_shared<Function>(NodeVector{trans_after}, ParameterVector{data});
-
-        pass::Manager m;
-        m.register_pass<pass::InitNodeInfo>();
-        m.register_pass<pass::BatchToSpaceFusion>();
-        m.run_passes(f);
-        ASSERT_NO_THROW(check_rt_info(f));
-=======
         auto trans_after = std::make_shared<opset6::Transpose>(slice, op::Constant::create(element::i64, Shape{4}, {1, 0, 2, 3}));
         function = std::make_shared<Function>(NodeVector{trans_after}, ParameterVector{data});
         manager.register_pass<pass::BatchToSpaceFusion>();
->>>>>>> a84d01cb
     }
 
     {
-        auto data = std::make_shared<op::v0::Parameter>(element::f32, Shape{12, 3, 4, 8});
-        auto trans_before = std::make_shared<op::v1::Transpose>(data, op::Constant::create(element::i64, Shape{4}, {2, 0, 1, 3}));
+        auto data = std::make_shared<opset6::Parameter>(element::f32, Shape{12, 3, 4, 8});
+        auto trans_before = std::make_shared<opset6::Transpose>(data, op::Constant::create(element::i64, Shape{4}, {2, 0, 1, 3}));
         auto depth_to_space = std::make_shared<opset6::DepthToSpace>(trans_before, opset6::DepthToSpace::DepthToSpaceMode::BLOCKS_FIRST, 2);
         auto slice = std::make_shared<opset6::StridedSlice>(depth_to_space,
                 op::Constant::create(element::i64, Shape{4}, {0, 0, 2, 1}),
                 op::Constant::create(element::i64, Shape{4}, {2, 1, -1, 2}),
                 std::vector<int64_t>{0, 0, 0, 0}, std::vector<int64_t>{0, 0, 0, 0});
-<<<<<<< HEAD
-        auto trans_after = std::make_shared<op::v1::Transpose>(slice, op::Constant::create(element::i64, Shape{4}, {1, 0, 2, 3}));
-        f_ref = std::make_shared<Function>(NodeVector{trans_after}, ParameterVector{data});
-=======
         auto trans_after = std::make_shared<opset6::Transpose>(slice, op::Constant::create(element::i64, Shape{4}, {1, 0, 2, 3}));
         function_ref = std::make_shared<Function>(NodeVector{trans_after}, ParameterVector{data});
->>>>>>> a84d01cb
     }
 }
 
 TEST_F(TransformationTestsF, NegativeBatchToSpaceFusionInvalidMode) {
     {
-        auto data = std::make_shared<op::v0::Parameter>(element::f32, Shape{12, 3, 4, 8});
-        auto trans_before = std::make_shared<op::v1::Transpose>(data, op::Constant::create(element::i64, Shape{4}, {1, 0, 2, 3}));
+        auto data = std::make_shared<opset6::Parameter>(element::f32, Shape{12, 3, 4, 8});
+        auto trans_before = std::make_shared<opset6::Transpose>(data, op::Constant::create(element::i64, Shape{4}, {1, 0, 2, 3}));
         auto depth_to_space = std::make_shared<opset6::DepthToSpace>(trans_before, opset6::DepthToSpace::DepthToSpaceMode::DEPTH_FIRST, 2);
         auto slice = std::make_shared<opset6::StridedSlice>(depth_to_space,
                 op::Constant::create(element::i64, Shape{4}, {0, 0, 2, 1}),
                 op::Constant::create(element::i64, Shape{4}, {2, 1, -1, 2}),
                 std::vector<int64_t>{0, 0, 0, 0}, std::vector<int64_t>{0, 0, 0, 0});
-<<<<<<< HEAD
-        auto trans_after = std::make_shared<op::v1::Transpose>(slice, op::Constant::create(element::i64, Shape{4}, {1, 0, 2, 3}));
-        f = std::make_shared<Function>(NodeVector{trans_after}, ParameterVector{data});
-
-        pass::Manager m;
-        m.register_pass<pass::InitNodeInfo>();
-        m.register_pass<pass::BatchToSpaceFusion>();
-        m.run_passes(f);
-        ASSERT_NO_THROW(check_rt_info(f));
-=======
         auto trans_after = std::make_shared<opset6::Transpose>(slice, op::Constant::create(element::i64, Shape{4}, {1, 0, 2, 3}));
         function = std::make_shared<Function>(NodeVector{trans_after}, ParameterVector{data});
         manager.register_pass<pass::BatchToSpaceFusion>();
->>>>>>> a84d01cb
     }
 
     {
-        auto data = std::make_shared<op::v0::Parameter>(element::f32, Shape{12, 3, 4, 8});
-        auto trans_before = std::make_shared<op::v1::Transpose>(data, op::Constant::create(element::i64, Shape{4}, {1, 0, 2, 3}));
+        auto data = std::make_shared<opset6::Parameter>(element::f32, Shape{12, 3, 4, 8});
+        auto trans_before = std::make_shared<opset6::Transpose>(data, op::Constant::create(element::i64, Shape{4}, {1, 0, 2, 3}));
         auto depth_to_space = std::make_shared<opset6::DepthToSpace>(trans_before, opset6::DepthToSpace::DepthToSpaceMode::DEPTH_FIRST, 2);
         auto slice = std::make_shared<opset6::StridedSlice>(depth_to_space,
                 op::Constant::create(element::i64, Shape{4}, {0, 0, 2, 1}),
                 op::Constant::create(element::i64, Shape{4}, {2, 1, -1, 2}),
                 std::vector<int64_t>{0, 0, 0, 0}, std::vector<int64_t>{0, 0, 0, 0});
-<<<<<<< HEAD
-        auto trans_after = std::make_shared<op::v1::Transpose>(slice, op::Constant::create(element::i64, Shape{4}, {1, 0, 2, 3}));
-        f_ref = std::make_shared<Function>(NodeVector{trans_after}, ParameterVector{data});
-=======
         auto trans_after = std::make_shared<opset6::Transpose>(slice, op::Constant::create(element::i64, Shape{4}, {1, 0, 2, 3}));
         function_ref = std::make_shared<Function>(NodeVector{trans_after}, ParameterVector{data});
->>>>>>> a84d01cb
     }
 }
 
 TEST_F(TransformationTestsF, NegativeBatchToSpaceFusionInvalidRank) {
     {
-        auto data = std::make_shared<op::v0::Parameter>(element::f32, Shape{12, 3, 4, 8, 8});
-        auto trans_before = std::make_shared<op::v1::Transpose>(data, op::Constant::create(element::i64, Shape{5}, {1, 0, 2, 3, 4}));
+        auto data = std::make_shared<opset6::Parameter>(element::f32, Shape{12, 3, 4, 8, 8});
+        auto trans_before = std::make_shared<opset6::Transpose>(data, op::Constant::create(element::i64, Shape{5}, {1, 0, 2, 3, 4}));
         auto depth_to_space = std::make_shared<opset6::DepthToSpace>(trans_before, opset6::DepthToSpace::DepthToSpaceMode::BLOCKS_FIRST, 2);
         auto slice = std::make_shared<opset6::StridedSlice>(depth_to_space,
                 op::Constant::create(element::i64, Shape{5}, {0, 0, 2, 1, 1}),
                 op::Constant::create(element::i64, Shape{5}, {2, 1, -1, 2, 2}),
                 std::vector<int64_t>{0, 0, 0, 0, 0}, std::vector<int64_t>{0, 0, 0, 0, 0});
-<<<<<<< HEAD
-        auto trans_after = std::make_shared<op::v1::Transpose>(slice, op::Constant::create(element::i64, Shape{5}, {1, 0, 2, 3, 4}));
-        f = std::make_shared<Function>(NodeVector{trans_after}, ParameterVector{data});
-
-        pass::Manager m;
-        m.register_pass<pass::InitNodeInfo>();
-        m.register_pass<pass::BatchToSpaceFusion>();
-        m.run_passes(f);
-        ASSERT_NO_THROW(check_rt_info(f));
-=======
         auto trans_after = std::make_shared<opset6::Transpose>(slice, op::Constant::create(element::i64, Shape{5}, {1, 0, 2, 3, 4}));
         function = std::make_shared<Function>(NodeVector{trans_after}, ParameterVector{data});
         manager.register_pass<pass::BatchToSpaceFusion>();
->>>>>>> a84d01cb
     }
     {
-        auto data = std::make_shared<op::v0::Parameter>(element::f32, Shape{12, 3, 4, 8, 8});
-        auto trans_before = std::make_shared<op::v1::Transpose>(data, op::Constant::create(element::i64, Shape{5}, {1, 0, 2, 3, 4}));
+        auto data = std::make_shared<opset6::Parameter>(element::f32, Shape{12, 3, 4, 8, 8});
+        auto trans_before = std::make_shared<opset6::Transpose>(data, op::Constant::create(element::i64, Shape{5}, {1, 0, 2, 3, 4}));
         auto depth_to_space = std::make_shared<opset6::DepthToSpace>(trans_before, opset6::DepthToSpace::DepthToSpaceMode::BLOCKS_FIRST, 2);
         auto slice = std::make_shared<opset6::StridedSlice>(depth_to_space,
                 op::Constant::create(element::i64, Shape{5}, {0, 0, 2, 1, 1}),
                 op::Constant::create(element::i64, Shape{5}, {2, 1, -1, 2, 2}),
                 std::vector<int64_t>{0, 0, 0, 0, 0}, std::vector<int64_t>{0, 0, 0, 0, 0});
-<<<<<<< HEAD
-        auto trans_after = std::make_shared<op::v1::Transpose>(slice, op::Constant::create(element::i64, Shape{5}, {1, 0, 2, 3, 4}));
-        f_ref = std::make_shared<Function>(NodeVector{trans_after}, ParameterVector{data});
-
-        pass::Manager m;
-        m.register_pass<pass::InitNodeInfo>();
-        m.register_pass<pass::BatchToSpaceFusion>();
-        m.run_passes(f);
-        ASSERT_NO_THROW(check_rt_info(f));
-=======
         auto trans_after = std::make_shared<opset6::Transpose>(slice, op::Constant::create(element::i64, Shape{5}, {1, 0, 2, 3, 4}));
         function_ref = std::make_shared<Function>(NodeVector{trans_after}, ParameterVector{data});
         manager.register_pass<pass::BatchToSpaceFusion>();
->>>>>>> a84d01cb
     }
 }
