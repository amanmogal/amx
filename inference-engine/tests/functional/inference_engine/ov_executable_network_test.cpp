--- conflicted
+++ resolved
@@ -15,13 +15,8 @@
 }
 
 TEST(ExecutableNetworkOVTests, throwsOnUninitializedGetFunction) {
-<<<<<<< HEAD
     ov::runtime::CompiledModel exec;
-    ASSERT_THROW(exec.get_runtime_function(), ov::Exception);
-=======
-    ov::runtime::ExecutableNetwork exec;
     ASSERT_THROW(exec.get_runtime_model(), ov::Exception);
->>>>>>> ec6f5787
 }
 
 TEST(ExecutableNetworkOVTests, throwsOnUninitializedOutputs) {
