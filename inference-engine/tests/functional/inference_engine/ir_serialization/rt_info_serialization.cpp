// Copyright (C) 2018-2021 Intel Corporation
// SPDX-License-Identifier: Apache-2.0
//

#include <gtest/gtest.h>

#include <file_utils.h>
#include <ie_api.h>
#include <ie_iextension.h>
#include "common_test_utils/ngraph_test_utils.hpp"
#include "ie_core.hpp"
#include "ngraph/ngraph.hpp"
#include "transformations/serialize.hpp"
#include <openvino/opsets/opset8.hpp>
#include <transformations/rt_info/attributes.hpp>

using namespace ngraph;

class RTInfoSerializationTest : public CommonTestUtils::TestsCommon {
protected:
    std::string test_name = GetTestName() + "_" + GetTimestamp();
    std::string m_out_xml_path = test_name + ".xml";
    std::string m_out_bin_path = test_name + ".bin";

    void TearDown() override {
        std::remove(m_out_xml_path.c_str());
        std::remove(m_out_bin_path.c_str());
    }
};

TEST_F(RTInfoSerializationTest, all_attributes_latest) {
    auto init_info = [](RTMap & info) {
        info[VariantWrapper<ngraph::FusedNames>::get_type_info_static()] =
                std::make_shared<VariantWrapper<ngraph::FusedNames>>(ngraph::FusedNames("add"));
        info[ov::PrimitivesPriority::get_type_info_static()] =
                std::make_shared<ov::PrimitivesPriority>("priority");
        info[ov::OldApiMap::get_type_info_static()] =
                std::make_shared<ov::OldApiMap>(ov::OldApiMapAttr(std::vector<int64_t>{0, 2, 3, 1}, ngraph::element::Type_t::f32));
    };

    std::shared_ptr<ngraph::Function> function;
    {
        auto data = std::make_shared<ov::opset8::Parameter>(ngraph::element::Type_t::f32, ngraph::Shape{1, 3, 10, 10});
        auto add = std::make_shared<ov::opset8::Add>(data, data);
        init_info(add->get_rt_info());
        init_info(add->input(0).get_rt_info());
        init_info(add->input(1).get_rt_info());
        init_info(add->output(0).get_rt_info());
        function = std::make_shared<ngraph::Function>(OutputVector{add}, ParameterVector{data});
    }

    pass::Manager m;
    m.register_pass<pass::Serialize>(m_out_xml_path, m_out_bin_path);
    m.run_passes(function);

    auto core = InferenceEngine::Core();
    auto net = core.ReadNetwork(m_out_xml_path, m_out_bin_path);
    auto f = net.getFunction();

    auto check_info = [](const RTMap & info) {
        const std::string & key = VariantWrapper<ngraph::FusedNames>::get_type_info_static();
        ASSERT_TRUE(info.count(key));
        auto fused_names_attr = std::dynamic_pointer_cast<VariantWrapper<ngraph::FusedNames>>(info.at(key));
        ASSERT_TRUE(fused_names_attr);
        ASSERT_EQ(fused_names_attr->get().getNames(), "add");

        const std::string & pkey = ov::PrimitivesPriority::get_type_info_static();
        ASSERT_TRUE(info.count(pkey));
        auto primitives_priority_attr = std::dynamic_pointer_cast<ov::PrimitivesPriority>(info.at(pkey));
        ASSERT_TRUE(primitives_priority_attr);
        ASSERT_EQ(primitives_priority_attr->get(), "priority");

        const std::string & old_api_map_key = ov::OldApiMap::get_type_info_static();
        ASSERT_TRUE(info.count(old_api_map_key));
        auto old_api_map_attr = std::dynamic_pointer_cast<ov::OldApiMap>(info.at(old_api_map_key));
        ASSERT_TRUE(old_api_map_attr);

        ov::OldApiMapAttr old_api_map_attr_val = old_api_map_attr->get();

        std::vector<int64_t> expected_order = {0, 2, 3, 1};
        ASSERT_EQ(old_api_map_attr_val.get_order().size(), expected_order.size());
        auto order = old_api_map_attr_val.get_order();
        for (auto j = 0; j < old_api_map_attr_val.get_order().size(); ++j) {
            ASSERT_EQ(order[j], expected_order[j]);
        }

        ASSERT_EQ(old_api_map_attr_val.get_type(), ngraph::element::Type_t::f32);
    };

    auto add = f->get_results()[0]->get_input_node_ptr(0);
    check_info(add->get_rt_info());
    check_info(add->input(0).get_rt_info());
    check_info(add->input(1).get_rt_info());
    check_info(add->output(0).get_rt_info());
}

TEST_F(RTInfoSerializationTest, all_attributes_v10) {
    auto init_info = [](RTMap & info) {
        info[VariantWrapper<ngraph::FusedNames>::get_type_info_static()] =
                std::make_shared<VariantWrapper<ngraph::FusedNames>>(ngraph::FusedNames("add"));
        info[ov::PrimitivesPriority::get_type_info_static()] =
                std::make_shared<ov::PrimitivesPriority>("priority");
    };

    std::shared_ptr<ngraph::Function> function;
    {
        auto data = std::make_shared<ov::opset8::Parameter>(ngraph::element::Type_t::f32, ngraph::Shape{1, 3, 10, 10});
        auto add = std::make_shared<ov::opset8::Add>(data, data);
        init_info(add->get_rt_info());
        init_info(add->input(0).get_rt_info());
        init_info(add->input(1).get_rt_info());
        init_info(add->output(0).get_rt_info());
        function = std::make_shared<ngraph::Function>(OutputVector{add}, ParameterVector{data});
    }

    pass::Manager m;
    m.register_pass<pass::Serialize>(m_out_xml_path, m_out_bin_path, pass::Serialize::Version::IR_V10);
    m.run_passes(function);

    auto core = InferenceEngine::Core();
    auto net = core.ReadNetwork(m_out_xml_path, m_out_bin_path);
    auto f = net.getFunction();

    auto check_info = [](const RTMap & info) {
        const std::string & key = VariantWrapper<ngraph::FusedNames>::get_type_info_static();
        ASSERT_FALSE(info.count(key));
    };

    auto add = f->get_results()[0]->get_input_node_ptr(0);
    check_info(add->get_rt_info());
    check_info(add->input(0).get_rt_info());
    check_info(add->input(1).get_rt_info());
    check_info(add->output(0).get_rt_info());
}

<<<<<<< HEAD
=======
TEST_F(RTInfoSerializationTest, all_attributes_v10) {
    auto init_info = [](RTMap & info) {
        info[VariantWrapper<ngraph::FusedNames>::get_type_info_static()] =
                std::make_shared<VariantWrapper<ngraph::FusedNames>>(ngraph::FusedNames("add"));
        info[ov::PrimitivesPriority::get_type_info_static()] =
                std::make_shared<ov::PrimitivesPriority>("priority");
    };

    std::shared_ptr<ngraph::Function> function;
    {
        auto data = std::make_shared<ov::opset8::Parameter>(ngraph::element::Type_t::f32, ngraph::Shape{1, 3, 10, 10});
        auto add = std::make_shared<ov::opset8::Add>(data, data);
        init_info(add->get_rt_info());
        init_info(add->input(0).get_rt_info());
        init_info(add->input(1).get_rt_info());
        init_info(add->output(0).get_rt_info());
        function = std::make_shared<ngraph::Function>(OutputVector{add}, ParameterVector{data});
    }

    pass::Manager m;
    m.register_pass<pass::Serialize>(m_out_xml_path, m_out_bin_path, pass::Serialize::Version::IR_V10);
    m.run_passes(function);

    auto core = InferenceEngine::Core();
    auto net = core.ReadNetwork(m_out_xml_path, m_out_bin_path);
    auto f = net.getFunction();

    auto check_info = [](const RTMap & info) {
        const std::string & key = VariantWrapper<ngraph::FusedNames>::get_type_info_static();
        ASSERT_FALSE(info.count(key));
    };

    auto add = f->get_results()[0]->get_input_node_ptr(0);
    check_info(add->get_rt_info());
    check_info(add->input(0).get_rt_info());
    check_info(add->input(1).get_rt_info());
    check_info(add->output(0).get_rt_info());
}

>>>>>>> 3859990b
TEST_F(RTInfoSerializationTest, all_attributes_v11) {
    auto init_info = [](RTMap & info) {
        info[VariantWrapper<ngraph::FusedNames>::get_type_info_static()] =
                std::make_shared<VariantWrapper<ngraph::FusedNames>>(ngraph::FusedNames("add"));
        info[ov::PrimitivesPriority::get_type_info_static()] =
                std::make_shared<ov::PrimitivesPriority>("priority");
    };

    std::shared_ptr<ngraph::Function> function;
    {
        auto data = std::make_shared<ov::opset8::Parameter>(ngraph::element::Type_t::f32, ngraph::Shape{1, 3, 10, 10});
        auto add = std::make_shared<ov::opset8::Add>(data, data);
        init_info(add->get_rt_info());
        init_info(add->input(0).get_rt_info());
        init_info(add->input(1).get_rt_info());
        init_info(add->output(0).get_rt_info());
        function = std::make_shared<ngraph::Function>(OutputVector{add}, ParameterVector{data});
    }

    pass::Manager m;
    m.register_pass<pass::Serialize>(m_out_xml_path, m_out_bin_path);
    m.run_passes(function);

    auto core = InferenceEngine::Core();
    auto net = core.ReadNetwork(m_out_xml_path, m_out_bin_path);
    auto f = net.getFunction();

    auto check_info = [](const RTMap & info) {
        const std::string & key = VariantWrapper<ngraph::FusedNames>::get_type_info_static();
        ASSERT_TRUE(info.count(key));
        auto fused_names_attr = std::dynamic_pointer_cast<VariantWrapper<ngraph::FusedNames>>(info.at(key));
        ASSERT_TRUE(fused_names_attr);
        ASSERT_EQ(fused_names_attr->get().getNames(), "add");

        const std::string & pkey = ov::PrimitivesPriority::get_type_info_static();
        ASSERT_TRUE(info.count(pkey));
        auto primitives_priority_attr = std::dynamic_pointer_cast<ov::PrimitivesPriority>(info.at(pkey));
        ASSERT_TRUE(primitives_priority_attr);
        ASSERT_EQ(primitives_priority_attr->get(), "priority");
    };

    auto add = f->get_results()[0]->get_input_node_ptr(0);
    check_info(add->get_rt_info());
    check_info(add->input(0).get_rt_info());
    check_info(add->input(1).get_rt_info());
    check_info(add->output(0).get_rt_info());
}

TEST_F(RTInfoSerializationTest, parameter_result_v11) {
    std::shared_ptr<ngraph::Function> function;
    {
        auto param1 = std::make_shared<ov::opset8::Parameter>(ov::element::f32, ngraph::Shape({1, 3, 24, 24}));
        param1->set_friendly_name("param1");
        param1->output(0).get_tensor().set_names({"data1"});
        auto param2 = std::make_shared<ov::opset8::Parameter>(ov::element::f32, ngraph::Shape({1, 3, 24, 24}));
        param2->set_friendly_name("param2");
        param2->output(0).get_tensor().set_names({"data2"});
        auto relu = std::make_shared<ov::opset8::Relu>(param1);
        relu->set_friendly_name("relu_op");
        relu->output(0).get_tensor().set_names({"relu"});
        auto result1 = std::make_shared<ov::opset8::Result>(relu);
        result1->set_friendly_name("result1");
        auto concat = std::make_shared<ov::opset8::Concat>(OutputVector{relu, param2}, 1);
        concat->set_friendly_name("concat_op");
        concat->output(0).get_tensor().set_names({"concat"});
        auto result2 = std::make_shared<ov::opset8::Result>(concat);
        result2->set_friendly_name("result2");
        function = std::make_shared<ngraph::Function>(ngraph::ResultVector{result1, result2},
                                                      ngraph::ParameterVector{param1, param2});
        function->set_friendly_name("SingleRuLU");
    }

    pass::Manager m;
    m.register_pass<pass::Serialize>(m_out_xml_path, m_out_bin_path, pass::Serialize::Version::IR_V11);
    m.run_passes(function);

    auto core = InferenceEngine::Core();
    auto net = core.ReadNetwork(m_out_xml_path, m_out_bin_path);
    auto f = net.getFunction();

    ASSERT_EQ(function->get_results().size(), f->get_results().size());
    ASSERT_EQ(function->get_parameters().size(), f->get_parameters().size());
    for (size_t i = 0; i < f->get_parameters().size(); i++) {
        ASSERT_EQ(function->get_parameters()[i]->get_friendly_name(), f->get_parameters()[i]->get_friendly_name());
    }
    for (size_t i = 0; i < f->get_results().size(); i++) {
        ASSERT_EQ(function->get_results()[i]->get_friendly_name(), f->get_results()[i]->get_friendly_name());
    }
}<|MERGE_RESOLUTION|>--- conflicted
+++ resolved
@@ -69,22 +69,6 @@
         auto primitives_priority_attr = std::dynamic_pointer_cast<ov::PrimitivesPriority>(info.at(pkey));
         ASSERT_TRUE(primitives_priority_attr);
         ASSERT_EQ(primitives_priority_attr->get(), "priority");
-
-        const std::string & old_api_map_key = ov::OldApiMap::get_type_info_static();
-        ASSERT_TRUE(info.count(old_api_map_key));
-        auto old_api_map_attr = std::dynamic_pointer_cast<ov::OldApiMap>(info.at(old_api_map_key));
-        ASSERT_TRUE(old_api_map_attr);
-
-        ov::OldApiMapAttr old_api_map_attr_val = old_api_map_attr->get();
-
-        std::vector<int64_t> expected_order = {0, 2, 3, 1};
-        ASSERT_EQ(old_api_map_attr_val.get_order().size(), expected_order.size());
-        auto order = old_api_map_attr_val.get_order();
-        for (auto j = 0; j < old_api_map_attr_val.get_order().size(); ++j) {
-            ASSERT_EQ(order[j], expected_order[j]);
-        }
-
-        ASSERT_EQ(old_api_map_attr_val.get_type(), ngraph::element::Type_t::f32);
     };
 
     auto add = f->get_results()[0]->get_input_node_ptr(0);
@@ -133,48 +117,6 @@
     check_info(add->output(0).get_rt_info());
 }
 
-<<<<<<< HEAD
-=======
-TEST_F(RTInfoSerializationTest, all_attributes_v10) {
-    auto init_info = [](RTMap & info) {
-        info[VariantWrapper<ngraph::FusedNames>::get_type_info_static()] =
-                std::make_shared<VariantWrapper<ngraph::FusedNames>>(ngraph::FusedNames("add"));
-        info[ov::PrimitivesPriority::get_type_info_static()] =
-                std::make_shared<ov::PrimitivesPriority>("priority");
-    };
-
-    std::shared_ptr<ngraph::Function> function;
-    {
-        auto data = std::make_shared<ov::opset8::Parameter>(ngraph::element::Type_t::f32, ngraph::Shape{1, 3, 10, 10});
-        auto add = std::make_shared<ov::opset8::Add>(data, data);
-        init_info(add->get_rt_info());
-        init_info(add->input(0).get_rt_info());
-        init_info(add->input(1).get_rt_info());
-        init_info(add->output(0).get_rt_info());
-        function = std::make_shared<ngraph::Function>(OutputVector{add}, ParameterVector{data});
-    }
-
-    pass::Manager m;
-    m.register_pass<pass::Serialize>(m_out_xml_path, m_out_bin_path, pass::Serialize::Version::IR_V10);
-    m.run_passes(function);
-
-    auto core = InferenceEngine::Core();
-    auto net = core.ReadNetwork(m_out_xml_path, m_out_bin_path);
-    auto f = net.getFunction();
-
-    auto check_info = [](const RTMap & info) {
-        const std::string & key = VariantWrapper<ngraph::FusedNames>::get_type_info_static();
-        ASSERT_FALSE(info.count(key));
-    };
-
-    auto add = f->get_results()[0]->get_input_node_ptr(0);
-    check_info(add->get_rt_info());
-    check_info(add->input(0).get_rt_info());
-    check_info(add->input(1).get_rt_info());
-    check_info(add->output(0).get_rt_info());
-}
-
->>>>>>> 3859990b
 TEST_F(RTInfoSerializationTest, all_attributes_v11) {
     auto init_info = [](RTMap & info) {
         info[VariantWrapper<ngraph::FusedNames>::get_type_info_static()] =
