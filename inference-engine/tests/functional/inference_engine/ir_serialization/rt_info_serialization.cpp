--- conflicted
+++ resolved
@@ -135,11 +135,7 @@
     }
 
     pass::Manager m;
-<<<<<<< HEAD
-    m.register_pass<pass::Serialize>(m_out_xml_path, m_out_bin_path, pass::Serialize::Version::IR_V11);
-=======
     m.register_pass<pass::Serialize>(m_out_xml_path, m_out_bin_path);
->>>>>>> e31bbfc8
     m.run_passes(function);
 
     auto core = InferenceEngine::Core();
@@ -199,21 +195,6 @@
     auto net = core.ReadNetwork(m_out_xml_path, m_out_bin_path);
     auto f = net.getFunction();
 
-<<<<<<< HEAD
-    auto check_info = [](const RTMap & info, size_t index) {
-        const std::string & pkey = ov::IndexWrapper::get_type_info_static();
-        ASSERT_TRUE(info.count(pkey));
-        auto index_attr = std::dynamic_pointer_cast<ov::IndexWrapper>(info.at(pkey));
-        ASSERT_TRUE(index_attr);
-        ASSERT_EQ(index_attr->get(), index);
-    };
-
-    for (size_t i = 0; i < f->get_parameters().size(); i++) {
-        check_info(f->get_parameters()[i]->get_rt_info(), i);
-    }
-    for (size_t i = 0; i < f->get_results().size(); i++) {
-        check_info(f->get_results()[i]->get_rt_info(), i);
-=======
     ASSERT_EQ(function->get_results().size(), f->get_results().size());
     ASSERT_EQ(function->get_parameters().size(), f->get_parameters().size());
     for (size_t i = 0; i < f->get_parameters().size(); i++) {
@@ -221,6 +202,5 @@
     }
     for (size_t i = 0; i < f->get_results().size(); i++) {
         ASSERT_EQ(function->get_results()[i]->get_friendly_name(), f->get_results()[i]->get_friendly_name());
->>>>>>> e31bbfc8
     }
 }