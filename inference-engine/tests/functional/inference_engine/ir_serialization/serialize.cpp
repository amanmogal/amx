--- conflicted
+++ resolved
@@ -44,94 +44,7 @@
     }
 };
 
-<<<<<<< HEAD
-TEST_F(SerializationTest, BasicModel_MO) {
-    const std::string model = IR_SERIALIZATION_MODELS_PATH "add_abc.xml";
-    const std::string weights = IR_SERIALIZATION_MODELS_PATH "add_abc.bin";
-
-    InferenceEngine::Core ie;
-    auto expected = ie.ReadNetwork(model, weights);
-    expected.serialize(m_out_xml_path, m_out_bin_path);
-    auto result = ie.ReadNetwork(m_out_xml_path, m_out_bin_path);
-
-    bool success;
-    std::string message;
-    std::tie(success, message) =
-        compare_functions(result.getFunction(), expected.getFunction());
-
-    ASSERT_TRUE(success) << message;
-}
-
-TEST_F(SerializationTest, BasicModel_ONNXImporter) {
-    const std::string model = IR_SERIALIZATION_MODELS_PATH "add_abc.prototxt";
-
-    InferenceEngine::Core ie;
-    auto expected = ie.ReadNetwork(model);
-    expected.serialize(m_out_xml_path, m_out_bin_path);
-    auto result = ie.ReadNetwork(m_out_xml_path, m_out_bin_path);
-
-    bool success;
-    std::string message;
-    std::tie(success, message) =
-        compare_functions(result.getFunction(), expected.getFunction());
-
-    ASSERT_TRUE(success) << message;
-}
-
-TEST_F(SerializationTest, ModelWithMultipleOutputs_MO) {
-    const std::string model =
-        IR_SERIALIZATION_MODELS_PATH "split_equal_parts_2d.xml";
-    const std::string weights =
-        IR_SERIALIZATION_MODELS_PATH "split_equal_parts_2d.bin";
-
-    InferenceEngine::Core ie;
-    auto expected = ie.ReadNetwork(model, weights);
-    expected.serialize(m_out_xml_path, m_out_bin_path);
-    auto result = ie.ReadNetwork(m_out_xml_path, m_out_bin_path);
-
-    bool success;
-    std::string message;
-    std::tie(success, message) =
-        compare_functions(result.getFunction(), expected.getFunction());
-
-    ASSERT_TRUE(success) << message;
-}
-
-TEST_F(SerializationTest, ModelWithMultipleOutputs_ONNXImporter) {
-    const std::string model =
-        IR_SERIALIZATION_MODELS_PATH "split_equal_parts_2d.prototxt";
-
-    InferenceEngine::Core ie;
-    auto expected = ie.ReadNetwork(model);
-    expected.serialize(m_out_xml_path, m_out_bin_path);
-    auto result = ie.ReadNetwork(m_out_xml_path, m_out_bin_path);
-
-    bool success;
-    std::string message;
-    std::tie(success, message) =
-        compare_functions(result.getFunction(), expected.getFunction());
-
-    ASSERT_TRUE(success) << message;
-}
-
-TEST_F(SerializationTest, ModelWithMultipleLayers_MO) {
-    const std::string model = IR_SERIALIZATION_MODELS_PATH "addmul_abc.xml";
-    const std::string weights = IR_SERIALIZATION_MODELS_PATH "addmul_abc.bin";
-
-    InferenceEngine::Core ie;
-    auto expected = ie.ReadNetwork(model, weights);
-    expected.serialize(m_out_xml_path, m_out_bin_path);
-    auto result = ie.ReadNetwork(m_out_xml_path, m_out_bin_path);
-
-    bool success;
-    std::string message;
-    std::tie(success, message) =
-        compare_functions(result.getFunction(), expected.getFunction());
-
-    ASSERT_TRUE(success) << message;
-=======
 TEST_P(SerializationTest, CompareFunctions) {
->>>>>>> 3a6c337f
 }
 
 INSTANTIATE_TEST_CASE_P(IRSerialization, SerializationTest,
