--- conflicted
+++ resolved
@@ -394,12 +394,6 @@
     <layers>
         <layer name="in1" type="Parameter" id="0" version="opset8">
             <data element_type="f32" shape="1,3,22,22"/>
-<<<<<<< HEAD
-            <rt_info>
-                <attribute name="index" version="0" value="0"/>
-            </rt_info>
-=======
->>>>>>> e31bbfc8
             <output>
                 <port id="0" precision="FP32">
                     <dim>1</dim>
@@ -411,12 +405,6 @@
         </layer>
         <layer name="in2" type="Parameter" id="1" version="opset8">
             <data element_type="f32" shape="1,3,22,22"/>
-<<<<<<< HEAD
-            <rt_info>
-                <attribute name="index" version="0" value="1"/>
-            </rt_info>
-=======
->>>>>>> e31bbfc8
             <output>
                 <port id="0" precision="FP32">
                     <dim>1</dim>
@@ -450,57 +438,35 @@
                 </port>
             </output>
         </layer>
-<<<<<<< HEAD
+        <layer id="4" name="relu" type="Relu" version="opset8">
+            <input>
+                <port id="0">
+                    <dim>1</dim>
+                    <dim>3</dim>
+                    <dim>22</dim>
+                    <dim>22</dim>
+                </port>
+            </input>
+            <output>
+                <port id="2" precision="FP32">
+                    <dim>1</dim>
+                    <dim>3</dim>
+                    <dim>22</dim>
+                    <dim>22</dim>
+                </port>
+            </output>
+        </layer>
+        <layer name="output2" type="Result" id="5" version="opset8">
+            <input>
+                <port id="0" precision="FP32">
+                    <dim>1</dim>
+                    <dim>3</dim>
+                    <dim>22</dim>
+                    <dim>22</dim>
+                </port>
+            </input>
+        </layer>
         <layer name="output1" type="Result" id="3" version="opset8">
-            <rt_info>
-                <attribute name="index" version="0" value="1"/>
-            </rt_info>
-            <input>
-                <port id="0" precision="FP32">
-                    <dim>1</dim>
-                    <dim>3</dim>
-                    <dim>22</dim>
-                    <dim>22</dim>
-                </port>
-            </input>
-        </layer>
-=======
->>>>>>> e31bbfc8
-        <layer id="4" name="relu" type="Relu" version="opset8">
-            <input>
-                <port id="0">
-                    <dim>1</dim>
-                    <dim>3</dim>
-                    <dim>22</dim>
-                    <dim>22</dim>
-                </port>
-            </input>
-            <output>
-                <port id="2" precision="FP32">
-                    <dim>1</dim>
-                    <dim>3</dim>
-                    <dim>22</dim>
-                    <dim>22</dim>
-                </port>
-            </output>
-        </layer>
-        <layer name="output2" type="Result" id="5" version="opset8">
-<<<<<<< HEAD
-            <rt_info>
-                <attribute name="index" version="0" value="0"/>
-            </rt_info>
-=======
-            <input>
-                <port id="0" precision="FP32">
-                    <dim>1</dim>
-                    <dim>3</dim>
-                    <dim>22</dim>
-                    <dim>22</dim>
-                </port>
-            </input>
-        </layer>
-        <layer name="output1" type="Result" id="3" version="opset8">
->>>>>>> e31bbfc8
             <input>
                 <port id="0" precision="FP32">
                     <dim>1</dim>
@@ -533,247 +499,6 @@
     };
     check_version(f);
 
-<<<<<<< HEAD
-    auto check_fused_names = [](const std::shared_ptr<ov::Node>& node, uint64_t index, const std::string& name) {
-        const auto& info = node->get_rt_info();
-        const std::string key = ov::IndexWrapper::get_type_info_static();
-        ASSERT_TRUE(info.count(key));
-        auto index_attr = std::dynamic_pointer_cast<ov::IndexWrapper>(info.at(key));
-        ASSERT_TRUE(index_attr);
-        ASSERT_EQ(index_attr->get(), index);
-        ASSERT_EQ(node->get_friendly_name(), name);
-    };
-
-    ASSERT_EQ(2, f->get_parameters().size());
-    check_fused_names(f->get_parameters()[0], 0, "in1");
-    check_fused_names(f->get_parameters()[1], 1, "in2");
-
-    ASSERT_EQ(2, f->get_results().size());
-    check_fused_names(f->get_results()[0], 0, "output2");
-    check_fused_names(f->get_results()[1], 1, "output1");
-}
-
-TEST(RTInfoDeserialization, IncorrectInputIndexesV11) {
-    std::string model = R"V0G0N(
-<net name="Network" version="11">
-    <layers>
-        <layer name="in1" type="Parameter" id="0" version="opset8">
-            <data element_type="f32" shape="1,3,22,22"/>
-            <rt_info>
-                <attribute name="index" version="0" value="0"/>
-            </rt_info>
-            <output>
-                <port id="0" precision="FP32">
-                    <dim>1</dim>
-                    <dim>3</dim>
-                    <dim>22</dim>
-                    <dim>22</dim>
-                </port>
-            </output>
-        </layer>
-        <layer name="in2" type="Parameter" id="1" version="opset8">
-            <data element_type="f32" shape="1,3,22,22"/>
-            <output>
-                <port id="0" precision="FP32">
-                    <dim>1</dim>
-                    <dim>3</dim>
-                    <dim>22</dim>
-                    <dim>22</dim>
-                </port>
-            </output>
-        </layer>
-        <layer id="2" name="sum" type="Add" version="opset1">
-            <input>
-                <port id="0">
-                    <dim>1</dim>
-                    <dim>3</dim>
-                    <dim>22</dim>
-                    <dim>22</dim>
-                </port>
-                <port id="1">
-                    <dim>1</dim>
-                    <dim>3</dim>
-                    <dim>22</dim>
-                    <dim>22</dim>
-                </port>
-            </input>
-            <output>
-                <port id="2" precision="FP32">
-                    <dim>1</dim>
-                    <dim>3</dim>
-                    <dim>22</dim>
-                    <dim>22</dim>
-                </port>
-            </output>
-        </layer>
-        <layer name="output1" type="Result" id="3" version="opset8">
-            <rt_info>
-                <attribute name="index" version="0" value="1"/>
-            </rt_info>
-            <input>
-                <port id="0" precision="FP32">
-                    <dim>1</dim>
-                    <dim>3</dim>
-                    <dim>22</dim>
-                    <dim>22</dim>
-                </port>
-            </input>
-        </layer>
-        <layer id="4" name="relu" type="Relu" version="opset8">
-            <input>
-                <port id="0">
-                    <dim>1</dim>
-                    <dim>3</dim>
-                    <dim>22</dim>
-                    <dim>22</dim>
-                </port>
-            </input>
-            <output>
-                <port id="2" precision="FP32">
-                    <dim>1</dim>
-                    <dim>3</dim>
-                    <dim>22</dim>
-                    <dim>22</dim>
-                </port>
-            </output>
-        </layer>
-        <layer name="output2" type="Result" id="5" version="opset8">
-            <rt_info>
-                <attribute name="index" version="0" value="0"/>
-            </rt_info>
-            <input>
-                <port id="0" precision="FP32">
-                    <dim>1</dim>
-                    <dim>3</dim>
-                    <dim>22</dim>
-                    <dim>22</dim>
-                </port>
-            </input>
-        </layer>
-    </layers>
-    <edges>
-        <edge from-layer="0" from-port="0" to-layer="2" to-port="0"/>
-        <edge from-layer="1" from-port="0" to-layer="2" to-port="1"/>
-        <edge from-layer="2" from-port="2" to-layer="3" to-port="0"/>
-        <edge from-layer="2" from-port="2" to-layer="4" to-port="0"/>
-        <edge from-layer="4" from-port="2" to-layer="5" to-port="0"/>
-    </edges>
-</net>
-)V0G0N";
-    auto core = InferenceEngine::Core();
-    ASSERT_THROW(core.ReadNetwork(model, InferenceEngine::Blob::Ptr()), ov::Exception);
-}
-
-TEST(RTInfoDeserialization, IncorrectOutputIndexesV11) {
-    std::string model = R"V0G0N(
-<net name="Network" version="11">
-    <layers>
-        <layer name="in1" type="Parameter" id="0" version="opset8">
-            <data element_type="f32" shape="1,3,22,22"/>
-            <rt_info>
-                <attribute name="index" version="0" value="0"/>
-            </rt_info>
-            <output>
-                <port id="0" precision="FP32">
-                    <dim>1</dim>
-                    <dim>3</dim>
-                    <dim>22</dim>
-                    <dim>22</dim>
-                </port>
-            </output>
-        </layer>
-        <layer name="in2" type="Parameter" id="1" version="opset8">
-            <data element_type="f32" shape="1,3,22,22"/>
-            <rt_info>
-                <attribute name="index" version="0" value="1"/>
-            </rt_info>
-            <output>
-                <port id="0" precision="FP32">
-                    <dim>1</dim>
-                    <dim>3</dim>
-                    <dim>22</dim>
-                    <dim>22</dim>
-                </port>
-            </output>
-        </layer>
-        <layer id="2" name="sum" type="Add" version="opset1">
-            <input>
-                <port id="0">
-                    <dim>1</dim>
-                    <dim>3</dim>
-                    <dim>22</dim>
-                    <dim>22</dim>
-                </port>
-                <port id="1">
-                    <dim>1</dim>
-                    <dim>3</dim>
-                    <dim>22</dim>
-                    <dim>22</dim>
-                </port>
-            </input>
-            <output>
-                <port id="2" precision="FP32">
-                    <dim>1</dim>
-                    <dim>3</dim>
-                    <dim>22</dim>
-                    <dim>22</dim>
-                </port>
-            </output>
-        </layer>
-        <layer name="output1" type="Result" id="3" version="opset8">
-            <input>
-                <port id="0" precision="FP32">
-                    <dim>1</dim>
-                    <dim>3</dim>
-                    <dim>22</dim>
-                    <dim>22</dim>
-                </port>
-            </input>
-        </layer>
-        <layer id="4" name="relu" type="Relu" version="opset8">
-            <input>
-                <port id="0">
-                    <dim>1</dim>
-                    <dim>3</dim>
-                    <dim>22</dim>
-                    <dim>22</dim>
-                </port>
-            </input>
-            <output>
-                <port id="2" precision="FP32">
-                    <dim>1</dim>
-                    <dim>3</dim>
-                    <dim>22</dim>
-                    <dim>22</dim>
-                </port>
-            </output>
-        </layer>
-        <layer name="output2" type="Result" id="5" version="opset8">
-            <rt_info>
-                <attribute name="index" version="0" value="0"/>
-            </rt_info>
-            <input>
-                <port id="0" precision="FP32">
-                    <dim>1</dim>
-                    <dim>3</dim>
-                    <dim>22</dim>
-                    <dim>22</dim>
-                </port>
-            </input>
-        </layer>
-    </layers>
-    <edges>
-        <edge from-layer="0" from-port="0" to-layer="2" to-port="0"/>
-        <edge from-layer="1" from-port="0" to-layer="2" to-port="1"/>
-        <edge from-layer="2" from-port="2" to-layer="3" to-port="0"/>
-        <edge from-layer="2" from-port="2" to-layer="4" to-port="0"/>
-        <edge from-layer="4" from-port="2" to-layer="5" to-port="0"/>
-    </edges>
-</net>
-)V0G0N";
-    auto core = InferenceEngine::Core();
-    ASSERT_THROW(core.ReadNetwork(model, InferenceEngine::Blob::Ptr()), ov::Exception);
-=======
     ASSERT_EQ(2, f->get_parameters().size());
     ASSERT_EQ(f->get_parameters()[0]->get_friendly_name(), "in1");
     ASSERT_EQ(f->get_parameters()[1]->get_friendly_name(), "in2");
@@ -781,5 +506,4 @@
     ASSERT_EQ(2, f->get_results().size());
     ASSERT_EQ(f->get_results()[0]->get_friendly_name(), "output2");
     ASSERT_EQ(f->get_results()[1]->get_friendly_name(), "output1");
->>>>>>> e31bbfc8
 }