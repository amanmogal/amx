// Copyright (C) 2018-2021 Intel Corporation
// SPDX-License-Identifier: Apache-2.0
//

#include <gtest/gtest.h>

#include <string>
#include <memory>

#include <inference_engine.hpp>
#include <transformations/rt_info/fused_names_attribute.hpp>
<<<<<<< HEAD
#include "frontend_manager/frontend_manager.hpp"
=======
#include <transformations/rt_info/old_api_map_attribute.hpp>
>>>>>>> ecb5b50e

using namespace ngraph;

class RTInfoDeserialization : public testing::Test {
protected:
    std::shared_ptr<ngraph::Function> getWithIRFrontend(const std::string& model) {
        std::istringstream modelStringStream(model);
        std::istream& modelStream = modelStringStream;

        ngraph::frontend::FrontEnd::Ptr FE;
        ngraph::frontend::InputModel::Ptr inputModel;

        ov::VariantVector params{ov::make_variant(&modelStream)};

        FE = manager.load_by_model(params);
        if (FE)
            inputModel = FE->load(params);

        if (inputModel)
            return FE->convert(inputModel);

        return nullptr;
    }

private:
    ngraph::frontend::FrontEndManager manager;
};

TEST_F(RTInfoDeserialization, NodeV10) {
    std::string model = R"V0G0N(
<net name="Network" version="10">
    <layers>
        <layer name="in1" type="Parameter" id="0" version="opset8">
            <data element_type="f32" shape="1,3,22,22"/>
            <rt_info>
                <attribute name="fused_names" version="0" value="in1"/>
                <attribute name="old_api_map" version="0" order="0,2,3,1" element_type="f32"/>
            </rt_info>
            <output>
                <port id="0" precision="FP32">
                    <dim>1</dim>
                    <dim>3</dim>
                    <dim>22</dim>
                    <dim>22</dim>
                </port>
            </output>
        </layer>
        <layer name="Round" id="1" type="Round" version="opset8">
            <data mode="half_to_even"/>
            <rt_info>
                <attribute name="fused_names" version="0" value="Round1,Round2"/>
            </rt_info>
            <input>
                <port id="1" precision="FP32">
                    <dim>1</dim>
                    <dim>3</dim>
                    <dim>22</dim>
                    <dim>22</dim>
                </port>
            </input>
            <output>
                <port id="2" precision="FP32">
                    <dim>1</dim>
                    <dim>3</dim>
                    <dim>22</dim>
                    <dim>22</dim>
                </port>
            </output>
        </layer>
        <layer name="output" type="Result" id="2" version="opset8">
            <input>
                <port id="0" precision="FP32">
                    <dim>1</dim>
                    <dim>3</dim>
                    <dim>22</dim>
                    <dim>22</dim>
                </port>
            </input>
        </layer>
    </layers>
    <edges>
        <edge from-layer="0" from-port="0" to-layer="1" to-port="1"/>
        <edge from-layer="1" from-port="2" to-layer="2" to-port="0"/>
    </edges>
</net>
)V0G0N";
    auto f = getWithIRFrontend(model);
    ASSERT_NE(nullptr, f);

    auto check_rt_info = [](const RTMap & info) {
        const std::string & key = VariantWrapper<ngraph::FusedNames>::get_type_info_static();
        ASSERT_FALSE(info.count(key));
    };

    auto check_version = [](const std::shared_ptr<ov::Function>& f) {
        auto& rt_info = f->get_rt_info();
        ASSERT_TRUE(rt_info.count("version"));
        auto version = std::dynamic_pointer_cast<VariantWrapper<int64_t>>(rt_info.at("version"));
        ASSERT_NE(version, nullptr);
        ASSERT_EQ(version->get(), 10);
    };
    check_version(f);

    auto param = f->get_parameters()[0];
    check_rt_info(param->get_rt_info());

    auto result = f->get_results()[0];
    auto round = result->get_input_node_ptr(0);
    check_rt_info(round->get_rt_info());
}

TEST_F(RTInfoDeserialization, InputAndOutputV10) {
    std::string model = R"V0G0N(
<net name="Network" version="10">
    <layers>
        <layer name="in1" type="Parameter" id="0" version="opset8">
            <data element_type="f32" shape="1,3,22,22"/>
            <output>
                <port id="0" precision="FP32">
                    <rt_info>
                        <attribute name="fused_names" version="0" value="test1,test2"/>
                    </rt_info>
                    <dim>1</dim>
                    <dim>3</dim>
                    <dim>22</dim>
                    <dim>22</dim>
                </port>
            </output>
        </layer>
        <layer id="1" name="sum" type="Add" version="opset1">
            <input>
                <port id="0">
                    <rt_info>
                        <attribute name="fused_names" version="0" value="test2,test3"/>
                    </rt_info>
                    <dim>1</dim>
                    <dim>3</dim>
                    <dim>22</dim>
                    <dim>22</dim>
                </port>
                <port id="1">
                    <rt_info>
                        <attribute name="fused_names" version="0" value="test3,test4"/>
                    </rt_info>
                    <dim>1</dim>
                    <dim>3</dim>
                    <dim>22</dim>
                    <dim>22</dim>
                </port>
            </input>
            <output>
                <port id="2" precision="FP32">
                    <rt_info>
                        <attribute name="fused_names" version="0" value="test4,test5"/>
                    </rt_info>
                    <dim>1</dim>
                    <dim>3</dim>
                    <dim>22</dim>
                    <dim>22</dim>
                </port>
            </output>
        </layer>
        <layer name="output" type="Result" id="2" version="opset8">
            <input>
                <port id="0" precision="FP32">
                    <rt_info>
                        <attribute name="fused_names" version="0" value="test5,test6"/>
                    </rt_info>
                    <dim>1</dim>
                    <dim>3</dim>
                    <dim>22</dim>
                    <dim>22</dim>
                </port>
            </input>
        </layer>
    </layers>
    <edges>
        <edge from-layer="0" from-port="0" to-layer="1" to-port="0"/>
        <edge from-layer="0" from-port="0" to-layer="1" to-port="1"/>
        <edge from-layer="1" from-port="2" to-layer="2" to-port="0"/>
    </edges>
</net>
)V0G0N";
    auto f = getWithIRFrontend(model);
    ASSERT_NE(nullptr, f);

    auto check_rt_info = [](const RTMap & info) {
        const std::string & key = VariantWrapper<ngraph::FusedNames>::get_type_info_static();
        ASSERT_FALSE(info.count(key));
    };

    auto check_version = [](const std::shared_ptr<ov::Function>& f) {
        auto& rt_info = f->get_rt_info();
        ASSERT_TRUE(rt_info.count("version"));
        auto version = std::dynamic_pointer_cast<VariantWrapper<int64_t>>(rt_info.at("version"));
        ASSERT_NE(version, nullptr);
        ASSERT_EQ(version->get(), 10);
    };
    check_version(f);

    auto param = f->get_parameters()[0];
    check_rt_info(param->output(0).get_rt_info());

    auto result = f->get_results()[0];
    check_rt_info(result->input(0).get_rt_info());

    auto add = result->get_input_node_ptr(0);
    check_rt_info(add->input(0).get_rt_info());
    check_rt_info(add->input(1).get_rt_info());
    check_rt_info(add->output(0).get_rt_info());
}

TEST_F(RTInfoDeserialization, NodeV11) {
    std::string model = R"V0G0N(
<net name="Network" version="11">
    <layers>
        <layer name="in1" type="Parameter" id="0" version="opset8">
            <data element_type="f32" shape="1,3,22,22"/>
            <rt_info>
                <attribute name="fused_names" version="0" value="in1"/>
            </rt_info>
            <output>
                <port id="0" precision="FP32">
                    <dim>1</dim>
                    <dim>3</dim>
                    <dim>22</dim>
                    <dim>22</dim>
                </port>
            </output>
        </layer>
        <layer name="Round" id="1" type="Round" version="opset8">
            <data mode="half_to_even"/>
            <rt_info>
                <attribute name="fused_names" version="0" value="Round1,Round2"/>
            </rt_info>
            <input>
                <port id="1" precision="FP32">
                    <dim>1</dim>
                    <dim>3</dim>
                    <dim>22</dim>
                    <dim>22</dim>
                </port>
            </input>
            <output>
                <port id="2" precision="FP32">
                    <dim>1</dim>
                    <dim>3</dim>
                    <dim>22</dim>
                    <dim>22</dim>
                </port>
            </output>
        </layer>
        <layer name="output" type="Result" id="2" version="opset8">
            <rt_info>
                <attribute name="old_api_map" version="0" order="0,3,1,2" element_type="undefined"/>
            </rt_info>
            <input>
                <port id="0" precision="FP32">
                    <dim>1</dim>
                    <dim>3</dim>
                    <dim>22</dim>
                    <dim>22</dim>
                </port>
            </input>
        </layer>
    </layers>
    <edges>
        <edge from-layer="0" from-port="0" to-layer="1" to-port="1"/>
        <edge from-layer="1" from-port="2" to-layer="2" to-port="0"/>
    </edges>
</net>
)V0G0N";
    auto f = getWithIRFrontend(model);
    ASSERT_NE(nullptr, f);

    auto check_fused_names = [](const RTMap & info, const std::string & names) {
        const std::string & key = VariantWrapper<ngraph::FusedNames>::get_type_info_static();
        ASSERT_TRUE(info.count(key));
        auto fused_names_attr = std::dynamic_pointer_cast<VariantWrapper<ngraph::FusedNames>>(info.at(key));
        ASSERT_TRUE(fused_names_attr);
        ASSERT_EQ(fused_names_attr->get().getNames(), names);
    };

    auto check_old_api_map = [](const RTMap & info, const std::vector<uint64_t> & order, ngraph::element::Type type) {
        const std::string & old_api_map_key = ov::OldApiMap::get_type_info_static();
        ASSERT_TRUE(info.count(old_api_map_key));
        auto old_api_map_attr = std::dynamic_pointer_cast<ov::OldApiMap>(info.at(old_api_map_key));
        ASSERT_TRUE(old_api_map_attr);
        auto old_api_map_attr_val = old_api_map_attr->get();
        ASSERT_EQ(old_api_map_attr_val.get_order(), order);
        ASSERT_EQ(old_api_map_attr_val.get_type(), type);
    };
    auto check_version = [](const std::shared_ptr<ov::Function>& f) {
        auto& rt_info = f->get_rt_info();
        ASSERT_TRUE(rt_info.count("version"));
        auto version = std::dynamic_pointer_cast<VariantWrapper<int64_t>>(rt_info.at("version"));
        ASSERT_NE(version, nullptr);
        ASSERT_EQ(version->get(), 11);
    };
    check_version(f);

    auto param = f->get_parameters()[0];
    check_fused_names(param->get_rt_info(), "in1");
    check_old_api_map(param->get_rt_info(),
                                std::vector<uint64_t>({0, 2, 3, 1}),
                                ngraph::element::Type_t::f32);

    auto result = f->get_results()[0];
    check_old_api_map(result->get_rt_info(),
                      std::vector<uint64_t>({0, 3, 1, 2}),
                      ngraph::element::Type_t::undefined);
    auto round = result->get_input_node_ptr(0);
    check_fused_names(round->get_rt_info(), "Round1,Round2");
}

TEST_F(RTInfoDeserialization, InputAndOutputV11) {
    std::string model = R"V0G0N(
<net name="Network" version="11">
    <layers>
        <layer name="in1" type="Parameter" id="0" version="opset8">
            <data element_type="f32" shape="1,3,22,22"/>
            <rt_info>
                <attribute name="old_api_map" version="0" order="" element_type="u8"/>
            </rt_info>
            <output>
                <port id="0" precision="FP32">
                    <rt_info>
                        <attribute name="fused_names" version="0" value="test1,test2"/>
                    </rt_info>
                    <dim>1</dim>
                    <dim>3</dim>
                    <dim>22</dim>
                    <dim>22</dim>
                </port>
            </output>
        </layer>
        <layer id="1" name="sum" type="Add" version="opset1">
            <input>
                <port id="0">
                    <rt_info>
                        <attribute name="fused_names" version="0" value="test2,test3"/>
                    </rt_info>
                    <dim>1</dim>
                    <dim>3</dim>
                    <dim>22</dim>
                    <dim>22</dim>
                </port>
                <port id="1">
                    <rt_info>
                        <attribute name="fused_names" version="0" value="test3,test4"/>
                    </rt_info>
                    <dim>1</dim>
                    <dim>3</dim>
                    <dim>22</dim>
                    <dim>22</dim>
                </port>
            </input>
            <output>
                <port id="2" precision="FP32">
                    <rt_info>
                        <attribute name="fused_names" version="0" value="test4,test5"/>
                    </rt_info>
                    <dim>1</dim>
                    <dim>3</dim>
                    <dim>22</dim>
                    <dim>22</dim>
                </port>
            </output>
        </layer>
        <layer name="output" type="Result" id="2" version="opset8">
            <input>
                <port id="0" precision="FP32">
                    <rt_info>
                        <attribute name="fused_names" version="0" value="test5,test6"/>
                    </rt_info>
                    <dim>1</dim>
                    <dim>3</dim>
                    <dim>22</dim>
                    <dim>22</dim>
                </port>
            </input>
        </layer>
    </layers>
    <edges>
        <edge from-layer="0" from-port="0" to-layer="1" to-port="0"/>
        <edge from-layer="0" from-port="0" to-layer="1" to-port="1"/>
        <edge from-layer="1" from-port="2" to-layer="2" to-port="0"/>
    </edges>
</net>
)V0G0N";
    auto f = getWithIRFrontend(model);
    ASSERT_NE(nullptr, f);

    auto check_version = [](const std::shared_ptr<ov::Function>& f) {
        auto& rt_info = f->get_rt_info();
        ASSERT_TRUE(rt_info.count("version"));
        auto version = std::dynamic_pointer_cast<VariantWrapper<int64_t>>(rt_info.at("version"));
        ASSERT_NE(version, nullptr);
        ASSERT_EQ(version->get(), 11);
    };
    check_version(f);

    auto check_fused_names = [](const RTMap & info, const std::string & names) {
        const std::string & key = VariantWrapper<ngraph::FusedNames>::get_type_info_static();
        ASSERT_TRUE(info.count(key));
        auto fused_names_attr = std::dynamic_pointer_cast<VariantWrapper<ngraph::FusedNames>>(info.at(key));
        ASSERT_TRUE(fused_names_attr);
        ASSERT_EQ(fused_names_attr->get().getNames(), names);
    };

    auto check_old_api_map = [](const RTMap & info, const std::vector<uint64_t> & order, ngraph::element::Type type) {
        const std::string & old_api_map_key = ov::OldApiMap::get_type_info_static();
        ASSERT_TRUE(info.count(old_api_map_key));
        auto old_api_map_attr = std::dynamic_pointer_cast<ov::OldApiMap>(info.at(old_api_map_key));
        ASSERT_TRUE(old_api_map_attr);
        auto old_api_map_attr_val = old_api_map_attr->get();
        ASSERT_EQ(old_api_map_attr_val.get_order(), order);
        ASSERT_EQ(old_api_map_attr_val.get_type(), type);
    };

    auto param = f->get_parameters()[0];
    check_fused_names(param->output(0).get_rt_info(), "test1,test2");
    check_old_api_map(param->get_rt_info(),
                      std::vector<uint64_t>({}),
                      ngraph::element::Type_t::u8);

    auto result = f->get_results()[0];
    check_fused_names(result->input(0).get_rt_info(), "test5,test6");

    auto add = result->get_input_node_ptr(0);
    check_fused_names(add->input(0).get_rt_info(), "test2,test3");
    check_fused_names(add->input(1).get_rt_info(), "test3,test4");
    check_fused_names(add->output(0).get_rt_info(), "test4,test5");
}

TEST_F(RTInfoDeserialization, IndexesInputAndOutputV11) {
    std::string model = R"V0G0N(
<net name="Network" version="11">
    <layers>
        <layer name="in1" type="Parameter" id="0" version="opset8">
            <data element_type="f32" shape="1,3,22,22"/>
            <output>
                <port id="0" precision="FP32">
                    <dim>1</dim>
                    <dim>3</dim>
                    <dim>22</dim>
                    <dim>22</dim>
                </port>
            </output>
        </layer>
        <layer name="in2" type="Parameter" id="1" version="opset8">
            <data element_type="f32" shape="1,3,22,22"/>
            <output>
                <port id="0" precision="FP32">
                    <dim>1</dim>
                    <dim>3</dim>
                    <dim>22</dim>
                    <dim>22</dim>
                </port>
            </output>
        </layer>
        <layer id="2" name="sum" type="Add" version="opset1">
            <input>
                <port id="0">
                    <dim>1</dim>
                    <dim>3</dim>
                    <dim>22</dim>
                    <dim>22</dim>
                </port>
                <port id="1">
                    <dim>1</dim>
                    <dim>3</dim>
                    <dim>22</dim>
                    <dim>22</dim>
                </port>
            </input>
            <output>
                <port id="2" precision="FP32">
                    <dim>1</dim>
                    <dim>3</dim>
                    <dim>22</dim>
                    <dim>22</dim>
                </port>
            </output>
        </layer>
        <layer id="4" name="relu" type="Relu" version="opset8">
            <input>
                <port id="0">
                    <dim>1</dim>
                    <dim>3</dim>
                    <dim>22</dim>
                    <dim>22</dim>
                </port>
            </input>
            <output>
                <port id="2" precision="FP32">
                    <dim>1</dim>
                    <dim>3</dim>
                    <dim>22</dim>
                    <dim>22</dim>
                </port>
            </output>
        </layer>
        <layer name="output2" type="Result" id="5" version="opset8">
            <input>
                <port id="0" precision="FP32">
                    <dim>1</dim>
                    <dim>3</dim>
                    <dim>22</dim>
                    <dim>22</dim>
                </port>
            </input>
        </layer>
        <layer name="output1" type="Result" id="3" version="opset8">
            <input>
                <port id="0" precision="FP32">
                    <dim>1</dim>
                    <dim>3</dim>
                    <dim>22</dim>
                    <dim>22</dim>
                </port>
            </input>
        </layer>
    </layers>
    <edges>
        <edge from-layer="0" from-port="0" to-layer="2" to-port="0"/>
        <edge from-layer="1" from-port="0" to-layer="2" to-port="1"/>
        <edge from-layer="2" from-port="2" to-layer="3" to-port="0"/>
        <edge from-layer="2" from-port="2" to-layer="4" to-port="0"/>
        <edge from-layer="4" from-port="2" to-layer="5" to-port="0"/>
    </edges>
</net>
)V0G0N";
    auto f = getWithIRFrontend(model);
    ASSERT_NE(nullptr, f);

    auto check_version = [](const std::shared_ptr<ov::Function>& f) {
        auto& rt_info = f->get_rt_info();
        ASSERT_TRUE(rt_info.count("version"));
        auto version = std::dynamic_pointer_cast<VariantWrapper<int64_t>>(rt_info.at("version"));
        ASSERT_NE(version, nullptr);
        ASSERT_EQ(version->get(), 11);
    };
    check_version(f);

    ASSERT_EQ(2, f->get_parameters().size());
    ASSERT_EQ(f->get_parameters()[0]->get_friendly_name(), "in1");
    ASSERT_EQ(f->get_parameters()[1]->get_friendly_name(), "in2");

    ASSERT_EQ(2, f->get_results().size());
    ASSERT_EQ(f->get_results()[0]->get_friendly_name(), "output2");
    ASSERT_EQ(f->get_results()[1]->get_friendly_name(), "output1");
}<|MERGE_RESOLUTION|>--- conflicted
+++ resolved
@@ -9,11 +9,16 @@
 
 #include <inference_engine.hpp>
 #include <transformations/rt_info/fused_names_attribute.hpp>
-<<<<<<< HEAD
 #include "frontend_manager/frontend_manager.hpp"
-=======
+#include "graph_comparator.hpp"
+#include "ie_blob.h"
+#include "ngraph/node.hpp"
+#include "ngraph/op/parameter.hpp"
+#include "ngraph/shape.hpp"
+#include "ngraph/type/element_type.hpp"
+#include "openvino/runtime/core.hpp"
+#include <ngraph/opsets/opset8.hpp>
 #include <transformations/rt_info/old_api_map_attribute.hpp>
->>>>>>> ecb5b50e
 
 using namespace ngraph;
 
@@ -47,13 +52,13 @@
 <net name="Network" version="10">
     <layers>
         <layer name="in1" type="Parameter" id="0" version="opset8">
-            <data element_type="f32" shape="1,3,22,22"/>
+            <data element_type="f16" shape="1,3,22,22"/>
             <rt_info>
                 <attribute name="fused_names" version="0" value="in1"/>
-                <attribute name="old_api_map" version="0" order="0,2,3,1" element_type="f32"/>
+                <attribute name="old_api_map" version="0" order="0,2,3,1" element_type="f16"/>
             </rt_info>
             <output>
-                <port id="0" precision="FP32">
+                <port id="0" precision="FP16" names="input_tensor">
                     <dim>1</dim>
                     <dim>3</dim>
                     <dim>22</dim>
@@ -67,15 +72,15 @@
                 <attribute name="fused_names" version="0" value="Round1,Round2"/>
             </rt_info>
             <input>
-                <port id="1" precision="FP32">
-                    <dim>1</dim>
-                    <dim>3</dim>
-                    <dim>22</dim>
-                    <dim>22</dim>
-                </port>
-            </input>
-            <output>
-                <port id="2" precision="FP32">
+                <port id="1" precision="FP16">
+                    <dim>1</dim>
+                    <dim>3</dim>
+                    <dim>22</dim>
+                    <dim>22</dim>
+                </port>
+            </input>
+            <output>
+                <port id="2" precision="FP16" names="output_tensor">
                     <dim>1</dim>
                     <dim>3</dim>
                     <dim>22</dim>
@@ -85,7 +90,7 @@
         </layer>
         <layer name="output" type="Result" id="2" version="opset8">
             <input>
-                <port id="0" precision="FP32">
+                <port id="0" precision="FP16">
                     <dim>1</dim>
                     <dim>3</dim>
                     <dim>22</dim>
@@ -105,7 +110,10 @@
 
     auto check_rt_info = [](const RTMap & info) {
         const std::string & key = VariantWrapper<ngraph::FusedNames>::get_type_info_static();
-        ASSERT_FALSE(info.count(key));
+        EXPECT_FALSE(info.count(key));
+
+        const std::string & key_old_api = ov::OldApiMap::get_type_info_static();
+        EXPECT_FALSE(info.count(key_old_api));
     };
 
     auto check_version = [](const std::shared_ptr<ov::Function>& f) {
@@ -123,6 +131,58 @@
     auto result = f->get_results()[0];
     auto round = result->get_input_node_ptr(0);
     check_rt_info(round->get_rt_info());
+
+    // read IR v10 with old API
+    {
+        InferenceEngine::Core core;
+        auto f_10 = core.ReadNetwork(model, InferenceEngine::Blob::CPtr());
+        ASSERT_NE(nullptr, f_10.getFunction());
+
+        auto res = compare_functions(f, f_10.getFunction());
+        EXPECT_TRUE(res.first) << res.second;
+    }
+
+    // read IR v10 with new API and check that CNNNetwork precision conversions are applied
+    {
+        ngraph::Shape shape{1, 3, 22, 22};
+        auto type = ngraph::element::f32;
+        auto param = std::make_shared<ngraph::opset8::Parameter>(type, shape);
+        param->set_friendly_name("in1");
+        param->get_output_tensor(0).set_names({"input_tensor"});
+
+        auto convert_param = std::make_shared<opset8::Convert>(param, ngraph::element::f16);
+
+        auto round = std::make_shared<opset8::Round>(convert_param,
+            ngraph::opset8::Round::RoundMode::HALF_TO_EVEN);
+        round->set_friendly_name("Round");
+
+        // TODO: enable once post-processing is added
+        // auto convert_result = std::make_shared<opset8::Convert>(round, type);
+
+        auto result = std::make_shared<opset8::Result>(round);
+        result->set_friendly_name("output");
+        result->get_output_tensor(0).set_names({"output_tensor"});
+
+        auto f_10_ref = std::make_shared<ngraph::Function>(ngraph::ResultVector{result},
+                                                           ngraph::ParameterVector{param});
+        f_10_ref->set_friendly_name("Network");
+
+        ov::runtime::Core core;
+        auto f_10_core = core.read_model(model, InferenceEngine::Blob::CPtr());
+        ASSERT_NE(nullptr, f_10_core);
+
+        auto& rt_info = f_10_core->get_rt_info();
+        EXPECT_EQ(0, rt_info.count("version"));
+
+        const auto fc = FunctionsComparator::with_default()
+                .enable(FunctionsComparator::ATTRIBUTES)
+                .enable(FunctionsComparator::PRECISIONS)
+                .enable(FunctionsComparator::RUNTIME_KEYS)
+                .enable(FunctionsComparator::NAMES)
+                .enable(FunctionsComparator::CONST_VALUES);
+        auto res = fc.compare(f_10_core, f_10_ref);
+        EXPECT_TRUE(res.valid) << res.message;
+    }
 }
 
 TEST_F(RTInfoDeserialization, InputAndOutputV10) {
@@ -130,9 +190,9 @@
 <net name="Network" version="10">
     <layers>
         <layer name="in1" type="Parameter" id="0" version="opset8">
-            <data element_type="f32" shape="1,3,22,22"/>
-            <output>
-                <port id="0" precision="FP32">
+            <data element_type="i64" shape="1,3,22,22"/>
+            <output>
+                <port id="0" precision="I64" names="input_tensor">
                     <rt_info>
                         <attribute name="fused_names" version="0" value="test1,test2"/>
                     </rt_info>
@@ -165,7 +225,7 @@
                 </port>
             </input>
             <output>
-                <port id="2" precision="FP32">
+                <port id="2" precision="I64" names="output_tensor">
                     <rt_info>
                         <attribute name="fused_names" version="0" value="test4,test5"/>
                     </rt_info>
@@ -178,7 +238,7 @@
         </layer>
         <layer name="output" type="Result" id="2" version="opset8">
             <input>
-                <port id="0" precision="FP32">
+                <port id="0" precision="I64">
                     <rt_info>
                         <attribute name="fused_names" version="0" value="test5,test6"/>
                     </rt_info>
@@ -224,6 +284,55 @@
     check_rt_info(add->input(0).get_rt_info());
     check_rt_info(add->input(1).get_rt_info());
     check_rt_info(add->output(0).get_rt_info());
+
+    // read IR v10 with old API
+    {
+        InferenceEngine::Core core;
+        auto f_10 = core.ReadNetwork(model, InferenceEngine::Blob::CPtr());
+        ASSERT_NE(nullptr, f_10.getFunction());
+
+        auto res = compare_functions(f, f_10.getFunction());
+        EXPECT_TRUE(res.first) << res.second;
+    }
+
+    // read IR v10 with new API and check that CNNNetwork precision conversions are applied
+    {
+        const ngraph::Shape shape{1, 3, 22, 22};
+        const auto type = ngraph::element::i64;
+        auto param = std::make_shared<ngraph::opset8::Parameter>(type, shape);
+        param->set_friendly_name("in1");
+        param->get_output_tensor(0).set_names({"input_tensor"});
+
+        auto sum = std::make_shared<opset8::Add>(param, param);
+        sum->set_friendly_name("sum");
+
+        // TODO: enable once post-processing is added
+        // auto convert_result = std::make_shared<opset8::Convert>(sum, ngraph::element::i32);
+
+        auto result = std::make_shared<opset8::Result>(sum);
+        result->set_friendly_name("output");
+        result->get_output_tensor(0).set_names({"output_tensor"});
+
+        auto f_10_ref = std::make_shared<ngraph::Function>(ngraph::ResultVector{result},
+                                                           ngraph::ParameterVector{param});
+        f_10_ref->set_friendly_name("Network");
+
+        ov::runtime::Core core;
+        auto f_10_core = core.read_model(model, InferenceEngine::Blob::CPtr());
+        ASSERT_NE(nullptr, f_10_core);
+
+        auto& rt_info = f_10_core->get_rt_info();
+        EXPECT_EQ(0, rt_info.count("version"));
+
+        const auto fc = FunctionsComparator::with_default()
+                .enable(FunctionsComparator::ATTRIBUTES)
+                .enable(FunctionsComparator::PRECISIONS)
+                .enable(FunctionsComparator::RUNTIME_KEYS)
+                .enable(FunctionsComparator::NAMES)
+                .enable(FunctionsComparator::CONST_VALUES);
+        auto res = fc.compare(f_10_core, f_10_ref);
+        EXPECT_TRUE(res.valid) << res.message;
+    }
 }
 
 TEST_F(RTInfoDeserialization, NodeV11) {
@@ -294,7 +403,7 @@
         ASSERT_TRUE(info.count(key));
         auto fused_names_attr = std::dynamic_pointer_cast<VariantWrapper<ngraph::FusedNames>>(info.at(key));
         ASSERT_TRUE(fused_names_attr);
-        ASSERT_EQ(fused_names_attr->get().getNames(), names);
+        EXPECT_EQ(fused_names_attr->get().getNames(), names);
     };
 
     auto check_old_api_map = [](const RTMap & info, const std::vector<uint64_t> & order, ngraph::element::Type type) {
@@ -303,30 +412,40 @@
         auto old_api_map_attr = std::dynamic_pointer_cast<ov::OldApiMap>(info.at(old_api_map_key));
         ASSERT_TRUE(old_api_map_attr);
         auto old_api_map_attr_val = old_api_map_attr->get();
-        ASSERT_EQ(old_api_map_attr_val.get_order(), order);
-        ASSERT_EQ(old_api_map_attr_val.get_type(), type);
+        EXPECT_EQ(old_api_map_attr_val.get_order(), order);
+        EXPECT_EQ(old_api_map_attr_val.get_type(), type);
     };
     auto check_version = [](const std::shared_ptr<ov::Function>& f) {
         auto& rt_info = f->get_rt_info();
         ASSERT_TRUE(rt_info.count("version"));
         auto version = std::dynamic_pointer_cast<VariantWrapper<int64_t>>(rt_info.at("version"));
         ASSERT_NE(version, nullptr);
-        ASSERT_EQ(version->get(), 11);
+        EXPECT_EQ(version->get(), 11);
     };
     check_version(f);
 
     auto param = f->get_parameters()[0];
     check_fused_names(param->get_rt_info(), "in1");
-    check_old_api_map(param->get_rt_info(),
-                                std::vector<uint64_t>({0, 2, 3, 1}),
-                                ngraph::element::Type_t::f32);
+    // check_old_api_map(param->get_rt_info(),
+    //                             std::vector<uint64_t>({0, 2, 3, 1}),
+    //                             ngraph::element::Type_t::f32);
 
     auto result = f->get_results()[0];
-    check_old_api_map(result->get_rt_info(),
-                      std::vector<uint64_t>({0, 3, 1, 2}),
-                      ngraph::element::Type_t::undefined);
+    // check_old_api_map(result->get_rt_info(),
+    //                   std::vector<uint64_t>({0, 3, 1, 2}),
+    //                   ngraph::element::Type_t::undefined);
     auto round = result->get_input_node_ptr(0);
     check_fused_names(round->get_rt_info(), "Round1,Round2");
+
+    // read IR v11 with new API
+    {
+        ov::runtime::Core core;
+        auto f_11 = core.read_model(model, InferenceEngine::Blob::CPtr());
+        ASSERT_NE(nullptr, f_11);
+
+        auto res = compare_functions(f, f_11);
+        EXPECT_TRUE(res.first) << res.second;
+    }
 }
 
 TEST_F(RTInfoDeserialization, InputAndOutputV11) {
