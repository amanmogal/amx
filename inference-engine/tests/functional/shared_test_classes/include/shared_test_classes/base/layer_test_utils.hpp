﻿// Copyright (C) 2018-2021 Intel Corporation
// SPDX-License-Identifier: Apache-2.0
//

#pragma once

#include <typeindex>
#include <string>
#include <vector>
#include <memory>
#include <tuple>
#include <gtest/gtest.h>
#include <ngraph/node.hpp>
#include <ngraph/function.hpp>
#include <ie_plugin_config.hpp>
#include <ngraph/function.hpp>
#include <ngraph/pass/manager.hpp>
#include <ngraph/type/bfloat16.hpp>

#include "common_test_utils/ngraph_test_utils.hpp"
#include "common_test_utils/common_utils.hpp"
#include "common_test_utils/test_common.hpp"

#include "functional_test_utils/skip_tests_config.hpp"
#include "functional_test_utils/plugin_cache.hpp"
#include "functional_test_utils/blob_utils.hpp"
#include "functional_test_utils/precision_utils.hpp"
#include "functional_test_utils/layer_test_utils/summary.hpp"
#include "functional_test_utils/layer_test_utils/environment.hpp"

#include "ngraph_functions/utils/ngraph_helpers.hpp"
#include "ngraph_functions/pass/convert_prc.hpp"

namespace LayerTestsUtils {

constexpr std::size_t maxFileNameLength = 140;

using TargetDevice = std::string;

typedef std::tuple<
        InferenceEngine::Precision,  // Network Precision
        InferenceEngine::SizeVector, // Input Shape
        TargetDevice                 // Target Device
> basicParams;

enum RefMode {
    INTERPRETER,
    CONSTANT_FOLDING,
    IE
};

class LayerTestsCommon : public CommonTestUtils::TestsCommon {
public:
    virtual InferenceEngine::Blob::Ptr GenerateInput(const InferenceEngine::InputInfo &info) const;

    virtual void Run();

    virtual void Serialize();

    static void Compare(const std::vector<std::pair<ngraph::element::Type, std::vector<std::uint8_t>>> &expected,
                        const std::vector<InferenceEngine::Blob::Ptr> &actual,
                        float threshold);

    static void Compare(const std::pair<ngraph::element::Type, std::vector<std::uint8_t>> &expected,
                        const InferenceEngine::Blob::Ptr &actual,
                        float threshold);

    virtual void Compare(const std::vector<std::pair<ngraph::element::Type, std::vector<std::uint8_t>>> &expectedOutputs,
                         const std::vector<InferenceEngine::Blob::Ptr> &actualOutputs);

    virtual void Compare(const std::pair<ngraph::element::Type, std::vector<std::uint8_t>> &expected, const InferenceEngine::Blob::Ptr &actual);

    virtual void Compare(const InferenceEngine::Blob::Ptr &expected, const InferenceEngine::Blob::Ptr &actual);

    virtual void SetRefMode(RefMode mode);

    std::shared_ptr<ngraph::Function> GetFunction();

    std::map<std::string, std::string>& GetConfiguration();

    std::string getRuntimePrecision(const std::string& layerName);
    std::string getRuntimePrecisionByType(const std::string& layerType);

    template<class T_IE, class T_NGRAPH>
    static void Compare(const T_NGRAPH *expected, const T_IE *actual, std::size_t size, T_IE threshold) {
        for (std::size_t i = 0; i < size; ++i) {
            const T_NGRAPH &ref = expected[i];
            const auto &res = actual[i];
            const auto absoluteDifference = CommonTestUtils::ie_abs(res - ref);
            if (absoluteDifference <= threshold) {
                continue;
            }
<<<<<<< HEAD
            double max;
            if (sizeof(T_IE) < sizeof(T_NGRAPH)) {
                max = std::max(CommonTestUtils::ie_abs(T_NGRAPH(res)), CommonTestUtils::ie_abs(ref));
            } else {
                max = std::max(CommonTestUtils::ie_abs(res), CommonTestUtils::ie_abs(T_IE(ref)));
            }
            double diff = static_cast<float>(absoluteDifference) / static_cast<float>(max);
            if (max == 0 || (diff > static_cast<float>(threshold))) {
=======

            const auto max = std::max(CommonTestUtils::ie_abs(res), CommonTestUtils::ie_abs(ref));
            float diff = static_cast<float>(absoluteDifference) / static_cast<float>(max);
            if (max == 0 || (diff > static_cast<float>(threshold)) ||
                std::isnan(static_cast<float>(res)) || std::isnan(static_cast<float>(ref))) {
>>>>>>> 40ffca6f
                IE_THROW() << "Relative comparison of values expected: " << ref << " and actual: " << res
                           << " at index " << i << " with threshold " << threshold
                           << " failed";
            }
        }
    }

protected:
    LayerTestsCommon();

    RefMode GetRefMode() {
        return refMode;
    }

    std::shared_ptr<InferenceEngine::Core> getCore() {
        return core;
    }

    virtual void ConfigureNetwork();

    virtual void LoadNetwork();

    virtual void GenerateInputs();

    virtual void Infer();

    TargetDevice targetDevice;
    std::shared_ptr<ngraph::Function> function;
    std::map<std::string, std::string> configuration;
    // Non default values of layouts/precisions will be set to CNNNetwork
    InferenceEngine::Layout inLayout = InferenceEngine::Layout::ANY;
    InferenceEngine::Layout outLayout = InferenceEngine::Layout::ANY;
    InferenceEngine::Precision inPrc = InferenceEngine::Precision::UNSPECIFIED;
    InferenceEngine::Precision outPrc = InferenceEngine::Precision::UNSPECIFIED;
    InferenceEngine::ExecutableNetwork executableNetwork;
    std::vector<InferenceEngine::Blob::Ptr> inputs;
    float threshold;
    InferenceEngine::CNNNetwork cnnNetwork;
    std::shared_ptr<InferenceEngine::Core> core;

    virtual void Validate();

    virtual std::vector<std::pair<ngraph::element::Type, std::vector<std::uint8_t>>> CalculateRefs();

    virtual std::vector<InferenceEngine::Blob::Ptr> GetOutputs();

    InferenceEngine::InferRequest inferRequest;

private:
    RefMode refMode = RefMode::INTERPRETER;
};

}  // namespace LayerTestsUtils<|MERGE_RESOLUTION|>--- conflicted
+++ resolved
@@ -90,7 +90,6 @@
             if (absoluteDifference <= threshold) {
                 continue;
             }
-<<<<<<< HEAD
             double max;
             if (sizeof(T_IE) < sizeof(T_NGRAPH)) {
                 max = std::max(CommonTestUtils::ie_abs(T_NGRAPH(res)), CommonTestUtils::ie_abs(ref));
@@ -98,14 +97,8 @@
                 max = std::max(CommonTestUtils::ie_abs(res), CommonTestUtils::ie_abs(T_IE(ref)));
             }
             double diff = static_cast<float>(absoluteDifference) / static_cast<float>(max);
-            if (max == 0 || (diff > static_cast<float>(threshold))) {
-=======
-
-            const auto max = std::max(CommonTestUtils::ie_abs(res), CommonTestUtils::ie_abs(ref));
-            float diff = static_cast<float>(absoluteDifference) / static_cast<float>(max);
             if (max == 0 || (diff > static_cast<float>(threshold)) ||
                 std::isnan(static_cast<float>(res)) || std::isnan(static_cast<float>(ref))) {
->>>>>>> 40ffca6f
                 IE_THROW() << "Relative comparison of values expected: " << ref << " and actual: " << res
                            << " at index " << i << " with threshold " << threshold
                            << " failed";
