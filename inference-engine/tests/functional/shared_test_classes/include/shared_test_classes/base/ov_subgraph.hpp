--- conflicted
+++ resolved
@@ -39,11 +39,7 @@
 
     virtual void configure_model();
     virtual void compile_model();
-<<<<<<< HEAD
-=======
     virtual void init_ref_function(std::shared_ptr<ov::Function> &funcRef, const std::vector<ov::Shape>& targetInputStaticShapes);
-    virtual void generate_inputs(const std::vector<ngraph::Shape>& targetInputStaticShapes);
->>>>>>> 893dd453
     virtual void infer();
     virtual void validate();
 
