# Copyright (C) 2018-2021 Intel Corporation
# SPDX-License-Identifier: Apache-2.0
#

set(TARGET_NAME sharedTestClasses)

<<<<<<< HEAD
list(APPEND EXPORT_DEPENDENCIES
        funcTestUtils
        ngraphFunctions
        )

set(DEPENDENCIES
    template_extension
)

=======
>>>>>>> f231fbd5
addIeTarget(
        NAME ${TARGET_NAME}
        TYPE STATIC
        ROOT "${CMAKE_CURRENT_SOURCE_DIR}/include"
        ADD_CPPLINT
        DEVELOPER_PACKAGE
            inference_engine_tests
        INCLUDES
        PUBLIC
            "${CMAKE_CURRENT_SOURCE_DIR}/include"
        ADDITIONAL_SOURCE_DIRS
            ${CMAKE_CURRENT_SOURCE_DIR}/src
        LINK_LIBRARIES
            PRIVATE
<<<<<<< HEAD
                ${EXPORT_DEPENDENCIES}
        EXPORT_DEPENDENCIES
            ${EXPORT_DEPENDENCIES}
        DEPENDENCIES ${DEPENDENCIES}
=======
                pugixml::static
                funcTestUtils
                ngraphFunctions
>>>>>>> f231fbd5
)

# CVS-55373
set_source_files_properties(
    "${CMAKE_CURRENT_SOURCE_DIR}/src/subgraph/softsign.cpp"
    PROPERTIES INCLUDE_DIRECTORIES
        $<TARGET_PROPERTY:inference_engine_legacy,INTERFACE_INCLUDE_DIRECTORIES>)

ie_faster_build(${TARGET_NAME}
        PCH PRIVATE "src/precomp.hpp"
        )<|MERGE_RESOLUTION|>--- conflicted
+++ resolved
@@ -4,18 +4,6 @@
 
 set(TARGET_NAME sharedTestClasses)
 
-<<<<<<< HEAD
-list(APPEND EXPORT_DEPENDENCIES
-        funcTestUtils
-        ngraphFunctions
-        )
-
-set(DEPENDENCIES
-    template_extension
-)
-
-=======
->>>>>>> f231fbd5
 addIeTarget(
         NAME ${TARGET_NAME}
         TYPE STATIC
@@ -30,16 +18,9 @@
             ${CMAKE_CURRENT_SOURCE_DIR}/src
         LINK_LIBRARIES
             PRIVATE
-<<<<<<< HEAD
-                ${EXPORT_DEPENDENCIES}
-        EXPORT_DEPENDENCIES
-            ${EXPORT_DEPENDENCIES}
-        DEPENDENCIES ${DEPENDENCIES}
-=======
                 pugixml::static
                 funcTestUtils
                 ngraphFunctions
->>>>>>> f231fbd5
 )
 
 # CVS-55373
