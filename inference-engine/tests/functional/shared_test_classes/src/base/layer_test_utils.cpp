// Copyright (C) 2018-2021 Intel Corporation
// SPDX-License-Identifier: Apache-2.0
//

#include <fstream>
#include <signal.h>
#ifdef _WIN32
#include <process.h>
#endif

#include <transformations/serialize.hpp>
#include <transformations/op_conversions/convert_batch_to_space.hpp>
#include <transformations/op_conversions/convert_space_to_batch.hpp>
#include <ngraph/opsets/opset.hpp>
#include <pugixml.hpp>
#include <common_test_utils/file_utils.hpp>
#include <thread>

#include "ngraph/variant.hpp"
#include "shared_test_classes/base/layer_test_utils.hpp"
#include "functional_test_utils/core_config.hpp"

namespace LayerTestsUtils {

LayerTestsCommon::LayerTestsCommon() : threshold(1e-2f) {
    core = PluginCache::get().ie(targetDevice);
}

void LayerTestsCommon::Run() {
    auto crashHandler = [](int errCode) {
        auto &s = Summary::getInstance();
        s.saveReport();
        std::cout << "Unexpected application crash!" << std::endl;
        std::abort();
    };
    signal(SIGSEGV, crashHandler);

    auto &s = Summary::getInstance();
    s.setDeviceName(targetDevice);

    if (FuncTestUtils::SkipTestsConfig::currentTestIsDisabled()) {
        s.updateOPsStats(functionRefs, PassRate::Statuses::SKIPPED);
        GTEST_SKIP() << "Disabled test due to configuration" << std::endl;
    } else {
        s.updateOPsStats(functionRefs, PassRate::Statuses::CRASHED);
    }

    try {
        LoadNetwork();
        for (auto&& tss : targetStaticShapes) {
            setTargetStaticShape(tss);
            updateFunctionRefs();
            GenerateInputs();
            Infer();
            Validate();
            s.updateOPsStats(functionRefs, PassRate::Statuses::PASSED);
        }
    }
    catch (const std::runtime_error &re) {
        s.updateOPsStats(functionRefs, PassRate::Statuses::FAILED);
        GTEST_FATAL_FAILURE_(re.what());
    } catch (const std::exception &ex) {
        s.updateOPsStats(functionRefs, PassRate::Statuses::FAILED);
        GTEST_FATAL_FAILURE_(ex.what());
    } catch (...) {
        s.updateOPsStats(functionRefs, PassRate::Statuses::FAILED);
        GTEST_FATAL_FAILURE_("Unknown failure occurred.");
    }
}

void LayerTestsCommon::Serialize() {
    SKIP_IF_CURRENT_TEST_IS_DISABLED();

    std::string output_name = GetTestName().substr(0, CommonTestUtils::maxFileNameLength) + "_" + GetTimestamp();

    std::string out_xml_path = output_name + ".xml";
    std::string out_bin_path = output_name + ".bin";

    ngraph::pass::Manager manager;
    manager.register_pass<ngraph::pass::Serialize>(out_xml_path, out_bin_path);
    manager.run_passes(function);

    auto result = getCore()->ReadNetwork(out_xml_path, out_bin_path);

    bool success;
    std::string message;
    std::tie(success, message) =
            compare_functions(result.getFunction(), function, false, false, false,
                              true,     // precision
                              true);    // attributes

    EXPECT_TRUE(success) << message;

    CommonTestUtils::removeIRFiles(out_xml_path, out_bin_path);
}

<<<<<<< HEAD
InferenceEngine::Blob::Ptr LayerTestsCommon::GenerateInput(const InferenceEngine::InputInfo& info) const {
    return FuncTestUtils::createAndFillBlob(targetStaticShape.empty() || targetStaticShape[0].empty() ?
                                            info.getTensorDesc() :
                                            InferenceEngine::TensorDesc(
                                                    info.getPrecision(),
                                                    targetStaticShape[0],
                                                    const_cast<InferenceEngine::InputInfo&>(info).getLayout()));
=======
void LayerTestsCommon::QueryNetwork() {
    SKIP_IF_CURRENT_TEST_IS_DISABLED();
    cnnNetwork = InferenceEngine::CNNNetwork(function);

    auto queryNetworkResult = PluginCache::get().ie()->QueryNetwork(cnnNetwork, targetDevice);
    std::set<std::string> expected;
    for (auto&& node : function->get_ops()) {
        expected.insert(node->get_friendly_name());
    }

    std::set<std::string> actual;
    for (auto&& res : queryNetworkResult.supportedLayersMap) {
        actual.insert(res.first);
    }
    ASSERT_EQ(expected, actual);
}

InferenceEngine::Blob::Ptr LayerTestsCommon::GenerateInput(const InferenceEngine::InputInfo &info) const {
    return FuncTestUtils::createAndFillBlob(info.getTensorDesc());
>>>>>>> 1d3df63d
}

void LayerTestsCommon::Compare(const std::vector<std::pair<ngraph::element::Type, std::vector<std::uint8_t>>> &expectedOutputs,
                               const std::vector<InferenceEngine::Blob::Ptr> &actualOutputs,
                               float threshold) {
    for (std::size_t outputIndex = 0; outputIndex < expectedOutputs.size(); ++outputIndex) {
        const auto &expected = expectedOutputs[outputIndex];
        const auto &actual = actualOutputs[outputIndex];
        Compare(expected, actual, threshold);
    }
}

template <typename T_IE>
inline void callCompare(const std::pair<ngraph::element::Type, std::vector<std::uint8_t>> &expected,
                        const T_IE* actualBuffer, size_t size, float threshold) {
    auto expectedBuffer = expected.second.data();
    switch (expected.first) {
        case ngraph::element::Type_t::i64:
            LayerTestsCommon::Compare<T_IE, int64_t>(reinterpret_cast<const int64_t *>(expectedBuffer),
                                                     actualBuffer, size, threshold);
            break;
        case ngraph::element::Type_t::i32:
            LayerTestsCommon::Compare<T_IE, int32_t>(reinterpret_cast<const int32_t *>(expectedBuffer),
                                                     actualBuffer, size, threshold);
            break;
        case ngraph::element::Type_t::i16:
            LayerTestsCommon::Compare<T_IE, int16_t>(reinterpret_cast<const int16_t *>(expectedBuffer),
                                                     actualBuffer, size, threshold);
            break;
        case ngraph::element::Type_t::i8:
            LayerTestsCommon::Compare<T_IE, int8_t>(reinterpret_cast<const int8_t *>(expectedBuffer),
                                                    actualBuffer, size, threshold);
            break;
        case ngraph::element::Type_t::u64:
            LayerTestsCommon::Compare<T_IE, uint64_t>(reinterpret_cast<const uint64_t *>(expectedBuffer),
                                                      actualBuffer, size, threshold);
            break;
        case ngraph::element::Type_t::u32:
            LayerTestsCommon::Compare<T_IE, uint32_t>(reinterpret_cast<const uint32_t *>(expectedBuffer),
                                                      actualBuffer, size, threshold);
            break;
        case ngraph::element::Type_t::u16:
            LayerTestsCommon::Compare<T_IE, uint16_t>(reinterpret_cast<const uint16_t *>(expectedBuffer),
                                                      actualBuffer, size, threshold);
            break;
        case ngraph::element::Type_t::boolean:
        case ngraph::element::Type_t::u8:
            LayerTestsCommon::Compare<T_IE, uint8_t>(reinterpret_cast<const uint8_t *>(expectedBuffer),
                                                     actualBuffer, size, threshold);
            break;
        case ngraph::element::Type_t::f64:
            LayerTestsCommon::Compare<T_IE, double>(reinterpret_cast<const double *>(expectedBuffer),
                                                   actualBuffer, size, threshold);
            break;
        case ngraph::element::Type_t::f32:
            LayerTestsCommon::Compare<T_IE, float>(reinterpret_cast<const float *>(expectedBuffer),
                                                   actualBuffer, size, threshold);
            break;
        case ngraph::element::Type_t::f16:
            LayerTestsCommon::Compare<T_IE, ngraph::float16>(reinterpret_cast<const ngraph::float16 *>(expectedBuffer),
                                                             actualBuffer, size, threshold);
            break;
        case ngraph::element::Type_t::bf16:
            LayerTestsCommon::Compare<T_IE, ngraph::bfloat16>(reinterpret_cast<const ngraph::bfloat16 *>(expectedBuffer),
                                                              actualBuffer, size, threshold);
            break;
        case ngraph::element::Type_t::i4: {
            auto expectedOut = ngraph::helpers::convertOutputPrecision(
                    expected.second,
                    expected.first,
                    ngraph::element::Type_t::i8,
                    size);
            LayerTestsCommon::Compare<T_IE, int8_t>(reinterpret_cast<const int8_t *>(expectedOut.data()),
                                                    actualBuffer, size, threshold);
            break;
        }
        case ngraph::element::Type_t::u4: {
            auto expectedOut = ngraph::helpers::convertOutputPrecision(
                    expected.second,
                    expected.first,
                    ngraph::element::Type_t::u8,
                    size);
            LayerTestsCommon::Compare<T_IE, uint8_t>(reinterpret_cast<const uint8_t *>(expectedOut.data()),
                                                     actualBuffer, size, threshold);
            break;
        }
        case ngraph::element::Type_t::dynamic:
        case ngraph::element::Type_t::undefined:
            LayerTestsCommon::Compare<T_IE, T_IE>(reinterpret_cast<const T_IE *>(expectedBuffer), actualBuffer, size, threshold);
            break;
        default: FAIL() << "Comparator for " << expected.first << " precision isn't supported";
    }
    return;
}

void LayerTestsCommon::Compare(const std::pair<ngraph::element::Type, std::vector<std::uint8_t>> &expected,
                               const InferenceEngine::Blob::Ptr &actual,
                               float threshold) {
    const auto &precision = actual->getTensorDesc().getPrecision();
    auto k =  static_cast<float>(expected.first.size()) / precision.size();
    // W/A for int4, uint4
    if (expected.first == ngraph::element::Type_t::u4 || expected.first == ngraph::element::Type_t::i4) {
        k /= 2;
    } else if (expected.first == ngraph::element::Type_t::undefined || expected.first == ngraph::element::Type_t::dynamic) {
        k = 1;
    }
    ASSERT_EQ(expected.second.size(), actual->byteSize() * k);

    auto memory = InferenceEngine::as<InferenceEngine::MemoryBlob>(actual);
    IE_ASSERT(memory);
    const auto lockedMemory = memory->wmap();
    const auto actualBuffer = lockedMemory.as<const std::uint8_t *>();

    const auto &size = actual->size();
    switch (precision) {
        case InferenceEngine::Precision::FP32:
            callCompare<float>(expected, reinterpret_cast<const float *>(actualBuffer), size, threshold);
            break;
        case InferenceEngine::Precision::I32:
            callCompare<int32_t>(expected, reinterpret_cast<const int32_t *>(actualBuffer), size, threshold);
            break;
        case InferenceEngine::Precision::I64:
            callCompare<int64_t>(expected, reinterpret_cast<const int64_t *>(actualBuffer), size, threshold);
            break;
        case InferenceEngine::Precision::I8:
            callCompare<int8_t>(expected, reinterpret_cast<const int8_t *>(actualBuffer), size, threshold);
            break;
        case InferenceEngine::Precision::U16:
            callCompare<uint16_t>(expected, reinterpret_cast<const uint16_t *>(actualBuffer), size, threshold);
            break;
        case InferenceEngine::Precision::I16:
            callCompare<int16_t>(expected, reinterpret_cast<const int16_t *>(actualBuffer), size, threshold);
            break;
        case InferenceEngine::Precision::BOOL:
        case InferenceEngine::Precision::U8:
            callCompare<uint8_t>(expected, reinterpret_cast<const uint8_t *>(actualBuffer), size, threshold);
            break;
        case InferenceEngine::Precision::U64:
            callCompare<uint64_t>(expected, reinterpret_cast<const uint64_t *>(actualBuffer), size, threshold);
            break;
        case InferenceEngine::Precision::BF16:
            callCompare<ngraph::bfloat16>(expected, reinterpret_cast<const ngraph::bfloat16 *>(actualBuffer), size, threshold);
            break;
        case InferenceEngine::Precision::FP16:
            callCompare<ngraph::float16>(expected, reinterpret_cast<const ngraph::float16 *>(actualBuffer), size, threshold);
            break;
        default:
            FAIL() << "Comparator for " << precision << " precision isn't supported";
    }
}

void LayerTestsCommon::Compare(const std::pair<ngraph::element::Type, std::vector<std::uint8_t>> &expected,
                               const InferenceEngine::Blob::Ptr &actual) {
    Compare(expected, actual, threshold);
}

void LayerTestsCommon::Compare(const InferenceEngine::Blob::Ptr &expected, const InferenceEngine::Blob::Ptr &actual) {
    auto get_raw_buffer = [](const InferenceEngine::Blob::Ptr &blob) {
        auto memory = InferenceEngine::as<InferenceEngine::MemoryBlob>(blob);
        IE_ASSERT(memory);
        const auto lockedMemory = memory->wmap();
        return lockedMemory.as<const std::uint8_t *>();
    };
    const auto expectedBuffer = get_raw_buffer(expected);
    const auto actualBuffer = get_raw_buffer(actual);

    const auto &precision = actual->getTensorDesc().getPrecision();
    const auto &size = actual->size();
    switch (precision) {
        case InferenceEngine::Precision::FP32:
            Compare(reinterpret_cast<const float *>(expectedBuffer), reinterpret_cast<const float *>(actualBuffer),
                    size, threshold);
            break;
        case InferenceEngine::Precision::I32:
            Compare(reinterpret_cast<const std::int32_t *>(expectedBuffer),
                    reinterpret_cast<const std::int32_t *>(actualBuffer), size, 0);
            break;
        case InferenceEngine::Precision::I16:
            Compare(reinterpret_cast<const std::int16_t *>(expectedBuffer),
                    reinterpret_cast<const std::int16_t *>(actualBuffer), size, 0);
            break;
        case InferenceEngine::Precision::U8:
            Compare(reinterpret_cast<const std::uint8_t *>(expectedBuffer),
                    reinterpret_cast<const std::uint8_t *>(actualBuffer), size, 0);
            break;
        default:
            FAIL() << "Comparator for " << precision << " precision isn't supported";
    }
}

void LayerTestsCommon::Compare(const InferenceEngine::TensorDesc &actualDesc, const InferenceEngine::TensorDesc &expectedDesc) {
    auto expectedDims = actualDesc.getDims();
    auto actualDims = expectedDesc.getDims();
    ASSERT_EQ(actualDims.size(), expectedDims.size());
    for (size_t j = 0; j < actualDims.size(); ++j) {
        ASSERT_EQ(actualDims.at(j), expectedDims.at(j));
    }
    ASSERT_EQ(actualDesc.getLayout(), expectedDesc.getLayout());
    ASSERT_EQ(actualDesc.getPrecision(), expectedDesc.getPrecision());
}

void LayerTestsCommon::ConfigureNetwork() {
    for (const auto &in : cnnNetwork.getInputsInfo()) {
        if (inLayout != InferenceEngine::Layout::ANY) {
            in.second->setLayout(inLayout);
        }
        if (inPrc != InferenceEngine::Precision::UNSPECIFIED) {
            in.second->setPrecision(inPrc);
        }
    }

    for (const auto &out : cnnNetwork.getOutputsInfo()) {
        if (outLayout != InferenceEngine::Layout::ANY) {
            out.second->setLayout(outLayout);
        }
        if (outPrc != InferenceEngine::Precision::UNSPECIFIED) {
            out.second->setPrecision(outPrc);
        }
    }

    if (!inputDynamicShape.empty()) {
        if (inputDynamicShape.size() == 1) {
            if (inputDynamicShape.front().is_dynamic()) {
                std::map<std::string, ngraph::PartialShape> inputShapes;
                auto inputsDataMap = cnnNetwork.getInputsInfo();
                for (auto&& inputDataMap : inputsDataMap) {
                    inputShapes[inputDataMap.first] = std::vector<ngraph::Dimension>(inputDynamicShape.front());
                }
                cnnNetwork.reshape(inputShapes);
            }
        } else if (inputDynamicShape.size() == 2) {
            ConfigureNetwork_Secondary();
        } else {
            IE_THROW() << "Incorrect number of input shapes";
        }
    }
}

void LayerTestsCommon::LoadNetwork() {
    cnnNetwork = InferenceEngine::CNNNetwork{function};
    CoreConfiguration(this);
    ConfigureNetwork();
    executableNetwork = core->LoadNetwork(cnnNetwork, targetDevice, configuration);
}

void LayerTestsCommon::GenerateInputs() {
    inputs.clear();
    const auto& inputsInfo = executableNetwork.GetInputsInfo();
    const auto& functionParams = functionRefs->get_parameters();
    for (int i = 0; i < functionParams.size(); ++i) {
        const auto& param = functionParams[i];
        const auto infoIt = inputsInfo.find(param->get_friendly_name());
        GTEST_ASSERT_NE(infoIt, inputsInfo.cend());

        const auto& info = infoIt->second;
        auto blob = GenerateInput(*info);
        inputs.push_back(blob);
    }
}

void LayerTestsCommon::Infer() {
    inferRequest = executableNetwork.CreateInferRequest();

    const auto& inputsInfo = executableNetwork.GetInputsInfo();
    const auto& functionParams = function->get_parameters();
    for (int i = 0; i < functionParams.size(); ++i) {
        const auto& param = functionParams[i];
        const auto infoIt = inputsInfo.find(param->get_friendly_name());
        GTEST_ASSERT_NE(infoIt, inputsInfo.cend());

        const auto& info = infoIt->second;
        auto blob = inputs[i];
        inferRequest.SetBlob(info->name(), blob);
    }
    if (configuration.count(InferenceEngine::PluginConfigParams::KEY_DYN_BATCH_ENABLED) &&
        configuration.count(InferenceEngine::PluginConfigParams::YES)) {
        auto batchSize = executableNetwork.GetInputsInfo().begin()->second->getTensorDesc().getDims()[0] / 2;
        inferRequest.SetBatch(batchSize);
    }
    inferRequest.Infer();
}

std::vector<std::pair<ngraph::element::Type, std::vector<std::uint8_t>>> LayerTestsCommon::CalculateRefs() {
    // nGraph interpreter does not support f16/bf16
    ngraph::pass::ConvertPrecision<ngraph::element::Type_t::f16, ngraph::element::Type_t::f32>().run_on_function(functionRefs);
    ngraph::pass::ConvertPrecision<ngraph::element::Type_t::bf16, ngraph::element::Type_t::f32>().run_on_function(functionRefs);

    functionRefs->validate_nodes_and_infer_types();

    auto referenceInputs = std::vector<std::vector<uint8_t>>(inputs.size());
    auto refInputsTypes = std::vector<ngraph::element::Type>(inputs.size());
    for (std::size_t i = 0; i < inputs.size(); ++i) {
        const auto &input = inputs[i];
        const auto &inputSize = input->byteSize();

        auto &referenceInput = referenceInputs[i];
        referenceInput.resize(inputSize);

        auto memory = InferenceEngine::as<InferenceEngine::MemoryBlob>(input);
        IE_ASSERT(memory);
        const auto lockedMemory = memory->wmap();
        const auto buffer = lockedMemory.as<const std::uint8_t *>();
        std::copy(buffer, buffer + inputSize, referenceInput.data());

        refInputsTypes[i] = FuncTestUtils::PrecisionUtils::convertIE2nGraphPrc(memory->getTensorDesc().getPrecision());
    }

    const auto &&outputsInfo = executableNetwork.GetOutputsInfo();
    std::vector<ngraph::element::Type_t> convertType;
    convertType.reserve(outputsInfo.size());
        for (const auto &output : outputsInfo) {
                convertType.push_back(
                    FuncTestUtils::PrecisionUtils::convertIE2nGraphPrc(
                        output.second->getTensorDesc().getPrecision()));
        }

    std::vector<std::pair<ngraph::element::Type, std::vector<std::uint8_t>>> expectedOutputs;
    switch (refMode) {
        case INTERPRETER: {
            expectedOutputs = ngraph::helpers::interpreterFunction(functionRefs, referenceInputs, refInputsTypes);
            break;
        }
        case CONSTANT_FOLDING: {
            const auto &foldedFunc = ngraph::helpers::foldFunction(functionRefs, referenceInputs, refInputsTypes);
            expectedOutputs = ngraph::helpers::getConstData(foldedFunc);
            break;
        }
        case IE: {
            // reference inference on device with other options and nGraph function has to be implemented here
            break;
        }
    }

    return expectedOutputs;
}

std::vector<InferenceEngine::Blob::Ptr> LayerTestsCommon::GetOutputs() {
    auto outputs = std::vector<InferenceEngine::Blob::Ptr>{};
    for (const auto &output : executableNetwork.GetOutputsInfo()) {
        const auto &name = output.first;
        outputs.push_back(inferRequest.GetBlob(name));
    }
    return outputs;
}

void LayerTestsCommon::Compare(const std::vector<std::pair<ngraph::element::Type, std::vector<std::uint8_t>>> &expectedOutputs,
                               const std::vector<InferenceEngine::Blob::Ptr> &actualOutputs) {
    Compare(expectedOutputs, actualOutputs, threshold);
}

void LayerTestsCommon::Validate() {
    auto expectedOutputs = CalculateRefs();
    const auto &actualOutputs = GetOutputs();

    if (expectedOutputs.empty()) {
        return;
    }

    IE_ASSERT(actualOutputs.size() == expectedOutputs.size())
    << "nGraph interpreter has " << expectedOutputs.size() << " outputs, while IE " << actualOutputs.size();

    Compare(expectedOutputs, actualOutputs);
}

std::string LayerTestsCommon::getRuntimePrecision(const std::string& layerName) {
    const auto execGraph = executableNetwork.GetExecGraphInfo();
    const auto function = execGraph.getFunction();

    for (const auto& op : function->get_ops()) {
        const auto name = op->get_friendly_name();
        if (name == layerName) {
            const auto& rtInfo = op->get_rt_info();
            const auto& it = rtInfo.find("runtimePrecision");

            IE_ASSERT(it != rtInfo.end()) << "Runtime precision is not found for node: " << name;

            const auto rtPrecisionPtr = ngraph::as_type_ptr<ngraph::VariantWrapper<std::string>>(it->second);
            return rtPrecisionPtr->get();
        }
    }

    return "";
}

std::string LayerTestsCommon::getRuntimePrecisionByType(const std::string& layerType) {
    const auto execGraph = executableNetwork.GetExecGraphInfo();
    const auto function = execGraph.getFunction();

    for (const auto& op : function->get_ops()) {
        const auto& rtInfo = op->get_rt_info();
        const auto& typeIt = rtInfo.find("layerType");

        IE_ASSERT(typeIt != rtInfo.end()) << "Layer is not found for type: " << layerType;

        const auto type = ngraph::as_type_ptr<ngraph::VariantWrapper<std::string>>(typeIt->second)->get();
        if (type == layerType) {
            const auto& it = rtInfo.find("runtimePrecision");

            IE_ASSERT(it != rtInfo.end()) << "Runtime precision is not found for node: " << type;

            const auto rtPrecisionPtr = ngraph::as_type_ptr<ngraph::VariantWrapper<std::string>>(it->second);
            return rtPrecisionPtr->get();
        }
    }

    return "";
}

#ifndef NDEBUG
void LayerTestsCommon::showRuntimePrecisions() {
    const auto execGraph = executableNetwork.GetExecGraphInfo();
    const auto function = execGraph.getFunction();

    for (const auto& op : function->get_ops()) {
        const auto& rtInfo = op->get_rt_info();
        const auto& typeIt = rtInfo.find("layerType");

        const auto type = ngraph::as_type_ptr<ngraph::VariantWrapper<std::string>>(typeIt->second)->get();
        const auto& it = rtInfo.find("runtimePrecision");

        const auto rtPrecisionPtr = ngraph::as_type_ptr<ngraph::VariantWrapper<std::string>>(it->second);
        std::cout << type << ": " << rtPrecisionPtr->get() << std::endl;
    }
}
#endif

void LayerTestsCommon::SetRefMode(RefMode mode) {
    refMode = mode;
}

std::shared_ptr<ngraph::Function> LayerTestsCommon::GetFunction() {
    return function;
}

std::map<std::string, std::string> &LayerTestsCommon::GetConfiguration() {
    return configuration;
}

}  // namespace LayerTestsUtils<|MERGE_RESOLUTION|>--- conflicted
+++ resolved
@@ -94,7 +94,23 @@
     CommonTestUtils::removeIRFiles(out_xml_path, out_bin_path);
 }
 
-<<<<<<< HEAD
+void LayerTestsCommon::QueryNetwork() {
+    SKIP_IF_CURRENT_TEST_IS_DISABLED();
+    cnnNetwork = InferenceEngine::CNNNetwork(function);
+
+    auto queryNetworkResult = PluginCache::get().ie()->QueryNetwork(cnnNetwork, targetDevice);
+    std::set<std::string> expected;
+    for (auto&& node : function->get_ops()) {
+        expected.insert(node->get_friendly_name());
+    }
+
+    std::set<std::string> actual;
+    for (auto&& res : queryNetworkResult.supportedLayersMap) {
+        actual.insert(res.first);
+    }
+    ASSERT_EQ(expected, actual);
+}
+
 InferenceEngine::Blob::Ptr LayerTestsCommon::GenerateInput(const InferenceEngine::InputInfo& info) const {
     return FuncTestUtils::createAndFillBlob(targetStaticShape.empty() || targetStaticShape[0].empty() ?
                                             info.getTensorDesc() :
@@ -102,27 +118,6 @@
                                                     info.getPrecision(),
                                                     targetStaticShape[0],
                                                     const_cast<InferenceEngine::InputInfo&>(info).getLayout()));
-=======
-void LayerTestsCommon::QueryNetwork() {
-    SKIP_IF_CURRENT_TEST_IS_DISABLED();
-    cnnNetwork = InferenceEngine::CNNNetwork(function);
-
-    auto queryNetworkResult = PluginCache::get().ie()->QueryNetwork(cnnNetwork, targetDevice);
-    std::set<std::string> expected;
-    for (auto&& node : function->get_ops()) {
-        expected.insert(node->get_friendly_name());
-    }
-
-    std::set<std::string> actual;
-    for (auto&& res : queryNetworkResult.supportedLayersMap) {
-        actual.insert(res.first);
-    }
-    ASSERT_EQ(expected, actual);
-}
-
-InferenceEngine::Blob::Ptr LayerTestsCommon::GenerateInput(const InferenceEngine::InputInfo &info) const {
-    return FuncTestUtils::createAndFillBlob(info.getTensorDesc());
->>>>>>> 1d3df63d
 }
 
 void LayerTestsCommon::Compare(const std::vector<std::pair<ngraph::element::Type, std::vector<std::uint8_t>>> &expectedOutputs,
