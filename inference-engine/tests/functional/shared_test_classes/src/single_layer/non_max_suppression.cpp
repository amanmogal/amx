--- conflicted
+++ resolved
@@ -368,12 +368,6 @@
 
     auto nms = builder::makeNms(paramOuts[0], paramOuts[1], convertIE2nGraphPrc(maxBoxPrec), convertIE2nGraphPrc(thrPrec), maxOutBoxesPerClass, iouThr,
                                 scoreThr, softNmsSigma, boxEncoding, sortResDescend, outType);
-<<<<<<< HEAD
-    auto nms_0_identity = std::make_shared<op::v1::Multiply>(nms->output(0), op::v0::Constant::create(outType, Shape{1}, {1}));
-    auto nms_1_identity = std::make_shared<op::v1::Multiply>(nms->output(1), op::v0::Constant::create(ngPrc, Shape{1}, {1}));
-    auto nms_2_identity = std::make_shared<op::v1::Multiply>(nms->output(2), op::v0::Constant::create(outType, Shape{1}, {1}));
-    function = std::make_shared<Function>(OutputVector{nms_0_identity, nms_1_identity, nms_2_identity}, params, "NMS");
-=======
     if (targetDevice == CommonTestUtils::DEVICE_CPU) {
         function = std::make_shared<Function>(nms, params, "NMS");
     } else {
@@ -385,7 +379,6 @@
         nms_2_identity->set_friendly_name("Multiply_2");
         function = std::make_shared<Function>(OutputVector{nms_0_identity, nms_1_identity, nms_2_identity}, params, "NMS");
     }
->>>>>>> a84d01cb
 }
 
 }  // namespace LayerTestsDefinitions