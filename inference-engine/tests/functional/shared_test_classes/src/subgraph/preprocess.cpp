--- conflicted
+++ resolved
@@ -30,11 +30,8 @@
     std::tie(func, targetDevice) = GetParam();
     function = (std::get<0>(func))();
     threshold = std::get<2>(func);
-<<<<<<< HEAD
     abs_threshold = std::get<2>(func);
-=======
     functionRefs = ngraph::clone_function(*function);
->>>>>>> a1ee7dca
 }
 
 TEST_P(PrePostProcessTest, CompareWithRefs) {
