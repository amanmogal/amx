// Copyright (C) 2018-2021 Intel Corporation
// SPDX-License-Identifier: Apache-2.0
//

#include <pugixml.hpp>
#include <ngraph_functions/builders.hpp>
#include "common_test_utils/file_utils.hpp"
#include "functional_test_utils/core_config.hpp"
#include "functional_test_utils/layer_test_utils/op_info.hpp"

#include "shared_test_classes/read_ir/read_ir.hpp"
#include "shared_test_classes/read_ir/compare_results.hpp"
#include "shared_test_classes/read_ir/generate_inputs.hpp"

namespace LayerTestsDefinitions {
std::string ReadIRTest::getTestCaseName(const testing::TestParamInfo<ReadIRParams> &obj) {
    using namespace CommonTestUtils;
    std::string pathToModel, deviceName;
    std::map<std::string, std::string> config;
    std::tie(pathToModel, deviceName, config) = obj.param;

    std::ostringstream result;
    auto splittedFilename = CommonTestUtils::splitStringByDelimiter(pathToModel, CommonTestUtils::FileSeparator);
    if (splittedFilename.size() > 1) {
        result << "PRC=" << *std::next(splittedFilename.rbegin()) << "_";
    }
    result << "IR_name=" << splittedFilename.back() << "_";
    result << "TargetDevice=" << deviceName << "_";
    result << "Config=" << config;
    return result.str();
}

void ReadIRTest::SetUp() {
<<<<<<< HEAD
    std::tie(pathToModel, targetDevice) = this->GetParam();
    function = core->read_model(pathToModel);
=======
    std::tie(pathToModel, targetDevice, configuration) = this->GetParam();
    auto net = getCore()->ReadNetwork(pathToModel);
    function = net.getFunction();
>>>>>>> a693859d
    const auto metaFile = CommonTestUtils::replaceExt(pathToModel, "meta");
    if (CommonTestUtils::fileExists(metaFile)) {
        pugi::xml_document doc;
        doc.load_file(metaFile.c_str());
        auto models = doc.child("meta_info").child("models");
        sourceModel = models.child("initial_model").attribute("name").as_string();
        for (const auto &model : models.children("model")) {
            ocuranceInModels.push_back({model.attribute("name").as_string(), model.attribute("count").as_uint()});
        }
        auto portsInfo = doc.child("meta_info").child("ports_info");
        auto getPortInfo = [&](size_t id) {
            LayerTestsUtils::PortInfo info;
            for (const auto &p : portsInfo.children()) {
                if (p.attribute("id").as_uint() == id) {
                    info.convert_to_const = p.attribute("convert_to_const").as_bool();
                    if (std::strcmp(p.attribute("min").as_string(), "undefined") != 0) {
                        info.min = p.attribute("min").as_double();
                    } else {
                        info.min = -10;
                    }
                    if (std::strcmp(p.attribute("max").as_string(), "undefined") != 0) {
                        info.max = p.attribute("max").as_double();
                    } else {
                        info.max = 10;
                    }
                    break;
                }
            }
            return info;
        };
        for (const auto &param : function->get_parameters()) {
            auto idx = function->get_parameter_index(param);
            auto info = getPortInfo(idx);
            if (info.convert_to_const) {
                const auto constant = ngraph::builder::makeConstant(param->get_element_type(),
                                                                    param->get_shape(),
                                                                    std::vector<double>{},
                                                                    true,
                                                                    info.max,
                                                                    info.min,
                                                                    1);
                ngraph::replace_node(param, constant);
                function->remove_parameter(param);
            }
        }
    }
}

//void ReadIRTest::GenerateInputs() {
//    auto inputMap = getInputMap();
//    const auto &inputsInfo = executableNetwork.GetInputsInfo();
//    for (const auto &param : function->get_parameters()) {
//        const auto infoIt = inputsInfo.find(param->get_friendly_name());
//        GTEST_ASSERT_NE(infoIt, inputsInfo.cend());
//
//        const auto &info = infoIt->second;
//        for (size_t i = 0; i < param->get_output_size(); i++) {
//            for (const auto &node : param->get_output_target_inputs(i)) {
//                const auto nodePtr = node.get_node()->shared_from_this();
//                auto it = inputMap.find(nodePtr->get_type_info());
//                for (size_t port = 0; port < nodePtr->get_input_size(); ++port) {
//                    if (nodePtr->get_input_node_ptr(port)->shared_from_this() == param->shared_from_this()) {
//                        inputs.push_back(it->second(nodePtr, *info, port));
//                    }
//                }
//            }
//        }
//    }
//}

//void ReadIRTest::Compare(const std::vector<std::pair<ngraph::element::Type, std::vector<std::uint8_t>>> &expected,
//                         const std::vector<InferenceEngine::Blob::Ptr> &actual) {
//    auto compareMap = getCompareMap();
//    for (const auto &result : function->get_results()) {
//        for (size_t i = 0; i < result->get_input_size(); ++i) {
//            const auto inputNode = result->get_input_node_shared_ptr(i);
//            auto it = compareMap.find(inputNode->get_type_info());
//            it->second(inputNode, expected, actual, threshold);
//        }
//    }
//}

//std::vector<InferenceEngine::Blob::Ptr> ReadIRTest::GetOutputs() {
//    std::vector<InferenceEngine::Blob::Ptr> outputs;
//    for (const auto &result : function->get_results()) {
//        for (size_t inPort = 0; inPort < result->get_input_size(); ++inPort) {
//            const auto &inputNode = result->get_input_node_shared_ptr(inPort);
//            for (size_t outPort = 0; outPort < inputNode->get_output_size(); ++outPort) {
//                for (const auto &out : inputNode->get_output_target_inputs(outPort)) {
//                    if (out.get_node()->shared_from_this() == result) {
//                        std::string name = inputNode->get_friendly_name();
//                        if (inputNode->get_output_size() > 1) {
//                            name += "." + std::to_string(outPort);
//                        }
//                        outputs.push_back(inferRequest.GetBlob(name));
//                        break;
//                    }
//                }
//            }
//        }
//    }
//    return outputs;
//}
} // namespace LayerTestsDefinitions
<|MERGE_RESOLUTION|>--- conflicted
+++ resolved
@@ -31,14 +31,8 @@
 }
 
 void ReadIRTest::SetUp() {
-<<<<<<< HEAD
-    std::tie(pathToModel, targetDevice) = this->GetParam();
+    std::tie(pathToModel, targetDevice, configuration) = this->GetParam();
     function = core->read_model(pathToModel);
-=======
-    std::tie(pathToModel, targetDevice, configuration) = this->GetParam();
-    auto net = getCore()->ReadNetwork(pathToModel);
-    function = net.getFunction();
->>>>>>> a693859d
     const auto metaFile = CommonTestUtils::replaceExt(pathToModel, "meta");
     if (CommonTestUtils::fileExists(metaFile)) {
         pugi::xml_document doc;
