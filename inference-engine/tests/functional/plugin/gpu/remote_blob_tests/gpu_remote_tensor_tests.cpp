--- conflicted
+++ resolved
@@ -98,14 +98,10 @@
     p.input().tensor().set_element_type(ov::element::i8);
     p.input().preprocess().convert_element_type(ov::element::f32);
 
-<<<<<<< HEAD
+    auto function = p.build();
     RemoteTensorSharingType sharing_type;
     bool with_auto_batching;
     std::tie(sharing_type, with_auto_batching) = GetParam();
-=======
-    auto function = p.build();
-    auto exec_net = ie.compile_model(function, CommonTestUtils::DEVICE_GPU);
->>>>>>> a9a583eb
 
     // auto-batching relies on availability of the lock() for the tensor (and the *USM_DEVICE is not lockable)
     if (with_auto_batching
