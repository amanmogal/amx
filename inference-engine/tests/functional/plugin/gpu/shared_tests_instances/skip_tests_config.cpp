// Copyright (C) 2018-2021 Intel Corporation
// SPDX-License-Identifier: Apache-2.0
//

#include <vector>
#include <string>

#include "functional_test_utils/skip_tests_config.hpp"

std::vector<std::string> disabledTestPatterns() {
    return {
            //TODO: Issue: 34748
            R"(.*(ComparisonLayerTest).*)",
            // TODO: Issue: 39612
            R"(.*Interpolate.*cubic.*tf_half_pixel_for_nn.*FP16.*)",
            // Expected behavior
            R"(.*EltwiseLayerTest.*eltwiseOpType=Pow.*netPRC=I64.*)",
            R"(.*EltwiseLayerTest.*IS=\(.*\..*\..*\..*\..*\).*eltwiseOpType=Pow.*secondaryInputType=CONSTANT.*)",
            // TODO: Issue: 43794
            R"(.*(PreprocessTest).*(SetScalePreProcessSetBlob).*)",
            R"(.*(PreprocessTest).*(SetScalePreProcessGetBlob).*)",
            R"(.*(PreprocessTest).*(SetMeanValuePreProcessSetBlob).*)",
            R"(.*(PreprocessTest).*(SetMeanImagePreProcessSetBlob).*)",
            R"(.*(PreprocessTest).*(ReverseInputChannelsPreProcessGetBlob).*)",
            R"(.*(InferRequestPreprocessDynamicallyInSetBlobTest).*)",
            // TODO: Issue: 51764
            ".*InferRequestPreprocessConversionTest.*",
            // TODO: Issue: 41462
            R"(.*(SoftMaxLayerTest).*axis=0.*)",
            // TODO: Issue: 43511
            R"(.*EltwiseLayerTest.*IS=\(1.4.3.2.1.3\).*)",
            R"(.*EltwiseLayerTest.*IS=\(2\).*OpType=Mod.*opType=VECTOR.*)",
            R"(.*EltwiseLayerTest.*OpType=FloorMod.*netPRC=I64.*)",
            // TODO: Issue: 46841
            R"(.*(QuantGroupConvBackpropData3D).*)",

            // These tests might fail due to accuracy loss a bit bigger than threshold
            R"(.*(GRUCellTest).*)",
            R"(.*(RNNSequenceTest).*)",
            R"(.*(GRUSequenceTest).*)",
            // These test cases might fail due to FP16 overflow
            R"(.*(LSTM).*activations=\(relu.*netPRC=FP16.*)",

            // Need to update activation primitive to support any broadcastable constant to enable these cases.
            R"(.*ActivationParamLayerTest.*)",
            // Unknown issues
            R"(.*(LSTMSequence).*mode=.*_RAND_SEQ_LEN_CONST.*)",
            R"(.*(smoke_DetectionOutput5In).*)",
            // TODO: Issue: 47773
            R"(.*(ProposalLayerTest).*)",
            // INT8 StridedSlice not supported
            R"(.*(LPT/StridedSliceTransformation).*)",
            // TODO: Issue: 48106
            R"(.*ConstantResultSubgraphTest.*inPrc=I16.*)",
            // TODO: Issue: 54194
            R"(.*ActivationLayerTest.*SoftPlus.*)",
            // need to implement Export / Import
            R"(.*IEClassImportExportTestP.*)",
            R"(.*Behavior.*InferRequestSetBlobByType.*Device=HETERO.*)",
            // TODO: Issue: 59586, NormalizeL2 output mismatch for empty axes case
            R"(.*NormalizeL2LayerTest.*axes=\(\).*)",

            // Not allowed dynamic loop tests on GPU
            R"(.*smoke_StaticShapeLoop_dynamic_exit.*)",
            // CVS-58963: Not implemented yet
            R"(.*Behavior.*InferRequest.*OutOfFirstOutIsInputForSecondNetwork.*)",
            // Not expected behavior
            R"(.*Behavior.*InferRequestIOBBlobSetLayoutTest.*layout=(95|OIHW).*)",
            R"(.*Behavior.*InferRequestIOBBlobSetLayoutTest.*CanSetInBlobWithDifferentLayouts.*layout=NHWC.*)",
            R"(.*Behavior.*InferRequestIOBBlobSetLayoutTest.*CanSetOutBlobWithDifferentLayouts.*layout=(CN|HW).*)",
            R"(.*Behavior_Multi.*InferRequestSetBlobByType.*Batched.*)",
            R"(.*(Multi|Auto).*Behavior.*InferRequestIOBBlobTest.*canProcessDeallocatedOutputBlobAfterGetAndSetBlob.*)",
            R"(.*(Auto|Multi).*Behavior.*IncorrectConfigTests.*CanNotLoadNetworkWithIncorrectConfig.*)",
            // TODO: until issue is xxx-59670 is resolved
            R"(.*Gather8LayerTest.*)",
<<<<<<< HEAD
            // Not implemented yet:
            R"(.*Behavior.*ExecutableNetworkBaseTest.*canSetConfigToExecNet.*)",
            R"(.*Behavior.*ExecutableNetworkBaseTest.*canExport.*)",
            R"(.*OVExecutableNetworkBaseTest.*CanSetConfig.*)",
            R"(.*OVExecutableNetworkBaseTest.*CanGetInputsInfoAndCheck.*)",
            R"(.*OVExecutableNetworkBaseTest.*canLoadCorrectNetworkToGetExecutableWithIncorrectConfig.*)",
=======
            // TODO: Issue 66516
            R"(.*smoke_PrePostProcess_GPU.*convert_element_type_and_mean.*)"
>>>>>>> a883b5c0
    };
}<|MERGE_RESOLUTION|>--- conflicted
+++ resolved
@@ -73,16 +73,13 @@
             R"(.*(Auto|Multi).*Behavior.*IncorrectConfigTests.*CanNotLoadNetworkWithIncorrectConfig.*)",
             // TODO: until issue is xxx-59670 is resolved
             R"(.*Gather8LayerTest.*)",
-<<<<<<< HEAD
             // Not implemented yet:
             R"(.*Behavior.*ExecutableNetworkBaseTest.*canSetConfigToExecNet.*)",
             R"(.*Behavior.*ExecutableNetworkBaseTest.*canExport.*)",
             R"(.*OVExecutableNetworkBaseTest.*CanSetConfig.*)",
             R"(.*OVExecutableNetworkBaseTest.*CanGetInputsInfoAndCheck.*)",
             R"(.*OVExecutableNetworkBaseTest.*canLoadCorrectNetworkToGetExecutableWithIncorrectConfig.*)",
-=======
             // TODO: Issue 66516
             R"(.*smoke_PrePostProcess_GPU.*convert_element_type_and_mean.*)"
->>>>>>> a883b5c0
     };
 }