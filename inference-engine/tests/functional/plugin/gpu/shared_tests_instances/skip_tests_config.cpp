// Copyright (C) 2020 Intel Corporation
// SPDX-License-Identifier: Apache-2.0
//

#include <vector>
#include <string>

#include "functional_test_utils/skip_tests_config.hpp"

std::vector<std::string> disabledTestPatterns() {
    return {
            //TODO: Issue: 34748
            R"(.*(ComparisonLayerTest).*)",
            // TODO: Issue: 39014
            R"(.*CoreThreadingTestsWithIterations.*smoke_LoadNetwork.*)",
            // TODO: Issue: 39612
            R"(.*Interpolate.*cubic.*tf_half_pixel_for_nn.*FP16.*)",
            // Expected behavior
            R"(.*EltwiseLayerTest.*eltwiseOpType=Pow.*netPRC=I64.*)",
            R"(.*EltwiseLayerTest.*IS=\(.*\..*\..*\..*\..*\).*eltwiseOpType=Pow.*secondaryInputType=CONSTANT.*)",
            // TODO: Issue: 43794
            R"(.*(PreprocessTest).*(SetScalePreProcess).*)",
            R"(.*(PreprocessTest).*(ReverseInputChannelsPreProcess).*)",
            // TODO: Issue: 41467 -- "unsupported element type f16 op Convert"
            R"(.*(ConvertLayerTest).*targetPRC=FP16.*)",
            // TODO: Issue: 41462
            R"(.*(SoftMaxLayerTest).*axis=0.*)",
            // TODO: Issue: 41461
            R"(.*TopKLayerTest.*k=10.*mode=min.*sort=index.*)",
            R"(.*TopKLayerTest.*k=5.*sort=(none|index).*)",
            // TODO: Issue: 43511
            R"(.*EltwiseLayerTest.*IS=\(1.4.3.2.1.3\).*)",
            R"(.*EltwiseLayerTest.*IS=\(2\).*OpType=Mod.*opType=VECTOR.*)",
            R"(.*EltwiseLayerTest.*OpType=FloorMod.*netPRC=I64.*)",
            // TODO: Issue: 46841
            R"(.*(QuantGroupConvBackpropData3D).*)",

            // These tests might fail due to accuracy loss a bit bigger than threshold
            R"(.*(GRUCellTest).*)",
            R"(.*(RNNSequenceTest).*)",
            R"(.*(GRUSequenceTest).*)",
            // These test cases might fail due to FP16 overflow
            R"(.*(LSTM).*activations=\(relu.*netPRC=FP16.*)",

            // Need to update activation primitive to support any broadcastable constant to enable these cases.
            R"(.*ActivationParamLayerTest.*)",
            // Unknown issues
            R"(.*(LSTMSequence).*mode=CONVERT_TO_TI_RAND_SEQ_LEN.*)",
            R"(.*(smoke_DetectionOutput3In).*)",
            R"(.*(smoke_DetectionOutput5In).*)",
<<<<<<< HEAD
            R"(.*(ScatterUpdateLayerTest).*)",
            // TODO: Issue: 47773
            R"(.*(ProposalLayerTest).*)",
=======

>>>>>>> 804010bb
            // INT8 StridedSlice not supported
            R"(.*(LPT/StridedSliceTransformation).*)",
    };
}<|MERGE_RESOLUTION|>--- conflicted
+++ resolved
@@ -48,13 +48,9 @@
             R"(.*(LSTMSequence).*mode=CONVERT_TO_TI_RAND_SEQ_LEN.*)",
             R"(.*(smoke_DetectionOutput3In).*)",
             R"(.*(smoke_DetectionOutput5In).*)",
-<<<<<<< HEAD
-            R"(.*(ScatterUpdateLayerTest).*)",
             // TODO: Issue: 47773
             R"(.*(ProposalLayerTest).*)",
-=======
 
->>>>>>> 804010bb
             // INT8 StridedSlice not supported
             R"(.*(LPT/StridedSliceTransformation).*)",
     };
