--- conflicted
+++ resolved
@@ -15,103 +15,8 @@
         InferenceEngine::Precision::FP32
 };
 
-<<<<<<< HEAD
-const std::vector<PermuteTransformationTestValues> testValues = {
-    // 6D: per-tensor: channels are permuted
-    {
-        LayerTestsUtils::LayerTransformationParamsFactory::createParamsU8I8(),
-        { 1, 64, 38, 38 },
-        { 1, 64, 19, 2, 19, 2 },
-        { 0, 3, 5, 1, 2, 4 },
-        {
-            { 0.f },
-            { 25.5f},
-            { 0.f },
-            { 25.5f }
-        },
-        {
-            InferenceEngine::Precision::FP32,
-            false,
-            false
-        }
-    },
-    // 6D: per-tensor: channels are not permuted
-    {
-        LayerTestsUtils::LayerTransformationParamsFactory::createParamsU8I8(),
-        { 1, 64, 38, 38 },
-        { 1, 64, 19, 2, 19, 2 },
-        { 0, 1, 5, 3, 2, 4 },
-        {
-            { 0.f },
-            { 25.5f},
-            { 0.f },
-            { 25.5f }
-        },
-        {
-            InferenceEngine::Precision::FP32,
-            false,
-            false
-        }
-    },
-    // 4D: per-tensor: channels are permuted
-    {
-        LayerTestsUtils::LayerTransformationParamsFactory::createParamsU8I8(),
-        { 1, 3, 16, 16 },
-        {},
-        { 0, 2, 1, 3 },
-        {
-            { 0.f },
-            { 25.5f},
-            { 0.f },
-            { 25.5f }
-        },
-        {
-            InferenceEngine::Precision::U8,
-            true,
-            false
-        }
-    },
-// TODO: Issue 39810
-//    // 4D: per-channel: channels are permuted
-//    {
-//        LayerTestsUtils::LayerTransformationParamsFactory::createParamsU8I8(),
-//        { 1, 3, 16, 16 },
-//        {},
-//        { 0, 2, 1, 3 },
-//        {
-//            { 0.f, 0.f, 0.f },
-//            { 25.5f, 25.5f / 2.f, 25.5f / 4.f },
-//            { 0.f, 0.f, 0.f },
-//            { 25.5f, 25.5f / 2.f, 25.5f / 4.f }
-//        },
-//        {
-//            InferenceEngine::Precision::FP32,
-//            false,
-//            false
-//        }
-//    },
-//    // 4D: per-channel: channels are not permuted
-//    {
-//        LayerTestsUtils::LayerTransformationParamsFactory::createParamsU8I8(),
-//        { 1, 3, 16, 16 },
-//        {},
-//        { 0, 1, 3, 2 },
-//        {
-//            { 0.f, 0.f, 0.f },
-//            { 25.5f, 25.5f / 2.f, 25.5f / 4.f },
-//            { 0.f, 0.f, 0.f },
-//            { 25.5f, 25.5f / 2.f, 25.5f / 4.f }
-//        },
-//        {
-//            InferenceEngine::Precision::U8,
-//            true,
-//            false
-//        }
-//    }
-=======
 const std::vector<LayerTransformation::Params> trasformationParamValues = {
     LayerTestsUtils::LayerTransformationParamsFactory::createParams()
->>>>>>> 50645bef
 };
 
 const std::vector<bool> perTensorValues = { true, false };
