<<<<<<< HEAD
// Copyright (C) 2018-2021 Intel Corporation
// SPDX-License-Identifier: Apache-2.0
//

#include <ngraph_functions/builders.hpp>
#include "test_utils/cpu_test_utils.hpp"

using namespace InferenceEngine;
using namespace CPUTestUtils;

namespace CPULayerTestsDefinitions {
using ShapesDefenition = std::pair<std::vector<ngraph::PartialShape>, std::vector<std::vector<ngraph::Shape>>>;

struct SoftMaxConfig {
    ShapesDefenition  inputShapes;
    size_t axis;
};

typedef std::tuple<
    InferenceEngine::Precision,         // netPrecision
    SoftMaxConfig,                      // softmaxTestConfig
    std::string,                        // targetDevice
    CPUSpecificParams
> softmaxCPUTestParams;

class SoftMaxLayerCPUTest : public testing::WithParamInterface<softmaxCPUTestParams>,
                            virtual public LayerTestsUtils::LayerTestsCommon, public CPUTestsBase {
public:
    static std::string getTestCaseName(const testing::TestParamInfo<softmaxCPUTestParams>& obj) {
        CPUSpecificParams cpuParams;
        InferenceEngine::Precision netPrecision;
        SoftMaxConfig config;
        std::string targetDevice;
        std::tie(netPrecision, config, targetDevice, cpuParams) = obj.param;

        std::ostringstream result;
        result << "netPRC=" << netPrecision.name() << "_";
        if (!config.inputShapes.first.empty()) {
            result << "IS=" << CommonTestUtils::partialShape2str(config.inputShapes.first) << "_";
        }
        result << "TS=";
        for (const auto& shape : config.inputShapes.second) {
            result << "(";
            if (!shape.empty()) {
                auto itr = shape.begin();
                do {
                    result << CommonTestUtils::vec2str(*itr);
                } while (++itr != shape.end() && result << "_");
            }
            result << ")_";
        }
        result << "axis=" << config.axis << "_";
        result << "trgDev=" << targetDevice;
        result << CPUTestsBase::getTestCaseName(cpuParams);

        return result.str();
    }

protected:
    void SetUp() override {
        InferenceEngine::Precision netPrecision;
        SoftMaxConfig config;
        CPUSpecificParams cpuParams;
        std::tie(netPrecision, config, targetDevice, cpuParams) = this->GetParam();

        inPrc = outPrc = netPrecision;

        std::tie(inFmts, outFmts, priority, selectedType) = cpuParams;
        if (selectedType.empty()) {
            selectedType = getPrimitiveType();
        }
        selectedType.push_back('_');
        selectedType += inPrc.name();

        const auto ngPrc = FuncTestUtils::PrecisionUtils::convertIE2nGraphPrc(netPrecision);

        targetStaticShapes = config.inputShapes.second;
        inputDynamicShapes = config.inputShapes.first;

        auto inputShape = targetStaticShapes.front().front();

        auto params = ngraph::builder::makeParams(ngPrc, {inputShape});

        const auto paramOuts =
                ngraph::helpers::convert2OutputVector(ngraph::helpers::castOps2Nodes<ngraph::op::Parameter>(params));

        const auto softMax = std::make_shared<ngraph::opset8::Softmax>(paramOuts.at(0), config.axis);

        function = makeNgraphFunction(ngPrc, params, softMax, "SoftMax");
    }
};

TEST_P(SoftMaxLayerCPUTest, CompareWithRefs) {
    SKIP_IF_CURRENT_TEST_IS_DISABLED()

    Run();
    CheckPluginRelatedResults(executableNetwork, "Softmax");
}

namespace {
//not optimized cpu spec
const auto notOptimizedCPUSpec = CPUSpecificParams{{}, {}, {}, "ref_any"};

const std::vector<SoftMaxConfig> optimizedConfigsFP32 = {
        //Static shapes
        {ShapesDefenition{{}, {{{1, 100}}}}, 1},
        {ShapesDefenition{{}, {{{10, 10}}}}, 1},
        {ShapesDefenition{{}, {{{100, 1}}}}, 0},
        {ShapesDefenition{{}, {{{100, 1}}}}, 1},
        {ShapesDefenition{{}, {{{5, 5, 1}}}}, 1},
        {ShapesDefenition{{}, {{{5, 5, 5}}}}, 2},
        {ShapesDefenition{{}, {{{5, 5, 5, 5}}}}, 0},
        {ShapesDefenition{{}, {{{5, 5, 1, 1}}}}, 1},
        {ShapesDefenition{{}, {{{5, 5, 5, 5}}}}, 1},
        {ShapesDefenition{{}, {{{5, 5, 5, 1}}}}, 2},
        {ShapesDefenition{{}, {{{5, 5, 5, 5}}}}, 2},
        {ShapesDefenition{{}, {{{5, 5, 5, 5}}}}, 3},
        {ShapesDefenition{{}, {{{5, 5, 5, 5, 5}}}}, 0},
        {ShapesDefenition{{}, {{{5, 5, 1, 1, 1}}}}, 1},
        {ShapesDefenition{{}, {{{5, 5, 5, 5, 5}}}}, 1},
        {ShapesDefenition{{}, {{{5, 5, 5, 1, 1}}}}, 2},
        {ShapesDefenition{{}, {{{5, 5, 5, 5, 5}}}}, 2},
        {ShapesDefenition{{}, {{{5, 5, 5, 1, 1}}}}, 3},
        {ShapesDefenition{{}, {{{5, 5, 5, 5, 5}}}}, 3},
        {ShapesDefenition{{}, {{{5, 5, 5, 5, 1}}}}, 4},
        {ShapesDefenition{{}, {{{5, 5, 5, 5, 5}}}}, 4},
        //Dynamic shapes
        {ShapesDefenition{
            { //dynamic shape
                {-1, -1}
            },
            { //target static shapes
                {{10, 10}},
                {{15, 15}},
                {{10, 5}}
            }}, 1},
        {ShapesDefenition{
            { //dynamic shape
                {{1, 100}, {1, 100}}
            },
            { //target static shapes
                {{10, 10}},
                {{15, 15}},
                {{10, 5}}
            }}, 1},
        {ShapesDefenition{
            { //dynamic shape
                {-1, -1, 1, 1, 1}
            },
            { //target static shapes
                {{5, 5, 1, 1, 1}},
                {{10, 7, 1, 1, 1}}
            }}, 1},
};

const std::vector<SoftMaxConfig> notOptimizedConfigsFP32 {
        //Static shapes
        {ShapesDefenition{{}, {{{1, 100}}}}, 0},
        {ShapesDefenition{{}, {{{10, 10}}}}, 0},
        {ShapesDefenition{{}, {{{10, 10, 10}}}}, 0},
        {ShapesDefenition{{}, {{{10, 10, 10}}}}, 1},
        //Dynamic shapes
        {ShapesDefenition{
            { //dynamic shape
                {-1, -1}
            },
            { //target static shapes
                {{10, 1}}, {{15, 15}}, {{10, 5}}
            }}, 0},
        {ShapesDefenition{
            { //dynamic shape
                {{1, 100}, {1, 100}, -1}
            },
            { //target static shapes
                {{10, 10, 10}}, {{10, 10, 1}}, {{10, 5, 10}}
            }}, 1},
};

const std::vector<SoftMaxConfig> unsupportedConfigsFP32 {
        //Static shapes
        {ShapesDefenition{{}, {{{5, 5, 5, 5, 5, 5}}}}, 0},
        {ShapesDefenition{{}, {{{5, 5, 5, 5, 5, 5}}}}, 1},
        {ShapesDefenition{{}, {{{5, 5, 5, 5, 5, 5}}}}, 2},
        {ShapesDefenition{{}, {{{5, 5, 5, 5, 5, 5}}}}, 3},
        {ShapesDefenition{{}, {{{5, 5, 5, 5, 5, 5}}}}, 4},
        {ShapesDefenition{{}, {{{5, 5, 5, 5, 5, 5}}}}, 5},
        //Dynamic shapes
        {ShapesDefenition{
            { //dynamic shape
                {-1, -1, -1, -1, -1, -1}
            },
            { //target static shapes
                {{5, 5, 5, 5, 5, 5}}, {{7, 7, 7, 7, 7, 7}}
            }}, 4},
};

const auto OptimizedParams = testing::Combine(
        testing::Values(Precision::FP32, Precision::BF16),
        testing::ValuesIn(optimizedConfigsFP32),
        testing::Values(CommonTestUtils::DEVICE_CPU),
        testing::Values(emptyCPUSpec));

INSTANTIATE_TEST_SUITE_P(smoke_SoftMax_Optimized_CPU, SoftMaxLayerCPUTest, OptimizedParams, SoftMaxLayerCPUTest::getTestCaseName);

const auto NotOptimizedParams = testing::Combine(
        testing::Values(Precision::FP32, Precision::BF16),
        testing::ValuesIn(notOptimizedConfigsFP32),
        testing::Values(CommonTestUtils::DEVICE_CPU),
        testing::Values(notOptimizedCPUSpec));

INSTANTIATE_TEST_SUITE_P(smoke_SoftMax_CPU, SoftMaxLayerCPUTest, NotOptimizedParams, SoftMaxLayerCPUTest::getTestCaseName);

const auto UnsupportedParams = testing::Combine(
        testing::Values(Precision::FP32, Precision::BF16),
        testing::ValuesIn(unsupportedConfigsFP32),
        testing::Values(CommonTestUtils::DEVICE_CPU),
        testing::Values(notOptimizedCPUSpec));

INSTANTIATE_TEST_SUITE_P(smoke_SoftMax_Unsupported_CPU, SoftMaxLayerCPUTest, UnsupportedParams, SoftMaxLayerCPUTest::getTestCaseName);

} // namespace
} // namespace CPULayerTestsDefinitions
=======
//// Copyright (C) 2018-2021 Intel Corporation
//// SPDX-License-Identifier: Apache-2.0
////
//
//#include <ngraph_functions/builders.hpp>
//#include "test_utils/cpu_test_utils.hpp"
//
//using namespace InferenceEngine;
//using namespace CPUTestUtils;
//
//namespace CPULayerTestsDefinitions {
//using ShapesDefenition = std::pair<std::vector<ngraph::PartialShape>, std::vector<std::vector<ngraph::Shape>>>;
//
//struct SoftMaxConfig {
//    ShapesDefenition  inputShapes;
//    size_t axis;
//};
//
//typedef std::tuple<
//    InferenceEngine::Precision,         // netPrecision
//    SoftMaxConfig,                      // softmaxTestConfig
//    std::string,                        // targetDevice
//    CPUSpecificParams
//> softmaxCPUTestParams;
//
//class SoftMaxLayerCPUTest : public testing::WithParamInterface<softmaxCPUTestParams>,
//                            virtual public LayerTestsUtils::LayerTestsCommon, public CPUTestsBase {
//public:
//    static std::string getTestCaseName(const testing::TestParamInfo<softmaxCPUTestParams>& obj) {
//        CPUSpecificParams cpuParams;
//        InferenceEngine::Precision netPrecision;
//        SoftMaxConfig config;
//        std::string targetDevice;
//        std::tie(netPrecision, config, targetDevice, cpuParams) = obj.param;
//
//        std::ostringstream result;
//        result << "netPRC=" << netPrecision.name() << "_";
//        if (!config.inputShapes.first.empty()) {
//            result << "IS=" << CommonTestUtils::partialShape2str(config.inputShapes.first) << "_";
//        }
//        result << "TS=";
//        for (const auto& shape : config.inputShapes.second) {
//            result << "(";
//            if (!shape.empty()) {
//                auto itr = shape.begin();
//                do {
//                    result << CommonTestUtils::vec2str(*itr);
//                } while (++itr != shape.end() && result << "_");
//            }
//            result << ")_";
//        }
//        result << "axis=" << config.axis << "_";
//        result << "trgDev=" << targetDevice;
//        result << CPUTestsBase::getTestCaseName(cpuParams);
//
//        return result.str();
//    }
//
//protected:
//    void SetUp() override {
//        InferenceEngine::Precision netPrecision;
//        SoftMaxConfig config;
//        CPUSpecificParams cpuParams;
//        std::tie(netPrecision, config, targetDevice, cpuParams) = this->GetParam();
//
//        inPrc = outPrc = netPrecision;
//
//        std::tie(inFmts, outFmts, priority, selectedType) = cpuParams;
//        if (selectedType.empty()) {
//            selectedType = getPrimitiveType();
//        }
//        selectedType.push_back('_');
//        selectedType += inPrc.name();
//
//        const auto ngPrc = FuncTestUtils::PrecisionUtils::convertIE2nGraphPrc(netPrecision);
//
//        targetStaticShapes = config.inputShapes.second;
//        inputDynamicShapes = config.inputShapes.first;
//
//        auto inputShape = targetStaticShapes.front().front();
//
//        auto params = ngraph::builder::makeParams(ngPrc, {inputShape});
//
//        const auto paramOuts =
//                ngraph::helpers::convert2OutputVector(ngraph::helpers::castOps2Nodes<ngraph::op::Parameter>(params));
//
//        const auto softMax = std::make_shared<ngraph::opset1::Softmax>(paramOuts.at(0), config.axis);
//
//        function = makeNgraphFunction(ngPrc, params, softMax, "SoftMax");
//    }
//};
//
//TEST_P(SoftMaxLayerCPUTest, CompareWithRefs) {
//    SKIP_IF_CURRENT_TEST_IS_DISABLED()
//
//    Run();
//    CheckPluginRelatedResults(executableNetwork, "Softmax");
//}
//
//namespace {
////not optimized cpu spec
//const auto notOptimizedCPUSpec = CPUSpecificParams{{}, {}, {}, "ref_any"};
//
//const std::vector<SoftMaxConfig> optimizedConfigsFP32 = {
//        //Static shapes
//        {ShapesDefenition{{}, {{{1, 100}}}}, 1},
//        {ShapesDefenition{{}, {{{10, 10}}}}, 1},
//        {ShapesDefenition{{}, {{{100, 1}}}}, 0},
//        {ShapesDefenition{{}, {{{100, 1}}}}, 1},
//        {ShapesDefenition{{}, {{{5, 5, 1}}}}, 1},
//        {ShapesDefenition{{}, {{{5, 5, 5}}}}, 2},
//        {ShapesDefenition{{}, {{{5, 5, 5, 5}}}}, 0},
//        {ShapesDefenition{{}, {{{5, 5, 1, 1}}}}, 1},
//        {ShapesDefenition{{}, {{{5, 5, 5, 5}}}}, 1},
//        {ShapesDefenition{{}, {{{5, 5, 5, 1}}}}, 2},
//        {ShapesDefenition{{}, {{{5, 5, 5, 5}}}}, 2},
//        {ShapesDefenition{{}, {{{5, 5, 5, 5}}}}, 3},
//        {ShapesDefenition{{}, {{{5, 5, 5, 5, 5}}}}, 0},
//        {ShapesDefenition{{}, {{{5, 5, 1, 1, 1}}}}, 1},
//        {ShapesDefenition{{}, {{{5, 5, 5, 5, 5}}}}, 1},
//        {ShapesDefenition{{}, {{{5, 5, 5, 1, 1}}}}, 2},
//        {ShapesDefenition{{}, {{{5, 5, 5, 5, 5}}}}, 2},
//        {ShapesDefenition{{}, {{{5, 5, 5, 1, 1}}}}, 3},
//        {ShapesDefenition{{}, {{{5, 5, 5, 5, 5}}}}, 3},
//        {ShapesDefenition{{}, {{{5, 5, 5, 5, 1}}}}, 4},
//        {ShapesDefenition{{}, {{{5, 5, 5, 5, 5}}}}, 4},
//        //Dynamic shapes
//        {ShapesDefenition{
//            { //dynamic shape
//                {-1, -1}
//            },
//            { //target static shapes
//                {{10, 10}},
//                {{15, 15}},
//                {{10, 5}}
//            }}, 1},
//        {ShapesDefenition{
//            { //dynamic shape
//                {{1, 100}, {1, 100}}
//            },
//            { //target static shapes
//                {{10, 10}},
//                {{15, 15}},
//                {{10, 5}}
//            }}, 1},
//        {ShapesDefenition{
//            { //dynamic shape
//                {-1, -1, 1, 1, 1}
//            },
//            { //target static shapes
//                {{5, 5, 1, 1, 1}},
//                {{10, 7, 1, 1, 1}}
//            }}, 1},
//};
//
//const std::vector<SoftMaxConfig> notOptimizedConfigsFP32 {
//        //Static shapes
//        {ShapesDefenition{{}, {{{1, 100}}}}, 0},
//        {ShapesDefenition{{}, {{{10, 10}}}}, 0},
//        {ShapesDefenition{{}, {{{10, 10, 10}}}}, 0},
//        {ShapesDefenition{{}, {{{10, 10, 10}}}}, 1},
//        //Dynamic shapes
//        {ShapesDefenition{
//            { //dynamic shape
//                {-1, -1}
//            },
//            { //target static shapes
//                {{10, 1}}, {{15, 15}}, {{10, 5}}
//            }}, 0},
//        {ShapesDefenition{
//            { //dynamic shape
//                {{1, 100}, {1, 100}, -1}
//            },
//            { //target static shapes
//                {{10, 10, 10}}, {{10, 10, 1}}, {{10, 5, 10}}
//            }}, 1},
//};
//
//const std::vector<SoftMaxConfig> unsupportedConfigsFP32 {
//        //Static shapes
//        {ShapesDefenition{{}, {{{5, 5, 5, 5, 5, 5}}}}, 0},
//        {ShapesDefenition{{}, {{{5, 5, 5, 5, 5, 5}}}}, 1},
//        {ShapesDefenition{{}, {{{5, 5, 5, 5, 5, 5}}}}, 2},
//        {ShapesDefenition{{}, {{{5, 5, 5, 5, 5, 5}}}}, 3},
//        {ShapesDefenition{{}, {{{5, 5, 5, 5, 5, 5}}}}, 4},
//        {ShapesDefenition{{}, {{{5, 5, 5, 5, 5, 5}}}}, 5},
//        //Dynamic shapes
//        {ShapesDefenition{
//            { //dynamic shape
//                {-1, -1, -1, -1, -1, -1}
//            },
//            { //target static shapes
//                {{5, 5, 5, 5, 5, 5}}, {{7, 7, 7, 7, 7, 7}}
//            }}, 4},
//};
//
//const auto OptimizedParams = testing::Combine(
//        testing::Values(Precision::FP32, Precision::BF16),
//        testing::ValuesIn(optimizedConfigsFP32),
//        testing::Values(CommonTestUtils::DEVICE_CPU),
//        testing::Values(emptyCPUSpec));
//
//INSTANTIATE_TEST_SUITE_P(smoke_SoftMax_Optimized_CPU, SoftMaxLayerCPUTest, OptimizedParams, SoftMaxLayerCPUTest::getTestCaseName);
//
//const auto NotOptimizedParams = testing::Combine(
//        testing::Values(Precision::FP32, Precision::BF16),
//        testing::ValuesIn(notOptimizedConfigsFP32),
//        testing::Values(CommonTestUtils::DEVICE_CPU),
//        testing::Values(notOptimizedCPUSpec));
//
//INSTANTIATE_TEST_SUITE_P(smoke_SoftMax_CPU, SoftMaxLayerCPUTest, NotOptimizedParams, SoftMaxLayerCPUTest::getTestCaseName);
//
//const auto UnsupportedParams = testing::Combine(
//        testing::Values(Precision::FP32, Precision::BF16),
//        testing::ValuesIn(unsupportedConfigsFP32),
//        testing::Values(CommonTestUtils::DEVICE_CPU),
//        testing::Values(notOptimizedCPUSpec));
//
//INSTANTIATE_TEST_SUITE_P(smoke_SoftMax_Unsupported_CPU, SoftMaxLayerCPUTest, UnsupportedParams, SoftMaxLayerCPUTest::getTestCaseName);
//
//} // namespace
//} // namespace CPULayerTestsDefinitions
>>>>>>> a4290440
<|MERGE_RESOLUTION|>--- conflicted
+++ resolved
@@ -1,227 +1,3 @@
-<<<<<<< HEAD
-// Copyright (C) 2018-2021 Intel Corporation
-// SPDX-License-Identifier: Apache-2.0
-//
-
-#include <ngraph_functions/builders.hpp>
-#include "test_utils/cpu_test_utils.hpp"
-
-using namespace InferenceEngine;
-using namespace CPUTestUtils;
-
-namespace CPULayerTestsDefinitions {
-using ShapesDefenition = std::pair<std::vector<ngraph::PartialShape>, std::vector<std::vector<ngraph::Shape>>>;
-
-struct SoftMaxConfig {
-    ShapesDefenition  inputShapes;
-    size_t axis;
-};
-
-typedef std::tuple<
-    InferenceEngine::Precision,         // netPrecision
-    SoftMaxConfig,                      // softmaxTestConfig
-    std::string,                        // targetDevice
-    CPUSpecificParams
-> softmaxCPUTestParams;
-
-class SoftMaxLayerCPUTest : public testing::WithParamInterface<softmaxCPUTestParams>,
-                            virtual public LayerTestsUtils::LayerTestsCommon, public CPUTestsBase {
-public:
-    static std::string getTestCaseName(const testing::TestParamInfo<softmaxCPUTestParams>& obj) {
-        CPUSpecificParams cpuParams;
-        InferenceEngine::Precision netPrecision;
-        SoftMaxConfig config;
-        std::string targetDevice;
-        std::tie(netPrecision, config, targetDevice, cpuParams) = obj.param;
-
-        std::ostringstream result;
-        result << "netPRC=" << netPrecision.name() << "_";
-        if (!config.inputShapes.first.empty()) {
-            result << "IS=" << CommonTestUtils::partialShape2str(config.inputShapes.first) << "_";
-        }
-        result << "TS=";
-        for (const auto& shape : config.inputShapes.second) {
-            result << "(";
-            if (!shape.empty()) {
-                auto itr = shape.begin();
-                do {
-                    result << CommonTestUtils::vec2str(*itr);
-                } while (++itr != shape.end() && result << "_");
-            }
-            result << ")_";
-        }
-        result << "axis=" << config.axis << "_";
-        result << "trgDev=" << targetDevice;
-        result << CPUTestsBase::getTestCaseName(cpuParams);
-
-        return result.str();
-    }
-
-protected:
-    void SetUp() override {
-        InferenceEngine::Precision netPrecision;
-        SoftMaxConfig config;
-        CPUSpecificParams cpuParams;
-        std::tie(netPrecision, config, targetDevice, cpuParams) = this->GetParam();
-
-        inPrc = outPrc = netPrecision;
-
-        std::tie(inFmts, outFmts, priority, selectedType) = cpuParams;
-        if (selectedType.empty()) {
-            selectedType = getPrimitiveType();
-        }
-        selectedType.push_back('_');
-        selectedType += inPrc.name();
-
-        const auto ngPrc = FuncTestUtils::PrecisionUtils::convertIE2nGraphPrc(netPrecision);
-
-        targetStaticShapes = config.inputShapes.second;
-        inputDynamicShapes = config.inputShapes.first;
-
-        auto inputShape = targetStaticShapes.front().front();
-
-        auto params = ngraph::builder::makeParams(ngPrc, {inputShape});
-
-        const auto paramOuts =
-                ngraph::helpers::convert2OutputVector(ngraph::helpers::castOps2Nodes<ngraph::op::Parameter>(params));
-
-        const auto softMax = std::make_shared<ngraph::opset8::Softmax>(paramOuts.at(0), config.axis);
-
-        function = makeNgraphFunction(ngPrc, params, softMax, "SoftMax");
-    }
-};
-
-TEST_P(SoftMaxLayerCPUTest, CompareWithRefs) {
-    SKIP_IF_CURRENT_TEST_IS_DISABLED()
-
-    Run();
-    CheckPluginRelatedResults(executableNetwork, "Softmax");
-}
-
-namespace {
-//not optimized cpu spec
-const auto notOptimizedCPUSpec = CPUSpecificParams{{}, {}, {}, "ref_any"};
-
-const std::vector<SoftMaxConfig> optimizedConfigsFP32 = {
-        //Static shapes
-        {ShapesDefenition{{}, {{{1, 100}}}}, 1},
-        {ShapesDefenition{{}, {{{10, 10}}}}, 1},
-        {ShapesDefenition{{}, {{{100, 1}}}}, 0},
-        {ShapesDefenition{{}, {{{100, 1}}}}, 1},
-        {ShapesDefenition{{}, {{{5, 5, 1}}}}, 1},
-        {ShapesDefenition{{}, {{{5, 5, 5}}}}, 2},
-        {ShapesDefenition{{}, {{{5, 5, 5, 5}}}}, 0},
-        {ShapesDefenition{{}, {{{5, 5, 1, 1}}}}, 1},
-        {ShapesDefenition{{}, {{{5, 5, 5, 5}}}}, 1},
-        {ShapesDefenition{{}, {{{5, 5, 5, 1}}}}, 2},
-        {ShapesDefenition{{}, {{{5, 5, 5, 5}}}}, 2},
-        {ShapesDefenition{{}, {{{5, 5, 5, 5}}}}, 3},
-        {ShapesDefenition{{}, {{{5, 5, 5, 5, 5}}}}, 0},
-        {ShapesDefenition{{}, {{{5, 5, 1, 1, 1}}}}, 1},
-        {ShapesDefenition{{}, {{{5, 5, 5, 5, 5}}}}, 1},
-        {ShapesDefenition{{}, {{{5, 5, 5, 1, 1}}}}, 2},
-        {ShapesDefenition{{}, {{{5, 5, 5, 5, 5}}}}, 2},
-        {ShapesDefenition{{}, {{{5, 5, 5, 1, 1}}}}, 3},
-        {ShapesDefenition{{}, {{{5, 5, 5, 5, 5}}}}, 3},
-        {ShapesDefenition{{}, {{{5, 5, 5, 5, 1}}}}, 4},
-        {ShapesDefenition{{}, {{{5, 5, 5, 5, 5}}}}, 4},
-        //Dynamic shapes
-        {ShapesDefenition{
-            { //dynamic shape
-                {-1, -1}
-            },
-            { //target static shapes
-                {{10, 10}},
-                {{15, 15}},
-                {{10, 5}}
-            }}, 1},
-        {ShapesDefenition{
-            { //dynamic shape
-                {{1, 100}, {1, 100}}
-            },
-            { //target static shapes
-                {{10, 10}},
-                {{15, 15}},
-                {{10, 5}}
-            }}, 1},
-        {ShapesDefenition{
-            { //dynamic shape
-                {-1, -1, 1, 1, 1}
-            },
-            { //target static shapes
-                {{5, 5, 1, 1, 1}},
-                {{10, 7, 1, 1, 1}}
-            }}, 1},
-};
-
-const std::vector<SoftMaxConfig> notOptimizedConfigsFP32 {
-        //Static shapes
-        {ShapesDefenition{{}, {{{1, 100}}}}, 0},
-        {ShapesDefenition{{}, {{{10, 10}}}}, 0},
-        {ShapesDefenition{{}, {{{10, 10, 10}}}}, 0},
-        {ShapesDefenition{{}, {{{10, 10, 10}}}}, 1},
-        //Dynamic shapes
-        {ShapesDefenition{
-            { //dynamic shape
-                {-1, -1}
-            },
-            { //target static shapes
-                {{10, 1}}, {{15, 15}}, {{10, 5}}
-            }}, 0},
-        {ShapesDefenition{
-            { //dynamic shape
-                {{1, 100}, {1, 100}, -1}
-            },
-            { //target static shapes
-                {{10, 10, 10}}, {{10, 10, 1}}, {{10, 5, 10}}
-            }}, 1},
-};
-
-const std::vector<SoftMaxConfig> unsupportedConfigsFP32 {
-        //Static shapes
-        {ShapesDefenition{{}, {{{5, 5, 5, 5, 5, 5}}}}, 0},
-        {ShapesDefenition{{}, {{{5, 5, 5, 5, 5, 5}}}}, 1},
-        {ShapesDefenition{{}, {{{5, 5, 5, 5, 5, 5}}}}, 2},
-        {ShapesDefenition{{}, {{{5, 5, 5, 5, 5, 5}}}}, 3},
-        {ShapesDefenition{{}, {{{5, 5, 5, 5, 5, 5}}}}, 4},
-        {ShapesDefenition{{}, {{{5, 5, 5, 5, 5, 5}}}}, 5},
-        //Dynamic shapes
-        {ShapesDefenition{
-            { //dynamic shape
-                {-1, -1, -1, -1, -1, -1}
-            },
-            { //target static shapes
-                {{5, 5, 5, 5, 5, 5}}, {{7, 7, 7, 7, 7, 7}}
-            }}, 4},
-};
-
-const auto OptimizedParams = testing::Combine(
-        testing::Values(Precision::FP32, Precision::BF16),
-        testing::ValuesIn(optimizedConfigsFP32),
-        testing::Values(CommonTestUtils::DEVICE_CPU),
-        testing::Values(emptyCPUSpec));
-
-INSTANTIATE_TEST_SUITE_P(smoke_SoftMax_Optimized_CPU, SoftMaxLayerCPUTest, OptimizedParams, SoftMaxLayerCPUTest::getTestCaseName);
-
-const auto NotOptimizedParams = testing::Combine(
-        testing::Values(Precision::FP32, Precision::BF16),
-        testing::ValuesIn(notOptimizedConfigsFP32),
-        testing::Values(CommonTestUtils::DEVICE_CPU),
-        testing::Values(notOptimizedCPUSpec));
-
-INSTANTIATE_TEST_SUITE_P(smoke_SoftMax_CPU, SoftMaxLayerCPUTest, NotOptimizedParams, SoftMaxLayerCPUTest::getTestCaseName);
-
-const auto UnsupportedParams = testing::Combine(
-        testing::Values(Precision::FP32, Precision::BF16),
-        testing::ValuesIn(unsupportedConfigsFP32),
-        testing::Values(CommonTestUtils::DEVICE_CPU),
-        testing::Values(notOptimizedCPUSpec));
-
-INSTANTIATE_TEST_SUITE_P(smoke_SoftMax_Unsupported_CPU, SoftMaxLayerCPUTest, UnsupportedParams, SoftMaxLayerCPUTest::getTestCaseName);
-
-} // namespace
-} // namespace CPULayerTestsDefinitions
-=======
 //// Copyright (C) 2018-2021 Intel Corporation
 //// SPDX-License-Identifier: Apache-2.0
 ////
@@ -443,5 +219,4 @@
 //INSTANTIATE_TEST_SUITE_P(smoke_SoftMax_Unsupported_CPU, SoftMaxLayerCPUTest, UnsupportedParams, SoftMaxLayerCPUTest::getTestCaseName);
 //
 //} // namespace
-//} // namespace CPULayerTestsDefinitions
->>>>>>> a4290440
+//} // namespace CPULayerTestsDefinitions