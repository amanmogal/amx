--- conflicted
+++ resolved
@@ -1,293 +1,3 @@
-<<<<<<< HEAD
-// Copyright (C) 2018-2021 Intel Corporation
-// SPDX-License-Identifier: Apache-2.0
-//
-
-#include "shared_test_classes/base/layer_test_utils.hpp"
-#include "test_utils/cpu_test_utils.hpp"
-#include "ngraph_functions/builders.hpp"
-
-using namespace InferenceEngine;
-using namespace ngraph;
-using namespace CPUTestUtils;
-
-namespace CPULayerTestsDefinitions {
-
-using fqSpecificParams = std::tuple<int64_t,                  // 'data' input low bounds
-                                    int64_t,                  // 'data' input high bounds
-                                    std::vector<float>,       // output low
-                                    std::vector<float>,       // output high
-                                    std::vector<SizeVector>,  // 'range' inputs shapes
-                                    size_t>;                  // levels
-
-using fqLayerTestParamsSet = std::tuple<fqSpecificParams,
-                                        SizeVector,                                        // 'data' input shape
-                                        Precision,                                         // input precision
-                                        std::pair<std::vector<float>, std::vector<float>>, // il and ih values
-                                        bool,                                              // should be decomposed
-                                        CPUSpecificParams>;
-
-class FakeQuantizeLayerCPUTest : public testing::WithParamInterface<fqLayerTestParamsSet>,
-                                 virtual public LayerTestsUtils::LayerTestsCommon, public CPUTestsBase {
-public:
-    static std::string getTestCaseName(testing::TestParamInfo<fqLayerTestParamsSet> obj) {
-        fqSpecificParams fqParams;
-        SizeVector inDataShape;
-        Precision inPrec;
-        std::pair<std::vector<float>, std::vector<float>> inputRangesValues;
-        bool shouldBeDecomposed;
-        CPUSpecificParams cpuParams;
-        std::tie(fqParams, inDataShape, inPrec, inputRangesValues, shouldBeDecomposed, cpuParams) = obj.param;
-
-        int64_t inDataLowBounds, inDataHighBounds;
-        std::vector<float> inputLow, inputHigh, outputLow, outputHigh;
-        std::vector<SizeVector> inRangesShapes;
-        size_t levels;
-        inputLow = inputRangesValues.first;
-        inputHigh = inputRangesValues.second;
-        std::tie(inDataLowBounds, inDataHighBounds, outputLow, outputHigh, inRangesShapes, levels) = fqParams;
-
-        std::ostringstream result;
-        result << "IS=" << CommonTestUtils::vec2str(inDataShape) << "_";
-        result << "inPrec=" << inPrec.name() << "_";
-
-        std::string rs = "";
-        for (size_t i = 0; i < inRangesShapes.size(); i++) {
-            rs += CommonTestUtils::vec2str(inRangesShapes[i]) + "_";
-        }
-        result << "RS=" << rs;
-        result << "LOW_BOUNDS=" << inDataLowBounds << "_";
-        result << "HIGH_BOUNDS=" << inDataHighBounds << "_";
-        result << "IL=" << CommonTestUtils::vec2str(inputLow) << "_";
-        result << "IH=" << CommonTestUtils::vec2str(inputHigh) << "_";
-        result << "OL=" << CommonTestUtils::vec2str(outputLow) << "_";
-        result << "OH=" << CommonTestUtils::vec2str(outputHigh) << "_";
-        result << "LEVELS=" << levels;
-
-        result << CPUTestsBase::getTestCaseName(cpuParams);
-
-        return result.str();
-    }
-
-    void Infer() override {
-        inferRequest = executableNetwork.CreateInferRequest();
-        inputs.clear();
-
-        const InputsDataMap &inDataMap = cnnNetwork.getInputsInfo();
-        auto input = inDataMap.begin();
-
-        Blob::Ptr blob = FuncTestUtils::createAndFillBlob(input->second->getTensorDesc(), inDataHighBounds - inDataLowBounds, inDataLowBounds);
-        inferRequest.SetBlob(input->second->name(), blob);
-        inputs.push_back(blob);
-
-        inferRequest.Infer();
-    }
-
-protected:
-    std::string layerName;
-
-    void SetUp() override {
-        targetDevice = CommonTestUtils::DEVICE_CPU;
-        fqSpecificParams fqParams;
-        SizeVector inDataShape;
-        Precision inPrec;
-        std::pair<std::vector<float>, std::vector<float>> inputRangesValues;
-        bool shouldBeDecomposed;
-        CPUSpecificParams cpuParams;
-        std::tie(fqParams, inDataShape, inPrec, inputRangesValues, shouldBeDecomposed, cpuParams) = this->GetParam();
-
-        std::tie(inFmts, outFmts, priority, selectedType) = cpuParams;
-
-        std::vector<SizeVector> inRangesShapes;
-        size_t levels;
-        std::vector<std::vector<float>> rangesBounds(RANGES_INPUT_NUMBER);
-        rangesBounds[0] = inputRangesValues.first;
-        rangesBounds[1] = inputRangesValues.second;
-        std::tie(inDataLowBounds, inDataHighBounds, rangesBounds[2], rangesBounds[3], inRangesShapes, levels) = fqParams;
-
-        auto ngInPrec = FuncTestUtils::PrecisionUtils::convertIE2nGraphPrc(inPrec);
-        ParameterVector params = builder::makeParams(ngInPrec, {inDataShape});
-        auto paramOuts = helpers::convert2OutputVector(helpers::castOps2Nodes<op::v0::Parameter>(params));
-
-        auto il = builder::makeConstant(ngInPrec, inRangesShapes[0], rangesBounds[0], rangesBounds[0].empty());
-        auto ih = builder::makeConstant(ngInPrec, inRangesShapes[1], rangesBounds[1], rangesBounds[1].empty());
-        auto ol = builder::makeConstant(ngInPrec, inRangesShapes[2], rangesBounds[2], rangesBounds[2].empty());
-        auto oh = builder::makeConstant(ngInPrec, inRangesShapes[3], rangesBounds[3], rangesBounds[3].empty());
-        auto fq = std::make_shared<op::v0::FakeQuantize>(paramOuts[0], il, ih, ol, oh, levels);
-
-        layerName = shouldBeDecomposed ? "" : "FakeQuantize";
-
-        if (selectedType.empty()) {
-           selectedType = getPrimitiveType() + "_" + inPrec.name();
-        }
-
-        fq->get_rt_info() = getCPUInfo();
-
-        function = std::make_shared<Function>(fq, params, "FakeQuantizeCPU");
-    }
-
-private:
-    const size_t RANGES_INPUT_NUMBER = 4;
-
-    int64_t inDataLowBounds, inDataHighBounds;
-};
-
-TEST_P(FakeQuantizeLayerCPUTest, CompareWithRefs) {
-    Run();
-
-    CheckPluginRelatedResults(executableNetwork, layerName);
-}
-
-
-const std::vector<size_t> levels = {16, 255, 256};
-
-int64_t dataLowBounds{-10}, dataHighBounds{10};
-
-const std::vector<std::pair<std::vector<float>, std::vector<float>>> input_ranges = {
-    {{0.0f}, {5.f}},
-    {{-10.0f}, {-5.f}}
-};
-
-const std::vector<float> outputLow{5.0f}, outputHigh{25.0f};
-
-namespace fqImpl {
-
-std::vector<CPUSpecificParams> memForm4D_jit = {
-        CPUSpecificParams({nchw}, {nchw}, {}, {}),
-        CPUSpecificParams({nhwc}, {nhwc}, {}, {}),
-        CPUSpecificParams({nChw16c}, {nChw16c}, {}, {})
-};
-
-const std::vector<std::vector<SizeVector>> rangesShapes4D_jit = {
-    {{1, 5, 1, 1}, {1, 5, 1, 1}, {1, 5, 1, 1}, {1, 5, 1, 1}},
-    {{1, 1, 1, 1}, {1, 1, 1, 1}, {1, 1, 1, 1}, {1, 1, 1, 1}}
-};
-
-const auto specificParams4D_jit = ::testing::Combine(::testing::Values(dataLowBounds),
-                                                     ::testing::Values(dataHighBounds),
-                                                     ::testing::Values(outputLow),
-                                                     ::testing::Values(outputHigh),
-                                                     ::testing::ValuesIn(rangesShapes4D_jit),
-                                                     ::testing::ValuesIn(levels));
-const auto testParams4D_jit = ::testing::Combine(specificParams4D_jit,
-                                                 ::testing::Values(SizeVector{4, 5, 6, 7}),
-                                                 ::testing::Values(Precision::FP32),
-                                                 ::testing::ValuesIn(input_ranges),
-                                                 ::testing::Values(false),
-                                                 ::testing::ValuesIn(filterCPUSpecificParams(memForm4D_jit)));
-INSTANTIATE_TEST_SUITE_P(smoke_FakeQuantizeLayerCPUTest_4D_jit, FakeQuantizeLayerCPUTest, testParams4D_jit, FakeQuantizeLayerCPUTest::getTestCaseName);
-
-
-std::vector<CPUSpecificParams> memForm4D_ref = {
-        CPUSpecificParams({nchw}, {nchw}, {"ref_FP32"}, {"ref_FP32"})
-};
-
-const std::vector<std::vector<SizeVector>> rangesShapes4D_ref = {
-    {{4, 1, 1, 1}, {4, 1, 1, 1}, {4, 1, 1, 1}, {4, 1, 1, 1}}
-};
-
-const auto specificParams4D_ref = ::testing::Combine(::testing::Values(dataLowBounds),
-                                                     ::testing::Values(dataHighBounds),
-                                                     ::testing::Values(outputLow),
-                                                     ::testing::Values(outputHigh),
-                                                     ::testing::ValuesIn(rangesShapes4D_ref),
-                                                     ::testing::ValuesIn(levels));
-const auto testParams4D_ref = ::testing::Combine(specificParams4D_ref,
-                                                 ::testing::Values(SizeVector{4, 5, 6, 7}),
-                                                 ::testing::Values(Precision::FP32),
-                                                 ::testing::ValuesIn(input_ranges),
-                                                 ::testing::Values(false),
-                                                 ::testing::ValuesIn(memForm4D_ref));
-INSTANTIATE_TEST_SUITE_P(smoke_FakeQuantizeLayerCPUTest_4D_ref, FakeQuantizeLayerCPUTest, testParams4D_ref, FakeQuantizeLayerCPUTest::getTestCaseName);
-
-
-std::vector<CPUSpecificParams> memForm5D_jit = {
-        CPUSpecificParams({ncdhw}, {ncdhw}, {}, {}),
-        CPUSpecificParams({ndhwc}, {ndhwc}, {}, {}),
-        CPUSpecificParams({nCdhw16c}, {nCdhw16c}, {}, {})
-};
-
-const std::vector<std::vector<SizeVector>> rangesShapes5D_jit = {
-    {{1, 4, 1, 1, 1}, {1, 4, 1, 1, 1}, {1, 4, 1, 1, 1}, {1, 4, 1, 1, 1}},
-    {{1, 1, 1, 1, 1}, {1, 1, 1, 1, 1}, {1, 1, 1, 1, 1}, {1, 1, 1, 1, 1}}
-};
-
-const auto specificParams5D_jit = ::testing::Combine(::testing::Values(dataLowBounds),
-                                                     ::testing::Values(dataHighBounds),
-                                                     ::testing::Values(outputLow),
-                                                     ::testing::Values(outputHigh),
-                                                     ::testing::ValuesIn(rangesShapes5D_jit),
-                                                     ::testing::ValuesIn(levels));
-const auto testParams5D_jit = ::testing::Combine(specificParams5D_jit,
-                                                 ::testing::Values(SizeVector{3, 4, 5, 6, 7}),
-                                                 ::testing::Values(Precision::FP32),
-                                                 ::testing::ValuesIn(input_ranges),
-                                                 ::testing::Values(false),
-                                                 ::testing::ValuesIn(filterCPUSpecificParams(memForm5D_jit)));
-
-INSTANTIATE_TEST_SUITE_P(smoke_FakeQuantizeLayerCPUTest_5D_jit, FakeQuantizeLayerCPUTest, testParams5D_jit, FakeQuantizeLayerCPUTest::getTestCaseName);
-
-
-std::vector<CPUSpecificParams> memForm5D_ref = {
-        CPUSpecificParams({ncdhw}, {ncdhw}, {"ref_FP32"}, {"ref_FP32"})
-};
-
-const std::vector<std::vector<SizeVector>> rangesShapes5D_ref = {
-    {{3, 1, 1, 1, 1}, {3, 1, 1, 1, 1}, {3, 1, 1, 1, 1}, {3, 1, 1, 1, 1}}
-};
-
-const auto specificParams5D_ref = ::testing::Combine(::testing::Values(dataLowBounds),
-                                                     ::testing::Values(dataHighBounds),
-                                                     ::testing::Values(outputLow),
-                                                     ::testing::Values(outputHigh),
-                                                     ::testing::ValuesIn(rangesShapes5D_ref),
-                                                     ::testing::ValuesIn(levels));
-const auto testParams5D_ref = ::testing::Combine(specificParams5D_ref,
-                                                 ::testing::Values(SizeVector{3, 4, 5, 6, 7}),
-                                                 ::testing::Values(Precision::FP32),
-                                                 ::testing::ValuesIn(input_ranges),
-                                                 ::testing::Values(false),
-                                                 ::testing::ValuesIn(memForm5D_ref));
-
-INSTANTIATE_TEST_SUITE_P(smoke_FakeQuantizeLayerCPUTest_5D_ref, FakeQuantizeLayerCPUTest, testParams5D_ref, FakeQuantizeLayerCPUTest::getTestCaseName);
-
-} // namespace fqImpl
-
-const std::vector<SizeVector> dataShapes = {
-    {4, 5, 6, 7},
-    {3, 4, 5, 6, 7},
-    {2, 3, 4, 5, 6, 7},
-};
-
-const std::vector<std::vector<SizeVector>> rangesShapes = {
-    {{4, 5, 6, 7}, {4, 5, 6, 7}, {4, 5, 6, 7}, {4, 5, 6, 7}},
-    {{1, 5, 1, 1}, {1, 1, 6, 7}, {1, 1, 6, 7}, {1, 1, 6, 7}},
-    {{1, 1, 6, 7}, {1, 1, 6, 7}, {1, 1, 6, 7}, {1, 1, 6, 7}},
-    {{1, 1, 6, 7}, {1, 1, 6, 7}, {1, 1, 1, 1}, {1, 1, 1, 1}},
-    {{1, 1, 6, 1}, {1, 5, 6, 7}, {1, 1, 6, 1}, {1, 1, 6, 1}}
-};
-
-namespace fqDecompos {
-
-const auto specificParams = ::testing::Combine(::testing::Values(dataLowBounds),
-                                               ::testing::Values(dataHighBounds),
-                                               ::testing::Values(outputLow),
-                                               ::testing::Values(outputHigh),
-                                               ::testing::ValuesIn(rangesShapes),
-                                               ::testing::ValuesIn(levels));
-const auto testParams = ::testing::Combine(specificParams,
-                                           ::testing::ValuesIn(dataShapes),
-                                           ::testing::Values(Precision::FP32),
-                                           ::testing::ValuesIn(input_ranges),
-                                           ::testing::Values(true),
-                                           ::testing::Values(CPUSpecificParams{}));
-
-INSTANTIATE_TEST_SUITE_P(smoke_FakeQuantizeLayerCPUTest_Decompos, FakeQuantizeLayerCPUTest, testParams, FakeQuantizeLayerCPUTest::getTestCaseName);
-
-} // namespace fqDecompos
-
-} // namespace CPULayerTestsDefinitions
-=======
 //// Copyright (C) 2018-2021 Intel Corporation
 //// SPDX-License-Identifier: Apache-2.0
 ////
@@ -714,5 +424,4 @@
 //
 //} // namespace fqDecompos
 //
-//} // namespace CPULayerTestsDefinitions
->>>>>>> a84d01cb
+//} // namespace CPULayerTestsDefinitions