--- conflicted
+++ resolved
@@ -131,13 +131,6 @@
             }
         }
 
-<<<<<<< HEAD
-        auto ngPrec = FuncTestUtils::PrecisionUtils::convertIE2nGraphPrc(prec);
-        auto params = builder::makeParams(ngPrec, {isA});
-        auto matrixB = builder::makeInputLayer(ngPrec, typeB, isB);
-        if (typeB == helpers::InputLayerType::PARAMETER) {
-            params.push_back(std::dynamic_pointer_cast<op::v0::Parameter>(matrixB));
-=======
         const auto& inShapeA = inputDynamicShapes[0];
         const auto& inShapeB = inputDynamicShapes[1];
 
@@ -163,9 +156,8 @@
         auto matrixB = builder::makeDynamicInputLayer(netType, secondaryInputType, inShapeB);
         if (secondaryInputType == helpers::InputLayerType::PARAMETER) {
             params.push_back(std::dynamic_pointer_cast<opset1::Parameter>(matrixB));
->>>>>>> a84d01cb
-        }
-        auto paramOuts = helpers::convert2OutputVector(helpers::castOps2Nodes<op::v0::Parameter>(params));
+        }
+        auto paramOuts = helpers::convert2OutputVector(helpers::castOps2Nodes<opset1::Parameter>(params));
         auto matMul = builder::makeMatMul(paramOuts[0], matrixB, transpA, transpB);
         function = makeNgraphFunction(netType, params, matMul, cpuNodeType);
         checkFusingPosition = false;
@@ -198,7 +190,7 @@
 const auto fusingBiasFC = fusingSpecificParams{std::make_shared<postNodesMgr>(std::vector<postNodeBuilder>{
             {[](std::shared_ptr<Node> inpNode, const element::Type& ngPrc, ParameterVector& params) {
                 auto bias = builder::makeConstant(ngPrc, Shape({inpNode->get_output_shape(0).back()}), std::vector<float>{}, true);
-                return std::make_shared<op::v1::Add>(inpNode, bias);
+                return std::make_shared<opset1::Add>(inpNode, bias);
             }, "fusingBiasFC"}}), {"Add"}};
 
 const std::vector<ShapeRelatedParams> IS2D = {
