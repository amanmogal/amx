// Copyright (C) 2020-2021 Intel Corporation
// SPDX-License-Identifier: Apache-2.0
//

#include <shared_test_classes/single_layer/strided_slice.hpp>
#include "ngraph_functions/builders.hpp"
#include "test_utils/cpu_test_utils.hpp"
#include "shared_test_classes/base/ov_subgraph.hpp"


using namespace InferenceEngine;
using namespace CPUTestUtils;
using namespace LayerTestsDefinitions;
using namespace ov;
using namespace test;

namespace CPULayerTestsDefinitions {

struct StridedSliceParams {
    std::vector<int64_t> begin;
    std::vector<int64_t> end;
    std::vector<int64_t> strides;
    std::vector<int64_t> beginMask;
    std::vector<int64_t> endMask;
    std::vector<int64_t> newAxisMask;
    std::vector<int64_t> shrinkAxisMask;
    std::vector<int64_t> ellipsisAxisMask;
};

typedef std::tuple<
        InputShape,                         // Input shapes
        StridedSliceParams,
        ElementType,                        // Element type
        CPUSpecificParams> StridedSliceLayerCPUTestParamSet;

class StridedSliceLayerCPUTest : public testing::WithParamInterface<StridedSliceLayerCPUTestParamSet>,
                                 virtual public SubgraphBaseTest, public CPUTestsBase {
public:
    static std::string getTestCaseName(testing::TestParamInfo<StridedSliceLayerCPUTestParamSet> obj) {
        InputShape shapes;
        StridedSliceParams params;
        ElementType elementType;
        CPUSpecificParams cpuParams;
        std::tie(shapes, params, elementType, cpuParams) = obj.param;

        std::ostringstream results;
        results << "IS=" << CommonTestUtils::partialShape2str({shapes.first}) << "_";
        results << "TS=";
        for (const auto& item : shapes.second) {
            results << CommonTestUtils::vec2str(item) << "_";
        }
        results << "netPRC=" << elementType << "_";
        results << "begin=" << CommonTestUtils::vec2str(params.begin) << "_";
        results << "end=" << CommonTestUtils::vec2str(params.end) << "_";
        results << "stride=" << CommonTestUtils::vec2str(params.strides) << "_";
        results << "begin_m=" << CommonTestUtils::vec2str(params.beginMask) << "_";
        results << "end_m=" << CommonTestUtils::vec2str(params.endMask) << "_";
        results << "new_axis_m=" << (params.newAxisMask.empty() ? "def" : CommonTestUtils::vec2str(params.newAxisMask)) << "_";
        results << "shrink_m=" << (params.shrinkAxisMask.empty() ? "def" : CommonTestUtils::vec2str(params.shrinkAxisMask)) << "_";
        results << "ellipsis_m=" << (params.ellipsisAxisMask.empty() ? "def" : CommonTestUtils::vec2str(params.ellipsisAxisMask)) << "_";
        results << CPUTestsBase::getTestCaseName(cpuParams);

        return results.str();
    }
protected:
    void SetUp() override {
        InputShape shapes;
        StridedSliceParams ssParams;
        ElementType elementType;
        CPUSpecificParams cpuParams;
        std::tie(shapes, ssParams, elementType, cpuParams) = this->GetParam();
        std::tie(inFmts, outFmts, priority, selectedType) = cpuParams;

        selectedType = selectedType + "_" + InferenceEngine::details::convertPrecision(inType).name();
        targetDevice = CommonTestUtils::DEVICE_CPU;
        init_input_shapes({shapes});

        auto params = ngraph::builder::makeDynamicParams(elementType, inputDynamicShapes);
        auto ss = ngraph::builder::makeStridedSlice(params[0], ssParams.begin, ssParams.end, ssParams.strides, elementType, ssParams.beginMask,
                                                    ssParams.endMask, ssParams.newAxisMask, ssParams.shrinkAxisMask, ssParams.ellipsisAxisMask);
        ss->get_rt_info() = getCPUInfo();
<<<<<<< HEAD

        ngraph::ResultVector results{std::make_shared<ngraph::op::v0::Result>(ss)};
=======
        ngraph::ResultVector results{std::make_shared<ngraph::opset1::Result>(ss)};
>>>>>>> a84d01cb
        function = std::make_shared<ngraph::Function>(results, params, "StridedSlice");
    }
};

TEST_P(StridedSliceLayerCPUTest, CompareWithRefs) {
    SKIP_IF_CURRENT_TEST_IS_DISABLED()

    run();
    // TODO: need to uncomment when this method will be updated
    // CheckPluginRelatedResults(executableNetwork, "StridedSlice");
}

namespace {

const auto cpuParams_nChw16c = CPUSpecificParams {{nChw16c}, {nChw16c}, {}, {}};
const auto cpuParams_nCdhw16c = CPUSpecificParams {{nCdhw16c}, {nCdhw16c}, {}, {}};

const auto cpuParams_nChw8c = CPUSpecificParams {{nChw8c}, {nChw8c}, {}, {}};
const auto cpuParams_nCdhw8c = CPUSpecificParams {{nCdhw8c}, {nCdhw8c}, {}, {}};

const auto cpuParams_nhwc = CPUSpecificParams {{nhwc}, {nhwc}, {}, {}};
const auto cpuParams_ndhwc = CPUSpecificParams {{ndhwc}, {ndhwc}, {}, {}};

const auto cpuParams_nchw = CPUSpecificParams {{nchw}, {nchw}, {}, {}};
const auto cpuParams_ncdhw = CPUSpecificParams {{ncdhw}, {ncdhw}, {}, {}};

const std::vector<ElementType> inputPrecisions = {
        ElementType::f32,
        ElementType::bf16,
        ElementType::i8
};

const std::vector<InputShape> inputShapesDynamic2D = {
        {{-1, -1},
         {{32, 20}, {16, 16}, {24, 16}}},

        {{-1, 16},
         {{16, 16}, {20, 16}, {32, 16}}},

        {{{16, 32}, {16, 32}},
         {{16, 32}, {32, 16}, {24, 24}}},
};

const std::vector<StridedSliceParams> paramsPlain2D = {
        StridedSliceParams{ { 0, 10 }, { 16, 16 }, { 1, 1 }, { 0, 0 }, { 0, 0 },  { },  { },  { } },
        StridedSliceParams{ { 2, 5 }, { 16, 8 }, { 1, 1 }, { 0, 0 }, { 0, 0 },  { },  { },  { } },
        StridedSliceParams{ { 2, 5 }, { 16, 16 }, { 1, 2 }, { 0, 1 }, { 1, 0 },  { },  { },  { } },
        StridedSliceParams{ { 0, 0 }, { 16, 16 }, { 2, 1 }, { 0, 0 }, { 1, 0 },  { },  { },  { } },
};

INSTANTIATE_TEST_SUITE_P(smoke_CompareWithRefs_Plain_Static_2D, StridedSliceLayerCPUTest,
                         ::testing::Combine(
                                 ::testing::ValuesIn(static_shapes_to_test_representation({{32, 20}})),
                                 ::testing::ValuesIn(paramsPlain2D),
                                 ::testing::ValuesIn(inputPrecisions),
                                 ::testing::Values(emptyCPUSpec)),
                         StridedSliceLayerCPUTest::getTestCaseName);

INSTANTIATE_TEST_SUITE_P(smoke_CompareWithRefs_Plain_Dynamic_2D, StridedSliceLayerCPUTest,
                         ::testing::Combine(
                             ::testing::ValuesIn(inputShapesDynamic2D),
                             ::testing::ValuesIn(paramsPlain2D),
                             ::testing::ValuesIn(inputPrecisions),
                             ::testing::Values(emptyCPUSpec)),
                         StridedSliceLayerCPUTest::getTestCaseName);

const std::vector<StridedSliceParams> testCasesCommon4D = {
        StridedSliceParams{ { 0, 2, 5, 4 }, { 1, 4, 28, 27 }, { 1, 1, 1, 1 }, { 0, 0, 0, 0 }, { 0, 0, 0, 0 },  { },  { },  { } },
        StridedSliceParams{ { 0, 1, 0, 0 }, { 1, 3, 32, 20 }, { 1, 1, 1, 1 }, { 0, 0, 0, 0 }, { 0, 0, 0, 0 },  { },  { },  { } },
        StridedSliceParams{ { 0, 0, 10, 0 }, { 1, 3, 20, 20 }, { 1, 1, 1, 1 }, { 0, 0, 0, 0 }, { 0, 1, 0, 0 },  { },  { },  { } },
        StridedSliceParams{ { 0, 0, 20, 20 }, { 1, 5, 25, 26 }, { 1, 1, 1, 2 }, { 0, 0, 0, 0 }, { 0, 0, 0, 0 },  { },  { },  { } },
        StridedSliceParams{ { 0, 0, 0, 20 }, { 1, 2, 30, 30 }, { 1, 1, 2, 1 }, { 0, 0, 0, 1 }, { 0, 1, 0, 1 },  { },  { },  { } },
        StridedSliceParams{ { 0, 0, 2, 10 }, { 1, 3, 32, 20 }, { 1, 1, 1, 1 }, { 0, 0, 1, 1 }, { 0, 0, 0, 0 },  { },  { },  { } },
        StridedSliceParams{ { 0, 1, 0, 10 }, { 1, 5, 32, 30 }, { 1, 1, 1, 1 }, { 0, 1, 0, 0 }, { 0, 0, 0, 0 },  { },  { },  { } },
        StridedSliceParams{ { 0, 1, 2, 10 }, { 1, 5, 32, 18 }, { 1, 1, 1, 2 }, { 0, 0, 1, 0 }, { 0, 0, 0, 1 },  { },  { },  { } },
        StridedSliceParams{ { 0, 0, 2, 10 }, { 1, 8, 32, 18 }, { 1, 2, 1, 2 },  { 0, 0, 1, 0 }, { 0, 0, 0, 1 },  { },  { },  { } },
        StridedSliceParams{ { 0, 0, 10 }, { 0, 32, 18 }, { 1, 1, 1 }, { 1, 1, 0 }, { 1, 1, 0 },  { },  { },  { 1, 0, 0 } },
        StridedSliceParams{ { 0, 0, 10 }, { 1, 0, 20 }, { 1, 1, 1 }, { 1, 1, 0 }, { 0, 1, 1 },  { },  { },  { 0, 1, 0 } },
        StridedSliceParams{ { 0, 4, 10 }, { 1, 8, 0 }, { 1, 1, 1 }, { 1, 0, 1 }, { 1, 1, 1 },  { },  { },  { 0, 0, 1 } }
};

const std::vector<Shape> inputShapesStatic4D = {
    { 1, 5, 32, 32 }, { 2, 5, 32, 48 }
};

const std::vector<InputShape> inputShapesDynamic4D = {
        {{-1, -1, -1, -1},
         {{ 1, 5, 32, 32 }, { 2, 5, 32, 32 }, { 1, 5, 64, 64 }}},

        {{-1, 5, -1, -1},
         {{ 1, 5, 32, 32 }, { 2, 5, 32, 32 }, { 3, 5, 32, 36 }}},

        {{{1, 5}, 5, {32, 64}, {32, 64}},
         {{ 2, 5, 32, 32 }, { 1, 5, 48, 32 }, { 5, 5, 32, 32 }}},
};

const std::vector<CPUSpecificParams> CPUParamsCommon4D = {
        cpuParams_nchw,
        cpuParams_nhwc,
};

INSTANTIATE_TEST_SUITE_P(smoke_CompareWithRefs_Common_Static_4D, StridedSliceLayerCPUTest,
                         ::testing::Combine(
                                 ::testing::ValuesIn(static_shapes_to_test_representation(inputShapesStatic4D)),
                                 ::testing::ValuesIn(testCasesCommon4D),
                                 ::testing::ValuesIn(inputPrecisions),
                                 ::testing::ValuesIn(CPUParamsCommon4D)),
                         StridedSliceLayerCPUTest::getTestCaseName);

INSTANTIATE_TEST_SUITE_P(smoke_CompareWithRefs_Common_Dynamic_4D, StridedSliceLayerCPUTest,
                         ::testing::Combine(
                             ::testing::ValuesIn(inputShapesDynamic4D),
                             ::testing::ValuesIn(testCasesCommon4D),
                             ::testing::ValuesIn(inputPrecisions),
                             ::testing::ValuesIn(CPUParamsCommon4D)),
                         StridedSliceLayerCPUTest::getTestCaseName);

const std::vector<StridedSliceParams> testCasesBlocked4DSubset1 = {
        StridedSliceParams{ { 0, 0, 0, 0 }, { 1, 32, 32, 32 }, { 1, 1, 1, 1 }, { 0, 0, 0, 0 }, { 0, 0, 0, 0 },  { },  { },  { } },
        StridedSliceParams{ { 0, 0, 16, 0 }, { 1, 32, 32, 32 }, { 1, 1, 1, 1 }, { 0, 0, 0, 0 }, { 0, 0, 0, 1 },  { },  { },  { } },
        StridedSliceParams{ { 0, 0, 0, 0 }, { 1, 32, 32, 16 }, { 1, 1, 1, 1 }, { 0, 0, 0, 0 }, { 0, 0, 0, 1 },  { },  { },  { } },
        StridedSliceParams{ { 0, 0, 0, 0 }, { 1, 16, 32, 32 }, { 1, 1, 1, 1 }, { 0, 0, 0, 0 }, { 0, 0, 0, 1 },  { },  { },  { } },
};

const std::vector<StridedSliceParams> testCasesBlocked4DSubset2 = {
       StridedSliceParams{ { 0, 0, 5, 4 }, { 1, 16, 28, 27 }, { 1, 1, 1, 1 }, { 0, 0, 0, 0 }, { 0, 0, 0, 0 },  { },  { },  { } },
       StridedSliceParams{ { 0, 16, 0, 0 }, { 1, 32, 10, 10 }, { 1, 1, 1, 1 }, { 0, 0, 0, 0 }, { 0, 0, 0, 0 },  { },  { },  { } },
       StridedSliceParams{ { 0, 0, 10, 0 }, { 1, 16, 20, 10 }, { 1, 1, 1, 1 }, { 0, 0, 0, 0 }, { 0, 0, 0, 1 },  { },  { },  { } },
       StridedSliceParams{ { 0, 0, 20, 20 }, { 1, 32, 25, 25 }, { 1, 1, 1, 1 }, { 0, 1, 0, 0 }, { 0, 1, 0, 0 },  { },  { },  { } },
       StridedSliceParams{ { 0, 16, 0, 20 }, { 1, 32, 32, 30 }, { 1, 1, 1, 2 }, { 1, 0, 1, 0 }, { 1, 0, 1, 0 },  { },  { },  { } },
       StridedSliceParams{ { 0, 16, 2, 10 }, { 1, 32, 32, 20 }, { 1, 1, 2, 1 }, { 0, 0, 0, 0 }, { 0, 0, 0, 0 },  { },  { },  { } },
       StridedSliceParams{ { 0, 16, 0, 0 }, { 2, 64, 32, 20 }, { 1, 1, 1, 1 }, { 0, 0, 0, 0 }, { 0, 0, 0, 0 },  { },  { },  { } },
       StridedSliceParams{ { 0, 32, 0, 0 }, { 2, 50, 32, 20 }, { 1, 1, 1, 1 }, { 0, 0, 0, 0 }, { 0, 0, 0, 0 },  { },  { },  { } },
       StridedSliceParams{ { 0, 0, 0, 0 }, { 2, 12, 32, 20 }, { 1, 1, 1, 1 }, { 0, 0, 0, 0 }, { 0, 0, 0, 0 },  { },  { },  { } },
       StridedSliceParams{ { 0, -16, 0, 10 }, { 2, 100, 32, 20 }, { 1, 1, 1, 1 }, { 0, 0, 0, 0 }, { 0, 0, 0, 0 },  { },  { },  { } },
       StridedSliceParams{ { 0, -16, 0, 0 }, { 2, -4, 32, 20 }, { 1, 1, 1, 1 }, { 0, 0, 0, 0 }, { 0, 0, 0, 0 },  { },  { },  { } },
       StridedSliceParams{ { 0, -32, 0, 0 }, { 2, -12, 32, 20 }, { 1, 1, 1, 1 }, { 0, 0, 0, 0 }, { 0, 0, 0, 0 },  { },  { },  { } },
       StridedSliceParams{ { 0, 10 }, { 0, 20 }, { 1, 1 }, { 1, 0 }, { 1, 0 },  { },  { },  { 1, 0 } },
       StridedSliceParams{ { 0, 16, 0 }, { 2, 32, 0 }, { 1, 1, 1 }, { 1, 0, 1 }, { 1, 1, 1 },  { },  { },  { 0, 0, 1 } },
};

const std::vector<Shape> inputShapesBlockedStatic4DSubset1 = {
        { 1, 32, 32, 32 }, { 1, 32, 32, 64 }
};

const std::vector<Shape> inputShapesBlockedStatic4DSubset2 = {
        { 1, 64, 32, 32 }, { 1, 64, 32, 64 }
};

const std::vector<InputShape> inputShapesBlockedDynamic4DSubset1 = {
        {{-1, 32, -1, -1},
         {{ 1, 32, 32, 32 }, { 2, 32, 32, 32 }, { 3, 32, 32, 48 }}},

        {{{1, 5}, 32, {32, 64}, {32, 64}},
         {{ 2, 32, 32, 32 }, { 1, 32, 48, 32 }, { 5, 32, 32, 48 }}},
};

const std::vector<InputShape> inputShapesBlockedDynamic4DSubset2 = {
        {{-1, 64, -1, -1},
         {{ 1, 64, 64, 32 }, { 2, 64, 32, 32 }, { 3, 64, 32, 48 }}},

         {{{1, 5}, 64, {32, 64}, {32, 64}},
          {{ 2, 64, 32, 32 }, { 1, 64, 48, 32 }, { 1, 64, 64, 64 }}},
};

const std::vector<CPUSpecificParams> CPUParamsBlocked4D = {
        cpuParams_nChw16c,
        cpuParams_nChw8c,
};

INSTANTIATE_TEST_SUITE_P(smoke_CompareWithRefs_Common_Static_4D_Subset1, StridedSliceLayerCPUTest,
                         ::testing::Combine(
                                 ::testing::ValuesIn(static_shapes_to_test_representation(inputShapesBlockedStatic4DSubset1)),
                                 ::testing::ValuesIn(testCasesBlocked4DSubset1),
                                 ::testing::ValuesIn(inputPrecisions),
                                 ::testing::ValuesIn(CPUParamsBlocked4D)),
                         StridedSliceLayerCPUTest::getTestCaseName);

INSTANTIATE_TEST_SUITE_P(smoke_CompareWithRefs_Common_Dynamic_4D_Subset1, StridedSliceLayerCPUTest,
                         ::testing::Combine(
                                 ::testing::ValuesIn(inputShapesBlockedDynamic4DSubset1),
                                 ::testing::ValuesIn(testCasesBlocked4DSubset1),
                                 ::testing::ValuesIn(inputPrecisions),
                                 ::testing::ValuesIn(CPUParamsBlocked4D)),
                         StridedSliceLayerCPUTest::getTestCaseName);

INSTANTIATE_TEST_SUITE_P(smoke_CompareWithRefs_Common_Static_4D_Subset2, StridedSliceLayerCPUTest,
                         ::testing::Combine(
                                 ::testing::ValuesIn(static_shapes_to_test_representation(inputShapesBlockedStatic4DSubset2)),
                                 ::testing::ValuesIn(testCasesBlocked4DSubset2),
                                 ::testing::ValuesIn(inputPrecisions),
                                 ::testing::ValuesIn(CPUParamsBlocked4D)),
                         StridedSliceLayerCPUTest::getTestCaseName);

INSTANTIATE_TEST_SUITE_P(smoke_CompareWithRefs_Common_Dynamic_4D_Subset2, StridedSliceLayerCPUTest,
                         ::testing::Combine(
                                 ::testing::ValuesIn(inputShapesBlockedDynamic4DSubset2),
                                 ::testing::ValuesIn(testCasesBlocked4DSubset2),
                                 ::testing::ValuesIn(inputPrecisions),
                                 ::testing::ValuesIn(CPUParamsBlocked4D)),
                         StridedSliceLayerCPUTest::getTestCaseName);

const std::vector<StridedSliceParams> testCasesCommon5D = {
        StridedSliceParams{ { 0, 2, 0, 5, 4 }, { 1, 4, 5, 28, 27 }, { 1, 1, 1, 1, 1 }, { 0, 0, 0, 0, 0 }, { 0, 0, 0, 0, 0 },  { },  { },  { } },
        StridedSliceParams{ { 0, 0, 10, 0, 0 }, { 1, 5, 20, 32, 20 }, { 1, 1, 1, 1, 1 }, { 0, 0, 0, 0, 0 }, { 0, 0, 0, 0, 0 },  { },  { },  { } },
        StridedSliceParams{ { 0, 1, 10, 0, 0 }, { 1, 3, 20, 32, 20 }, { 1, 1, 1, 1, 1 }, { 0, 1, 0, 0, 0 }, { 0, 0, 0, 0, 0 },  { },  { },  { } },
        StridedSliceParams{ { 0, 0, 0, 20, 20 }, { 1, 5, 20, 30, 26 }, { 1, 1, 1, 2, 2 }, { 0, 0, 0, 0, 0 }, { 0, 0, 0, 0, 0 },  { },  { },  { } },
        StridedSliceParams{ { 0, 0, 10, 0, 20 }, { 1, 2, 20, 30, 30 }, { 1, 1, 2, 1, 1 }, { 0, 0, 0, 0, 1 }, { 0, 1, 0, 1, 0 },  { },  { },  { } },
        StridedSliceParams{ { 0, 0, 2, 10, 0 }, { 1, 5, 10, 32, 20 }, { 1, 1, 1, 1, 1 }, { 0, 0, 1, 1, 0 }, { 0, 0, 0, 0, 1 },  { },  { },  { } },
        StridedSliceParams{ { 0, 1, 0, 10, 0 }, { 1, 5, 20, 32, 32 }, { 1, 1, 1, 1, 1 }, { 0, 1, 0, 0, 0 }, { 0, 0, 0, 0, 0 },  { },  { },  { } },
        StridedSliceParams{ { 0, 0, 0, 0, 0 }, { 1, 5, 10, 16, 16 }, { 1, 1, 2, 1, 1 }, { 0, 0, 0, 0, 0 }, { 0, 0, 0, 0, 0 },  { },  { },  { } },
};

const std::vector<Shape> inputShapesStatic5D = {
        { 1, 5, 20, 32, 32 }, { 2, 5, 32, 32, 32 }
};

const std::vector<InputShape> inputShapesDynamic5D = {
        {{-1, -1, -1, -1, -1},
         {{ 1, 5, 32, 32, 32 }, { 1, 5, 32, 32, 48 }, { 1, 5, 64, 64, 64 }, { 1, 10, 32, 32, 32 }}},

        {{-1, 5, -1, -1, -1},
         {{ 1, 5, 32, 32, 48 }, { 1, 5, 32, 48, 32 }, { 1, 5, 48, 32, 32 }}},

        {{{1, 5}, 5, {32, 64}, {32, 64}, {32, 64}},
         {{ 2, 5, 32, 32, 32 }, { 1, 5, 48, 32, 32 }, { 5, 5, 32, 32, 48 }}},
};

const std::vector<CPUSpecificParams> CPUParamsCommon5D = {
        cpuParams_ncdhw,
        cpuParams_ndhwc,
};

INSTANTIATE_TEST_SUITE_P(smoke_CompareWithRefs_Common_Static_5D, StridedSliceLayerCPUTest,
                         ::testing::Combine(
                                 ::testing::ValuesIn(static_shapes_to_test_representation(inputShapesStatic5D)),
                                 ::testing::ValuesIn(testCasesCommon5D),
                                 ::testing::ValuesIn(inputPrecisions),
                                 ::testing::ValuesIn(CPUParamsCommon5D)),
                        StridedSliceLayerCPUTest::getTestCaseName);

INSTANTIATE_TEST_SUITE_P(smoke_CompareWithRefs_Common_Dynamic_5D, StridedSliceLayerCPUTest,
                         ::testing::Combine(
                                 ::testing::ValuesIn(inputShapesDynamic5D),
                                 ::testing::ValuesIn(testCasesCommon5D),
                                 ::testing::ValuesIn(inputPrecisions),
                                 ::testing::ValuesIn(CPUParamsCommon5D)),
                         StridedSliceLayerCPUTest::getTestCaseName);

const std::vector<StridedSliceParams> testCasesBlocked5DSubset1 = {
        StridedSliceParams{ { 0, 0, 0, 5, 4 }, { 1, 16, 5, 28, 27 }, { 1, 1, 1, 1, 1 }, { 0, 0, 0, 0, 0 }, { 0, 0, 0, 0, 0 },  { },  { },  { } },
        StridedSliceParams{ { 0, 0, 10, 0, 0 }, { 1, 16, 20, 32, 20 }, { 1, 1, 1, 1, 1 }, { 0, 0, 0, 0, 0 }, { 0, 1, 0, 0, 0 },  { },  { },  { } },
        StridedSliceParams{ { 0, 0, 0, 20, 20 }, { 1, 16, 20, 30, 26 }, { 1, 1, 1, 2, 2 }, { 0, 0, 0, 0, 0 }, { 0, 0, 0, 0, 0 },  { },  { },  { } },
        StridedSliceParams{ { 0, 0, 10, 0, 20 }, { 1, 16, 20, 30, 30 }, { 1, 1, 2, 1, 1 }, { 0, 0, 0, 0, 1 }, { 0, 1, 0, 1, 0 },  { },  { },  { } },
        StridedSliceParams{ { 0, 0, 2, 10, 0 }, { 1, 16, 10, 32, 20 }, { 1, 1, 1, 1, 1 }, { 0, 0, 1, 1, 0 }, { 0, 0, 0, 0, 1 },  { },  { },  { } },
        StridedSliceParams{ { 0, 0, 0, 10, 0 }, { 1, 8, 20, 32, 32 }, { 1, 1, 1, 1, 1 }, { 0, 1, 0, 0, 0 }, { 0, 1, 0, 0, 0 },  { },  { },  { } },
        StridedSliceParams{ { 0, 0, 0, 0, 0 }, { 1, 16, 10, 16, 16 }, { 1, 1, 2, 1, 1 }, { 0, 0, 0, 0, 0 }, { 0, 0, 0, 0, 0 },  { },  { },  { } },
};

const std::vector<StridedSliceParams> testCasesBlocked5DSubset2 = {
        StridedSliceParams{ { 0, 0, 0, 5, 4 }, { 1, 16, 5, 28, 27 }, { 1, 1, 1, 1, 1 }, { 0, 0, 0, 0, 0 }, { 0, 0, 0, 0, 0 },  { },  { },  { } },
        StridedSliceParams{ { 0, 0, 10, 0, 0 }, { 1, 16, 20, 32, 20 }, { 1, 1, 1, 1, 1 }, { 0, 0, 0, 0, 0 }, { 0, 0, 0, 0, 0 },  { },  { },  { } },
        StridedSliceParams{ { 0, 0, 10, 0, 0 }, { 1, 16, 20, 32, 20 }, { 1, 1, 1, 1, 1 }, { 0, 0, 0, 0, 0 }, { 0, 1, 0, 0, 0 },  { },  { },  { } },
        StridedSliceParams{ { 0, 0, 0, 20, 20 }, { 1, 16, 20, 30, 26 }, { 1, 1, 1, 2, 2 }, { 0, 0, 0, 0, 0 }, { 0, 0, 0, 0, 0 },  { },  { },  { } },
        StridedSliceParams{ { 0, 0, 10, 0, 20 }, { 1, 16, 20, 30, 30 }, { 1, 1, 2, 1, 1 }, { 0, 0, 0, 0, 1 }, { 0, 1, 0, 1, 0 },  { },  { },  { } },
        StridedSliceParams{ { 0, 0, 2, 10, 0 }, { 1, 16, 10, 32, 20 }, { 1, 1, 1, 1, 1 }, { 0, 0, 1, 1, 0 }, { 0, 0, 0, 0, 1 },  { },  { },  { } },
        StridedSliceParams{ { 0, 0, 0, 10, 0 }, { 1, 8, 20, 32, 32 }, { 1, 1, 1, 1, 1 }, { 0, 1, 0, 0, 0 }, { 0, 1, 0, 0, 0 },  { },  { },  { } },
        StridedSliceParams{ { 0, 0, 0, 0, 0 }, { 1, 16, 10, 16, 16 }, { 1, 1, 2, 1, 1 }, { 0, 0, 0, 0, 0 }, { 0, 0, 0, 0, 0 },  { },  { },  { } },
        StridedSliceParams{ { 0, 0, 0, 0, 0 }, { 1, 25, 20, 10, 10 }, { 1, 1, 1, 1, 1 }, { 0, 0, 0, 0, 0 }, { 0, 0, 0, 0, 0 },  { },  { },  { } },
        StridedSliceParams{ { 0, 16, 0, 0, 0 }, { 1, 25, 20, 10, 10 }, { 1, 1, 1, 1, 1 }, { 0, 0, 0, 0, 0 }, { 0, 0, 0, 0, 0 },  { },  { },  { } },
        StridedSliceParams{ { 0, 16, 0, 0, 0 }, { 1, 64, 20, 10, 10 }, { 1, 1, 1, 1, 1 }, { 0, 0, 0, 0, 0 }, { 0, 0, 0, 0, 0 },  { },  { },  { } },
};

const std::vector<Shape> inputShapesBlockedStatic5DSubset1 = {
        { 1, 16, 32, 32, 32 }, { 2, 16, 32, 32, 32 }, { 2, 32, 32, 32, 32 }
};

const std::vector<Shape> inputShapesBlockedStatic5DSubset2 = {
        { 1, 64, 32, 32, 32 }, { 2, 64, 32, 64, 32 }, { 2, 64, 32, 32, 32 }
};

const std::vector<InputShape> inputShapesBlockedDynamic5DSubset1 = {
        {{-1, 16, -1, -1, -1},
         {{ 1, 16, 32, 32, 32 }, { 2, 16, 32, 32, 32 }, { 2, 16, 32, 32, 32 }}},

        {{{1, 5}, 16, {16, 32}, {16, 32}, {16, 32}},
         {{ 1, 16, 32, 32, 32 }, { 2, 16, 32, 32, 32 }, { 1, 16, 20, 32, 32 }}},
};

const std::vector<InputShape> inputShapesBlockedDynamic5DSubset2 = {
        {{-1, 64, -1, -1, -1},
         {{ 1, 64, 64, 32, 32 }, { 2, 64, 32, 32, 32 }, { 3, 64, 32, 48, 32 }}},

        {{{1, 5}, 64, {16, 32}, {16, 32}, {16, 32}},
         {{ 1, 64, 32, 32, 32 }, { 2, 64, 32, 32, 32 }, { 1, 64, 20, 32, 32 }}},
};

const std::vector<CPUSpecificParams> CPUParamsBlocked5D = {
        cpuParams_nCdhw16c,
        cpuParams_nCdhw8c,
};

INSTANTIATE_TEST_SUITE_P(smoke_CompareWithRefs_Common_Static_5D_Subset1, StridedSliceLayerCPUTest,
                         ::testing::Combine(
                                 ::testing::ValuesIn(static_shapes_to_test_representation(inputShapesBlockedStatic5DSubset1)),
                                 ::testing::ValuesIn(testCasesBlocked5DSubset1),
                                 ::testing::ValuesIn(inputPrecisions),
                                 ::testing::ValuesIn(CPUParamsBlocked5D)),
                         StridedSliceLayerCPUTest::getTestCaseName);

INSTANTIATE_TEST_SUITE_P(smoke_CompareWithRefs_Common_Dynamic_5D_Subset1, StridedSliceLayerCPUTest,
                         ::testing::Combine(
                                 ::testing::ValuesIn(inputShapesBlockedDynamic5DSubset1),
                                 ::testing::ValuesIn(testCasesBlocked5DSubset1),
                                 ::testing::ValuesIn(inputPrecisions),
                                 ::testing::ValuesIn(CPUParamsBlocked5D)),
                         StridedSliceLayerCPUTest::getTestCaseName);

INSTANTIATE_TEST_SUITE_P(smoke_CompareWithRefs_Common_Static_5D_Subset2, StridedSliceLayerCPUTest,
                         ::testing::Combine(
                                 ::testing::ValuesIn(static_shapes_to_test_representation(inputShapesBlockedStatic4DSubset2)),
                                 ::testing::ValuesIn(testCasesBlocked4DSubset2),
                                 ::testing::ValuesIn(inputPrecisions),
                                 ::testing::ValuesIn(CPUParamsBlocked4D)),
                         StridedSliceLayerCPUTest::getTestCaseName);

INSTANTIATE_TEST_SUITE_P(smoke_CompareWithRefs_Common_Dynamic_5D_Subset2, StridedSliceLayerCPUTest,
                         ::testing::Combine(
                                 ::testing::ValuesIn(inputShapesBlockedDynamic5DSubset2),
                                 ::testing::ValuesIn(testCasesBlocked5DSubset2),
                                 ::testing::ValuesIn(inputPrecisions),
                                 ::testing::ValuesIn(CPUParamsBlocked5D)),
                         StridedSliceLayerCPUTest::getTestCaseName);

/* Descriptors check */

class StridedSliceLayerDescriptorCPUTest : public StridedSliceLayerCPUTest {};

TEST_P(StridedSliceLayerDescriptorCPUTest, DescriptorsCheck) {
    SKIP_IF_CURRENT_TEST_IS_DISABLED()

    ASSERT_THROW(compile_model(), ov::Exception);
}

const std::vector<StridedSliceParams> testCasesDescriptors = {
        StridedSliceParams{ { 0, -4, 0, 0 }, { 0, 2147483647, 0, 0 }, { 1, 1, 1, 1 }, { 1, 0, 1, 1 }, { 1, 0, 1, 1 }, { },  { },  { } },
        StridedSliceParams{ { 0, 5, 0, 0 }, { 1, 20, 28, 27 }, { 1, 1, 1, 1 }, { 0, 0, 0, 0 }, { 0, 0, 0, 0 },  { },  { },  { } },
        StridedSliceParams{ { 0, 0, 0, 0 }, { 1, 2147483647, 32, 32 }, { 1, 2, 1, 1 }, { 0, 0, 0, 0 }, { 0, 0, 0, 0 },  { },  { },  { } },
        StridedSliceParams{ { 0, 0, 0, 0 }, { 1, 2147483647, 32, 32 }, { 1, 2, 1, 1 }, { 0, 0, 0, 0 }, { 0, 0, 0, 0 },  { },  {0, 1, 0, 0 },  { } },
        StridedSliceParams{ { 0, 0, 0, 0 }, { 1, 2147483647, 32, 32 }, { 1, 2, 1, 1 }, { 0, 0, 0, 0 }, { 0, 0, 0, 0 },  {0, 0, 1, 0 },  { },  { } },
};

const std::vector<InputShape> inputShapesDescriptors = {
        {{}, {{ 1, 16, 32, 32 }}},
        {{}, {{ 1, 17, 32, 32 }}},
        {{1, -1, 32, 32}, {{ 1, 16, 32, 32 }, { 1, 32, 32, 32 }}}
};

INSTANTIATE_TEST_SUITE_P(smoke_StridedSliceLayerDescriptorCPUTest, StridedSliceLayerDescriptorCPUTest,
                         ::testing::Combine(
                                 ::testing::ValuesIn(inputShapesDescriptors),
                                 ::testing::ValuesIn(testCasesDescriptors),
                                 ::testing::Values(ElementType::f32),
                                 ::testing::Values(cpuParams_nChw8c)),
                         StridedSliceLayerDescriptorCPUTest::getTestCaseName);

} // namespace
} // namespace CPULayerTestsDefinitions<|MERGE_RESOLUTION|>--- conflicted
+++ resolved
@@ -79,12 +79,7 @@
         auto ss = ngraph::builder::makeStridedSlice(params[0], ssParams.begin, ssParams.end, ssParams.strides, elementType, ssParams.beginMask,
                                                     ssParams.endMask, ssParams.newAxisMask, ssParams.shrinkAxisMask, ssParams.ellipsisAxisMask);
         ss->get_rt_info() = getCPUInfo();
-<<<<<<< HEAD
-
-        ngraph::ResultVector results{std::make_shared<ngraph::op::v0::Result>(ss)};
-=======
         ngraph::ResultVector results{std::make_shared<ngraph::opset1::Result>(ss)};
->>>>>>> a84d01cb
         function = std::make_shared<ngraph::Function>(results, params, "StridedSlice");
     }
 };
