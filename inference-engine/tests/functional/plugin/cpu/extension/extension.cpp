--- conflicted
+++ resolved
@@ -163,14 +163,9 @@
             return {std::make_shared<CustomAbs>(ng_inputs.at(0))};
     });
 
-<<<<<<< HEAD
     auto network = ie.ReadNetwork(model_full_path("func_tests/models/custom_abs_op.onnx"));
     infer_model(ie, network, input_values, expected);
-    ngraph::onnx_import::unregister_operator(CustomAbs::type_info.name, 1, "custom_domain");
-=======
-    infer_model(ie, model, input_values, expected);
     ngraph::onnx_import::unregister_operator(CustomAbs::get_type_info_static().name, 1, "custom_domain");
->>>>>>> e0f88b7d
 }
 
 
