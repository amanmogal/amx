--- conflicted
+++ resolved
@@ -89,12 +89,7 @@
     std::shared_ptr<ngraph::Node> clone_with_new_inputs(const ngraph::OutputVector& new_args) const override {
         return std::make_shared<CustomAbs>(new_args.at(0));
     }
-<<<<<<< HEAD
-    bool visit_attributes(ngraph::AttributeVisitor& visitor) override {
-        (void) visitor;
-=======
     bool visit_attributes(ngraph::AttributeVisitor&) override {
->>>>>>> f231fbd5
         return true;
     }
 };
