--- conflicted
+++ resolved
@@ -71,13 +71,10 @@
         R"(.*smoke_SetBlobOfKindAUTO.*SetBlobOfKindTest.CompareWithRefs.*)",
         // reference doesn't cover I8, U8 cases. Issue: 55842
         R"(.*Gather7LayerTest.*netPRC=I8.*)",
-<<<<<<< HEAD
         // TODO: 57562 No dynamic output shape support
         R"(.*NonZeroLayerTest.*)"
-=======
         // need to implement Export / Import
         R"(.*IEClassImportExportTestP.*)"
->>>>>>> cbd48cf1
     };
 #ifdef __APPLE__
         // TODO: Issue 55717
