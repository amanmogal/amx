// Copyright (C) 2020 Intel Corporation
// SPDX-License-Identifier: Apache-2.0
//

#include <vector>
#include <string>

#include "functional_test_utils/skip_tests_config.hpp"

std::vector<std::string> disabledTestPatterns() {
    return {
        // TODO: Issue 26264
        R"(.*(MaxPool|AvgPool).*S\(1\.2\).*Rounding=CEIL.*)",
        // TODO: Issue 31841
        R"(.*(QuantGroupConvBackpropData3D).*)",
        // TODO: Issue 31843
        R"(.*(QuantConvBackpropData3D).*)",
        R"(.*(QuantConvBackpropData2D).*(QG=Perchannel).*)",
        R"(.*(QuantGroupConvBackpropData2D).*(QG=Perchannel).*)",
        // TODO: Issue 33886
        R"(.*(QuantGroupConv2D).*)",
        R"(.*(QuantGroupConv3D).*)",
        // TODO: failed to downgrade to opset v0 in interpreter backend
        R"(.*Gather.*axis=-1.*)",
        // TODO: Issue 33151
        R"(.*Reduce.*type=Logical.*)",
        R"(.*Reduce.*axes=\(1\.-1\).*)",
        R"(.*Reduce.*axes=\(0\.3\)_type=Prod.*)",
        // TODO: Issue: 34518
        R"(.*RangeLayerTest.*)",
        R"(.*(RangeAddSubgraphTest).*Start=1.2.*Stop=(5.2|-5.2).*Step=(0.1|-0.1).*netPRC=FP16.*)",
        // TODO: Issue: 34083
#if (defined(_WIN32) || defined(_WIN64))
        R"(.*(CoreThreadingTestsWithIterations).*(smoke_LoadNetworkAccuracy).*)",
#endif
        // TODO: Issue: 40957
        R"(.*(ConstantResultSubgraphTest).*)",
        // TODO: Issue: 34348
        R"(.*IEClassGetAvailableDevices.*)",
        // TODO: Issue: 25533
        R"(.*ConvertLikeLayerTest.*)",
        // TODO: Issue: 34055
        R"(.*ShapeOfLayerTest.*)",
        R"(.*ReluShapeOfSubgraphTest.*)",
        // TODO: Issue: 34805
        R"(.*ActivationLayerTest.*Ceiling.*)",
        // TODO: Issue: 32032
        R"(.*ActivationParamLayerTest.*)",
        // TODO: Issue: 37862
        R"(.*ReverseSequenceLayerTest.*netPRC=(I8|U8).*)",
        // TODO: Issue: 38841
        R"(.*TopKLayerTest.*k=10.*mode=min.*sort=index.*)",
        R"(.*TopKLayerTest.*k=5.*sort=(none|index).*)",
<<<<<<< HEAD
        // TODO: Issue: 41694
        R"(.*smoke_Set2.*CTCLossLayerTest.*)",

        // TODO: TMP. oneDNN transition issues
        R"(.*smoke_LoadNetworkAccuracy.*)",
        R"(.*smoke_BehaviorTests.*)",
        R"(.*smoke_Multi_BehaviorTests.*)",
        R"(.*smoke_Convolution2D.*)",
        R"(.*smoke_Convolution3D.*)",
        R"(.*SetAffinityWithKSO.*)"
=======
>>>>>>> a12cf0e1
    };
}<|MERGE_RESOLUTION|>--- conflicted
+++ resolved
@@ -51,18 +51,13 @@
         // TODO: Issue: 38841
         R"(.*TopKLayerTest.*k=10.*mode=min.*sort=index.*)",
         R"(.*TopKLayerTest.*k=5.*sort=(none|index).*)",
-<<<<<<< HEAD
-        // TODO: Issue: 41694
-        R"(.*smoke_Set2.*CTCLossLayerTest.*)",
 
         // TODO: TMP. oneDNN transition issues
         R"(.*smoke_LoadNetworkAccuracy.*)",
         R"(.*smoke_BehaviorTests.*)",
         R"(.*smoke_Multi_BehaviorTests.*)",
-        R"(.*smoke_Convolution2D.*)",
-        R"(.*smoke_Convolution3D.*)",
+//        R"(.*smoke_Convolution2D.*)",
+//        R"(.*smoke_Convolution3D.*)",
         R"(.*SetAffinityWithKSO.*)"
-=======
->>>>>>> a12cf0e1
     };
 }