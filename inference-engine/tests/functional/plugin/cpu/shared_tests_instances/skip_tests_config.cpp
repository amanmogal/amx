// Copyright (C) 2018-2021 Intel Corporation
// SPDX-License-Identifier: Apache-2.0
//

#include <vector>
#include <string>

#include <ie_system_conf.h>
#include "functional_test_utils/skip_tests_config.hpp"

std::vector<std::string> disabledTestPatterns() {
    std::vector<std::string> retVector{
        // TODO: Issue 31841
        R"(.*(QuantGroupConvBackpropData3D).*)",
        // TODO: Issue 31843
        R"(.*(QuantConvBackpropData3D).*)",
        R"(.*(QuantConvBackpropData2D).*(QG=Perchannel).*)",
        R"(.*(QuantGroupConvBackpropData2D).*(QG=Perchannel).*)",
        // TODO: Issue 33886
        R"(.*(QuantGroupConv2D).*)",
        R"(.*(QuantGroupConv3D).*)",
        // TODO: Issue: 34518
        R"(.*RangeLayerTest.*)",
        R"(.*(RangeAddSubgraphTest).*Start=1.2.*Stop=(5.2|-5.2).*Step=(0.1|-0.1).*netPRC=FP16.*)",
        R"(.*(RangeNumpyAddSubgraphTest).*netPRC=FP16.*)",
        // TODO: Issue: 43793
        R"(.*(PreprocessTest).*(SetScalePreProcessSetBlob).*)",
        R"(.*(PreprocessTest).*(SetScalePreProcessGetBlob).*)",
        R"(.*(PreprocessTest).*(SetMeanValuePreProcessSetBlob).*)",
        R"(.*(PreprocessTest).*(SetMeanImagePreProcessSetBlob).*)",
        R"(.*(PreprocessTest).*(ReverseInputChannelsPreProcessGetBlob).*)",
        // TODO: Issue: 34348
        R"(.*IEClassGetAvailableDevices.*)",
        // TODO: Issue: 25533
        R"(.*ConvertLikeLayerTest.*)",
        // TODO: Issue: 34055
        R"(.*ShapeOfLayerTest.*)",
        R"(.*ReluShapeOfSubgraphTest.*)",
        // TODO: Issue: 34805
        R"(.*ActivationLayerTest.*Ceiling.*)",
        // TODO: Issue: 32032
        R"(.*ActivationParamLayerTest.*)",
        // TODO: Issue: 38841
        R"(.*TopKLayerTest.*k=10.*mode=min.*sort=index.*)",
        R"(.*TopKLayerTest.*k=5.*sort=(none|index).*)",
        // TODO: Issue: 43314
        R"(.*Broadcast.*mode=BIDIRECTIONAL.*inNPrec=BOOL.*)",
        // TODO: Issue 43417 sporadic issue, looks like an issue in test, reproducible only on Windows platform
        R"(.*decomposition1_batch=5_hidden_size=10_input_size=30_.*tanh.relu.*_clip=0_linear_before_reset=1.*_targetDevice=CPU_.*)",
        // Skip platforms that do not support BF16 (i.e. sse, avx, avx2)
        R"(.*BF16.*(jit_avx(?!5)|jit_sse|ref).*)",
        // TODO: Incorrect blob sizes for node BinaryConvolution_X
        R"(.*BinaryConvolutionLayerTest.*)",
        R"(.*ClampLayerTest.*netPrc=(I64|I32).*)",
        R"(.*ClampLayerTest.*netPrc=U64.*)",
        // TODO: 42538. Unexpected application crush
        R"(.*CoreThreadingTestsWithIterations\.smoke_LoadNetwork.t.*)",

        // incorrect reference implementation
        R"(.*NormalizeL2LayerTest.*axes=\(\).*)",
        // lpt transformation produce the same names for MatMul and Multiply
        R"(.*MatMulTransformation.*)",
        // incorrect jit_uni_planar_convolution with dilation = {1, 2, 1} and output channel 1
        R"(.*smoke_Convolution3D.*D=\(1.2.1\)_O=1.*)",

        // Unsupported operation of type: NormalizeL2 name : Doesn't support reduction axes: (2.2)
        R"(.*BF16NetworkRestore1.*)",
        R"(.*MobileNet_ssd_with_branching.*)",

        // AUTO plugin and QueryNetwork
        R"(.*CoreThreading.*smoke_QueryNetwork.*targetDevice=AUTO_config.*)",
<<<<<<< HEAD
=======
        // incorrect reference implementation. Issues: 55384, 54528, 54529
        R"(.*DFTLayerTest.*)",
        // TODO: 54718 Accuracy mismatch
        R"(.*GroupDeconv_2D_DW_BF16.*K\(3\.3\)_S\(1\.1\).*primitive=jit_avx512_dw.*)",
        R"(.*GroupDeconv_2D_DW_BF16.*K\(3\.3\)_S\(2\.2\).*primitive=jit_avx512_dw.*)",
>>>>>>> c1a38109
    };
        // TODO: 54718 Accuracy mismatch
#ifdef _WIN32
        retVector.insert(retVector.end(), {
              R"(.*GroupDeconv_3D_Planar_BF16.*K\(3\.3\.3\)_S\(1\.1\.1\).*inFmts=ncdhw_outFmts=ncdhw_primitive=jit_gemm_PluginConf.*)",
              R"(.*GroupDeconv_3D_Planar_BF16.*K\(3\.3\.3\)_S\(2\.2\.2\).*inFmts=ncdhw_outFmts=ncdhw_primitive=jit_gemm_PluginConf.*)",
              R"(.*GroupDeconv_3D_Planar_BF16.*K\(1\.1\.1\)_S\(1\.1\.1\).*inFmts=ncdhw_outFmts=ncdhw_primitive=jit_gemm_PluginConf.*)",
              R"(.*GroupDeconv_3D_Planar_BF16.*K\(1\.1\.1\)_S\(2\.2\.2\).*inFmts=ncdhw_outFmts=ncdhw_primitive=jit_gemm_PluginConf.*)",
        });
#endif
    if (!InferenceEngine::with_cpu_x86_avx512_core()) {
        // on platforms which do not support bfloat16, we are disabling bf16 tests since there are no bf16 primitives,
        // tests are useless on such platforms
       retVector.emplace_back(R"(.*BF16.*)");
       retVector.emplace_back(R"(.*bfloat16.*)");
    }

    return retVector;
}<|MERGE_RESOLUTION|>--- conflicted
+++ resolved
@@ -69,14 +69,9 @@
 
         // AUTO plugin and QueryNetwork
         R"(.*CoreThreading.*smoke_QueryNetwork.*targetDevice=AUTO_config.*)",
-<<<<<<< HEAD
-=======
-        // incorrect reference implementation. Issues: 55384, 54528, 54529
-        R"(.*DFTLayerTest.*)",
         // TODO: 54718 Accuracy mismatch
         R"(.*GroupDeconv_2D_DW_BF16.*K\(3\.3\)_S\(1\.1\).*primitive=jit_avx512_dw.*)",
         R"(.*GroupDeconv_2D_DW_BF16.*K\(3\.3\)_S\(2\.2\).*primitive=jit_avx512_dw.*)",
->>>>>>> c1a38109
     };
         // TODO: 54718 Accuracy mismatch
 #ifdef _WIN32
