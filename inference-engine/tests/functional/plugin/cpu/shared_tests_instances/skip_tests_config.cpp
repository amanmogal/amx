// Copyright (C) 2018-2021 Intel Corporation
// SPDX-License-Identifier: Apache-2.0
//

#include "functional_test_utils/skip_tests_config.hpp"

#include <ie_system_conf.h>

#include <string>
#include <vector>

#include "ie_parallel.hpp"

std::vector<std::string> disabledTestPatterns() {
    std::vector<std::string> retVector{
        // TODO: Issue 31841
        R"(.*(QuantGroupConvBackpropData3D).*)",
        // TODO: Issue 31843
        R"(.*(QuantConvBackpropData3D).*)",
        R"(.*(QuantConvBackpropData2D).*(QG=Perchannel).*)",
        R"(.*(QuantGroupConvBackpropData2D).*(QG=Perchannel).*)",
        // TODO: Issue 33886
        R"(.*(QuantGroupConv2D).*)",
        R"(.*(QuantGroupConv3D).*)",
        // TODO: Issue: 34518
        R"(.*RangeLayerTest.*)",
        R"(.*(RangeAddSubgraphTest).*Start=1.2.*Stop=(5.2|-5.2).*Step=(0.1|-0.1).*netPRC=FP16.*)",
        R"(.*(RangeNumpyAddSubgraphTest).*netPRC=FP16.*)",
        // TODO: Issue: 43793
        R"(.*InferRequestPreprocessDynamicallyInSetBlobTest.*iPRC=0.*_iLT=1.*)",
        R"(.*InferRequestPreprocessDynamicallyInSetBlobTest.*oPRC=0.*_oLT=1.*)",
        // TODO: Issue: 34348
        R"(.*IEClassGetAvailableDevices.*)",
        // TODO: Issue: 63469
        R"(.*ConversionLayerTest.*ConvertLike.*)",
        // TODO: Issue: 34055
        R"(.*ShapeOfLayerTest.*)",
        R"(.*ReluShapeOfSubgraphTest.*)",
        // TODO: Issue: 43314
        R"(.*Broadcast.*mode=BIDIRECTIONAL.*inNPrec=BOOL.*)",
        // TODO: Issue 43417 sporadic issue, looks like an issue in test, reproducible only on Windows platform
        R"(.*decomposition1_batch=5_hidden_size=10_input_size=30_.*tanh.relu.*_clip=0_linear_before_reset=1.*_targetDevice=CPU_.*)",
        // Skip platforms that do not support BF16 (i.e. sse, avx, avx2)
        R"(.*BF16.*(jit_avx(?!5)|jit_sse|ref).*)",
        // TODO: Incorrect blob sizes for node BinaryConvolution_X
        R"(.*BinaryConvolutionLayerTest.*)",
        R"(.*ClampLayerTest.*netPrc=(I64|I32).*)",
        R"(.*ClampLayerTest.*netPrc=U64.*)",
        // TODO: 53618. BF16 gemm ncsp convolution crash
        R"(.*_GroupConv.*_inPRC=BF16.*_inFmts=nc.*_primitive=jit_gemm.*)",
        // TODO: 53578. fork DW bf16 convolution does not support 3d cases yet
        R"(.*_DW_GroupConv.*_inPRC=BF16.*_inFmts=(ndhwc|nCdhw16c).*)",
        // TODO: 56143. Enable nspc convolutions for bf16 precision
        R"(.*ConvolutionLayerCPUTest.*BF16.*_inFmts=(ndhwc|nhwc).*)",
        // TODO: 56827. Sporadic test failures
        R"(.*smoke_Conv.+_FP32.ConvolutionLayerCPUTest\.CompareWithRefs.IS=\(1\.67.+\).*inFmts=n.+c.*_primitive=jit_avx2.*)",
        // incorrect jit_uni_planar_convolution with dilation = {1, 2, 1} and output channel 1
        R"(.*smoke_Convolution3D.*D=\(1.2.1\)_O=1.*)",

        // TODO: Issue: 35627. CPU Normalize supports from 2D to 4D blobs
        R"(.*NormalizeL2_1D.*)",
        R"(.*NormalizeL2_5D.*)",
        // Issue: 59788. mkldnn_normalize_nchw applies eps after sqrt for across_spatial
        R"(.*NormalizeL2_.*axes=\(1.2.*_eps=100.*)",
        R"(.*NormalizeL2_.*axes=\(2.1.*_eps=100.*)",
        R"(.*NormalizeL2_.*axes=\(3.1.2.*_eps=100.*)",

        // Unsupported operation of type: NormalizeL2 name : Doesn't support reduction axes: (2.2)
        R"(.*BF16NetworkRestore1.*)",
        R"(.*MobileNet_ssd_with_branching.*)",

        // TODO: 57562 No dynamic output shape support
        R"(.*NonZeroLayerTest.*)",
        // Not expected behavior
        R"(.*Behavior.*InferRequestIOBBlobSetLayoutTest.*layout=(95|OIHW).*)",
        R"(.*Behavior.*InferRequestIOBBlobSetLayoutTest.*layout=(95|OIHW).*)",
        R"(.*Behavior.*InferRequestIOBBlobSetLayoutTest.*CanSetOutBlobWithDifferentLayouts.*layout=HW.*)",
        R"(.*Behavior.*InferRequestIOBBlobSetLayoutTest.*CanSetInBlobWithDifferentLayouts.*layout=NHWC.*targetDevice=(AUTO|MULTI).*)",
        R"(.*Behavior.*InferRequestIOBBlobSetLayoutTest.*CanSetOutBlobWithDifferentLayouts.*layout=CN.*targetDevice=(AUTO|MULTI).*)",
        R"(.*Behavior.*InferRequestSetBlobByType.*Batched.*)",
        R"(.*Auto_Behavior.*InferRequestIOBBlobTest.*canProcessDeallocatedOutputBlobAfterGetAndSetBlob.*)",
        // azure is failing after #6199
        R"(.*/NmsLayerTest.*)",
        // TODO: 56520 Accuracy mismatch
        R"(.*ReduceOpsLayerTest.*type=Mean_.*netPRC=(I64|I32).*)",
        R"(.*ReduceOpsLayerTest.*type=Mean_.*netPRC=U64.*)",

        // CPU plugin does not support some precisions
        R"(.*smoke_(Auto|Multi)_BehaviorTests.*OVExecNetwork.*type=(i8|u32).*)",
        R"(.*smoke_(Auto|Multi)_BehaviorTests.*OVExecNetwork.*type=(f16).*)",
        R"(.*smoke_Hetero_BehaviorTests.*OVExecNetwork.*type=(i8|u32).*)",
        R"(.*smoke_Hetero_BehaviorTests.*OVExecNetwork.*type=(f16).*)",
        R"(.*smoke_BehaviorTests.*OVExecNetwork.*type=(i8|u32).*)",
        R"(.*smoke_BehaviorTests.*OVExecNetwork.*type=(f16).*)",

        // TODO: CVS-66526 overrides i/o precisions in execution graph
        // as WA we used GetInputsInfo() precisions instead of ngraph ones
        // R"(.*smoke_BehaviorTests.*OVExecNetwork.*importExportedFunction.*type=(i16|u16).*)",
        // R"(.*smoke_BehaviorTests.*OVExecNetwork.*importExportedFunction.*type=(i64|u64).*)",
        // R"(.*smoke_BehaviorTests.*OVExecNetwork.*importExportedIENetwork.*type=(i16|u16).*)",
        // R"(.*smoke_BehaviorTests.*OVExecNetwork.*importExportedIENetwork.*type=(i64|u64).*)",

        // CPU does not support dynamic rank
        // Issue: CVS-66778
        R"(.*smoke_BehaviorTests.*InferFullyDynamicNetworkWith(S|G)etTensor.*)",
        R"(.*smoke_BehaviorTests.*DynamicOutputToDynamicInput.*)",
        R"(.*smoke_BehaviorTests.*DynamicInputToDynamicOutput.*)",

        // CPU dynamism: empty tensor returns size() == 1. Looks like layout is SCALAR
        // Issue: CVS-66780
        R"(.*smoke_BehaviorTests.*InferUpperBoundNetworkWithGetTensor.*)",
        R"(.*smoke_BehaviorTests.*InferDynamicNetworkWithGetTensor.*)",

        // Issue: 62746
        R"(smoke_CachingSupportCase_CPU/LoadNetworkCacheTestBase.CompareWithRefImpl/ReadConcatSplitAssign_f32_batch1_CPU)",

        // TODO: Issue CVS-51680
        R"(.*BehaviorTests.*canRun3SyncRequestsConsistentlyFromThreads.*CPU_THROUGHPUT.*)",

        // Issue 66685
        R"(smoke_PrePostProcess.*resize_linear_nhwc.*)",
        // Issue 67214
        R"(smoke_PrePostProcess.*resize_and_convert_layout_i8.*)",
<<<<<<< HEAD

        // TODO:
        R"(smoke_PrePostProcess.*two_inputs_basic_Device.*)",
        // TODO: CVS-67255
        R"(smoke_If.*SimpleIf2OutTest.*)"
=======
        // Issue 67910
        R"(.*smoke_PrePostProcess.*two_inputs_trivial.*)",
>>>>>>> e9bde06f
    };

#define FIX_62820 0
#if FIX_62820 && ((IE_THREAD == IE_THREAD_TBB) || (IE_THREAD == IE_THREAD_TBB_AUTO))
    retVector.emplace_back(R"(.*ReusableCPUStreamsExecutor.*)");
#endif

#ifdef __APPLE__
    // TODO: Issue 55717
    // retVector.emplace_back(R"(.*smoke_LPT.*ReduceMinTransformation.*f32.*)");
#endif
    if (!InferenceEngine::with_cpu_x86_avx512_core()) {
        // on platforms which do not support bfloat16, we are disabling bf16 tests since there are no bf16 primitives,
        // tests are useless on such platforms
        retVector.emplace_back(R"(.*BF16.*)");
        retVector.emplace_back(R"(.*bfloat16.*)");
    }

    return retVector;
}<|MERGE_RESOLUTION|>--- conflicted
+++ resolved
@@ -121,16 +121,10 @@
         R"(smoke_PrePostProcess.*resize_linear_nhwc.*)",
         // Issue 67214
         R"(smoke_PrePostProcess.*resize_and_convert_layout_i8.*)",
-<<<<<<< HEAD
-
-        // TODO:
-        R"(smoke_PrePostProcess.*two_inputs_basic_Device.*)",
+        // Issue 67910
+        R"(.*smoke_PrePostProcess.*two_inputs_trivial.*)",
         // TODO: CVS-67255
         R"(smoke_If.*SimpleIf2OutTest.*)"
-=======
-        // Issue 67910
-        R"(.*smoke_PrePostProcess.*two_inputs_trivial.*)",
->>>>>>> e9bde06f
     };
 
 #define FIX_62820 0
