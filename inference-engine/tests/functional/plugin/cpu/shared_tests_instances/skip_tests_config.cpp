// Copyright (C) 2018-2021 Intel Corporation
// SPDX-License-Identifier: Apache-2.0
//

#include <vector>
#include <string>

#include <ie_system_conf.h>
#include "functional_test_utils/skip_tests_config.hpp"

std::vector<std::string> disabledTestPatterns() {
    std::vector<std::string> retVector{
        // TODO: Issue 31841
        R"(.*(QuantGroupConvBackpropData3D).*)",
        // TODO: Issue 31843
        R"(.*(QuantConvBackpropData3D).*)",
        R"(.*(QuantConvBackpropData2D).*(QG=Perchannel).*)",
        R"(.*(QuantGroupConvBackpropData2D).*(QG=Perchannel).*)",
        // TODO: Issue 33886
        R"(.*(QuantGroupConv2D).*)",
        R"(.*(QuantGroupConv3D).*)",
        // TODO: Issue: 34518
        R"(.*RangeLayerTest.*)",
        R"(.*(RangeAddSubgraphTest).*Start=1.2.*Stop=(5.2|-5.2).*Step=(0.1|-0.1).*netPRC=FP16.*)",
        R"(.*(RangeNumpyAddSubgraphTest).*netPRC=FP16.*)",
        // TODO: Issue: 43793
        R"(.*PreprocessDynamicallyInSetBlobTest.*iPRC=0.*_iLT=1.*)",
        R"(.*PreprocessDynamicallyInSetBlobTest.*oPRC=0.*_oLT=1.*)",
        // TODO: Issue: 34348
        R"(.*IEClassGetAvailableDevices.*)",
        // TODO: Issue: 25533
        R"(.*ConvertLikeLayerTest.*)",
        // TODO: Issue: 34055
        R"(.*ShapeOfLayerTest.*)",
        R"(.*ReluShapeOfSubgraphTest.*)",
<<<<<<< HEAD
        // TODO: Issue: 32032
        R"(.*ActivationParamLayerTest.*)",
=======
        // TODO: Issue: 34805
        R"(.*ActivationLayerTest.*Ceiling.*)",
>>>>>>> c7141973
        // TODO: Issue: 43314
        R"(.*Broadcast.*mode=BIDIRECTIONAL.*inNPrec=BOOL.*)",
        // TODO: Issue 43417 sporadic issue, looks like an issue in test, reproducible only on Windows platform
        R"(.*decomposition1_batch=5_hidden_size=10_input_size=30_.*tanh.relu.*_clip=0_linear_before_reset=1.*_targetDevice=CPU_.*)",
        // Skip platforms that do not support BF16 (i.e. sse, avx, avx2)
        R"(.*BF16.*(jit_avx(?!5)|jit_sse|ref).*)",
        // TODO: Incorrect blob sizes for node BinaryConvolution_X
        R"(.*BinaryConvolutionLayerTest.*)",
        R"(.*ClampLayerTest.*netPrc=(I64|I32).*)",
        R"(.*ClampLayerTest.*netPrc=U64.*)",
        // TODO: 53618. BF16 gemm ncsp convolution crash
        R"(.*_GroupConv.*_inPRC=BF16.*_inFmts=nc.*_primitive=jit_gemm.*)",
        // TODO: 53578. fork DW bf16 convolution does not support 3d cases yet
        R"(.*_DW_GroupConv.*_inPRC=BF16.*_inFmts=(ndhwc|nCdhw16c).*)",
        // TODO: 56143. Enable nspc convolutions for bf16 precision
        R"(.*ConvolutionLayerCPUTest.*BF16.*_inFmts=(ndhwc|nhwc).*)",
        // TODO: 56827. Sporadic test failures
        R"(.*smoke_Conv.+_FP32.ConvolutionLayerCPUTest\.CompareWithRefs.IS=\(1\.67.+\).*inFmts=n.+c.*_primitive=jit_avx2.*)",

        // incorrect reference implementation
        R"(.*NormalizeL2LayerTest.*axes=\(\).*)",
        // lpt transformation produce the same names for MatMul and Multiply
        R"(.*MatMulTransformation.*)",
        // incorrect jit_uni_planar_convolution with dilation = {1, 2, 1} and output channel 1
        R"(.*smoke_Convolution3D.*D=\(1.2.1\)_O=1.*)",

        // Unsupported operation of type: NormalizeL2 name : Doesn't support reduction axes: (2.2)
        R"(.*BF16NetworkRestore1.*)",
        R"(.*MobileNet_ssd_with_branching.*)",

        // TODO: 55656 AUTO plugin and QueryNetwork
        R"(.*CoreThreading.*smoke_QueryNetwork.*targetDevice=AUTO_config.*)",
        // Unsupported config KEY_ENFORCE_BF16 for AUTO plugin
        R"(.*smoke_SetBlobOfKindAUTO.*SetBlobOfKindTest.CompareWithRefs.*)",
        // reference doesn't cover I8, U8 cases. Issue: 55842
        R"(.*Gather7LayerTest.*netPRC=I8.*)",
        // need to implement Export / Import
        R"(.*IEClassImportExportTestP.*)"
    };
#ifdef __APPLE__
        // TODO: Issue 55717
        //retVector.emplace_back(R"(.*smoke_LPT.*ReduceMinTransformation.*f32.*)");
#endif
    if (!InferenceEngine::with_cpu_x86_avx512_core()) {
        // on platforms which do not support bfloat16, we are disabling bf16 tests since there are no bf16 primitives,
        // tests are useless on such platforms
       retVector.emplace_back(R"(.*BF16.*)");
       retVector.emplace_back(R"(.*bfloat16.*)");
    }

    return retVector;
}<|MERGE_RESOLUTION|>--- conflicted
+++ resolved
@@ -33,13 +33,8 @@
         // TODO: Issue: 34055
         R"(.*ShapeOfLayerTest.*)",
         R"(.*ReluShapeOfSubgraphTest.*)",
-<<<<<<< HEAD
         // TODO: Issue: 32032
         R"(.*ActivationParamLayerTest.*)",
-=======
-        // TODO: Issue: 34805
-        R"(.*ActivationLayerTest.*Ceiling.*)",
->>>>>>> c7141973
         // TODO: Issue: 43314
         R"(.*Broadcast.*mode=BIDIRECTIONAL.*inNPrec=BOOL.*)",
         // TODO: Issue 43417 sporadic issue, looks like an issue in test, reproducible only on Windows platform
