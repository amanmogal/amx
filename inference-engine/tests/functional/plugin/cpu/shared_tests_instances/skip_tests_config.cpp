--- conflicted
+++ resolved
@@ -88,7 +88,6 @@
         // TODO: 56520 Accuracy mismatch
         R"(.*ReduceOpsLayerTest.*type=Mean_.*netPRC=(I64|I32).*)",
         R"(.*ReduceOpsLayerTest.*type=Mean_.*netPRC=U64.*)",
-<<<<<<< HEAD
         // Not implemented yet:
         R"(.*Behavior.*ExecutableNetworkBaseTest.*canSetConfigToExecNet.*)",
         R"(.*(Auto|Multi).*Behavior.*ExecutableNetworkBaseTest.*checkGetExecGraphInfo.*)",
@@ -98,8 +97,11 @@
         R"(.*Behavior.*ExecutableNetworkBaseTest.*canExport.*)",
         R"(.*Behavior.*ExecutableNetworkBaseTest.*canSetConfigToExecNetWithIncorrectConfig.*)",
         R"(.*OVExecutableNetworkBaseTest.*canLoadCorrectNetworkToGetExecutableWithIncorrectConfig.*)",
-=======
 
+        // Issue: 62746
+        R"(smoke_CachingSupportCase_CPU/LoadNetworkCacheTestBase.CompareWithRefImpl/ReadConcatSplitAssign_f32_batch1_CPU)",
+        // Issue 66685
+        R"(smoke_PrePostProcess.*resize_linear_nhwc.*)",
         // TODO: CVS-66526 overrides i/o precisions in execution graph
         R"(.*smoke_BehaviorTests.*OVExecNetwork.*type=(i8|i16).*)",
         R"(.*smoke_BehaviorTests.*OVExecNetwork.*type=(i64|u16).*)",
@@ -108,12 +110,6 @@
         R"(.*smoke_(Auto|Multi)_BehaviorTests.*OVExecNetwork.*type=(i8|u32).*)",
         R"(.*smoke_(Auto|Multi)_BehaviorTests.*OVExecNetwork.*type=f16.*)",
         R"(.*smoke_(Auto|Multi)_BehaviorTests/OVExecNetwork.*type=i8.*)",
-
->>>>>>> a883b5c0
-        // Issue: 62746
-        R"(smoke_CachingSupportCase_CPU/LoadNetworkCacheTestBase.CompareWithRefImpl/ReadConcatSplitAssign_f32_batch1_CPU)",
-        // Issue 66685
-        R"(smoke_PrePostProcess.*resize_linear_nhwc.*)",
     };
 
 #define FIX_62820 0
