// Copyright (C) 2018-2021 Intel Corporation
// SPDX-License-Identifier: Apache-2.0
//

#include <vector>
#include <string>

#include <ie_system_conf.h>
#include "functional_test_utils/skip_tests_config.hpp"

std::vector<std::string> disabledTestPatterns() {
    std::vector<std::string> retVector{
        // TODO: Issue 31841
        R"(.*(QuantGroupConvBackpropData3D).*)",
        // TODO: Issue 31843
        R"(.*(QuantConvBackpropData3D).*)",
        R"(.*(QuantConvBackpropData2D).*(QG=Perchannel).*)",
        R"(.*(QuantGroupConvBackpropData2D).*(QG=Perchannel).*)",
        // TODO: Issue 33886
        R"(.*(QuantGroupConv2D).*)",
        R"(.*(QuantGroupConv3D).*)",
        // TODO: Issue: 34518
        R"(.*RangeLayerTest.*)",
        R"(.*(RangeAddSubgraphTest).*Start=1.2.*Stop=(5.2|-5.2).*Step=(0.1|-0.1).*netPRC=FP16.*)",
        R"(.*(RangeNumpyAddSubgraphTest).*netPRC=FP16.*)",
        // TODO: Issue: 43793
        R"(.*(PreprocessTest).*(SetScalePreProcessSetBlob).*)",
        R"(.*(PreprocessTest).*(SetScalePreProcessGetBlob).*)",
        R"(.*(PreprocessTest).*(SetMeanValuePreProcessSetBlob).*)",
        R"(.*(PreprocessTest).*(SetMeanImagePreProcessSetBlob).*)",
        R"(.*(PreprocessTest).*(ReverseInputChannelsPreProcessGetBlob).*)",
        // TODO: Issue: 34348
        R"(.*IEClassGetAvailableDevices.*)",
        // TODO: Issue: 25533
        R"(.*ConvertLikeLayerTest.*)",
        // TODO: Issue: 34055
        R"(.*ShapeOfLayerTest.*)",
        R"(.*ReluShapeOfSubgraphTest.*)",
        // TODO: Issue: 34805
        R"(.*ActivationLayerTest.*Ceiling.*)",
        // TODO: Issue: 32032
        R"(.*ActivationParamLayerTest.*)",
        // TODO: Issue: 38841
        R"(.*TopKLayerTest.*k=10.*mode=min.*sort=index.*)",
        R"(.*TopKLayerTest.*k=5.*sort=(none|index).*)",
        // TODO: Issue: 43314
        R"(.*Broadcast.*mode=BIDIRECTIONAL.*inNPrec=BOOL.*)",
        // TODO: Issue 43417 sporadic issue, looks like an issue in test, reproducible only on Windows platform
        R"(.*decomposition1_batch=5_hidden_size=10_input_size=30_.*tanh.relu.*_clip=0_linear_before_reset=1.*_targetDevice=CPU_.*)",
        // Skip platforms that do not support BF16 (i.e. sse, avx, avx2)
        R"(.*BF16.*(jit_avx(?!5)|jit_sse|ref).*)",
        // TODO: Incorrect blob sizes for node BinaryConvolution_X
        R"(.*BinaryConvolutionLayerTest.*)",
        R"(.*ClampLayerTest.*netPrc=(I64|I32).*)",
        R"(.*ClampLayerTest.*netPrc=U64.*)",
        // TODO: 42538. Unexpected application crush
        R"(.*CoreThreadingTestsWithIterations\.smoke_LoadNetwork.t.*)",

        // incorrect reference implementation
        R"(.*NormalizeL2LayerTest.*axes=\(\).*)",
        // lpt transformation produce the same names for MatMul and Multiply
        R"(.*MatMulTransformation.*)",
        // incorrect jit_uni_planar_convolution with dilation = {1, 2, 1} and output channel 1
        R"(.*smoke_Convolution3D.*D=\(1.2.1\)_O=1.*)",

        // Unsupported operation of type: NormalizeL2 name : Doesn't support reduction axes: (2.2)
        R"(.*BF16NetworkRestore1.*)",
        R"(.*MobileNet_ssd_with_branching.*)",

        // AUTO plugin and QueryNetwork
        R"(.*CoreThreading.*smoke_QueryNetwork.*targetDevice=AUTO_config.*)",
        // incorrect reference implementation. Issues: 55384, 54528, 54529
        R"(.*DFTLayerTest.*)",
        // TODO: 54718 Accuracy mismatch
        R"(.*GroupDeconv_2D_DW_BF16.*K\(3\.3\)_S\(1\.1\).*primitive=jit_avx512_dw.*)",
        R"(.*GroupDeconv_2D_DW_BF16.*K\(3\.3\)_S\(2\.2\).*primitive=jit_avx512_dw.*)",
<<<<<<< HEAD
=======
        // TODO: iefode: fix BF16 tests (PR5624)
        R"(.*smoke_ROIAlignLayoutTest.*BF16.*)",
        R"(.*smoke_PSROIPoolingAverageLayoutTest.*BF16.*)",
        R"(.*smoke_PSROIPoolingBilinearLayoutTest.*BF16.*)",
        R"(.*smoke_ROIAlignLayoutTest.*BF16.*)",
        // reference doesn't cover I8, U8 cases. Issue: 55842
        R"(.*Gather7LayerTest.*netPRC=I8.*)",
>>>>>>> 1f0381e2
    };
        // TODO: 54718 Accuracy mismatch
#ifdef _WIN32
        retVector.insert(retVector.end(), {
              R"(.*GroupDeconv_3D_Planar_BF16.*K\(3\.3\.3\)_S\(1\.1\.1\).*inFmts=ncdhw_outFmts=ncdhw_primitive=jit_gemm_PluginConf.*)",
              R"(.*GroupDeconv_3D_Planar_BF16.*K\(3\.3\.3\)_S\(2\.2\.2\).*inFmts=ncdhw_outFmts=ncdhw_primitive=jit_gemm_PluginConf.*)",
              R"(.*GroupDeconv_3D_Planar_BF16.*K\(1\.1\.1\)_S\(1\.1\.1\).*inFmts=ncdhw_outFmts=ncdhw_primitive=jit_gemm_PluginConf.*)",
              R"(.*GroupDeconv_3D_Planar_BF16.*K\(1\.1\.1\)_S\(2\.2\.2\).*inFmts=ncdhw_outFmts=ncdhw_primitive=jit_gemm_PluginConf.*)",
        });
#endif
#ifdef __APPLE__
        // TODO: Issue 55717
        //retVector.emplace_back(R"(.*smoke_LPT.*ReduceMinTransformation.*f32.*)");
#endif
    if (!InferenceEngine::with_cpu_x86_avx512_core()) {
        // on platforms which do not support bfloat16, we are disabling bf16 tests since there are no bf16 primitives,
        // tests are useless on such platforms
       retVector.emplace_back(R"(.*BF16.*)");
       retVector.emplace_back(R"(.*bfloat16.*)");
    }

    return retVector;
}<|MERGE_RESOLUTION|>--- conflicted
+++ resolved
@@ -74,16 +74,8 @@
         // TODO: 54718 Accuracy mismatch
         R"(.*GroupDeconv_2D_DW_BF16.*K\(3\.3\)_S\(1\.1\).*primitive=jit_avx512_dw.*)",
         R"(.*GroupDeconv_2D_DW_BF16.*K\(3\.3\)_S\(2\.2\).*primitive=jit_avx512_dw.*)",
-<<<<<<< HEAD
-=======
-        // TODO: iefode: fix BF16 tests (PR5624)
-        R"(.*smoke_ROIAlignLayoutTest.*BF16.*)",
-        R"(.*smoke_PSROIPoolingAverageLayoutTest.*BF16.*)",
-        R"(.*smoke_PSROIPoolingBilinearLayoutTest.*BF16.*)",
-        R"(.*smoke_ROIAlignLayoutTest.*BF16.*)",
         // reference doesn't cover I8, U8 cases. Issue: 55842
         R"(.*Gather7LayerTest.*netPRC=I8.*)",
->>>>>>> 1f0381e2
     };
         // TODO: 54718 Accuracy mismatch
 #ifdef _WIN32
