--- conflicted
+++ resolved
@@ -21,11 +21,7 @@
         R"(.*(QuantGroupConv2D).*)",
         R"(.*(QuantGroupConv3D).*)",
         // TODO: Issue 31845
-<<<<<<< HEAD
-        R"(.*(FakeQuantize/FakeQuantizeLayerTest).*)",
-=======
         R"(.*(FakeQuantizeLayerTest).*)",
->>>>>>> 8f74cf65
         R"(.*(EltwiseLayerTest).*IS=\(.*\..*\..*\..*\..*\).*secondaryInputType=PARAMETER.*opType=SCALAR.*)",
         // TODO: Issue 32756
         R"(.*Transpose.*inputOrder=\(\).*)",
