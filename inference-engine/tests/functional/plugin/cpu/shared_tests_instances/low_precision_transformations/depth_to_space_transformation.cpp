--- conflicted
+++ resolved
@@ -22,7 +22,6 @@
     LayerTestsUtils::LayerTransformation::LptVersion::nGraph
 };
 
-<<<<<<< HEAD
 const std::vector<DepthToSpace::DepthToSpaceMode> modes = {
         DepthToSpace::DepthToSpaceMode::BLOCKS_FIRST,
         DepthToSpace::DepthToSpaceMode::DEPTH_FIRST
@@ -56,14 +55,5 @@
     ::testing::ValuesIn(versions)
 );
 
-INSTANTIATE_TEST_CASE_P(LPT_BS3, DepthToSpaceTransformation, DepthToSpaceBS3, DepthToSpaceTransformation::getTestCaseName);
-=======
-INSTANTIATE_TEST_CASE_P(smoke_LPT, DepthToSpaceTransformation,
-    ::testing::Combine(
-        ::testing::ValuesIn(netPrecisions),
-        ::testing::Values(InferenceEngine::SizeVector({ 1, 32, 72, 48 })),
-        ::testing::Values(CommonTestUtils::DEVICE_CPU),
-        ::testing::ValuesIn(trasformationParamValues)),
-    DepthToSpaceTransformation::getTestCaseName);
->>>>>>> f8fdd808
+INSTANTIATE_TEST_CASE_P(smoke_LPT_BS3, DepthToSpaceTransformation, DepthToSpaceBS3, DepthToSpaceTransformation::getTestCaseName);
 }  // namespace