--- conflicted
+++ resolved
@@ -18,7 +18,6 @@
         { { {1, 4, 5, 6}, false }, { {1, 4, 6, 4}, false } },
         { { {4, 5, 6}, false }, { {6, 3}, false } },
         { { {9, 9, 9}, false }, { {9, 9}, false } },
-<<<<<<< HEAD
         { { {1, 2, 3}, false }, { {1, 1, 3, 2}, false } },
         { { {1, 3, 2, 4}, false }, { {2, 1, 4, 2}, false } },
         { { {2, 1, 2, 4}, false }, { {1, 3, 4, 2}, false } },
@@ -33,12 +32,10 @@
         // { { {2, 2, 1, 3}, false }, { {3}, false } },
         // { { {3}, false }, { {3}, false } },
         // { { {3}, true }, { {3}, true } }
-=======
         { { {1, 5}, false }, { {5}, false } },
         { { {5}, false }, { {5, 1}, false } },
         { { {5}, false }, { {5}, false } },
         { { {5}, true }, { {5}, true } }
->>>>>>> dbd3a3d7
 };
 
 std::vector<ngraph::helpers::InputLayerType> secondaryInputTypes = {
