// Copyright (C) 2018-2021 Intel Corporation
// SPDX-License-Identifier: Apache-2.0
//

#include <vector>
#include "single_layer_tests/activation.hpp"
#include "common_test_utils/test_constants.hpp"

using namespace LayerTestsDefinitions;
using namespace ngraph::helpers;
namespace {
// Common params
const std::vector<InferenceEngine::Precision> inputPrecisions = {
        InferenceEngine::Precision::FP32
        // TODO: Fix Issue-27390
        // InferenceEngine::Precision::I16,
        // InferenceEngine::Precision::U8
};

const std::vector<InferenceEngine::Precision> netPrecisions = {
        InferenceEngine::Precision::FP32,
        InferenceEngine::Precision::FP16
};

const std::map<ActivationTypes, std::vector<std::vector<float>>> activationTypes = {
        {Sigmoid,               {}},
        {Tanh,                  {}},
        {Relu,                  {}},
        {Exp,                   {}},
        {Log,                   {}},
        {Sign,                  {}},
        {Abs,                   {}},
        {Clamp,                 {{-2.0f, 2.0f}}},
        {Negative,              {}},
        {Acos,                  {}},
        {Asin,                  {}},
        {Atan,                  {}},
        {Cos,                   {}},
        {Cosh,                  {}},
        {Floor,                 {}},
        {Sin,                   {}},
        {Sinh,                  {}},
        {Sqrt,                  {}},
        {Tan,                   {}},
        {Elu,                   {{0.1f}}},
        {Erf,                   {}},
        {HardSigmoid,           {{0.2f, 0.5f}}},
        {Selu,                  {{1.6732f, 1.0507f}}},
        {Ceiling,               {}},
        {Mish,                  {}},
        {HSwish,                {}},
        {SoftPlus,              {}},
        {HSigmoid,              {}},
        {RoundHalfToEven,       {}},
        {RoundHalfAwayFromZero, {}},
<<<<<<< HEAD
        {GeluErf,               {}},
        {GeluTanh,              {}}
=======
        {Erf, {}}
>>>>>>> 6478f174
};

const std::map<ActivationTypes, std::vector<std::vector<float>>> activationParamTypes = {
    {PReLu, {{-0.01f}}},
    {LeakyRelu, {{0.01f}}}
};

std::map<std::vector<size_t>, std::vector<std::vector<size_t>>> basic = {
        {{1, 50}, {{}}},
        {{1, 128}, {{}}},
};

std::map<std::vector<size_t>, std::vector<std::vector<size_t>>> preluBasic = {
        {{1, 50}, {{1}, {50}}},
        {{1, 128}, {{1}, {128}}},
};

const auto basicCases = ::testing::Combine(
        ::testing::ValuesIn(CommonTestUtils::combineParams(activationTypes)),
        ::testing::ValuesIn(netPrecisions),
        ::testing::Values(InferenceEngine::Precision::UNSPECIFIED),
        ::testing::Values(InferenceEngine::Precision::UNSPECIFIED),
        ::testing::Values(InferenceEngine::Layout::ANY),
        ::testing::Values(InferenceEngine::Layout::ANY),
        ::testing::ValuesIn(CommonTestUtils::combineParams(basic)),
        ::testing::Values(CommonTestUtils::DEVICE_CPU)
);

const auto basicPreluCases = ::testing::Combine(
        ::testing::ValuesIn(CommonTestUtils::combineParams(activationParamTypes)),
        ::testing::ValuesIn(netPrecisions),
        ::testing::Values(InferenceEngine::Precision::UNSPECIFIED),
        ::testing::Values(InferenceEngine::Precision::UNSPECIFIED),
        ::testing::Values(InferenceEngine::Layout::ANY),
        ::testing::Values(InferenceEngine::Layout::ANY),
        ::testing::ValuesIn(CommonTestUtils::combineParams(preluBasic)),
        ::testing::Values(CommonTestUtils::DEVICE_CPU)
);


INSTANTIATE_TEST_CASE_P(smoke_Activation_Basic, ActivationLayerTest, basicCases, ActivationLayerTest::getTestCaseName);
INSTANTIATE_TEST_CASE_P(smoke_Activation_Basic_Prelu, ActivationLayerTest, basicPreluCases, ActivationLayerTest::getTestCaseName);

INSTANTIATE_TEST_CASE_P(smoke_Activation_Basic, ActivationParamLayerTest, basicPreluCases, ActivationLayerTest::getTestCaseName);

INSTANTIATE_TEST_CASE_P(smoke_Activation_Basic, ActivationDynamicLayerTest, basicCases, ActivationLayerTest::getTestCaseName);

}  // namespace<|MERGE_RESOLUTION|>--- conflicted
+++ resolved
@@ -53,12 +53,9 @@
         {HSigmoid,              {}},
         {RoundHalfToEven,       {}},
         {RoundHalfAwayFromZero, {}},
-<<<<<<< HEAD
+        {Erf,                   {}},
         {GeluErf,               {}},
         {GeluTanh,              {}}
-=======
-        {Erf, {}}
->>>>>>> 6478f174
 };
 
 const std::map<ActivationTypes, std::vector<std::vector<float>>> activationParamTypes = {
