// Copyright (C) 2019 Intel Corporation
// SPDX-License-Identifier: Apache-2.0
//

#include <tuple>
#include <string>
#include <vector>
#include <memory>
#include <functional>
#include <numeric>

#include "ie_core.hpp"

#include "common_test_utils/common_utils.hpp"
#include "functional_test_utils/blob_utils.hpp"
#include "functional_test_utils/precision_utils.hpp"
#include "functional_test_utils/plugin_cache.hpp"
#include "functional_test_utils/skip_tests_config.hpp"

#include "single_layer_tests/loop.hpp"

namespace LayerTestsDefinitions {

    std::string LoopTest::getTestCaseName(const testing::TestParamInfo<LoopParams> &obj) {
        bool execute_first_iteration;
        bool is_body_condition_const;
        bool body_condition; // works only if is_body_condition_const ==
        int64_t trip_count;
        std::vector<std::pair<std::vector<size_t>, LOOP_IN_TYPE>> inputs;
        InferenceEngine::Precision netPrecision;
        std::string targetDevice;
        std::tie(execute_first_iteration, is_body_condition_const, body_condition, trip_count, inputs, netPrecision,
                 targetDevice) = obj.param;

        std::vector<std::vector<size_t>> inputs_separate;
        std::vector<LOOP_IN_TYPE> types_separate;
        for (auto &el : inputs) {
            inputs_separate.push_back(el.first);
            types_separate.push_back(el.second);
        }
        std::ostringstream result;
        result << "execute_first_iteration" << execute_first_iteration << "_";
        result << "is_body_condition_const=" << is_body_condition_const << "_";
        result << "body_condition=" << body_condition << "_";
        result << "trip_count=" << trip_count << "_";
        result << "IS=" << CommonTestUtils::vec2str(inputs_separate) << "_";
        result << "types=" << CommonTestUtils::vec2str(types_separate) << "_";
        result << "netPRC=" << netPrecision.name() << "_";
        result << "targetDevice=" << targetDevice << "_";
        auto res_str = result.str();
        std::replace(res_str.begin(), res_str.end(), '-', '_');
        return res_str;
    }

    void LoopTest::SetUp() {
        SKIP_IF_CURRENT_TEST_IS_DISABLED()
        bool execute_first_iteration;
        bool is_body_condition_const;
        bool body_condition; // works only if is_body_condition_const ==
        int64_t trip_count;
        std::vector<std::pair<std::vector<size_t>, LOOP_IN_TYPE>> inputs;
        InferenceEngine::Precision netPrecision;
        std::tie(execute_first_iteration, is_body_condition_const, body_condition, trip_count, inputs, netPrecision,
                 targetDevice) = this->GetParam();

        auto ngPrc = FuncTestUtils::PrecisionUtils::convertIE2nGraphPrc(netPrecision);

        // That which we iterate over
        std::vector<std::vector<size_t>> inputs_separate;
        std::vector<LOOP_IN_TYPE> types_separate;
        for (auto &el : inputs) {
            inputs_separate.push_back(el.first);
            types_separate.push_back(el.second);
        }
        // Example:
        /*      auto X = std::make_shared<ngraph::opset5::Parameter>(ngraph::element::f32, ngraph::Shape{32, 1, 10});
        auto Y = std::make_shared<ngraph::opset5::Parameter>(ngraph::element::f32, ngraph::Shape{32, 1, 10});
        auto M = std::make_shared<ngraph::opset5::Parameter>(ngraph::element::f32, ngraph::Shape{32, 1, 10});*/
        auto params = ngraph::builder::makeParams(ngPrc, inputs_separate);

        // Set up the cell body, a function from (Xi, Yi) -> (Zo)
        // Body parameters
        const std::vector<ngraph::PartialShape> body_params_shapes(inputs_separate.size(), ngraph::PartialShape::dynamic());
        auto current_iteration = std::make_shared<ngraph::opset5::Parameter>(ngraph::element::i64, ngraph::Shape{1});

        //Example:
/*      auto Xi = std::make_shared<ngraph::opset5::Parameter>(ngraph::element::f32, ngraph::PartialShape::dynamic());
        auto Yi = std::make_shared<ngraph::opset5::Parameter>(ngraph::element::f32, ngraph::PartialShape::dynamic());
        auto M_body = std::make_shared<ngraph::opset5::Parameter>(ngraph::element::f32, ngraph::PartialShape::dynamic());*/

        ngraph::ParameterVector body_params;
        for (const auto &pshape : body_params_shapes) {
            auto paramNode = std::make_shared<ngraph::opset1::Parameter>(ngPrc, pshape);
            body_params.push_back(paramNode);
        }

        std::shared_ptr<ngraph::Node> body_condition_const;
        if (is_body_condition_const) {
            if (body_condition) {
                body_condition_const = std::make_shared<ngraph::opset5::Constant>(
                        ngraph::element::boolean, ngraph::Shape{1}, true);
            } else {
                body_condition_const = std::make_shared<ngraph::opset5::Constant>(
                        ngraph::element::boolean, ngraph::Shape{1}, false);
            }
        }

        auto trip_count_const =
                std::make_shared<ngraph::opset5::Constant>(ngraph::element::i64, ngraph::Shape{1}, trip_count);

        std::shared_ptr<ngraph::Node> exec_condition;
        if (execute_first_iteration) {
            exec_condition = std::make_shared<ngraph::opset5::Constant>(
                    ngraph::element::boolean, ngraph::Shape{1}, true);
        } else {
            exec_condition = std::make_shared<ngraph::opset5::Constant>(
                    ngraph::element::boolean, ngraph::Shape{1}, false);
        }

        // Body
        std::shared_ptr<ngraph::Node> Zo = body_params[0];
        for (int i = 1; i < body_params.size(); ++i) {
            Zo = std::make_shared<ngraph::op::v1::Add>(body_params[i], Zo);
        }

        // body_params.insert(body_params.begin(), current_iteration);
        auto body = std::make_shared<ngraph::Function>(ngraph::OutputVector{body_condition_const, Zo},
                                                  body_params);

        auto loop = std::make_shared<ngraph::opset5::Loop>(trip_count_const, exec_condition);
        loop->set_function(body);
        loop->set_special_body_ports(ngraph::opset5::Loop::SpecialBodyPorts{-1, 0});

        for (int i = 0; i < body_params.size(); ++i) {
            if (types_separate[i] == LOOP_IN_TYPE::INVARIANT) {
                loop->set_invariant_input(body_params[i], params[i]);
            } else if (types_separate[i] == LOOP_IN_TYPE::MERGED) {
                // todo: support several merged inputs
                // now supported only one in this sample
                loop->set_merged_input(body_params[i], params[i], Zo);
            }
        }

        // Output 0 is last Zo
        auto out0 = loop->get_iter_value(body_condition_const, -1);
        auto out1 = loop->get_iter_value(Zo, -1);
        // Output 1 is concat of Zos
        // start=0, stride=1, part_size=1, end=-1, axis=1
        auto out2 = loop->get_concatenated_slices(Zo, 0, 1, 1, -1, 1);

        auto result0 = std::make_shared<ngraph::opset5::Result>(out0);
        auto result1 = std::make_shared<ngraph::opset5::Result>(out1);
        auto result2 = std::make_shared<ngraph::opset5::Result>(out2);
        function = std::make_shared<ngraph::Function>(ngraph::ResultVector{result0, result1, result2}, params, "loop");
    }


    TEST_P(LoopTest, CompareWithRefs) {
        Run();
    }

    void StaticShapeLoopTest::SetUp() {
        SKIP_IF_CURRENT_TEST_IS_DISABLED()
        auto args_papck = std::tie(static_iter_num, max_iter_num, dynamic_exit, axis);
        std::tie(
            static_continue_cond,
            args_papck,
            start_value,
            data_shape,
            data_prc,
            targetDevice) = GetParam();

        const auto prc = FuncTestUtils::PrecisionUtils::convertIE2nGraphPrc(data_prc);
        const auto ngShape = ngraph::Shape{data_shape};
        const auto scalarShape = ngraph::Shape{};

        ngraph::ParameterVector params{};
        auto cond_input_create = [&params] (ngraph::element::Type prc, const ngraph::Shape &shape, int value = 0, bool is_static = false)
                -> std::shared_ptr<ngraph::Node> {
            if (is_static)
                return std::make_shared<ngraph::opset5::Constant>(prc, shape, value);

            auto input = std::make_shared<ngraph::opset5::Parameter>(prc, shape);
            params.push_back(input);
            return input;
        };

        auto start = cond_input_create(prc, ngShape);
        auto count = cond_input_create(ngraph::element::i64, scalarShape, max_iter_num, static_iter_num);
        auto skip  = cond_input_create(ngraph::element::boolean, scalarShape, true, static_continue_cond);

        //
        //      count skip  start         count skip      start
        //                  /                             /
        //          ___*___*____           __________*___*____       | idx  | data | out |
        //         |  idx  in   |         | ex_val  idx  in   |      |  0   |  7   |  7  |
        //         |   |  /     |         |   |   /  |  /     |      |  1   |  7   |  8  |
        //         |   add      |         |   less   add      |      |  2   |  8   |  10 |
        //         |   |   true |         |    |     |        |      |  3   |  10  |  13 |
        //         |   |    |   |         |    |     |        |       ~~~~~  * * *  ~~~~~
        //         |  out  cnd  |         |   cnd   out       |
        //         |___*____*___|         |____*_____*________|
        //           Full loop              Dynamic exit loop
        //           n_iter = count         n_iter = ex_val
        //
<<<<<<< HEAD
        auto b_indx = std::make_shared<ngraph::op::Parameter>(ngraph::element::i64, ngraph::Shape{});
        auto b_data = std::make_shared<ngraph::op::Parameter>(prc, ngShape);
        auto b_indx_cast = std::make_shared<ngraph::op::Convert>(b_indx, prc);
        auto b_add  = std::make_shared<ngraph::op::v1::Add>(b_data, b_indx_cast, ngraph::op::AutoBroadcastSpec::NUMPY);
=======
        auto b_indx = std::make_shared<ngraph::opset5::Parameter>(ngraph::element::i64, ngraph::Shape{});
        auto b_data = std::make_shared<ngraph::opset5::Parameter>(prc, ngShape);
        auto b_indx_cast = std::make_shared<ngraph::opset5::Convert>(b_indx, prc);
        auto b_add  = std::make_shared<ngraph::opset5::Add>(b_data, b_indx_cast);
>>>>>>> 6666e5fe

        std::shared_ptr<ngraph::Node> b_cond;
        if (dynamic_exit == -1) {
            b_cond = std::make_shared<ngraph::opset5::Constant>(ngraph::element::boolean, ngraph::Shape{}, true);
        } else {
            auto b_exit_value = std::make_shared<ngraph::opset5::Constant>(ngraph::element::i64, scalarShape, dynamic_exit);
            b_cond = std::make_shared<ngraph::opset5::Less>(b_indx, b_exit_value);
        }

        auto body = std::make_shared<ngraph::Function>(
                ngraph::OutputVector    {b_cond, b_add},    // TODO: check with reverse
                ngraph::ParameterVector {b_indx, b_data});  // TODO: check with reverse

        auto loop = std::make_shared<ngraph::opset5::Loop>(count, skip);
        loop->set_function(body);
        loop->set_special_body_ports({0, 0});
        loop->set_merged_input(b_data, start, b_add);
        if (axis == -1)
            loop->get_iter_value(b_add, -1);
        else
            loop->get_concatenated_slices(b_add, 0, 1, 1, -1, axis);

        function = std::make_shared<ngraph::Function>(
                ngraph::OutputVector {loop},
                params);
    }

    InferenceEngine::Blob::Ptr StaticShapeLoopTest::GenerateInput(const InferenceEngine::InputInfo &info) const {
        auto tdesc = info.getTensorDesc();
        auto blob = make_blob_with_precision(tdesc);
        blob->allocate();

        if (tdesc.getLayout() == InferenceEngine::SCALAR) {
            auto scalar_1d = CommonTestUtils::make_reshape_view(blob, {1});
            CommonTestUtils::fill_data_with_broadcast(scalar_1d, 0, {static_cast<float>(max_iter_num)});
        } else {
            CommonTestUtils::fill_data_with_broadcast(blob, 0, {static_cast<float>(start_value)});
        }

        return blob;
    }

    int64_t StaticShapeLoopTest::actual_n_iter() {
        constexpr auto INF_N_ITER = std::numeric_limits<int64_t>::max();
        IE_ASSERT(dynamic_exit != -1 || max_iter_num != -1);

        // dynamic_exit + 1 - because loop body looks like do-while loop with post condition check.
        return std::min(dynamic_exit == -1 ? INF_N_ITER : dynamic_exit + 1,
                        max_iter_num == -1 ? INF_N_ITER : max_iter_num);
    }

    // Predefined ref output
    std::vector<std::vector<std::uint8_t>> StaticShapeLoopTest::PredefinedRefs() {
        bool auto_concat_out = (axis != -1);
        const auto n_iter = actual_n_iter();

        auto ref_shape = data_shape;
        if (auto_concat_out)
            ref_shape[axis] *= n_iter;

        using namespace CommonTestUtils;
        InferenceEngine::TensorDesc tdesc {data_prc, ref_shape, InferenceEngine::TensorDesc::getLayoutByDims(ref_shape)};
        std::vector<uint8_t> res(byte_size(tdesc));
        auto out = make_blob_with_precision(tdesc, res.data());

        std::vector<float> vals(n_iter);
        float val = start_value;
        for (int i = 0; i < n_iter; i++) {
            val += i;
            vals[i] = val;
        }

        if (auto_concat_out)
            fill_data_with_broadcast(out, axis, vals);
        else
            fill_data_with_broadcast(out, 0, {val});  // broadcast scalar data

        return {res};
    }

    TEST_P(StaticShapeLoopTest, CompareWithRefs) {
        Run();
    }

    TEST_P(StaticShapeLoopTest, CompareWithPredefinedRefs) {
        SKIP_IF_CURRENT_TEST_IS_DISABLED()
        LoadNetwork();
        Infer();
        auto expectedOutputs = PredefinedRefs(); // use predefined refs instead of CalculateRefs function
        const auto& actualOutputs = GetOutputs();

        if (expectedOutputs.empty()) {
            return;
        }

        IE_ASSERT(actualOutputs.size() == expectedOutputs.size())
        << "nGraph interpreter has " << expectedOutputs.size() << " outputs, while IE " << actualOutputs.size();

        Compare(expectedOutputs, actualOutputs);
    }

    TEST_P(TrivialLoopTest, PassThroughBody) {
        SKIP_IF_CURRENT_TEST_IS_DISABLED()
        InferenceEngine::Precision iePrc;
        InferenceEngine::SizeVector ieShape;
        std::tie(iePrc, ieShape, targetDevice) = GetParam();

        const auto prc = FuncTestUtils::PrecisionUtils::convertIE2nGraphPrc(iePrc);
        const auto shape = ngraph::Shape{ieShape};
        const auto scalarShape = ngraph::Shape{};

        auto start = std::make_shared<ngraph::opset5::Parameter>(prc, shape);
        auto count = std::make_shared<ngraph::opset5::Constant>(ngraph::element::i64, scalarShape, 5);
        auto icond = std::make_shared<ngraph::opset5::Constant>(ngraph::element::boolean, scalarShape, true);

        // Loop body
        auto b_data = std::make_shared<ngraph::opset5::Parameter>(prc, shape);
        auto b_cond = std::make_shared<ngraph::opset5::Parameter>(ngraph::element::boolean, scalarShape);

        auto body = std::make_shared<ngraph::Function>(
                ngraph::OutputVector    {b_cond, b_data},   // | passthrough body, no data changes
                ngraph::ParameterVector {b_cond, b_data});  // | input -> output

        auto loop = std::make_shared<ngraph::opset5::Loop>(count, icond);
        loop->set_function(body);
        loop->set_special_body_ports({-1, 0});
        loop->set_invariant_input(b_cond, icond);
        loop->set_invariant_input(b_data, start);
        loop->get_iter_value(b_data, -1);

        function = std::make_shared<ngraph::Function>(
                ngraph::OutputVector    {loop},
                ngraph::ParameterVector {start});

        // Precalculated ref blobs
        auto blob = make_blob_with_precision({iePrc, ieShape, InferenceEngine::TensorDesc::getLayoutByDims(ieShape)});
        blob->allocate();
        CommonTestUtils::fill_data_with_broadcast(blob, 0, {10});

        inputGens[""] = [&] (InferenceEngine::TensorDesc tdesc) { return blob; };
        outputGens[""] = [&] (InferenceEngine::TensorDesc tdesc) { return blob; };

        Run();
    }

    TEST_P(TrivialLoopTest, UnusedInputBody) {
        SKIP_IF_CURRENT_TEST_IS_DISABLED()
        InferenceEngine::Precision iePrc;
        InferenceEngine::SizeVector ieShape;
        std::tie(iePrc, ieShape, targetDevice) = GetParam();

        const auto prc = FuncTestUtils::PrecisionUtils::convertIE2nGraphPrc(iePrc);
        const auto shape = ngraph::Shape{ieShape};
        const auto scalarShape = ngraph::Shape{};

        auto start = std::make_shared<ngraph::opset5::Parameter>(prc, shape);
        auto count = std::make_shared<ngraph::opset5::Constant>(ngraph::element::i64, scalarShape, 5);
        auto icond = std::make_shared<ngraph::opset5::Constant>(ngraph::element::boolean, scalarShape, true);

        // Loop body
        auto b_data = std::make_shared<ngraph::opset5::Parameter>(prc, shape);
        auto b_cond = std::make_shared<ngraph::opset5::Constant>(ngraph::element::boolean, scalarShape, true);
        auto b_iter = std::make_shared<ngraph::opset5::Parameter>(ngraph::element::i64, scalarShape);

        auto body = std::make_shared<ngraph::Function>(
                ngraph::OutputVector    {b_cond, b_data},
                ngraph::ParameterVector {b_data, b_iter});

        auto loop = std::make_shared<ngraph::opset5::Loop>(count, icond);
        loop->set_function(body);
        loop->set_special_body_ports({1, 0});
        loop->set_invariant_input(b_data, start);
        loop->get_iter_value(b_data, -1);

        function = std::make_shared<ngraph::Function>(
                ngraph::OutputVector    {loop},
                ngraph::ParameterVector {start});

        // Precalculated ref blobs
        auto blob = make_blob_with_precision({iePrc, ieShape, InferenceEngine::TensorDesc::getLayoutByDims(ieShape)});
        blob->allocate();
        CommonTestUtils::fill_data_with_broadcast(blob, 0, {10});

        inputGens[""] = [&] (InferenceEngine::TensorDesc tdesc) { return blob; };
        outputGens[""] = [&] (InferenceEngine::TensorDesc tdesc) { return blob; };

        Run();
    }

    void TrivialLoopTest::CreateSlicedLoop(size_t batch_size, size_t num_iteration, InferenceEngine::Precision iePrc,
                                           InferenceEngine::SizeVector& ieShape) {
        const auto prc = FuncTestUtils::PrecisionUtils::convertIE2nGraphPrc(iePrc);
        const auto scalarShape = ngraph::Shape{};

        auto shape = ngraph::Shape{ieShape};
        auto to_slice_shape = ngraph::Shape{ieShape};
        to_slice_shape[0] = batch_size;

        auto to_slice = std::make_shared<ngraph::opset5::Parameter>(prc, to_slice_shape);
        auto start = std::make_shared<ngraph::opset5::Constant>(prc, shape, 0);
        auto count = std::make_shared<ngraph::opset5::Constant>(ngraph::element::i64, scalarShape, num_iteration);
        auto icond = std::make_shared<ngraph::opset5::Constant>(ngraph::element::boolean, scalarShape, true);

        // Loop body
        auto b_data = std::make_shared<ngraph::opset5::Parameter>(prc, shape);
        auto b_recu = std::make_shared<ngraph::opset5::Parameter>(prc, shape);
        auto b_add  = std::make_shared<ngraph::opset5::Add>(b_data, b_recu);
        auto b_cond = std::make_shared<ngraph::opset5::Constant>(ngraph::element::boolean, scalarShape, true);

        auto body = std::make_shared<ngraph::Function>(
                ngraph::OutputVector    {b_cond, b_add},
                ngraph::ParameterVector {b_data, b_recu});

        auto loop = std::make_shared<ngraph::opset5::Loop>(count, icond);
        loop->set_function(body);
        loop->set_special_body_ports({-1, 0});
        loop->set_sliced_input(b_data, to_slice, 0, 1, 1, -1, 0);
        loop->set_merged_input(b_recu, start, b_add);
        loop->get_iter_value(b_add, -1);

        function = std::make_shared<ngraph::Function>(
                ngraph::OutputVector    {loop},
                ngraph::ParameterVector {to_slice});
    }

    void TrivialLoopTest::CreateSlicedLoopDynCondition(size_t batch_size, size_t num_iteration, InferenceEngine::Precision iePrc,
                                           InferenceEngine::SizeVector& ieShape, size_t trip_count) {
        auto shape = ngraph::Shape{ieShape};
        auto to_slice_shape = ngraph::Shape{ieShape};
        to_slice_shape[0] = batch_size;

        const auto prc = FuncTestUtils::PrecisionUtils::convertIE2nGraphPrc(iePrc);
        const auto scalarShape = ngraph::Shape{};

        auto to_slice = std::make_shared<ngraph::opset5::Parameter>(prc, to_slice_shape);
        auto start = std::make_shared<ngraph::opset5::Constant>(prc, shape, 0);
        auto exit_on = std::make_shared<ngraph::opset5::Constant>(ngraph::element::i64, scalarShape, num_iteration);
        auto count = std::make_shared<ngraph::opset5::Constant>(ngraph::element::i64, scalarShape, trip_count);
        auto icond = std::make_shared<ngraph::opset5::Constant>(ngraph::element::boolean, scalarShape, true);

        // Loop body
        auto b_data = std::make_shared<ngraph::opset5::Parameter>(prc, shape);
        auto b_recu = std::make_shared<ngraph::opset5::Parameter>(prc, shape);
        auto b_add  = std::make_shared<ngraph::opset5::Add>(b_data, b_recu);
        auto b_iter = std::make_shared<ngraph::opset5::Parameter>(ngraph::element::i64, scalarShape);
        auto b_exit_on = std::make_shared<ngraph::opset5::Parameter>(ngraph::element::i64, scalarShape);
        auto b_cond = std::make_shared<ngraph::opset5::Less>(b_iter, b_exit_on);

        auto body = std::make_shared<ngraph::Function>(
                ngraph::OutputVector    {b_cond, b_add},
                ngraph::ParameterVector {b_data, b_recu, b_iter, b_exit_on});

        auto loop = std::make_shared<ngraph::opset5::Loop>(count, icond);
        loop->set_function(body);
        loop->set_special_body_ports({2, 0});
        loop->set_sliced_input(b_data, to_slice, 0, 1, 1, -1, 0);
        loop->set_invariant_input(b_exit_on, exit_on);
        loop->set_merged_input(b_recu, start, b_add);
        loop->get_iter_value(b_add, -1);

        function = std::make_shared<ngraph::Function>(
                ngraph::OutputVector    {loop},
                ngraph::ParameterVector {to_slice});
    }

    TEST_P(TrivialLoopTest, AutoSlicingInput_CheckPredefinedValues) {
        SKIP_IF_CURRENT_TEST_IS_DISABLED()
        InferenceEngine::Precision iePrc;
        InferenceEngine::SizeVector ieShape;
        std::tie(iePrc, ieShape, targetDevice) = GetParam();
        const size_t batch_size = 5;
        const size_t num_iteration = 3;
        ieShape[0] = 1;
        auto ieShape_to_slice = ieShape;
        ieShape_to_slice[0] = batch_size;
        CreateSlicedLoop(batch_size, num_iteration, iePrc, ieShape);
        Run();
        // Precalculated ref blobs
        auto blob = make_blob_with_precision({iePrc, ieShape_to_slice, InferenceEngine::TensorDesc::getLayoutByDims(ieShape_to_slice)});
        blob->allocate();
        std::vector<float> seq_raw_data(batch_size);
        std::iota(seq_raw_data.begin(), seq_raw_data.end(), 1);
        CommonTestUtils::fill_data_with_broadcast(blob, 0, seq_raw_data);

        auto blob_ref = make_blob_with_precision({iePrc, ieShape, InferenceEngine::TensorDesc::getLayoutByDims(ieShape)});
        blob_ref->allocate();
        CommonTestUtils::fill_data_with_broadcast(blob_ref, 0, { num_iteration * (num_iteration + 1) / 2});

        inputGens[""] = [&] (InferenceEngine::TensorDesc tdesc) { return blob; };
        outputGens[""] = [&] (InferenceEngine::TensorDesc tdesc) { return blob_ref; };
    }

    TEST_P(TrivialLoopTest, AutoSlicingInputWithDynCondition_CheckPredefinedValues) {
        SKIP_IF_CURRENT_TEST_IS_DISABLED()
        InferenceEngine::Precision iePrc;
        InferenceEngine::SizeVector ieShape;
        std::tie(iePrc, ieShape, targetDevice) = GetParam();

        // auto slicing size : 5
        // trip count limit  : 4
        // dyn exit after iter  : 3
        // ---------------------
        //   should exit after 4 iterations
        const size_t batch_size = 5;
        const size_t trip_count = 5;
        const size_t num_iteration = 3;

        ieShape[0] = 1;
        auto ieShape_to_slice = ieShape;
        ieShape_to_slice[0] = batch_size;

        CreateSlicedLoopDynCondition(batch_size, num_iteration, iePrc, ieShape, trip_count);
        // Precalculated ref blobs
        auto blob = make_blob_with_precision({iePrc, ieShape_to_slice, InferenceEngine::TensorDesc::getLayoutByDims(ieShape_to_slice)});
        blob->allocate();
        std::vector<float> seq_raw_data(batch_size);
        std::iota(seq_raw_data.begin(), seq_raw_data.end(), 1);
        CommonTestUtils::fill_data_with_broadcast(blob, 0, seq_raw_data);

        auto blob_ref = make_blob_with_precision({iePrc, ieShape, InferenceEngine::TensorDesc::getLayoutByDims(ieShape)});
        blob_ref->allocate();
        const size_t real_iter = num_iteration + 1;
        CommonTestUtils::fill_data_with_broadcast(blob_ref, 0, { real_iter * (real_iter + 1) / 2});

        inputGens[""] = [&] (InferenceEngine::TensorDesc tdesc) { return blob; };
        outputGens[""] = [&] (InferenceEngine::TensorDesc tdesc) { return blob_ref; };

        Run();
    }

    TEST_P(TrivialLoopTest, AutoSlicingInput_CheckReference) {
        SKIP_IF_CURRENT_TEST_IS_DISABLED()
        InferenceEngine::Precision iePrc;
        InferenceEngine::SizeVector ieShape;
        std::tie(iePrc, ieShape, targetDevice) = GetParam();
        const size_t batch_size = 5;
        const size_t num_iteration = 3;
        ieShape[0] = 1;
        auto ieShape_to_slice = ieShape;
        ieShape_to_slice[0] = batch_size;
        CreateSlicedLoop(batch_size, num_iteration, iePrc, ieShape);
        Run();
    }

    TEST_P(TrivialLoopTest, AutoSlicingInputWithDynCondition_CheckReference) {
        SKIP_IF_CURRENT_TEST_IS_DISABLED()
        InferenceEngine::Precision iePrc;
        InferenceEngine::SizeVector ieShape;
        std::tie(iePrc, ieShape, targetDevice) = GetParam();

        // auto slicing size : 5
        // trip count limit  : 4
        // dyn exit after iter  : 3
        // ---------------------
        //   should exit after 4 iterations
        const size_t batch_size = 5;
        const size_t trip_count = 5;
        const size_t num_iteration = 3;

        ieShape[0] = 1;
        auto ieShape_to_slice = ieShape;
        ieShape_to_slice[0] = batch_size;

        CreateSlicedLoopDynCondition(batch_size, num_iteration, iePrc, ieShape, trip_count);
        Run();
    }
}  // namespace LayerTestsDefinitions<|MERGE_RESOLUTION|>--- conflicted
+++ resolved
@@ -203,17 +203,10 @@
         //           Full loop              Dynamic exit loop
         //           n_iter = count         n_iter = ex_val
         //
-<<<<<<< HEAD
-        auto b_indx = std::make_shared<ngraph::op::Parameter>(ngraph::element::i64, ngraph::Shape{});
-        auto b_data = std::make_shared<ngraph::op::Parameter>(prc, ngShape);
-        auto b_indx_cast = std::make_shared<ngraph::op::Convert>(b_indx, prc);
-        auto b_add  = std::make_shared<ngraph::op::v1::Add>(b_data, b_indx_cast, ngraph::op::AutoBroadcastSpec::NUMPY);
-=======
         auto b_indx = std::make_shared<ngraph::opset5::Parameter>(ngraph::element::i64, ngraph::Shape{});
         auto b_data = std::make_shared<ngraph::opset5::Parameter>(prc, ngShape);
         auto b_indx_cast = std::make_shared<ngraph::opset5::Convert>(b_indx, prc);
         auto b_add  = std::make_shared<ngraph::opset5::Add>(b_data, b_indx_cast);
->>>>>>> 6666e5fe
 
         std::shared_ptr<ngraph::Node> b_cond;
         if (dynamic_exit == -1) {
