--- conflicted
+++ resolved
@@ -186,12 +186,7 @@
     constantsValue = activationDecl.second;
     auto ngPrc = FuncTestUtils::PrecisionUtils::convertIE2nGraphPrc(netPrecision);
     auto params = ngraph::builder::makeParams(ngPrc, {shapes.first});
-<<<<<<< HEAD
     auto activationParams = createActivationParams(ngPrc, shapes.second);
-=======
-    auto activationParams = createActivationParams(ngPrc);
-
->>>>>>> ef2581d5
     params[0]->set_friendly_name("Input");
     params.insert(params.end(), activationParams.begin(), activationParams.end());
 
