--- conflicted
+++ resolved
@@ -16,6 +16,7 @@
 #include <legacy/convert_function_to_cnn_network.hpp>
 #include <transformations/common_optimizations/common_optimizations.hpp>
 #include <legacy/transformations/convert_opset1_to_legacy/convert_opset1_to_legacy.hpp>
+#include <legacy/transformations/convert_opset1_to_legacy/convert_prior_to_ie_prior.hpp>
 #include <transformations/opset_conversions/convert_opset2_to_opset1.hpp>
 #include <transformations/opset_conversions/convert_opset3_to_opset2.hpp>
 #include <transformations/init_node_info.hpp>
@@ -41,112 +42,6 @@
 
 namespace LayerTestsUtils {
 
-<<<<<<< HEAD
-
-ngraph::pass::low_precision::LowPrecisionTransformations LayerTransformation::getLowPrecisionTransformationsNGraph(
-    const ngraph::pass::low_precision::LayerTransformation::Params& params) const {
-    return ngraph::pass::low_precision::LowPrecisionTransformer::getAllTransformations(params).
-        add<ngraph::pass::low_precision::ConvolutionTransformation, ngraph::opset1::Convolution>(
-            ngraph::pass::low_precision::LayerTransformation::Params(params).setPrecisionsOnActivations({ ngraph::element::u8 }));
-    // addCleanup<ScaleShiftToConvolutionTransformation>(
-    //    LayerTransformation::Params(params).setPrecisionsOnActivations({ ngraph::element::u8 }),
-    //    "ScaleShift"));
-}
-
-InferenceEngine::CNNNetwork convert(std::shared_ptr<ngraph::Function> function) {
-    InferenceEngine::CNNNetwork net1(function);
-    InferenceEngine::CNNNetwork clonedNetwork = InferenceEngine::cloneNetwork(net1);
-    if (clonedNetwork.getFunction()) {
-        const auto transformations_callback = [](const std::shared_ptr<const ::ngraph::Node> &node) -> bool {
-            // DepthToSpace node implementation supports only equal input/output tensors with rank <= 5
-            if (auto dtsOp = std::dynamic_pointer_cast<const ::ngraph::opset3::DepthToSpace>(node)) {
-                return dtsOp->input_value(0).get_shape().size() <= 5lu && dtsOp->input_value(0).get_shape().size() == dtsOp->get_output_shape(0).size();
-            }
-
-            // SpaceToDepth node implementation supports only equal input/output tensors with rank <= 5
-            if (auto stdOp = std::dynamic_pointer_cast<const ::ngraph::opset3::SpaceToDepth>(node)) {
-                return stdOp->input_value(0).get_shape().size() <= 5lu && stdOp->input_value(0).get_shape().size() == stdOp->get_output_shape(0).size();
-            }
-
-            if (auto fc_op = std::dynamic_pointer_cast<const ngraph::op::FullyConnected>(node)) {
-                return fc_op->input_value(0).get_shape().size() == 3ul;
-            }
-
-            return std::dynamic_pointer_cast<const ::ngraph::opset2::Gelu>(node) ||
-                std::dynamic_pointer_cast<const ::ngraph::opset2::BatchToSpace>(node) ||
-                std::dynamic_pointer_cast<const ::ngraph::opset2::SpaceToBatch>(node) ||
-                std::dynamic_pointer_cast<const ::ngraph::opset3::ShuffleChannels>(node);
-        };
-        auto nGraphFunc = clonedNetwork.getFunction();
-
-        // Note: instead of running all Conversion Transformations you can make up your own transformation pipeline
-        ngraph::pass::Manager manager;
-        manager.register_pass<ngraph::pass::InitNodeInfo>();
-        manager.register_pass<ngraph::pass::CommonOptimizations>();
-        manager.register_pass<ngraph::pass::ConvertOpSet3ToOpSet2>();
-        manager.register_pass<ngraph::pass::ConvertOpSet2ToOpSet1>();
-        NGRAPH_SUPPRESS_DEPRECATED_START
-        manager.set_callback(transformations_callback);
-        NGRAPH_SUPPRESS_DEPRECATED_END
-        manager.run_passes(nGraphFunc);
-    }
-
-    return clonedNetwork;
-}
-
-std::shared_ptr<ngraph::Function> LayerTransformation::transformNGraph(
-    const ngraph::pass::low_precision::LayerTransformation::Params& params,
-    const ngraph::pass::low_precision::LowPrecisionTransformations& transformations) {
-    InferenceEngine::CNNNetwork clonedNetwork = convert(function);
-    auto nGraphFunc = clonedNetwork.getFunction();
-
-    ngraph::pass::low_precision::LowPrecisionTransformer transformer(transformations);
-    transformer.transform(nGraphFunc);
-
-    const auto transformations_callback = [](const std::shared_ptr<const ::ngraph::Node> &node) -> bool {
-        // DepthToSpace node implementation supports only equal input/output tensors with rank <= 5
-        if (auto dtsOp = std::dynamic_pointer_cast<const ::ngraph::opset3::DepthToSpace>(node)) {
-            return dtsOp->input_value(0).get_shape().size() <= 5lu && dtsOp->input_value(0).get_shape().size() == dtsOp->get_output_shape(0).size();
-        }
-
-        // SpaceToDepth node implementation supports only equal input/output tensors with rank <= 5
-        if (auto stdOp = std::dynamic_pointer_cast<const ::ngraph::opset3::SpaceToDepth>(node)) {
-            return stdOp->input_value(0).get_shape().size() <= 5lu && stdOp->input_value(0).get_shape().size() == stdOp->get_output_shape(0).size();
-        }
-
-        if (auto fc_op = std::dynamic_pointer_cast<const ngraph::op::FullyConnected>(node)) {
-            return fc_op->input_value(0).get_shape().size() == 3ul;
-        }
-
-        if (auto add_op = std::dynamic_pointer_cast<const ngraph::opset1::Add>(node)) {
-            return ngraph::is_type<ngraph::opset1::Convolution>(add_op->get_input_node_shared_ptr(0)) ||
-                ngraph::is_type<ngraph::opset1::GroupConvolution>(add_op->get_input_node_shared_ptr(0)) ||
-                ngraph::is_type<ngraph::opset1::MatMul>(add_op->get_input_node_shared_ptr(0));
-        }
-
-        return std::dynamic_pointer_cast<const ngraph::opset2::Gelu>(node) ||
-            std::dynamic_pointer_cast<const ngraph::opset2::BatchToSpace>(node) ||
-            std::dynamic_pointer_cast<const ngraph::opset2::SpaceToBatch>(node) ||
-            std::dynamic_pointer_cast<const ngraph::opset3::ExtractImagePatches>(node) ||
-            std::dynamic_pointer_cast<const ngraph::opset4::HSwish>(node) ||
-            std::dynamic_pointer_cast<const ngraph::opset4::ReduceL1>(node) ||
-            std::dynamic_pointer_cast<const ngraph::opset4::ReduceL2>(node) ||
-            std::dynamic_pointer_cast<const ngraph::opset4::SoftPlus>(node) ||
-            std::dynamic_pointer_cast<const ngraph::opset4::Pad>(node);
-    };
-
-    ngraph::pass::Manager manager;
-    manager.register_pass<ngraph::pass::ConvertOpSet1ToLegacy>();
-    NGRAPH_SUPPRESS_DEPRECATED_START
-    manager.set_callback(transformations_callback);
-    NGRAPH_SUPPRESS_DEPRECATED_END
-    manager.run_passes(nGraphFunc);
-
-    return clonedNetwork.getFunction();
-}
-
-=======
->>>>>>> 65d6010e
 InferenceEngine::Precision LayerTransformation::getDeviceInternalPrecision(const InferenceEngine::Precision precision) {
     if (precision == InferenceEngine::Precision::FP16) {
         return InferenceEngine::Precision::FP32;
