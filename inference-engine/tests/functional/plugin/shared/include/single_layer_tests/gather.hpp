--- conflicted
+++ resolved
@@ -8,35 +8,8 @@
 
 namespace LayerTestsDefinitions {
 
-<<<<<<< HEAD
 TEST_P(GatherLayerTest, CompareWithRefs) {
     Run();
-=======
-typedef std::tuple<
-        std::vector<int>,                  // Indices
-        std::vector<size_t>,               // Indices shape
-        int,                               // Gather axis
-        std::vector<size_t>,               // Input shapes
-        InferenceEngine::Precision,        // Network precision
-        InferenceEngine::Precision,        // Input precision
-        InferenceEngine::Precision,        // Output precision
-        InferenceEngine::Layout,           // Input layout
-        InferenceEngine::Layout,           // Output layout
-        std::string                        // Device name
-> gatherParamsTuple;
-
-class GatherLayerTestBase : virtual public LayerTestsUtils::LayerTestsCommon {
-protected:
-    void SetUp(const gatherParamsTuple& params);
-};
-
-class GatherLayerTest : public testing::WithParamInterface<gatherParamsTuple>, public GatherLayerTestBase {
-public:
-    static std::string getTestCaseName(const testing::TestParamInfo<gatherParamsTuple> &obj);
-
-protected:
-    void SetUp() override;
->>>>>>> 544a3e14
 };
 
 }  // namespace LayerTestsDefinitions