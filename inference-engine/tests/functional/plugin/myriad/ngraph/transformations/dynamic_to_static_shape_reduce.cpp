// Copyright (C) 2018-2021 Intel Corporation
// SPDX-License-Identifier: Apache-2.0
//

#include <common_test_utils/test_common.hpp>
#include <ngraph/shape.hpp>
#include <ngraph/type/element_type.hpp>
#include <ngraph/op/parameter.hpp>
#include <vpu/ngraph/operations/dynamic_shape_resolver.hpp>
#include <numeric>
#include <random>
#include <ngraph/opsets/opset3.hpp>
#include <vpu/ngraph/transformations/dynamic_to_static_shape_reduce.hpp>
#include <queue>
#include <ngraph_functions/utils/ngraph_helpers.hpp>
#include <vpu/ngraph/transformations/dynamic_to_static_shape.hpp>
#include <vpu/utils/error.hpp>

namespace {

using DataType = ngraph::element::Type_t;
using DataDims = ngraph::Shape;

struct ReduceTestCase {
    ngraph::Shape data_shape;
    std::vector<int64_t> axes;
    bool keep_dims;
    std::vector<int64_t> gather_indices;
};

const auto arithmetic_combinations = testing::Combine(
    testing::Values(
<<<<<<< HEAD
            ngraph::op::v1::ReduceMax::type_info,
            ngraph::op::v1::ReduceMean::type_info,
            ngraph::op::v1::ReduceMin::type_info,
            ngraph::op::v1::ReduceProd::type_info,
            ngraph::op::v1::ReduceSum::type_info),
=======
            ngraph::opset3::ReduceMax::get_type_info_static(),
            ngraph::opset3::ReduceMean::get_type_info_static(),
            ngraph::opset3::ReduceMin::get_type_info_static(),
            ngraph::opset3::ReduceProd::get_type_info_static(),
            ngraph::opset3::ReduceSum::get_type_info_static()),
>>>>>>> a84d01cb
    testing::Values(
            ngraph::element::f16,
            ngraph::element::f32,
            ngraph::element::i32,
            ngraph::element::i64,
            ngraph::element::u8),
    testing::Values(
            ngraph::element::i32,
            ngraph::element::i64,
            ngraph::element::u8),
    testing::Values(
            // data_shape, axes, keep_dims, gather_indices, axes_shape
            ReduceTestCase{{1, 3, 224, 224}, {2, 3}, true, {1, 1}},
            ReduceTestCase{{1, 3, 224, 224}, {2, 3}, false, {0, 1}},
            ReduceTestCase{{1, 3, 224, 224}, {0, 1, 2, 3}, true, {1, 1, 1, 1}},
            ReduceTestCase{{1, 3, 224, 224}, {1, 3}, false, {0, 2}},
            ReduceTestCase{{4}, {0}, true, {1}}));

const auto logical_combinations = testing::Combine(
        testing::Values(
<<<<<<< HEAD
            ngraph::op::v1::ReduceLogicalAnd::type_info,
            ngraph::op::v1::ReduceLogicalOr::type_info),
=======
            ngraph::opset3::ReduceLogicalAnd::get_type_info_static(),
            ngraph::opset3::ReduceLogicalOr::get_type_info_static()),
>>>>>>> a84d01cb
        testing::Values(ngraph::element::boolean),
        testing::Values(
            ngraph::element::i32,
            ngraph::element::i64,
            ngraph::element::u8),
        testing::Values(
            // data_shape, axes, keep_dims, gather_indices
            ReduceTestCase{{1, 3, 224, 224}, {2, 3}, true, {1, 1}},
            ReduceTestCase{{1, 3, 224, 224}, {2, 3}, false, {0, 1}},
            ReduceTestCase{{1, 3, 224, 224}, {0, 1, 2, 3}, true, {1, 1, 1, 1}},
            ReduceTestCase{{1, 3, 224, 224}, {1, 3}, false, {0, 2}},
            ReduceTestCase{{4}, {0}, true, {1}}));

class DynamicToStaticShapeReduce: public CommonTestUtils::TestsCommon,
        public testing::WithParamInterface<std::tuple<ngraph::NodeTypeInfo, DataType, DataType, ReduceTestCase>> {
public:
    void SetUp() override {
        const auto& parameters = GetParam();
        const auto& reduce_type = std::get<0>(parameters);
        const auto& data_type = std::get<1>(parameters);
        const auto& axes_type = std::get<2>(parameters);
        const auto& reduce_setup = std::get<3>(parameters);

        ngraph::helpers::CompareFunctions(*transform(reduce_type, data_type, axes_type, reduce_setup),
                *reference(reduce_type, data_type, axes_type, reduce_setup));
    }

protected:
    std::shared_ptr<const ngraph::Function> transform(
            const ngraph::NodeTypeInfo type_info,
            const ngraph::element::Type_t& data_type,
            const ngraph::element::Type_t& axes_type,
            const ReduceTestCase& reduce_setup) const {
        const auto data = std::make_shared<ngraph::op::v0::Parameter>(data_type, reduce_setup.data_shape);
        const auto axes = ngraph::op::v0::Constant::create(axes_type, {reduce_setup.axes.size()}, reduce_setup.axes);

        const auto dims = std::make_shared<ngraph::op::v0::Parameter>(ngraph::element::i64, ngraph::Shape{reduce_setup.data_shape.size()});

        const auto dsr = std::make_shared<ngraph::vpu::op::DynamicShapeResolver>(data, dims);
        const auto node = ngraph::helpers::getNodeSharedPtr(type_info, {dsr, axes});

        if (auto arithmetic_reduce = std::dynamic_pointer_cast<ngraph::op::util::ArithmeticReductionKeepDims>(node))
            arithmetic_reduce->set_keep_dims(reduce_setup.keep_dims);
        else if (auto logical_reduce = std::dynamic_pointer_cast<ngraph::op::util::LogicalReductionKeepDims>(node))
            logical_reduce->set_keep_dims(reduce_setup.keep_dims);
        node->validate_and_infer_types();

        auto outputShape = node->get_output_partial_shape(0);
        const auto function = std::make_shared<ngraph::Function>(
            ngraph::NodeVector{node},
            ngraph::ParameterVector{data, dims},
            "Actual");
        node->set_output_type(0, data_type, ngraph::PartialShape::dynamic(node->get_output_partial_shape(0).rank()));
        const auto transformations = vpu::Transformations{{type_info, vpu::dynamicToStaticShapeReduce}};
        vpu::DynamicToStaticShape(transformations).run_on_function(function);
        return function;
    }

    std::shared_ptr<const ngraph::Function> reference(
            const ngraph::NodeTypeInfo type_info,
            const ngraph::element::Type_t& data_type,
            const ngraph::element::Type_t& axes_type,
            const ReduceTestCase& reduce_setup) const {
        const auto data = std::make_shared<ngraph::op::v0::Parameter>(data_type, reduce_setup.data_shape);
        const auto axes = ngraph::op::v0::Constant::create(axes_type, {reduce_setup.axes.size()}, reduce_setup.axes);

        const auto dims = std::make_shared<ngraph::op::v0::Parameter>(ngraph::element::i64, ngraph::Shape{reduce_setup.data_shape.size()});

        const auto dsr = std::make_shared<ngraph::vpu::op::DynamicShapeResolver>(data, dims);
        const auto node = ngraph::helpers::getNodeSharedPtr(type_info, {dsr, axes});

        if (auto arithmetic_reduce = std::dynamic_pointer_cast<ngraph::op::util::ArithmeticReductionKeepDims>(node))
            arithmetic_reduce->set_keep_dims(reduce_setup.keep_dims);
        else if (auto logical_reduce = std::dynamic_pointer_cast<ngraph::op::util::LogicalReductionKeepDims>(node))
            logical_reduce->set_keep_dims(reduce_setup.keep_dims);
        node->validate_and_infer_types();

        ngraph::Output<ngraph::Node> output_shape;
        if (reduce_setup.keep_dims) {
            output_shape = std::make_shared<ngraph::op::v3::ScatterElementsUpdate>(
                    dims,
                    ngraph::op::v0::Constant::create(ngraph::element::i64, {reduce_setup.axes.size()}, reduce_setup.axes),
                    ngraph::op::v0::Constant::create(ngraph::element::i64, {reduce_setup.gather_indices.size()}, reduce_setup.gather_indices),
                    ngraph::op::v0::Constant::create(ngraph::element::i64, {1}, {0}));
        } else {
            output_shape = std::make_shared<ngraph::op::v1::Gather>(
                    dims,
                    ngraph::op::v0::Constant::create(ngraph::element::i64, {reduce_setup.gather_indices.size()}, reduce_setup.gather_indices),
                    ngraph::op::v0::Constant::create(ngraph::element::i64, {1}, {0}));
        }
        const auto dsr1 = std::make_shared<ngraph::vpu::op::DynamicShapeResolver>(node, output_shape);
        return std::make_shared<ngraph::Function>(
                ngraph::NodeVector{dsr1},
                ngraph::ParameterVector{data, dims},
                "Expected");
    }
};

TEST_P(DynamicToStaticShapeReduce, CompareFunctions) {
}

INSTANTIATE_TEST_SUITE_P(smoke_Arithmetic, DynamicToStaticShapeReduce, arithmetic_combinations);
INSTANTIATE_TEST_SUITE_P(smoke_Logical, DynamicToStaticShapeReduce, logical_combinations);

}  // namespace<|MERGE_RESOLUTION|>--- conflicted
+++ resolved
@@ -30,19 +30,11 @@
 
 const auto arithmetic_combinations = testing::Combine(
     testing::Values(
-<<<<<<< HEAD
-            ngraph::op::v1::ReduceMax::type_info,
-            ngraph::op::v1::ReduceMean::type_info,
-            ngraph::op::v1::ReduceMin::type_info,
-            ngraph::op::v1::ReduceProd::type_info,
-            ngraph::op::v1::ReduceSum::type_info),
-=======
             ngraph::opset3::ReduceMax::get_type_info_static(),
             ngraph::opset3::ReduceMean::get_type_info_static(),
             ngraph::opset3::ReduceMin::get_type_info_static(),
             ngraph::opset3::ReduceProd::get_type_info_static(),
             ngraph::opset3::ReduceSum::get_type_info_static()),
->>>>>>> a84d01cb
     testing::Values(
             ngraph::element::f16,
             ngraph::element::f32,
@@ -63,13 +55,8 @@
 
 const auto logical_combinations = testing::Combine(
         testing::Values(
-<<<<<<< HEAD
-            ngraph::op::v1::ReduceLogicalAnd::type_info,
-            ngraph::op::v1::ReduceLogicalOr::type_info),
-=======
             ngraph::opset3::ReduceLogicalAnd::get_type_info_static(),
             ngraph::opset3::ReduceLogicalOr::get_type_info_static()),
->>>>>>> a84d01cb
         testing::Values(ngraph::element::boolean),
         testing::Values(
             ngraph::element::i32,
@@ -103,10 +90,10 @@
             const ngraph::element::Type_t& data_type,
             const ngraph::element::Type_t& axes_type,
             const ReduceTestCase& reduce_setup) const {
-        const auto data = std::make_shared<ngraph::op::v0::Parameter>(data_type, reduce_setup.data_shape);
-        const auto axes = ngraph::op::v0::Constant::create(axes_type, {reduce_setup.axes.size()}, reduce_setup.axes);
+        const auto data = std::make_shared<ngraph::opset3::Parameter>(data_type, reduce_setup.data_shape);
+        const auto axes = ngraph::opset3::Constant::create(axes_type, {reduce_setup.axes.size()}, reduce_setup.axes);
 
-        const auto dims = std::make_shared<ngraph::op::v0::Parameter>(ngraph::element::i64, ngraph::Shape{reduce_setup.data_shape.size()});
+        const auto dims = std::make_shared<ngraph::opset3::Parameter>(ngraph::element::i64, ngraph::Shape{reduce_setup.data_shape.size()});
 
         const auto dsr = std::make_shared<ngraph::vpu::op::DynamicShapeResolver>(data, dims);
         const auto node = ngraph::helpers::getNodeSharedPtr(type_info, {dsr, axes});
@@ -133,10 +120,10 @@
             const ngraph::element::Type_t& data_type,
             const ngraph::element::Type_t& axes_type,
             const ReduceTestCase& reduce_setup) const {
-        const auto data = std::make_shared<ngraph::op::v0::Parameter>(data_type, reduce_setup.data_shape);
-        const auto axes = ngraph::op::v0::Constant::create(axes_type, {reduce_setup.axes.size()}, reduce_setup.axes);
+        const auto data = std::make_shared<ngraph::opset3::Parameter>(data_type, reduce_setup.data_shape);
+        const auto axes = ngraph::opset3::Constant::create(axes_type, {reduce_setup.axes.size()}, reduce_setup.axes);
 
-        const auto dims = std::make_shared<ngraph::op::v0::Parameter>(ngraph::element::i64, ngraph::Shape{reduce_setup.data_shape.size()});
+        const auto dims = std::make_shared<ngraph::opset3::Parameter>(ngraph::element::i64, ngraph::Shape{reduce_setup.data_shape.size()});
 
         const auto dsr = std::make_shared<ngraph::vpu::op::DynamicShapeResolver>(data, dims);
         const auto node = ngraph::helpers::getNodeSharedPtr(type_info, {dsr, axes});
@@ -149,16 +136,16 @@
 
         ngraph::Output<ngraph::Node> output_shape;
         if (reduce_setup.keep_dims) {
-            output_shape = std::make_shared<ngraph::op::v3::ScatterElementsUpdate>(
+            output_shape = std::make_shared<ngraph::opset3::ScatterElementsUpdate>(
                     dims,
-                    ngraph::op::v0::Constant::create(ngraph::element::i64, {reduce_setup.axes.size()}, reduce_setup.axes),
-                    ngraph::op::v0::Constant::create(ngraph::element::i64, {reduce_setup.gather_indices.size()}, reduce_setup.gather_indices),
-                    ngraph::op::v0::Constant::create(ngraph::element::i64, {1}, {0}));
+                    ngraph::opset3::Constant::create(ngraph::element::i64, {reduce_setup.axes.size()}, reduce_setup.axes),
+                    ngraph::opset3::Constant::create(ngraph::element::i64, {reduce_setup.gather_indices.size()}, reduce_setup.gather_indices),
+                    ngraph::opset3::Constant::create(ngraph::element::i64, {1}, {0}));
         } else {
-            output_shape = std::make_shared<ngraph::op::v1::Gather>(
+            output_shape = std::make_shared<ngraph::opset3::Gather>(
                     dims,
-                    ngraph::op::v0::Constant::create(ngraph::element::i64, {reduce_setup.gather_indices.size()}, reduce_setup.gather_indices),
-                    ngraph::op::v0::Constant::create(ngraph::element::i64, {1}, {0}));
+                    ngraph::opset3::Constant::create(ngraph::element::i64, {reduce_setup.gather_indices.size()}, reduce_setup.gather_indices),
+                    ngraph::opset3::Constant::create(ngraph::element::i64, {1}, {0}));
         }
         const auto dsr1 = std::make_shared<ngraph::vpu::op::DynamicShapeResolver>(node, output_shape);
         return std::make_shared<ngraph::Function>(
