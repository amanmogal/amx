--- conflicted
+++ resolved
@@ -58,12 +58,12 @@
         const ngraph::element::Type_t& dataType,
         const ngraph::Shape& dataDims,
         const std::vector<std::int64_t>& permutation) const {
-        const auto data = std::make_shared<ngraph::op::v0::Parameter>(dataType, dataDims);
-        const auto dims = std::make_shared<ngraph::op::v0::Parameter>(ngraph::element::i64, ngraph::Shape{dataDims.size()});
-        const auto transposition = std::make_shared<ngraph::op::v0::Constant>(ngraph::element::i64, ngraph::Shape{data->get_shape().size()}, permutation);
+        const auto data = std::make_shared<ngraph::opset3::Parameter>(dataType, dataDims);
+        const auto dims = std::make_shared<ngraph::opset3::Parameter>(ngraph::element::i64, ngraph::Shape{dataDims.size()});
+        const auto transposition = std::make_shared<ngraph::opset3::Constant>(ngraph::element::i64, ngraph::Shape{data->get_shape().size()}, permutation);
 
         const auto dsr = std::make_shared<ngraph::vpu::op::DynamicShapeResolver>(data, dims);
-        const auto transpose = std::make_shared<ngraph::op::v1::Transpose>(dsr, transposition);
+        const auto transpose = std::make_shared<ngraph::opset3::Transpose>(dsr, transposition);
 
         auto outputShape = transpose->get_output_partial_shape(0);
         const auto function = std::make_shared<ngraph::Function>(
@@ -72,11 +72,7 @@
             "Actual");
         transpose->set_output_type(0, dsr->get_input_element_type(0), makeDynamicShape(transposition->get_output_partial_shape(0)));
 
-<<<<<<< HEAD
-        const auto transformations = vpu::Transformations{{ngraph::op::v1::Transpose::type_info, vpu::dynamicToStaticShapeTranspose}};
-=======
         const auto transformations = vpu::Transformations{{ngraph::opset3::Transpose::get_type_info_static(), vpu::dynamicToStaticShapeTranspose}};
->>>>>>> a84d01cb
         vpu::DynamicToStaticShape(transformations).run_on_function(function);
         return function;
     }
@@ -85,18 +81,18 @@
         const ngraph::element::Type_t& dataType,
         const ngraph::Shape& dataDims,
         const std::vector<std::int64_t>& permutation) const {
-        const auto data = std::make_shared<ngraph::op::v0::Parameter>(dataType, dataDims);
-        const auto dims = std::make_shared<ngraph::op::v0::Parameter>(ngraph::element::i64, ngraph::Shape{dataDims.size()});
-        const auto transposition = std::make_shared<ngraph::op::v0::Constant>(ngraph::element::i64, ngraph::Shape{data->get_shape().size()}, permutation);
+        const auto data = std::make_shared<ngraph::opset3::Parameter>(dataType, dataDims);
+        const auto dims = std::make_shared<ngraph::opset3::Parameter>(ngraph::element::i64, ngraph::Shape{dataDims.size()});
+        const auto transposition = std::make_shared<ngraph::opset3::Constant>(ngraph::element::i64, ngraph::Shape{data->get_shape().size()}, permutation);
 
         const auto dsr0 = std::make_shared<ngraph::vpu::op::DynamicShapeResolver>(data, dims);
-        const auto transpose = std::make_shared<ngraph::op::v1::Transpose>(dsr0, transposition);
+        const auto transpose = std::make_shared<ngraph::opset3::Transpose>(dsr0, transposition);
 
-        const auto axis = std::make_shared<ngraph::op::v0::Constant>(
+        const auto axis = std::make_shared<ngraph::opset3::Constant>(
             ngraph::element::u64,
             ngraph::Shape{std::initializer_list<std::size_t>{1}},
             std::vector<std::size_t>{0});
-        const auto scatterElementsUpdate = std::make_shared<ngraph::op::v3::ScatterElementsUpdate>(dims, transposition, dims, axis);
+        const auto scatterElementsUpdate = std::make_shared<ngraph::opset3::ScatterElementsUpdate>(dims, transposition, dims, axis);
         const auto dsr1 = std::make_shared<ngraph::vpu::op::DynamicShapeResolver>(transpose, scatterElementsUpdate);
         return std::make_shared<ngraph::Function>(
             ngraph::NodeVector{dsr1},
