--- conflicted
+++ resolved
@@ -36,8 +36,8 @@
             const ngraph::element::Type_t& dataType,
             const ngraph::Shape& dataDims,
             const ngraph::NodeTypeInfo type_info) const {
-        const auto data = std::make_shared<ngraph::op::v0::Parameter>(dataType, dataDims);
-        const auto dims = std::make_shared<ngraph::op::v0::Parameter>(ngraph::element::i64, ngraph::Shape{dataDims.size()});
+        const auto data = std::make_shared<ngraph::opset3::Parameter>(dataType, dataDims);
+        const auto dims = std::make_shared<ngraph::opset3::Parameter>(ngraph::element::i64, ngraph::Shape{dataDims.size()});
 
         const auto dsr = std::make_shared<ngraph::vpu::op::DynamicShapeResolver>(data, dims);
 
@@ -59,8 +59,8 @@
             const ngraph::element::Type_t& dataType,
             const ngraph::Shape& dataDims,
             const ngraph::NodeTypeInfo type_info) const {
-        const auto data = std::make_shared<ngraph::op::v0::Parameter>(dataType, dataDims);
-        const auto dims = std::make_shared<ngraph::op::v0::Parameter>(ngraph::element::i64, ngraph::Shape{dataDims.size()});
+        const auto data = std::make_shared<ngraph::opset3::Parameter>(dataType, dataDims);
+        const auto dims = std::make_shared<ngraph::opset3::Parameter>(ngraph::element::i64, ngraph::Shape{dataDims.size()});
 
         const auto dsr0 = std::make_shared<ngraph::vpu::op::DynamicShapeResolver>(data, dims);
         const auto node = ngraph::helpers::getNodeSharedPtr(type_info, {dsr0});
@@ -89,18 +89,6 @@
         DataDims{3, 128, 256},
         DataDims{2, 3, 128, 256}),
     testing::Values(
-<<<<<<< HEAD
-        ngraph::op::v0::Exp::type_info,
-        ngraph::op::v0::Floor::type_info,
-        ngraph::opset5::Ceiling::type_info,
-        ngraph::op::v5::Round::type_info,
-        ngraph::op::v0::Log::type_info,
-        ngraph::op::v0::Relu::type_info,
-        ngraph::op::v0::Sigmoid::type_info,
-        ngraph::op::v1::Softmax::type_info,
-        ngraph::op::v0::Sqrt::type_info,
-        ngraph::op::v1::LogicalNot::type_info)));
-=======
         ngraph::opset3::Exp::get_type_info_static(),
         ngraph::opset3::Floor::get_type_info_static(),
         ngraph::opset5::Ceiling::get_type_info_static(),
@@ -111,6 +99,5 @@
         ngraph::opset3::Softmax::get_type_info_static(),
         ngraph::opset3::Sqrt::get_type_info_static(),
         ngraph::opset3::LogicalNot::get_type_info_static())));
->>>>>>> a84d01cb
 
 }  // namespace