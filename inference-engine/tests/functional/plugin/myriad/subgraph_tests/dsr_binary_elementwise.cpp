// Copyright (C) 2018-2021 Intel Corporation
// SPDX-License-Identifier: Apache-2.0
//

#include "dsr_tests_common.hpp"

#include <shared_test_classes/base/layer_test_utils.hpp>
#include <ngraph_functions/builders.hpp>
#include <vpu/ngraph/operations/dynamic_shape_resolver.hpp>

#include <ngraph/opsets/opset6.hpp>

namespace {

using namespace LayerTestsUtils::vpu;

struct BinaryEltwiseShapes {
    DataShapeWithUpperBound lhs;
    DataShapeWithUpperBound rhs;
};

using BinaryElementwiseParameters = std::tuple<
    DataType,
    BinaryEltwiseShapes,
    ngraph::NodeTypeInfo,
    LayerTestsUtils::TargetDevice
>;

class DSR_BinaryElementwiseBothDSR : public testing::WithParamInterface<BinaryElementwiseParameters>,
                                     public DSR_TestsCommon {
protected:
    std::shared_ptr<ngraph::Node> createTestedOp() override {
        const auto& parameters = GetParam();
        const auto& inDataType = std::get<0>(parameters);
        const auto& inDataShapes = std::get<1>(parameters);
        const auto& eltwiseType = std::get<2>(parameters);
        targetDevice = std::get<3>(parameters);

        const auto inputSubgraph0 = createInputSubgraphWithDSR(inDataType, inDataShapes.lhs);
        const auto inputSubgraph1 = createInputSubgraphWithDSR(inDataType, inDataShapes.rhs);

        const auto eltwise = eltwiseType == ngraph::opset6::Select::get_type_info_static() ?
            ngraph::helpers::getNodeSharedPtr(eltwiseType, {createInputSubgraphWithDSR(
                ngraph::element::boolean, inDataShapes.lhs), inputSubgraph0, inputSubgraph1}) :
            ngraph::helpers::getNodeSharedPtr(eltwiseType, {inputSubgraph0, inputSubgraph1});

        return eltwise;
    }
};

class DSR_BinaryElementwiseSingleDSR : public testing::WithParamInterface<BinaryElementwiseParameters>,
                                       public DSR_TestsCommon {
protected:
    std::shared_ptr<ngraph::Node> createTestedOp() override {
        const auto& parameters = GetParam();
        const auto& inDataType = std::get<0>(parameters);
        const auto& inDataShapes = std::get<1>(parameters);
        const auto& eltwiseType = std::get<2>(parameters);
        targetDevice = std::get<3>(parameters);

        const auto inputSubgraph0 = createInputSubgraphWithDSR(inDataType, inDataShapes.lhs);
        const auto input1 = createParameter(inDataType, inDataShapes.rhs.shape);

        const auto eltwise = eltwiseType == ngraph::opset6::Select::get_type_info_static() ?
            ngraph::helpers::getNodeSharedPtr(eltwiseType, {createParameter(
                ngraph::element::boolean, inDataShapes.rhs.shape), inputSubgraph0, input1}) :
            ngraph::helpers::getNodeSharedPtr(eltwiseType, {inputSubgraph0, input1});

        return eltwise;
    }
};

static const std::vector<ngraph::NodeTypeInfo> binaryEltwiseTypeVector = {
<<<<<<< HEAD
        ngraph::op::v1::Add::type_info,
        ngraph::op::v1::Multiply::type_info,
        ngraph::opset6::Divide::type_info,
        ngraph::opset6::Subtract::type_info,
        ngraph::opset6::Equal::type_info,
        ngraph::opset6::Greater::type_info,
        ngraph::opset6::Power::type_info,
        ngraph::opset6::Select::type_info,
=======
        ngraph::opset6::Add::get_type_info_static(),
        ngraph::opset6::Multiply::get_type_info_static(),
        ngraph::opset6::Divide::get_type_info_static(),
        ngraph::opset6::Subtract::get_type_info_static(),
        ngraph::opset6::Equal::get_type_info_static(),
        ngraph::opset6::Greater::get_type_info_static(),
        ngraph::opset6::Power::get_type_info_static(),
        ngraph::opset6::Select::get_type_info_static(),
>>>>>>> a84d01cb
};

static const std::set<ngraph::NodeTypeInfo> doNotSupportI32 = {
        ngraph::opset6::Power::get_type_info_static(),
        ngraph::opset6::Equal::get_type_info_static(),
        ngraph::opset6::Greater::get_type_info_static(),
};

TEST_P(DSR_BinaryElementwiseBothDSR, CompareWithReference) {
    const auto& inDataType = std::get<0>(GetParam());
    const auto& eltwiseType = std::get<2>(GetParam());

    if (doNotSupportI32.count(eltwiseType) && inDataType == ngraph::element::i32) {
        GTEST_SKIP() << eltwiseType.name << " doesn't support int32_t inputs" << std::endl;
    }

    Run();
}

std::vector<BinaryEltwiseShapes> dataShapesWithUpperBound = {
        {
            DataShapeWithUpperBound{DataShape{800, 4}, DataShape{1000, 6}},
            DataShapeWithUpperBound{DataShape{800, 4}, DataShape{1000, 6}}
        },
};

INSTANTIATE_TEST_SUITE_P(smoke_DynamicBinaryElementwise, DSR_BinaryElementwiseBothDSR,
    ::testing::Combine(
        ::testing::Values(ngraph::element::f16, ngraph::element::f32, ngraph::element::i32),
        ::testing::ValuesIn(dataShapesWithUpperBound),
        ::testing::ValuesIn(binaryEltwiseTypeVector),
        ::testing::Values(CommonTestUtils::DEVICE_MYRIAD)));

TEST_P(DSR_BinaryElementwiseSingleDSR, CompareWithReference) {
    const auto& inDataType = std::get<0>(GetParam());
    const auto& eltwiseType = std::get<2>(GetParam());

    if (doNotSupportI32.count(eltwiseType) && inDataType == ngraph::element::i32) {
        GTEST_SKIP() << eltwiseType.name << " doesn't support int32_t inputs" << std::endl;
    }

    Run();
}

std::vector<BinaryEltwiseShapes> dataShapesWithUpperBoundSingleDSR = {
        {
            DataShapeWithUpperBound{DataShape{100, 100}, DataShape{200, 200}},
            DataShapeWithUpperBound{DataShape{1}, DataShape{}}
        },
};

INSTANTIATE_TEST_SUITE_P(smoke_DynamicBinaryElementwiseSingleDSR, DSR_BinaryElementwiseSingleDSR,
    ::testing::Combine(
        ::testing::Values(ngraph::element::f16, ngraph::element::f32, ngraph::element::i32),
        ::testing::ValuesIn(dataShapesWithUpperBoundSingleDSR),
        ::testing::ValuesIn(binaryEltwiseTypeVector),
        ::testing::Values(CommonTestUtils::DEVICE_MYRIAD)));

class DSR_BinaryElementwiseBothDSRCheckOutputShape : public DSR_BinaryElementwiseBothDSR {
protected:
    void Validate() override {
        const auto& actualOutputs = GetOutputs();
        ASSERT_EQ(actualOutputs.size(), 1);

        const auto& output = actualOutputs.front();
        const auto& outputShape = output->getTensorDesc().getDims();

        const auto& parameters = GetParam();
        const auto& inputShapes = std::get<1>(parameters);
        const auto& lhsShape = inputShapes.lhs.shape;
        const auto& rhsShape = inputShapes.rhs.shape;

        auto broadcastedPartialShape = ngraph::PartialShape{lhsShape};
        ngraph::PartialShape::broadcast_merge_into(broadcastedPartialShape, ngraph::PartialShape{rhsShape},
                                                   ngraph::op::AutoBroadcastType::NUMPY);
        const auto& broadcasted = broadcastedPartialShape.to_shape();

        ASSERT_EQ(broadcasted, outputShape);

        const auto& refTotal = ngraph::shape_size(broadcasted);
        const auto& actTotal = std::accumulate(outputShape.cbegin(), outputShape.cend(), static_cast<std::size_t>(1), std::multiplies<std::size_t>());
        ASSERT_EQ(refTotal, 0);
        ASSERT_EQ(actTotal, 0);
    }
};

TEST_P(DSR_BinaryElementwiseBothDSRCheckOutputShape, CheckOutputShape) {
    const auto& inDataType = std::get<0>(GetParam());
    const auto& eltwiseType = std::get<2>(GetParam());

    if (doNotSupportI32.count(eltwiseType) && inDataType == ngraph::element::i32) {
        GTEST_SKIP() << eltwiseType.name << " doesn't support int32_t inputs" << std::endl;
    }

    Run();
}

std::vector<BinaryEltwiseShapes> dataShapesWithUpperBoundBothDSREmpty = {
    {
        DataShapeWithUpperBound{DataShape{0}, DataShape{1}},
        DataShapeWithUpperBound{DataShape{1}, DataShape{2}},
    },
    {
        DataShapeWithUpperBound{DataShape{1}, DataShape{2}},
        DataShapeWithUpperBound{DataShape{0}, DataShape{1}},
    },
    {
        DataShapeWithUpperBound{DataShape{0}, DataShape{1}},
        DataShapeWithUpperBound{DataShape{0}, DataShape{1}},
    },
    {
        DataShapeWithUpperBound{DataShape{0, 2}, DataShape{1, 3}},
        DataShapeWithUpperBound{DataShape{1}, DataShape{3}},
    },
    {
        DataShapeWithUpperBound{DataShape{2, 0}, DataShape{3, 2}},
        DataShapeWithUpperBound{DataShape{1}, DataShape{2}},
    },
    {
        DataShapeWithUpperBound{DataShape{0, 0}, DataShape{1, 2}},
        DataShapeWithUpperBound{DataShape{1}, DataShape{2}},
    },
    {
        DataShapeWithUpperBound{DataShape{1}, DataShape{3}},
        DataShapeWithUpperBound{DataShape{0, 2}, DataShape{1, 3}},
    },
    {
        DataShapeWithUpperBound{DataShape{1}, DataShape{2}},
        DataShapeWithUpperBound{DataShape{2, 0}, DataShape{3, 2}},
    },
    {
        DataShapeWithUpperBound{DataShape{1}, DataShape{2}},
        DataShapeWithUpperBound{DataShape{0, 0}, DataShape{1, 2}},
    },
    {
        DataShapeWithUpperBound{DataShape{0, 2}, DataShape{1, 3}},
        DataShapeWithUpperBound{DataShape{0, 2}, DataShape{1, 3}},
    },
    {
        DataShapeWithUpperBound{DataShape{2, 0}, DataShape{3, 1}},
        DataShapeWithUpperBound{DataShape{2, 0}, DataShape{3, 1}},
    },
    {
        DataShapeWithUpperBound{DataShape{0, 0}, DataShape{1, 1}},
        DataShapeWithUpperBound{DataShape{0, 0}, DataShape{1, 1}},
    },
    {
        DataShapeWithUpperBound{DataShape{0, 2, 3}, DataShape{1, 3, 4}},
        DataShapeWithUpperBound{DataShape{2, 3}, DataShape{3, 4}},
    },
    {
        DataShapeWithUpperBound{DataShape{4, 0, 3}, DataShape{5, 2, 4}},
        DataShapeWithUpperBound{DataShape{1, 3}, DataShape{2, 4}},
    },
    {
        DataShapeWithUpperBound{DataShape{4, 5, 0}, DataShape{5, 6, 2}},
        DataShapeWithUpperBound{DataShape{5, 1}, DataShape{6, 2}},
    },
    {
        DataShapeWithUpperBound{DataShape{2, 3}, DataShape{3, 4}},
        DataShapeWithUpperBound{DataShape{0, 2, 3}, DataShape{1, 3, 4}},
    },
    {
        DataShapeWithUpperBound{DataShape{1, 3}, DataShape{2, 4}},
        DataShapeWithUpperBound{DataShape{4, 0, 3}, DataShape{5, 2, 4}},
    },
    {
        DataShapeWithUpperBound{DataShape{5, 1}, DataShape{6, 2}},
        DataShapeWithUpperBound{DataShape{4, 5, 0}, DataShape{5, 6, 2}},
    },
    {
        DataShapeWithUpperBound{DataShape{0, 0}, DataShape{1, 1}},
        DataShapeWithUpperBound{DataShape{0, 0, 0}, DataShape{1, 1, 1}},
    },
    {
        DataShapeWithUpperBound{DataShape{0, 7, 5, 6}, DataShape{1, 8, 6, 7}},
        DataShapeWithUpperBound{DataShape{7, 5, 6}, DataShape{8, 6, 7}},
    },
    {
        DataShapeWithUpperBound{DataShape{0, 7, 5, 6}, DataShape{1, 8, 6, 7}},
        DataShapeWithUpperBound{DataShape{1, 5, 6}, DataShape{8, 6, 7}},
    },
    {
        DataShapeWithUpperBound{DataShape{0, 7, 5, 6}, DataShape{1, 8, 6, 7}},
        DataShapeWithUpperBound{DataShape{7, 1, 6}, DataShape{8, 6, 7}},
    },
    {
        DataShapeWithUpperBound{DataShape{0, 7, 5, 6}, DataShape{1, 8, 6, 7}},
        DataShapeWithUpperBound{DataShape{7, 5, 1}, DataShape{8, 6, 7}},
    },
    {
        DataShapeWithUpperBound{DataShape{0, 7, 5, 6}, DataShape{1, 8, 6, 7}},
        DataShapeWithUpperBound{DataShape{1, 1, 1}, DataShape{8, 6, 7}},
    },

    {
        DataShapeWithUpperBound{DataShape{8, 0, 5, 6}, DataShape{9, 1, 6, 7}},
        DataShapeWithUpperBound{DataShape{1, 5, 6}, DataShape{1, 6, 7}},
    },
    {
        DataShapeWithUpperBound{DataShape{8, 0, 5, 6}, DataShape{9, 2, 6, 7}},
        DataShapeWithUpperBound{DataShape{1, 1, 6}, DataShape{2, 6, 7}},
    },
    {
        DataShapeWithUpperBound{DataShape{8, 0, 5, 6}, DataShape{9, 2, 6, 7}},
        DataShapeWithUpperBound{DataShape{1, 5, 1}, DataShape{2, 6, 7}},
    },
    {
        DataShapeWithUpperBound{DataShape{8, 0, 5, 6}, DataShape{9, 2, 6, 7}},
        DataShapeWithUpperBound{DataShape{1, 1, 1}, DataShape{2, 6, 7}},
    },

    {
        DataShapeWithUpperBound{DataShape{7, 5, 6}, DataShape{8, 6, 7}},
        DataShapeWithUpperBound{DataShape{0, 7, 5, 6}, DataShape{1, 8, 6, 7}},
    },
    {
        DataShapeWithUpperBound{DataShape{1, 5, 6}, DataShape{8, 6, 7}},
        DataShapeWithUpperBound{DataShape{0, 7, 5, 6}, DataShape{1, 8, 6, 7}},
    },
    {
        DataShapeWithUpperBound{DataShape{7, 1, 6}, DataShape{8, 6, 7}},
        DataShapeWithUpperBound{DataShape{0, 7, 5, 6}, DataShape{1, 8, 6, 7}},
    },
    {
        DataShapeWithUpperBound{DataShape{7, 5, 1}, DataShape{8, 6, 7}},
        DataShapeWithUpperBound{DataShape{0, 7, 5, 6}, DataShape{1, 8, 6, 7}},
    },
    {
        DataShapeWithUpperBound{DataShape{1, 1, 1}, DataShape{8, 6, 7}},
        DataShapeWithUpperBound{DataShape{0, 7, 5, 6}, DataShape{1, 8, 6, 7}},
    },

    {
        DataShapeWithUpperBound{DataShape{1, 5, 6}, DataShape{2, 6, 7}},
        DataShapeWithUpperBound{DataShape{8, 0, 5, 6}, DataShape{9, 2, 6, 7}},
    },
    {
        DataShapeWithUpperBound{DataShape{1, 1, 6}, DataShape{2, 6, 7}},
        DataShapeWithUpperBound{DataShape{8, 0, 5, 6}, DataShape{9, 2, 6, 7}},
    },
    {
        DataShapeWithUpperBound{DataShape{1, 5, 1}, DataShape{2, 6, 7}},
        DataShapeWithUpperBound{DataShape{8, 0, 5, 6}, DataShape{9, 2, 6, 7}},
    },
    {
        DataShapeWithUpperBound{DataShape{1, 1, 1}, DataShape{2, 6, 7}},
        DataShapeWithUpperBound{DataShape{8, 0, 5, 6}, DataShape{9, 2, 6, 7}},
    },

    {
        DataShapeWithUpperBound{DataShape{2, 3, 1, 0, 1, 0}, DataShape{3, 4, 5, 2, 2, 1}},
        DataShapeWithUpperBound{DataShape{2, 1, 4, 1, 0, 0}, DataShape{3, 4, 5, 2, 2, 1}},
    },
};

INSTANTIATE_TEST_SUITE_P(smoke_BinaryElementwiseBothDSRCheckOutputShape, DSR_BinaryElementwiseBothDSRCheckOutputShape,
    ::testing::Combine(
        ::testing::Values(ngraph::element::f16, ngraph::element::f32, ngraph::element::i32),
        ::testing::ValuesIn(dataShapesWithUpperBoundBothDSREmpty),
        ::testing::ValuesIn(binaryEltwiseTypeVector),
        ::testing::Values(CommonTestUtils::DEVICE_MYRIAD)));

}  // namespace<|MERGE_RESOLUTION|>--- conflicted
+++ resolved
@@ -71,16 +71,6 @@
 };
 
 static const std::vector<ngraph::NodeTypeInfo> binaryEltwiseTypeVector = {
-<<<<<<< HEAD
-        ngraph::op::v1::Add::type_info,
-        ngraph::op::v1::Multiply::type_info,
-        ngraph::opset6::Divide::type_info,
-        ngraph::opset6::Subtract::type_info,
-        ngraph::opset6::Equal::type_info,
-        ngraph::opset6::Greater::type_info,
-        ngraph::opset6::Power::type_info,
-        ngraph::opset6::Select::type_info,
-=======
         ngraph::opset6::Add::get_type_info_static(),
         ngraph::opset6::Multiply::get_type_info_static(),
         ngraph::opset6::Divide::get_type_info_static(),
@@ -89,7 +79,6 @@
         ngraph::opset6::Greater::get_type_info_static(),
         ngraph::opset6::Power::get_type_info_static(),
         ngraph::opset6::Select::get_type_info_static(),
->>>>>>> a84d01cb
 };
 
 static const std::set<ngraph::NodeTypeInfo> doNotSupportI32 = {
