--- conflicted
+++ resolved
@@ -40,8 +40,6 @@
 
 using IEClassNetworkTestP_VPU = IEClassNetworkTestP;
 
-<<<<<<< HEAD
-=======
 TEST_P(IEClassNetworkTestP_VPU, smoke_ImportNetworkNoThrowWithDeviceName) {
     SKIP_IF_CURRENT_TEST_IS_DISABLED();
     Core ie;
@@ -53,7 +51,6 @@
     ASSERT_NO_THROW(executableNetwork.CreateInferRequest());
 }
 
->>>>>>> 400f63ae
 TEST_P(IEClassNetworkTestP_VPU, smoke_ExportUsingFileNameImportFromStreamNoThrowWithDeviceName) {
     SKIP_IF_CURRENT_TEST_IS_DISABLED();
     Core ie;
