<<<<<<< HEAD
// Copyright (C) 2020-2021 Intel Corporation
=======
// Copyright (C) 2018-2021 Intel Corporation
>>>>>>> 38bb6674
// SPDX-License-Identifier: Apache-2.0
//

#include <vector>
#include <string>

#include "functional_test_utils/skip_tests_config.hpp"

std::vector<std::string> disabledTestPatterns() {
    return {
        // Not supported activation types
        ".*ActivationLayerTest\\.CompareWithRefs/Tanh.*netPRC=FP32.*",
        ".*ActivationLayerTest\\.CompareWithRefs/Exp.*netPRC=FP32.*",
        ".*ActivationLayerTest\\.CompareWithRefs/Log.*netPRC=FP32.*",
        ".*ActivationLayerTest\\.CompareWithRefs/Sigmoid.*netPRC=FP32.*",
        ".*ActivationLayerTest\\.CompareWithRefs/Relu.*netPRC=FP32.*",
        // TODO: Issue: 26268
        ".*ConcatLayerTest.*axis=0.*",
        // TODO: Issue 31197
        R"(.*(IEClassBasicTestP).*smoke_registerPluginsXMLUnicodePath.*)",
        // TODO: Issue: 34348
        R"(.*IEClassGetAvailableDevices.*)",
        // TODO: Issue: 40473
        R"(.*TopKLayerTest.*mode=min.*sort=index.*)",
        // TODO: Issue: 40961
        R"(.*(ConstantResultSubgraphTest).*)",
        // TODO: Issue: 42828
        R"(.*DSR_NonMaxSuppression.*NBoxes=(5|20|200).*)",
        // TODO: Issue: 42721
        R"(.*(DSR_GatherND).*)",
        // TODO: Issue 26090
        ".*DSR_GatherStaticDataDynamicIdx.*f32.*1.3.200.304.*",
        // TODO: Issue 47315
        ".*ProposalLayerTest.*",
        // TODO: Issue 48183
        R"(.*CTCGreedyDecoderSeqLen.*?\(1.1.1\).*)",
        // TODO: Issue 51472
        ".*CachingSupportCase.*_batch2_.*",
<<<<<<< HEAD
        // Need to add safe SoftPlus support
        R"(.*ActivationLayerTest.*SoftPlus.*)"
=======
        // TODO: Issue 51804
        ".*PreprocessConversionTest.*oPRC=U8.*",
>>>>>>> 38bb6674
    };
}<|MERGE_RESOLUTION|>--- conflicted
+++ resolved
@@ -1,8 +1,4 @@
-<<<<<<< HEAD
-// Copyright (C) 2020-2021 Intel Corporation
-=======
 // Copyright (C) 2018-2021 Intel Corporation
->>>>>>> 38bb6674
 // SPDX-License-Identifier: Apache-2.0
 //
 
@@ -41,12 +37,9 @@
         R"(.*CTCGreedyDecoderSeqLen.*?\(1.1.1\).*)",
         // TODO: Issue 51472
         ".*CachingSupportCase.*_batch2_.*",
-<<<<<<< HEAD
-        // Need to add safe SoftPlus support
-        R"(.*ActivationLayerTest.*SoftPlus.*)"
-=======
         // TODO: Issue 51804
         ".*PreprocessConversionTest.*oPRC=U8.*",
->>>>>>> 38bb6674
+        // Need to add safe SoftPlus support
+        R"(.*ActivationLayerTest.*SoftPlus.*)",
     };
 }