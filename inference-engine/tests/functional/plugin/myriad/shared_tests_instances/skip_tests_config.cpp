// Copyright (C) 2020 Intel Corporation
// SPDX-License-Identifier: Apache-2.0
//

#include <vector>
#include <string>

#include "functional_test_utils/skip_tests_config.hpp"

std::vector<std::string> disabledTestPatterns() {
    return {
        // Not supported activation types
        ".*ActivationLayerTest\\.CompareWithRefs/Tanh.*netPRC=FP32.*",
        ".*ActivationLayerTest\\.CompareWithRefs/Exp.*netPRC=FP32.*",
        ".*ActivationLayerTest\\.CompareWithRefs/Log.*netPRC=FP32.*",
        ".*ActivationLayerTest\\.CompareWithRefs/Sigmoid.*netPRC=FP32.*",
        ".*ActivationLayerTest\\.CompareWithRefs/Relu.*netPRC=FP32.*",
        // TODO: Issue: 26268
        ".*ConcatLayerTest.*axis=0.*",
        // TODO: Issue 31197
        R"(.*(IEClassBasicTestP).*smoke_registerPluginsXMLUnicodePath.*)",
        // TODO: Issue: 34348
        R"(.*IEClassGetAvailableDevices.*)",
        // TODO: Issue: 40473
        R"(.*TopKLayerTest.*mode=min.*sort=index.*)",
        // TODO: Issue: 40961
        R"(.*(ConstantResultSubgraphTest).*)",
        // TODO: Issue: 43795
        R"(.*(PreprocessTest).*(SetMeanValuePreProcess).*)",
        R"(.*(PreprocessTest).*(ReverseInputChannelsPreProcess).*)",
        // TODO: Issue: 42828
        R"(.*DSR_NonMaxSuppression.*NBoxes=(5|20|200).*)",
        // TODO: Issue: 42721
        R"(.*(DSR_GatherND).*)",
        // TODO: Issue 26090
        ".*DSR_GatherStaticDataDynamicIdx.*f32.*1.3.200.304.*",
<<<<<<< HEAD
        // TODO: Issue 47315
        ".*ProposalLayerTest.*"
=======
        // TODO: Issue 46755
        ".*DSR_GatherElements.*"
>>>>>>> bacb8420
    };
}<|MERGE_RESOLUTION|>--- conflicted
+++ resolved
@@ -34,12 +34,9 @@
         R"(.*(DSR_GatherND).*)",
         // TODO: Issue 26090
         ".*DSR_GatherStaticDataDynamicIdx.*f32.*1.3.200.304.*",
-<<<<<<< HEAD
         // TODO: Issue 47315
-        ".*ProposalLayerTest.*"
-=======
+        ".*ProposalLayerTest.*",
         // TODO: Issue 46755
         ".*DSR_GatherElements.*"
->>>>>>> bacb8420
     };
 }