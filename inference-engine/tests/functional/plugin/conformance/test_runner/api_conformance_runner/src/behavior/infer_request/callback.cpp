// Copyright (C) 2021 Intel Corporation
// SPDX-License-Identifier: Apache-2.0
//

#include "behavior/infer_request/callback.hpp"
#include "conformance.hpp"

namespace {
using namespace BehaviorTestsDefinitions;
using namespace ConformanceTests;

const std::vector<std::map<std::string, std::string>> configsCallback = {
        {},
};

const std::vector<std::map<std::string, std::string>> generateMultiConfigsCallback() {
        return {{{MULTI_CONFIG_KEY(DEVICE_PRIORITIES), targetDevice}}};
}

<<<<<<< HEAD
const std::vector<std::map<std::string, std::string>> generateAutoConfigsCallback() {
        return {{{AUTO_CONFIG_KEY(DEVICE_LIST), targetDevice}}};
}
=======
const std::vector<std::map<std::string, std::string>> autoConfigsCallback = {
        {{MULTI_CONFIG_KEY(DEVICE_PRIORITIES), targetDevice}}
};
>>>>>>> 1858fa38

INSTANTIATE_TEST_SUITE_P(smoke_BehaviorTests, InferRequestCallbackTests,
                         ::testing::Combine(
                                 ::testing::Values(targetDevice),
                                 ::testing::ValuesIn(configsCallback)),
                         InferRequestCallbackTests::getTestCaseName);

INSTANTIATE_TEST_SUITE_P(smoke_Multi_BehaviorTests, InferRequestCallbackTests,
                         ::testing::Combine(
                                 ::testing::Values(CommonTestUtils::DEVICE_MULTI),
                                 ::testing::ValuesIn(generateMultiConfigsCallback())),
                         InferRequestCallbackTests::getTestCaseName);

INSTANTIATE_TEST_SUITE_P(smoke_Auto_BehaviorTests, InferRequestCallbackTests,
                         ::testing::Combine(
                                 ::testing::Values(CommonTestUtils::DEVICE_AUTO),
                                 ::testing::ValuesIn(generateAutoConfigsCallback())),
                         InferRequestCallbackTests::getTestCaseName);
}  // namespace<|MERGE_RESOLUTION|>--- conflicted
+++ resolved
@@ -17,15 +17,9 @@
         return {{{MULTI_CONFIG_KEY(DEVICE_PRIORITIES), targetDevice}}};
 }
 
-<<<<<<< HEAD
 const std::vector<std::map<std::string, std::string>> generateAutoConfigsCallback() {
-        return {{{AUTO_CONFIG_KEY(DEVICE_LIST), targetDevice}}};
+        return {{{MULTI_CONFIG_KEY(DEVICE_PRIORITIES), targetDevice}}};
 }
-=======
-const std::vector<std::map<std::string, std::string>> autoConfigsCallback = {
-        {{MULTI_CONFIG_KEY(DEVICE_PRIORITIES), targetDevice}}
-};
->>>>>>> 1858fa38
 
 INSTANTIATE_TEST_SUITE_P(smoke_BehaviorTests, InferRequestCallbackTests,
                          ::testing::Combine(
