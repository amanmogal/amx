--- conflicted
+++ resolved
@@ -20,71 +20,51 @@
                                                               bool withBias,
                                                               bool withWeightsFq,
                                                               bool withOutFq,
-<<<<<<< HEAD
-                                                              bool swappedInputs) {
-    auto input_params = std::make_shared<ngraph::op::v0::Parameter>(ngraph::element::i64, input2_shape);
-=======
                                                               bool swappedInputs,
                                                               bool needTranspose) {
     auto input_params = std::make_shared<ngraph::opset8::Parameter>(ngraph::element::i64, input2_shape);
->>>>>>> a84d01cb
-
-    auto constant = ngraph::op::v0::Constant::create(ngraph::element::i64, input1_shape, {1});
+
+    auto constant = ngraph::opset8::Constant::create(ngraph::element::i64, input1_shape, {1});
     std::shared_ptr<ngraph::Node> const_input = constant;
     if (withWeightsFq) {
-        auto input_low = ngraph::op::v0::Constant::create(ngraph::element::f32, ngraph::Shape{1}, {1});
-        auto input_high = ngraph::op::v0::Constant::create(ngraph::element::f32, ngraph::Shape{1}, {20});
-        auto output_low = ngraph::op::v0::Constant::create(ngraph::element::f32, ngraph::Shape{1}, {0});
-        auto output_high = ngraph::op::v0::Constant::create(ngraph::element::f32, ngraph::Shape{1}, {10});
-        const_input = std::make_shared<ngraph::op::v0::FakeQuantize>(const_input, input_low, input_high,
+        auto input_low = ngraph::opset8::Constant::create(ngraph::element::f32, ngraph::Shape{1}, {1});
+        auto input_high = ngraph::opset8::Constant::create(ngraph::element::f32, ngraph::Shape{1}, {20});
+        auto output_low = ngraph::opset8::Constant::create(ngraph::element::f32, ngraph::Shape{1}, {0});
+        auto output_high = ngraph::opset8::Constant::create(ngraph::element::f32, ngraph::Shape{1}, {10});
+        const_input = std::make_shared<ngraph::opset8::FakeQuantize>(const_input, input_low, input_high,
                                                                      output_low, output_high, 11);
     }
-<<<<<<< HEAD
-    auto matmul = swappedInputs ? std::make_shared<ngraph::op::v0::MatMul>(input_params, const_input, true, true) :
-        std::make_shared<ngraph::op::v0::MatMul>(const_input, input_params);
-=======
     auto matmul = swappedInputs ? std::make_shared<ngraph::opset8::MatMul>(input_params, const_input, needTranspose, needTranspose) :
         std::make_shared<ngraph::opset8::MatMul>(const_input, input_params, needTranspose, needTranspose);
->>>>>>> a84d01cb
 
     std::shared_ptr<ngraph::Node> final_node = matmul;
     if (withBias) {
-        auto bias = ngraph::op::v0::Constant::create(ngraph::element::i64, bias_shape, {1});
+        auto bias = ngraph::opset8::Constant::create(ngraph::element::i64, bias_shape, {1});
         std::shared_ptr<ngraph::Node> bias_node = bias;
-<<<<<<< HEAD
-        if (swappedInputs && bias_shape.size() > 1) {
-            auto transpose_order = ngraph::op::v0::Constant::create(ngraph::element::i64, ngraph::Shape{2},
-=======
         if (needTranspose && bias_shape.size() > 1) {
             auto transpose_order = ngraph::opset8::Constant::create(ngraph::element::i64, ngraph::Shape{2},
->>>>>>> a84d01cb
                                                                     std::vector<size_t>{1, 0});
-            bias_node = std::make_shared<ngraph::op::v1::Transpose>(bias_node, transpose_order);
+            bias_node = std::make_shared<ngraph::opset8::Transpose>(bias_node, transpose_order);
         }
-        final_node  = std::make_shared<ngraph::op::v1::Add>(matmul, bias_node);
+        final_node  = std::make_shared<ngraph::opset8::Add>(matmul, bias_node);
     }
 
     if (withOutFq) {
-        auto input_low = ngraph::op::v0::Constant::create(ngraph::element::f32, ngraph::Shape{1}, {1});
-        auto input_high = ngraph::op::v0::Constant::create(ngraph::element::f32, ngraph::Shape{1}, {20});
-        auto output_low = ngraph::op::v0::Constant::create(ngraph::element::f32, ngraph::Shape{1}, {0});
-        auto output_high = ngraph::op::v0::Constant::create(ngraph::element::f32, ngraph::Shape{1}, {10});
-        final_node = std::make_shared<ngraph::op::v0::FakeQuantize>(final_node, input_low, input_high,
+        auto input_low = ngraph::opset8::Constant::create(ngraph::element::f32, ngraph::Shape{1}, {1});
+        auto input_high = ngraph::opset8::Constant::create(ngraph::element::f32, ngraph::Shape{1}, {20});
+        auto output_low = ngraph::opset8::Constant::create(ngraph::element::f32, ngraph::Shape{1}, {0});
+        auto output_high = ngraph::opset8::Constant::create(ngraph::element::f32, ngraph::Shape{1}, {10});
+        final_node = std::make_shared<ngraph::opset8::FakeQuantize>(final_node, input_low, input_high,
                                                                     output_low, output_high, 11);
     }
 
-<<<<<<< HEAD
-    if (swappedInputs) {
-        auto transpose_order = ngraph::op::v0::Constant::create(ngraph::element::i64, ngraph::Shape{2},
-=======
     if (needTranspose) {
         auto transpose_order = ngraph::opset8::Constant::create(ngraph::element::i64, ngraph::Shape{2},
->>>>>>> a84d01cb
                                                                 std::vector<size_t>{1, 0});
-        final_node = std::make_shared<ngraph::op::v1::Transpose>(final_node, transpose_order);
-    }
-
-    auto result = std::make_shared<ngraph::op::v0::Result>(final_node);
+        final_node = std::make_shared<ngraph::opset8::Transpose>(final_node, transpose_order);
+    }
+
+    auto result = std::make_shared<ngraph::opset8::Result>(final_node);
     return std::make_shared<ngraph::Function>(ngraph::ResultVector{result},
                                               ngraph::ParameterVector{input_params});
 }
