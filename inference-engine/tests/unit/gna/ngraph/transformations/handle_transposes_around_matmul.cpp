--- conflicted
+++ resolved
@@ -17,52 +17,52 @@
 
 std::shared_ptr<ngraph::Function> CreateTransposeMatmulFunction(const ngraph::Shape& input_shape,
     const ngraph::Shape& reshape_shape, const ngraph::Shape& matmul_shape, bool create_reshape_after_transpose) {
-    auto input_params = std::make_shared<ngraph::op::v0::Parameter>(ngraph::element::i64, input_shape);
-
-    auto new_shape_const = ngraph::op::v0::Constant::create(ngraph::element::i64, ngraph::Shape{reshape_shape.size()}, reshape_shape);
-    auto reshape = std::make_shared<ngraph::op::v1::Reshape>(input_params, new_shape_const, false);
-
-    auto transpose_order = ngraph::op::v0::Constant::create(ngraph::element::i64, ngraph::Shape{2}, {1, 0});
-    auto transpose = std::make_shared<ngraph::op::v1::Transpose>(reshape, transpose_order);
+    auto input_params = std::make_shared<ngraph::opset7::Parameter>(ngraph::element::i64, input_shape);
+
+    auto new_shape_const = ngraph::opset7::Constant::create(ngraph::element::i64, ngraph::Shape{reshape_shape.size()}, reshape_shape);
+    auto reshape = std::make_shared<ngraph::opset7::Reshape>(input_params, new_shape_const, false);
+
+    auto transpose_order = ngraph::opset7::Constant::create(ngraph::element::i64, ngraph::Shape{2}, {1, 0});
+    auto transpose = std::make_shared<ngraph::opset7::Transpose>(reshape, transpose_order);
 
     std::vector<size_t> data(ngraph::shape_size(matmul_shape));
     std::iota(std::begin(data), std::end(data), 1);
-    auto constant = ngraph::op::v0::Constant::create(ngraph::element::i64, matmul_shape, data);
-    std::shared_ptr<ngraph::op::v0::MatMul> matmul;
+    auto constant = ngraph::opset7::Constant::create(ngraph::element::i64, matmul_shape, data);
+    std::shared_ptr<ngraph::opset7::MatMul> matmul;
     if (create_reshape_after_transpose) {
-        auto reshape_after_transpose_const = ngraph::op::v0::Constant::create(ngraph::element::i64,
+        auto reshape_after_transpose_const = ngraph::opset7::Constant::create(ngraph::element::i64,
             ngraph::Shape{reshape_shape.size()}, reshape_shape);
-        auto reshape_after_transpose = std::make_shared<ngraph::op::v1::Reshape>(transpose, reshape_after_transpose_const, false);
-        matmul = std::make_shared<ngraph::op::v0::MatMul>(reshape_after_transpose, constant);
+        auto reshape_after_transpose = std::make_shared<ngraph::opset7::Reshape>(transpose, reshape_after_transpose_const, false);
+        matmul = std::make_shared<ngraph::opset7::MatMul>(reshape_after_transpose, constant);
     } else {
-        matmul = std::make_shared<ngraph::op::v0::MatMul>(transpose, constant);
-    }
-
-    auto result = std::make_shared<ngraph::op::v0::Result>(matmul);
+        matmul = std::make_shared<ngraph::opset7::MatMul>(transpose, constant);
+    }
+
+    auto result = std::make_shared<ngraph::opset7::Result>(matmul);
     return std::make_shared<ngraph::Function>(ngraph::ResultVector{result}, ngraph::ParameterVector{input_params});
 }
 
 std::shared_ptr<ngraph::Function> CreateMatmulFunction(const ngraph::Shape& input_shape,
     const ngraph::Shape& reshape_shape, const ngraph::Shape& matmul_shape, bool create_reshape_instead_of_transpose) {
-    auto input_params = std::make_shared<ngraph::op::v0::Parameter>(ngraph::element::i64, input_shape);
-
-    std::shared_ptr<ngraph::op::v1::Reshape> reshape;
-    auto const_shape = ngraph::op::v0::Constant::create(ngraph::element::i64, ngraph::Shape{reshape_shape.size()}, reshape_shape);
+    auto input_params = std::make_shared<ngraph::opset7::Parameter>(ngraph::element::i64, input_shape);
+
+    std::shared_ptr<ngraph::opset7::Reshape> reshape;
+    auto const_shape = ngraph::opset7::Constant::create(ngraph::element::i64, ngraph::Shape{reshape_shape.size()}, reshape_shape);
     if (create_reshape_instead_of_transpose) {
-        auto new_reshape = std::make_shared<ngraph::op::v1::Reshape>(input_params, const_shape, false);
-        auto new_shape_after_transpose = ngraph::op::v0::Constant::create(ngraph::element::i64,
+        auto new_reshape = std::make_shared<ngraph::opset7::Reshape>(input_params, const_shape, false);
+        auto new_shape_after_transpose = ngraph::opset7::Constant::create(ngraph::element::i64,
             ngraph::Shape{reshape_shape.size()}, {reshape_shape[1], reshape_shape[0]});
-        reshape = std::make_shared<ngraph::op::v1::Reshape>(new_reshape, new_shape_after_transpose, false);
+        reshape = std::make_shared<ngraph::opset7::Reshape>(new_reshape, new_shape_after_transpose, false);
     } else {
-        reshape = std::make_shared<ngraph::op::v1::Reshape>(input_params, const_shape, false);
+        reshape = std::make_shared<ngraph::opset7::Reshape>(input_params, const_shape, false);
     }
 
     std::vector<size_t> data(ngraph::shape_size(matmul_shape));
     std::iota(std::begin(data), std::end(data), 1);
-    auto constant = ngraph::op::v0::Constant::create(ngraph::element::i64, matmul_shape, data);
-    auto matmul = std::make_shared<ngraph::op::v0::MatMul>(reshape, constant);
-
-    auto result = std::make_shared<ngraph::op::v0::Result>(matmul);
+    auto constant = ngraph::opset7::Constant::create(ngraph::element::i64, matmul_shape, data);
+    auto matmul = std::make_shared<ngraph::opset7::MatMul>(reshape, constant);
+
+    auto result = std::make_shared<ngraph::opset7::Result>(matmul);
     return std::make_shared<ngraph::Function>(ngraph::ResultVector{result}, ngraph::ParameterVector{input_params});
 }
 
@@ -70,33 +70,6 @@
 
 namespace handle_transpose_after_matmul {
 
-<<<<<<< HEAD
-std::shared_ptr<ngraph::Function> CreateMatmulTransposeFunction(const ngraph::Shape& input_shape,
-    const ngraph::Shape& matmul_shape, const ngraph::Shape& reshape_shape, bool create_reshape_after_transpose) {
-    auto input_params = std::make_shared<ngraph::op::v0::Parameter>(ngraph::element::i64, input_shape);
-
-    std::vector<size_t> data(ngraph::shape_size(matmul_shape));
-    std::iota(std::begin(data), std::end(data), 1);
-    auto matmul_constant = ngraph::op::v0::Constant::create(ngraph::element::i64, matmul_shape, data);
-    auto matmul = std::make_shared<ngraph::op::v0::MatMul>(input_params, matmul_constant);
-    const auto matmul_output_shape = matmul->get_output_shape(0);
-
-    auto transpose_order = ngraph::op::v0::Constant::create(ngraph::element::i64, ngraph::Shape{2}, {1, 0});
-    auto transpose = std::make_shared<ngraph::op::v1::Transpose>(matmul, transpose_order);
-    const auto transpose_output_shape = transpose->get_output_shape(0);
-
-    std::shared_ptr<ngraph::op::v1::Reshape> reshape;
-    auto shape_const = ngraph::op::v0::Constant::create(ngraph::element::i64, ngraph::Shape{reshape_shape.size()}, reshape_shape);
-    if (create_reshape_after_transpose) {
-        const auto matmul_output_shape = matmul->get_output_shape(0);
-        auto reshape_after_transpose_const = ngraph::op::v0::Constant::create(ngraph::element::i64,
-            ngraph::Shape{matmul_output_shape.size()}, matmul_output_shape);
-        auto reshape_after_transpose = std::make_shared<ngraph::op::v1::Reshape>(transpose, reshape_after_transpose_const, false);
-        reshape = std::make_shared<ngraph::op::v1::Reshape>(reshape_after_transpose, shape_const, false);
-    } else {
-        reshape = std::make_shared<ngraph::op::v1::Reshape>(transpose, shape_const, false);
-        const auto reshape_output_shape = reshape->get_output_shape(0);
-=======
 std::shared_ptr<ngraph::Function> CreateMatmulTransposeFunction(
     const ngraph::Shape& input_shape,
     const ngraph::Shape& matmul_shape,
@@ -152,34 +125,12 @@
         if (enable_last_reshape) {
             reshape = std::make_shared<ngraph::opset7::Reshape>(transpose, shape_const, false);
         }
->>>>>>> a84d01cb
-    }
-
-    auto result = std::make_shared<ngraph::op::v0::Result>(reshape);
+    }
+
+    auto result = std::make_shared<ngraph::opset7::Result>(reshape);
     return std::make_shared<ngraph::Function>(ngraph::ResultVector{result}, ngraph::ParameterVector{input_params});
 }
 
-<<<<<<< HEAD
-std::shared_ptr<ngraph::Function> CreateMatmulFunction(const ngraph::Shape& input_shape,
-    const ngraph::Shape& matmul_shape, const ngraph::Shape& reshape_shape, bool create_reshape_instead_of_transpose) {
-    auto input_params = std::make_shared<ngraph::op::v0::Parameter>(ngraph::element::i64, input_shape);
-
-    std::vector<size_t> data(ngraph::shape_size(matmul_shape));
-    std::iota(std::begin(data), std::end(data), 1);
-    auto matmul_constant = ngraph::op::v0::Constant::create(ngraph::element::i64, matmul_shape, data);
-    auto matmul = std::make_shared<ngraph::op::v0::MatMul>(input_params, matmul_constant);
-
-    std::shared_ptr<ngraph::op::v1::Reshape> reshape;
-    auto shape_const = ngraph::op::v0::Constant::create(ngraph::element::i64, ngraph::Shape{reshape_shape.size()}, reshape_shape);
-    if (create_reshape_instead_of_transpose) {
-        const auto matmul_output_shape = matmul->get_output_shape(0);
-        auto reshape_instead_of_transpose_const = ngraph::op::v0::Constant::create(ngraph::element::i64,
-            ngraph::Shape{matmul_output_shape.size()}, {matmul_output_shape[1], matmul_output_shape[0]});
-        auto reshape_instead_of_transpose = std::make_shared<ngraph::op::v1::Reshape>(matmul, reshape_instead_of_transpose_const, false);
-        reshape = std::make_shared<ngraph::op::v1::Reshape>(reshape_instead_of_transpose, shape_const, false);
-    } else {
-        reshape = std::make_shared<ngraph::op::v1::Reshape>(matmul, shape_const, false);
-=======
 std::shared_ptr<ngraph::Function> CreateMatmulFunction(
     const ngraph::Shape& input_shape,
     const ngraph::Shape& matmul_shape,
@@ -230,10 +181,9 @@
         if (enable_last_reshape) {
             reshape = std::make_shared<ngraph::opset7::Reshape>(node, shape_const, false);
         }
->>>>>>> a84d01cb
-    }
-
-    auto result = std::make_shared<ngraph::op::v0::Result>(reshape);
+    }
+
+    auto result = std::make_shared<ngraph::opset7::Result>(reshape);
     return std::make_shared<ngraph::Function>(ngraph::ResultVector{result}, ngraph::ParameterVector{input_params});
 }
 
