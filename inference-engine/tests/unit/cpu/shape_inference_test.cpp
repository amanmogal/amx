// Copyright (C) 2018-2021 Intel Corporation
// SPDX-License-Identifier: Apache-2.0
//

#include "utils/shape_inference/static_shape.hpp"
#include <convolution_shape_inference.hpp>
#include <experimental_detectron_detection_output_shape_inference.hpp>
#include <gtest/gtest.h>

#include <convolution_shape_inference.hpp>
#include <openvino/core/coordinate_diff.hpp>
#include <openvino/op/convolution.hpp>
#include <openvino/op/ops.hpp>
#include <openvino/op/parameter.hpp>
<<<<<<< HEAD
#include <shuffle_channels_shape_inference.hpp>

#include "utils/shape_inference/static_shape.hpp"
=======
>>>>>>> eb7f261d

using namespace ov;

TEST(StaticShapeInferenceTest, ConvolutionTest) {
    Strides strides{1, 1};
    CoordinateDiff pads_begin{0, 0};
    CoordinateDiff pads_end{0, 0};
    Strides dilations{1, 1};
    const auto auto_pad = op::PadType::SAME_LOWER;

    auto data = std::make_shared<ov::op::v0::Parameter>(element::f32, PartialShape{-1, -1, -1, -1});
    auto filters = std::make_shared<ov::op::v0::Parameter>(element::f32, PartialShape{-1, -1, -1, -1});

    auto conv =
            std::make_shared<op::v1::Convolution>(data, filters, strides, pads_begin, pads_end, dilations, auto_pad);

    std::vector<PartialShape> input_shapes = {PartialShape{3, 6, 5, 5}, PartialShape{7, 6, 3, 3}}, output_shapes = {PartialShape{}};
    shape_infer(conv.get(), input_shapes, output_shapes);

    ASSERT_EQ(output_shapes[0], PartialShape({3, 7, 5, 5}));
    ASSERT_EQ(conv->get_pads_begin(), (CoordinateDiff{1, 1}));
    ASSERT_EQ(conv->get_pads_end(), (CoordinateDiff{1, 1}));

    std::vector<StaticShape> static_input_shapes = {StaticShape{3, 6, 5, 5}, StaticShape{7, 6, 3, 3}}, static_output_shapes = {StaticShape{}};
    shape_infer(conv.get(), static_input_shapes, static_output_shapes);

    ASSERT_EQ(static_output_shapes[0], StaticShape({3, 7, 5, 5}));
    ASSERT_EQ(conv->get_pads_begin(), (CoordinateDiff{1, 1}));
    ASSERT_EQ(conv->get_pads_end(), (CoordinateDiff{1, 1}));
}

<<<<<<< HEAD
TEST(StaticShapeInferenceTest, ShuffleChannelsTest) {
    const auto data = std::make_shared<ov::op::v0::Parameter>(element::f32, PartialShape{-1, -1, -1});
    const auto axis = -1;
    const auto group = 3;
    const auto shuffle_channels = std::make_shared<ov::op::v0::ShuffleChannels>(data, axis, group);

    std::vector<PartialShape> input_shapes = {PartialShape{5, 4, 9}};
    std::vector<PartialShape> output_shapes = {PartialShape{}};
    shape_infer(shuffle_channels.get(), input_shapes, output_shapes);

    ASSERT_EQ(output_shapes[0], input_shapes[0]);

    std::vector<StaticShape> static_input_shapes = {StaticShape{5, 4, 9}};
    std::vector<StaticShape> static_output_shapes = {StaticShape{}};
    shape_infer(shuffle_channels.get(), static_input_shapes, static_output_shapes);

    ASSERT_EQ(static_output_shapes[0], static_input_shapes[0]);
=======
TEST(StaticShapeInferenceTest, ExperimentalDetectronDetectionOutputTest) {
  using Attrs = op::v6::ExperimentalDetectronDetectionOutput::Attributes;
  Attrs attrs;
  attrs.class_agnostic_box_regression = true;
  attrs.deltas_weights = {10.0f, 10.0f, 5.0f, 5.0f};
  attrs.max_delta_log_wh = 2.0f;
  attrs.max_detections_per_image = 5;
  attrs.nms_threshold = 0.2f;
  attrs.num_classes = 2;
  attrs.post_nms_count = 500;
  attrs.score_threshold = 0.01000000074505806f;
  int64_t rois_num = static_cast<int64_t>(attrs.max_detections_per_image);

  auto rois = std::make_shared<ov::op::v0::Parameter>(element::f32,
                                                      PartialShape{-1, -1});
  auto deltas = std::make_shared<ov::op::v0::Parameter>(element::f32,
                                                        PartialShape{-1, -1});
  auto scores = std::make_shared<ov::op::v0::Parameter>(element::f32,
                                                        PartialShape{-1, -1});
  auto im_info = std::make_shared<ov::op::v0::Parameter>(element::f32,
                                                         PartialShape{-1, -1});

  auto detection =
      std::make_shared<ov::op::v6::ExperimentalDetectronDetectionOutput>(
          rois, deltas, scores, im_info, attrs);
  std::vector<PartialShape> input_shapes = {
      PartialShape::dynamic(), PartialShape::dynamic(), PartialShape::dynamic(),
      PartialShape::dynamic()};
  std::vector<PartialShape> output_shapes = {PartialShape::dynamic(),
                                             PartialShape::dynamic(),
                                             PartialShape::dynamic()};
  shape_infer(detection.get(), input_shapes, output_shapes);
  ASSERT_EQ(output_shapes[0], (PartialShape{rois_num, 4}));
  ASSERT_EQ(output_shapes[1], (PartialShape{rois_num}));
  ASSERT_EQ(output_shapes[2], (PartialShape{rois_num}));

  input_shapes = {PartialShape{-1, -1}, PartialShape{-1, -1},
                  PartialShape{-1, -1}, PartialShape{-1, -1}};
  output_shapes = {PartialShape{}, PartialShape{}, PartialShape{}};
  shape_infer(detection.get(), input_shapes, output_shapes);
  ASSERT_EQ(output_shapes[0], (PartialShape{rois_num, 4}));
  ASSERT_EQ(output_shapes[1], (PartialShape{rois_num}));
  ASSERT_EQ(output_shapes[2], (PartialShape{rois_num}));

  input_shapes = {PartialShape{16, 4}, PartialShape{16, 8}, PartialShape{16, 2}, PartialShape{1, 3}};
  output_shapes = {PartialShape{}, PartialShape{}, PartialShape{}};
  shape_infer(detection.get(), input_shapes, output_shapes);
  ASSERT_EQ(output_shapes[0], (PartialShape{rois_num, 4}));
  ASSERT_EQ(output_shapes[1], (PartialShape{rois_num}));
  ASSERT_EQ(output_shapes[2], (PartialShape{rois_num}));

  std::vector<StaticShape> static_input_shapes = {StaticShape{16, 4}, StaticShape{16, 8}, StaticShape{16, 2}, StaticShape{1, 3}};
  std::vector<StaticShape> static_output_shapes = {StaticShape{}, StaticShape{},
                                                   StaticShape{}};
  shape_infer(detection.get(), static_input_shapes, static_output_shapes);
  ASSERT_EQ(static_output_shapes[0],
            StaticShape({attrs.max_detections_per_image, 4}));
  ASSERT_EQ(static_output_shapes[1], StaticShape({attrs.max_detections_per_image}));
  ASSERT_EQ(static_output_shapes[2], StaticShape({attrs.max_detections_per_image}));
>>>>>>> eb7f261d
}

#if 0
TEST(StaticShapeInferenceTest, ConvolutionTimeTest) {
    Strides strides{1, 1};
    CoordinateDiff pads_begin{0, 0};
    CoordinateDiff pads_end{0, 0};
    Strides dilations{1, 1};
    const auto auto_pad = op::PadType::SAME_LOWER;
    auto data = std::make_shared<ov::op::v0::Parameter>(element::f32, PartialShape{3, 6, 5, 5});
    auto filters = std::make_shared<ov::op::v0::Parameter>(element::f32, PartialShape{7, 6, 3, 3});
    auto conv =
            std::make_shared<op::v1::Convolution>(data, filters, strides, pads_begin, pads_end, dilations, auto_pad);
    std::vector<StaticShape> static_input_shapes = {StaticShape{3, 6, 5, 5}, StaticShape{7, 6, 3, 3}}, static_output_shapes = {StaticShape{}};

    auto before = std::chrono::high_resolution_clock::now();
    auto after = std::chrono::high_resolution_clock::now();

    std::cout << conv << std::endl;
    auto convolution_time_sum = 0;
    for (size_t i = 0; i < 10; ++i) {
        before = std::chrono::high_resolution_clock::now();
        shape_infer(conv.get(), static_input_shapes, static_output_shapes);
        after = std::chrono::high_resolution_clock::now();
        auto diff = std::chrono::duration_cast<std::chrono::nanoseconds>(after - before).count();
        std::cout << diff << " ns" << std::endl;
        convolution_time_sum += diff;
    }

    // other operation creation and time measurements: ReLU is an example
    auto relu = std::make_shared<op::v0::Relu>(data);
    std::cout << relu << std::endl;
    auto other_op_time_sum = 0;
    for (size_t i = 0; i < 10; ++i) {
        before = std::chrono::high_resolution_clock::now();
        relu->validate_and_infer_types();
        after = std::chrono::high_resolution_clock::now();
        auto diff = std::chrono::duration_cast<std::chrono::nanoseconds>(after - before).count();
        std::cout << diff << " ns" << std::endl;
        other_op_time_sum += diff;
    }
    std::cout << (convolution_time_sum >= other_op_time_sum ? "ON PAR WITH CONVOLUTION: " : "LONGER THAN CONVOLUTION ")
              << 1. * other_op_time_sum / convolution_time_sum << std::endl;
}
#endif<|MERGE_RESOLUTION|>--- conflicted
+++ resolved
@@ -6,18 +6,11 @@
 #include <convolution_shape_inference.hpp>
 #include <experimental_detectron_detection_output_shape_inference.hpp>
 #include <gtest/gtest.h>
-
-#include <convolution_shape_inference.hpp>
 #include <openvino/core/coordinate_diff.hpp>
 #include <openvino/op/convolution.hpp>
 #include <openvino/op/ops.hpp>
 #include <openvino/op/parameter.hpp>
-<<<<<<< HEAD
 #include <shuffle_channels_shape_inference.hpp>
-
-#include "utils/shape_inference/static_shape.hpp"
-=======
->>>>>>> eb7f261d
 
 using namespace ov;
 
@@ -49,25 +42,6 @@
     ASSERT_EQ(conv->get_pads_end(), (CoordinateDiff{1, 1}));
 }
 
-<<<<<<< HEAD
-TEST(StaticShapeInferenceTest, ShuffleChannelsTest) {
-    const auto data = std::make_shared<ov::op::v0::Parameter>(element::f32, PartialShape{-1, -1, -1});
-    const auto axis = -1;
-    const auto group = 3;
-    const auto shuffle_channels = std::make_shared<ov::op::v0::ShuffleChannels>(data, axis, group);
-
-    std::vector<PartialShape> input_shapes = {PartialShape{5, 4, 9}};
-    std::vector<PartialShape> output_shapes = {PartialShape{}};
-    shape_infer(shuffle_channels.get(), input_shapes, output_shapes);
-
-    ASSERT_EQ(output_shapes[0], input_shapes[0]);
-
-    std::vector<StaticShape> static_input_shapes = {StaticShape{5, 4, 9}};
-    std::vector<StaticShape> static_output_shapes = {StaticShape{}};
-    shape_infer(shuffle_channels.get(), static_input_shapes, static_output_shapes);
-
-    ASSERT_EQ(static_output_shapes[0], static_input_shapes[0]);
-=======
 TEST(StaticShapeInferenceTest, ExperimentalDetectronDetectionOutputTest) {
   using Attrs = op::v6::ExperimentalDetectronDetectionOutput::Attributes;
   Attrs attrs;
@@ -127,7 +101,25 @@
             StaticShape({attrs.max_detections_per_image, 4}));
   ASSERT_EQ(static_output_shapes[1], StaticShape({attrs.max_detections_per_image}));
   ASSERT_EQ(static_output_shapes[2], StaticShape({attrs.max_detections_per_image}));
->>>>>>> eb7f261d
+}
+
+TEST(StaticShapeInferenceTest, ShuffleChannelsTest) {
+    const auto data = std::make_shared<ov::op::v0::Parameter>(element::f32, PartialShape{-1, -1, -1});
+    const auto axis = -1;
+    const auto group = 3;
+    const auto shuffle_channels = std::make_shared<ov::op::v0::ShuffleChannels>(data, axis, group);
+
+    std::vector<PartialShape> input_shapes = {PartialShape{5, 4, 9}};
+    std::vector<PartialShape> output_shapes = {PartialShape{}};
+    shape_infer(shuffle_channels.get(), input_shapes, output_shapes);
+
+    ASSERT_EQ(output_shapes[0], input_shapes[0]);
+
+    std::vector<StaticShape> static_input_shapes = {StaticShape{5, 4, 9}};
+    std::vector<StaticShape> static_output_shapes = {StaticShape{}};
+    shape_infer(shuffle_channels.get(), static_input_shapes, static_output_shapes);
+
+    ASSERT_EQ(static_output_shapes[0], static_input_shapes[0]);
 }
 
 #if 0
