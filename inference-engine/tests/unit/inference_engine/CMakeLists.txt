# Copyright (C) 2019 Intel Corporation
# SPDX-License-Identifier: Apache-2.0
#

set(TARGET_NAME ieUnitTests)

# Find OpenCV components if exist
find_package(OpenCV COMPONENTS imgcodecs videoio imgproc QUIET)
if(NOT OpenCV_FOUND)
    message(ERROR "OPENCV is disabled or not found, " ${TARGET_NAME} " needs OpenCV for its build")
else()
    add_definitions(-DUSE_OPENCV)
endif()

addIeTargetTest(
        NAME ${TARGET_NAME}
        ROOT ${CMAKE_CURRENT_SOURCE_DIR}
        LINK_LIBRARIES
            unitTestUtils
<<<<<<< HEAD
            inference_engine_transformations
=======
            ${OpenCV_LIBRARIES}
>>>>>>> 3b6cb0e0
        ADD_CPPLINT
        DEPENDENCIES
            mock_engine
        LABELS
            IE
)

target_include_directories(${TARGET_NAME} PRIVATE
    $<TARGET_PROPERTY:inference_engine_ir_v7_reader,INTERFACE_INCLUDE_DIRECTORIES>)<|MERGE_RESOLUTION|>--- conflicted
+++ resolved
@@ -17,11 +17,8 @@
         ROOT ${CMAKE_CURRENT_SOURCE_DIR}
         LINK_LIBRARIES
             unitTestUtils
-<<<<<<< HEAD
             inference_engine_transformations
-=======
             ${OpenCV_LIBRARIES}
->>>>>>> 3b6cb0e0
         ADD_CPPLINT
         DEPENDENCIES
             mock_engine
