--- conflicted
+++ resolved
@@ -198,12 +198,7 @@
     testRequest = make_shared<AsyncInferRequestThreadSafeDefault>(mockInferRequestInternal, taskExecutor, taskExecutor);
 
     IInferRequest::Ptr asyncRequest;
-<<<<<<< HEAD
     asyncRequest.reset(new InferRequestBase(testRequest), [](IInferRequest *p) { p->Release(); });
-=======
-    asyncRequest.reset(new InferRequestBase<AsyncInferRequestThreadSafeDefault>(testRequest),
-                       [](IInferRequest *p) { p->Release(); });
->>>>>>> e80e5e7a
     testRequest->SetPointerToPublicInterface(asyncRequest);
 
     testRequest->SetCompletionCallback([](InferenceEngine::IInferRequest::Ptr request, StatusCode status) {
@@ -219,12 +214,7 @@
     auto taskExecutor = std::make_shared<CPUStreamsExecutor>();
     testRequest = make_shared<AsyncInferRequestThreadSafeDefault>(mockInferRequestInternal, taskExecutor, taskExecutor);
     IInferRequest::Ptr asyncRequest;
-<<<<<<< HEAD
     asyncRequest.reset(new InferRequestBase(testRequest), [](IInferRequest *p) { p->Release(); });
-=======
-    asyncRequest.reset(new InferRequestBase<AsyncInferRequestThreadSafeDefault>(testRequest),
-                       [](IInferRequest *p) { p->Release(); });
->>>>>>> e80e5e7a
     testRequest->SetPointerToPublicInterface(asyncRequest);
 
     bool wasCalled = false;
@@ -246,12 +236,7 @@
     auto taskExecutor = std::make_shared<CPUStreamsExecutor>();
     testRequest = make_shared<AsyncInferRequestThreadSafeDefault>(mockInferRequestInternal, taskExecutor, taskExecutor);
     IInferRequest::Ptr asyncRequest;
-<<<<<<< HEAD
     asyncRequest.reset(new InferRequestBase(testRequest), [](IInferRequest *p) { p->Release(); });
-=======
-    asyncRequest.reset(new InferRequestBase<AsyncInferRequestThreadSafeDefault>(testRequest),
-                       [](IInferRequest *p) { p->Release(); });
->>>>>>> e80e5e7a
     testRequest->SetPointerToPublicInterface(asyncRequest);
 
     EXPECT_CALL(*mockInferRequestInternal.get(), InferImpl()).WillOnce(Throw(std::exception()));
