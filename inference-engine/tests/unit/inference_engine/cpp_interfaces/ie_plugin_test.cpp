--- conflicted
+++ resolved
@@ -146,38 +146,6 @@
     }
 }
 
-<<<<<<< HEAD
-TEST(InferencePluginTests, throwsOnNullptrCreation) {
-    InferenceEnginePluginPtr nulptr;
-    InferencePlugin plugin;
-    ASSERT_THROW(plugin = InferencePlugin(nulptr), Exception);
-}
-
-=======
-TEST_F(InferenceEnginePluginInternalTest, executableNetworkInternalExportsMagicAndName) {
-    std::stringstream strm;
-    ASSERT_NO_THROW(mockExeNetworkInternal->WrapOstreamExport(strm));
-    ExportMagic actualMagic = {};
-    strm.read(actualMagic.data(), actualMagic.size());
-    ASSERT_EQ(exportMagic, actualMagic);
-    std::string pluginName;
-    std::getline(strm, pluginName);
-    ASSERT_EQ(pluginId, pluginName);
-    std::string exportedString;
-    std::getline(strm, exportedString);
-    ASSERT_EQ(mockExeNetworkInternal->exportString, exportedString);
-}
-
-TEST_F(InferenceEnginePluginInternalTest, pluginInternalEraseMagicAndNameWhenImports) {
-    std::stringstream strm;
-    ASSERT_NO_THROW(mockExeNetworkInternal->WrapOstreamExport(strm));
-    ASSERT_NO_THROW(mock_plugin_impl->ImportNetwork(strm, {}));
-    ASSERT_EQ(mockExeNetworkInternal->exportString, mock_plugin_impl->importedString);
-    mock_plugin_impl->importedString = {};
-}
-
-
->>>>>>> ad19d84b
 TEST(InferencePluginTests, throwsOnUninitializedGetVersion) {
     InferencePlugin plg;
     ASSERT_THROW(plg.GetVersion(), Exception);
