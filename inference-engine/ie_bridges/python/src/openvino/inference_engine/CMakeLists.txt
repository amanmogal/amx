--- conflicted
+++ resolved
@@ -60,11 +60,7 @@
     target_compile_options(${TARGET_NAME} PRIVATE "-Wno-error=register")
 endif()
 
-<<<<<<< HEAD
-find_package(Python COMPONENTS Interpreter Development REQUIRED)
-=======
 find_package(Python COMPONENTS Interpreter Development)
->>>>>>> 275d4838
 
 # perform copy
 # merge __init__.py files of new and old python api
@@ -73,12 +69,9 @@
     COMMAND ${CMAKE_COMMAND} -E copy ${CMAKE_CURRENT_SOURCE_DIR}/__init__.py ${CMAKE_LIBRARY_OUTPUT_DIRECTORY}/__init__.py
     COMMAND ${CMAKE_COMMAND} -E copy ${PYTHON_BRIDGE_SRC_ROOT}/requirements.txt ${CMAKE_LIBRARY_OUTPUT_DIRECTORY}/../../requirements.txt
     COMMAND ${CMAKE_COMMAND} -E copy ${PYTHON_BRIDGE_SRC_ROOT}/requirements.txt ${PYTHON_BRIDGE_OUTPUT_DIRECTORY}/../../requirements.txt
-<<<<<<< HEAD
-=======
     COMMAND ${Python_EXECUTABLE} ${PYTHON_BRIDGE_SRC_ROOT}/cmake/utils/merge_init_files.py
         -i ${PYTHON_BRIDGE_SRC_ROOT}/src/openvino/__init__.py
         -o ${CMAKE_LIBRARY_OUTPUT_DIRECTORY}/../__init__.py
->>>>>>> 275d4838
 )
 
 # install
