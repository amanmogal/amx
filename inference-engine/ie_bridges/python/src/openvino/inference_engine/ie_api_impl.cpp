// Copyright (C) 2018-2021 Intel Corporation
// SPDX-License-Identifier: Apache-2.0
//

#include "ie_api_impl.hpp"

#include "hetero/hetero_plugin_config.hpp"
#include "ie_iinfer_request.hpp"
#include "ie_plugin_config.hpp"

const std::string EXPORTED_NETWORK_NAME = "undefined";
std::map<std::string, InferenceEngine::Precision> precision_map = {
    {"FP32", InferenceEngine::Precision::FP32}, {"FP64", InferenceEngine::Precision::FP64}, {"FP16", InferenceEngine::Precision::FP16},
    {"I8", InferenceEngine::Precision::I8},     {"I16", InferenceEngine::Precision::I16},   {"I32", InferenceEngine::Precision::I32},
    {"I64", InferenceEngine::Precision::I64},   {"U8", InferenceEngine::Precision::U8},     {"U16", InferenceEngine::Precision::U16},
    {"U32", InferenceEngine::Precision::U32},   {"U64", InferenceEngine::Precision::U64}};

std::map<std::string, InferenceEngine::Layout> layout_map = {{"ANY", InferenceEngine::Layout::ANY},
                                                             {"NCHW", InferenceEngine::Layout::NCHW},
                                                             {"NHWC", InferenceEngine::Layout::NHWC},
                                                             {"OIHW", InferenceEngine::Layout::OIHW},
                                                             {"C", InferenceEngine::Layout::C},
                                                             {"CHW", InferenceEngine::Layout::CHW},
                                                             {"HW", InferenceEngine::Layout::HW},
                                                             {"NC", InferenceEngine::Layout::NC},
                                                             {"CN", InferenceEngine::Layout::CN},
                                                             {"NCDHW", InferenceEngine::Layout::NCDHW},
                                                             {"BLOCKED", InferenceEngine::Layout::BLOCKED}};
#define stringify(name) #name
#define IE_CHECK_CALL(expr)                           \
    {                                                 \
        auto ret = (expr);                            \
        if (ret != InferenceEngine::StatusCode::OK) { \
            IE_THROW() << response.msg;               \
        }                                             \
    }

uint32_t getOptimalNumberOfRequests(const InferenceEngine::ExecutableNetwork& actual) {
    try {
        auto parameter_value = actual.GetMetric(METRIC_KEY(SUPPORTED_METRICS));
        auto supported_metrics = parameter_value.as<std::vector<std::string>>();
        const std::string key = METRIC_KEY(OPTIMAL_NUMBER_OF_INFER_REQUESTS);
        if (std::find(supported_metrics.begin(), supported_metrics.end(), key) != supported_metrics.end()) {
            parameter_value = actual.GetMetric(key);
            if (parameter_value.is<unsigned int>())
                return parameter_value.as<unsigned int>();
            else
                IE_THROW() << "Unsupported format for " << key << "!"
                           << " Please specify number of infer requests directly!";
        } else {
            IE_THROW() << "Can't load network: " << key << " is not supported!"
                       << " Please specify number of infer requests directly!";
        }
    } catch (const std::exception& ex) {
        IE_THROW() << "Can't load network: " << ex.what() << " Please specify number of infer requests directly!";
    }
}

PyObject* parse_parameter(const InferenceEngine::Parameter& param) {
    // Check for std::string
    if (param.is<std::string>()) {
        return PyUnicode_FromString(param.as<std::string>().c_str());
    }
    // Check for int
    else if (param.is<int>()) {
        auto val = param.as<int>();
        return PyLong_FromLong((long)val);
    }
    // Check for unsigned int
    else if (param.is<unsigned int>()) {
        auto val = param.as<unsigned int>();
        return PyLong_FromLong((unsigned long)val);
    }
    // Check for uint64_t
    else if (param.is<uint64_t>()) {
        auto val = param.as<uint64_t>();
        return PyLong_FromLong((unsigned long)val);
    }
    // Check for float
    else if (param.is<float>()) {
        auto val = param.as<float>();
        return PyFloat_FromDouble((double)val);
    }
    // Check for bool
    else if (param.is<bool>()) {
        auto val = param.as<bool>();
        return val ? Py_True : Py_False;
    }
    // Check for std::vector<std::string>
    else if (param.is<std::vector<std::string>>()) {
        auto val = param.as<std::vector<std::string>>();
        PyObject* list = PyList_New(0);
        for (const auto& it : val) {
            PyObject* str_val = PyUnicode_FromString(it.c_str());
            PyList_Append(list, str_val);
        }
        return list;
    }
    // Check for std::vector<int>
    else if (param.is<std::vector<int>>()) {
        auto val = param.as<std::vector<int>>();
        PyObject* list = PyList_New(0);
        for (const auto& it : val) {
            PyList_Append(list, PyLong_FromLong(it));
        }
        return list;
    }
    // Check for std::vector<unsigned int>
    else if (param.is<std::vector<unsigned int>>()) {
        auto val = param.as<std::vector<unsigned int>>();
        PyObject* list = PyList_New(0);
        for (const auto& it : val) {
            PyList_Append(list, PyLong_FromLong(it));
        }
        return list;
    }
    // Check for std::vector<float>
    else if (param.is<std::vector<float>>()) {
        auto val = param.as<std::vector<float>>();
        PyObject* list = PyList_New(0);
        for (const auto& it : val) {
            PyList_Append(list, PyFloat_FromDouble((double)it));
        }
        return list;
    }
    // Check for std::tuple<unsigned int, unsigned int>
    else if (param.is<std::tuple<unsigned int, unsigned int>>()) {
        auto val = param.as<std::tuple<unsigned int, unsigned int>>();
        PyObject* tuple = PyTuple_New(2);
        PyTuple_SetItem(tuple, 0, PyLong_FromUnsignedLong((unsigned long)std::get<0>(val)));
        PyTuple_SetItem(tuple, 1, PyLong_FromUnsignedLong((unsigned long)std::get<1>(val)));
        return tuple;
    }
    // Check for std::tuple<unsigned int, unsigned int, unsigned int>
    else if (param.is<std::tuple<unsigned int, unsigned int, unsigned int>>()) {
        auto val = param.as<std::tuple<unsigned int, unsigned int, unsigned int>>();
        PyObject* tuple = PyTuple_New(3);
        PyTuple_SetItem(tuple, 0, PyLong_FromUnsignedLong((unsigned long)std::get<0>(val)));
        PyTuple_SetItem(tuple, 1, PyLong_FromUnsignedLong((unsigned long)std::get<1>(val)));
        PyTuple_SetItem(tuple, 2, PyLong_FromUnsignedLong((unsigned long)std::get<2>(val)));
        return tuple;
    }
    // Check for std::map<std::string, std::string>
    else if (param.is<std::map<std::string, std::string>>()) {
        auto val = param.as<std::map<std::string, std::string>>();
        PyObject* dict = PyDict_New();
        for (const auto& it : val) {
            PyDict_SetItemString(dict, it.first.c_str(), PyUnicode_FromString(it.second.c_str()));
        }
        return dict;
    }
    // Check for std::map<std::string, int>
    else if (param.is<std::map<std::string, int>>()) {
        auto val = param.as<std::map<std::string, int>>();
        PyObject* dict = PyDict_New();
        for (const auto& it : val) {
            PyDict_SetItemString(dict, it.first.c_str(), PyLong_FromLong((long)it.second));
        }
        return dict;
    } else if (param.is<std::map<InferenceEngine::Precision, float>>()) {
        auto val = param.as<std::map<InferenceEngine::Precision, float>>();
        PyObject* dict = PyDict_New();
        for (const auto& it : val) {
            std::stringstream s;
            s << it.first;
            PyDict_SetItemString(dict, s.str().c_str(), PyFloat_FromDouble((double)it.second));
        }
        return dict;
    } else if (param.is<InferenceEngine::Metrics::DeviceType>()) {
        auto val = param.as<InferenceEngine::Metrics::DeviceType>();
        using namespace InferenceEngine;
        std::stringstream s;
        s << val;
        return PyUnicode_FromString(s.str().c_str());
    } else {
        PyErr_SetString(PyExc_TypeError, "Failed to convert parameter to Python representation!");
        return (PyObject*)NULL;
    }
}

/* FrameworkNodeExtension is a temporary extension that is needed to enable FrameworkNode usage
 * in IRReader for all unknown opsets and operations. To have a connection between Extension and
 * IRReader we register extensions with specific version equal to "framework_node_ext" which
 * triggers FrameworkNode usage
 */
class FrameworkNodeExtension : public InferenceEngine::IExtension {
public:
    void GetVersion(const InferenceEngine::Version*& versionInfo) const noexcept override {
        static InferenceEngine::Version ExtensionDescription = {{1, 0}, "1.0", "framework_node_ext"};

        versionInfo = &ExtensionDescription;
    }

    void Unload() noexcept override {}
};

InferenceEnginePython::IENetwork InferenceEnginePython::read_network(std::string path_to_xml, std::string path_to_bin) {
    InferenceEngine::Core core;
    core.AddExtension(std::make_shared<FrameworkNodeExtension>());
    auto net = core.ReadNetwork(path_to_xml, path_to_bin);
    return InferenceEnginePython::IENetwork(std::make_shared<InferenceEngine::CNNNetwork>(net));
}

InferenceEnginePython::IENetwork::IENetwork(const std::string& model, const std::string& weights) {
    InferenceEngine::Core reader;
    auto net = reader.ReadNetwork(model, weights);
    actual = std::make_shared<InferenceEngine::CNNNetwork>(net);
    name = actual->getName();
    batch_size = actual->getBatchSize();
}

InferenceEnginePython::IENetwork::IENetwork(const std::shared_ptr<InferenceEngine::CNNNetwork>& cnn_network): actual(cnn_network) {
    if (actual == nullptr)
        IE_THROW() << "IENetwork was not initialized.";
    name = actual->getName();
    batch_size = actual->getBatchSize();
}

InferenceEnginePython::IENetwork::IENetwork(PyObject* network) {
    auto* capsule_ptr = PyCapsule_GetPointer(network, "ngraph_function");
    auto* function_sp = static_cast<std::shared_ptr<ngraph::Function>*>(capsule_ptr);
    if (function_sp == nullptr)
        IE_THROW() << "Cannot create CNNNetwork from capsule! Capsule doesn't "
                      "contain nGraph function!";

    InferenceEngine::CNNNetwork cnnNetwork(*function_sp);
    actual = std::make_shared<InferenceEngine::CNNNetwork>(cnnNetwork);
    name = actual->getName();
    batch_size = actual->getBatchSize();
}

void InferenceEnginePython::IENetwork::load_from_buffer(const char* xml, size_t xml_size, uint8_t* bin, size_t bin_size) {
    InferenceEngine::Core reader;
    InferenceEngine::TensorDesc tensorDesc(InferenceEngine::Precision::U8, {bin_size}, InferenceEngine::Layout::C);
    auto weights_blob = InferenceEngine::make_shared_blob<uint8_t>(tensorDesc, bin, bin_size);
    auto net = reader.ReadNetwork(std::string(xml, xml + xml_size), weights_blob);
    name = net.getName();
    actual = std::make_shared<InferenceEngine::CNNNetwork>(net);
    batch_size = actual->getBatchSize();
}

void InferenceEnginePython::IENetwork::serialize(const std::string& path_to_xml, const std::string& path_to_bin) {
    actual->serialize(path_to_xml, path_to_bin);
}

PyObject* InferenceEnginePython::IENetwork::getFunction() {
    const char* py_capsule_name = "ngraph_function";
    auto ngraph_func_ptr = actual->getFunction();
    // create a shared pointer on the heap before putting it in the capsule
    // this secures the lifetime of the object transferred by the capsule
    auto* sp_copy = new std::shared_ptr<const ngraph::Function>(ngraph_func_ptr);

    // a destructor callback that will delete the heap allocated shared_ptr
    // when the capsule is destructed
    auto sp_deleter = [](PyObject* capsule) {
        auto* capsule_ptr = PyCapsule_GetPointer(capsule, "ngraph_function");
        auto* function_sp = static_cast<std::shared_ptr<ngraph::Function>*>(capsule_ptr);
        if (function_sp) {
            delete function_sp;
        }
    };
    if (ngraph_func_ptr) {
        // return PyCapsule_New(&ngraph_func_ptr, py_capsule_name, NULL);
        return PyCapsule_New(sp_copy, py_capsule_name, sp_deleter);
    } else {
        return nullptr;
    }
}

const std::map<std::string, InferenceEngine::InputInfo::Ptr> InferenceEnginePython::IENetwork::getInputsInfo() {
    std::map<std::string, InferenceEngine::InputInfo::Ptr> inputs;
    const InferenceEngine::InputsDataMap& inputsInfo = actual->getInputsInfo();
    for (auto& in : inputsInfo) {
        inputs[in.first] = in.second;
    }
    return inputs;
}

const std::map<std::string, InferenceEngine::DataPtr> InferenceEnginePython::IENetwork::getInputs() {
    std::map<std::string, InferenceEngine::DataPtr> inputs;
    const InferenceEngine::InputsDataMap& inputsInfo = actual->getInputsInfo();
    for (auto& in : inputsInfo) {
        inputs[in.first] = in.second->getInputData();
    }
    return inputs;
}

const std::map<std::string, InferenceEngine::DataPtr> InferenceEnginePython::IENetwork::getOutputs() {
    std::map<std::string, InferenceEngine::DataPtr> outputs;
    const InferenceEngine::OutputsDataMap& outputsInfo = actual->getOutputsInfo();
    for (auto& out : outputsInfo) {
        outputs[out.first] = out.second;
    }
    return outputs;
}

std::string InferenceEnginePython::IENetwork::getOVNameForTensor(const std::string& orig_name) {
    return actual->getOVNameForTensor(orig_name);
}

void InferenceEnginePython::IENetwork::addOutput(const std::string& out_layer, size_t port_id) {
    actual->addOutput(out_layer, port_id);
}

void InferenceEnginePython::IENetwork::setBatch(const size_t size) {
    actual->setBatchSize(size);
}

size_t InferenceEnginePython::IENetwork::getBatch() {
    return actual->getBatchSize();
}

void InferenceEnginePython::IENetwork::reshape(const std::map<std::string, std::vector<size_t>>& input_shapes) {
    actual->reshape(input_shapes);
}

InferenceEnginePython::IEExecNetwork::IEExecNetwork(const std::string& name, size_t num_requests): infer_requests(num_requests), name(name) {
    request_queue_ptr = std::make_shared<IdleInferRequestQueue>();
}

void InferenceEnginePython::IEExecNetwork::infer() {
    InferRequestWrap& request = infer_requests[0];
    request.infer();
}

InferenceEnginePython::IENetwork InferenceEnginePython::IEExecNetwork::GetExecGraphInfo() {
    return IENetwork(std::make_shared<InferenceEngine::CNNNetwork>(actual->GetExecGraphInfo()));
}

PyObject* InferenceEnginePython::IEExecNetwork::getMetric(const std::string& metric_name) {
    return parse_parameter(actual->GetMetric(metric_name));
}

PyObject* InferenceEnginePython::IEExecNetwork::getConfig(const std::string& name) {
    return parse_parameter(actual->GetConfig(name));
}

void InferenceEnginePython::IEExecNetwork::exportNetwork(const std::string& model_file) {
    actual->Export(model_file);
}

std::map<std::string, InferenceEngine::DataPtr> InferenceEnginePython::IEExecNetwork::getInputs() {
    InferenceEngine::ConstInputsDataMap inputsDataMap = actual->GetInputsInfo();
    std::map<std::string, InferenceEngine::DataPtr> pyInputs;
    for (const auto& item : inputsDataMap) {
        pyInputs[item.first] = item.second->getInputData();
    }
    return pyInputs;
}

std::map<std::string, InferenceEngine::InputInfo::CPtr> InferenceEnginePython::IEExecNetwork::getInputsInfo() {
    InferenceEngine::ConstInputsDataMap inputsDataMap = actual->GetInputsInfo();
    std::map<std::string, InferenceEngine::InputInfo::CPtr> pyInputs;
    for (const auto& item : inputsDataMap) {
        pyInputs[item.first] = item.second;
    }
    return pyInputs;
}

std::map<std::string, InferenceEngine::CDataPtr> InferenceEnginePython::IEExecNetwork::getOutputs() {
    InferenceEngine::ConstOutputsDataMap outputsDataMap = actual->GetOutputsInfo();
    std::map<std::string, InferenceEngine::CDataPtr> pyOutputs;
    for (const auto& item : outputsDataMap) {
        pyOutputs[item.first] = item.second;
    }
    return pyOutputs;
}

<<<<<<< HEAD
void InferenceEnginePython::InferRequestWrap::setBlob(const std::string& blob_name, const InferenceEngine::Blob::Ptr& blob_ptr) {
=======
std::shared_ptr<InferenceEngine::ExecutableNetwork> InferenceEnginePython::IEExecNetwork::getPluginLink(){
    return actual;
}

void InferenceEnginePython::InferRequestWrap::setBlob(const std::string& blob_name,
                                                      const InferenceEngine::Blob::Ptr& blob_ptr) {
>>>>>>> 4918533b
    request_ptr.SetBlob(blob_name.c_str(), blob_ptr);
}

void InferenceEnginePython::InferRequestWrap::setBlob(const std::string& blob_name, const InferenceEngine::Blob::Ptr& blob_ptr,
                                                      const InferenceEngine::PreProcessInfo& info) {
    request_ptr.SetBlob(blob_name.c_str(), blob_ptr, info);
}

const InferenceEngine::PreProcessInfo& InferenceEnginePython::InferRequestWrap::getPreProcess(const std::string& blob_name) {
    return request_ptr.GetPreProcess(blob_name.c_str());
}

InferenceEngine::Blob::Ptr InferenceEnginePython::InferRequestWrap::getBlobPtr(const std::string& blob_name) {
    return request_ptr.GetBlob(blob_name.c_str());
}

void InferenceEnginePython::InferRequestWrap::setBatch(int size) {
    request_ptr.SetBatch(size);
}

std::vector<InferenceEnginePython::CVariableState> InferenceEnginePython::InferRequestWrap::queryState() {
    auto queryStateVec = request_ptr.QueryState();
    std::vector<InferenceEnginePython::CVariableState> memoryStates;
    for (const auto& state : queryStateVec) {
        InferenceEnginePython::CVariableState st;
        st.variableState = state;
        memoryStates.push_back(st);
    }
    return memoryStates;
}

void InferenceEnginePython::InferRequestWrap::setCyCallback(cy_callback callback, void* data) {
    user_callback = callback;
    user_data = data;
}

void InferenceEnginePython::InferRequestWrap::infer() {
    start_time = Time::now();
    request_ptr.Infer();
    auto end_time = Time::now();
    auto execTime = std::chrono::duration_cast<ns>(end_time - start_time);
    exec_time = static_cast<double>(execTime.count()) * 0.000001;
}

void InferenceEnginePython::InferRequestWrap::infer_async() {
    request_queue_ptr->setRequestBusy(index);
    start_time = Time::now();
    request_ptr.StartAsync();
}

int InferenceEnginePython::InferRequestWrap::wait(int64_t timeout) {
    InferenceEngine::StatusCode code = request_ptr.Wait(timeout);
    if (code != InferenceEngine::RESULT_NOT_READY) {
        request_queue_ptr->setRequestIdle(index);
    }
    return static_cast<int>(code);
}

std::map<std::string, InferenceEnginePython::ProfileInfo> InferenceEnginePython::InferRequestWrap::getPerformanceCounts() {
    std::map<std::string, InferenceEngine::InferenceEngineProfileInfo> perf_counts = request_ptr.GetPerformanceCounts();
    std::map<std::string, InferenceEnginePython::ProfileInfo> perf_map;

    for (auto it : perf_counts) {
        InferenceEnginePython::ProfileInfo profile_info;
        switch (it.second.status) {
        case InferenceEngine::InferenceEngineProfileInfo::EXECUTED:
            profile_info.status = "EXECUTED";
            break;
        case InferenceEngine::InferenceEngineProfileInfo::NOT_RUN:
            profile_info.status = "NOT_RUN";
            break;
        case InferenceEngine::InferenceEngineProfileInfo::OPTIMIZED_OUT:
            profile_info.status = "OPTIMIZED_OUT";
            break;
        default:
            profile_info.status = "UNKNOWN";
        }
        profile_info.exec_type = it.second.exec_type;
        profile_info.layer_type = it.second.layer_type;
        profile_info.cpu_time = it.second.cpu_uSec;
        profile_info.real_time = it.second.realTime_uSec;
        profile_info.execution_index = it.second.execution_index;
        perf_map[it.first] = profile_info;
    }
    return perf_map;
}

std::string InferenceEnginePython::get_version() {
    auto version = InferenceEngine::GetInferenceEngineVersion();
    return version->buildNumber;
}

InferenceEnginePython::IECore::IECore(const std::string& xmlConfigFile) {
    actual = InferenceEngine::Core(xmlConfigFile);
}

std::map<std::string, InferenceEngine::Version> InferenceEnginePython::IECore::getVersions(const std::string& deviceName) {
    return actual.GetVersions(deviceName);
}

int InferenceEnginePython::IEExecNetwork::wait(int num_requests, int64_t timeout) {
    return request_queue_ptr->wait(num_requests, timeout);
}

int InferenceEnginePython::IEExecNetwork::getIdleRequestId() {
    return request_queue_ptr->getIdleRequestId();
}

int InferenceEnginePython::IdleInferRequestQueue::wait(int num_requests, int64_t timeout) {
    std::unique_lock<std::mutex> lock(mutex);
    if (timeout > 0) {
        if (!cv.wait_for(lock, std::chrono::milliseconds(timeout), [this, num_requests]() {
                return idle_ids.size() >= num_requests;
            }))
            return static_cast<int>(InferenceEngine::StatusCode::RESULT_NOT_READY);
    } else
        cv.wait(lock, [this, num_requests]() {
            return idle_ids.size() >= num_requests;
        });
    return static_cast<int>(InferenceEngine::StatusCode::OK);
}

void InferenceEnginePython::IdleInferRequestQueue::setRequestIdle(int index) {
    std::unique_lock<std::mutex> lock(mutex);
    idle_ids.emplace_back(index);
    cv.notify_all();
}

void InferenceEnginePython::IdleInferRequestQueue::setRequestBusy(int index) {
    std::lock_guard<std::mutex> lock(mutex);
    idle_ids.remove(index);
}

int InferenceEnginePython::IdleInferRequestQueue::getIdleRequestId() {
    std::lock_guard<std::mutex> lock(mutex);
    return idle_ids.size() ? idle_ids.front() : -1;
}

void InferenceEnginePython::IEExecNetwork::createInferRequests(int num_requests) {
    if (0 == num_requests) {
        num_requests = getOptimalNumberOfRequests(*actual);
    }
    infer_requests.resize(num_requests);

    for (size_t i = 0; i < num_requests; ++i) {
        InferRequestWrap& infer_request = infer_requests[i];
        infer_request.index = i;
        request_queue_ptr->setRequestIdle(i);
        infer_request.request_queue_ptr = request_queue_ptr;
        infer_request.request_ptr = actual->CreateInferRequest();

        infer_request.request_ptr.SetCompletionCallback<std::function<void(InferenceEngine::InferRequest r, InferenceEngine::StatusCode)>>(
            [&](InferenceEngine::InferRequest request, InferenceEngine::StatusCode code) {
                if (code != InferenceEngine::StatusCode::OK) {
                    IE_EXCEPTION_SWITCH(code, ExceptionType,
                                        InferenceEngine::details::ThrowNow<ExceptionType> {} <<=
                                        std::stringstream {} << IE_LOCATION << InferenceEngine::details::ExceptionTraits<ExceptionType>::string());
                }

                auto end_time = Time::now();
                auto execTime = std::chrono::duration_cast<ns>(end_time - infer_request.start_time);
                infer_request.exec_time = static_cast<double>(execTime.count()) * 0.000001;
                infer_request.request_queue_ptr->setRequestIdle(infer_request.index);
                if (infer_request.user_callback) {
                    infer_request.user_callback(infer_request.user_data, code);
                }
            });
    }
}

InferenceEnginePython::IENetwork InferenceEnginePython::IECore::readNetwork(const std::string& modelPath, const std::string& binPath) {
    InferenceEngine::CNNNetwork net = actual.ReadNetwork(modelPath, binPath);
    return IENetwork(std::make_shared<InferenceEngine::CNNNetwork>(net));
}

InferenceEnginePython::IENetwork InferenceEnginePython::IECore::readNetwork(const std::string& model, const uint8_t* bin, size_t bin_size) {
    InferenceEngine::MemoryBlob::Ptr weights_blob;
    if (bin_size != 0) {
        InferenceEngine::TensorDesc tensorDesc(InferenceEngine::Precision::U8, {bin_size}, InferenceEngine::Layout::C);
        weights_blob = InferenceEngine::make_shared_blob<uint8_t>(tensorDesc);
        weights_blob->allocate();
        memcpy(weights_blob->rwmap().as<uint8_t*>(), bin, bin_size);
    }
    InferenceEngine::CNNNetwork net = actual.ReadNetwork(model, weights_blob);
    return IENetwork(std::make_shared<InferenceEngine::CNNNetwork>(net));
}

std::unique_ptr<InferenceEnginePython::IEExecNetwork> InferenceEnginePython::IECore::loadNetwork(IENetwork network, const std::string& deviceName,
                                                                                                 const std::map<std::string, std::string>& config,
                                                                                                 int num_requests) {
    auto exec_network = InferenceEnginePython::make_unique<InferenceEnginePython::IEExecNetwork>(network.name, num_requests);
    exec_network->actual = std::make_shared<InferenceEngine::ExecutableNetwork>(actual.LoadNetwork(*network.actual, deviceName, config));
    exec_network->createInferRequests(num_requests);

    return exec_network;
}

std::unique_ptr<InferenceEnginePython::IEExecNetwork> InferenceEnginePython::IECore::loadNetworkFromFile(const std::string& modelPath,
                                                                                                         const std::string& deviceName,
                                                                                                         const std::map<std::string, std::string>& config,
                                                                                                         int num_requests) {
    auto exec_network = InferenceEnginePython::make_unique<InferenceEnginePython::IEExecNetwork>(modelPath, num_requests);
    exec_network->actual = std::make_shared<InferenceEngine::ExecutableNetwork>(actual.LoadNetwork(modelPath, deviceName, config));
    exec_network->createInferRequests(num_requests);

    return exec_network;
}

std::unique_ptr<InferenceEnginePython::IEExecNetwork> InferenceEnginePython::IECore::importNetwork(const std::string& modelFIle, const std::string& deviceName,
                                                                                                   const std::map<std::string, std::string>& config,
                                                                                                   int num_requests) {
    auto exec_network = InferenceEnginePython::make_unique<InferenceEnginePython::IEExecNetwork>(EXPORTED_NETWORK_NAME, num_requests);
    exec_network->actual = std::make_shared<InferenceEngine::ExecutableNetwork>(actual.ImportNetwork(modelFIle, deviceName, config));
    exec_network->createInferRequests(num_requests);

    return exec_network;
}

std::map<std::string, std::string> InferenceEnginePython::IECore::queryNetwork(InferenceEnginePython::IENetwork network, const std::string& deviceName,
                                                                               const std::map<std::string, std::string>& config) {
    auto res = actual.QueryNetwork(*network.actual, deviceName, config);
    return res.supportedLayersMap;
}

void InferenceEnginePython::IECore::setConfig(const std::map<std::string, std::string>& config, const std::string& deviceName) {
    actual.SetConfig(config, deviceName);
}

void InferenceEnginePython::IECore::registerPlugin(const std::string& pluginName, const std::string& deviceName) {
    actual.RegisterPlugin(pluginName, deviceName);
}

void InferenceEnginePython::IECore::unregisterPlugin(const std::string& deviceName) {
    actual.UnregisterPlugin(deviceName);
}

void InferenceEnginePython::IECore::registerPlugins(const std::string& xmlConfigFile) {
    actual.RegisterPlugins(xmlConfigFile);
}

void InferenceEnginePython::IECore::addExtension(const std::string& ext_lib_path, const std::string& deviceName) {
    auto extension_ptr = std::make_shared<InferenceEngine::Extension>(ext_lib_path);
    auto extension = std::dynamic_pointer_cast<InferenceEngine::IExtension>(extension_ptr);
    actual.AddExtension(extension, deviceName);
}

std::vector<std::string> InferenceEnginePython::IECore::getAvailableDevices() {
    return actual.GetAvailableDevices();
}

PyObject* InferenceEnginePython::IECore::getMetric(const std::string& deviceName, const std::string& name) {
    InferenceEngine::Parameter param = actual.GetMetric(deviceName, name);
    return parse_parameter(param);
}

PyObject* InferenceEnginePython::IECore::getConfig(const std::string& deviceName, const std::string& name) {
    InferenceEngine::Parameter param = actual.GetConfig(deviceName, name);
    return parse_parameter(param);
}

void InferenceEnginePython::CVariableState::reset() {
    variableState.Reset();
}

std::string InferenceEnginePython::CVariableState::getName() {
    return variableState.GetName();
}

InferenceEngine::Blob::Ptr InferenceEnginePython::CVariableState::getState() {
    InferenceEngine::Blob::CPtr c_blob = variableState.GetState();
    return std::const_pointer_cast<InferenceEngine::Blob>(c_blob);
}

void InferenceEnginePython::CVariableState::setState(InferenceEngine::Blob::Ptr state) {
    variableState.SetState(state);
}<|MERGE_RESOLUTION|>--- conflicted
+++ resolved
@@ -366,16 +366,11 @@
     return pyOutputs;
 }
 
-<<<<<<< HEAD
+std::shared_ptr<InferenceEngine::ExecutableNetwork> InferenceEnginePython::IEExecNetwork::getPluginLink() {
+    return actual;
+}
+
 void InferenceEnginePython::InferRequestWrap::setBlob(const std::string& blob_name, const InferenceEngine::Blob::Ptr& blob_ptr) {
-=======
-std::shared_ptr<InferenceEngine::ExecutableNetwork> InferenceEnginePython::IEExecNetwork::getPluginLink(){
-    return actual;
-}
-
-void InferenceEnginePython::InferRequestWrap::setBlob(const std::string& blob_name,
-                                                      const InferenceEngine::Blob::Ptr& blob_ptr) {
->>>>>>> 4918533b
     request_ptr.SetBlob(blob_name.c_str(), blob_ptr);
 }
 
