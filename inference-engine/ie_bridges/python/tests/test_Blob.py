# Copyright (C) 2018-2021 Intel Corporation
# SPDX-License-Identifier: Apache-2.0

import pytest

import numpy as np

from openvino.inference_engine import TensorDesc, Blob
from conftest import image_path


path_to_image = image_path()


def test_init_with_tensor_desc():
    tensor_desc = TensorDesc("FP32", [1, 3, 127, 127], "NHWC")
    blob = Blob(tensor_desc)
    assert isinstance(blob.buffer, np.ndarray)
    assert blob.tensor_desc == tensor_desc


def test_init_with_numpy():
    tensor_desc = TensorDesc("FP32", [1, 3, 127, 127], "NCHW")
    array = np.ones(shape=(1, 3, 127, 127), dtype=np.float32)
    blob = Blob(tensor_desc, array)
    assert isinstance(blob.buffer, np.ndarray)
    assert blob.tensor_desc == tensor_desc


def test_get_tensor_desc():
    tensor_desc = TensorDesc("FP32", [1, 127, 127, 3], "NHWC")
    blob = Blob(tensor_desc)
    assert blob.tensor_desc == tensor_desc


def test_get_buffer():
    tensor_desc = TensorDesc("FP32", [1, 3, 127, 127], "NCHW")
    array = np.ones(shape=(1, 3, 127, 127), dtype=np.float32)
    blob = Blob(tensor_desc, array)
    assert np.array_equal(blob.buffer, array)


@pytest.mark.parametrize("precision, numpy_precision", [
    ("FP32", np.float32),
    ("FP64", np.float64),
    ("FP16", np.float16),
    ("I8", np.int8),
    ("U8", np.uint8),
    ("I32", np.int32),
    ("I16", np.int16),
    ("U16", np.uint16),
    ("I64", np.int64),
    ("BOOL", np.uint8),
    ("BIN", np.int8),
    ("BF16", np.float16),
])
<<<<<<< HEAD
def test_writes_to_buffer(precision, numpy_precision):
    tensor_desc = TensorDesc(precision, [1, 3, 127, 127], "NCHW")
    array = np.zeros(shape=(1, 3, 127, 127), dtype=numpy_precision)
    blob = Blob(tensor_desc, array)
    ones_arr = np.ones(shape=(1, 3, 127, 127), dtype=numpy_precision)
    blob.buffer[:] = ones_arr
    assert np.array_equal(blob.buffer, ones_arr)


def write_to_buffer(precision, numpy_precision):
=======
def test_write_to_buffer(precision, numpy_precision):
>>>>>>> 170223d8
    tensor_desc = TensorDesc(precision, [1, 3, 127, 127], "NCHW")
    array = np.zeros(shape=(1, 3, 127, 127), dtype=numpy_precision)
    blob = Blob(tensor_desc, array)
    ones_arr = np.ones(shape=(1, 3, 127, 127), dtype=numpy_precision)
    blob.buffer[:] = ones_arr
    assert np.array_equal(blob.buffer, ones_arr)


def test_write_numpy_scalar_int64():
    tensor_desc = TensorDesc("I64", [], "SCALAR")
    scalar = np.array(0, dtype=np.int64)
    blob = Blob(tensor_desc, scalar)
    scalar_to_write = np.array(1, dtype=np.int64)
    blob.buffer[:] = scalar_to_write
    assert np.array_equal(blob.buffer, np.atleast_1d(scalar_to_write))


def test_incompatible_array_and_td():
    tensor_desc = TensorDesc("FP32", [1, 3, 127, 127], "NCHW")
    array = np.zeros(shape=(1, 2, 3, 4), dtype=np.float32)
    with pytest.raises(AttributeError) as e:
        Blob(tensor_desc, array)
    assert "Number of elements in provided numpy array 24 and " \
           "required by TensorDesc 48387 are not equal" in str(e.value)


def test_incompatible_input_precision():
    import cv2
    n, c, h, w = (1, 3, 32, 32)
    image = cv2.imread(path_to_image)
    if image is None:
        raise FileNotFoundError("Input image not found")

    image = cv2.resize(image, (h, w)) / 255
    image = image.transpose((2, 0, 1))
    image = image.reshape((n, c, h, w))
    tensor_desc = TensorDesc("FP32", [1, 3, 32, 32], "NCHW")
    with pytest.raises(ValueError) as e:
        Blob(tensor_desc, image)
    assert "Data type float64 of provided numpy array " \
           "doesn't match to TensorDesc precision FP32" in str(e.value)<|MERGE_RESOLUTION|>--- conflicted
+++ resolved
@@ -54,7 +54,6 @@
     ("BIN", np.int8),
     ("BF16", np.float16),
 ])
-<<<<<<< HEAD
 def test_writes_to_buffer(precision, numpy_precision):
     tensor_desc = TensorDesc(precision, [1, 3, 127, 127], "NCHW")
     array = np.zeros(shape=(1, 3, 127, 127), dtype=numpy_precision)
@@ -65,9 +64,6 @@
 
 
 def write_to_buffer(precision, numpy_precision):
-=======
-def test_write_to_buffer(precision, numpy_precision):
->>>>>>> 170223d8
     tensor_desc = TensorDesc(precision, [1, 3, 127, 127], "NCHW")
     array = np.zeros(shape=(1, 3, 127, 127), dtype=numpy_precision)
     blob = Blob(tensor_desc, array)
