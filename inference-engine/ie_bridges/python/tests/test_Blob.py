# Copyright (C) 2018-2021 Intel Corporation
# SPDX-License-Identifier: Apache-2.0

import pytest

import numpy as np

from openvino.inference_engine import TensorDesc, Blob
from conftest import image_path


path_to_image = image_path()


def test_init_with_tensor_desc():
    tensor_desc = TensorDesc("FP32", [1, 3, 127, 127], "NHWC")
    blob = Blob(tensor_desc)
    assert isinstance(blob.buffer, np.ndarray)
    assert blob.tensor_desc == tensor_desc


def test_init_with_numpy():
    tensor_desc = TensorDesc("FP32", [1, 3, 127, 127], "NCHW")
    array = np.ones(shape=(1, 3, 127, 127), dtype=np.float32)
    blob = Blob(tensor_desc, array)
    assert isinstance(blob.buffer, np.ndarray)
    assert blob.tensor_desc == tensor_desc


def test_get_tensor_desc():
    tensor_desc = TensorDesc("FP32", [1, 127, 127, 3], "NHWC")
    blob = Blob(tensor_desc)
    assert blob.tensor_desc == tensor_desc


def test_get_buffer():
    tensor_desc = TensorDesc("FP32", [1, 3, 127, 127], "NCHW")
    array = np.ones(shape=(1, 3, 127, 127), dtype=np.float32)
    blob = Blob(tensor_desc, array)
    assert np.array_equal(blob.buffer, array)


@pytest.mark.parametrize("precision, numpy_precision", [
    ("FP32", np.float32),
    ("FP64", np.float64),
    ("FP16", np.float16),
    ("I8", np.int8),
    ("U8", np.uint8),
    ("I32", np.int32),
    ("I16", np.int16),
    ("U16", np.uint16),
    ("I64", np.int64),
    ("BOOL", np.uint8),
    ("BIN", np.int8),
    ("BF16", np.float16),
])
<<<<<<< HEAD
def test_writes_to_buffer(precision, numpy_precision):
    tensor_desc = TensorDesc(precision, [1, 3, 127, 127], "NCHW")
    array = np.zeros(shape=(1, 3, 127, 127), dtype=numpy_precision)
    blob = Blob(tensor_desc, array)
    ones_arr = np.ones(shape=(1, 3, 127, 127), dtype=numpy_precision)
    blob.buffer[:] = ones_arr
    assert np.array_equal(blob.buffer, ones_arr)


def write_to_buffer(precision, numpy_precision):
=======
def test_write_to_buffer(precision, numpy_precision):
>>>>>>> 170223d8
    tensor_desc = TensorDesc(precision, [1, 3, 127, 127], "NCHW")
    array = np.zeros(shape=(1, 3, 127, 127), dtype=numpy_precision)
    blob = Blob(tensor_desc, array)
    ones_arr = np.ones(shape=(1, 3, 127, 127), dtype=numpy_precision)
    blob.buffer[:] = ones_arr
    assert np.array_equal(blob.buffer, ones_arr)


def test_write_numpy_scalar_int64():
    tensor_desc = TensorDesc("I64", [], "SCALAR")
    scalar = np.array(0, dtype=np.int64)
    blob = Blob(tensor_desc, scalar)
    scalar_to_write = np.array(1, dtype=np.int64)
    blob.buffer[:] = scalar_to_write
    assert np.array_equal(blob.buffer, np.atleast_1d(scalar_to_write))


def test_incompatible_array_and_td():
    tensor_desc = TensorDesc("FP32", [1, 3, 127, 127], "NCHW")
    array = np.zeros(shape=(1, 2, 3, 4), dtype=np.float32)
    with pytest.raises(AttributeError) as e:
        Blob(tensor_desc, array)
    assert "Number of elements in provided numpy array 24 and " \
           "required by TensorDesc 48387 are not equal" in str(e.value)


def test_incompatible_input_precision():
    import cv2
    n, c, h, w = (1, 3, 32, 32)
    image = cv2.imread(path_to_image)
    if image is None:
        raise FileNotFoundError("Input image not found")

    image = cv2.resize(image, (h, w)) / 255
    image = image.transpose((2, 0, 1))
    image = image.reshape((n, c, h, w))
    tensor_desc = TensorDesc("FP32", [1, 3, 32, 32], "NCHW")
    with pytest.raises(ValueError) as e:
        Blob(tensor_desc, image)
    assert "Data type float64 of provided numpy array " \
           "doesn't match to TensorDesc precision FP32" in str(e.value)<|MERGE_RESOLUTION|>--- conflicted
+++ resolved
@@ -54,20 +54,7 @@
     ("BIN", np.int8),
     ("BF16", np.float16),
 ])
-<<<<<<< HEAD
-def test_writes_to_buffer(precision, numpy_precision):
-    tensor_desc = TensorDesc(precision, [1, 3, 127, 127], "NCHW")
-    array = np.zeros(shape=(1, 3, 127, 127), dtype=numpy_precision)
-    blob = Blob(tensor_desc, array)
-    ones_arr = np.ones(shape=(1, 3, 127, 127), dtype=numpy_precision)
-    blob.buffer[:] = ones_arr
-    assert np.array_equal(blob.buffer, ones_arr)
-
-
-def write_to_buffer(precision, numpy_precision):
-=======
 def test_write_to_buffer(precision, numpy_precision):
->>>>>>> 170223d8
     tensor_desc = TensorDesc(precision, [1, 3, 127, 127], "NCHW")
     array = np.zeros(shape=(1, 3, 127, 127), dtype=numpy_precision)
     blob = Blob(tensor_desc, array)
