--- conflicted
+++ resolved
@@ -134,18 +134,6 @@
     
 endif ()
 
-## pre-production package for hybrid support (windows/macos/linux only)
-if (NOT ANDROID AND NOT(LINUX AND AARCH64))
-    if(DEFINED ENV{THIRDPARTY_SERVER_PATH})
-        set(IE_PATH_TO_DEPS "$ENV{THIRDPARTY_SERVER_PATH}")
-    elseif(DEFINED THIRDPARTY_SERVER_PATH)
-        set(IE_PATH_TO_DEPS "${THIRDPARTY_SERVER_PATH}")
-    else()
-        message(WARNING "THIRDPARTY_SERVER_PATH is not set (env or cmake cmd-line define). Pre-production TBB (with Hybrid support) cannot be loaded!")
-    endif()
-    message(STATUS "THIRDPARTY_SERVER_PATH=${IE_PATH_TO_DEPS}")
-endif()
-
 ## TBB package
 if (THREADING STREQUAL "TBB" OR THREADING STREQUAL "TBB_AUTO")
     reset_deps_cache(TBBROOT TBB_DIR)
@@ -158,11 +146,7 @@
                 ENVIRONMENT "TBBROOT"
                 SHA256 "f1c9b9e2861efdaa01552bd25312ccbc5feeb45551e5f91ae61e29221c5c1479")
         RESOLVE_DEPENDENCY(TBBBIND_2_4
-<<<<<<< HEAD
-                ARCHIVE_WIN "tbbbind_2_4_static_win_v4.zip"
-=======
                 ARCHIVE_WIN "tbbbind_2_4_static_win.zip"
->>>>>>> 89ff967b
                 TARGET_PATH "${TEMP}/tbbbind_2_4"
                 ENVIRONMENT "TBBBIND_2_4_ROOT"
                 SHA256 "1a3a05082cc5ef1a764d635793be347b82c795f0e9ced771515fc3706a4dc4f0")
@@ -178,11 +162,7 @@
                 TARGET_PATH "${TEMP}/tbb"
                 SHA256 "95b2f3b0b70c7376a0c7de351a355c2c514b42c4966e77e3e34271a599501008")
         RESOLVE_DEPENDENCY(TBBBIND_2_4
-<<<<<<< HEAD
-                ARCHIVE_LIN "tbbbind_2_4_static_lin_v4.tgz"
-=======
                 ARCHIVE_LIN "tbbbind_2_4_static_lin.tgz"
->>>>>>> 89ff967b
                 TARGET_PATH "${TEMP}/tbbbind_2_4"
                 SHA256 "888582a94f81821f9894cc089db36d5a6c2e0b6998cfa1fec0c027f28c597ada")
     elseif(LINUX AND AARCH64)
