--- conflicted
+++ resolved
@@ -445,17 +445,13 @@
           ${INSTALL_TEST_DIR}/ov_auto_unit_tests --gtest_print_time=1 \
                 --gtest_output=xml:${INSTALL_TEST_DIR}/TEST-ov_auto_unit_tests.xml
 
-<<<<<<< HEAD
-      - name: AUTO FuncTests
+      - name: AUTO func Tests
         run: |
           source ${{ env.INSTALL_DIR }}/setupvars.sh
           ${{ env.INSTALL_TEST_DIR }}/ov_auto_func_tests --gtest_print_time=1 \
                 --gtest_output=xml:${{ env.INSTALL_TEST_DIR }}/TEST-ov_auto_func_tests.xml
 
-      - name: Template plugin tests
-=======
       - name: Template plugin func tests
->>>>>>> 85145cd6
         run: |
           source ${INSTALL_DIR}/setupvars.sh
           ${INSTALL_TEST_DIR}/ov_template_func_tests --gtest_print_time=1 \
