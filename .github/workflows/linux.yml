--- conflicted
+++ resolved
@@ -118,12 +118,6 @@
       # Build
       #
 
-<<<<<<< HEAD
-=======
-      - name: Setup ccache dir
-        run: mkdir -p ${CCACHE_DIR}
-
->>>>>>> 64cc3a96
       - name: CMake configure - OpenVINO
         run: |
           cmake \
