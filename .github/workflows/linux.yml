name: Tests on Linux (Ubuntu 20.04, Python 3.11)
on:
  schedule:
    # at 00:00 on Wednesday and Saturday
    - cron: '0 0 * * 3,6'
  workflow_dispatch:
  pull_request:
    paths-ignore:
      - '**/docs/**'
      - 'docs/**'
      - '**/**.md'
      - '**.md'
      - '**/layer_tests_summary/**'
      - '**/conformance/**'
  push:
    paths-ignore:
      - '**/docs/**'
      - 'docs/**'
      - '**/**.md'
      - '**.md'
      - '**/layer_tests_summary/**'
      - '**/conformance/**'
    branches:
      - master
      - 'releases/**'

concurrency:
  # github.ref is not unique in post-commit
  group: ${{ github.event_name == 'push' && github.run_id || github.ref }}-linux
  cancel-in-progress: true

env:
  PIP_CACHE_PATH: /mount/caches/pip/linux
  PYTHON_VERSION: '3.11'

jobs:
  Smart_CI:
    runs-on: ubuntu-latest
    outputs:
      affected_components: "${{ steps.smart_ci.outputs.affected_components }}"
    steps:
      - name: Get affected components
        id: smart_ci
        uses: akladiev/testrepo/.github/actions/affected-components@0.1.2
        with:
          repository: ${{ github.repository }}
          pr: ${{ github.event.pull_request.number }}
          commit_sha: ${{ github.sha }}
          component_pattern: "category: (.*)"
          repo_token: ${{ secrets.GITHUB_TOKEN }} # it has read-only access for forks, should be fine

      - name: Show affected components
        run: |
          echo "${{ toJSON(steps.smart_ci.outputs.affected_components) }}"
        shell: bash

  Build:
    needs: Smart_CI
    defaults:
      run:
        shell: bash
    runs-on: aks-linux-16-cores
    container:
      image: openvinogithubactions.azurecr.io/dockerhub/ubuntu:20.04
      volumes:
        - /mount/caches:/mount/caches
    env:
      DEBIAN_FRONTEND: noninteractive # to prevent apt-get from waiting user input
      CMAKE_BUILD_TYPE: 'Release'
      CMAKE_GENERATOR: 'Ninja Multi-Config'
      CMAKE_CXX_COMPILER_LAUNCHER: ccache
      CMAKE_C_COMPILER_LAUNCHER: ccache
<<<<<<< HEAD
      OPENVINO_REPO: ${{ github.workspace }}/openvino
      OPENVINO_CONTRIB_REPO: ${{ github.workspace }}/openvino_contrib
      INSTALL_DIR: ${{ github.workspace }}/install
      INSTALL_TEST_DIR: ${{ github.workspace }}/install/tests
      SAMPLES_INSTALL_DIR: ${{ github.workspace }}/install/samples
      LAYER_TESTS_INSTALL_DIR: ${{ github.workspace }}/install/tests/layer_tests
      MODEL_HUB_TESTS_INSTALL_DIR: ${{ github.workspace }}/install/tests/model_hub_tests
      BUILD_DIR: ${{ github.workspace }}/build
      DATA_PATH: ${{ github.workspace }}/testdata
      MODELS_PATH: ${{ github.workspace }}/testdata
      OV_TEMP: ${{ github.workspace }}/openvino_temp
      PYTHON_STATIC_ARGS: -m "not dynamic_library"
      SAMPLES_AFFECTED: ${{ fromJSON(needs.Smart_CI.outputs.affected_components).samples }}
    steps:
      - name: This step will be executed only if CI component was changed
        if: fromJSON(needs.Smart_CI.outputs.affected_components).CI
        run: |
          echo "CI component was changed"

      - name: This step will be executed only if CI component was NOT changed
        if: "!fromJSON(needs.Smart_CI.outputs.affected_components).CI"
        run: |
          echo "CI component was NOT changed"
=======
      GITHUB_WORKSPACE: '/__w/openvino/openvino'
      OPENVINO_REPO: /__w/openvino/openvino/openvino
      OPENVINO_CONTRIB_REPO: /__w/openvino/openvino/openvino_contrib
      INSTALL_DIR: /__w/openvino/openvino/openvino_install
      INSTALL_TEST_DIR: /__w/openvino/openvino/tests_install
      BUILD_DIR: /__w/openvino/openvino/openvino_build
      OPENVINO_CONTRIB_BUILD_DIR: /__w/openvino/openvino/openvino_contrib_build
      CCACHE_DIR: /mount/caches/ccache/ubuntu20_x86_64_Release
      CCACHE_TEMPDIR: /__w/openvino/openvino/ccache_temp
      CCACHE_MAXSIZE: 50G
      ONNX_RUNTIME_UTILS: /__w/openvino/openvino/openvino/.ci/azure/ci_utils/onnxruntime

    steps:
      - name: Install git
        run: |
          apt-get update
          apt-get install --assume-yes --no-install-recommends git ca-certificates
>>>>>>> bdb13aa2

      - name: Clone OpenVINO
        uses: actions/checkout@v4
        with:
          path: ${{ env.OPENVINO_REPO }}
          submodules: 'true'

      - name: Clone OpenVINO Contrib
        uses: actions/checkout@v4
        with:
          repository: 'openvinotoolkit/openvino_contrib'
          path: ${{ env.OPENVINO_CONTRIB_REPO }}
          submodules: 'true'

      #
      # Dependencies
      #

      - name: Install build dependencies
        run: |
          bash ${OPENVINO_REPO}/install_build_dependencies.sh
          # default-jdk - Java API
          # libssl1.1 - 'python3 -m pip' in self-hosted runner
          apt install --assume-yes --no-install-recommends default-jdk libssl1.1

      - uses: actions/setup-python@v4
        with:
          python-version: ${{ env.PYTHON_VERSION }}
      - name: Setup pip cache dir
        run: |
          PIP_VER=$(python3 -c "import pip; print(pip.__version__)")
          echo "Using pip version: ${PIP_VER}"
          echo "PIP_CACHE_DIR=${PIP_CACHE_PATH}/${PIP_VER}" >> $GITHUB_ENV

      - name: Install python dependencies
        run: |
          # For Python API: build and wheel packaging
          python3 -m pip install -r ${OPENVINO_REPO}/src/bindings/python/wheel/requirements-dev.txt
          python3 -m pip install -r ${OPENVINO_REPO}/src/bindings/python/src/compatibility/openvino/requirements-dev.txt

          # For running ONNX frontend unit tests
          python3 -m pip install --force-reinstall -r ${OPENVINO_REPO}/src/frontends/onnx/tests/requirements.txt

          # For running TensorFlow frontend unit tests
          python3 -m pip install -r ${OPENVINO_REPO}/src/frontends/tensorflow/tests/requirements.txt

          # For running TensorFlow Lite frontend unit tests
          python3 -m pip install -r ${OPENVINO_REPO}/src/frontends/tensorflow_lite/tests/requirements.txt

          # For running Paddle frontend unit tests
          python3 -m pip install -r ${OPENVINO_REPO}/src/frontends/paddle/tests/requirements.txt

      #
      # Build
      #

      - name: CMake configure - OpenVINO
        run: |
          cmake \
            -G "${{ env.CMAKE_GENERATOR }}" \
            -DENABLE_CPPLINT=OFF \
            -DENABLE_NCC_STYLE=OFF \
            -DENABLE_TESTS=ON \
            -DENABLE_STRICT_DEPENDENCIES=OFF \
            -DENABLE_SYSTEM_TBB=ON \
            -DENABLE_SYSTEM_OPENCL=ON \
            -DENABLE_SYSTEM_PUGIXML=ON \
            -DCMAKE_VERBOSE_MAKEFILE=ON \
            -DCPACK_GENERATOR=TGZ \
            -DCMAKE_COMPILE_WARNING_AS_ERROR=ON \
            -DCMAKE_CXX_COMPILER_LAUNCHER=${{ env.CMAKE_CXX_COMPILER_LAUNCHER }} \
            -DCMAKE_C_COMPILER_LAUNCHER=${{ env.CMAKE_C_COMPILER_LAUNCHER }} \
            -S ${OPENVINO_REPO} \
            -B ${BUILD_DIR}

      - name: Clean ccache stats
        run: ccache --zero-stats --show-config

      - name: Cmake build - OpenVINO
        run: cmake --build ${BUILD_DIR} --parallel --config ${{ env.CMAKE_BUILD_TYPE }}

      - name: Show ccache stats
        run: ccache --show-stats

      - name: Cmake install - OpenVINO
        run: |
          cmake -DCMAKE_INSTALL_PREFIX=${INSTALL_DIR} -P ${BUILD_DIR}/cmake_install.cmake
          cmake -DCMAKE_INSTALL_PREFIX=${INSTALL_TEST_DIR} -DCOMPONENT=tests -P ${BUILD_DIR}/cmake_install.cmake
          cmake -DCMAKE_INSTALL_PREFIX=${INSTALL_DIR} -DCOMPONENT=python_wheels -P ${BUILD_DIR}/cmake_install.cmake

      - name: Pack Artifacts
        run: |
          
          # Add the ONNX Runtime version and skip tests list to the archive to use in the ONNX Runtime Job 
          # w/o the need to checkout repository
          
          cp -R ${ONNX_RUNTIME_UTILS} ${INSTALL_DIR}
          
          pushd ${INSTALL_DIR}
            tar -czvf ${BUILD_DIR}/openvino_package.tar.gz *
          popd

          pushd ${INSTALL_TEST_DIR}
            tar -czvf ${BUILD_DIR}/openvino_tests.tar.gz *
          popd

      - name: Build Debian packages
        run: |
          /usr/bin/python3.8 -m pip install -U pip
          /usr/bin/python3.8 -m pip install -r ${OPENVINO_REPO}/src/bindings/python/wheel/requirements-dev.txt
          /usr/bin/python3.8 -m pip install -r ${OPENVINO_REPO}/src/bindings/python/src/compatibility/openvino/requirements-dev.txt
          cmake -UPYTHON* \
                -DENABLE_PYTHON_PACKAGING=ON \
                -DENABLE_TESTS=OFF \
                -DPython3_EXECUTABLE=/usr/bin/python3.8 \
                -DCPACK_GENERATOR=DEB \
                ${BUILD_DIR}
          cmake --build ${BUILD_DIR} --parallel --config ${{ env.CMAKE_BUILD_TYPE }} --target package

      - name: Cmake & Build - OpenVINO Contrib
        run: |
          cmake \
            -DBUILD_nvidia_plugin=OFF \
            -DCUSTOM_OPERATIONS="calculate_grid;complex_mul;fft;grid_sample;sparse_conv;sparse_conv_transpose" \
            -DOPENVINO_EXTRA_MODULES=${OPENVINO_CONTRIB_REPO}/modules \
            -S ${OPENVINO_REPO} \
            -B ${BUILD_DIR}
          cmake --build ${BUILD_DIR} --parallel --config ${{ env.CMAKE_BUILD_TYPE }}

      #
      # Upload build artifacts
      #

      - name: Upload openvino package
        if: ${{ always() }}
        uses: actions/upload-artifact@v3
        with:
          name: openvino_package
          path: ${{ env.BUILD_DIR }}/openvino_package.tar.gz
          if-no-files-found: 'error'

      - name: Upload openvino debian packages
        if: ${{ always() }}
        uses: actions/upload-artifact@v3
        with:
          name: openvino_debian_packages
          path: ${{ env.BUILD_DIR }}/*.deb
          if-no-files-found: 'error'

      - name: Upload openvino tests package
        if: ${{ always() }}
        uses: actions/upload-artifact@v3
        with:
          name: openvino_tests
          path: ${{ env.BUILD_DIR }}/openvino_tests.tar.gz
          if-no-files-found: 'error'

  Debian_Packages:
    needs: Build
    defaults:
      run:
        shell: bash
    runs-on: ubuntu-20.04
    container:
      image: ubuntu:20.04
    env:
      DEBIAN_FRONTEND: noninteractive # to prevent apt-get from waiting user input
      DEBIAN_PACKAGES_DIR: /__w/openvino/packages/

    steps:
      - name: Create Directories
        run: mkdir -p ${DEBIAN_PACKAGES_DIR}

      - name: Download OpenVINO debian packages
        uses: actions/download-artifact@v3
        with:
          name: openvino_debian_packages
          path: ${{ env.DEBIAN_PACKAGES_DIR }}

      - name: Install debian packages & check conflicts
        run: |
          apt-get update -y
          # Install debian packages from previous release
          apt-get install --no-install-recommends -y gnupg wget ca-certificates
          wget https://apt.repos.intel.com/intel-gpg-keys/GPG-PUB-KEY-INTEL-SW-PRODUCTS.PUB
          apt-key add GPG-PUB-KEY-INTEL-SW-PRODUCTS.PUB
          echo "deb https://apt.repos.intel.com/openvino/2023 ubuntu20 main" | tee /etc/apt/sources.list.d/intel-openvino-2023.list
          apt-get update -y
          apt-get install -y openvino
          # install our local one and make sure the conflicts are resolved
          apt-get install --no-install-recommends -y dpkg-dev
          dpkg-scanpackages . /dev/null | gzip -9c > Packages.gz
          echo "deb [trusted=yes] file:${DEBIAN_PACKAGES_DIR} ./" | tee /etc/apt/sources.list.d/openvino-local.list
          apt-get update -y
          apt-get install openvino -y
        working-directory: ${{ env.DEBIAN_PACKAGES_DIR }}

      - name: Test debian packages
        run: |
          /usr/share/openvino/samples/cpp/build_samples.sh
          /usr/share/openvino/samples/c/build_samples.sh
          ~/openvino_cpp_samples_build/intel64/Release/hello_query_device
          python3 /usr/share/openvino/samples/python/hello_query_device/hello_query_device.py
          python3 -c 'from openvino import Core; Core().get_property("CPU", "AVAILABLE_DEVICES")'
          python3 -c 'from openvino import Core; Core().get_property("GPU", "AVAILABLE_DEVICES")'
          python3 -c 'from openvino import Core; Core().get_property("AUTO", "SUPPORTED_METRICS")'
          python3 -c 'from openvino import Core; Core().get_property("MULTI", "SUPPORTED_METRICS")'
          python3 -c 'from openvino import Core; Core().get_property("HETERO", "SUPPORTED_METRICS")'
          python3 -c 'from openvino import Core; Core().get_property("BATCH", "SUPPORTED_METRICS")'
          python3 -c 'from openvino.frontend import FrontEndManager; assert len(FrontEndManager().get_available_front_ends()) == 6'
          benchmark_app --help
          ovc --help

  Samples:
    needs: Build
    defaults:
      run:
        shell: bash
    runs-on: ubuntu-20.04
    container:
      image: ubuntu:20.04
    env:
      DEBIAN_FRONTEND: noninteractive # to prevent apt-get from waiting user input
      INSTALL_DIR: /__w/openvino/openvino/install
      INSTALL_TEST_DIR: /__w/openvino/openvino/install/tests
      BUILD_DIR: /__w/openvino/openvino/build

    steps:
      - name: Create Directories
        run: mkdir -p ${INSTALL_DIR} ${INSTALL_TEST_DIR}

<<<<<<< HEAD
      - name: CMake Samples Tests
        if: env.SAMPLES_AFFECTED == 'all' # only if both build and tests are expected. Rename to "test"?
        run: cmake -GNinja -S ${{ env.OPENVINO_REPO }}/tests/samples_tests -B ${{ env.BUILD_DIR }}/samples_tests

      - name: Build Samples Tests
        if: env.SAMPLES_AFFECTED == 'all'
        run: cmake --build ${{ env.BUILD_DIR }}/samples_tests --config Release

      - name: Install Samples Tests
        if: env.SAMPLES_AFFECTED == 'all'
        run: cmake -DCOMPONENT=tests -DCMAKE_INSTALL_PREFIX=${{ env.INSTALL_DIR }} -P ${{ env.BUILD_DIR }}/samples_tests/cmake_install.cmake
=======
      #
      # Initialize OpenVINO
      #

      - name: Download OpenVINO package
        uses: actions/download-artifact@v3
        with:
          name: openvino_package
          path: ${{ env.INSTALL_DIR }}

      - name: Download OpenVINO tests package
        uses: actions/download-artifact@v3
        with:
          name: openvino_tests
          path: ${{ env.INSTALL_TEST_DIR }}
>>>>>>> bdb13aa2

      - name: Extract OpenVINO packages
        run: |
          pushd ${INSTALL_DIR}
            tar -xzf openvino_package.tar.gz -C ${INSTALL_DIR} && rm openvino_package.tar.gz || exit 1
          popd
          pushd ${INSTALL_TEST_DIR}
            tar -xzf openvino_tests.tar.gz -C ${INSTALL_DIR} && rm openvino_tests.tar.gz || exit 1
          popd

<<<<<<< HEAD
      - name: Build cpp samples
        if: env.SAMPLES_AFFECTED # runs anyways, if either build or tests are expected
        run: ${{ env.SAMPLES_INSTALL_DIR }}/cpp/build_samples.sh -i ${{ env.INSTALL_DIR }} -b ${{ env.BUILD_DIR }}/cpp_samples

      - name: Build c samples
        if: env.SAMPLES_AFFECTED
        run: ${{ env.SAMPLES_INSTALL_DIR }}/c/build_samples.sh -i ${{ env.INSTALL_DIR }} -b ${{ env.BUILD_DIR }}/c_samples
=======
      - name: Install 'actions/setup-python@v4' dependencies
        run: apt-get update && apt-get install -y libssl1.1

      - uses: actions/setup-python@v4
        with:
          python-version: ${{ env.PYTHON_VERSION }}
      - name: Setup pip cache dir
        run: |
          PIP_VER=$(python3 -c "import pip; print(pip.__version__)")
          echo "Using pip version: ${PIP_VER}"
          echo "PIP_CACHE_DIR=${PIP_CACHE_PATH}/${PIP_VER}" >> $GITHUB_ENV

      - name: Install OpenVINO dependencies
        run: ${INSTALL_DIR}/install_dependencies/install_openvino_dependencies.sh -c=core -c=dev -y

      - name: Build cpp samples - GCC
        run: ${INSTALL_DIR}/samples/cpp/build_samples.sh -i ${INSTALL_DIR} -b ${BUILD_DIR}/cpp_samples
        env:
          CMAKE_COMPILE_WARNING_AS_ERROR: 'ON'

      - name: Build cpp samples - Clang
        run: |
          apt-get install -y clang
          ${INSTALL_DIR}/samples/cpp/build_samples.sh -i ${INSTALL_DIR} -b ${BUILD_DIR}/cpp_samples_clang
        env:
          CMAKE_COMPILE_WARNING_AS_ERROR: 'ON'
          CC: clang
          CXX: clang++

      - name: Build c samples
        run: ${INSTALL_DIR}/samples/c/build_samples.sh -i ${INSTALL_DIR} -b ${BUILD_DIR}/c_samples
        env:
          CMAKE_COMPILE_WARNING_AS_ERROR: 'ON'
>>>>>>> bdb13aa2

      #
      # Tests
      #

      - name: Samples tests
        if: env.SAMPLES_AFFECTED == 'all'
        run: |
          export WORKSPACE=${INSTALL_DIR}
          export IE_APP_PATH=${INSTALL_DIR}/samples_bin
          export IE_APP_PYTHON_PATH=${INSTALL_DIR}/samples/python
          export SHARE=${INSTALL_TEST_DIR}/smoke_tests/samples_smoke_tests_data

          python3 -m pip install --ignore-installed PyYAML -r ${INSTALL_TEST_DIR}/smoke_tests/requirements.txt
          export LD_LIBRARY_PATH=${IE_APP_PATH}:$LD_LIBRARY_PATH

          source ${INSTALL_DIR}/setupvars.sh

          python3 -m pytest -sv ${INSTALL_TEST_DIR}/smoke_tests \
            --env_conf ${INSTALL_TEST_DIR}/smoke_tests/env_config.yml \
            --junitxml=${INSTALL_TEST_DIR}/TEST-SamplesSmokeTests.xml

      - name: Upload Test Results
        uses: actions/upload-artifact@v3
        if: ${{ !cancelled() }}
        with:
          name: test-results-cpp
          path: ${{ env.INSTALL_TEST_DIR }}/TEST*.xml
          if-no-files-found: 'error'

  ONNX_Runtime:
    needs: Build
    defaults:
      run:
        shell: bash
    runs-on: aks-linux-16-cores
    container:
      image: openvinogithubactions.azurecr.io/dockerhub/ubuntu:20.04
      volumes:
        - /mount/caches:/mount/caches
    env:
      DEBIAN_FRONTEND: noninteractive # to prevent apt-get from waiting user input
      CMAKE_GENERATOR: 'Ninja Multi-Config'
      CMAKE_CXX_COMPILER_LAUNCHER: ccache
      CMAKE_C_COMPILER_LAUNCHER: ccache
      OPENVINO_REPO: /__w/openvino/openvino/openvino
      INSTALL_DIR: /__w/openvino/openvino/install
      CCACHE_DIR: /mount/caches/ccache/ubuntu20_x86_64_onnxruntime
      CCACHE_TEMPDIR: /__w/openvino/openvino/ccache_temp
      CCACHE_MAXSIZE: 50G
      ONNX_RUNTIME_REPO: /__w/openvino/openvino/onnxruntime
      ONNX_RUNTIME_UTILS: /__w/openvino/openvino/install/onnxruntime
      ONNX_RUNTIME_BUILD_DIR: /__w/openvino/openvino/onnxruntime/build

    steps:

      - name: Fetch install_build_dependencies.sh
        uses: actions/checkout@v4
        with:
          sparse-checkout: |
            install_build_dependencies.sh
          sparse-checkout-cone-mode: false
          path: ${{ env.OPENVINO_REPO }}

      - name: Install git
        run: |
          apt-get update
          apt-get install --assume-yes --no-install-recommends git ca-certificates

      - uses: actions/setup-python@v4
        with:
          python-version: ${{ env.PYTHON_VERSION }}

      #
      # Initialize OpenVINO
      #

      - name: Download OpenVINO package
        uses: actions/download-artifact@v3
        with:
          name: openvino_package
          path: ${{ env.INSTALL_DIR }}

      - name: Extract OpenVINO package
        run: |
          pushd ${INSTALL_DIR}
            tar -xzf openvino_package.tar.gz -C ${INSTALL_DIR} && rm openvino_package.tar.gz
          popd

      - name: Install OpenVINO dependencies
        run: ${INSTALL_DIR}/install_dependencies/install_openvino_dependencies.sh -c=core -c=dev -y

      - name: Clone ONNX Runtime
        run: |
          branch=`tr -s '\n ' < ${ONNX_RUNTIME_UTILS}/version`
          git clone --branch $branch --single-branch --recursive https://github.com/microsoft/onnxruntime.git ${ONNX_RUNTIME_REPO}

      #
      # Tests
      #

      - name: Install Build Dependencies
        run: bash ${OPENVINO_REPO}/install_build_dependencies.sh

      - name: Build Lin ONNX Runtime
        run: |
          source ${INSTALL_DIR}/setupvars.sh

          ${ONNX_RUNTIME_REPO}/build.sh \
            --config RelWithDebInfo \
            --use_openvino CPU_FP32 \
            --build_shared_lib \
            --parallel \
            --skip_tests \
            --compile_no_warning_as_error \
            --build_dir ${ONNX_RUNTIME_BUILD_DIR}
        env:
          CXXFLAGS: "-Wno-error=deprecated-declarations"

      - name: Run onnxruntime_test_all
        run: |
          source ${INSTALL_DIR}/setupvars.sh
          skip_tests=$(tr -s '\n ' ':' < ${ONNX_RUNTIME_UTILS}/skip_tests)
          
          ./onnxruntime_test_all --gtest_filter=-$skip_tests
        working-directory: ${{ env.ONNX_RUNTIME_BUILD_DIR }}/RelWithDebInfo/RelWithDebInfo

      - name: Run onnxruntime_shared_lib_test
        run: |
          source ${INSTALL_DIR}/setupvars.sh
          ./onnxruntime_shared_lib_test --gtest_filter=-CApiTest.test_custom_op_openvino_wrapper_library
        working-directory: ${{ env.ONNX_RUNTIME_BUILD_DIR }}/RelWithDebInfo/RelWithDebInfo

      - name: Run onnxruntime_global_thread_pools_test
        run: |
          source ${INSTALL_DIR}/setupvars.sh
          ./onnxruntime_global_thread_pools_test
        working-directory: ${{ env.ONNX_RUNTIME_BUILD_DIR }}/RelWithDebInfo/RelWithDebInfo

      - name: Run onnxruntime_api_tests_without_env
        run: |
          source ${INSTALL_DIR}/setupvars.sh
          ./onnxruntime_api_tests_without_env
        working-directory: ${{ env.ONNX_RUNTIME_BUILD_DIR }}/RelWithDebInfo/RelWithDebInfo

      - name: Run pytorch-converted tests
        run: |
          source ${INSTALL_DIR}/setupvars.sh
          ./onnx_test_runner "${ONNX_RUNTIME_REPO}/cmake/external/onnx/onnx/backend/test/data/pytorch-converted"
        working-directory: ${{ env.ONNX_RUNTIME_BUILD_DIR }}/RelWithDebInfo/RelWithDebInfo

      - name: Run pytorch-operator tests
        run: |
          source ${INSTALL_DIR}/setupvars.sh
          ./onnx_test_runner "${ONNX_RUNTIME_REPO}/cmake/external/onnx/onnx/backend/test/data/pytorch-operator"
        working-directory: ${{ env.ONNX_RUNTIME_BUILD_DIR }}/RelWithDebInfo/RelWithDebInfo

  CXX_Unit_Tests:
    needs: [Build, Smart_CI]
    defaults:
      run:
        shell: bash
    runs-on: aks-linux-4-cores-16gb
    container:
      image: openvinogithubactions.azurecr.io/dockerhub/ubuntu:20.04
    env:
      INSTALL_DIR: /__w/openvino/openvino/install
      INSTALL_TEST_DIR: /__w/openvino/openvino/install/tests

    steps:
      - name: Create Directories
        run: mkdir -p ${INSTALL_DIR} ${INSTALL_TEST_DIR}

      #
      # Initialize OpenVINO
      #

      - name: Download OpenVINO package
        uses: actions/download-artifact@v3
        with:
          name: openvino_package
          path: ${{ env.INSTALL_DIR }}

      - name: Download OpenVINO tests package
        uses: actions/download-artifact@v3
        with:
          name: openvino_tests
          path: ${{ env.INSTALL_TEST_DIR }}

      - name: Extract OpenVINO packages
        run: |
          pushd ${INSTALL_DIR}
            tar -xzf openvino_package.tar.gz -C ${INSTALL_DIR} && rm openvino_package.tar.gz || exit 1
          popd
          pushd ${INSTALL_TEST_DIR}
            tar -xzf openvino_tests.tar.gz -C ${INSTALL_DIR} && rm openvino_tests.tar.gz || exit 1
          popd

      - name: Install OpenVINO dependencies
        run: ${INSTALL_DIR}/install_dependencies/install_openvino_dependencies.sh -c=core -c=gpu -y

      #
      # Tests
      #

      - name: OpenVINO Core Unit Tests
        run: |
          source ${INSTALL_DIR}/setupvars.sh
          ${INSTALL_TEST_DIR}/ov_core_unit_tests --gtest_print_time=1 --gtest_filter=-*IE_GPU* \
                --gtest_output=xml:${INSTALL_TEST_DIR}/TEST-OVCoreUT.xml

      - name: OpenVINO Inference Functional Tests
        run: |
          source ${INSTALL_DIR}/setupvars.sh
          ${INSTALL_TEST_DIR}/ov_inference_functional_tests --gtest_print_time=1 \
                --gtest_output=xml:${INSTALL_TEST_DIR}/TEST-InferenceFunc.xml

      - name: OpenVINO Inference Unit Tests
        run: |
          source ${INSTALL_DIR}/setupvars.sh
          ${INSTALL_TEST_DIR}/ov_inference_unit_tests --gtest_print_time=1 \
                --gtest_output=xml:${INSTALL_TEST_DIR}/TEST-InferenceUnit.xml

      - name: Low Precision Transformations Tests
        run: |
          source ${INSTALL_DIR}/setupvars.sh
          ${INSTALL_TEST_DIR}/ov_lp_transformations_tests --gtest_print_time=1 \
                --gtest_output=xml:${INSTALL_TEST_DIR}/TEST-LpTransformations.xml

      - name: OpenVINO Conditional compilation tests
        run: |
          source ${INSTALL_DIR}/setupvars.sh
          ${INSTALL_TEST_DIR}/ov_conditional_compilation_tests --gtest_print_time=1 \
                --gtest_output=xml:${INSTALL_TEST_DIR}/TEST-ConditionalCompilation.xml

      - name: IR frontend tests
        run: |
          source ${INSTALL_DIR}/setupvars.sh
          ${INSTALL_TEST_DIR}/ov_ir_frontend_tests --gtest_print_time=1 \
                --gtest_output=xml:${INSTALL_TEST_DIR}/TEST-IRFrontend.xml

      - name: PaddlePaddle frontend tests
        if: ${{ 'false' }}
        run: |
          source ${INSTALL_DIR}/setupvars.sh
          ${INSTALL_TEST_DIR}/paddle_tests --gtest_print_time=1 \
                --gtest_output=xml:${INSTALL_TEST_DIR}/TEST-PaddleTests.xml

      - name: ONNX frontend tests
        run: |
          source ${INSTALL_DIR}/setupvars.sh
          ${INSTALL_TEST_DIR}/ov_onnx_frontend_tests --gtest_print_time=1 \
                --gtest_filter=-*IE_GPU* \
                --gtest_output=xml:${INSTALL_TEST_DIR}/TEST-ONNXFrontend.xml

      - name: TensorFlow Common frontend tests
        run: |
          source ${INSTALL_DIR}/setupvars.sh
          ${INSTALL_TEST_DIR}/ov_tensorflow_common_tests --gtest_print_time=1 \
                --gtest_output=xml:${INSTALL_TEST_DIR}/TEST-TensorFlowCommonFrontend.xml

      - name: TensorFlow frontend tests
        run: |
          source ${INSTALL_DIR}/setupvars.sh
          ${INSTALL_TEST_DIR}/ov_tensorflow_frontend_tests --gtest_print_time=1 \
                --gtest_output=xml:${INSTALL_TEST_DIR}/TEST-TensorFlowFrontend.xml

      - name: TensorFlow Lite frontend tests
        run: |
          source ${INSTALL_DIR}/setupvars.sh
          ${INSTALL_TEST_DIR}/ov_tensorflow_lite_frontend_tests --gtest_print_time=1 \
                --gtest_output=xml:${INSTALL_TEST_DIR}/TEST-TensorFlowLiteFrontend.xml

      - name: Transformations func tests
        run: |
          source ${INSTALL_DIR}/setupvars.sh
          ${INSTALL_TEST_DIR}/ov_transformations_tests --gtest_print_time=1 \
                --gtest_output=xml:${INSTALL_TEST_DIR}/TEST-Transformations.xml

      - name: Common test utils tests
        run: |
          source ${INSTALL_DIR}/setupvars.sh
          ${INSTALL_TEST_DIR}/ov_util_tests --gtest_print_time=1 \
                --gtest_output=xml:${INSTALL_TEST_DIR}/TEST-CommonUtilTests.xml

      - name: Snippets func tests
        run: |
          source ${INSTALL_DIR}/setupvars.sh
          ${INSTALL_TEST_DIR}/ov_snippets_func_tests --gtest_print_time=1 \
                --gtest_output=xml:${INSTALL_TEST_DIR}/TEST-SnippetsFuncTests.xml

      - name: CPU plugin unit tests
        if: fromJSON(needs.Smart_CI.outputs.affected_components).CPU
        run: |
          source ${INSTALL_DIR}/setupvars.sh
          ${INSTALL_TEST_DIR}/ov_cpu_unit_tests --gtest_print_time=1 \
                --gtest_output=xml:${INSTALL_TEST_DIR}/TEST-CPUUnitTests.xml

      - name: AUTO unit tests
        run: |
          source ${INSTALL_DIR}/setupvars.sh
          ${INSTALL_TEST_DIR}/ov_auto_unit_tests --gtest_print_time=1 \
                --gtest_output=xml:${INSTALL_TEST_DIR}/TEST-ov_auto_unit_tests.xml

      - name: Template plugin func tests
        run: |
          source ${INSTALL_DIR}/setupvars.sh
          ${INSTALL_TEST_DIR}/ov_template_func_tests --gtest_print_time=1 \
                --gtest_filter=*smoke* \
                --gtest_output=xml:${INSTALL_TEST_DIR}/TEST-TemplateFuncTests.xml

      - name: Inference Engine C API tests
        run: |
          source ${INSTALL_DIR}/setupvars.sh
          ${INSTALL_TEST_DIR}/InferenceEngineCAPITests --gtest_print_time=1 \
                --gtest_output=xml:${INSTALL_TEST_DIR}/TEST-InferenceEngineCAPITests.xml

      - name: OpenVINO C API tests
        run: |
          source ${INSTALL_DIR}/setupvars.sh
          ${INSTALL_TEST_DIR}/ov_capi_test --gtest_print_time=1 \
                --gtest_output=xml:${INSTALL_TEST_DIR}/TEST-OpenVINOCAPITests.xml

      - name: AutoBatch func tests
        run: |
          source ${INSTALL_DIR}/setupvars.sh
          ${INSTALL_TEST_DIR}/ov_auto_batch_func_tests --gtest_output=xml:${INSTALL_TEST_DIR}/TEST-ov_auto_batch_func_tests.xml

      - name: Proxy Plugin func tests
        run: |
          source ${INSTALL_DIR}/setupvars.sh
          ${INSTALL_TEST_DIR}/ov_proxy_plugin_tests --gtest_print_time=1 --gtest_output=xml:${INSTALL_TEST_DIR}/TEST-OVProxyTests.xml

      - name: Hetero unit tests
        run: |
          source ${{ env.INSTALL_DIR }}/setupvars.sh
          ${{ env.INSTALL_TEST_DIR }}/ov_hetero_unit_tests --gtest_print_time=1 --gtest_output=xml:${{ env.INSTALL_TEST_DIR }}/TEST-OVHeteroUnitTests.xml

      - name: Hetero func tests
        run: |
          source ${INSTALL_DIR}/setupvars.sh
          ${INSTALL_TEST_DIR}/ov_hetero_func_tests --gtest_print_time=1 --gtest_output=xml:${INSTALL_TEST_DIR}/TEST-OVHeteroFuncTests.xml

      - name: Upload Test Results
        uses: actions/upload-artifact@v3
        if: ${{ !cancelled() }}
        with:
          name: test-results-cpp
          path: ${{ env.INSTALL_TEST_DIR }}/TEST*.xml
          if-no-files-found: 'error'

  Python_Unit_Tests:
    needs: [Build, Smart_CI]
    if: fromJSON(needs.Smart_CI.outputs.affected_components).Python_API
    defaults:
      run:
        shell: bash
    runs-on: aks-linux-4-cores-16gb
    container:
      image: openvinogithubactions.azurecr.io/dockerhub/ubuntu:20.04
      volumes:
        - /mount/caches:/mount/caches
    env:
      OPENVINO_REPO: /__w/openvino/openvino/openvino
      INSTALL_DIR: /__w/openvino/openvino/install
      INSTALL_TEST_DIR: /__w/openvino/openvino/install/tests
      LAYER_TESTS_INSTALL_DIR: /__w/openvino/openvino/install/tests/layer_tests

    steps:
      - name: Create Directories
        run: mkdir -p ${INSTALL_DIR} ${INSTALL_TEST_DIR}

      - name: Install git
        run: |
          apt update
          apt install --assume-yes --no-install-recommends git ca-certificates

      - name: Clone OpenVINO
        uses: actions/checkout@v4
        with:
          path: 'openvino'

      #
      # Initilaize OpenVINO
      #

      - uses: actions/setup-python@v4
        with:
          python-version: ${{ env.PYTHON_VERSION }}
      - name: Setup pip cache dir
        run: |
          PIP_VER=$(python3 -c "import pip; print(pip.__version__)")
          echo "Using pip version: ${PIP_VER}"
          echo "PIP_CACHE_DIR=${PIP_CACHE_PATH}/${PIP_VER}" >> $GITHUB_ENV

      - name: Install Python API tests dependencies
        run: |
          # For torchvision to OpenVINO preprocessing converter
          python3 -m pip install -r ${OPENVINO_REPO}/src/bindings/python/src/openvino/preprocess/torchvision/requirements.txt

          # TODO: replace with Python API tests requirements
          python3 -m pip install -r ${OPENVINO_REPO}/tools/mo/requirements_dev.txt

      - name: Download OpenVINO package
        uses: actions/download-artifact@v3
        with:
          name: openvino_package
          path: ${{ env.INSTALL_DIR }}

      - name: Download OpenVINO tests package
        uses: actions/download-artifact@v3
        with:
          name: openvino_tests
          path: ${{ env.INSTALL_TEST_DIR }}

      - name: Extract OpenVINO packages
        run: |
          pushd ${INSTALL_DIR}
            tar -xzf openvino_package.tar.gz -C ${INSTALL_DIR} && rm openvino_package.tar.gz || exit 1
          popd

          pushd ${INSTALL_TEST_DIR}
            tar -xzf openvino_tests.tar.gz -C ${INSTALL_DIR} && rm openvino_tests.tar.gz || exit 1
          popd

      - name: Install OpenVINO Python wheels
        run: python3 -m pip install openvino-dev[mxnet,caffe,kaldi,onnx,tensorflow2] --find-links=${INSTALL_DIR}/tools

      #
      # Tests
      #

      - name: nGraph and IE Python Bindings Tests
        run: |
          python3 -m pytest -s ${INSTALL_TEST_DIR}/pyngraph \
            --junitxml=${INSTALL_TEST_DIR}/TEST-Pyngraph.xml \
            --ignore=${INSTALL_TEST_DIR}/pyngraph/tests/test_onnx/test_zoo_models.py \
            --ignore=${INSTALL_TEST_DIR}/pyngraph/tests/test_onnx/test_backend.py

      - name: Python API 2.0 Tests
        run: |
          # For python imports to import 'pybind_mock_frontend'
          export PYTHONPATH=${INSTALL_TEST_DIR}:$PYTHONPATH
          # for 'template' extension
          export LD_LIBRARY_PATH=${INSTALL_TEST_DIR}:$LD_LIBRARY_PATH

          python3 -m pytest -sv ${INSTALL_TEST_DIR}/pyopenvino \
            --junitxml=${INSTALL_TEST_DIR}/TEST-Pyngraph.xml \
            --ignore=${INSTALL_TEST_DIR}/pyopenvino/tests/test_utils/test_utils.py \
            --ignore=${INSTALL_TEST_DIR}/pyopenvino/tests/test_onnx/test_zoo_models.py \
            --ignore=${INSTALL_TEST_DIR}/pyopenvino/tests/test_onnx/test_backend.py

      - name: Docs Python snippets
        run: |
          # to find 'snippets' module in docs
          export PYTHONPATH=${OPENVINO_REPO}/docs/:$PYTHONPATH
          # for 'template' extension
          export LD_LIBRARY_PATH=${INSTALL_TEST_DIR}:$LD_LIBRARY_PATH
          python3 ${OPENVINO_REPO}/docs/snippets/main.py

      - name: Model Optimizer unit tests
        run: |
          export PYTHONPATH=${INSTALL_TEST_DIR}:$PYTHONPATH
          # required for MxNet
          apt-get install -y libgomp1 libquadmath0

          python3 -m pytest -s ${INSTALL_TEST_DIR}/mo/unit_tests \
              --junitxml=${INSTALL_TEST_DIR}/TEST-ModelOptimizer.xml

      - name: PyTorch Layer Tests
        run: |
          python3 -m pip install -r ${LAYER_TESTS_INSTALL_DIR}/requirements.txt
          export PYTHONPATH=${LAYER_TESTS_INSTALL_DIR}:$PYTHONPATH

          python3 -m pytest ${LAYER_TESTS_INSTALL_DIR}/pytorch_tests -m precommit --junitxml=${INSTALL_TEST_DIR}/TEST-pytorch.xml
        env:
          TEST_DEVICE: CPU
          TEST_PRECISION: FP16

      - name: TensorFlow 1 Layer Tests - TF FE
        run: |
          python3 -m pip install -r ${LAYER_TESTS_INSTALL_DIR}/requirements.txt
          export PYTHONPATH=${OPENVINO_REPO}/tools/mo/:${LAYER_TESTS_INSTALL_DIR}:$PYTHONPATH

          python3 -m pytest ${LAYER_TESTS_INSTALL_DIR}/tensorflow_tests/ --use_new_frontend -m precommit_tf_fe --junitxml=${INSTALL_TEST_DIR}/TEST-tf_fe.xml
        env:
          TEST_DEVICE: CPU
          TEST_PRECISION: FP16

      - name: TensorFlow 2 Layer Tests - TF FE
        run: |
          python3 -m pip install -r ${LAYER_TESTS_INSTALL_DIR}/requirements.txt
          export PYTHONPATH=${OPENVINO_REPO}/tools/mo/:${LAYER_TESTS_INSTALL_DIR}:$PYTHONPATH

          python3 -m pytest ${LAYER_TESTS_INSTALL_DIR}/tensorflow2_keras_tests/ --use_new_frontend -m precommit_tf_fe --junitxml=${INSTALL_TEST_DIR}/TEST-tf2_fe.xml
        env:
          TEST_DEVICE: CPU
          TEST_PRECISION: FP16

      - name: JAX Layer Tests - TF FE
        run: |
          python3 -m pip install -r ${LAYER_TESTS_INSTALL_DIR}/requirements.txt
          export PYTHONPATH=${LAYER_TESTS_INSTALL_DIR}:$PYTHONPATH

          python3 -m pytest ${LAYER_TESTS_INSTALL_DIR}/jax_tests/ -m precommit --junitxml=${INSTALL_TEST_DIR}/TEST-jax.xml
        env:
          TEST_DEVICE: CPU

      - name: TensorFlow 1 Layer Tests - Legacy FE
        run: |
          python3 -m pip install -r ${LAYER_TESTS_INSTALL_DIR}/requirements.txt
          export PYTHONPATH=${OPENVINO_REPO}/tools/mo/:${LAYER_TESTS_INSTALL_DIR}:$PYTHONPATH

          python3 -m pytest ${LAYER_TESTS_INSTALL_DIR}/tensorflow_tests/test_tf_Roll.py --ir_version=10 --junitxml=${INSTALL_TEST_DIR}/TEST-tf_Roll.xml

      - name: TensorFlow 2 Layer Tests - Legacy FE
        run: |
          python3 -m pip install -r ${LAYER_TESTS_INSTALL_DIR}/requirements.txt
          export PYTHONPATH=${OPENVINO_REPO}/tools/mo/:${LAYER_TESTS_INSTALL_DIR}:$PYTHONPATH

          python3 -m pytest ${LAYER_TESTS_INSTALL_DIR}/tensorflow2_keras_tests/test_tf2_keras_activation.py \
              --ir_version=11 --junitxml=${INSTALL_TEST_DIR}/TEST-tf2_Activation.xml -k "sigmoid"
        env:
          TEST_DEVICE: CPU
          TEST_PRECISION: FP16

      - name: TensorFlow Lite Layer Tests - TFL FE
        run: |
          python3 -m pip install -r ${LAYER_TESTS_INSTALL_DIR}/requirements.txt
          export PYTHONPATH=${OPENVINO_REPO}/tools/mo/:${LAYER_TESTS_INSTALL_DIR}:$PYTHONPATH

          python3 -m pytest ${LAYER_TESTS_INSTALL_DIR}/tensorflow_lite_tests/ --junitxml=${INSTALL_TEST_DIR}/TEST-tfl_fe.xml
        env:
          TEST_DEVICE: CPU
          TEST_PRECISION: FP16

      - name: MO Python API Tests
        run: |
          python3 -m pip install -r ${LAYER_TESTS_INSTALL_DIR}/requirements.txt
          export PYTHONPATH=${LAYER_TESTS_INSTALL_DIR}:$PYTHONPATH
          # TODO: remove setupvars.sh from here; currently, it's used for 'test_utils' installed in '<package>/python/openvino'
          source ${INSTALL_DIR}/setupvars.sh
          bash ${INSTALL_DIR}/install_dependencies/install_openvino_dependencies.sh -c=core -y

          python3 -m pytest ${LAYER_TESTS_INSTALL_DIR}/mo_python_api_tests --junitxml=${INSTALL_TEST_DIR}/TEST-test_mo_convert.xml
        env:
          TEST_DEVICE: CPU
          TEST_PRECISION: FP16

      - name: Python Frontend tests
        run: |
          python3 -m pip install -r ${LAYER_TESTS_INSTALL_DIR}/requirements.txt
          export PYTHONPATH=${OPENVINO_REPO}/tools/mo/:${LAYER_TESTS_INSTALL_DIR}:$PYTHONPATH
          # to allow 'libtest_builtin_extensions.so' to find 'libopenvino_onnx_frontend.so'
          source ${INSTALL_DIR}/setupvars.sh

          python3 -m pytest ${LAYER_TESTS_INSTALL_DIR}/py_frontend_tests --junitxml=${INSTALL_TEST_DIR}/TEST-test_py_fontend.xml

      - name: OVC unit tests
        run: |
          # For python imports to import 'pybind_mock_frontend'
          export PYTHONPATH=${INSTALL_TEST_DIR}:$PYTHONPATH

          python3 -m pytest -s ${OPENVINO_REPO}/tools/ovc/unit_tests --junitxml=${INSTALL_TEST_DIR}/TEST-OpenVinoConversion.xml

      - name: Upload Test Results
        uses: actions/upload-artifact@v3
        if: ${{ !cancelled() }}
        with:
          name: test-results-python
          path: |
            ${{ env.INSTALL_TEST_DIR }}/TEST*.html
            ${{ env.INSTALL_TEST_DIR }}/TEST*.xml
          if-no-files-found: 'error'

  CPU_Functional_Tests:
    needs: [Build, Smart_CI]
    if: fromJSON(needs.Smart_CI.outputs.affected_components).CPU == 'all'
    defaults:
      run:
        shell: bash
    runs-on: aks-linux-8-cores
    container:
      image: openvinogithubactions.azurecr.io/dockerhub/ubuntu:20.04
    env:
      INSTALL_DIR: /__w/openvino/openvino/install
      INSTALL_TEST_DIR: /__w/openvino/openvino/install/tests
      PARALLEL_TEST_SCRIPT: /__w/openvino/openvino/install/tests/functional_test_utils/run_parallel.py
      PARALLEL_TEST_CACHE: /__w/openvino/openvino/install/tests/test_cache.lst

    steps:
      - name: Create Directories
        run: mkdir -p ${INSTALL_DIR} ${INSTALL_TEST_DIR}

      - name: Download OpenVINO package
        uses: actions/download-artifact@v3
        with:
          name: openvino_package
          path: ${{ env.INSTALL_DIR }}

      - name: Download OpenVINO tests package
        uses: actions/download-artifact@v3
        with:
          name: openvino_tests
          path: ${{ env.INSTALL_TEST_DIR }}

      - name: Extract OpenVINO packages
        run: |
          pushd ${INSTALL_DIR}
            tar -xzf openvino_package.tar.gz -C ${INSTALL_DIR} && rm openvino_package.tar.gz || exit 1
          popd
          pushd ${INSTALL_TEST_DIR}
            tar -xzf openvino_tests.tar.gz -C ${INSTALL_DIR} && rm openvino_tests.tar.gz || exit 1
          popd

      - name: Install OpenVINO dependencies
        run: bash ${INSTALL_DIR}/install_dependencies/install_openvino_dependencies.sh -c=core -y

      - name: Install 'actions/setup-python@v4' dependencies
        run: apt-get update && apt-get install -y libssl1.1

      - uses: actions/setup-python@v4
        with:
          python-version: ${{ env.PYTHON_VERSION }}

      - name: Install python dependencies for run_parallel.py
        run: python3 -m pip install -r ${INSTALL_TEST_DIR}/functional_test_utils/requirements.txt

      - name: Restore tests execution time
        uses: actions/cache/restore@v3
        with:
          path: ${{ env.PARALLEL_TEST_CACHE }}
          key: ${{ runner.os }}-tests-functional-cpu-stamp-${{ github.sha }}
          restore-keys: |
            ${{ runner.os }}-tests-functional-cpu-stamp

      - name: Intel CPU plugin func tests (parallel)
        run: |
          source ${INSTALL_DIR}/setupvars.sh
          python3 ${PARALLEL_TEST_SCRIPT} -e ${INSTALL_TEST_DIR}/ov_cpu_func_tests -c ${PARALLEL_TEST_CACHE} -w ${INSTALL_TEST_DIR} -s suite -rf 0 -- --gtest_print_time=1 --gtest_filter=*smoke*
        timeout-minutes: 40

      - name: Save tests execution time
        uses: actions/cache/save@v3
        if: github.ref_name == 'master'
        with:
          path: ${{ env.PARALLEL_TEST_CACHE }}
          key: ${{ runner.os }}-tests-functional-cpu-stamp-${{ github.sha }}

      - name: Upload Test Results
        uses: actions/upload-artifact@v3
        if: ${{ !cancelled() }}
        with:
          name: test-results-functional-cpu
          path: |
            ${{ env.INSTALL_TEST_DIR }}/TEST*.xml
            ${{ env.INSTALL_TEST_DIR }}/logs/failed/*.log
            ${{ env.INSTALL_TEST_DIR }}/logs/crashed/*.log
            ${{ env.INSTALL_TEST_DIR }}/logs/hanged/*.log
            ${{ env.INSTALL_TEST_DIR }}/logs/interapted/*.log
            ${{ env.INSTALL_TEST_DIR }}/logs/disabled_tests.log
          if-no-files-found: 'error'

  TensorFlow_Hub_Models_Tests:
    needs: Build
    defaults:
      run:
        shell: bash
    runs-on: ${{ github.event_name == 'schedule' && 'aks-linux-16-cores' || 'aks-linux-4-cores-16gb'}}
    container:
      image: openvinogithubactions.azurecr.io/dockerhub/ubuntu:20.04
      volumes:
        - /mount/caches:/mount/caches
    env:
      INSTALL_DIR: ${{ github.workspace }}/install
      INSTALL_TEST_DIR: ${{ github.workspace }}/install/tests
      MODEL_HUB_TESTS_INSTALL_DIR: ${{ github.workspace }}/install/tests/model_hub_tests

    steps:
      - name: Create Directories
        run: mkdir -p ${INSTALL_DIR} ${INSTALL_TEST_DIR}

      - name: Install 'actions/setup-python@v4' dependencies
        run: apt-get update && apt-get install -y libssl1.1 ca-certificates

      - uses: actions/setup-python@v4
        with:
          python-version: ${{ env.PYTHON_VERSION }}
      - name: Setup pip cache dir
        run: |
          PIP_VER=$(python3 -c "import pip; print(pip.__version__)")
          echo "Using pip version: ${PIP_VER}"
          echo "PIP_CACHE_DIR=${PIP_CACHE_PATH}/${PIP_VER}" >> $GITHUB_ENV

      - name: Download OpenVINO package
        uses: actions/download-artifact@v3
        with:
          name: openvino_package
          path: ${{ env.INSTALL_DIR }}

      - name: Download OpenVINO tests package
        uses: actions/download-artifact@v3
        with:
          name: openvino_tests
          path: ${{ env.INSTALL_TEST_DIR }}

      - name: Extract OpenVINO packages
        run: |
          pushd ${INSTALL_DIR}
            tar -xzf openvino_package.tar.gz -C ${INSTALL_DIR} && rm openvino_package.tar.gz || exit 1
          popd

          pushd ${INSTALL_TEST_DIR}
            tar -xzf openvino_tests.tar.gz -C ${INSTALL_DIR} && rm openvino_tests.tar.gz || exit 1
          popd

      - name: Install OpenVINO Python wheels
        run: python3 -m pip install ${INSTALL_DIR}/tools/openvino-*

      - name: Install TF Hub tests requirements
        run: |
          python3 -m pip install -r ${MODEL_HUB_TESTS_INSTALL_DIR}/tf_hub_tests/requirements.txt

      - name: TensorFlow Hub Tests - TF FE
        run: |
          export PYTHONPATH=${MODEL_HUB_TESTS_INSTALL_DIR}:$PYTHONPATH
          python3 -m pytest ${MODEL_HUB_TESTS_INSTALL_DIR}/tf_hub_tests/ -m ${TYPE} --html=${INSTALL_TEST_DIR}/TEST-tf_hub_tf_fe.html --self-contained-html -v
        env:
          TYPE: ${{ github.event_name == 'schedule' && 'nightly' || 'precommit'}}
          TEST_DEVICE: CPU

      - name: Upload Test Results
        uses: actions/upload-artifact@v3
        if: ${{ !cancelled() }}
        with:
          name: test-results-tensorflow-hub-models
          path: |
            ${{ env.INSTALL_TEST_DIR }}/TEST*.html
          if-no-files-found: 'error'

  PyTorch_Models_Tests:
    needs: Build
    defaults:
      run:
        shell: bash
    runs-on: ${{ github.event_name == 'schedule' && 'aks-linux-16-cores' || 'aks-linux-8-cores'}}
    container:
      image: openvinogithubactions.azurecr.io/dockerhub/ubuntu:20.04
      volumes:
        - /mount/caches:/mount/caches
    env:
      INSTALL_DIR: ${{ github.workspace }}/install
      INSTALL_TEST_DIR: ${{ github.workspace }}/install/tests
      MODEL_HUB_TESTS_INSTALL_DIR: ${{ github.workspace }}/install/tests/model_hub_tests

    steps:
      - name: Check sudo
        run: if [ "$(id -u)" -eq 0 ]; then apt update && apt --assume-yes install sudo; fi

      - name: Install dependencies
        run: |
          # libssl1.1 - 'python3 -m pip' in self-hosted runner
          sudo apt install --assume-yes --no-install-recommends libssl1.1
          # install git (required to build pip deps from the sources)
          # install 'g++' to build 'detectron2' and 'natten' wheels
          sudo apt-get install --assume-yes --no-install-recommends g++ git ca-certificates

      - name: Create Directories
        run: mkdir -p ${INSTALL_DIR} ${INSTALL_TEST_DIR}

      - name: Download OpenVINO package
        uses: actions/download-artifact@v3
        with:
          name: openvino_package
          path: ${{ env.INSTALL_DIR }}

      - name: Download OpenVINO tests package
        uses: actions/download-artifact@v3
        with:
          name: openvino_tests
          path: ${{ env.INSTALL_TEST_DIR }}

      - name: Extract OpenVINO packages
        run: |
          pushd ${INSTALL_DIR}
            tar -xzf openvino_package.tar.gz -C ${INSTALL_DIR} && rm openvino_package.tar.gz || exit 1
          popd
          pushd ${INSTALL_TEST_DIR}
            tar -xzf openvino_tests.tar.gz -C ${INSTALL_DIR} && rm openvino_tests.tar.gz || exit 1
          popd

      - uses: actions/setup-python@v4
        with:
          python-version: ${{ env.PYTHON_VERSION }}
      - name: Setup pip cache dir
        run: |
          PIP_VER=$(python3 -c "import pip; print(pip.__version__)")
          echo "Using pip version: ${PIP_VER}"
          echo "PIP_CACHE_DIR=${PIP_CACHE_PATH}/${PIP_VER}" >> $GITHUB_ENV

      - name: Install OpenVINO Python wheels
        run: python3 -m pip install ${INSTALL_DIR}/tools/openvino-*

      - name: Install PyTorch tests requirements
        run: |
          python3 -m pip install -r ${MODEL_HUB_TESTS_INSTALL_DIR}/torch_tests/requirements.txt
          python3 -m pip install -r ${MODEL_HUB_TESTS_INSTALL_DIR}/torch_tests/requirements_secondary.txt
          echo "Available storage:"
          df -h
        env:
          CPLUS_INCLUDE_PATH: ${{ env.Python_ROOT_DIR }}/include/python${{ env.PYTHON_VERSION }}

      - name: PyTorch Models Tests
        run: |
          export PYTHONPATH=${MODEL_HUB_TESTS_INSTALL_DIR}:$PYTHONPATH
          python3 -m pytest ${MODEL_HUB_TESTS_INSTALL_DIR}/torch_tests/ -m ${TYPE} --html=${INSTALL_TEST_DIR}/TEST-torch_model_tests.html --self-contained-html -v
        env:
          TYPE: ${{ github.event_name == 'schedule' && 'nightly' || 'precommit'}}
          TEST_DEVICE: CPU

      - name: Available storage after tests
        run: |
          echo "Available storage:"
          df -h

      - name: Upload Test Results
        uses: actions/upload-artifact@v3
        if: ${{ !cancelled() }}
        with:
          name: test-results-torch-models
          path: |
            ${{ env.INSTALL_TEST_DIR }}/TEST*.html
          if-no-files-found: 'error'<|MERGE_RESOLUTION|>--- conflicted
+++ resolved
@@ -34,28 +34,7 @@
   PYTHON_VERSION: '3.11'
 
 jobs:
-  Smart_CI:
-    runs-on: ubuntu-latest
-    outputs:
-      affected_components: "${{ steps.smart_ci.outputs.affected_components }}"
-    steps:
-      - name: Get affected components
-        id: smart_ci
-        uses: akladiev/testrepo/.github/actions/affected-components@0.1.2
-        with:
-          repository: ${{ github.repository }}
-          pr: ${{ github.event.pull_request.number }}
-          commit_sha: ${{ github.sha }}
-          component_pattern: "category: (.*)"
-          repo_token: ${{ secrets.GITHUB_TOKEN }} # it has read-only access for forks, should be fine
-
-      - name: Show affected components
-        run: |
-          echo "${{ toJSON(steps.smart_ci.outputs.affected_components) }}"
-        shell: bash
-
   Build:
-    needs: Smart_CI
     defaults:
       run:
         shell: bash
@@ -70,31 +49,6 @@
       CMAKE_GENERATOR: 'Ninja Multi-Config'
       CMAKE_CXX_COMPILER_LAUNCHER: ccache
       CMAKE_C_COMPILER_LAUNCHER: ccache
-<<<<<<< HEAD
-      OPENVINO_REPO: ${{ github.workspace }}/openvino
-      OPENVINO_CONTRIB_REPO: ${{ github.workspace }}/openvino_contrib
-      INSTALL_DIR: ${{ github.workspace }}/install
-      INSTALL_TEST_DIR: ${{ github.workspace }}/install/tests
-      SAMPLES_INSTALL_DIR: ${{ github.workspace }}/install/samples
-      LAYER_TESTS_INSTALL_DIR: ${{ github.workspace }}/install/tests/layer_tests
-      MODEL_HUB_TESTS_INSTALL_DIR: ${{ github.workspace }}/install/tests/model_hub_tests
-      BUILD_DIR: ${{ github.workspace }}/build
-      DATA_PATH: ${{ github.workspace }}/testdata
-      MODELS_PATH: ${{ github.workspace }}/testdata
-      OV_TEMP: ${{ github.workspace }}/openvino_temp
-      PYTHON_STATIC_ARGS: -m "not dynamic_library"
-      SAMPLES_AFFECTED: ${{ fromJSON(needs.Smart_CI.outputs.affected_components).samples }}
-    steps:
-      - name: This step will be executed only if CI component was changed
-        if: fromJSON(needs.Smart_CI.outputs.affected_components).CI
-        run: |
-          echo "CI component was changed"
-
-      - name: This step will be executed only if CI component was NOT changed
-        if: "!fromJSON(needs.Smart_CI.outputs.affected_components).CI"
-        run: |
-          echo "CI component was NOT changed"
-=======
       GITHUB_WORKSPACE: '/__w/openvino/openvino'
       OPENVINO_REPO: /__w/openvino/openvino/openvino
       OPENVINO_CONTRIB_REPO: /__w/openvino/openvino/openvino_contrib
@@ -112,7 +66,6 @@
         run: |
           apt-get update
           apt-get install --assume-yes --no-install-recommends git ca-certificates
->>>>>>> bdb13aa2
 
       - name: Clone OpenVINO
         uses: actions/checkout@v4
@@ -344,19 +297,6 @@
       - name: Create Directories
         run: mkdir -p ${INSTALL_DIR} ${INSTALL_TEST_DIR}
 
-<<<<<<< HEAD
-      - name: CMake Samples Tests
-        if: env.SAMPLES_AFFECTED == 'all' # only if both build and tests are expected. Rename to "test"?
-        run: cmake -GNinja -S ${{ env.OPENVINO_REPO }}/tests/samples_tests -B ${{ env.BUILD_DIR }}/samples_tests
-
-      - name: Build Samples Tests
-        if: env.SAMPLES_AFFECTED == 'all'
-        run: cmake --build ${{ env.BUILD_DIR }}/samples_tests --config Release
-
-      - name: Install Samples Tests
-        if: env.SAMPLES_AFFECTED == 'all'
-        run: cmake -DCOMPONENT=tests -DCMAKE_INSTALL_PREFIX=${{ env.INSTALL_DIR }} -P ${{ env.BUILD_DIR }}/samples_tests/cmake_install.cmake
-=======
       #
       # Initialize OpenVINO
       #
@@ -372,7 +312,6 @@
         with:
           name: openvino_tests
           path: ${{ env.INSTALL_TEST_DIR }}
->>>>>>> bdb13aa2
 
       - name: Extract OpenVINO packages
         run: |
@@ -383,15 +322,6 @@
             tar -xzf openvino_tests.tar.gz -C ${INSTALL_DIR} && rm openvino_tests.tar.gz || exit 1
           popd
 
-<<<<<<< HEAD
-      - name: Build cpp samples
-        if: env.SAMPLES_AFFECTED # runs anyways, if either build or tests are expected
-        run: ${{ env.SAMPLES_INSTALL_DIR }}/cpp/build_samples.sh -i ${{ env.INSTALL_DIR }} -b ${{ env.BUILD_DIR }}/cpp_samples
-
-      - name: Build c samples
-        if: env.SAMPLES_AFFECTED
-        run: ${{ env.SAMPLES_INSTALL_DIR }}/c/build_samples.sh -i ${{ env.INSTALL_DIR }} -b ${{ env.BUILD_DIR }}/c_samples
-=======
       - name: Install 'actions/setup-python@v4' dependencies
         run: apt-get update && apt-get install -y libssl1.1
 
@@ -425,14 +355,12 @@
         run: ${INSTALL_DIR}/samples/c/build_samples.sh -i ${INSTALL_DIR} -b ${BUILD_DIR}/c_samples
         env:
           CMAKE_COMPILE_WARNING_AS_ERROR: 'ON'
->>>>>>> bdb13aa2
 
       #
       # Tests
       #
 
       - name: Samples tests
-        if: env.SAMPLES_AFFECTED == 'all'
         run: |
           export WORKSPACE=${INSTALL_DIR}
           export IE_APP_PATH=${INSTALL_DIR}/samples_bin
@@ -584,7 +512,7 @@
         working-directory: ${{ env.ONNX_RUNTIME_BUILD_DIR }}/RelWithDebInfo/RelWithDebInfo
 
   CXX_Unit_Tests:
-    needs: [Build, Smart_CI]
+    needs: Build
     defaults:
       run:
         shell: bash
@@ -718,7 +646,6 @@
                 --gtest_output=xml:${INSTALL_TEST_DIR}/TEST-SnippetsFuncTests.xml
 
       - name: CPU plugin unit tests
-        if: fromJSON(needs.Smart_CI.outputs.affected_components).CPU
         run: |
           source ${INSTALL_DIR}/setupvars.sh
           ${INSTALL_TEST_DIR}/ov_cpu_unit_tests --gtest_print_time=1 \
@@ -778,8 +705,7 @@
           if-no-files-found: 'error'
 
   Python_Unit_Tests:
-    needs: [Build, Smart_CI]
-    if: fromJSON(needs.Smart_CI.outputs.affected_components).Python_API
+    needs: Build
     defaults:
       run:
         shell: bash
@@ -1002,8 +928,7 @@
           if-no-files-found: 'error'
 
   CPU_Functional_Tests:
-    needs: [Build, Smart_CI]
-    if: fromJSON(needs.Smart_CI.outputs.affected_components).CPU == 'all'
+    needs: Build
     defaults:
       run:
         shell: bash
