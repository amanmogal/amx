--- conflicted
+++ resolved
@@ -51,12 +51,7 @@
       INSTALL_DIR: /__w/openvino/openvino/openvino_install
       INSTALL_TEST_DIR: /__w/openvino/openvino/tests_install
       BUILD_DIR: /__w/openvino/openvino/openvino_build
-<<<<<<< HEAD
-      OPENVINO_CONTRIB_BUILD_DIR: /__w/openvino/openvino/openvino_contrib_build
       CCACHE_DIR: /mount/caches/ccache/ubuntu20_aarch64_Release
-=======
-      CCACHE_DIR: /mount/caches/ccache/ubuntu20_x86_64_Release
->>>>>>> b3ead626
       CCACHE_TEMPDIR: /__w/openvino/openvino/ccache_temp
       CCACHE_MAXSIZE: 50G
       ONNX_RUNTIME_UTILS: /__w/openvino/openvino/openvino/.ci/azure/ci_utils/onnxruntime
