name: Linux (Ubuntu 20.04, Python 3.11)
on:
  schedule:
    # at 00:00 on Wednesday and Saturday
    - cron: '0 0 * * 3,6'
  workflow_dispatch:
  pull_request:
  push:
    branches:
      - master
      - 'releases/**'

concurrency:
  # github.ref is not unique in post-commit
  group: ${{ github.event_name == 'push' && github.run_id || github.ref }}-linux
  cancel-in-progress: true

env:
  PIP_CACHE_PATH: /mount/caches/pip/linux
  PYTHON_VERSION: '3.11'

jobs:
  Smart_CI:
    runs-on: ubuntu-latest
    outputs:
      affected_components: "${{ steps.smart_ci.outputs.affected_components }}"
    steps:
      - name: checkout action
        uses: actions/checkout@v4
        with:
          sparse-checkout: .github/actions/smart-ci

      - name: Get affected components
        id: smart_ci
        uses: ./.github/actions/smart-ci
        with:
          repository: ${{ github.repository }}
          pr: ${{ github.event.number }}
          commit_sha: ${{ github.sha }}
          component_pattern: "category: (.*)"
          repo_token: ${{ secrets.GITHUB_TOKEN }}

      - name: Show affected components
        run: |
          echo "${{ toJSON(steps.smart_ci.outputs.affected_components) }}"
        shell: bash

  Build:
    needs: Smart_CI
    timeout-minutes: 150
    defaults:
      run:
        shell: bash
    strategy:
      max-parallel: 2
      fail-fast: false
      matrix:
        include:
          - architecture: 'x86_64'
            machine: 'aks-linux-16-cores'
            cache_prefix: 'ubuntu20_x86_64_Release'
          - architecture: 'arm64'
            machine: 'aks-linux-16-cores-arm'
            cache_prefix: 'ubuntu20_aarch64_Release'
    runs-on: ${{ matrix.machine }}
    container:
      image: openvinogithubactions.azurecr.io/dockerhub/ubuntu:20.04
      volumes:
        - /mount/caches:/mount/caches
      options: -e SCCACHE_AZURE_BLOB_CONTAINER -e SCCACHE_AZURE_CONNECTION_STRING
    env:
      DEBIAN_FRONTEND: noninteractive # to prevent apt-get from waiting user input
      CMAKE_BUILD_TYPE: 'Release'
      CMAKE_GENERATOR: 'Ninja Multi-Config'
      CMAKE_CXX_COMPILER_LAUNCHER: sccache
      CMAKE_C_COMPILER_LAUNCHER: sccache
      GITHUB_WORKSPACE: '/__w/openvino/openvino'
      OPENVINO_REPO: /__w/openvino/openvino/openvino
      OPENVINO_CONTRIB_REPO: /__w/openvino/openvino/openvino_contrib
      INSTALL_DIR: /__w/openvino/openvino/openvino_install
      INSTALL_TEST_DIR: /__w/openvino/openvino/tests_install
      DEVELOPER_PACKAGE_DIR: /__w/openvino/openvino/developer_package_install
      BUILD_DIR: /__w/openvino/openvino/openvino_build
      SCCACHE_AZURE_KEY_PREFIX: ${{ matrix.cache_prefix }}
      ONNX_RUNTIME_UTILS: /__w/openvino/openvino/openvino/.ci/azure/ci_utils/onnxruntime
    if: "!fromJSON(needs.smart_ci.outputs.affected_components).docs_only"

    steps:
      - name: Install git
        run: apt-get update && apt-get install --assume-yes --no-install-recommends git ca-certificates

      - name: Clone OpenVINO
        uses: actions/checkout@v4
        with:
          path: ${{ env.OPENVINO_REPO }}
          submodules: 'true'

      - name: Clone OpenVINO Contrib
        uses: actions/checkout@v4
        with:
          repository: 'openvinotoolkit/openvino_contrib'
          path: ${{ env.OPENVINO_CONTRIB_REPO }}
          submodules: 'true'
          ref: 'master'

      #
      # Print system info
      #

      - name: System info
        uses: ./openvino/.github/actions/system_info

      #
      # Dependencies
      #

      - name: Install build dependencies
        run: |
          bash ${OPENVINO_REPO}/install_build_dependencies.sh
          # default-jdk - Java API
          apt install --assume-yes --no-install-recommends default-jdk

      - name: Install sccache
        uses: mozilla-actions/sccache-action@v0.0.3
        with:
          version: "v0.5.4"

      - name: Setup Python ${{ env.PYTHON_VERSION }}
        uses: ./openvino/.github/actions/setup_python
        with:
          version: ${{ env.PYTHON_VERSION }}
          pip-cache-path: ${{ env.PIP_CACHE_PATH }}
          should-setup-pip-paths: 'true'
          self-hosted-runner: 'true'
          show-cache-info: 'true'

      - name: Install python dependencies
        run: |
          # For Python API: build and wheel packaging
          python3 -m pip install -r ${OPENVINO_REPO}/src/bindings/python/wheel/requirements-dev.txt
          python3 -m pip install -r ${OPENVINO_REPO}/src/bindings/python/src/compatibility/openvino/requirements-dev.txt

          # For running ONNX frontend unit tests
          python3 -m pip install --force-reinstall -r ${OPENVINO_REPO}/src/frontends/onnx/tests/requirements.txt

          # For running TensorFlow frontend unit tests
          python3 -m pip install -r ${OPENVINO_REPO}/src/frontends/tensorflow/tests/requirements.txt

          # For running TensorFlow Lite frontend unit tests
          python3 -m pip install -r ${OPENVINO_REPO}/src/frontends/tensorflow_lite/tests/requirements.txt

          # For running Paddle frontend unit tests
          python3 -m pip install -r ${OPENVINO_REPO}/src/frontends/paddle/tests/requirements.txt

      #
      # Build
      #

      - name: CMake configure - OpenVINO
        run: |
          cmake \
            -G "${{ env.CMAKE_GENERATOR }}" \
            -DENABLE_CPPLINT=OFF \
            -DENABLE_NCC_STYLE=OFF \
            -DENABLE_TESTS=ON \
            -DENABLE_STRICT_DEPENDENCIES=OFF \
            -DENABLE_SYSTEM_TBB=ON \
            -DENABLE_SYSTEM_OPENCL=ON \
            -DCMAKE_VERBOSE_MAKEFILE=ON \
            -DCPACK_GENERATOR=TGZ \
            -DCMAKE_COMPILE_WARNING_AS_ERROR=ON \
            -DCMAKE_CXX_COMPILER_LAUNCHER=${{ env.CMAKE_CXX_COMPILER_LAUNCHER }} \
            -DCMAKE_C_COMPILER_LAUNCHER=${{ env.CMAKE_C_COMPILER_LAUNCHER }} \
            -S ${OPENVINO_REPO} \
            -B ${BUILD_DIR}

      - name: Clean sccache stats
        run: ${SCCACHE_PATH} --zero-stats

      - name: Cmake build - OpenVINO
        run: cmake --build ${BUILD_DIR} --parallel --config ${{ env.CMAKE_BUILD_TYPE }}

      - name: Show sccache stats
        run: ${SCCACHE_PATH} --show-stats

      - name: Cmake install - OpenVINO
        run: |
          cmake -DCMAKE_INSTALL_PREFIX=${INSTALL_DIR} -P ${BUILD_DIR}/cmake_install.cmake
          cmake -DCMAKE_INSTALL_PREFIX=${INSTALL_TEST_DIR} -DCOMPONENT=tests -P ${BUILD_DIR}/cmake_install.cmake
          cmake -DCMAKE_INSTALL_PREFIX=${DEVELOPER_PACKAGE_DIR} -DCOMPONENT=developer_package -P ${BUILD_DIR}/cmake_install.cmake
          cmake -DCMAKE_INSTALL_PREFIX=${INSTALL_DIR} -DCOMPONENT=python_wheels -P ${BUILD_DIR}/cmake_install.cmake

      - name: Pack Artifacts
        run: |

          # Add the ONNX Runtime version and skip tests list to the archive to use in the ONNX Runtime Job
          # w/o the need to checkout repository

          cp -R ${ONNX_RUNTIME_UTILS} ${INSTALL_DIR}

          pushd ${INSTALL_DIR}
            tar -czvf ${BUILD_DIR}/openvino_package.tar.gz *
          popd

          pushd ${DEVELOPER_PACKAGE_DIR}
            tar -czvf ${BUILD_DIR}/openvino_developer_package.tar.gz *
          popd

          pushd ${INSTALL_TEST_DIR}
            tar -czvf ${BUILD_DIR}/openvino_tests.tar.gz *
          popd

      - name: Build Debian packages
        run: |
          /usr/bin/python3.8 -m pip install -U pip
          /usr/bin/python3.8 -m pip install -r ${OPENVINO_REPO}/src/bindings/python/wheel/requirements-dev.txt
          /usr/bin/python3.8 -m pip install -r ${OPENVINO_REPO}/src/bindings/python/src/compatibility/openvino/requirements-dev.txt
          cmake -UPYTHON* \
                -DENABLE_PYTHON_PACKAGING=ON \
                -DENABLE_TESTS=OFF \
                -DPython3_EXECUTABLE=/usr/bin/python3.8 \
                -DCPACK_GENERATOR=DEB \
                ${BUILD_DIR}
          cmake --build ${BUILD_DIR} --parallel --config ${{ env.CMAKE_BUILD_TYPE }} --target package

      - name: Cmake & Build - OpenVINO Contrib
        run: |
          cmake \
            -DBUILD_nvidia_plugin=OFF \
            -DCUSTOM_OPERATIONS="calculate_grid;complex_mul;fft;grid_sample;sparse_conv;sparse_conv_transpose" \
            -DOPENVINO_EXTRA_MODULES=${OPENVINO_CONTRIB_REPO}/modules \
            -S ${OPENVINO_REPO} \
            -B ${BUILD_DIR}
          cmake --build ${BUILD_DIR} --parallel --config ${{ env.CMAKE_BUILD_TYPE }}

      #
      # Upload build artifacts
      #

      - name: Upload openvino package
        if: ${{ always() }}
        uses: actions/upload-artifact@v3
        with:
          name: openvino_package_${{ matrix.architecture }}
          path: ${{ env.BUILD_DIR }}/openvino_package.tar.gz
          if-no-files-found: 'error'

      - name: Upload openvino developer package
        if: ${{ always() }}
        uses: actions/upload-artifact@v3
        with:
          name: openvino_developer_package_${{ matrix.architecture }}
          path: ${{ env.BUILD_DIR }}/openvino_developer_package.tar.gz
          if-no-files-found: 'error'

      - name: Upload openvino debian packages
        if: ${{ always() }}
        uses: actions/upload-artifact@v3
        with:
          name: openvino_debian_packages_${{ matrix.architecture }}
          path: ${{ env.BUILD_DIR }}/*.deb
          if-no-files-found: 'error'

      - name: Upload openvino tests package
        if: ${{ always() }}
        uses: actions/upload-artifact@v3
        with:
          name: openvino_tests_${{ matrix.architecture }}
          path: ${{ env.BUILD_DIR }}/openvino_tests.tar.gz
          if-no-files-found: 'error'

  Debian_Packages:
    name: Debian Packages
    needs: Build
    timeout-minutes: 10
    defaults:
      run:
        shell: bash
    strategy:
      max-parallel: 2
      fail-fast: false
      matrix:
        include:
          - architecture: 'x86_64'
            machine: 'ubuntu-20.04'
            image: 'ubuntu:20.04'
          - architecture: 'arm64'
            machine: 'aks-linux-16-cores-arm'
            image: 'openvinogithubactions.azurecr.io/dockerhub/ubuntu:20.04'
    runs-on: ${{ matrix.machine }}
    container:
      image: ${{ matrix.image }}
    env:
      DEBIAN_FRONTEND: noninteractive # to prevent apt-get from waiting user input
      DEBIAN_PACKAGES_DIR: /__w/openvino/packages/

    steps:
      - name: Download OpenVINO debian packages
        uses: actions/download-artifact@v3
        with:
          name: openvino_debian_packages_${{ matrix.architecture }}
          path: ${{ env.DEBIAN_PACKAGES_DIR }}

      - name: Install debian packages & check conflicts
        run: |
          apt-get update -y
          
          if [[ "${{ matrix.architecture }}" == "x86_64" ]]; then
            # Install debian packages from previous release
            apt-get install --no-install-recommends -y gnupg wget ca-certificates
            wget https://apt.repos.intel.com/intel-gpg-keys/GPG-PUB-KEY-INTEL-SW-PRODUCTS.PUB
            apt-key add GPG-PUB-KEY-INTEL-SW-PRODUCTS.PUB
            echo "deb https://apt.repos.intel.com/openvino/2023 ubuntu20 main" | tee /etc/apt/sources.list.d/intel-openvino-2023.list
            apt-get update -y
            apt-get install -y openvino
          fi
          
          # install our local one
          apt-get install --no-install-recommends -y dpkg-dev
          dpkg-scanpackages . /dev/null | gzip -9c > Packages.gz
          echo "deb [trusted=yes] file:${DEBIAN_PACKAGES_DIR} ./" | tee /etc/apt/sources.list.d/openvino-local.list
          apt-get update -y
          apt-get install openvino -y
        working-directory: ${{ env.DEBIAN_PACKAGES_DIR }}

      - name: Test debian packages
        run: |
          /usr/share/openvino/samples/cpp/build_samples.sh
          /usr/share/openvino/samples/c/build_samples.sh
          
          if [[ "${{ matrix.architecture }}" == "x86_64" ]]; then
            ~/openvino_cpp_samples_build/intel64/Release/hello_query_device
          elif [[ "${{ matrix.architecture }}" == "arm64" ]]; then
            ~/openvino_cpp_samples_build/aarch64/Release/hello_query_device
          fi
          
          python3 /usr/share/openvino/samples/python/hello_query_device/hello_query_device.py
          python3 -c 'from openvino import Core; Core().get_property("CPU", "AVAILABLE_DEVICES")'
          if [[ "${{ matrix.architecture }}" == "x86_64" ]]; then
            python3 -c 'from openvino import Core; Core().get_property("GPU", "AVAILABLE_DEVICES")'
          fi
          python3 -c 'from openvino import Core; Core().get_property("AUTO", "SUPPORTED_METRICS")'
          python3 -c 'from openvino import Core; Core().get_property("MULTI", "SUPPORTED_METRICS")'
          python3 -c 'from openvino import Core; Core().get_property("HETERO", "SUPPORTED_METRICS")'
          python3 -c 'from openvino import Core; Core().get_property("BATCH", "SUPPORTED_METRICS")'
          python3 -c 'from openvino.frontend import FrontEndManager; assert len(FrontEndManager().get_available_front_ends()) == 6'
          benchmark_app --help
          ovc --help

  Samples:
    needs: [Build, Smart_CI]
    timeout-minutes: 20
    defaults:
      run:
        shell: bash
    strategy:
      max-parallel: 2
      fail-fast: false
      matrix:
        include:
          - architecture: 'x86_64'
            machine: 'ubuntu-20.04'
            image: 'ubuntu:20.04'
          - architecture: 'arm64'
            machine: 'aks-linux-16-cores-arm'
            image: 'openvinogithubactions.azurecr.io/dockerhub/ubuntu:20.04'
    runs-on: ${{ matrix.machine }}
    container:
      image: ${{ matrix.image }}
    env:
      DEBIAN_FRONTEND: noninteractive # to prevent apt-get from waiting user input
      INSTALL_DIR: /__w/openvino/openvino/install
      INSTALL_TEST_DIR: /__w/openvino/openvino/install/tests
      BUILD_DIR: /__w/openvino/openvino/build
    if: fromJSON(needs.smart_ci.outputs.affected_components).samples

    steps:
      - name: Download OpenVINO package
        uses: actions/download-artifact@v3
        with:
          name: openvino_package_${{ matrix.architecture }}
          path: ${{ env.INSTALL_DIR }}

      - name: Download OpenVINO tests package
        uses: actions/download-artifact@v3
        with:
          name: openvino_tests_${{ matrix.architecture }}
          path: ${{ env.INSTALL_TEST_DIR }}

      - name: Extract OpenVINO packages
        run: |
          pushd ${INSTALL_DIR}
            tar -xzf openvino_package.tar.gz -C ${INSTALL_DIR}
          popd
          pushd ${INSTALL_TEST_DIR}
            tar -xzf openvino_tests.tar.gz -C ${INSTALL_DIR}
          popd

      - name: Install OpenVINO dependencies
        run: ${INSTALL_DIR}/install_dependencies/install_openvino_dependencies.sh -c=core -c=dev -y

      - name: Fetch setup_python action
        uses: actions/checkout@v4
        with:
          sparse-checkout: |
            .github/actions/setup_python/action.yml
          sparse-checkout-cone-mode: false
          path: 'openvino'

      - name: Setup Python ${{ env.PYTHON_VERSION }}
        uses: ./openvino/.github/actions/setup_python
        with:
          version: ${{ env.PYTHON_VERSION }}
          should-setup-pip-paths: 'false'
          self-hosted-runner: ${{ matrix.machine == 'ubuntu-20.04' && 'false' || 'true' }}

      - name: Build cpp samples - GCC
        run: ${INSTALL_DIR}/samples/cpp/build_samples.sh -i ${INSTALL_DIR} -b ${BUILD_DIR}/cpp_samples
        env:
          CMAKE_COMPILE_WARNING_AS_ERROR: 'ON'

      - name: Build cpp samples - Clang
        run: |
          apt-get install -y clang
          ${INSTALL_DIR}/samples/cpp/build_samples.sh -i ${INSTALL_DIR} -b ${BUILD_DIR}/cpp_samples_clang
        env:
          CMAKE_COMPILE_WARNING_AS_ERROR: 'ON'
          CC: clang
          CXX: clang++

      - name: Build c samples
        run: ${INSTALL_DIR}/samples/c/build_samples.sh -i ${INSTALL_DIR} -b ${BUILD_DIR}/c_samples
        env:
          CMAKE_COMPILE_WARNING_AS_ERROR: 'ON'

      #
      # Tests
      #

      - name: Samples tests
        if: fromJSON(needs.smart_ci.outputs.affected_components).samples.test
        run: |
          export WORKSPACE=${INSTALL_DIR}
          export IE_APP_PATH=${INSTALL_DIR}/samples_bin
          export IE_APP_PYTHON_PATH=${INSTALL_DIR}/samples/python
          export SHARE=${INSTALL_TEST_DIR}/smoke_tests/samples_smoke_tests_data

          python3 -m pip install --ignore-installed PyYAML -r ${INSTALL_TEST_DIR}/smoke_tests/requirements.txt
          export LD_LIBRARY_PATH=${IE_APP_PATH}:$LD_LIBRARY_PATH

          source ${INSTALL_DIR}/setupvars.sh

          python3 -m pytest -sv ${INSTALL_TEST_DIR}/smoke_tests \
            --env_conf ${INSTALL_TEST_DIR}/smoke_tests/env_config.yml \
            --junitxml=${INSTALL_TEST_DIR}/TEST-SamplesSmokeTests.xml

      - name: Upload Test Results
        uses: actions/upload-artifact@v3
        if: ${{ !cancelled() }}
        with:
          name: test-results-samples-${{ matrix.architecture }}
          path: ${{ env.INSTALL_TEST_DIR }}/TEST*.xml
          if-no-files-found: 'warn'

  Conformance:
    needs: [Build, Smart_CI]
    timeout-minutes: ${{ matrix.TEST_TYPE == 'API' && 5 || 15 }}
    defaults:
      run:
        shell: bash
    runs-on: ubuntu-20.04-8-cores
    strategy:
      max-parallel: 2
      fail-fast: false
      matrix:
        include:
          # 'OP' for Opset, 'API' for API
          - TEST_TYPE: 'OP'
          - TEST_TYPE: 'API'
    env:
      INSTALL_DIR: ${{ github.workspace }}/install
      INSTALL_TEST_DIR: ${{ github.workspace }}/install/tests
      CONFORMANCE_TOOLS_DIR: ${{ github.workspace }}/install/tests/functional_test_utils/layer_tests_summary
      CONFORMANCE_ARTIFACTS_DIR: ${{ github.workspace }}/install/conformance_artifacts
      TEST_DEVICE: 'CPU'
    if: fromJSON(needs.smart_ci.outputs.affected_components).CPU.test

    steps:
      - name: Create Directories
        run: |
          mkdir -p ${CONFORMANCE_ARTIFACTS_DIR}

      #
      # Dependencies
      #

      - name: Download OpenVINO package
        uses: actions/download-artifact@v3
        with:
          name: openvino_package_x86_64
          path: ${{ env.INSTALL_DIR }}

      - name: Download OpenVINO tests package
        uses: actions/download-artifact@v3
        with:
          name: openvino_tests_x86_64
          path: ${{ env.INSTALL_TEST_DIR }}

      - name: Extract OpenVINO packages
        run: |
          pushd ${INSTALL_DIR}
            tar -xzf openvino_package.tar.gz -C ${INSTALL_DIR}
          popd
          pushd ${INSTALL_TEST_DIR}
            tar -xzf openvino_tests.tar.gz -C ${INSTALL_DIR}
          popd

      - name: Fetch setup_python action
        uses: actions/checkout@v4
        with:
          sparse-checkout: |
            .github/actions/setup_python/action.yml
          sparse-checkout-cone-mode: false
          path: 'openvino'

      - name: Setup Python ${{ env.PYTHON_VERSION }}
        uses: ./openvino/.github/actions/setup_python
        with:
          version: ${{ env.PYTHON_VERSION }}
          should-setup-pip-paths: 'false'
          self-hosted-runner: 'false'

      - name: Install Dependencies
        run: |
          sudo -E ${INSTALL_DIR}/install_dependencies/install_openvino_dependencies.sh -c=core -y

          python3 -m pip install -r ${CONFORMANCE_TOOLS_DIR}/requirements.txt

      #
      # Tests
      #

      - name: Conformance Tests
        run: |
          source ${INSTALL_DIR}/setupvars.sh

          python3 ${CONFORMANCE_TOOLS_DIR}/run_conformance.py -ov=${INSTALL_DIR}/tests \
            -d=${TEST_DEVICE} \
            -t=${{ matrix.TEST_TYPE }} \
            -w=${CONFORMANCE_ARTIFACTS_DIR} \
            -f=${CONFORMANCE_TOOLS_DIR}/skip_configs/${TEST_DEVICE}/expected_failures_${{ matrix.TEST_TYPE }}.csv

      - name: Pack Conformance Artifacts
        if: ${{ always() }}
        run: |
          pushd ${CONFORMANCE_ARTIFACTS_DIR}
            tar -czvf ${CONFORMANCE_ARTIFACTS_DIR}/conformance_artifacts.tar.gz *
          popd

      - name: Upload Conformance Artifacts
        if: ${{ always() }}
        uses: actions/upload-artifact@v3
        with:
          name: conformance_artifacts_${{ matrix.TEST_TYPE }}-${{ env.TEST_DEVICE }}
          path: ${{ env.CONFORMANCE_ARTIFACTS_DIR }}/conformance_artifacts.tar.gz
          if-no-files-found: 'error'

  ONNX_Runtime:
    name: ONNX Runtime Integration
<<<<<<< HEAD
    needs: Build
    timeout-minutes: 30
=======
    needs: [Build, Smart_CI]
    timeout-minutes: 10
>>>>>>> 815980f2
    defaults:
      run:
        shell: bash
    strategy:
      max-parallel: 2
      fail-fast: false
      matrix:
        include:
          - architecture: 'x86_64'
            machine: 'aks-linux-16-cores'
            cache_prefix: 'ubuntu20_x86_64_onnxruntime'
          - architecture: 'arm64'
            machine: 'aks-linux-16-cores-arm'
            cache_prefix: 'ubuntu20_aarch64_onnxruntime'
    runs-on: ${{ matrix.machine }}
    container:
      image: openvinogithubactions.azurecr.io/dockerhub/ubuntu:20.04
      volumes:
        - /mount/caches:/mount/caches
      options: -e SCCACHE_AZURE_BLOB_CONTAINER -e SCCACHE_AZURE_CONNECTION_STRING
    env:
      DEBIAN_FRONTEND: noninteractive # to prevent apt-get from waiting user input
      CMAKE_GENERATOR: 'Ninja Multi-Config'
      CMAKE_CXX_COMPILER_LAUNCHER: sccache
      CMAKE_C_COMPILER_LAUNCHER: sccache
      OPENVINO_REPO: /__w/openvino/openvino/openvino
      INSTALL_DIR: /__w/openvino/openvino/install
      SCCACHE_AZURE_KEY_PREFIX: ${{ matrix.cache_prefix }}
      ONNX_RUNTIME_REPO: /__w/openvino/openvino/onnxruntime
      ONNX_RUNTIME_UTILS: /__w/openvino/openvino/install/onnxruntime
      ONNX_RUNTIME_BUILD_DIR: /__w/openvino/openvino/onnxruntime/build
    if: fromJSON(needs.smart_ci.outputs.affected_components).ONNX_RT

    steps:
      - name: Fetch install_build_dependencies.sh and setup_python action
        uses: actions/checkout@v4
        with:
          sparse-checkout: |
            install_build_dependencies.sh
            .github/actions/setup_python/action.yml
          sparse-checkout-cone-mode: false
          path: ${{ env.OPENVINO_REPO }}

      - name: Install git
        run: |
          apt-get update
          apt-get install --assume-yes --no-install-recommends git ca-certificates

      - name: Setup Python ${{ env.PYTHON_VERSION }}
        uses: ./openvino/.github/actions/setup_python
        with:
          version: ${{ env.PYTHON_VERSION }}
          should-setup-pip-paths: 'false'

      #
      # Initialize OpenVINO
      #

      - name: Download OpenVINO package
        uses: actions/download-artifact@v3
        with:
          name: openvino_package_${{ matrix.architecture }}
          path: ${{ env.INSTALL_DIR }}

      - name: Extract OpenVINO package
        run: |
          pushd ${INSTALL_DIR}
            tar -xzf openvino_package.tar.gz -C ${INSTALL_DIR}
          popd

      - name: Install OpenVINO dependencies
        run: ${INSTALL_DIR}/install_dependencies/install_openvino_dependencies.sh -c=core -c=dev -y

      - name: Clone ONNX Runtime
        run: |
          branch=`tr -s '\n ' < ${ONNX_RUNTIME_UTILS}/version`
          git clone --branch $branch --single-branch --recursive https://github.com/microsoft/onnxruntime.git ${ONNX_RUNTIME_REPO}

      #
      # Tests
      #

      - name: Install Build Dependencies
        run: bash ${OPENVINO_REPO}/install_build_dependencies.sh

      - name: Install sccache
        uses: mozilla-actions/sccache-action@v0.0.3
        with:
          version: "v0.5.4"

      - name: Build Lin ONNX Runtime
        run: |
          source ${INSTALL_DIR}/setupvars.sh

          ${ONNX_RUNTIME_REPO}/build.sh \
            --config RelWithDebInfo \
            --use_openvino CPU_FP32 \
            --build_shared_lib \
            --parallel \
            --skip_tests \
            --compile_no_warning_as_error \
            --build_dir ${ONNX_RUNTIME_BUILD_DIR}
        env:
          CXXFLAGS: "-Wno-error=deprecated-declarations"

      - name: Show sccache stats
        run: ${SCCACHE_PATH} --show-stats

      - name: Run onnxruntime_test_all
        if: ${{ always() }}
        run: |
          source ${INSTALL_DIR}/setupvars.sh
          skip_tests=$(tr -s '\n ' ':' < ${ONNX_RUNTIME_UTILS}/skip_tests)

          ./onnxruntime_test_all --gtest_filter=-$skip_tests
        working-directory: ${{ env.ONNX_RUNTIME_BUILD_DIR }}/RelWithDebInfo/RelWithDebInfo

      - name: Run onnxruntime_shared_lib_test
        if: ${{ always() }}
        run: |
          source ${INSTALL_DIR}/setupvars.sh
          ./onnxruntime_shared_lib_test --gtest_filter=-CApiTest.test_custom_op_openvino_wrapper_library
        working-directory: ${{ env.ONNX_RUNTIME_BUILD_DIR }}/RelWithDebInfo/RelWithDebInfo

      - name: Run onnxruntime_global_thread_pools_test
        if: ${{ always() }}
        run: |
          source ${INSTALL_DIR}/setupvars.sh
          ./onnxruntime_global_thread_pools_test
        working-directory: ${{ env.ONNX_RUNTIME_BUILD_DIR }}/RelWithDebInfo/RelWithDebInfo

      - name: Run onnxruntime_api_tests_without_env
        if: ${{ always() }}
        run: |
          source ${INSTALL_DIR}/setupvars.sh
          ./onnxruntime_api_tests_without_env
        working-directory: ${{ env.ONNX_RUNTIME_BUILD_DIR }}/RelWithDebInfo/RelWithDebInfo

      - name: Run pytorch-converted tests
        if: ${{ always() }}
        run: |
          source ${INSTALL_DIR}/setupvars.sh
          ./onnx_test_runner "${ONNX_RUNTIME_REPO}/cmake/external/onnx/onnx/backend/test/data/pytorch-converted"
        working-directory: ${{ env.ONNX_RUNTIME_BUILD_DIR }}/RelWithDebInfo/RelWithDebInfo

      - name: Run pytorch-operator tests
        if: ${{ always() }}
        run: |
          source ${INSTALL_DIR}/setupvars.sh
          ./onnx_test_runner "${ONNX_RUNTIME_REPO}/cmake/external/onnx/onnx/backend/test/data/pytorch-operator"
        working-directory: ${{ env.ONNX_RUNTIME_BUILD_DIR }}/RelWithDebInfo/RelWithDebInfo

  CXX_Unit_Tests:
    name: C++ unit tests
    needs: [Build, Smart_CI]
    timeout-minutes: 20
    defaults:
      run:
        shell: bash
    strategy:
      max-parallel: 2
      fail-fast: false
      matrix:
        include:
          - architecture: 'x86_64'
            machine: 'aks-linux-4-cores-16gb'
          - architecture: 'arm64'
            machine: 'aks-linux-16-cores-arm'
    runs-on: ${{ matrix.machine }}
    container:
      image: openvinogithubactions.azurecr.io/dockerhub/ubuntu:20.04
    env:
      INSTALL_DIR: /__w/openvino/openvino/install
      INSTALL_TEST_DIR: /__w/openvino/openvino/install/tests

    steps:
      - name: Download OpenVINO package
        uses: actions/download-artifact@v3
        with:
          name: openvino_package_${{ matrix.architecture }}
          path: ${{ env.INSTALL_DIR }}

      - name: Download OpenVINO tests package
        uses: actions/download-artifact@v3
        with:
          name: openvino_tests_${{ matrix.architecture }}
          path: ${{ env.INSTALL_TEST_DIR }}

      - name: Extract OpenVINO packages
        run: |
          pushd ${INSTALL_DIR}
            tar -xzf openvino_package.tar.gz -C ${INSTALL_DIR}
          popd
          pushd ${INSTALL_TEST_DIR}
            tar -xzf openvino_tests.tar.gz -C ${INSTALL_DIR}
          popd

      - name: Install OpenVINO dependencies
        run: ${INSTALL_DIR}/install_dependencies/install_openvino_dependencies.sh -c=core -c=gpu -y

      #
      # Tests
      #

      - name: OpenVINO Core Unit Tests
<<<<<<< HEAD
        if: ${{ always() }}
=======
        if: fromJSON(needs.smart_ci.outputs.affected_components).Core.test
>>>>>>> 815980f2
        run: |
          source ${INSTALL_DIR}/setupvars.sh
          ${INSTALL_TEST_DIR}/ov_core_unit_tests --gtest_print_time=1 --gtest_filter=-*IE_GPU* \
                --gtest_output=xml:${INSTALL_TEST_DIR}/TEST-OVCoreUT.xml

      - name: OpenVINO Inference Functional Tests
<<<<<<< HEAD
        if: ${{ always() }}
=======
        if: fromJSON(needs.smart_ci.outputs.affected_components).inference.test
>>>>>>> 815980f2
        run: |
          source ${INSTALL_DIR}/setupvars.sh
          ${INSTALL_TEST_DIR}/ov_inference_functional_tests --gtest_print_time=1 \
                --gtest_output=xml:${INSTALL_TEST_DIR}/TEST-InferenceFunc.xml

      - name: OpenVINO Inference Unit Tests
<<<<<<< HEAD
        if: ${{ always() }}
=======
        if: fromJSON(needs.smart_ci.outputs.affected_components).inference.test
>>>>>>> 815980f2
        run: |
          source ${INSTALL_DIR}/setupvars.sh
          ${INSTALL_TEST_DIR}/ov_inference_unit_tests --gtest_print_time=1 \
                --gtest_output=xml:${INSTALL_TEST_DIR}/TEST-InferenceUnit.xml

      - name: Low Precision Transformations Tests
<<<<<<< HEAD
        if: ${{ always() }}
=======
        if: fromJSON(needs.smart_ci.outputs.affected_components).LP_transformations.test
>>>>>>> 815980f2
        run: |
          source ${INSTALL_DIR}/setupvars.sh
          ${INSTALL_TEST_DIR}/ov_lp_transformations_tests --gtest_print_time=1 \
                --gtest_output=xml:${INSTALL_TEST_DIR}/TEST-LpTransformations.xml

      - name: OpenVINO Conditional compilation tests
<<<<<<< HEAD
        if: ${{ always() }}
=======
        if: fromJSON(needs.smart_ci.outputs.affected_components).Core.test
>>>>>>> 815980f2
        run: |
          source ${INSTALL_DIR}/setupvars.sh
          ${INSTALL_TEST_DIR}/ov_conditional_compilation_tests --gtest_print_time=1 \
                --gtest_output=xml:${INSTALL_TEST_DIR}/TEST-ConditionalCompilation.xml

      - name: IR frontend tests
<<<<<<< HEAD
        if: ${{ always() }}
=======
        if: fromJSON(needs.smart_ci.outputs.affected_components).IR_FE.test
>>>>>>> 815980f2
        run: |
          source ${INSTALL_DIR}/setupvars.sh
          ${INSTALL_TEST_DIR}/ov_ir_frontend_tests --gtest_print_time=1 \
                --gtest_output=xml:${INSTALL_TEST_DIR}/TEST-IRFrontend.xml

      - name: PaddlePaddle frontend tests
        if: ${{ 'false' }}
        run: |
          source ${INSTALL_DIR}/setupvars.sh
          ${INSTALL_TEST_DIR}/paddle_tests --gtest_print_time=1 \
                --gtest_output=xml:${INSTALL_TEST_DIR}/TEST-PaddleTests.xml

      - name: ONNX frontend tests
<<<<<<< HEAD
        if: ${{ always() }}
=======
        if: fromJSON(needs.smart_ci.outputs.affected_components).ONNX_FE.test
>>>>>>> 815980f2
        run: |
          source ${INSTALL_DIR}/setupvars.sh
          ${INSTALL_TEST_DIR}/ov_onnx_frontend_tests --gtest_print_time=1 \
                --gtest_filter=-*IE_GPU* \
                --gtest_output=xml:${INSTALL_TEST_DIR}/TEST-ONNXFrontend.xml

      - name: TensorFlow Common frontend tests
<<<<<<< HEAD
        if: ${{ always() }}
=======
        if: fromJSON(needs.smart_ci.outputs.affected_components).TF_FE.test || 
            fromJSON(needs.smart_ci.outputs.affected_components).TFL_FE.test
>>>>>>> 815980f2
        run: |
          source ${INSTALL_DIR}/setupvars.sh
          ${INSTALL_TEST_DIR}/ov_tensorflow_common_tests --gtest_print_time=1 \
                --gtest_output=xml:${INSTALL_TEST_DIR}/TEST-TensorFlowCommonFrontend.xml

      - name: TensorFlow frontend tests
<<<<<<< HEAD
        if: ${{ always() }}
=======
        if: fromJSON(needs.smart_ci.outputs.affected_components).TF_FE.test
>>>>>>> 815980f2
        run: |
          source ${INSTALL_DIR}/setupvars.sh
          ${INSTALL_TEST_DIR}/ov_tensorflow_frontend_tests --gtest_print_time=1 \
                --gtest_output=xml:${INSTALL_TEST_DIR}/TEST-TensorFlowFrontend.xml

      - name: TensorFlow Lite frontend tests
<<<<<<< HEAD
        if: ${{ always() }}
=======
        if: fromJSON(needs.smart_ci.outputs.affected_components).TFL_FE.test
>>>>>>> 815980f2
        run: |
          source ${INSTALL_DIR}/setupvars.sh
          ${INSTALL_TEST_DIR}/ov_tensorflow_lite_frontend_tests --gtest_print_time=1 \
                --gtest_output=xml:${INSTALL_TEST_DIR}/TEST-TensorFlowLiteFrontend.xml

      - name: Transformations func tests
<<<<<<< HEAD
        if: ${{ always() }}
=======
        if: fromJSON(needs.smart_ci.outputs.affected_components).transformations.test
>>>>>>> 815980f2
        run: |
          source ${INSTALL_DIR}/setupvars.sh
          ${INSTALL_TEST_DIR}/ov_transformations_tests --gtest_print_time=1 \
                --gtest_output=xml:${INSTALL_TEST_DIR}/TEST-Transformations.xml

      - name: Legacy Transformations func tests
<<<<<<< HEAD
        if: ${{ matrix.architecture == 'x86_64' }}
=======
        if: fromJSON(needs.smart_ci.outputs.affected_components).GNA.test
>>>>>>> 815980f2
        run: |
          source ${INSTALL_DIR}/setupvars.sh
          ${INSTALL_TEST_DIR}/ov_legacy_transformations_tests --gtest_print_time=1 \
                --gtest_output=xml:${INSTALL_TEST_DIR}/TEST-LegacyTransformations.xml

      - name: Inference Engine 1.0 unit tests
<<<<<<< HEAD
        if: ${{ matrix.architecture == 'x86_64' }}
=======
        if: fromJSON(needs.smart_ci.outputs.affected_components).GNA.test
>>>>>>> 815980f2
        run: |
          source ${INSTALL_DIR}/setupvars.sh
          ${INSTALL_TEST_DIR}/InferenceEngineUnitTests --gtest_print_time=1 \
                --gtest_output=xml:${INSTALL_TEST_DIR}/TEST-InferenceEngineUnitTests.xml

      - name: Common test utils tests
        if: ${{ always() }}
        run: |
          source ${INSTALL_DIR}/setupvars.sh
          ${INSTALL_TEST_DIR}/ov_util_tests --gtest_print_time=1 \
                --gtest_output=xml:${INSTALL_TEST_DIR}/TEST-CommonUtilTests.xml

      - name: Snippets func tests
<<<<<<< HEAD
        if: ${{ always() }}
=======
        if: fromJSON(needs.smart_ci.outputs.affected_components).CPU.test
>>>>>>> 815980f2
        run: |
          source ${INSTALL_DIR}/setupvars.sh
          ${INSTALL_TEST_DIR}/ov_snippets_func_tests --gtest_print_time=1 \
                --gtest_output=xml:${INSTALL_TEST_DIR}/TEST-SnippetsFuncTests.xml

      - name: CPU plugin unit tests
<<<<<<< HEAD
        if: ${{ always() }}
=======
        if: fromJSON(needs.smart_ci.outputs.affected_components).CPU.test
>>>>>>> 815980f2
        run: |
          source ${INSTALL_DIR}/setupvars.sh
          ${INSTALL_TEST_DIR}/ov_cpu_unit_tests --gtest_print_time=1 \
                --gtest_output=xml:${INSTALL_TEST_DIR}/TEST-CPUUnitTests.xml

<<<<<<< HEAD
      - name: SubgraphsDumper tests
        if: ${{ always() }}
=======
      - name: ov_subgraphs_dumper_tests tests
>>>>>>> 815980f2
        run: |
          source ${INSTALL_DIR}/setupvars.sh
          ${INSTALL_TEST_DIR}/ov_subgraphs_dumper_tests --gtest_print_time=1 \
                --gtest_output=xml:${INSTALL_TEST_DIR}/TEST-ov_subgraphs_dumper_tests.xml

      - name: Template OpImpl tests
        if: ${{ always() }}
        run: |
          source ${INSTALL_DIR}/setupvars.sh
          ${INSTALL_TEST_DIR}/ov_op_conformance_tests --gtest_print_time=1 --device=TEMPLATE --gtest_filter=*OpImpl*\
                --gtest_output=xml:${INSTALL_TEST_DIR}/TEST-OpImplTests.xml

      - name: AUTO unit tests
<<<<<<< HEAD
        if: ${{ always() }}
=======
        if: fromJSON(needs.smart_ci.outputs.affected_components).AUTO.test
>>>>>>> 815980f2
        run: |
          source ${INSTALL_DIR}/setupvars.sh
          ${INSTALL_TEST_DIR}/ov_auto_unit_tests --gtest_print_time=1 \
                --gtest_output=xml:${INSTALL_TEST_DIR}/TEST-ov_auto_unit_tests.xml

      - name: AUTO func Tests
<<<<<<< HEAD
        if: ${{ always() }}
=======
        if: fromJSON(needs.smart_ci.outputs.affected_components).AUTO.test
>>>>>>> 815980f2
        run: |
          source ${{ env.INSTALL_DIR }}/setupvars.sh
          ${{ env.INSTALL_TEST_DIR }}/ov_auto_func_tests --gtest_print_time=1 \
                --gtest_output=xml:${{ env.INSTALL_TEST_DIR }}/TEST-ov_auto_func_tests.xml

      - name: Template plugin func tests
<<<<<<< HEAD
        if: ${{ always() }}
=======
        if: fromJSON(needs.smart_ci.outputs.affected_components).TEMPLATE.test
>>>>>>> 815980f2
        run: |
          source ${INSTALL_DIR}/setupvars.sh
          ${INSTALL_TEST_DIR}/ov_template_func_tests --gtest_print_time=1 \
                --gtest_filter=*smoke* \
                --gtest_output=xml:${INSTALL_TEST_DIR}/TEST-TemplateFuncTests.xml

      - name: Inference Engine C API tests
<<<<<<< HEAD
        if: ${{ always() }}
=======
        if: fromJSON(needs.smart_ci.outputs.affected_components).C_API.test
>>>>>>> 815980f2
        run: |
          source ${INSTALL_DIR}/setupvars.sh
          ${INSTALL_TEST_DIR}/InferenceEngineCAPITests --gtest_print_time=1 \
                --gtest_output=xml:${INSTALL_TEST_DIR}/TEST-InferenceEngineCAPITests.xml

      - name: OpenVINO C API tests
<<<<<<< HEAD
        if: ${{ always() }}
=======
        if: fromJSON(needs.smart_ci.outputs.affected_components).C_API.test
>>>>>>> 815980f2
        run: |
          source ${INSTALL_DIR}/setupvars.sh
          ${INSTALL_TEST_DIR}/ov_capi_test --gtest_print_time=1 \
                --gtest_output=xml:${INSTALL_TEST_DIR}/TEST-OpenVINOCAPITests.xml

      - name: AutoBatch unit tests
<<<<<<< HEAD
        if: ${{ always() }}
=======
        if: fromJSON(needs.smart_ci.outputs.affected_components).AUTO_BATCH.test
>>>>>>> 815980f2
        run: |
          source ${INSTALL_DIR}/setupvars.sh
          ${INSTALL_TEST_DIR}/ov_auto_batch_unit_tests --gtest_output=xml:${INSTALL_TEST_DIR}/TEST-ov_auto_batch_unit_tests.xml

      - name: AutoBatch func tests
<<<<<<< HEAD
        if: ${{ always() }}
=======
        if: fromJSON(needs.smart_ci.outputs.affected_components).AUTO_BATCH.test
>>>>>>> 815980f2
        run: |
          source ${INSTALL_DIR}/setupvars.sh
          ${INSTALL_TEST_DIR}/ov_auto_batch_func_tests --gtest_output=xml:${INSTALL_TEST_DIR}/TEST-ov_auto_batch_func_tests.xml

      - name: Proxy Plugin func tests
<<<<<<< HEAD
        if: ${{ always() }}
=======
        if: fromJSON(needs.smart_ci.outputs.affected_components).PROXY.test
>>>>>>> 815980f2
        run: |
          source ${INSTALL_DIR}/setupvars.sh
          ${INSTALL_TEST_DIR}/ov_proxy_plugin_tests --gtest_print_time=1 --gtest_output=xml:${INSTALL_TEST_DIR}/TEST-OVProxyTests.xml

      - name: Hetero unit tests
<<<<<<< HEAD
        if: ${{ always() }}
=======
        if: fromJSON(needs.smart_ci.outputs.affected_components).HETERO.test
>>>>>>> 815980f2
        run: |
          source ${{ env.INSTALL_DIR }}/setupvars.sh
          ${{ env.INSTALL_TEST_DIR }}/ov_hetero_unit_tests --gtest_print_time=1 --gtest_output=xml:${{ env.INSTALL_TEST_DIR }}/TEST-OVHeteroUnitTests.xml

      - name: Hetero func tests
<<<<<<< HEAD
        if: ${{ always() }}
=======
        if: fromJSON(needs.smart_ci.outputs.affected_components).HETERO.test
>>>>>>> 815980f2
        run: |
          source ${INSTALL_DIR}/setupvars.sh
          ${INSTALL_TEST_DIR}/ov_hetero_func_tests --gtest_print_time=1 --gtest_output=xml:${INSTALL_TEST_DIR}/TEST-OVHeteroFuncTests.xml

      - name: Upload Test Results
        uses: actions/upload-artifact@v3
        if: ${{ !cancelled() }}
        with:
          name: test-results-cpp-${{ matrix.architecture }}
          path: ${{ env.INSTALL_TEST_DIR }}/TEST*.xml
          if-no-files-found: 'warn'

  Python_Unit_Tests:
    name: Python unit tests
<<<<<<< HEAD
    needs: Build
    timeout-minutes: 180
=======
    needs: [Build, Smart_CI]
    timeout-minutes: 40
>>>>>>> 815980f2
    defaults:
      run:
        shell: bash
    strategy:
      max-parallel: 2
      fail-fast: false
      matrix:
        include:
          - architecture: 'x86_64'
            machine: 'aks-linux-4-cores-16gb'
          - architecture: 'arm64'
            machine: 'aks-linux-16-cores-arm'
    runs-on: ${{ matrix.machine }}
    container:
      image: openvinogithubactions.azurecr.io/dockerhub/ubuntu:20.04
      volumes:
        - /mount/caches:/mount/caches
    env:
      OPENVINO_REPO: /__w/openvino/openvino/openvino
      INSTALL_DIR: /__w/openvino/openvino/install
      INSTALL_TEST_DIR: /__w/openvino/openvino/install/tests
      LAYER_TESTS_INSTALL_DIR: /__w/openvino/openvino/install/tests/layer_tests

    steps:
      #
      # Initialize OpenVINO
      #
      - name: Download OpenVINO package
        uses: actions/download-artifact@v3
        with:
          name: openvino_package_${{ matrix.architecture }}
          path: ${{ env.INSTALL_DIR }}

      - name: Download OpenVINO tests package
        uses: actions/download-artifact@v3
        with:
          name: openvino_tests_${{ matrix.architecture }}
          path: ${{ env.INSTALL_TEST_DIR }}

      - name: Extract OpenVINO packages
        run: |
          pushd ${INSTALL_DIR}
            tar -xzf openvino_package.tar.gz -C ${INSTALL_DIR}
          popd

          pushd ${INSTALL_TEST_DIR}
            tar -xzf openvino_tests.tar.gz -C ${INSTALL_DIR}
          popd

      - name: Fetch setup_python action
        uses: actions/checkout@v4
        with:
          sparse-checkout: |
            .github/actions/setup_python/action.yml
          sparse-checkout-cone-mode: false
          path: ${{ env.OPENVINO_REPO }}

      - name: Setup Python ${{ env.PYTHON_VERSION }}
        uses: ./openvino/.github/actions/setup_python
        with:
          version: ${{ env.PYTHON_VERSION }}
          pip-cache-path: ${{ env.PIP_CACHE_PATH }}
          should-setup-pip-paths: 'true'

<<<<<<< HEAD
      - name: Install Dependencies
        if: ${{ matrix.architecture == 'arm64' }}
        run: apt-get update && apt-get install -y gcc python3-dev # Needed for building `psutil`
=======
      - name: Install OpenVINO dependencies
        run: ${INSTALL_DIR}/install_dependencies/install_openvino_dependencies.sh -c=core -y
>>>>>>> 815980f2

      - name: Install OpenVINO Python wheels
        run: |
          # Install the core OV wheel
          python3 -m pip install ${INSTALL_DIR}/tools/openvino-*.whl

          # Find and install OV dev wheel
          pushd ${INSTALL_DIR}/tools
            ov_dev_wheel_name=$(find . -name 'openvino_dev*.whl')
            python3 -m pip install $ov_dev_wheel_name[mxnet,caffe,kaldi,onnx,tensorflow2,pytorch]
          popd

      - name: Install Python API tests dependencies
        run: |
          # To enable pytest parallel features
          python3 -m pip install pytest-xdist[psutil]
          # For torchvision to OpenVINO preprocessing converter
          python3 -m pip install -r ${INSTALL_TEST_DIR}/python/preprocess/torchvision/requirements.txt

          # TODO: replace with Python API tests requirements
          python3 -m pip install -r ${INSTALL_TEST_DIR}/mo/requirements_dev.txt

      #
      # Tests
      #

      - name: Python API 1.0 Tests
<<<<<<< HEAD
        if: ${{ always() }}
=======
        #if: fromJSON(needs.smart_ci.outputs.affected_components).Python_API.test
>>>>>>> 815980f2
        run: |
          python3 -m pytest -s ${INSTALL_TEST_DIR}/pyngraph \
            --junitxml=${INSTALL_TEST_DIR}/TEST-Pyngraph.xml \
            --ignore=${INSTALL_TEST_DIR}/pyngraph/tests_compatibility/test_onnx/test_zoo_models.py \
            --ignore=${INSTALL_TEST_DIR}/pyngraph/tests_compatibility/test_onnx/test_backend.py

      - name: Python API 2.0 Tests
<<<<<<< HEAD
        if: ${{ always() }}
=======
        #if: fromJSON(needs.smart_ci.outputs.affected_components).Python_API.test
>>>>>>> 815980f2
        run: |
          # for 'template' extension
          export LD_LIBRARY_PATH=${INSTALL_TEST_DIR}:$LD_LIBRARY_PATH
          python3 -m pytest -sv ${INSTALL_TEST_DIR}/pyopenvino \
            --junitxml=${INSTALL_TEST_DIR}/TEST-Pyngraph.xml \
            --ignore=${INSTALL_TEST_DIR}/pyopenvino/tests/test_utils/test_utils.py

      - name: Model Optimizer unit tests
<<<<<<< HEAD
        if: ${{ always() }}
=======
        if: fromJSON(needs.smart_ci.outputs.affected_components).MO.test
>>>>>>> 815980f2
        run: |
          # required for MxNet
          apt-get install -y libgomp1 libquadmath0

          python3 -m pytest -s ${INSTALL_TEST_DIR}/mo/unit_tests \
              --junitxml=${INSTALL_TEST_DIR}/TEST-ModelOptimizer.xml

      - name: Python ONNX operators tests
<<<<<<< HEAD
        if: ${{ always() }}
=======
        if: fromJSON(needs.smart_ci.outputs.affected_components).Python_API.test ||
            fromJSON(needs.smart_ci.outputs.affected_components).ONNX_FE.test
>>>>>>> 815980f2
        run: |
          # Skip test_onnx/test_zoo_models and test_onnx/test_backend due to long execution time - ONNX Model Zoo tests are run separately
          python3 -m pytest -sv ${INSTALL_TEST_DIR}/onnx -k 'not cuda' \
            --junitxml=${INSTALL_TEST_DIR}/TEST-onnx_frontend.xml \
            --ignore=${INSTALL_TEST_DIR}/onnx/test_python/test_zoo_models.py

      - name: OVC unit tests
<<<<<<< HEAD
        if: ${{ always() }}
=======
        if: fromJSON(needs.smart_ci.outputs.affected_components).MO.test
>>>>>>> 815980f2
        run: python3 -m pytest -s ${INSTALL_TEST_DIR}/ovc/unit_tests --junitxml=${INSTALL_TEST_DIR}/TEST-OpenVinoConversion.xml

      - name: Install Python Layer tests dependencies
        if: ${{ always() }}
        run: |
          # layer test requirements
          python3 -m pip install -r ${LAYER_TESTS_INSTALL_DIR}/requirements.txt

      - name: MO Python API Tests
<<<<<<< HEAD
        if: ${{ always() }}
=======
        if: fromJSON(needs.smart_ci.outputs.affected_components).MO.test
>>>>>>> 815980f2
        run: |
          # Import 'test_utils' installed in '<package_test>/tests/python/openvino'
          export LD_LIBRARY_PATH=${PIP_INSTALL_PATH}/openvino/libs:$LD_LIBRARY_PATH
          export PYTHONPATH=${INSTALL_TEST_DIR}/python
          python3 -m pytest ${LAYER_TESTS_INSTALL_DIR}/mo_python_api_tests --junitxml=${INSTALL_TEST_DIR}/TEST-test_mo_convert.xml
        env:
          TEST_DEVICE: CPU
          TEST_PRECISION: FP16

      - name: OVC Python API Tests
<<<<<<< HEAD
        if: ${{ always() }}
=======
        if: fromJSON(needs.smart_ci.outputs.affected_components).MO.test
>>>>>>> 815980f2
        run: |
          # Import 'test_utils' installed in '<package_test>/tests/python/openvino'
          export PYTHONPATH=${INSTALL_TEST_DIR}/python
          export LD_LIBRARY_PATH=${PIP_INSTALL_PATH}/openvino/libs:$LD_LIBRARY_PATH
          python3 -m pytest ${LAYER_TESTS_INSTALL_DIR}/ovc_python_api_tests --junitxml=${INSTALL_TEST_DIR}/TEST-test_ovc_convert.xml
        env:
          TEST_DEVICE: CPU
          TEST_PRECISION: FP16

      - name: Python Frontend tests
<<<<<<< HEAD
        if: ${{ always() }}
=======
        if: fromJSON(needs.smart_ci.outputs.affected_components).PyTorch_FE.test ||
            fromJSON(needs.smart_ci.outputs.affected_components).PDPD_FE.test
>>>>>>> 815980f2
        run: |
          # to allow 'libtest_builtin_extensions.so' to find 'libopenvino_onnx_frontend.so'
          export LD_LIBRARY_PATH=${PIP_INSTALL_PATH}/openvino/libs:$LD_LIBRARY_PATH
          python3 -m pytest ${LAYER_TESTS_INSTALL_DIR}/py_frontend_tests --junitxml=${INSTALL_TEST_DIR}/TEST-test_py_fontend.xml

      - name: PyTorch Layer Tests
<<<<<<< HEAD
        if: ${{ matrix.architecture == 'x86_64' }}
=======
        if: fromJSON(needs.smart_ci.outputs.affected_components).PyTorch_FE.test
>>>>>>> 815980f2
        run: python3 -m pytest ${LAYER_TESTS_INSTALL_DIR}/pytorch_tests -n logical -m precommit --junitxml=${INSTALL_TEST_DIR}/TEST-pytorch.xml
        env:
          TEST_DEVICE: CPU
          TEST_PRECISION: FP32

      - name: PyTorch torch.compile TORCHFX Layer Tests
<<<<<<< HEAD
        if: ${{ matrix.architecture == 'x86_64' }}
=======
        if: fromJSON(needs.smart_ci.outputs.affected_components).PyTorch_FE.test
>>>>>>> 815980f2
        run: |
          python3 -m pytest ${LAYER_TESTS_INSTALL_DIR}/pytorch_tests -m precommit_fx_backend --junitxml=${INSTALL_TEST_DIR}/TEST-pytorch.xml
        env:
          TEST_DEVICE: CPU
          TEST_PRECISION: FP32
          PYTORCH_TRACING_MODE: TORCHFX

      - name: PyTorch torch.compile TORCHSCRIPT Layer Tests
<<<<<<< HEAD
        if: ${{ matrix.architecture == 'x86_64' }}
=======
        if: fromJSON(needs.smart_ci.outputs.affected_components).PyTorch_FE.test
>>>>>>> 815980f2
        run: |
          python3 -m pytest ${LAYER_TESTS_INSTALL_DIR}/pytorch_tests -m precommit_ts_backend --junitxml=${INSTALL_TEST_DIR}/TEST-pytorch.xml
        env:
          TEST_DEVICE: CPU
          TEST_PRECISION: FP32
          PYTORCH_TRACING_MODE: TORCHSCRIPT

      - name: ONNX Layer Tests
<<<<<<< HEAD
        timeout-minutes: 30
        if: ${{ always() }}
=======
        if: fromJSON(needs.smart_ci.outputs.affected_components).ONNX_FE.test
>>>>>>> 815980f2
        run: |
          # requires 'unit_tests' from 'tools/mo'
          export PYTHONPATH=${INSTALL_TEST_DIR}/mo:$PYTHONPATH
          python3 -m pytest ${LAYER_TESTS_INSTALL_DIR}/onnx_tests -m "not launch_only_if_manually_specified and precommit" --junitxml=${INSTALL_TEST_DIR}/TEST-onnx.xml
        env:
          TEST_DEVICE: CPU
          TEST_PRECISION: FP16

      - name: TensorFlow 1 Layer Tests - TF FE
<<<<<<< HEAD
        timeout-minutes: 30
        if: ${{ always() }}
=======
        if: fromJSON(needs.smart_ci.outputs.affected_components).TF_FE.test
>>>>>>> 815980f2
        run: |
          # requires 'unit_tests' from 'mo'
          export PYTHONPATH=${INSTALL_TEST_DIR}/mo
          python3 -m pytest ${LAYER_TESTS_INSTALL_DIR}/tensorflow_tests/ --use_new_frontend -m precommit_tf_fe --junitxml=${INSTALL_TEST_DIR}/TEST-tf_fe.xml
        env:
          TEST_DEVICE: CPU
          TEST_PRECISION: FP16

      - name: TensorFlow 2 Layer Tests - TF FE
<<<<<<< HEAD
        timeout-minutes: 30
        if: ${{ always() }}
=======
        if: fromJSON(needs.smart_ci.outputs.affected_components).TF_FE.test
>>>>>>> 815980f2
        run: |
          # requires 'unit_tests' from 'mo'
          export PYTHONPATH=${INSTALL_TEST_DIR}/mo
          python3 -m pytest ${LAYER_TESTS_INSTALL_DIR}/tensorflow2_keras_tests/ --use_new_frontend -m precommit_tf_fe --junitxml=${INSTALL_TEST_DIR}/TEST-tf2_fe.xml
        env:
          TEST_DEVICE: CPU
          TEST_PRECISION: FP16

      - name: JAX Layer Tests - TF FE
<<<<<<< HEAD
        timeout-minutes: 30
        if: ${{ always() }}
=======
        if: fromJSON(needs.smart_ci.outputs.affected_components).TF_FE.test
>>>>>>> 815980f2
        run: python3 -m pytest ${LAYER_TESTS_INSTALL_DIR}/jax_tests/ -m precommit --junitxml=${INSTALL_TEST_DIR}/TEST-jax.xml
        env:
          TEST_DEVICE: CPU

      - name: TensorFlow 1 Layer Tests - Legacy FE
<<<<<<< HEAD
        timeout-minutes: 30
        if: ${{ always() }}
        run: python3 -m pytest ${LAYER_TESTS_INSTALL_DIR}/tensorflow_tests/test_tf_Roll.py --ir_version=10 --junitxml=${INSTALL_TEST_DIR}/TEST-tf_Roll.xml

      - name: TensorFlow 2 Layer Tests - Legacy FE
        timeout-minutes: 30
        if: ${{ always() }}
=======
        if: fromJSON(needs.smart_ci.outputs.affected_components).TF_FE.test
        run: python3 -m pytest ${LAYER_TESTS_INSTALL_DIR}/tensorflow_tests/test_tf_Roll.py --ir_version=10 --junitxml=${INSTALL_TEST_DIR}/TEST-tf_Roll.xml

      - name: TensorFlow 2 Layer Tests - Legacy FE
        if: fromJSON(needs.smart_ci.outputs.affected_components).TF_FE.test
>>>>>>> 815980f2
        run: python3 -m pytest ${LAYER_TESTS_INSTALL_DIR}/tensorflow2_keras_tests/test_tf2_keras_activation.py --ir_version=11 -k "sigmoid" --junitxml=${INSTALL_TEST_DIR}/TEST-tf2_Activation.xml
        env:
          TEST_DEVICE: CPU
          TEST_PRECISION: FP16

      - name: TensorFlow Lite Layer Tests - TFL FE
<<<<<<< HEAD
        timeout-minutes: 30
        if: ${{ always() }}
=======
        if: fromJSON(needs.smart_ci.outputs.affected_components).TFL_FE.test
>>>>>>> 815980f2
        run: python3 -m pytest ${LAYER_TESTS_INSTALL_DIR}/tensorflow_lite_tests/ --junitxml=${INSTALL_TEST_DIR}/TEST-tfl_fe.xml
        env:
          TEST_DEVICE: CPU
          TEST_PRECISION: FP16

      - name: Clone API snippets
        if: ${{ always() }}
        uses: actions/checkout@v4
        with:
          sparse-checkout: openvino/docs/snippets
          path: ${{ env.OPENVINO_REPO }}
          submodules: 'false'

      - name: Docs Python snippets
        if: ${{ always() }}
        run: |
          # to find 'snippets' module in docs
          export PYTHONPATH=${OPENVINO_REPO}/docs
          # for 'template' extension
          export LD_LIBRARY_PATH=${INSTALL_TEST_DIR}:$LD_LIBRARY_PATH
          python3 ${OPENVINO_REPO}/docs/snippets/main.py

      - name: Upload Test Results
        uses: actions/upload-artifact@v3
        if: ${{ !cancelled() }}
        with:
          name: test-results-python-${{ matrix.architecture }}
          path: |
            ${{ env.INSTALL_TEST_DIR }}/TEST*.html
            ${{ env.INSTALL_TEST_DIR }}/TEST*.xml
          if-no-files-found: 'warn'

  CPU_Functional_Tests:
    name: CPU functional tests
<<<<<<< HEAD
    needs: Build
    timeout-minutes: 60
=======
    needs: [Build, Smart_CI]
    timeout-minutes: 25
>>>>>>> 815980f2
    defaults:
      run:
        shell: bash
    strategy:
      max-parallel: 2
      fail-fast: false
      matrix:
        include:
          - architecture: 'x86_64'
            machine: 'aks-linux-8-cores'
          - architecture: 'arm64'
            machine: 'aks-linux-16-cores-arm'
    runs-on: ${{ matrix.machine }}
    container:
      image: openvinogithubactions.azurecr.io/dockerhub/ubuntu:20.04
    env:
      OPENVINO_REPO: /__w/openvino/openvino/openvino
      INSTALL_DIR: /__w/openvino/openvino/install
      INSTALL_TEST_DIR: /__w/openvino/openvino/install/tests
      PARALLEL_TEST_SCRIPT: /__w/openvino/openvino/install/tests/functional_test_utils/layer_tests_summary/run_parallel.py
      PARALLEL_TEST_CACHE: /__w/openvino/openvino/install/tests/test_cache.lst
    if: fromJSON(needs.smart_ci.outputs.affected_components).CPU.test
    steps:
      - name: Download OpenVINO package
        uses: actions/download-artifact@v3
        with:
          name: openvino_package_${{ matrix.architecture }}
          path: ${{ env.INSTALL_DIR }}

      - name: Download OpenVINO tests package
        uses: actions/download-artifact@v3
        with:
          name: openvino_tests_${{ matrix.architecture }}
          path: ${{ env.INSTALL_TEST_DIR }}

      - name: Extract OpenVINO packages
        run: |
          pushd ${INSTALL_DIR}
            tar -xzf openvino_package.tar.gz -C ${INSTALL_DIR}
          popd
          pushd ${INSTALL_TEST_DIR}
            tar -xzf openvino_tests.tar.gz -C ${INSTALL_DIR}
          popd

      - name: Install OpenVINO dependencies
        run: bash ${INSTALL_DIR}/install_dependencies/install_openvino_dependencies.sh -c=core -y

      - name: Fetch setup_python action
        uses: actions/checkout@v4
        with:
          sparse-checkout: |
            .github/actions/setup_python/action.yml
          sparse-checkout-cone-mode: false
          path: ${{ env.OPENVINO_REPO }}

      - name: Setup Python ${{ env.PYTHON_VERSION }}
        uses: ./openvino/.github/actions/setup_python
        with:
          version: ${{ env.PYTHON_VERSION }}
          should-setup-pip-paths: 'false'

      - name: Install python dependencies for run_parallel.py
        run: python3 -m pip install -r ${INSTALL_TEST_DIR}/functional_test_utils/layer_tests_summary/requirements.txt

      - name: Restore tests execution time
        uses: actions/cache/restore@v3
        with:
          path: ${{ env.PARALLEL_TEST_CACHE }}
          key: ${{ runner.os }}-tests-functional-cpu-stamp-${{ github.sha }}
          restore-keys: |
            ${{ runner.os }}-tests-functional-cpu-stamp

      - name: Intel CPU plugin func tests (parallel)
        run: |
          source ${INSTALL_DIR}/setupvars.sh
          python3 ${PARALLEL_TEST_SCRIPT} -e ${INSTALL_TEST_DIR}/ov_cpu_func_tests -c ${PARALLEL_TEST_CACHE} -w ${INSTALL_TEST_DIR} -s suite -rf 0 -- --gtest_print_time=1 --gtest_filter=*smoke*
        timeout-minutes: 20

      - name: Save tests execution time
        uses: actions/cache/save@v3
        if: github.ref_name == 'master'
        with:
          path: ${{ env.PARALLEL_TEST_CACHE }}
          key: ${{ runner.os }}-tests-functional-cpu-stamp-${{ github.sha }}

      - name: Upload Test Results
        uses: actions/upload-artifact@v3
        if: ${{ !cancelled() }}
        with:
          name: test-results-functional-cpu-${{ matrix.architecture }}
          path: |
            ${{ env.INSTALL_TEST_DIR }}/temp/*.log
            ${{ env.INSTALL_TEST_DIR }}/logs/*.log
            ${{ env.INSTALL_TEST_DIR }}/logs/failed/*.log
            ${{ env.INSTALL_TEST_DIR }}/logs/crashed/*.log
            ${{ env.INSTALL_TEST_DIR }}/logs/hanged/*.log
            ${{ env.INSTALL_TEST_DIR }}/logs/interapted/*.log
            ${{ env.INSTALL_TEST_DIR }}/logs/hash_table.csv
            ${{ env.PARALLEL_TEST_CACHE }}
          if-no-files-found: 'error'

  TensorFlow_Hub_Models_Tests:
    name: TensorFlow Hub Models tests
    needs: [Build, Smart_CI]
    defaults:
      run:
        shell: bash
    runs-on: ${{ github.event_name == 'schedule' && 'ubuntu-20.04-16-cores' || 'ubuntu-20.04-8-cores'}}
    timeout-minutes: ${{ github.event_name == 'schedule' && 400 || 5 }}
    # TODO: Switch back to self-hosted runners
    # container:
    #   image: openvinogithubactions.azurecr.io/dockerhub/ubuntu:20.04
    #   volumes:
    #     - /mount/caches:/mount/caches
    env:
      OPENVINO_REPO: ${{ github.workspace }}/openvino
      INSTALL_DIR: ${{ github.workspace }}/install
      INSTALL_TEST_DIR: ${{ github.workspace }}/install/tests
      MODEL_HUB_TESTS_INSTALL_DIR: ${{ github.workspace }}/install/tests/model_hub_tests
    if: fromJSON(needs.smart_ci.outputs.affected_components).TF_FE.test || 
        fromJSON(needs.smart_ci.outputs.affected_components).TFL_FE.test

    steps:
      - name: Check sudo
        run: if [ "$(id -u)" -eq 0 ]; then apt update && apt --assume-yes install sudo; fi

      - name: Download OpenVINO package
        uses: actions/download-artifact@v3
        with:
          name: openvino_package_x86_64
          path: ${{ env.INSTALL_DIR }}

      - name: Download OpenVINO tests package
        uses: actions/download-artifact@v3
        with:
          name: openvino_tests_x86_64
          path: ${{ env.INSTALL_TEST_DIR }}

      - name: Extract OpenVINO packages
        run: |
          pushd ${INSTALL_DIR}
            tar -xzf openvino_package.tar.gz -C ${INSTALL_DIR}
          popd

          pushd ${INSTALL_TEST_DIR}
            tar -xzf openvino_tests.tar.gz -C ${INSTALL_DIR}
          popd

      - name: Fetch setup_python action
        uses: actions/checkout@v4
        with:
          sparse-checkout: |
            .github/actions/setup_python/action.yml
          sparse-checkout-cone-mode: false
          path: 'openvino'

      - name: Setup Python ${{ env.PYTHON_VERSION }}
        uses: ./openvino/.github/actions/setup_python
        with:
          version: ${{ env.PYTHON_VERSION }}
          should-setup-pip-paths: 'false'
          self-hosted-runner: 'false'

      - name: Install OpenVINO Python wheels
        run: python3 -m pip install ${INSTALL_DIR}/tools/openvino-*

      - name: Install TF Hub tests requirements
        run: |
          python3 -m pip install -r ${MODEL_HUB_TESTS_INSTALL_DIR}/tf_hub_tests/requirements.txt

      - name: TensorFlow Hub Tests - TF FE
        run: |
          export PYTHONPATH=${MODEL_HUB_TESTS_INSTALL_DIR}:$PYTHONPATH
          python3 -m pytest ${MODEL_HUB_TESTS_INSTALL_DIR}/tf_hub_tests/ -m ${TYPE} --html=${INSTALL_TEST_DIR}/TEST-tf_hub_tf_fe.html --self-contained-html -v
        env:
          TYPE: ${{ github.event_name == 'schedule' && 'nightly' || 'precommit'}}
          TEST_DEVICE: CPU

      - name: Upload Test Results
        uses: actions/upload-artifact@v3
        if: ${{ !cancelled() }}
        with:
          name: test-results-tensorflow-hub-models
          path: |
            ${{ env.INSTALL_TEST_DIR }}/TEST*.html
          if-no-files-found: 'error'

  TensorFlow_Hub_Performance_Models_Tests:
    name: TensorFlow Hub Performance Models tests
    needs: [Build, Smart_CI]
    defaults:
      run:
        shell: bash
    runs-on: ${{ github.event_name == 'schedule' && 'ubuntu-20.04-16-cores' || 'ubuntu-20.04-8-cores'}}
    timeout-minutes: ${{ github.event_name == 'schedule' && 400 || 5 }}
    env:
      OPENVINO_REPO: ${{ github.workspace }}/openvino
      INSTALL_DIR: ${{ github.workspace }}/install
      INSTALL_TEST_DIR: ${{ github.workspace }}/install/tests
      MODEL_HUB_TESTS_INSTALL_DIR: ${{ github.workspace }}/install/tests/model_hub_tests
    if: fromJSON(needs.smart_ci.outputs.affected_components).TF_FE.test || 
        fromJSON(needs.smart_ci.outputs.affected_components).TFL_FE.test

    steps:
      - name: Check sudo
        run: if [ "$(id -u)" -eq 0 ]; then apt update && apt --assume-yes install sudo; fi

      - name: Download OpenVINO package
        uses: actions/download-artifact@v3
        with:
          name: openvino_package
          path: ${{ env.INSTALL_DIR }}

      - name: Download OpenVINO tests package
        uses: actions/download-artifact@v3
        with:
          name: openvino_tests
          path: ${{ env.INSTALL_TEST_DIR }}

      - name: Extract OpenVINO packages
        run: |
          pushd ${INSTALL_DIR}
            tar -xzf openvino_package.tar.gz -C ${INSTALL_DIR}
          popd

          pushd ${INSTALL_TEST_DIR}
            tar -xzf openvino_tests.tar.gz -C ${INSTALL_DIR}
          popd

      - name: Fetch setup_python action
        uses: actions/checkout@v4
        with:
          sparse-checkout: |
            .github/actions/setup_python/action.yml
          sparse-checkout-cone-mode: false
          path: 'openvino'

      - name: Setup Python ${{ env.PYTHON_VERSION }}
        uses: ./openvino/.github/actions/setup_python
        with:
          version: ${{ env.PYTHON_VERSION }}
          should-setup-pip-paths: 'false'
          self-hosted-runner: 'false'

      - name: Install OpenVINO Python wheels
        run: python3 -m pip install ${INSTALL_DIR}/tools/openvino-*

      - name: Install TF Hub tests requirements
        run: |
          python3 -m pip install -r ${MODEL_HUB_TESTS_INSTALL_DIR}/tf_hub_tests/requirements.txt

      - name: Install Hub Performance tests requirements
        run: |
          python3 -m pip install -r ${MODEL_HUB_TESTS_INSTALL_DIR}/performance_tests/requirements.txt

      - name: Performance Hub Tests
        run: |
          export PYTHONPATH=${MODEL_HUB_TESTS_INSTALL_DIR}:$PYTHONPATH
          python3 -m pytest ${MODEL_HUB_TESTS_INSTALL_DIR}/performance_tests/ -m ${TYPE} --html=${INSTALL_TEST_DIR}/TEST-tf_hub_performance.html --self-contained-html -v
        env:
          TYPE: ${{ github.event_name == 'schedule' && 'nightly' || 'precommit'}}
          TEST_DEVICE: CPU

      - name: Upload Test Results
        uses: actions/upload-artifact@v3
        if: ${{ !cancelled() }}
        with:
          name: test-results-tensorflow-hub-performance-models
          path: |
            ${{ env.INSTALL_TEST_DIR }}/TEST*.html
          if-no-files-found: 'error'

  PyTorch_Models_Tests:
    name: PyTorch Models tests
    needs: [Build, Smart_CI]
    timeout-minutes: ${{ github.event_name == 'schedule' && 400 || 30 }}
    defaults:
      run:
        shell: bash
    runs-on: ${{ github.event_name == 'schedule' && 'ubuntu-20.04-16-cores' || 'ubuntu-20.04-8-cores'}}
    # TODO: Switch back to self-hosted runners
    # container:
    #   image: openvinogithubactions.azurecr.io/dockerhub/ubuntu:20.04
    #   volumes:
    #     - /mount/caches:/mount/caches
    env:
      OPENVINO_REPO: ${{ github.workspace }}/openvino
      INSTALL_DIR: ${{ github.workspace }}/install
      INSTALL_TEST_DIR: ${{ github.workspace }}/install/tests
      MODEL_HUB_TESTS_INSTALL_DIR: ${{ github.workspace }}/install/tests/model_hub_tests
    if: fromJSON(needs.smart_ci.outputs.affected_components).PyTorch_FE.test

    steps:
      - name: Check sudo
        run: if [ "$(id -u)" -eq 0 ]; then apt update && apt --assume-yes install sudo; fi

      - name: Install dependencies
        run: |
          # install git (required to build pip deps from the sources)
          # install 'g++' to build 'detectron2' and 'natten' wheels
          sudo apt-get install --assume-yes --no-install-recommends g++ git ca-certificates

      - name: Download OpenVINO package
        uses: actions/download-artifact@v3
        with:
          name: openvino_package_x86_64
          path: ${{ env.INSTALL_DIR }}

      - name: Download OpenVINO tests package
        uses: actions/download-artifact@v3
        with:
          name: openvino_tests_x86_64
          path: ${{ env.INSTALL_TEST_DIR }}

      - name: Extract OpenVINO packages
        run: |
          pushd ${INSTALL_DIR}
            tar -xzf openvino_package.tar.gz -C ${INSTALL_DIR}
          popd
          pushd ${INSTALL_TEST_DIR}
            tar -xzf openvino_tests.tar.gz -C ${INSTALL_DIR}
          popd

      - name: Fetch setup_python action
        uses: actions/checkout@v4
        with:
          sparse-checkout: |
            .github/actions/setup_python/action.yml
          sparse-checkout-cone-mode: false
          path: 'openvino'

      - name: Setup Python ${{ env.PYTHON_VERSION }}
        uses: ./openvino/.github/actions/setup_python
        with:
          version: ${{ env.PYTHON_VERSION }}
          should-setup-pip-paths: 'false'
          self-hosted-runner: 'false'

      - name: Install OpenVINO Python wheels
        run: python3 -m pip install ${INSTALL_DIR}/tools/openvino-*

      - name: Install PyTorch tests requirements
        run: |
          python3 -m pip install -r ${MODEL_HUB_TESTS_INSTALL_DIR}/torch_tests/requirements.txt
          python3 -m pip install -r ${MODEL_HUB_TESTS_INSTALL_DIR}/torch_tests/requirements_secondary.txt
          echo "Available storage:"
          df -h
        env:
          CPLUS_INCLUDE_PATH: ${{ env.Python_ROOT_DIR }}/include/python${{ env.PYTHON_VERSION }}

      - name: PyTorch Models Tests
        run: |
          export PYTHONPATH=${MODEL_HUB_TESTS_INSTALL_DIR}:$PYTHONPATH
          python3 -m pytest ${MODEL_HUB_TESTS_INSTALL_DIR}/torch_tests -m ${TYPE} --html=${INSTALL_TEST_DIR}/TEST-torch_model_tests.html --self-contained-html -v
        env:
          TYPE: ${{ github.event_name == 'schedule' && 'nightly' || 'precommit'}}
          TEST_DEVICE: CPU
          USE_SYSTEM_CACHE: False

      - name: Available storage after tests
        run: |
          echo "Available storage:"
          df -h

      - name: Upload Test Results
        uses: actions/upload-artifact@v3
        if: ${{ !cancelled() }}
        with:
          name: test-results-torch-models
          path: |
            ${{ env.INSTALL_TEST_DIR }}/TEST*.html
          if-no-files-found: 'error'

  NVIDIA_Plugin:
    name: NVIDIA plugin
    needs: [Build, Smart_CI]
    timeout-minutes: 15
    defaults:
      run:
        shell: bash
    runs-on: aks-linux-16-cores
    container:
      image: openvinogithubactions.azurecr.io/dockerhub/nvidia/cuda:11.8.0-runtime-ubuntu20.04
      volumes:
        - /mount/caches:/mount/caches
      options: -e SCCACHE_AZURE_BLOB_CONTAINER -e SCCACHE_AZURE_CONNECTION_STRING
    env:
      CMAKE_BUILD_TYPE: 'Release'
      CMAKE_GENERATOR: 'Ninja Multi-Config'
      CMAKE_CUDA_COMPILER_LAUNCHER: sccache
      CMAKE_CXX_COMPILER_LAUNCHER: sccache
      CMAKE_C_COMPILER_LAUNCHER: sccache
      INSTALL_DIR: /__w/openvino/openvino/install
      OPENVINO_DEVELOPER_PACKAGE: /__w/openvino/openvino/install/developer_package
      OPENVINO_REPO: /__w/openvino/openvino/openvino
      OPENVINO_CONTRIB_REPO: /__w/openvino/openvino/openvino_contrib
      NVIDIA_BUILD_DIR: /__w/openvino/openvino/nvidia_plugin_build
      DEBIAN_FRONTEND: 'noninteractive'
      SCCACHE_AZURE_KEY_PREFIX: ubuntu20_x86_64_Release
    if: fromJSON(needs.smart_ci.outputs.affected_components).NVIDIA

    steps:
      - name: Fetch install_build_dependencies.sh
        uses: actions/checkout@v4
        with:
          sparse-checkout: |
            install_build_dependencies.sh
          sparse-checkout-cone-mode: false
          path: ${{ env.OPENVINO_REPO }}

      - name: Install Prerequisites
        run: apt update && apt install -y git ca-certificates

      - name: Download OpenVINO package
        uses: actions/download-artifact@v3
        with:
          name: openvino_package_x86_64
          path: ${{ env.INSTALL_DIR }}

      - name: Download OpenVINO Developer package
        uses: actions/download-artifact@v3
        with:
          name: openvino_developer_package_x86_64
          path: ${{ env.INSTALL_DIR }}

      - name: Extract OpenVINO packages
        run: |
          pushd ${INSTALL_DIR}
            tar -xzf openvino_package.tar.gz -C ${INSTALL_DIR}
          popd

          pushd ${INSTALL_DIR}
            tar -xzf openvino_developer_package.tar.gz -C ${INSTALL_DIR}
          popd

      - name: Clone OpenVINO Contrib
        uses: actions/checkout@v4
        with:
          repository: 'openvinotoolkit/openvino_contrib'
          path: ${{ env.OPENVINO_CONTRIB_REPO }}
          ref: 'master'

      #
      # Dependencies
      #

      - name: Install build dependencies
        run: |
          ${OPENVINO_REPO}/install_build_dependencies.sh
          apt -y --no-install-recommends install software-properties-common curl

      - name: Install sccache
        uses: mozilla-actions/sccache-action@v0.0.3
        with:
          version: "v0.5.4"

      - name: Install CUDA
        run: |
          wget https://developer.download.nvidia.com/compute/cuda/repos/ubuntu2004/x86_64/cuda-ubuntu2004.pin
          mv cuda-ubuntu2004.pin /etc/apt/preferences.d/cuda-repository-pin-600

          apt-key adv --fetch-keys https://developer.download.nvidia.com/compute/cuda/repos/ubuntu2004/x86_64/3bf863cc.pub
          add-apt-repository "deb https://developer.download.nvidia.com/compute/cuda/repos/ubuntu2004/x86_64/ /"
          apt update
          apt install -y \
            libcudnn8=8.9.4.*-1+cuda11.8 \
            libcudnn8-dev=8.9.4.*-1+cuda11.8 \
            libcudnn8-samples=8.9.4.*-1+cuda11.8 \
            cuda-runtime-11-8 \
            cuda-11-8 \
            libcutensor1=1.6.1.5-1 \
            libcutensor-dev=1.6.1.5-1 \
            cuda-drivers=520.61.05-1

      #
      # Build
      #

      - name: Cmake & Build - NVIDIA Plugin
        run: |
          source ${INSTALL_DIR}/setupvars.sh
          cmake \
            -DOpenVINODeveloperPackage_DIR=${OPENVINO_DEVELOPER_PACKAGE}/cmake \
            -DCMAKE_COMPILE_WARNING_AS_ERROR=OFF \
            -S ${OPENVINO_CONTRIB_REPO}/modules/nvidia_plugin \
            -B ${NVIDIA_BUILD_DIR}
          cmake --build ${NVIDIA_BUILD_DIR} --parallel --config ${{ env.CMAKE_BUILD_TYPE }} --verbose -- ov_nvidia_func_tests ov_nvidia_unit_tests

      - name: Show ccache stats
        run: ${SCCACHE_PATH} --show-stats

  GPU_Stub:
    needs: [Build, Smart_CI]
    runs-on: ubuntu-latest
    if: fromJSON(needs.smart_ci.outputs.affected_components).GPU
    steps:
      - name: GPU stub
        run: |
          echo "This is only a stub to collect statistics of GPU runs filtered by Smart CI. 
          It will help us to estimate hardware requirements"
        shell: bash

  Overall_Status:
    name: ci/gha_overall_status
    needs: [Smart_CI, Build, Debian_Packages, Samples, Conformance, ONNX_Runtime, CXX_Unit_Tests, Python_Unit_Tests,
            CPU_Functional_Tests, TensorFlow_Hub_Models_Tests, TensorFlow_Hub_Performance_Models_Tests, PyTorch_Models_Tests, NVIDIA_Plugin]
    if: ${{ always() }}
    runs-on: ubuntu-latest
    steps:
      - name: Check status of all jobs
        if: >-
          ${{
            contains(needs.*.result, 'failure') || 
            contains(needs.*.result, 'cancelled')
          }}
        run: exit 1<|MERGE_RESOLUTION|>--- conflicted
+++ resolved
@@ -567,13 +567,8 @@
 
   ONNX_Runtime:
     name: ONNX Runtime Integration
-<<<<<<< HEAD
-    needs: Build
+    needs: [Build, Smart_CI]
     timeout-minutes: 30
-=======
-    needs: [Build, Smart_CI]
-    timeout-minutes: 10
->>>>>>> 815980f2
     defaults:
       run:
         shell: bash
@@ -779,66 +774,42 @@
       #
 
       - name: OpenVINO Core Unit Tests
-<<<<<<< HEAD
-        if: ${{ always() }}
-=======
         if: fromJSON(needs.smart_ci.outputs.affected_components).Core.test
->>>>>>> 815980f2
         run: |
           source ${INSTALL_DIR}/setupvars.sh
           ${INSTALL_TEST_DIR}/ov_core_unit_tests --gtest_print_time=1 --gtest_filter=-*IE_GPU* \
                 --gtest_output=xml:${INSTALL_TEST_DIR}/TEST-OVCoreUT.xml
 
       - name: OpenVINO Inference Functional Tests
-<<<<<<< HEAD
-        if: ${{ always() }}
-=======
         if: fromJSON(needs.smart_ci.outputs.affected_components).inference.test
->>>>>>> 815980f2
         run: |
           source ${INSTALL_DIR}/setupvars.sh
           ${INSTALL_TEST_DIR}/ov_inference_functional_tests --gtest_print_time=1 \
                 --gtest_output=xml:${INSTALL_TEST_DIR}/TEST-InferenceFunc.xml
 
       - name: OpenVINO Inference Unit Tests
-<<<<<<< HEAD
-        if: ${{ always() }}
-=======
         if: fromJSON(needs.smart_ci.outputs.affected_components).inference.test
->>>>>>> 815980f2
         run: |
           source ${INSTALL_DIR}/setupvars.sh
           ${INSTALL_TEST_DIR}/ov_inference_unit_tests --gtest_print_time=1 \
                 --gtest_output=xml:${INSTALL_TEST_DIR}/TEST-InferenceUnit.xml
 
       - name: Low Precision Transformations Tests
-<<<<<<< HEAD
-        if: ${{ always() }}
-=======
         if: fromJSON(needs.smart_ci.outputs.affected_components).LP_transformations.test
->>>>>>> 815980f2
         run: |
           source ${INSTALL_DIR}/setupvars.sh
           ${INSTALL_TEST_DIR}/ov_lp_transformations_tests --gtest_print_time=1 \
                 --gtest_output=xml:${INSTALL_TEST_DIR}/TEST-LpTransformations.xml
 
       - name: OpenVINO Conditional compilation tests
-<<<<<<< HEAD
-        if: ${{ always() }}
-=======
         if: fromJSON(needs.smart_ci.outputs.affected_components).Core.test
->>>>>>> 815980f2
         run: |
           source ${INSTALL_DIR}/setupvars.sh
           ${INSTALL_TEST_DIR}/ov_conditional_compilation_tests --gtest_print_time=1 \
                 --gtest_output=xml:${INSTALL_TEST_DIR}/TEST-ConditionalCompilation.xml
 
       - name: IR frontend tests
-<<<<<<< HEAD
-        if: ${{ always() }}
-=======
         if: fromJSON(needs.smart_ci.outputs.affected_components).IR_FE.test
->>>>>>> 815980f2
         run: |
           source ${INSTALL_DIR}/setupvars.sh
           ${INSTALL_TEST_DIR}/ov_ir_frontend_tests --gtest_print_time=1 \
@@ -852,11 +823,7 @@
                 --gtest_output=xml:${INSTALL_TEST_DIR}/TEST-PaddleTests.xml
 
       - name: ONNX frontend tests
-<<<<<<< HEAD
-        if: ${{ always() }}
-=======
         if: fromJSON(needs.smart_ci.outputs.affected_components).ONNX_FE.test
->>>>>>> 815980f2
         run: |
           source ${INSTALL_DIR}/setupvars.sh
           ${INSTALL_TEST_DIR}/ov_onnx_frontend_tests --gtest_print_time=1 \
@@ -864,67 +831,43 @@
                 --gtest_output=xml:${INSTALL_TEST_DIR}/TEST-ONNXFrontend.xml
 
       - name: TensorFlow Common frontend tests
-<<<<<<< HEAD
-        if: ${{ always() }}
-=======
         if: fromJSON(needs.smart_ci.outputs.affected_components).TF_FE.test || 
             fromJSON(needs.smart_ci.outputs.affected_components).TFL_FE.test
->>>>>>> 815980f2
         run: |
           source ${INSTALL_DIR}/setupvars.sh
           ${INSTALL_TEST_DIR}/ov_tensorflow_common_tests --gtest_print_time=1 \
                 --gtest_output=xml:${INSTALL_TEST_DIR}/TEST-TensorFlowCommonFrontend.xml
 
       - name: TensorFlow frontend tests
-<<<<<<< HEAD
-        if: ${{ always() }}
-=======
         if: fromJSON(needs.smart_ci.outputs.affected_components).TF_FE.test
->>>>>>> 815980f2
         run: |
           source ${INSTALL_DIR}/setupvars.sh
           ${INSTALL_TEST_DIR}/ov_tensorflow_frontend_tests --gtest_print_time=1 \
                 --gtest_output=xml:${INSTALL_TEST_DIR}/TEST-TensorFlowFrontend.xml
 
       - name: TensorFlow Lite frontend tests
-<<<<<<< HEAD
-        if: ${{ always() }}
-=======
         if: fromJSON(needs.smart_ci.outputs.affected_components).TFL_FE.test
->>>>>>> 815980f2
         run: |
           source ${INSTALL_DIR}/setupvars.sh
           ${INSTALL_TEST_DIR}/ov_tensorflow_lite_frontend_tests --gtest_print_time=1 \
                 --gtest_output=xml:${INSTALL_TEST_DIR}/TEST-TensorFlowLiteFrontend.xml
 
       - name: Transformations func tests
-<<<<<<< HEAD
-        if: ${{ always() }}
-=======
         if: fromJSON(needs.smart_ci.outputs.affected_components).transformations.test
->>>>>>> 815980f2
         run: |
           source ${INSTALL_DIR}/setupvars.sh
           ${INSTALL_TEST_DIR}/ov_transformations_tests --gtest_print_time=1 \
                 --gtest_output=xml:${INSTALL_TEST_DIR}/TEST-Transformations.xml
 
       - name: Legacy Transformations func tests
-<<<<<<< HEAD
-        if: ${{ matrix.architecture == 'x86_64' }}
-=======
-        if: fromJSON(needs.smart_ci.outputs.affected_components).GNA.test
->>>>>>> 815980f2
+        if: fromJSON(needs.smart_ci.outputs.affected_components).GNA.test && matrix.architecture == 'x86_64'
         run: |
           source ${INSTALL_DIR}/setupvars.sh
           ${INSTALL_TEST_DIR}/ov_legacy_transformations_tests --gtest_print_time=1 \
                 --gtest_output=xml:${INSTALL_TEST_DIR}/TEST-LegacyTransformations.xml
 
       - name: Inference Engine 1.0 unit tests
-<<<<<<< HEAD
-        if: ${{ matrix.architecture == 'x86_64' }}
-=======
-        if: fromJSON(needs.smart_ci.outputs.affected_components).GNA.test
->>>>>>> 815980f2
+        if: fromJSON(needs.smart_ci.outputs.affected_components).GNA.test && matrix.architecture == 'x86_64'
         run: |
           source ${INSTALL_DIR}/setupvars.sh
           ${INSTALL_TEST_DIR}/InferenceEngineUnitTests --gtest_print_time=1 \
@@ -938,33 +881,20 @@
                 --gtest_output=xml:${INSTALL_TEST_DIR}/TEST-CommonUtilTests.xml
 
       - name: Snippets func tests
-<<<<<<< HEAD
-        if: ${{ always() }}
-=======
         if: fromJSON(needs.smart_ci.outputs.affected_components).CPU.test
->>>>>>> 815980f2
         run: |
           source ${INSTALL_DIR}/setupvars.sh
           ${INSTALL_TEST_DIR}/ov_snippets_func_tests --gtest_print_time=1 \
                 --gtest_output=xml:${INSTALL_TEST_DIR}/TEST-SnippetsFuncTests.xml
 
       - name: CPU plugin unit tests
-<<<<<<< HEAD
-        if: ${{ always() }}
-=======
         if: fromJSON(needs.smart_ci.outputs.affected_components).CPU.test
->>>>>>> 815980f2
         run: |
           source ${INSTALL_DIR}/setupvars.sh
           ${INSTALL_TEST_DIR}/ov_cpu_unit_tests --gtest_print_time=1 \
                 --gtest_output=xml:${INSTALL_TEST_DIR}/TEST-CPUUnitTests.xml
 
-<<<<<<< HEAD
-      - name: SubgraphsDumper tests
-        if: ${{ always() }}
-=======
       - name: ov_subgraphs_dumper_tests tests
->>>>>>> 815980f2
         run: |
           source ${INSTALL_DIR}/setupvars.sh
           ${INSTALL_TEST_DIR}/ov_subgraphs_dumper_tests --gtest_print_time=1 \
@@ -978,33 +908,21 @@
                 --gtest_output=xml:${INSTALL_TEST_DIR}/TEST-OpImplTests.xml
 
       - name: AUTO unit tests
-<<<<<<< HEAD
-        if: ${{ always() }}
-=======
         if: fromJSON(needs.smart_ci.outputs.affected_components).AUTO.test
->>>>>>> 815980f2
         run: |
           source ${INSTALL_DIR}/setupvars.sh
           ${INSTALL_TEST_DIR}/ov_auto_unit_tests --gtest_print_time=1 \
                 --gtest_output=xml:${INSTALL_TEST_DIR}/TEST-ov_auto_unit_tests.xml
 
       - name: AUTO func Tests
-<<<<<<< HEAD
-        if: ${{ always() }}
-=======
         if: fromJSON(needs.smart_ci.outputs.affected_components).AUTO.test
->>>>>>> 815980f2
         run: |
           source ${{ env.INSTALL_DIR }}/setupvars.sh
           ${{ env.INSTALL_TEST_DIR }}/ov_auto_func_tests --gtest_print_time=1 \
                 --gtest_output=xml:${{ env.INSTALL_TEST_DIR }}/TEST-ov_auto_func_tests.xml
 
       - name: Template plugin func tests
-<<<<<<< HEAD
-        if: ${{ always() }}
-=======
         if: fromJSON(needs.smart_ci.outputs.affected_components).TEMPLATE.test
->>>>>>> 815980f2
         run: |
           source ${INSTALL_DIR}/setupvars.sh
           ${INSTALL_TEST_DIR}/ov_template_func_tests --gtest_print_time=1 \
@@ -1012,73 +930,45 @@
                 --gtest_output=xml:${INSTALL_TEST_DIR}/TEST-TemplateFuncTests.xml
 
       - name: Inference Engine C API tests
-<<<<<<< HEAD
-        if: ${{ always() }}
-=======
         if: fromJSON(needs.smart_ci.outputs.affected_components).C_API.test
->>>>>>> 815980f2
         run: |
           source ${INSTALL_DIR}/setupvars.sh
           ${INSTALL_TEST_DIR}/InferenceEngineCAPITests --gtest_print_time=1 \
                 --gtest_output=xml:${INSTALL_TEST_DIR}/TEST-InferenceEngineCAPITests.xml
 
       - name: OpenVINO C API tests
-<<<<<<< HEAD
-        if: ${{ always() }}
-=======
         if: fromJSON(needs.smart_ci.outputs.affected_components).C_API.test
->>>>>>> 815980f2
         run: |
           source ${INSTALL_DIR}/setupvars.sh
           ${INSTALL_TEST_DIR}/ov_capi_test --gtest_print_time=1 \
                 --gtest_output=xml:${INSTALL_TEST_DIR}/TEST-OpenVINOCAPITests.xml
 
       - name: AutoBatch unit tests
-<<<<<<< HEAD
-        if: ${{ always() }}
-=======
         if: fromJSON(needs.smart_ci.outputs.affected_components).AUTO_BATCH.test
->>>>>>> 815980f2
         run: |
           source ${INSTALL_DIR}/setupvars.sh
           ${INSTALL_TEST_DIR}/ov_auto_batch_unit_tests --gtest_output=xml:${INSTALL_TEST_DIR}/TEST-ov_auto_batch_unit_tests.xml
 
       - name: AutoBatch func tests
-<<<<<<< HEAD
-        if: ${{ always() }}
-=======
         if: fromJSON(needs.smart_ci.outputs.affected_components).AUTO_BATCH.test
->>>>>>> 815980f2
         run: |
           source ${INSTALL_DIR}/setupvars.sh
           ${INSTALL_TEST_DIR}/ov_auto_batch_func_tests --gtest_output=xml:${INSTALL_TEST_DIR}/TEST-ov_auto_batch_func_tests.xml
 
       - name: Proxy Plugin func tests
-<<<<<<< HEAD
-        if: ${{ always() }}
-=======
         if: fromJSON(needs.smart_ci.outputs.affected_components).PROXY.test
->>>>>>> 815980f2
         run: |
           source ${INSTALL_DIR}/setupvars.sh
           ${INSTALL_TEST_DIR}/ov_proxy_plugin_tests --gtest_print_time=1 --gtest_output=xml:${INSTALL_TEST_DIR}/TEST-OVProxyTests.xml
 
       - name: Hetero unit tests
-<<<<<<< HEAD
-        if: ${{ always() }}
-=======
         if: fromJSON(needs.smart_ci.outputs.affected_components).HETERO.test
->>>>>>> 815980f2
         run: |
           source ${{ env.INSTALL_DIR }}/setupvars.sh
           ${{ env.INSTALL_TEST_DIR }}/ov_hetero_unit_tests --gtest_print_time=1 --gtest_output=xml:${{ env.INSTALL_TEST_DIR }}/TEST-OVHeteroUnitTests.xml
 
       - name: Hetero func tests
-<<<<<<< HEAD
-        if: ${{ always() }}
-=======
         if: fromJSON(needs.smart_ci.outputs.affected_components).HETERO.test
->>>>>>> 815980f2
         run: |
           source ${INSTALL_DIR}/setupvars.sh
           ${INSTALL_TEST_DIR}/ov_hetero_func_tests --gtest_print_time=1 --gtest_output=xml:${INSTALL_TEST_DIR}/TEST-OVHeteroFuncTests.xml
@@ -1093,13 +983,8 @@
 
   Python_Unit_Tests:
     name: Python unit tests
-<<<<<<< HEAD
-    needs: Build
+    needs: [Build, Smart_CI]
     timeout-minutes: 180
-=======
-    needs: [Build, Smart_CI]
-    timeout-minutes: 40
->>>>>>> 815980f2
     defaults:
       run:
         shell: bash
@@ -1164,14 +1049,12 @@
           pip-cache-path: ${{ env.PIP_CACHE_PATH }}
           should-setup-pip-paths: 'true'
 
-<<<<<<< HEAD
       - name: Install Dependencies
         if: ${{ matrix.architecture == 'arm64' }}
         run: apt-get update && apt-get install -y gcc python3-dev # Needed for building `psutil`
-=======
+
       - name: Install OpenVINO dependencies
         run: ${INSTALL_DIR}/install_dependencies/install_openvino_dependencies.sh -c=core -y
->>>>>>> 815980f2
 
       - name: Install OpenVINO Python wheels
         run: |
@@ -1199,11 +1082,7 @@
       #
 
       - name: Python API 1.0 Tests
-<<<<<<< HEAD
-        if: ${{ always() }}
-=======
         #if: fromJSON(needs.smart_ci.outputs.affected_components).Python_API.test
->>>>>>> 815980f2
         run: |
           python3 -m pytest -s ${INSTALL_TEST_DIR}/pyngraph \
             --junitxml=${INSTALL_TEST_DIR}/TEST-Pyngraph.xml \
@@ -1211,11 +1090,7 @@
             --ignore=${INSTALL_TEST_DIR}/pyngraph/tests_compatibility/test_onnx/test_backend.py
 
       - name: Python API 2.0 Tests
-<<<<<<< HEAD
-        if: ${{ always() }}
-=======
         #if: fromJSON(needs.smart_ci.outputs.affected_components).Python_API.test
->>>>>>> 815980f2
         run: |
           # for 'template' extension
           export LD_LIBRARY_PATH=${INSTALL_TEST_DIR}:$LD_LIBRARY_PATH
@@ -1224,11 +1099,7 @@
             --ignore=${INSTALL_TEST_DIR}/pyopenvino/tests/test_utils/test_utils.py
 
       - name: Model Optimizer unit tests
-<<<<<<< HEAD
-        if: ${{ always() }}
-=======
         if: fromJSON(needs.smart_ci.outputs.affected_components).MO.test
->>>>>>> 815980f2
         run: |
           # required for MxNet
           apt-get install -y libgomp1 libquadmath0
@@ -1237,12 +1108,8 @@
               --junitxml=${INSTALL_TEST_DIR}/TEST-ModelOptimizer.xml
 
       - name: Python ONNX operators tests
-<<<<<<< HEAD
-        if: ${{ always() }}
-=======
         if: fromJSON(needs.smart_ci.outputs.affected_components).Python_API.test ||
             fromJSON(needs.smart_ci.outputs.affected_components).ONNX_FE.test
->>>>>>> 815980f2
         run: |
           # Skip test_onnx/test_zoo_models and test_onnx/test_backend due to long execution time - ONNX Model Zoo tests are run separately
           python3 -m pytest -sv ${INSTALL_TEST_DIR}/onnx -k 'not cuda' \
@@ -1250,11 +1117,7 @@
             --ignore=${INSTALL_TEST_DIR}/onnx/test_python/test_zoo_models.py
 
       - name: OVC unit tests
-<<<<<<< HEAD
-        if: ${{ always() }}
-=======
         if: fromJSON(needs.smart_ci.outputs.affected_components).MO.test
->>>>>>> 815980f2
         run: python3 -m pytest -s ${INSTALL_TEST_DIR}/ovc/unit_tests --junitxml=${INSTALL_TEST_DIR}/TEST-OpenVinoConversion.xml
 
       - name: Install Python Layer tests dependencies
@@ -1264,11 +1127,7 @@
           python3 -m pip install -r ${LAYER_TESTS_INSTALL_DIR}/requirements.txt
 
       - name: MO Python API Tests
-<<<<<<< HEAD
-        if: ${{ always() }}
-=======
         if: fromJSON(needs.smart_ci.outputs.affected_components).MO.test
->>>>>>> 815980f2
         run: |
           # Import 'test_utils' installed in '<package_test>/tests/python/openvino'
           export LD_LIBRARY_PATH=${PIP_INSTALL_PATH}/openvino/libs:$LD_LIBRARY_PATH
@@ -1279,11 +1138,7 @@
           TEST_PRECISION: FP16
 
       - name: OVC Python API Tests
-<<<<<<< HEAD
-        if: ${{ always() }}
-=======
         if: fromJSON(needs.smart_ci.outputs.affected_components).MO.test
->>>>>>> 815980f2
         run: |
           # Import 'test_utils' installed in '<package_test>/tests/python/openvino'
           export PYTHONPATH=${INSTALL_TEST_DIR}/python
@@ -1294,34 +1149,22 @@
           TEST_PRECISION: FP16
 
       - name: Python Frontend tests
-<<<<<<< HEAD
-        if: ${{ always() }}
-=======
         if: fromJSON(needs.smart_ci.outputs.affected_components).PyTorch_FE.test ||
             fromJSON(needs.smart_ci.outputs.affected_components).PDPD_FE.test
->>>>>>> 815980f2
         run: |
           # to allow 'libtest_builtin_extensions.so' to find 'libopenvino_onnx_frontend.so'
           export LD_LIBRARY_PATH=${PIP_INSTALL_PATH}/openvino/libs:$LD_LIBRARY_PATH
           python3 -m pytest ${LAYER_TESTS_INSTALL_DIR}/py_frontend_tests --junitxml=${INSTALL_TEST_DIR}/TEST-test_py_fontend.xml
 
       - name: PyTorch Layer Tests
-<<<<<<< HEAD
-        if: ${{ matrix.architecture == 'x86_64' }}
-=======
         if: fromJSON(needs.smart_ci.outputs.affected_components).PyTorch_FE.test
->>>>>>> 815980f2
         run: python3 -m pytest ${LAYER_TESTS_INSTALL_DIR}/pytorch_tests -n logical -m precommit --junitxml=${INSTALL_TEST_DIR}/TEST-pytorch.xml
         env:
           TEST_DEVICE: CPU
           TEST_PRECISION: FP32
 
       - name: PyTorch torch.compile TORCHFX Layer Tests
-<<<<<<< HEAD
-        if: ${{ matrix.architecture == 'x86_64' }}
-=======
-        if: fromJSON(needs.smart_ci.outputs.affected_components).PyTorch_FE.test
->>>>>>> 815980f2
+        if: fromJSON(needs.smart_ci.outputs.affected_components).PyTorch_FE.test && matrix.architecture == 'x86_64'
         run: |
           python3 -m pytest ${LAYER_TESTS_INSTALL_DIR}/pytorch_tests -m precommit_fx_backend --junitxml=${INSTALL_TEST_DIR}/TEST-pytorch.xml
         env:
@@ -1330,11 +1173,7 @@
           PYTORCH_TRACING_MODE: TORCHFX
 
       - name: PyTorch torch.compile TORCHSCRIPT Layer Tests
-<<<<<<< HEAD
-        if: ${{ matrix.architecture == 'x86_64' }}
-=======
-        if: fromJSON(needs.smart_ci.outputs.affected_components).PyTorch_FE.test
->>>>>>> 815980f2
+        if: fromJSON(needs.smart_ci.outputs.affected_components).PyTorch_FE.test && matrix.architecture == 'x86_64'
         run: |
           python3 -m pytest ${LAYER_TESTS_INSTALL_DIR}/pytorch_tests -m precommit_ts_backend --junitxml=${INSTALL_TEST_DIR}/TEST-pytorch.xml
         env:
@@ -1343,12 +1182,8 @@
           PYTORCH_TRACING_MODE: TORCHSCRIPT
 
       - name: ONNX Layer Tests
-<<<<<<< HEAD
         timeout-minutes: 30
-        if: ${{ always() }}
-=======
         if: fromJSON(needs.smart_ci.outputs.affected_components).ONNX_FE.test
->>>>>>> 815980f2
         run: |
           # requires 'unit_tests' from 'tools/mo'
           export PYTHONPATH=${INSTALL_TEST_DIR}/mo:$PYTHONPATH
@@ -1358,12 +1193,8 @@
           TEST_PRECISION: FP16
 
       - name: TensorFlow 1 Layer Tests - TF FE
-<<<<<<< HEAD
         timeout-minutes: 30
-        if: ${{ always() }}
-=======
         if: fromJSON(needs.smart_ci.outputs.affected_components).TF_FE.test
->>>>>>> 815980f2
         run: |
           # requires 'unit_tests' from 'mo'
           export PYTHONPATH=${INSTALL_TEST_DIR}/mo
@@ -1373,12 +1204,8 @@
           TEST_PRECISION: FP16
 
       - name: TensorFlow 2 Layer Tests - TF FE
-<<<<<<< HEAD
         timeout-minutes: 30
-        if: ${{ always() }}
-=======
         if: fromJSON(needs.smart_ci.outputs.affected_components).TF_FE.test
->>>>>>> 815980f2
         run: |
           # requires 'unit_tests' from 'mo'
           export PYTHONPATH=${INSTALL_TEST_DIR}/mo
@@ -1388,44 +1215,32 @@
           TEST_PRECISION: FP16
 
       - name: JAX Layer Tests - TF FE
-<<<<<<< HEAD
         timeout-minutes: 30
-        if: ${{ always() }}
-=======
         if: fromJSON(needs.smart_ci.outputs.affected_components).TF_FE.test
->>>>>>> 815980f2
         run: python3 -m pytest ${LAYER_TESTS_INSTALL_DIR}/jax_tests/ -m precommit --junitxml=${INSTALL_TEST_DIR}/TEST-jax.xml
         env:
           TEST_DEVICE: CPU
 
       - name: TensorFlow 1 Layer Tests - Legacy FE
-<<<<<<< HEAD
         timeout-minutes: 30
         if: ${{ always() }}
         run: python3 -m pytest ${LAYER_TESTS_INSTALL_DIR}/tensorflow_tests/test_tf_Roll.py --ir_version=10 --junitxml=${INSTALL_TEST_DIR}/TEST-tf_Roll.xml
 
       - name: TensorFlow 2 Layer Tests - Legacy FE
         timeout-minutes: 30
-        if: ${{ always() }}
-=======
         if: fromJSON(needs.smart_ci.outputs.affected_components).TF_FE.test
         run: python3 -m pytest ${LAYER_TESTS_INSTALL_DIR}/tensorflow_tests/test_tf_Roll.py --ir_version=10 --junitxml=${INSTALL_TEST_DIR}/TEST-tf_Roll.xml
 
       - name: TensorFlow 2 Layer Tests - Legacy FE
         if: fromJSON(needs.smart_ci.outputs.affected_components).TF_FE.test
->>>>>>> 815980f2
         run: python3 -m pytest ${LAYER_TESTS_INSTALL_DIR}/tensorflow2_keras_tests/test_tf2_keras_activation.py --ir_version=11 -k "sigmoid" --junitxml=${INSTALL_TEST_DIR}/TEST-tf2_Activation.xml
         env:
           TEST_DEVICE: CPU
           TEST_PRECISION: FP16
 
       - name: TensorFlow Lite Layer Tests - TFL FE
-<<<<<<< HEAD
         timeout-minutes: 30
-        if: ${{ always() }}
-=======
         if: fromJSON(needs.smart_ci.outputs.affected_components).TFL_FE.test
->>>>>>> 815980f2
         run: python3 -m pytest ${LAYER_TESTS_INSTALL_DIR}/tensorflow_lite_tests/ --junitxml=${INSTALL_TEST_DIR}/TEST-tfl_fe.xml
         env:
           TEST_DEVICE: CPU
@@ -1460,13 +1275,8 @@
 
   CPU_Functional_Tests:
     name: CPU functional tests
-<<<<<<< HEAD
-    needs: Build
+    needs: [Build, Smart_CI]
     timeout-minutes: 60
-=======
-    needs: [Build, Smart_CI]
-    timeout-minutes: 25
->>>>>>> 815980f2
     defaults:
       run:
         shell: bash
