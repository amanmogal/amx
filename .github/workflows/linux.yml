--- conflicted
+++ resolved
@@ -895,11 +895,7 @@
       - name: Model Optimizer unit tests
         if: ${{ always() }}
         run: python3 -m pytest -s ${INSTALL_TEST_DIR}/mo/unit_tests \
-<<<<<<< HEAD
           --ignore=${INSTALL_TEST_DIR}/mo/unit_tests/mo/front/mxnet/ \
-=======
-          --ignore=${INSTALL_TEST_DIR}/mo/unit_tests/mo/front/mxnet \
->>>>>>> f6cea1fd
           --junitxml=${INSTALL_TEST_DIR}/TEST-ModelOptimizer.xml
 
       - name: PyTorch Layer Tests
@@ -1122,6 +1118,7 @@
   TensorFlow_Hub_Models_Tests:
     name: TensorFlow Hub Models tests
     needs: Build
+    if: ${{ 'false' }}
     defaults:
       run:
         shell: bash
@@ -1203,6 +1200,7 @@
   PyTorch_Models_Tests:
     name: PyTorch Models tests
     needs: Build
+    if: ${{ 'false' }}
     defaults:
       run:
         shell: bash
