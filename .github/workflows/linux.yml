name: Linux (Ubuntu 20.04, Python 3.8)
on:
  schedule:
    # at 00:00 on Wednesday and Saturday
    - cron: '0 0 * * 3,6'
  workflow_dispatch:
  pull_request:
    paths-ignore:
      - '**/docs/**'
      - 'docs/**'
      - '**/**.md'
      - '**.md'
  push:
    paths-ignore:
      - '**/docs/**'
      - 'docs/**'
      - '**/**.md'
      - '**.md'
    branches:
      - master
      - 'releases/**'

concurrency:
  # github.ref is not unique in post-commit
  group: ${{ github.event_name == 'push' && github.run_id || github.ref }}-linux
  cancel-in-progress: true

env:
  PIP_CACHE_PATH: /mount/caches/pip/linux
  PYTHON_VERSION: '3.8'

jobs:
  Build:
    defaults:
      run:
        shell: bash
    runs-on: aks-linux-16-cores-arm
    container:
      image: openvinogithubactions.azurecr.io/dockerhub/ubuntu:20.04
      volumes:
        - /mount/caches:/mount/caches
    env:
      DEBIAN_FRONTEND: noninteractive # to prevent apt-get from waiting user input
      CMAKE_BUILD_TYPE: 'Release'
      CMAKE_GENERATOR: 'Ninja Multi-Config'
      CMAKE_CXX_COMPILER_LAUNCHER: ccache
      CMAKE_C_COMPILER_LAUNCHER: ccache
      GITHUB_WORKSPACE: '/__w/openvino/openvino'
      OPENVINO_REPO: /__w/openvino/openvino/openvino
      OPENVINO_CONTRIB_REPO: /__w/openvino/openvino/openvino_contrib
      INSTALL_DIR: /__w/openvino/openvino/openvino_install
      INSTALL_TEST_DIR: /__w/openvino/openvino/tests_install
      BUILD_DIR: /__w/openvino/openvino/openvino_build
      OPENVINO_CONTRIB_BUILD_DIR: /__w/openvino/openvino/openvino_contrib_build
      CCACHE_DIR: /mount/caches/ccache/ubuntu20_aarch64_Release
      CCACHE_TEMPDIR: /__w/openvino/openvino/ccache_temp
      CCACHE_MAXSIZE: 50G
      ONNX_RUNTIME_UTILS: /__w/openvino/openvino/openvino/.ci/azure/ci_utils/onnxruntime

    steps:
      - name: Install git
        run: apt-get update && apt-get install --assume-yes --no-install-recommends git ca-certificates

      - name: Clone OpenVINO
        uses: actions/checkout@v4
        with:
          path: ${{ env.OPENVINO_REPO }}
          submodules: 'true'

      - name: Clone OpenVINO Contrib
        uses: actions/checkout@v4
        with:
          repository: 'openvinotoolkit/openvino_contrib'
          path: ${{ env.OPENVINO_CONTRIB_REPO }}
          submodules: 'true'

      #
      # Dependencies
      #

      - name: Install build dependencies
        run: |
          bash ${OPENVINO_REPO}/install_build_dependencies.sh
          # default-jdk - Java API
          # libssl1.1 - 'python3 -m pip' in self-hosted runner
          apt install --assume-yes --no-install-recommends default-jdk libssl1.1

      - name: Setup pip cache dir
        run: |
          PIP_VER=$(python3 -c "import pip; print(pip.__version__)")
          echo "Using pip version: ${PIP_VER}"
          echo "PIP_CACHE_DIR=${PIP_CACHE_PATH}/${PIP_VER}" >> $GITHUB_ENV

      - name: Install python dependencies
        run: |
          # For Python API: build and wheel packaging
          python3 -m pip install -r ${OPENVINO_REPO}/src/bindings/python/wheel/requirements-dev.txt
          python3 -m pip install -r ${OPENVINO_REPO}/src/bindings/python/src/compatibility/openvino/requirements-dev.txt

          # For running ONNX frontend unit tests
          python3 -m pip install --force-reinstall -r ${OPENVINO_REPO}/src/frontends/onnx/tests/requirements.txt

          # For running TensorFlow frontend unit tests
          python3 -m pip install -r ${OPENVINO_REPO}/src/frontends/tensorflow/tests/requirements.txt

          # For running TensorFlow Lite frontend unit tests
          python3 -m pip install -r ${OPENVINO_REPO}/src/frontends/tensorflow_lite/tests/requirements.txt

          # For running Paddle frontend unit tests
          # python3 -m pip install -r ${OPENVINO_REPO}/src/frontends/paddle/tests/requirements.txt

      #
      # Build
      #

      - name: CMake configure - OpenVINO
        run: |
          cmake \
            -G "${{ env.CMAKE_GENERATOR }}" \
            -DENABLE_CPPLINT=OFF \
            -DENABLE_NCC_STYLE=OFF \
            -DENABLE_TESTS=ON \
            -DENABLE_STRICT_DEPENDENCIES=OFF \
            -DENABLE_SYSTEM_TBB=ON \
            -DENABLE_SYSTEM_OPENCL=ON \
            -DENABLE_SYSTEM_PUGIXML=ON \
            -DCMAKE_VERBOSE_MAKEFILE=ON \
            -DCPACK_GENERATOR=TGZ \
            -DCMAKE_COMPILE_WARNING_AS_ERROR=ON \
            -DCMAKE_CXX_COMPILER_LAUNCHER=${{ env.CMAKE_CXX_COMPILER_LAUNCHER }} \
            -DCMAKE_C_COMPILER_LAUNCHER=${{ env.CMAKE_C_COMPILER_LAUNCHER }} \
            -S ${OPENVINO_REPO} \
            -B ${BUILD_DIR}

      - name: Clean ccache stats
        run: ccache --zero-stats --show-config

      - name: Cmake build - OpenVINO
        run: cmake --build ${BUILD_DIR} --parallel --config ${{ env.CMAKE_BUILD_TYPE }}

      - name: Show ccache stats
        run: ccache --show-stats

      - name: Cmake install - OpenVINO
        run: |
          cmake -DCMAKE_INSTALL_PREFIX=${INSTALL_DIR} -P ${BUILD_DIR}/cmake_install.cmake
          cmake -DCMAKE_INSTALL_PREFIX=${INSTALL_TEST_DIR} -DCOMPONENT=tests -P ${BUILD_DIR}/cmake_install.cmake
          cmake -DCMAKE_INSTALL_PREFIX=${INSTALL_DIR} -DCOMPONENT=python_wheels -P ${BUILD_DIR}/cmake_install.cmake

      - name: Pack Artifacts
        run: |
          # Add the ONNX Runtime version and skip tests list to the archive to use in the ONNX Runtime Job
          # w/o the need to checkout repository

          cp -R ${ONNX_RUNTIME_UTILS} ${INSTALL_DIR}

          pushd ${INSTALL_DIR}
            tar -czvf ${BUILD_DIR}/openvino_package.tar.gz *
          popd

          pushd ${INSTALL_TEST_DIR}
            tar -czvf ${BUILD_DIR}/openvino_tests.tar.gz *
          popd

      - name: Build Debian packages
        run: |
          cmake -DENABLE_PYTHON_PACKAGING=ON \
                -DENABLE_TESTS=OFF \
                -DCPACK_GENERATOR=DEB \
                ${BUILD_DIR}
          cmake --build ${BUILD_DIR} --parallel --config ${{ env.CMAKE_BUILD_TYPE }} --target package

      - name: Cmake & Build - OpenVINO Contrib
        run: |
          cmake \
            -DBUILD_nvidia_plugin=OFF \
            -DCUSTOM_OPERATIONS="calculate_grid;complex_mul;fft;grid_sample;sparse_conv;sparse_conv_transpose" \
            -DOPENVINO_EXTRA_MODULES=${OPENVINO_CONTRIB_REPO}/modules \
            -S ${OPENVINO_REPO} \
            -B ${BUILD_DIR}
          cmake --build ${BUILD_DIR} --parallel --config ${{ env.CMAKE_BUILD_TYPE }}

      #
      # Upload build artifacts
      #

      - name: Upload openvino package
        if: ${{ always() }}
        uses: actions/upload-artifact@v3
        with:
          name: openvino_package
          path: ${{ env.BUILD_DIR }}/openvino_package.tar.gz
          if-no-files-found: 'error'

      - name: Upload openvino debian packages
        if: ${{ always() }}
        uses: actions/upload-artifact@v3
        with:
          name: openvino_debian_packages
          path: ${{ env.BUILD_DIR }}/*.deb
          if-no-files-found: 'error'

      - name: Upload openvino tests package
        if: ${{ always() }}
        uses: actions/upload-artifact@v3
        with:
          name: openvino_tests
          path: ${{ env.BUILD_DIR }}/openvino_tests.tar.gz
          if-no-files-found: 'error'

  Debian_Packages:
    name: Debian Packages
    needs: Build
    defaults:
      run:
        shell: bash
    runs-on: aks-linux-16-cores-arm
    container:
      image: openvinogithubactions.azurecr.io/dockerhub/ubuntu:20.04
    env:
      DEBIAN_FRONTEND: noninteractive # to prevent apt-get from waiting user input
      DEBIAN_PACKAGES_DIR: /__w/openvino/packages/

    steps:
      - name: Download OpenVINO debian packages
        uses: actions/download-artifact@v3
        with:
          name: openvino_debian_packages
          path: ${{ env.DEBIAN_PACKAGES_DIR }}

      - name: Install debian packages & check conflicts
        run: |
          # install our local ones
          apt-get update -y
          apt-get install --no-install-recommends -y dpkg-dev
          dpkg-scanpackages . /dev/null | gzip -9c > Packages.gz
          echo "deb [trusted=yes] file:${DEBIAN_PACKAGES_DIR} ./" | tee /etc/apt/sources.list.d/openvino-local.list
          apt-get update -y
          apt-get install openvino -y
        working-directory: ${{ env.DEBIAN_PACKAGES_DIR }}

      - name: Test debian packages
        run: |
          /usr/share/openvino/samples/cpp/build_samples.sh
          /usr/share/openvino/samples/c/build_samples.sh
          ~/openvino_cpp_samples_build/aarch64/Release/hello_query_device
          python3 /usr/share/openvino/samples/python/hello_query_device/hello_query_device.py
          python3 -c 'from openvino import Core; Core().get_property("CPU", "AVAILABLE_DEVICES")'
          python3 -c 'from openvino import Core; Core().get_property("AUTO", "SUPPORTED_METRICS")'
          python3 -c 'from openvino import Core; Core().get_property("MULTI", "SUPPORTED_METRICS")'
          python3 -c 'from openvino import Core; Core().get_property("HETERO", "SUPPORTED_METRICS")'
          python3 -c 'from openvino import Core; Core().get_property("BATCH", "SUPPORTED_METRICS")'
          python3 -c 'from openvino.frontend import FrontEndManager; assert len(FrontEndManager().get_available_front_ends()) == 6'
          benchmark_app --help
          ovc --help

  Samples:
    needs: Build
    defaults:
      run:
        shell: bash
    runs-on: aks-linux-16-cores-arm
    container:
      image: openvinogithubactions.azurecr.io/dockerhub/ubuntu:20.04
    env:
      DEBIAN_FRONTEND: noninteractive # to prevent apt-get from waiting user input
      INSTALL_DIR: /__w/openvino/openvino/install
      INSTALL_TEST_DIR: /__w/openvino/openvino/install/tests
      BUILD_DIR: /__w/openvino/openvino/build

    steps:
      - name: Download OpenVINO package
        uses: actions/download-artifact@v3
        with:
          name: openvino_package
          path: ${{ env.INSTALL_DIR }}

      - name: Download OpenVINO tests package
        uses: actions/download-artifact@v3
        with:
          name: openvino_tests
          path: ${{ env.INSTALL_TEST_DIR }}

      - name: Extract OpenVINO packages
        run: |
          pushd ${INSTALL_DIR}
            tar -xzf openvino_package.tar.gz -C ${INSTALL_DIR} && rm openvino_package.tar.gz || exit 1
          popd
          pushd ${INSTALL_TEST_DIR}
            tar -xzf openvino_tests.tar.gz -C ${INSTALL_DIR} && rm openvino_tests.tar.gz || exit 1
          popd

      - name: Install OpenVINO dependencies
        run: ${INSTALL_DIR}/install_dependencies/install_openvino_dependencies.sh -c=core -c=dev -y

      - name: Setup pip cache dir
        run: |
          apt-get install -y python3 libpython3.8 python3-pip
          python3 -m pip install -U pip

          PIP_VER=$(python3 -c "import pip; print(pip.__version__)")
          echo "Using pip version: ${PIP_VER}"
          echo "PIP_CACHE_DIR=${PIP_CACHE_PATH}/${PIP_VER}" >> $GITHUB_ENV

      - name: Build cpp samples - GCC
        run: ${INSTALL_DIR}/samples/cpp/build_samples.sh -i ${INSTALL_DIR} -b ${BUILD_DIR}/cpp_samples
        env:
          CMAKE_COMPILE_WARNING_AS_ERROR: 'ON'

      - name: Build cpp samples - Clang
        run: |
          apt-get install -y clang
          ${INSTALL_DIR}/samples/cpp/build_samples.sh -i ${INSTALL_DIR} -b ${BUILD_DIR}/cpp_samples_clang
        env:
          CMAKE_COMPILE_WARNING_AS_ERROR: 'ON'
          CC: clang
          CXX: clang++

      - name: Build c samples
        run: ${INSTALL_DIR}/samples/c/build_samples.sh -i ${INSTALL_DIR} -b ${BUILD_DIR}/c_samples
        env:
          CMAKE_COMPILE_WARNING_AS_ERROR: 'ON'

      #
      # Tests
      #

      - name: Samples tests
        run: |
          export WORKSPACE=${INSTALL_DIR}
          export IE_APP_PATH=${INSTALL_DIR}/samples_bin
          export IE_APP_PYTHON_PATH=${INSTALL_DIR}/samples/python
          export SHARE=${INSTALL_TEST_DIR}/smoke_tests/samples_smoke_tests_data

          python3 -m pip install --ignore-installed PyYAML -r ${INSTALL_TEST_DIR}/smoke_tests/requirements.txt
          export LD_LIBRARY_PATH=${IE_APP_PATH}:$LD_LIBRARY_PATH

          source ${INSTALL_DIR}/setupvars.sh

          python3 -m pytest -sv ${INSTALL_TEST_DIR}/smoke_tests \
            --ignore=${INSTALL_TEST_DIR}/smoke_tests/test_speech_sample.py \
            --env_conf ${INSTALL_TEST_DIR}/smoke_tests/env_config.yml \
            --junitxml=${INSTALL_TEST_DIR}/TEST-SamplesSmokeTests.xml

      - name: Upload Test Results
        uses: actions/upload-artifact@v3
        if: ${{ !cancelled() }}
        with:
          name: test-results-cpp
          path: ${{ env.INSTALL_TEST_DIR }}/TEST*.xml
          if-no-files-found: 'error'

  Conformance:
    needs: Build
    defaults:
      run:
        shell: bash
    runs-on: aks-linux-16-cores-arm
    container:
      image: openvinogithubactions.azurecr.io/dockerhub/ubuntu:20.04
    strategy:
      max-parallel: 2
      fail-fast: false
      matrix:
        include:
          # 'OP' for Opset, 'API' for API
          - TEST_TYPE: 'OP'
          - TEST_TYPE: 'API'
    env:
      DEBIAN_FRONTEND: noninteractive # to prevent apt-get from waiting user input
      INSTALL_DIR: ${{ github.workspace }}/install
      INSTALL_TEST_DIR: ${{ github.workspace }}/install/tests
      CONFORMANCE_TOOLS_DIR: ${{ github.workspace }}/install/tests/functional_test_utils/layer_tests_summary
      CONFORMANCE_ARTIFACTS_DIR: ${{ github.workspace }}/install/conformance_artifacts
      TEST_DEVICE: 'CPU'

    steps:

      - name: Create Directories
        run: mkdir -p ${CONFORMANCE_ARTIFACTS_DIR}

      #
      # Dependencies
      #

      - name: Download OpenVINO package
        uses: actions/download-artifact@v3
        with:
          name: openvino_package
          path: ${{ env.INSTALL_DIR }}

      - name: Download OpenVINO tests package
        uses: actions/download-artifact@v3
        with:
          name: openvino_tests
          path: ${{ env.INSTALL_TEST_DIR }}

      - name: Extract OpenVINO packages
        run: |
          pushd ${INSTALL_DIR}
            tar -xzf openvino_package.tar.gz -C ${INSTALL_DIR}
          popd
          pushd ${INSTALL_TEST_DIR}
            tar -xzf openvino_tests.tar.gz -C ${INSTALL_DIR}
          popd

      - name: Install Dependencies
        run: |
          bash ${INSTALL_DIR}/install_dependencies/install_openvino_dependencies.sh -c=core -y

          # Needed for downloading IRs from storage.openvinotoolkit with Python urllib
          apt-get install --assume-yes --no-install-recommends ca-certificates

          apt-get install -y python3 libpython3.8 python3-pip
          python3 -m pip install -U pip
          python3 -m pip install -r ${CONFORMANCE_TOOLS_DIR}/requirements.txt

      #
      # Tests
      #

      - name: Conformance Tests
        run: |
          source ${INSTALL_DIR}/setupvars.sh

          python3 ${CONFORMANCE_TOOLS_DIR}/run_conformance.py -ov=${INSTALL_DIR}/tests \
            -d=${TEST_DEVICE} \
            -t=${{ matrix.TEST_TYPE }} \
            -w=${CONFORMANCE_ARTIFACTS_DIR} \
            -f=${CONFORMANCE_TOOLS_DIR}/skip_configs/${TEST_DEVICE}/expected_failures_${{ matrix.TEST_TYPE }}.csv

      - name: Pack Conformance Artifacts
        if: ${{ always() }}
        run: |
          pushd ${CONFORMANCE_ARTIFACTS_DIR}
            tar -czvf ${CONFORMANCE_ARTIFACTS_DIR}/conformance_artifacts.tar.gz *
          popd

      - name: Upload Conformance Artifacts
        if: ${{ always() }}
        uses: actions/upload-artifact@v3
        with:
          name: conformance_artifacts_${{ matrix.TEST_TYPE }}-${{ env.TEST_DEVICE }}
          path: ${{ env.CONFORMANCE_ARTIFACTS_DIR }}/conformance_artifacts.tar.gz
          if-no-files-found: 'error'

  ONNX_Runtime:
    name: ONNX Runtime Integration
    needs: Build
    defaults:
      run:
        shell: bash
    runs-on: aks-linux-16-cores-arm
    container:
      image: openvinogithubactions.azurecr.io/dockerhub/ubuntu:20.04
      volumes:
        - /mount/caches:/mount/caches
    env:
      DEBIAN_FRONTEND: noninteractive # to prevent apt-get from waiting user input
      CMAKE_GENERATOR: 'Ninja Multi-Config'
      CMAKE_CXX_COMPILER_LAUNCHER: ccache
      CMAKE_C_COMPILER_LAUNCHER: ccache
      OPENVINO_REPO: /__w/openvino/openvino/openvino
      INSTALL_DIR: /__w/openvino/openvino/install
      CCACHE_DIR: /mount/caches/ccache/ubuntu20_aarch64_onnxruntime
      CCACHE_TEMPDIR: /__w/openvino/openvino/ccache_temp
      CCACHE_MAXSIZE: 50G
      ONNX_RUNTIME_REPO: /__w/openvino/openvino/onnxruntime
      ONNX_RUNTIME_UTILS: /__w/openvino/openvino/install/onnxruntime
      ONNX_RUNTIME_BUILD_DIR: /__w/openvino/openvino/onnxruntime/build

    steps:

      - name: Fetch install_build_dependencies.sh
        uses: actions/checkout@v4
        with:
          sparse-checkout: |
            install_build_dependencies.sh
          sparse-checkout-cone-mode: false
          path: ${{ env.OPENVINO_REPO }}

      - name: Install git
        run: apt-get update && apt-get install --assume-yes --no-install-recommends git ca-certificates

      #
      # Initialize OpenVINO
      #

      - name: Download OpenVINO package
        uses: actions/download-artifact@v3
        with:
          name: openvino_package
          path: ${{ env.INSTALL_DIR }}

      - name: Extract OpenVINO package
        run: |
          pushd ${INSTALL_DIR}
            tar -xzf openvino_package.tar.gz -C ${INSTALL_DIR} && rm openvino_package.tar.gz
          popd

      - name: Install OpenVINO dependencies
        run: ${INSTALL_DIR}/install_dependencies/install_openvino_dependencies.sh -c=core -c=dev -y

      - name: Clone ONNX Runtime
        run: |
          branch=`tr -s '\n ' < ${ONNX_RUNTIME_UTILS}/version`
          git clone --branch $branch --single-branch --recursive https://github.com/microsoft/onnxruntime.git ${ONNX_RUNTIME_REPO}

      #
      # Tests
      #

      - name: Install Build Dependencies
        run: bash ${OPENVINO_REPO}/install_build_dependencies.sh

      - name: Build Lin ONNX Runtime
        run: |
          source ${INSTALL_DIR}/setupvars.sh

          ${ONNX_RUNTIME_REPO}/build.sh \
            --config RelWithDebInfo \
            --use_openvino CPU_FP32 \
            --build_shared_lib \
            --parallel \
            --skip_tests \
            --compile_no_warning_as_error \
            --build_dir ${ONNX_RUNTIME_BUILD_DIR}
        env:
          CXXFLAGS: "-Wno-error=deprecated-declarations"

      - name: Run onnxruntime_test_all
        run: |
          source ${INSTALL_DIR}/setupvars.sh
          skip_tests=$(tr -s '\n ' ':' < ${ONNX_RUNTIME_UTILS}/skip_tests)

          ./onnxruntime_test_all --gtest_filter=-$skip_tests
        working-directory: ${{ env.ONNX_RUNTIME_BUILD_DIR }}/RelWithDebInfo/RelWithDebInfo

      - name: Run onnxruntime_shared_lib_test
        run: |
          source ${INSTALL_DIR}/setupvars.sh
          ./onnxruntime_shared_lib_test --gtest_filter=-CApiTest.test_custom_op_openvino_wrapper_library
        working-directory: ${{ env.ONNX_RUNTIME_BUILD_DIR }}/RelWithDebInfo/RelWithDebInfo

      - name: Run onnxruntime_global_thread_pools_test
        run: |
          source ${INSTALL_DIR}/setupvars.sh
          ./onnxruntime_global_thread_pools_test
        working-directory: ${{ env.ONNX_RUNTIME_BUILD_DIR }}/RelWithDebInfo/RelWithDebInfo

      - name: Run onnxruntime_api_tests_without_env
        run: |
          source ${INSTALL_DIR}/setupvars.sh
          ./onnxruntime_api_tests_without_env
        working-directory: ${{ env.ONNX_RUNTIME_BUILD_DIR }}/RelWithDebInfo/RelWithDebInfo

      - name: Run pytorch-converted tests
        run: |
          source ${INSTALL_DIR}/setupvars.sh
          ./onnx_test_runner "${ONNX_RUNTIME_REPO}/cmake/external/onnx/onnx/backend/test/data/pytorch-converted"
        working-directory: ${{ env.ONNX_RUNTIME_BUILD_DIR }}/RelWithDebInfo/RelWithDebInfo

      - name: Run pytorch-operator tests
        run: |
          source ${INSTALL_DIR}/setupvars.sh
          ./onnx_test_runner "${ONNX_RUNTIME_REPO}/cmake/external/onnx/onnx/backend/test/data/pytorch-operator"
        working-directory: ${{ env.ONNX_RUNTIME_BUILD_DIR }}/RelWithDebInfo/RelWithDebInfo

  CXX_Unit_Tests:
    name: C++ unit tests
    needs: Build
    defaults:
      run:
        shell: bash
    runs-on: aks-linux-16-cores-arm
    container:
      image: openvinogithubactions.azurecr.io/dockerhub/ubuntu:20.04
    env:
      INSTALL_DIR: /__w/openvino/openvino/install
      INSTALL_TEST_DIR: /__w/openvino/openvino/install/tests

    steps:
      - name: Download OpenVINO package
        uses: actions/download-artifact@v3
        with:
          name: openvino_package
          path: ${{ env.INSTALL_DIR }}

      - name: Download OpenVINO tests package
        uses: actions/download-artifact@v3
        with:
          name: openvino_tests
          path: ${{ env.INSTALL_TEST_DIR }}

      - name: Extract OpenVINO packages
        run: |
          pushd ${INSTALL_DIR}
            tar -xzf openvino_package.tar.gz -C ${INSTALL_DIR} && rm openvino_package.tar.gz || exit 1
          popd
          pushd ${INSTALL_TEST_DIR}
            tar -xzf openvino_tests.tar.gz -C ${INSTALL_DIR} && rm openvino_tests.tar.gz || exit 1
          popd

      - name: Install OpenVINO dependencies
        run: ${INSTALL_DIR}/install_dependencies/install_openvino_dependencies.sh -c=core -c=gpu -y

      #
      # Tests
      #

      - name: OpenVINO Core Unit Tests
        run: |
          source ${INSTALL_DIR}/setupvars.sh
          ${INSTALL_TEST_DIR}/ov_core_unit_tests --gtest_print_time=1 --gtest_filter=-*IE_GPU* \
                --gtest_output=xml:${INSTALL_TEST_DIR}/TEST-OVCoreUT.xml

      - name: OpenVINO Inference Functional Tests
        run: |
          source ${INSTALL_DIR}/setupvars.sh
          ${INSTALL_TEST_DIR}/ov_inference_functional_tests --gtest_print_time=1 \
                --gtest_output=xml:${INSTALL_TEST_DIR}/TEST-InferenceFunc.xml

      - name: OpenVINO Inference Unit Tests
        run: |
          source ${INSTALL_DIR}/setupvars.sh
          ${INSTALL_TEST_DIR}/ov_inference_unit_tests --gtest_print_time=1 \
                --gtest_output=xml:${INSTALL_TEST_DIR}/TEST-InferenceUnit.xml

      - name: Low Precision Transformations Tests
        run: |
          source ${INSTALL_DIR}/setupvars.sh
          ${INSTALL_TEST_DIR}/ov_lp_transformations_tests --gtest_print_time=1 \
                --gtest_output=xml:${INSTALL_TEST_DIR}/TEST-LpTransformations.xml

      - name: OpenVINO Conditional compilation tests
        run: |
          source ${INSTALL_DIR}/setupvars.sh
          ${INSTALL_TEST_DIR}/ov_conditional_compilation_tests --gtest_print_time=1 \
                --gtest_output=xml:${INSTALL_TEST_DIR}/TEST-ConditionalCompilation.xml

      - name: IR frontend tests
        run: |
          source ${INSTALL_DIR}/setupvars.sh
          ${INSTALL_TEST_DIR}/ov_ir_frontend_tests --gtest_print_time=1 \
                --gtest_output=xml:${INSTALL_TEST_DIR}/TEST-IRFrontend.xml

      - name: PaddlePaddle frontend tests
        if: ${{ 'false' }}
        run: |
          source ${INSTALL_DIR}/setupvars.sh
          ${INSTALL_TEST_DIR}/paddle_tests --gtest_print_time=1 \
                --gtest_output=xml:${INSTALL_TEST_DIR}/TEST-PaddleTests.xml

      - name: ONNX frontend tests
        run: |
          source ${INSTALL_DIR}/setupvars.sh
          ${INSTALL_TEST_DIR}/ov_onnx_frontend_tests --gtest_print_time=1 \
                --gtest_filter=-*IE_GPU* \
                --gtest_output=xml:${INSTALL_TEST_DIR}/TEST-ONNXFrontend.xml

      - name: TensorFlow Common frontend tests
        if: ${{ always() }}
        run: |
          source ${INSTALL_DIR}/setupvars.sh
          ${INSTALL_TEST_DIR}/ov_tensorflow_common_tests --gtest_print_time=1 \
                --gtest_output=xml:${INSTALL_TEST_DIR}/TEST-TensorFlowCommonFrontend.xml

      - name: TensorFlow frontend tests
        if: ${{ always() }}
        run: |
          source ${INSTALL_DIR}/setupvars.sh
          ${INSTALL_TEST_DIR}/ov_tensorflow_frontend_tests --gtest_print_time=1 \
                --gtest_output=xml:${INSTALL_TEST_DIR}/TEST-TensorFlowFrontend.xml

      - name: TensorFlow Lite frontend tests
        if: ${{ always() }}
        run: |
          source ${INSTALL_DIR}/setupvars.sh
          ${INSTALL_TEST_DIR}/ov_tensorflow_lite_frontend_tests --gtest_print_time=1 \
                --gtest_output=xml:${INSTALL_TEST_DIR}/TEST-TensorFlowLiteFrontend.xml

      - name: Transformations func tests
        if: ${{ always() }}
        run: |
          source ${INSTALL_DIR}/setupvars.sh
          ${INSTALL_TEST_DIR}/ov_transformations_tests --gtest_print_time=1 \
                --gtest_output=xml:${INSTALL_TEST_DIR}/TEST-Transformations.xml

      - name: Legacy Transformations func tests
        run: |
          source ${INSTALL_DIR}/setupvars.sh
          ${INSTALL_TEST_DIR}/ov_legacy_transformations_tests --gtest_print_time=1 \
                --gtest_output=xml:${INSTALL_TEST_DIR}/TEST-LegacyTransformations.xml

      - name: Inference Engine 1.0 unit tests
        run: |
          source ${INSTALL_DIR}/setupvars.sh
          ${INSTALL_TEST_DIR}/InferenceEngineUnitTests --gtest_print_time=1 \
                --gtest_output=xml:${INSTALL_TEST_DIR}/TEST-InferenceEngineUnitTests.xml

      - name: Common test utils tests
        if: ${{ always() }}
        run: |
          source ${INSTALL_DIR}/setupvars.sh
          ${INSTALL_TEST_DIR}/ov_util_tests --gtest_print_time=1 \
                --gtest_output=xml:${INSTALL_TEST_DIR}/TEST-CommonUtilTests.xml

      - name: Snippets func tests
        if: ${{ always() }}
        run: |
          source ${INSTALL_DIR}/setupvars.sh
          ${INSTALL_TEST_DIR}/ov_snippets_func_tests --gtest_print_time=1 \
                --gtest_output=xml:${INSTALL_TEST_DIR}/TEST-SnippetsFuncTests.xml

      - name: CPU plugin unit tests
        if: ${{ always() }}
        run: |
          source ${INSTALL_DIR}/setupvars.sh
          ${INSTALL_TEST_DIR}/ov_cpu_unit_tests --gtest_print_time=1 \
                --gtest_output=xml:${INSTALL_TEST_DIR}/TEST-CPUUnitTests.xml

      - name: AUTO unit tests
        if: ${{ always() }}
        run: |
          source ${INSTALL_DIR}/setupvars.sh
          ${INSTALL_TEST_DIR}/ov_auto_unit_tests --gtest_print_time=1 \
                --gtest_output=xml:${INSTALL_TEST_DIR}/TEST-ov_auto_unit_tests.xml

      - name: AUTO func Tests
        if: ${{ always() }}
        run: |
          source ${{ env.INSTALL_DIR }}/setupvars.sh
          ${{ env.INSTALL_TEST_DIR }}/ov_auto_func_tests --gtest_print_time=1 \
                --gtest_output=xml:${{ env.INSTALL_TEST_DIR }}/TEST-ov_auto_func_tests.xml

      - name: Template plugin func tests
        if: ${{ always() }}
        run: |
          source ${INSTALL_DIR}/setupvars.sh
          ${INSTALL_TEST_DIR}/ov_template_func_tests --gtest_print_time=1 \
                --gtest_filter=*smoke* \
                --gtest_output=xml:${INSTALL_TEST_DIR}/TEST-TemplateFuncTests.xml

      - name: Inference Engine C API tests
        if: ${{ always() }}
        run: |
          source ${INSTALL_DIR}/setupvars.sh
          ${INSTALL_TEST_DIR}/InferenceEngineCAPITests --gtest_print_time=1 \
                --gtest_output=xml:${INSTALL_TEST_DIR}/TEST-InferenceEngineCAPITests.xml

      - name: OpenVINO C API tests
        if: ${{ always() }}
        run: |
          source ${INSTALL_DIR}/setupvars.sh
          ${INSTALL_TEST_DIR}/ov_capi_test --gtest_print_time=1 \
                --gtest_output=xml:${INSTALL_TEST_DIR}/TEST-OpenVINOCAPITests.xml

      - name: AutoBatch unit tests
        run: |
          source ${INSTALL_DIR}/setupvars.sh
          ${INSTALL_TEST_DIR}/ov_auto_batch_unit_tests --gtest_output=xml:${INSTALL_TEST_DIR}/TEST-ov_auto_batch_unit_tests.xml

      - name: AutoBatch func tests
        if: ${{ always() }}
        run: |
          source ${INSTALL_DIR}/setupvars.sh
          ${INSTALL_TEST_DIR}/ov_auto_batch_func_tests --gtest_output=xml:${INSTALL_TEST_DIR}/TEST-ov_auto_batch_func_tests.xml

      - name: Proxy Plugin func tests
        if: ${{ always() }}
        run: |
          source ${INSTALL_DIR}/setupvars.sh
          ${INSTALL_TEST_DIR}/ov_proxy_plugin_tests --gtest_print_time=1 --gtest_output=xml:${INSTALL_TEST_DIR}/TEST-OVProxyTests.xml

      - name: Hetero unit tests
        if: ${{ always() }}
        run: |
          source ${{ env.INSTALL_DIR }}/setupvars.sh
          ${{ env.INSTALL_TEST_DIR }}/ov_hetero_unit_tests --gtest_print_time=1 --gtest_output=xml:${{ env.INSTALL_TEST_DIR }}/TEST-OVHeteroUnitTests.xml

      - name: Hetero func tests
        if: ${{ always() }}
        run: |
          source ${INSTALL_DIR}/setupvars.sh
          ${INSTALL_TEST_DIR}/ov_hetero_func_tests --gtest_print_time=1 --gtest_output=xml:${INSTALL_TEST_DIR}/TEST-OVHeteroFuncTests.xml

      - name: Upload Test Results
        uses: actions/upload-artifact@v3
        if: ${{ !cancelled() }}
        with:
          name: test-results-cpp
          path: ${{ env.INSTALL_TEST_DIR }}/TEST*.xml
          if-no-files-found: 'error'

  Python_Unit_Tests:
    name: Python unit tests
    needs: Build
    defaults:
      run:
        shell: bash
    runs-on: aks-linux-16-cores-arm
    container:
      image: openvinogithubactions.azurecr.io/dockerhub/ubuntu:20.04
      volumes:
        - /mount/caches:/mount/caches
    env:
      OPENVINO_REPO: /__w/openvino/openvino/openvino
      INSTALL_DIR: /__w/openvino/openvino/install
      INSTALL_TEST_DIR: /__w/openvino/openvino/install/tests
      LAYER_TESTS_INSTALL_DIR: /__w/openvino/openvino/install/tests/layer_tests

    steps:
      - name: Install git
        run: apt update && apt install --assume-yes --no-install-recommends git ca-certificates

      - name: Clone OpenVINO
        uses: actions/checkout@v4
        with:
          path: 'openvino'

      #
      # Initialize OpenVINO
      #

      - name: Setup pip cache dir
        run: |
          apt install -y python3 libpython3.8 python3-pip
          python3 -m pip install -U pip

          PIP_VER=$(python3 -c "import pip; print(pip.__version__)")
          echo "Using pip version: ${PIP_VER}"
          echo "PIP_CACHE_DIR=${PIP_CACHE_PATH}/${PIP_VER}" >> $GITHUB_ENV

      - name: Install Python API tests dependencies
        run: |
          # For torchvision to OpenVINO preprocessing converter
          python3 -m pip install -r ${OPENVINO_REPO}/src/bindings/python/src/openvino/preprocess/torchvision/requirements.txt

          # TODO: replace with Python API tests requirements
          python3 -m pip install -r ${OPENVINO_REPO}/tools/mo/requirements_dev.txt

      - name: Download OpenVINO package
        uses: actions/download-artifact@v3
        with:
          name: openvino_package
          path: ${{ env.INSTALL_DIR }}

      - name: Download OpenVINO tests package
        uses: actions/download-artifact@v3
        with:
          name: openvino_tests
          path: ${{ env.INSTALL_TEST_DIR }}

      - name: Extract OpenVINO packages
        run: |
          pushd ${INSTALL_DIR}
            tar -xzf openvino_package.tar.gz -C ${INSTALL_DIR} && rm openvino_package.tar.gz || exit 1
          popd

          pushd ${INSTALL_TEST_DIR}
            tar -xzf openvino_tests.tar.gz -C ${INSTALL_DIR} && rm openvino_tests.tar.gz || exit 1
          popd

      - name: Install OpenVINO Python wheels
        run: python3 -m pip install openvino-dev[mxnet,caffe,kaldi,onnx,tensorflow2] --find-links=${INSTALL_DIR}/tools

      #
      # Tests
      #

<<<<<<< HEAD
      - name: nGraph and IE Python Bindings Tests
        if: ${{ always() }}
=======
      - name: Python API 1.0 Tests
>>>>>>> ba6a6764
        run: |
          python3 -m pytest -s ${INSTALL_TEST_DIR}/pyngraph \
            --junitxml=${INSTALL_TEST_DIR}/TEST-Pyngraph.xml \
            --ignore=${INSTALL_TEST_DIR}/pyngraph/tests_compatibility/test_onnx/test_zoo_models.py \
            --ignore=${INSTALL_TEST_DIR}/pyngraph/tests_compatibility/test_onnx/test_backend.py

      - name: Python API 2.0 Tests
        if: ${{ always() }}
        run: |
          # for 'template' extension
          export LD_LIBRARY_PATH=${INSTALL_TEST_DIR}:$LD_LIBRARY_PATH

          python3 -m pytest -sv ${INSTALL_TEST_DIR}/pyopenvino \
            --junitxml=${INSTALL_TEST_DIR}/TEST-Pyngraph.xml \
            --ignore=${INSTALL_TEST_DIR}/pyopenvino/tests/test_utils/test_utils.py

      - name: Docs Python snippets
        if: ${{ always() }}
        run: |
          # to find 'snippets' module in docs
          export PYTHONPATH=${OPENVINO_REPO}/docs/:$PYTHONPATH
          # for 'template' extension
          export LD_LIBRARY_PATH=${INSTALL_TEST_DIR}:$LD_LIBRARY_PATH
          python3 ${OPENVINO_REPO}/docs/snippets/main.py

      - name: Model Optimizer unit tests
        if: ${{ always() }}
        run: |
<<<<<<< HEAD
          export PYTHONPATH=${INSTALL_TEST_DIR}:$PYTHONPATH
=======
          # required for MxNet
          apt-get install -y libgomp1 libquadmath0

>>>>>>> ba6a6764
          python3 -m pytest -s ${INSTALL_TEST_DIR}/mo/unit_tests \
              --junitxml=${INSTALL_TEST_DIR}/TEST-ModelOptimizer.xml

      - name: PyTorch Layer Tests
        if: ${{ always() }}
        run: |
          python3 -m pip install -r ${LAYER_TESTS_INSTALL_DIR}/requirements.txt
          python3 -m pytest ${LAYER_TESTS_INSTALL_DIR}/pytorch_tests -m precommit --junitxml=${INSTALL_TEST_DIR}/TEST-pytorch.xml
        env:
          TEST_DEVICE: CPU
          TEST_PRECISION: FP16

      - name: TensorFlow 1 Layer Tests - TF FE
        if: ${{ always() }}
        run: |
          python3 -m pip install -r ${LAYER_TESTS_INSTALL_DIR}/requirements.txt
          # requires 'unit_tests' from 'tools/mo'
          export PYTHONPATH=${OPENVINO_REPO}/tools/mo/:$PYTHONPATH
          python3 -m pytest ${LAYER_TESTS_INSTALL_DIR}/tensorflow_tests/ --use_new_frontend -m precommit_tf_fe --junitxml=${INSTALL_TEST_DIR}/TEST-tf_fe.xml
        env:
          TEST_DEVICE: CPU
          TEST_PRECISION: FP16

      - name: TensorFlow 2 Layer Tests - TF FE
        if: ${{ always() }}
        run: |
          python3 -m pip install -r ${LAYER_TESTS_INSTALL_DIR}/requirements.txt
          # requires 'unit_tests' from 'tools/mo'
          export PYTHONPATH=${OPENVINO_REPO}/tools/mo/:$PYTHONPATH
          python3 -m pytest ${LAYER_TESTS_INSTALL_DIR}/tensorflow2_keras_tests/ --use_new_frontend -m precommit_tf_fe --junitxml=${INSTALL_TEST_DIR}/TEST-tf2_fe.xml
        env:
          TEST_DEVICE: CPU
          TEST_PRECISION: FP16

      - name: JAX Layer Tests - TF FE
        if: ${{ always() }}
        run: |
          python3 -m pip install -r ${LAYER_TESTS_INSTALL_DIR}/requirements.txt
          python3 -m pytest ${LAYER_TESTS_INSTALL_DIR}/jax_tests/ -m precommit --junitxml=${INSTALL_TEST_DIR}/TEST-jax.xml
        env:
          TEST_DEVICE: CPU

      - name: TensorFlow 1 Layer Tests - Legacy FE
        if: ${{ always() }}
        run: |
          python3 -m pip install -r ${LAYER_TESTS_INSTALL_DIR}/requirements.txt
          python3 -m pytest ${LAYER_TESTS_INSTALL_DIR}/tensorflow_tests/test_tf_Roll.py --ir_version=10 --junitxml=${INSTALL_TEST_DIR}/TEST-tf_Roll.xml

      - name: TensorFlow 2 Layer Tests - Legacy FE
        if: ${{ always() }}
        run: |
          python3 -m pip install -r ${LAYER_TESTS_INSTALL_DIR}/requirements.txt
          python3 -m pytest ${LAYER_TESTS_INSTALL_DIR}/tensorflow2_keras_tests/test_tf2_keras_activation.py \
              --ir_version=11 --junitxml=${INSTALL_TEST_DIR}/TEST-tf2_Activation.xml -k "sigmoid"
        env:
          TEST_DEVICE: CPU
          TEST_PRECISION: FP16

      - name: TensorFlow Lite Layer Tests - TFL FE
        if: ${{ always() }}
        run: |
          python3 -m pip install -r ${LAYER_TESTS_INSTALL_DIR}/requirements.txt
          python3 -m pytest ${LAYER_TESTS_INSTALL_DIR}/tensorflow_lite_tests/ --junitxml=${INSTALL_TEST_DIR}/TEST-tfl_fe.xml
        env:
          TEST_DEVICE: CPU
          TEST_PRECISION: FP16

      - name: Python ONNX operators tests
        run: |
          # Skip test_onnx/test_zoo_models and test_onnx/test_backend due to long execution time - ONNX Model Zoo tests are run separately
          python3 -m pytest -sv ${OPENVINO_REPO}/src/frontends/onnx/tests -k 'not cuda' \
            --junitxml=${INSTALL_TEST_DIR}/TEST-onnx_frontend.xml \
            --ignore=${OPENVINO_REPO}/src/frontends/onnx/tests/test_python/test_zoo_models.py \
            --ignore=${OPENVINO_REPO}/src/frontends/onnx/tests/test_python/test_backend.py

      - name: MO Python API Tests
        if: ${{ always() }}
        run: |
          python3 -m pip install -r ${LAYER_TESTS_INSTALL_DIR}/requirements.txt
          # TODO: remove setupvars.sh from here; currently, it's used for 'test_utils' installed in '<package>/python/openvino'
          source ${INSTALL_DIR}/setupvars.sh
          bash ${INSTALL_DIR}/install_dependencies/install_openvino_dependencies.sh -c=core -y

          python3 -m pytest ${LAYER_TESTS_INSTALL_DIR}/mo_python_api_tests --junitxml=${INSTALL_TEST_DIR}/TEST-test_mo_convert.xml
        env:
          TEST_DEVICE: CPU
          TEST_PRECISION: FP16

      - name: OVC Python API Tests
        run: |
          python3 -m pip install -r ${LAYER_TESTS_INSTALL_DIR}/requirements.txt
          # TODO: remove setupvars.sh from here; currently, it's used for 'test_utils' installed in '<package>/python/openvino'
          source ${INSTALL_DIR}/setupvars.sh
          bash ${INSTALL_DIR}/install_dependencies/install_openvino_dependencies.sh -c=core -y

          python3 -m pytest ${LAYER_TESTS_INSTALL_DIR}/ovc_python_api_tests --junitxml=${INSTALL_TEST_DIR}/TEST-test_ovc_convert.xml
        env:
          TEST_DEVICE: CPU
          TEST_PRECISION: FP16

      - name: Python Frontend tests
        if: ${{ always() }}
        run: |
          python3 -m pip install -r ${LAYER_TESTS_INSTALL_DIR}/requirements.txt
          # to allow 'libtest_builtin_extensions.so' to find 'libopenvino_onnx_frontend.so'
          source ${INSTALL_DIR}/setupvars.sh

          python3 -m pytest ${LAYER_TESTS_INSTALL_DIR}/py_frontend_tests --junitxml=${INSTALL_TEST_DIR}/TEST-test_py_fontend.xml

      # TODO: install to 'tests' component via cpack
      - name: OVC unit tests
<<<<<<< HEAD
        if: ${{ always() }}
        run: |
          # For python imports to import 'pybind_mock_frontend'
          export PYTHONPATH=${INSTALL_TEST_DIR}:$PYTHONPATH

          python3 -m pytest -s ${OPENVINO_REPO}/tools/ovc/unit_tests --junitxml=${INSTALL_TEST_DIR}/TEST-OpenVinoConversion.xml
=======
        run: python3 -m pytest -s ${OPENVINO_REPO}/tools/ovc/unit_tests --junitxml=${INSTALL_TEST_DIR}/TEST-OpenVinoConversion.xml
>>>>>>> ba6a6764

      - name: Upload Test Results
        uses: actions/upload-artifact@v3
        if: ${{ !cancelled() }}
        with:
          name: test-results-python
          path: |
            ${{ env.INSTALL_TEST_DIR }}/TEST*.html
            ${{ env.INSTALL_TEST_DIR }}/TEST*.xml
          if-no-files-found: 'error'

  CPU_Functional_Tests:
    name: CPU functional tests
    needs: Build
    defaults:
      run:
        shell: bash
    runs-on: aks-linux-16-cores-arm
    container:
      image: openvinogithubactions.azurecr.io/dockerhub/ubuntu:20.04
    env:
      INSTALL_DIR: /__w/openvino/openvino/install
      INSTALL_TEST_DIR: /__w/openvino/openvino/install/tests
      PARALLEL_TEST_SCRIPT: /__w/openvino/openvino/install/tests/functional_test_utils/layer_tests_summary/run_parallel.py
      PARALLEL_TEST_CACHE: /__w/openvino/openvino/install/tests/test_cache.lst

    steps:
      - name: Download OpenVINO package
        uses: actions/download-artifact@v3
        with:
          name: openvino_package
          path: ${{ env.INSTALL_DIR }}

      - name: Download OpenVINO tests package
        uses: actions/download-artifact@v3
        with:
          name: openvino_tests
          path: ${{ env.INSTALL_TEST_DIR }}

      - name: Extract OpenVINO packages
        run: |
          pushd ${INSTALL_DIR}
            tar -xzf openvino_package.tar.gz -C ${INSTALL_DIR} && rm openvino_package.tar.gz || exit 1
          popd
          pushd ${INSTALL_TEST_DIR}
            tar -xzf openvino_tests.tar.gz -C ${INSTALL_DIR} && rm openvino_tests.tar.gz || exit 1
          popd

      - name: Install OpenVINO dependencies
        run: bash ${INSTALL_DIR}/install_dependencies/install_openvino_dependencies.sh -c=core -y

      - name: Install python dependencies for run_parallel.py
        run: |
          apt install -y python3 libpython3.8 python3-pip
          python3 -m pip install -U pip
          python3 -m pip install -r ${INSTALL_TEST_DIR}/functional_test_utils/layer_tests_summary/requirements.txt

      - name: Restore tests execution time
        uses: actions/cache/restore@v3
        with:
          path: ${{ env.PARALLEL_TEST_CACHE }}
          key: ${{ runner.os }}-tests-functional-cpu-stamp-${{ github.sha }}
          restore-keys: |
            ${{ runner.os }}-tests-functional-cpu-stamp

      - name: Intel CPU plugin func tests (parallel)
        run: |
          source ${INSTALL_DIR}/setupvars.sh
          ${INSTALL_TEST_DIR}/ov_cpu_func_tests --gtest_print_time=1 --gtest_filter=*smoke*
        timeout-minutes: 120

      - name: Save tests execution time
        uses: actions/cache/save@v3
        if: github.ref_name == 'master'
        with:
          path: ${{ env.PARALLEL_TEST_CACHE }}
          key: ${{ runner.os }}-tests-functional-cpu-stamp-${{ github.sha }}

      - name: Upload Test Results
        uses: actions/upload-artifact@v3
        if: ${{ !cancelled() }}
        with:
          name: test-results-functional-cpu
          path: |
            ${{ env.INSTALL_TEST_DIR }}/TEST*.xml
            ${{ env.INSTALL_TEST_DIR }}/logs/failed/*.log
            ${{ env.INSTALL_TEST_DIR }}/logs/crashed/*.log
            ${{ env.INSTALL_TEST_DIR }}/logs/hanged/*.log
            ${{ env.INSTALL_TEST_DIR }}/logs/interapted/*.log
            ${{ env.INSTALL_TEST_DIR }}/logs/disabled_tests.log
            ${{ env.INSTALL_TEST_DIR }}/logs/hash_table.csv
          if-no-files-found: 'error'

  TensorFlow_Hub_Models_Tests:
    name: TensorFlow Hub Models tests
    needs: Build
    if: ${{ 'false' }}
    defaults:
      run:
        shell: bash
    runs-on: ${{ github.event_name == 'schedule' && 'ubuntu-20.04-16-cores' || 'ubuntu-20.04-8-cores'}}
    # TODO: Switch back to self-hosted runners
    # container:
    #   image: openvinogithubactions.azurecr.io/dockerhub/ubuntu:20.04
    #   volumes:
    #     - /mount/caches:/mount/caches
    env:
      INSTALL_DIR: ${{ github.workspace }}/install
      INSTALL_TEST_DIR: ${{ github.workspace }}/install/tests
      MODEL_HUB_TESTS_INSTALL_DIR: ${{ github.workspace }}/install/tests/model_hub_tests

    steps:
      - name: Check sudo
        run: if [ "$(id -u)" -eq 0 ]; then apt update && apt --assume-yes install sudo; fi

      - name: Install 'actions/setup-python@v4' dependencies
        run: sudo apt-get update && sudo apt-get install -y libssl1.1 ca-certificates

      - uses: actions/setup-python@v4
        with:
          python-version: ${{ env.PYTHON_VERSION }}

      - name: Setup pip cache dir
        run: |
          PIP_VER=$(python3 -c "import pip; print(pip.__version__)")
          echo "Using pip version: ${PIP_VER}"
          echo "PIP_CACHE_DIR=${PIP_CACHE_PATH}/${PIP_VER}" >> $GITHUB_ENV

      - name: Download OpenVINO package
        uses: actions/download-artifact@v3
        with:
          name: openvino_package
          path: ${{ env.INSTALL_DIR }}

      - name: Download OpenVINO tests package
        uses: actions/download-artifact@v3
        with:
          name: openvino_tests
          path: ${{ env.INSTALL_TEST_DIR }}

      - name: Extract OpenVINO packages
        run: |
          pushd ${INSTALL_DIR}
            tar -xzf openvino_package.tar.gz -C ${INSTALL_DIR} && rm openvino_package.tar.gz || exit 1
          popd

          pushd ${INSTALL_TEST_DIR}
            tar -xzf openvino_tests.tar.gz -C ${INSTALL_DIR} && rm openvino_tests.tar.gz || exit 1
          popd

      - name: Install OpenVINO Python wheels
        run: python3 -m pip install ${INSTALL_DIR}/tools/openvino-*

      - name: Install TF Hub tests requirements
        run: |
          python3 -m pip install -r ${MODEL_HUB_TESTS_INSTALL_DIR}/tf_hub_tests/requirements.txt

      - name: TensorFlow Hub Tests - TF FE
        run: |
          export PYTHONPATH=${MODEL_HUB_TESTS_INSTALL_DIR}:$PYTHONPATH
          python3 -m pytest ${MODEL_HUB_TESTS_INSTALL_DIR}/tf_hub_tests/ -m ${TYPE} --html=${INSTALL_TEST_DIR}/TEST-tf_hub_tf_fe.html --self-contained-html -v
        env:
          TYPE: ${{ github.event_name == 'schedule' && 'nightly' || 'precommit'}}
          TEST_DEVICE: CPU

      - name: Upload Test Results
        uses: actions/upload-artifact@v3
        if: ${{ !cancelled() }}
        with:
          name: test-results-tensorflow-hub-models
          path: |
            ${{ env.INSTALL_TEST_DIR }}/TEST*.html
          if-no-files-found: 'error'

  PyTorch_Models_Tests:
    name: PyTorch Models tests
    needs: Build
    if: ${{ 'false' }}
    defaults:
      run:
        shell: bash
    runs-on: ${{ github.event_name == 'schedule' && 'ubuntu-20.04-16-cores' || 'ubuntu-20.04-8-cores'}}
    # TODO: Switch back to self-hosted runners
    # container:
    #   image: openvinogithubactions.azurecr.io/dockerhub/ubuntu:20.04
    #   volumes:
    #     - /mount/caches:/mount/caches
    env:
      INSTALL_DIR: ${{ github.workspace }}/install
      INSTALL_TEST_DIR: ${{ github.workspace }}/install/tests
      MODEL_HUB_TESTS_INSTALL_DIR: ${{ github.workspace }}/install/tests/model_hub_tests

    steps:
      - name: Check sudo
        run: if [ "$(id -u)" -eq 0 ]; then apt update && apt --assume-yes install sudo; fi

      - name: Install dependencies
        run: |
          # libssl1.1 - 'python3 -m pip' in self-hosted runner
          sudo apt install --assume-yes --no-install-recommends libssl1.1
          # install git (required to build pip deps from the sources)
          # install 'g++' to build 'detectron2' and 'natten' wheels
          sudo apt-get install --assume-yes --no-install-recommends g++ git ca-certificates

      - name: Download OpenVINO package
        uses: actions/download-artifact@v3
        with:
          name: openvino_package
          path: ${{ env.INSTALL_DIR }}

      - name: Download OpenVINO tests package
        uses: actions/download-artifact@v3
        with:
          name: openvino_tests
          path: ${{ env.INSTALL_TEST_DIR }}

      - name: Extract OpenVINO packages
        run: |
          pushd ${INSTALL_DIR}
            tar -xzf openvino_package.tar.gz -C ${INSTALL_DIR} && rm openvino_package.tar.gz || exit 1
          popd
          pushd ${INSTALL_TEST_DIR}
            tar -xzf openvino_tests.tar.gz -C ${INSTALL_DIR} && rm openvino_tests.tar.gz || exit 1
          popd

      - uses: actions/setup-python@v4
        with:
          python-version: ${{ env.PYTHON_VERSION }}
      - name: Setup pip cache dir
        run: |
          PIP_VER=$(python3 -c "import pip; print(pip.__version__)")
          echo "Using pip version: ${PIP_VER}"
          echo "PIP_CACHE_DIR=${PIP_CACHE_PATH}/${PIP_VER}" >> $GITHUB_ENV

      - name: Install OpenVINO Python wheels
        run: python3 -m pip install ${INSTALL_DIR}/tools/openvino-*

      - name: Install PyTorch tests requirements
        run: |
          python3 -m pip install -r ${MODEL_HUB_TESTS_INSTALL_DIR}/torch_tests/requirements.txt
          python3 -m pip install -r ${MODEL_HUB_TESTS_INSTALL_DIR}/torch_tests/requirements_secondary.txt
          echo "Available storage:"
          df -h
        env:
          CPLUS_INCLUDE_PATH: ${{ env.Python_ROOT_DIR }}/include/python${{ env.PYTHON_VERSION }}

      - name: PyTorch Models Tests
        run: |
          export PYTHONPATH=${MODEL_HUB_TESTS_INSTALL_DIR}:$PYTHONPATH
          python3 -m pytest ${MODEL_HUB_TESTS_INSTALL_DIR}/torch_tests/ -m ${TYPE} --html=${INSTALL_TEST_DIR}/TEST-torch_model_tests.html --self-contained-html -v
        env:
          TYPE: ${{ github.event_name == 'schedule' && 'nightly' || 'precommit'}}
          TEST_DEVICE: CPU

      - name: Available storage after tests
        run: |
          echo "Available storage:"
          df -h

      - name: Upload Test Results
        uses: actions/upload-artifact@v3
        if: ${{ !cancelled() }}
        with:
          name: test-results-torch-models
          path: |
            ${{ env.INSTALL_TEST_DIR }}/TEST*.html
          if-no-files-found: 'error'<|MERGE_RESOLUTION|>--- conflicted
+++ resolved
@@ -615,30 +615,35 @@
                 --gtest_output=xml:${INSTALL_TEST_DIR}/TEST-OVCoreUT.xml
 
       - name: OpenVINO Inference Functional Tests
+        if: ${{ always() }}
         run: |
           source ${INSTALL_DIR}/setupvars.sh
           ${INSTALL_TEST_DIR}/ov_inference_functional_tests --gtest_print_time=1 \
                 --gtest_output=xml:${INSTALL_TEST_DIR}/TEST-InferenceFunc.xml
 
       - name: OpenVINO Inference Unit Tests
+        if: ${{ always() }}
         run: |
           source ${INSTALL_DIR}/setupvars.sh
           ${INSTALL_TEST_DIR}/ov_inference_unit_tests --gtest_print_time=1 \
                 --gtest_output=xml:${INSTALL_TEST_DIR}/TEST-InferenceUnit.xml
 
       - name: Low Precision Transformations Tests
+        if: ${{ always() }}
         run: |
           source ${INSTALL_DIR}/setupvars.sh
           ${INSTALL_TEST_DIR}/ov_lp_transformations_tests --gtest_print_time=1 \
                 --gtest_output=xml:${INSTALL_TEST_DIR}/TEST-LpTransformations.xml
 
       - name: OpenVINO Conditional compilation tests
+        if: ${{ always() }}
         run: |
           source ${INSTALL_DIR}/setupvars.sh
           ${INSTALL_TEST_DIR}/ov_conditional_compilation_tests --gtest_print_time=1 \
                 --gtest_output=xml:${INSTALL_TEST_DIR}/TEST-ConditionalCompilation.xml
 
       - name: IR frontend tests
+        if: ${{ always() }}
         run: |
           source ${INSTALL_DIR}/setupvars.sh
           ${INSTALL_TEST_DIR}/ov_ir_frontend_tests --gtest_print_time=1 \
@@ -652,6 +657,7 @@
                 --gtest_output=xml:${INSTALL_TEST_DIR}/TEST-PaddleTests.xml
 
       - name: ONNX frontend tests
+        if: ${{ always() }}
         run: |
           source ${INSTALL_DIR}/setupvars.sh
           ${INSTALL_TEST_DIR}/ov_onnx_frontend_tests --gtest_print_time=1 \
@@ -687,12 +693,14 @@
                 --gtest_output=xml:${INSTALL_TEST_DIR}/TEST-Transformations.xml
 
       - name: Legacy Transformations func tests
+        if: ${{ always() }}
         run: |
           source ${INSTALL_DIR}/setupvars.sh
           ${INSTALL_TEST_DIR}/ov_legacy_transformations_tests --gtest_print_time=1 \
                 --gtest_output=xml:${INSTALL_TEST_DIR}/TEST-LegacyTransformations.xml
 
       - name: Inference Engine 1.0 unit tests
+        if: ${{ always() }}
         run: |
           source ${INSTALL_DIR}/setupvars.sh
           ${INSTALL_TEST_DIR}/InferenceEngineUnitTests --gtest_print_time=1 \
@@ -756,6 +764,7 @@
                 --gtest_output=xml:${INSTALL_TEST_DIR}/TEST-OpenVINOCAPITests.xml
 
       - name: AutoBatch unit tests
+        if: ${{ always() }}
         run: |
           source ${INSTALL_DIR}/setupvars.sh
           ${INSTALL_TEST_DIR}/ov_auto_batch_unit_tests --gtest_output=xml:${INSTALL_TEST_DIR}/TEST-ov_auto_batch_unit_tests.xml
@@ -868,12 +877,8 @@
       # Tests
       #
 
-<<<<<<< HEAD
-      - name: nGraph and IE Python Bindings Tests
-        if: ${{ always() }}
-=======
       - name: Python API 1.0 Tests
->>>>>>> ba6a6764
+        if: ${{ always() }}
         run: |
           python3 -m pytest -s ${INSTALL_TEST_DIR}/pyngraph \
             --junitxml=${INSTALL_TEST_DIR}/TEST-Pyngraph.xml \
@@ -899,18 +904,13 @@
           export LD_LIBRARY_PATH=${INSTALL_TEST_DIR}:$LD_LIBRARY_PATH
           python3 ${OPENVINO_REPO}/docs/snippets/main.py
 
+      # Note: arm64 fails with the following error on MxNet tests:
+      # E   OSError: libarmpl_lp64_mp.so: cannot open shared object file: No such file or directory
       - name: Model Optimizer unit tests
         if: ${{ always() }}
-        run: |
-<<<<<<< HEAD
-          export PYTHONPATH=${INSTALL_TEST_DIR}:$PYTHONPATH
-=======
-          # required for MxNet
-          apt-get install -y libgomp1 libquadmath0
-
->>>>>>> ba6a6764
-          python3 -m pytest -s ${INSTALL_TEST_DIR}/mo/unit_tests \
-              --junitxml=${INSTALL_TEST_DIR}/TEST-ModelOptimizer.xml
+        run: python3 -m pytest -s ${INSTALL_TEST_DIR}/mo/unit_tests \
+          --ignore=${INSTALL_TEST_DIR}/unit_tests/mo/front/mxnet \
+          --junitxml=${INSTALL_TEST_DIR}/TEST-ModelOptimizer.xml
 
       - name: PyTorch Layer Tests
         if: ${{ always() }}
@@ -977,6 +977,7 @@
           TEST_PRECISION: FP16
 
       - name: Python ONNX operators tests
+        if: ${{ always() }}
         run: |
           # Skip test_onnx/test_zoo_models and test_onnx/test_backend due to long execution time - ONNX Model Zoo tests are run separately
           python3 -m pytest -sv ${OPENVINO_REPO}/src/frontends/onnx/tests -k 'not cuda' \
@@ -998,6 +999,7 @@
           TEST_PRECISION: FP16
 
       - name: OVC Python API Tests
+        if: ${{ always() }}
         run: |
           python3 -m pip install -r ${LAYER_TESTS_INSTALL_DIR}/requirements.txt
           # TODO: remove setupvars.sh from here; currently, it's used for 'test_utils' installed in '<package>/python/openvino'
@@ -1020,16 +1022,8 @@
 
       # TODO: install to 'tests' component via cpack
       - name: OVC unit tests
-<<<<<<< HEAD
-        if: ${{ always() }}
-        run: |
-          # For python imports to import 'pybind_mock_frontend'
-          export PYTHONPATH=${INSTALL_TEST_DIR}:$PYTHONPATH
-
-          python3 -m pytest -s ${OPENVINO_REPO}/tools/ovc/unit_tests --junitxml=${INSTALL_TEST_DIR}/TEST-OpenVinoConversion.xml
-=======
+        if: ${{ always() }}
         run: python3 -m pytest -s ${OPENVINO_REPO}/tools/ovc/unit_tests --junitxml=${INSTALL_TEST_DIR}/TEST-OpenVinoConversion.xml
->>>>>>> ba6a6764
 
       - name: Upload Test Results
         uses: actions/upload-artifact@v3
