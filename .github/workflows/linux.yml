--- conflicted
+++ resolved
@@ -96,7 +96,6 @@
         run: |
           # For Python API: build and wheel packaging
           python3 -m pip install -r ${OPENVINO_REPO}/src/bindings/python/wheel/requirements-dev.txt
-          python3 -m pip install -r ${OPENVINO_REPO}/src/bindings/python/requirements.txt
           python3 -m pip install -r ${OPENVINO_REPO}/src/bindings/python/src/compatibility/openvino/requirements-dev.txt
 
           # For running ONNX frontend unit tests
@@ -130,13 +129,8 @@
             -DENABLE_SYSTEM_TBB=ON \
             -DENABLE_SYSTEM_OPENCL=ON \
             -DENABLE_SYSTEM_PUGIXML=ON \
-<<<<<<< HEAD
-=======
-            -DBUILD_nvidia_plugin=OFF \
-            -DCUSTOM_OPERATIONS="calculate_grid;complex_mul;fft;grid_sample;sparse_conv;sparse_conv_transpose" \
-            -DOPENVINO_EXTRA_MODULES=${OPENVINO_CONTRIB_REPO}/modules \
->>>>>>> 85145cd6
             -DCMAKE_VERBOSE_MAKEFILE=ON \
+            -DCPACK_GENERATOR=TGZ \
             -DCMAKE_BUILD_TYPE=${{ env.CMAKE_BUILD_TYPE }} \
             -DCMAKE_COMPILE_WARNING_AS_ERROR=ON \
             -DCMAKE_CXX_COMPILER_LAUNCHER=${{ env.CMAKE_CXX_COMPILER_LAUNCHER }} \
@@ -150,18 +144,9 @@
       - name: Cmake build - OpenVINO
         run: cmake --build ${BUILD_DIR} --parallel --config ${{ env.CMAKE_BUILD_TYPE }}
 
-      - name: Cmake & Build - OpenVINO Contrib
-        if: ${{ 'false' }}
-        run: |
-          cmake \
-            -G "${{ env.CMAKE_GENERATOR }}" \
-            -DBUILD_nvidia_plugin=OFF \
-            -DCUSTOM_OPERATIONS="calculate_grid;complex_mul;fft;grid_sample;sparse_conv;sparse_conv_transpose" \
-            -DOpenVINODeveloperPackage_DIR=${BUILD_DIR} \
-            -S ${OPENVINO_CONTRIB_REPO}/modules \
-            -B ${OPENVINO_CONTRIB_BUILD_DIR}
-
-<<<<<<< HEAD
+      - name: Show ccache stats
+        run: ccache --show-stats
+
       - name: Cmake install - OpenVINO
         run: |
           cmake -DCMAKE_INSTALL_PREFIX=${INSTALL_DIR} -P ${BUILD_DIR}/cmake_install.cmake
@@ -180,7 +165,16 @@
 
       - name: Build Debian packages
         run: |
-          cmake -DCPACK_GENERATOR=DEB -DENABLE_PYTHON_PACKAGING=ON -UPYTHON* -DPYTHON_EXECUTABLE=/usr/bin/python3.8 -B ${BUILD_DIR}
+          /usr/bin/python3.8 -m pip install -U pip
+          /usr/bin/python3.8 -m pip install -r ${OPENVINO_REPO}/src/bindings/python/wheel/requirements-dev.txt
+          /usr/bin/python3.8 -m pip install -r ${OPENVINO_REPO}/src/bindings/python/src/compatibility/openvino/requirements-dev.txt
+          cmake -UPYTHON* \
+                -DCPACK_GENERATOR=DEB \
+                -DENABLE_PYTHON_PACKAGING=ON \
+                -DPYTHON_EXECUTABLE=/usr/bin/python3.8 \
+                -DENABLE_TESTS=OFF \
+                -S ${OPENVINO_REPO} \
+                -B ${BUILD_DIR}
           cmake --build ${BUILD_DIR} --parallel --config ${{ env.CMAKE_BUILD_TYPE }} --target package
 
       - name: Cmake & Build - OpenVINO Contrib
@@ -189,6 +183,7 @@
             -DBUILD_nvidia_plugin=OFF \
             -DCUSTOM_OPERATIONS="calculate_grid;complex_mul;fft;grid_sample;sparse_conv;sparse_conv_transpose" \
             -DOPENVINO_EXTRA_MODULES=${OPENVINO_CONTRIB_REPO}/modules \
+            -S ${OPENVINO_REPO} \
             -B ${BUILD_DIR}
           cmake --build ${BUILD_DIR} --parallel --config ${{ env.CMAKE_BUILD_TYPE }}
 
@@ -270,48 +265,6 @@
           python3 -c 'from openvino.frontend import FrontEndManager; assert len(FrontEndManager().get_available_front_ends()) == 6'
           benchmark_app --help
           ovc --help
-=======
-          cmake --build ${OPENVINO_CONTRIB_BUILD_DIR} --parallel --config ${{ env.CMAKE_BUILD_TYPE }}
-
-      - name: Show ccache stats
-        run: ccache --show-stats
-
-      - name: Cmake install - OpenVINO
-        run: |
-          cmake -DCMAKE_INSTALL_PREFIX=${INSTALL_DIR} -P ${BUILD_DIR}/cmake_install.cmake
-          cmake -DCMAKE_INSTALL_PREFIX=${INSTALL_TEST_DIR} -DCOMPONENT=tests -P ${BUILD_DIR}/cmake_install.cmake
-          cmake -DCMAKE_INSTALL_PREFIX=${INSTALL_DIR} -DCOMPONENT=python_wheels -P ${BUILD_DIR}/cmake_install.cmake
-
-      - name: Pack Artifacts
-        run: |
-          pushd ${INSTALL_DIR}
-            tar -czvf ${BUILD_DIR}/openvino_package.tar.gz *
-          popd
-
-          pushd ${INSTALL_TEST_DIR}
-            tar -czvf ${BUILD_DIR}/openvino_tests.tar.gz *
-          popd
-
-      #
-      # Upload build artifacts
-      #
-
-      - name: Upload openvino package
-        if: ${{ always() }}
-        uses: actions/upload-artifact@v3
-        with:
-          name: openvino_package
-          path: ${{ env.BUILD_DIR }}/openvino_package.tar.gz
-          if-no-files-found: 'error'
-
-      - name: Upload openvino tests package
-        if: ${{ always() }}
-        uses: actions/upload-artifact@v3
-        with:
-          name: openvino_tests
-          path: ${{ env.BUILD_DIR }}/openvino_tests.tar.gz
-          if-no-files-found: 'error'
->>>>>>> 85145cd6
 
   Samples:
     needs: Build
