name: Tests on Linux (Ubuntu 22.04, Python 3.11)
on:
  schedule:
    # at 00:00 on Wednesday and Saturday
    - cron: '0 0 * * 3,6'
  workflow_dispatch:
  pull_request:
    paths-ignore:
      - '**/docs/**'
      - 'docs/**'
      - '**/**.md'
      - '**.md'
      - '**/layer_tests_summary/**'
      - '**/conformance/**'
  push:
    paths-ignore:
      - '**/docs/**'
      - 'docs/**'
      - '**/**.md'
      - '**.md'
      - '**/layer_tests_summary/**'
      - '**/conformance/**'
    branches:
      - master

concurrency:
  group: ${{ github.head_ref || github.run_id }}-linux
  cancel-in-progress: true

jobs:
  Build:
    defaults:
      run:
        shell: bash
    runs-on: ubuntu-latest-8-cores
    env:
      CMAKE_BUILD_TYPE: 'Release'
      CMAKE_GENERATOR: 'Ninja'
      CMAKE_CXX_COMPILER_LAUNCHER: ccache
      CMAKE_C_COMPILER_LAUNCHER: ccache
      OPENVINO_REPO: ${{ github.workspace }}/openvino
      OPENVINO_CONTRIB_REPO: ${{ github.workspace }}/openvino_contrib
      INSTALL_DIR: ${{ github.workspace }}/install
      INSTALL_TEST_DIR: ${{ github.workspace }}/install/tests
      SAMPLES_INSTALL_DIR: ${{ github.workspace }}/install/samples
      LAYER_TESTS_INSTALL_DIR: ${{ github.workspace }}/install/tests/layer_tests
      MODEL_HUB_TESTS_INSTALL_DIR: ${{ github.workspace }}/install/tests/model_hub_tests
      BUILD_DIR: ${{ github.workspace }}/build
      DATA_PATH: ${{ github.workspace }}/testdata
      MODELS_PATH: ${{ github.workspace }}/testdata
      OV_TEMP: ${{ github.workspace }}/openvino_temp
      PYTHON_STATIC_ARGS: -m "not dynamic_library"
    steps:
      - name: Clone OpenVINO
        uses: actions/checkout@v4
        with:
          path: 'openvino'
          submodules: 'recursive'

      - name: Clone OpenVINO Contrib
        uses: actions/checkout@v4
        with:
          repository: 'openvinotoolkit/openvino_contrib'
          path: 'openvino_contrib'
          submodules: 'recursive'

      - name: Clone testdata for C API tests
        uses: actions/checkout@v4
        with:
          repository: 'openvinotoolkit/testdata'
          path: 'testdata'
          submodules: 'recursive'
          lfs: 'true'

      #
      # Dependencies
      #

      - name: Install build dependencies
        run: |
          sudo -E ${{ env.OPENVINO_REPO }}/install_build_dependencies.sh
          sudo -E apt update
          sudo -E apt --assume-yes install openjdk-11-jdk libbz2-dev clang unzip libpugixml-dev libtbb-dev intel-opencl-icd ocl-icd-opencl-dev opencl-headers

          wget https://github.com/ninja-build/ninja/releases/download/v1.10.2/ninja-linux.zip
          unzip ninja-linux.zip
          sudo cp -v ninja /usr/local/bin/

      - uses: actions/setup-python@v4
        with:
          python-version: '3.11'

      - name: Install python dependencies
        run: |
          # For Python API
          python3 -m pip install --upgrade pip
          python3 -m pip install Scons
          python3 -m pip install -r ${{ env.OPENVINO_REPO }}/src/bindings/python/wheel/requirements-dev.txt
          python3 -m pip install -r ${{ env.OPENVINO_REPO }}/src/bindings/python/requirements.txt
          python3 -m pip install -r ${{ env.OPENVINO_REPO }}/src/bindings/python/requirements_test.txt

          # For running Python API tests
          python3 -m pip install -r ${{ env.OPENVINO_REPO }}/src/bindings/python/src/compatibility/openvino/requirements-dev.txt

          # For running ONNX frontend unit tests
          python3 -m pip install --force-reinstall -r ${{ env.OPENVINO_REPO }}/src/frontends/onnx/tests/requirements.txt

          # For running TensorFlow frontend unit tests
          python3 -m pip install -r ${{ env.OPENVINO_REPO }}/src/frontends/tensorflow/tests/requirements.txt

          # For running Paddle frontend unit tests
          python3 -m pip install -r ${{ env.OPENVINO_REPO }}/src/frontends/paddle/tests/requirements.txt

      - name: Install MO dependencies
        run: |
          python3 -m pip install -r ${{ env.OPENVINO_REPO }}/tools/mo/requirements_mxnet.txt
          python3 -m pip install -r ${{ env.OPENVINO_REPO }}/tools/mo/requirements_caffe.txt
          python3 -m pip install -r ${{ env.OPENVINO_REPO }}/tools/mo/requirements_kaldi.txt
          python3 -m pip install -r ${{ env.OPENVINO_REPO }}/tools/mo/requirements_onnx.txt
          python3 -m pip install -r ${{ env.OPENVINO_REPO }}/tools/mo/requirements_tf2.txt
          python3 -m pip install -r ${{ env.OPENVINO_REPO }}/tools/mo/requirements_dev.txt

      #
      # Build
      #

      - name: Setup ccache
        uses: hendrikmuhs/ccache-action@v1.2
        with:
          max-size: "2000M"
          # Should save cache only if run in the master branch of the base repo
          # github.ref_name is 'ref/PR_#' in case of the PR, and 'branch_name' when executed on push
          save: ${{ github.ref_name == 'master' && 'true' || 'false'  }}
          verbose: 2
          key: linux-ubuntu
          restore-keys: |
            linux-ubuntu

      - name: Get number of CPU cores
        uses: SimenB/github-actions-cpu-cores@v2
        id: cpu-cores

      - name: CMake configure
        run: |
          cmake \
            -GNinja \
            -DENABLE_CPPLINT=OFF \
            -DENABLE_NCC_STYLE=OFF \
            -DENABLE_TESTS=ON \
            -DENABLE_PYTHON=ON \
            -DCMAKE_VERBOSE_MAKEFILE=ON \
            -DCMAKE_BUILD_TYPE=Release \
            -DBUILD_SHARED_LIBS=ON \
            -DENABLE_ONEDNN_FOR_GPU=OFF \
            -DENABLE_OV_ONNX_FRONTEND=ON \
            -DCMAKE_COMPILE_WARNING_AS_ERROR=OFF \
            -DENABLE_STRICT_DEPENDENCIES=OFF \
            -DCMAKE_CXX_COMPILER_LAUNCHER=ccache \
            -DCMAKE_C_COMPILER_LAUNCHER=ccache \
            -DENABLE_SYSTEM_SNAPPY=ON \
            -DENABLE_SYSTEM_TBB=ON \
            -DBUILD_nvidia_plugin=OFF \
            -DENABLE_DEBUG_CAPS=ON \
            -DCUSTOM_OPERATIONS="calculate_grid;complex_mul;fft;grid_sample;sparse_conv;sparse_conv_transpose" \
            -DOPENVINO_EXTRA_MODULES=${{ env.OPENVINO_CONTRIB_REPO }}/modules \
            -S ${{ env.OPENVINO_REPO }} \
            -B ${{ env.BUILD_DIR }}

      - name: Clean ccache stats
        run: ccache --zero-stats --show-config

      - name: Build
        run: cmake --build ${{ env.BUILD_DIR }} --parallel ${{ steps.cpu-cores.outputs.count }} --config Release

      - name: Show ccache stats
        run: ccache --show-stats

      - name: Cmake Layer Tests
        run: cmake -GNinja -S ${{ env.OPENVINO_REPO }}/tests/layer_tests -B ${{ env.BUILD_DIR }}/layer_tests

      - name: Cmake Model Hub Tests
        run: cmake -GNinja -S ${{ env.OPENVINO_REPO }}/tests/model_hub_tests -B ${{ env.BUILD_DIR }}/model_hub_tests

      - name: Build Layer Tests
        run: cmake --build ${{ env.BUILD_DIR }}/layer_tests --parallel --config Release

      - name: Build Model Hub Tests
        run: cmake --build ${{ env.BUILD_DIR }}/model_hub_tests --parallel --config Release

      - name: Install wheel packages
        run: cmake -DCOMPONENT=python_wheels -DCMAKE_INSTALL_PREFIX=${{ env.INSTALL_DIR }} -P ${{ env.BUILD_DIR }}/cmake_install.cmake

      - name: Install Layer Tests
        run: cmake -DCOMPONENT=tests -DCMAKE_INSTALL_PREFIX=${{ env.INSTALL_DIR }} -P ${{ env.BUILD_DIR }}/layer_tests/cmake_install.cmake

      - name: Install Model Hub Tests
        run: cmake -DCOMPONENT=tests -DCMAKE_INSTALL_PREFIX=${{ env.INSTALL_DIR }} -P ${{ env.BUILD_DIR }}/model_hub_tests/cmake_install.cmake

      - name: Install python wheels
        run: python3 -m pip install openvino-dev --find-links=${{ env.INSTALL_DIR }}/tools

      - name: Install tests
        run: cmake -DCMAKE_INSTALL_PREFIX=${{ env.INSTALL_DIR }} -DCOMPONENT=tests -P ${{ env.BUILD_DIR }}/cmake_install.cmake

      - name: Install OpenVINO
        run: cmake -DCMAKE_INSTALL_PREFIX=${{ env.INSTALL_DIR }} -P ${{ env.BUILD_DIR }}/cmake_install.cmake

      - name: CMake Samples Tests
        run: cmake -GNinja -S ${{ env.OPENVINO_REPO }}/tests/samples_tests -B ${{ env.BUILD_DIR }}/samples_tests

      - name: Build Samples Tests
        run: cmake --build ${{ env.BUILD_DIR }}/samples_tests --config Release

      - name: Install Samples Tests
        run: cmake -DCOMPONENT=tests -DCMAKE_INSTALL_PREFIX=${{ env.INSTALL_DIR }} -P ${{ env.BUILD_DIR }}/samples_tests/cmake_install.cmake

      - name: Pack Artifacts
        run: |
          pushd ${{ env.INSTALL_DIR }}
            tar -czvf ${{ env.BUILD_DIR }}/openvino_package.tar.gz --exclude=tests *
          popd

          pushd ${{ env.INSTALL_DIR }}
            tar -czvf ${{ env.BUILD_DIR }}/openvino_tests.tar.gz tests/
          popd

      - name: Build cpp samples
        run: ${{ env.SAMPLES_INSTALL_DIR }}/cpp/build_samples.sh -i ${{ env.INSTALL_DIR }} -b ${{ env.BUILD_DIR }}/cpp_samples

      - name: Build c samples
        run: ${{ env.SAMPLES_INSTALL_DIR }}/c/build_samples.sh -i ${{ env.INSTALL_DIR }} -b ${{ env.BUILD_DIR }}/c_samples

      #
      # Tests
      #

      - name: Samples tests
        run: |
          python3 -m pip install --ignore-installed PyYAML -r ${{ env.INSTALL_TEST_DIR }}/smoke_tests/requirements.txt
          export LD_LIBRARY_PATH=${{ env.IE_APP_PATH }}:$LD_LIBRARY_PATH

          source ${{ env.INSTALL_DIR }}/setupvars.sh

          python3 -m pytest -sv ${{ env.INSTALL_TEST_DIR }}/smoke_tests \
            --env_conf ${{ env.INSTALL_TEST_DIR }}/smoke_tests/env_config.yml \
            --junitxml=${{ env.INSTALL_TEST_DIR }}/TEST-SamplesSmokeTests.xml
        env:
          IE_APP_PATH: ${{ env.INSTALL_DIR }}/samples_bin
          IE_APP_PYTHON_PATH: ${{ env.INSTALL_DIR }}/samples/python
          SHARE: ${{ env.INSTALL_TEST_DIR }}/smoke_tests/samples_smoke_tests_data
          WORKSPACE: ${{ env.INSTALL_DIR }}

      # Present in the "Build" job due to the fact that these tests require build directory
      - name: ONNX frontend tests
        run: |
          source ${{ env.INSTALL_DIR }}/setupvars.sh
          ${{ env.INSTALL_TEST_DIR }}/ov_onnx_frontend_tests --gtest_print_time=1 --gtest_filter=-*IE_GPU*:*FrontEndLoadFromTest.testLoadFromTwoStreams*:*FrontEndLoadFromTest.testLoadFromTwoFiles* \
                --gtest_output=xml:${{ env.INSTALL_TEST_DIR }}/TEST-ONNXFrontend.xml

      #
      # Upload build artifacts
      #

      - name: Upload openvino package
        if: ${{ always() }}
        uses: actions/upload-artifact@v3
        with:
          name: openvino_package
          path: ${{ env.BUILD_DIR }}/openvino_package.tar.gz
          if-no-files-found: 'error'

      - name: Upload openvino tests package
        if: ${{ always() }}
        uses: actions/upload-artifact@v3
        with:
          name: openvino_tests
          path: ${{ env.BUILD_DIR }}/openvino_tests.tar.gz
          if-no-files-found: 'error'

  CXX_Unit_Tests:
    needs: Build
    defaults:
      run:
        shell: bash
    runs-on: ubuntu-22.04
    env:
      INSTALL_DIR: ${{ github.workspace }}/install
      INSTALL_TEST_DIR: ${{ github.workspace }}/install/tests

    steps:
      - name: Create Directories
        run: |
          mkdir -p ${{ env.INSTALL_DIR }} ${{ env.INSTALL_TEST_DIR }}

      #
      # Dependencies
      #

      - name: Install dependencies
        run: |
          sudo -E apt update
          sudo -E apt --assume-yes install openjdk-11-jdk libbz2-dev clang unzip libpugixml-dev libtbb-dev intel-opencl-icd ocl-icd-opencl-dev opencl-headers

      - name: Download OpenVINO package
        uses: actions/download-artifact@v3
        with:
          name: openvino_package
          path: ${{ env.INSTALL_DIR }}

      - name: Download OpenVINO tests package
        uses: actions/download-artifact@v3
        with:
          name: openvino_tests
          path: ${{ env.INSTALL_TEST_DIR }}

      - name: Extract OpenVINO packages
        run: |
          pushd ${{ env.INSTALL_DIR }}
            tar -xzf openvino_package.tar.gz -C ${{ env.INSTALL_DIR }} && rm openvino_package.tar.gz || exit 1
          popd
          pushd ${{ env.INSTALL_TEST_DIR }}
            tar -xzf openvino_tests.tar.gz -C ${{ env.INSTALL_DIR }} && rm openvino_tests.tar.gz || exit 1
          popd

      #
      # Tests
      #

      - name: OpenVINO Core Unit Tests
        run: |
          source ${{ env.INSTALL_DIR }}/setupvars.sh
          ${{ env.INSTALL_TEST_DIR }}/ov_core_unit_tests --gtest_print_time=1 --gtest_filter=-*IE_GPU* \
                --gtest_output=xml:${{ env.INSTALL_TEST_DIR }}/TEST-OVCoreUT.xml

      - name: OpenVINO Inference Functional Tests
        run: |
          source ${{ env.INSTALL_DIR }}/setupvars.sh
          ${{ env.INSTALL_TEST_DIR }}/ov_inference_functional_tests --gtest_print_time=1 \
                --gtest_output=xml:${{ env.INSTALL_TEST_DIR }}/TEST-InferenceFunc.xml

      - name: OpenVINO Inference Unit Tests
        run: |
          source ${{ env.INSTALL_DIR }}/setupvars.sh
          ${{ env.INSTALL_TEST_DIR }}/ov_inference_unit_tests --gtest_print_time=1 \
                --gtest_output=xml:${{ env.INSTALL_TEST_DIR }}/TEST-InferenceUnit.xml

      - name: Low Precision Transformations Tests
        run: |
          source ${{ env.INSTALL_DIR }}/setupvars.sh
          ${{ env.INSTALL_TEST_DIR }}/ov_lp_transformations_tests --gtest_print_time=1 \
                --gtest_output=xml:${{ env.INSTALL_TEST_DIR }}/TEST-LpTransformations.xml

      - name: OpenVINO Conditional compilation tests
        run: |
          source ${{ env.INSTALL_DIR }}/setupvars.sh
          ${{ env.INSTALL_TEST_DIR }}/ov_conditional_compilation_tests --gtest_print_time=1 \
                --gtest_output=xml:${{ env.INSTALL_TEST_DIR }}/TEST-ConditionalCompilation.xml

      - name: IR frontend tests
        run: |
          source ${{ env.INSTALL_DIR }}/setupvars.sh
          ${{ env.INSTALL_TEST_DIR }}/ov_ir_frontend_tests --gtest_print_time=1 \
                --gtest_output=xml:${{ env.INSTALL_TEST_DIR }}/TEST-IRFrontend.xml

      # Disabled in Azure: https://github.com/openvinotoolkit/openvino/blob/master/.ci/azure/linux.yml#L403
      # - name: PaddlePaddle frontend tests
      #   run: |
      #     source ${{ env.INSTALL_DIR }}/setupvars.sh
      #     ${{ env.INSTALL_TEST_DIR }}/paddle_tests --gtest_print_time=1 --gtest_filter=*smoke* \
      #           --gtest_output=xml:${{ env.INSTALL_TEST_DIR }}/TEST-PaddleTests.xml

      # Present in the "Build" job as these tests require build directory
      # - name: ONNX frontend tests
      #   run: |
      #     source ${{ env.INSTALL_DIR }}/setupvars.sh
      #     ${{ env.INSTALL_TEST_DIR }}/ov_onnx_frontend_tests --gtest_print_time=1 --gtest_filter=-*IE_GPU*:*FrontEndLoadFromTest.testLoadFromTwoStreams*:*FrontEndLoadFromTest.testLoadFromTwoFiles* \
      #           --gtest_output=xml:${{ env.INSTALL_TEST_DIR }}/TEST-ONNXFrontend.xml

      - name: TensorFlow Common tests
        run: |
          source ${{ env.INSTALL_DIR }}/setupvars.sh
          ${{ env.INSTALL_TEST_DIR }}/ov_tensorflow_common_tests --gtest_print_time=1 \
                --gtest_output=xml:${{ env.INSTALL_TEST_DIR }}/TEST-TensorFlowCommonFrontend.xml

      - name: TensorFlow frontend tests
        run: |
          source ${{ env.INSTALL_DIR }}/setupvars.sh
          ${{ env.INSTALL_TEST_DIR }}/ov_tensorflow_frontend_tests --gtest_print_time=1 \
                --gtest_output=xml:${{ env.INSTALL_TEST_DIR }}/TEST-TensorFlowFrontend.xml

      - name: TensorFlow Lite frontend tests
        run: |
          source ${{ env.INSTALL_DIR }}/setupvars.sh
          ${{ env.INSTALL_TEST_DIR }}/ov_tensorflow_lite_frontend_tests --gtest_print_time=1 \
                --gtest_output=xml:${{ env.INSTALL_TEST_DIR }}/TEST-TensorFlowLiteFrontend.xml

      - name: Transformations Tests
        run: |
          source ${{ env.INSTALL_DIR }}/setupvars.sh
          ${{ env.INSTALL_TEST_DIR }}/ov_transformations_tests --gtest_print_time=1 \
                --gtest_output=xml:${{ env.INSTALL_TEST_DIR }}/TEST-Transformations.xml

      - name: Common test utils tests
        run: |
          source ${{ env.INSTALL_DIR }}/setupvars.sh
          ${{ env.INSTALL_TEST_DIR }}/ov_util_tests --gtest_print_time=1 \
                --gtest_output=xml:${{ env.INSTALL_TEST_DIR }}/TEST-CommonUtilTests.xml

      - name: Snippets func tests
        run: |
          source ${{ env.INSTALL_DIR }}/setupvars.sh
          ${{ env.INSTALL_TEST_DIR }}/ov_snippets_func_tests --gtest_print_time=1 \
                --gtest_output=xml:${{ env.INSTALL_TEST_DIR }}/TEST-SnippetsFuncTests.xml

      - name: CPU plugin unit tests
        run: |
          source ${{ env.INSTALL_DIR }}/setupvars.sh
          ${{ env.INSTALL_TEST_DIR }}/ov_cpu_unit_tests --gtest_print_time=1 \
                --gtest_output=xml:${{ env.INSTALL_TEST_DIR }}/TEST-CPUUnitTests.xml

      # Disabled in Azure: https://github.com/openvinotoolkit/openvino/blob/master/.ci/azure/linux.yml#L409
      # - name: GNA plugin unit tests
      #   run: |
      #     source ${{ env.INSTALL_DIR }}/setupvars.sh
      #     ${{ env.INSTALL_TEST_DIR }}/ov_gna_unit_tests --gtest_print_time=1 \
      #           --gtest_output=xml:${{ env.INSTALL_TEST_DIR }}/TEST-GNAUnitTests.xml

      - name: AUTO UT
        run: |
          source ${{ env.INSTALL_DIR }}/setupvars.sh
          ${{ env.INSTALL_TEST_DIR }}/ov_auto_unit_tests --gtest_print_time=1 \
                --gtest_output=xml:${{ env.INSTALL_TEST_DIR }}/TEST-ov_auto_unit_tests.xml

      - name: Template plugin tests
        run: |
          source ${{ env.INSTALL_DIR }}/setupvars.sh
          ${{ env.INSTALL_TEST_DIR }}/ov_template_func_tests --gtest_print_time=1 \
                --gtest_filter=*smoke* \
                --gtest_output=xml:${{ env.INSTALL_TEST_DIR }}/TEST-TemplateFuncTests.xml

      - name: Inference Engine C API tests
        run: |
          source ${{ env.INSTALL_DIR }}/setupvars.sh
          ${{ env.INSTALL_TEST_DIR }}/InferenceEngineCAPITests --gtest_print_time=1 \
                --gtest_output=xml:${{ env.INSTALL_TEST_DIR }}/TEST-InferenceEngineCAPITests.xml

      - name: OpenVINO C API tests
        run: |
          source ${{ env.INSTALL_DIR }}/setupvars.sh
          ${{ env.INSTALL_TEST_DIR }}/ov_capi_test --gtest_print_time=1 \
                --gtest_output=xml:${{ env.INSTALL_TEST_DIR }}/TEST-OpenVINOCAPITests.xml

      - name: AutoBatch FuncTests
        run: |
          source ${{ env.INSTALL_DIR }}/setupvars.sh
          ${{ env.INSTALL_TEST_DIR }}/ov_auto_batch_func_tests --gtest_output=xml:${{ env.INSTALL_TEST_DIR }}/TEST-ov_auto_batch_func_tests.xml

      - name: Proxy Plugin Tests
        run: |
          source ${{ env.INSTALL_DIR }}/setupvars.sh
          ${{ env.INSTALL_TEST_DIR }}/ov_proxy_plugin_tests --gtest_print_time=1 --gtest_output=xml:${{ env.INSTALL_TEST_DIR }}/TEST-OVProxyTests.xml

      - name: Hetero Func Tests
        run: |
          source ${{ env.INSTALL_DIR }}/setupvars.sh
          ${{ env.INSTALL_TEST_DIR }}/ov_hetero_func_tests --gtest_print_time=1 --gtest_output=xml:${{ env.INSTALL_TEST_DIR }}/TEST-OVHeteroFuncTests.xml

      - name: Upload Test Results
        uses: actions/upload-artifact@v3
        if: ${{ always() }}
        with:
          name: test-results-cpp
          path: ${{ env.INSTALL_TEST_DIR }}/TEST*.xml
          if-no-files-found: 'error'

  Python_Unit_Tests:
    needs: Build
    defaults:
      run:
        shell: bash
    runs-on: ubuntu-22.04
    env:
      OPENVINO_REPO: ${{ github.workspace }}/openvino
      OPENVINO_CONTRIB_REPO: ${{ github.workspace }}/openvino_contrib
      INSTALL_DIR: ${{ github.workspace }}/install
      INSTALL_TEST_DIR: ${{ github.workspace }}/install/tests
      SAMPLES_INSTALL_DIR: ${{ github.workspace }}/install/samples
      LAYER_TESTS_INSTALL_DIR: ${{ github.workspace }}/install/tests/layer_tests
      MODEL_HUB_TESTS_INSTALL_DIR: ${{ github.workspace }}/install/tests/model_hub_tests
      BUILD_DIR: ${{ github.workspace }}/build
      DATA_PATH: ${{ github.workspace }}/testdata
      MODELS_PATH: ${{ github.workspace }}/testdata
      OV_TEMP: ${{ github.workspace }}/openvino_temp
      PYTHON_STATIC_ARGS: -m "not dynamic_library"

    steps:
      - name: Create Directories
        run: |
          mkdir -p ${{ env.INSTALL_DIR }} ${{ env.INSTALL_TEST_DIR }}

      - name: Clone OpenVINO
        uses: actions/checkout@v4
        with:
          path: 'openvino'
          submodules: 'recursive'

      #
      # Dependencies
      #

      - name: Install dependencies
        run: |
          sudo -E apt update
          sudo -E apt --assume-yes install openjdk-11-jdk libbz2-dev clang unzip libpugixml-dev libtbb-dev intel-opencl-icd ocl-icd-opencl-dev opencl-headers

      - uses: actions/setup-python@v4
        with:
          python-version: '3.11'

      - name: Install python dependencies
        run: |
          # For Python API
          python3 -m pip install --upgrade pip
          python3 -m pip install -r ${{ env.OPENVINO_REPO }}/src/bindings/python/wheel/requirements-dev.txt
          python3 -m pip install -r ${{ env.OPENVINO_REPO }}/src/bindings/python/requirements.txt

          # For running Python API tests
          python3 -m pip install -r ${{ env.OPENVINO_REPO }}/src/bindings/python/src/compatibility/openvino/requirements-dev.txt

          # For running ONNX frontend unit tests
          python3 -m pip install --force-reinstall -r ${{ env.OPENVINO_REPO }}/src/frontends/onnx/tests/requirements.txt

          # For running TensorFlow frontend unit tests
          python3 -m pip install -r ${{ env.OPENVINO_REPO }}/src/frontends/tensorflow/tests/requirements.txt

          # For running Paddle frontend unit tests
          python3 -m pip install -r ${{ env.OPENVINO_REPO }}/src/frontends/paddle/tests/requirements.txt

          # For torchvision to OpenVINO preprocessing converter
          python3 -m pip install -r ${{ env.OPENVINO_REPO }}/src/bindings/python/src/openvino/preprocess/torchvision/requirements.txt

      - name: Install MO dependencies
        run: |
          python3 -m pip install -r ${{ env.OPENVINO_REPO }}/tools/mo/requirements_mxnet.txt
          python3 -m pip install -r ${{ env.OPENVINO_REPO }}/tools/mo/requirements_caffe.txt
          python3 -m pip install -r ${{ env.OPENVINO_REPO }}/tools/mo/requirements_kaldi.txt
          python3 -m pip install -r ${{ env.OPENVINO_REPO }}/tools/mo/requirements_onnx.txt
          python3 -m pip install -r ${{ env.OPENVINO_REPO }}/tools/mo/requirements_tf2.txt
          python3 -m pip install -r ${{ env.OPENVINO_REPO }}/tools/mo/requirements_dev.txt

      - name: Download OpenVINO package
        uses: actions/download-artifact@v3
        with:
          name: openvino_package
          path: ${{ env.INSTALL_DIR }}

      - name: Download OpenVINO tests package
        uses: actions/download-artifact@v3
        with:
          name: openvino_tests
          path: ${{ env.INSTALL_TEST_DIR }}

      - name: Extract OpenVINO packages
        run: |
          pushd ${{ env.INSTALL_DIR }}
            tar -xzf openvino_package.tar.gz -C ${{ env.INSTALL_DIR }} && rm openvino_package.tar.gz || exit 1
          popd

          pushd ${{ env.INSTALL_TEST_DIR }}
            tar -xzf openvino_tests.tar.gz -C ${{ env.INSTALL_DIR }} && rm openvino_tests.tar.gz || exit 1
          popd

      - name: Install Python wheels
        run: |
          python3 -m pip install openvino-dev --find-links=${{ env.INSTALL_DIR }}/tools

      - name: nGraph and IE Python Bindings Tests
        run: |
          source ${{ env.INSTALL_DIR }}/setupvars.sh
          python3 -m pytest -s ${{ env.INSTALL_TEST_DIR }}/pyngraph  ${{ env.PYTHON_STATIC_ARGS }} \
            --junitxml=${{ env.INSTALL_TEST_DIR }}/TEST-Pyngraph.xml \
            --ignore=${{ env.INSTALL_TEST_DIR }}/pyngraph/tests/test_onnx/test_zoo_models.py \
            --ignore=${{ env.INSTALL_TEST_DIR }}/pyngraph/tests/test_onnx/test_backend.py

      - name: Python API 2.0 Tests
        run: |
          # For python imports to import pybind_mock_frontend
          export PYTHONPATH=${{ env.INSTALL_TEST_DIR }}:$PYTHONPATH
          source ${{ env.INSTALL_DIR }}/setupvars.sh
          export LD_LIBRARY_PATH=${{ env.INSTALL_TEST_DIR }}:$LD_LIBRARY_PATH

          python3 -m pytest -sv ${{ env.INSTALL_TEST_DIR }}/pyopenvino ${{ env.PYTHON_STATIC_ARGS }} \
            --junitxml=${{ env.INSTALL_TEST_DIR }}/TEST-Pyngraph.xml \
            --ignore=${{ env.INSTALL_TEST_DIR }}/pyopenvino/tests/test_utils/test_utils.py \
            --ignore=${{ env.INSTALL_TEST_DIR }}/pyopenvino/tests/test_onnx/test_zoo_models.py \
            --ignore=${{ env.INSTALL_TEST_DIR }}/pyopenvino/tests/test_onnx/test_backend.py

      - name: Model Optimizer UT
        run: |

          export PYTHONPATH=${{ env.OPENVINO_REPO }}/tools/mo/:${{ env.LAYER_TESTS_INSTALL_DIR }}:${{ env.INSTALL_TEST_DIR }}:${{ env.INSTALL_DIR }}/python/python3.11:$PYTHONPATH

          # TODO: figure out why they need to be reinstalled
          python3 -m pip install -r ${{ env.OPENVINO_REPO }}/tools/mo/requirements_mxnet.txt
          python3 -m pip install -r ${{ env.OPENVINO_REPO }}/tools/mo/requirements_caffe.txt
          python3 -m pip install -r ${{ env.OPENVINO_REPO }}/tools/mo/requirements_kaldi.txt
          python3 -m pip install -r ${{ env.OPENVINO_REPO }}/tools/mo/requirements_onnx.txt
          python3 -m pip install -r ${{ env.OPENVINO_REPO }}/tools/mo/requirements_tf2.txt
          python3 -m pip install -r ${{ env.OPENVINO_REPO }}/tools/mo/requirements_dev.txt

          source ${{ env.INSTALL_DIR }}/setupvars.sh

          python3 -m pytest -s ${{ env.INSTALL_TEST_DIR }}/mo/unit_tests \
              --junitxml=${{ env.INSTALL_TEST_DIR }}/TEST-ModelOptimizer.xml

      - name: PyTorch Layer Tests
        run: |
          python3 -m pip install -r ${{ env.LAYER_TESTS_INSTALL_DIR }}/requirements.txt
          export PYTHONPATH=${{ env.OPENVINO_REPO }}/tools/mo/:${{ env.LAYER_TESTS_INSTALL_DIR }}:$PYTHONPATH
          source ${{ env.INSTALL_DIR }}/setupvars.sh

          python3 -m pytest ${{ env.LAYER_TESTS_INSTALL_DIR }}/pytorch_tests -m precommit --junitxml=${{ env.INSTALL_TEST_DIR }}/TEST-pytorch.xml
        env:
          TEST_DEVICE: CPU
          TEST_PRECISION: FP16

      - name: TensorFlow 1 Layer Tests - TF FE
        run: |
          python3 -m pip install -r ${{ env.LAYER_TESTS_INSTALL_DIR }}/requirements.txt

          export PYTHONPATH=${{ env.OPENVINO_REPO }}/tools/mo/:${{ env.LAYER_TESTS_INSTALL_DIR }}:$PYTHONPATH

          source ${{ env.INSTALL_DIR }}/setupvars.sh

          python3 -m pytest ${{ env.LAYER_TESTS_INSTALL_DIR }}/tensorflow_tests/ --use_new_frontend -m precommit_tf_fe --junitxml=${{ env.INSTALL_TEST_DIR }}/TEST-tf_fe.xml
        env:
          TEST_DEVICE: CPU
          TEST_PRECISION: FP16

      - name: TensorFlow 2 Layer Tests - TF FE
        run: |
          python3 -m pip install -r ${{ env.LAYER_TESTS_INSTALL_DIR }}/requirements.txt
          export PYTHONPATH=${{ env.OPENVINO_REPO }}/tools/mo/:${{ env.LAYER_TESTS_INSTALL_DIR }}:$PYTHONPATH

          source ${{ env.INSTALL_DIR }}/setupvars.sh

          python3 -m pytest ${{ env.LAYER_TESTS_INSTALL_DIR }}/tensorflow2_keras_tests/ --use_new_frontend -m precommit_tf_fe --junitxml=${{ env.INSTALL_TEST_DIR }}/TEST-tf2_fe.xml
        env:
          TEST_DEVICE: CPU
          TEST_PRECISION: FP16

      - name: JAX Layer Tests - TF FE
        run: |
          python3 -m pip install -r ${{ env.LAYER_TESTS_INSTALL_DIR }}/requirements.txt
          export PYTHONPATH=${{ env.LAYER_TESTS_INSTALL_DIR }}:$PYTHONPATH

          source ${{ env.INSTALL_DIR }}/setupvars.sh

          python3 -m pytest ${{ env.LAYER_TESTS_INSTALL_DIR }}/jax_tests/ -m precommit --junitxml=${{ env.INSTALL_TEST_DIR }}/TEST-jax.xml
        env:
          TEST_DEVICE: CPU

      - name: TensorFlow 1 Layer Tests - Legacy FE
        run: |
          python3 -m pip install -r ${{ env.LAYER_TESTS_INSTALL_DIR }}/requirements.txt
          export PYTHONPATH=${{ env.OPENVINO_REPO }}/tools/mo/:${{ env.LAYER_TESTS_INSTALL_DIR }}:$PYTHONPATH
          source ${{ env.INSTALL_DIR }}/setupvars.sh

          python3 -m pytest ${{ env.LAYER_TESTS_INSTALL_DIR }}/tensorflow_tests/test_tf_Roll.py --ir_version=10 --junitxml=${{ env.INSTALL_TEST_DIR }}/TEST-tf_Roll.xml

      - name: TensorFlow 2 Layer Tests - Legacy FE
        run: |
          python3 -m pip install -r ${{ env.LAYER_TESTS_INSTALL_DIR }}/requirements.txt
          export PYTHONPATH=${{ env.OPENVINO_REPO }}/tools/mo/:${{ env.LAYER_TESTS_INSTALL_DIR }}:$PYTHONPATH
          source ${{ env.INSTALL_DIR }}/setupvars.sh

          python3 -m pytest ${{ env.LAYER_TESTS_INSTALL_DIR }}/tensorflow2_keras_tests/test_tf2_keras_activation.py \
              --ir_version=11 --junitxml=${{ env.INSTALL_TEST_DIR }}/TEST-tf2_Activation.xml -k "sigmoid"
        env:
          TEST_DEVICE: CPU
          TEST_PRECISION: FP16

      - name: TensorFlow Lite Layer Tests - TFL FE
        run: |
          python3 -m pip install -r ${{ env.LAYER_TESTS_INSTALL_DIR }}/requirements.txt
          export PYTHONPATH=${{ env.OPENVINO_REPO }}/tools/mo/:${{ env.LAYER_TESTS_INSTALL_DIR }}:$PYTHONPATH
          source ${{ env.INSTALL_DIR }}/setupvars.sh

          python3 -m pytest ${{ env.LAYER_TESTS_INSTALL_DIR }}/tensorflow_lite_tests/ --junitxml=${{ env.INSTALL_TEST_DIR }}/TEST-tfl_fe.xml
        env:
          TEST_DEVICE: CPU
          TEST_PRECISION: FP16

      - name: MO Python API Tests
        run: |
          python3 -m pip install -r ${{ env.LAYER_TESTS_INSTALL_DIR }}/requirements.txt
          export PYTHONPATH=${{ env.OPENVINO_REPO }}/tools/mo/:${{ env.LAYER_TESTS_INSTALL_DIR }}:$PYTHONPATH
          source ${{ env.INSTALL_DIR }}/setupvars.sh

          python3 -m pytest ${{ env.LAYER_TESTS_INSTALL_DIR }}/mo_python_api_tests --junitxml=${{ env.INSTALL_TEST_DIR }}/TEST-test_mo_convert.xml
        env:
          TEST_DEVICE: CPU
          TEST_PRECISION: FP16

      - name: Python Frontend tests
        run: |
          python3 -m pip install -r ${{ env.LAYER_TESTS_INSTALL_DIR }}/requirements.txt
          export PYTHONPATH=${{ env.OPENVINO_REPO }}/tools/mo/:${{ env.LAYER_TESTS_INSTALL_DIR }}:$PYTHONPATH
          source ${{ env.INSTALL_DIR }}/setupvars.sh

          python3 -m pytest ${{ env.LAYER_TESTS_INSTALL_DIR }}/py_frontend_tests --junitxml=${{ env.INSTALL_TEST_DIR }}/TEST-test_py_fontend.xml

      - name: Conversion UT
        run: |
          # For python imports to import pybind_mock_frontend
          export PYTHONPATH=${{ env.INSTALL_TEST_DIR }}:$PYTHONPATH
          source ${{ env.INSTALL_DIR }}/setupvars.sh

          python3 -m pytest -s ${{ env.OPENVINO_REPO }}/tools/ovc/unit_tests --junitxml=${{ env.INSTALL_TEST_DIR }}/TEST-OpenVinoConversion.xml

      - name: Upload Test Results
        uses: actions/upload-artifact@v3
        if: ${{ always() }}
        with:
          name: test-results-python
          path: |
            ${{ env.INSTALL_TEST_DIR }}/TEST*.html
            ${{ env.INSTALL_TEST_DIR }}/TEST*.xml
          if-no-files-found: 'error'

  CPU_Functional_Tests:
    needs: Build
    defaults:
      run:
        shell: bash
    runs-on: ubuntu-latest-4-cores
    env:
      INSTALL_DIR: ${{ github.workspace }}/install
      INSTALL_TEST_DIR: ${{ github.workspace }}/install/tests
      PARALLEL_TEST_SCRIPT: ${{ github.workspace }}/install/tests/functional_test_utils/run_parallel.py
      PARALLEL_TEST_CACHE: ${{ github.workspace }}/install/tests/test_cache.lst

    steps:
      - name: Create Directories
        run: mkdir -p ${{ env.INSTALL_DIR }} ${{ env.INSTALL_TEST_DIR }}

      - name: Install dependencies
        run: |
          sudo -E apt update
          sudo -E apt --assume-yes install openjdk-11-jdk libbz2-dev clang unzip libpugixml-dev libtbb-dev intel-opencl-icd ocl-icd-opencl-dev opencl-headers

      - name: Download OpenVINO package
        uses: actions/download-artifact@v3
        with:
          name: openvino_package
          path: ${{ env.INSTALL_DIR }}

      - name: Download OpenVINO tests package
        uses: actions/download-artifact@v3
        with:
          name: openvino_tests
          path: ${{ env.INSTALL_TEST_DIR }}

      - name: Extract OpenVINO packages
        run: |
          pushd ${{ env.INSTALL_DIR }}
            tar -xzf openvino_package.tar.gz -C ${{ env.INSTALL_DIR }} && rm openvino_package.tar.gz || exit 1
          popd
          pushd ${{ env.INSTALL_TEST_DIR }}
            tar -xzf openvino_tests.tar.gz -C ${{ env.INSTALL_DIR }} && rm openvino_tests.tar.gz || exit 1
          popd

      - name: Install python dependencies
        run: |
          python3 -m pip install --upgrade pip
          python3 -m pip install -r ${{ env.INSTALL_TEST_DIR }}/functional_test_utils/requirements.txt

      - name: Cache Tests Execution Time
        id: tests-functional-cpu-cache
        uses: actions/cache@v3
        with:
          path: ${{ env.PARALLEL_TEST_CACHE }}
          key: ${{ runner.os }}-tests-functional-cpu-cache

      - name: Intel CPU plugin func tests (parallel)
        run: |
          source ${{ env.INSTALL_DIR }}/setupvars.sh
          python3 ${{ env.PARALLEL_TEST_SCRIPT }} -e ${{ env.INSTALL_TEST_DIR }}/ov_cpu_func_tests -c ${{ env.PARALLEL_TEST_CACHE }} -w ${{ env.INSTALL_TEST_DIR }} -s suite -rf 0 -- --gtest_print_time=1 --gtest_filter=*smoke*
        timeout-minutes: 25

      - name: Upload Test Results
        uses: actions/upload-artifact@v3
        if: ${{ always() }}
        with:
          name: test-results-functional-cpu
          path: |
            ${{ env.INSTALL_TEST_DIR }}/TEST*.xml
            ${{ env.INSTALL_TEST_DIR }}/logs/failed/*.log
            ${{ env.INSTALL_TEST_DIR }}/logs/crashed/*.log
            ${{ env.INSTALL_TEST_DIR }}/logs/hanged/*.log
            ${{ env.INSTALL_TEST_DIR }}/logs/interapted/*.log
            ${{ env.INSTALL_TEST_DIR }}/logs/disabled_tests.log
          if-no-files-found: 'error'

<<<<<<< HEAD
  PyTorch_Models_Tests:
=======
  TensorFlow_Hub_Models_Tests:
>>>>>>> 7bb22b43
    needs: Build
    defaults:
      run:
        shell: bash
    runs-on: ubuntu-22.04
    env:
      INSTALL_DIR: ${{ github.workspace }}/install
      INSTALL_TEST_DIR: ${{ github.workspace }}/install/tests
      MODEL_HUB_TESTS_INSTALL_DIR: ${{ github.workspace }}/install/tests/model_hub_tests

    steps:
      - name: Create Directories
        run: |
          mkdir -p ${{ env.INSTALL_DIR }} ${{ env.INSTALL_TEST_DIR }}
<<<<<<< HEAD
=======

>>>>>>> 7bb22b43
      - uses: actions/setup-python@v4
        with:
          python-version: '3.11'

      - name: Download OpenVINO package
        uses: actions/download-artifact@v3
        with:
          name: openvino_package
          path: ${{ env.INSTALL_DIR }}

      - name: Download OpenVINO tests package
        uses: actions/download-artifact@v3
        with:
          name: openvino_tests
          path: ${{ env.INSTALL_TEST_DIR }}

      - name: Extract OpenVINO packages
        run: |
          pushd ${{ env.INSTALL_DIR }}
            tar -xzf openvino_package.tar.gz -C ${{ env.INSTALL_DIR }} && rm openvino_package.tar.gz || exit 1
          popd
<<<<<<< HEAD
          pushd ${{ env.INSTALL_TEST_DIR }}
            tar -xzf openvino_tests.tar.gz -C ${{ env.INSTALL_DIR }} && rm openvino_tests.tar.gz || exit 1
          popd
      - name: Install Python wheels
        run: |
          python3 -m pip install openvino --find-links=${{ env.INSTALL_DIR }}/tools
      - name: PyTorch Models Tests
        run: |
          python3 -m pip install openvino --find-links=${{ env.INSTALL_DIR }}/tools
          python3 -m pip install -r ${{ env.MODEL_HUB_TESTS_INSTALL_DIR }}/torch_tests/requirements.txt
          export PYTHONPATH=${{ env.MODEL_HUB_TESTS_INSTALL_DIR }}:$PYTHONPATH
          python3 -m pytest ${{ env.MODEL_HUB_TESTS_INSTALL_DIR }}/torch_tests/ -m ${{ env.TYPE }} --html=${{ env.INSTALL_TEST_DIR }}/TEST-torch_model_tests.html --self-contained-html
=======

          pushd ${{ env.INSTALL_TEST_DIR }}
            tar -xzf openvino_tests.tar.gz -C ${{ env.INSTALL_DIR }} && rm openvino_tests.tar.gz || exit 1
          popd

      - name: Install Python wheels
        run: |
          python3 -m pip install openvino --find-links=${{ env.INSTALL_DIR }}/tools

      - name: TensorFlow Hub Tests - TF FE
        run: |
          python3 -m pip install openvino --find-links=${{ env.INSTALL_DIR }}/tools

          python3 -m pip install -r ${{ env.MODEL_HUB_TESTS_INSTALL_DIR }}/tf_hub_tests/requirements.txt

          export PYTHONPATH=${{ env.MODEL_HUB_TESTS_INSTALL_DIR }}:$PYTHONPATH

          python3 -m pytest ${{ env.MODEL_HUB_TESTS_INSTALL_DIR }}/tf_hub_tests/ -m ${{ env.TYPE }} --html=${{ env.INSTALL_TEST_DIR }}/TEST-tf_hub_tf_fe.html --self-contained-html
>>>>>>> 7bb22b43
        env:
          TYPE: ${{ github.event_name == 'schedule' && 'nightly' || 'precommit'}}
          TEST_DEVICE: CPU

      - name: Upload Test Results
        uses: actions/upload-artifact@v3
        if: ${{ always() }}
        with:
<<<<<<< HEAD
          name: test-results-torch-models
=======
          name: test-results-tensorflow-hub-models
>>>>>>> 7bb22b43
          path: |
            ${{ env.INSTALL_TEST_DIR }}/TEST*.html
          if-no-files-found: 'error'<|MERGE_RESOLUTION|>--- conflicted
+++ resolved
@@ -802,11 +802,7 @@
             ${{ env.INSTALL_TEST_DIR }}/logs/disabled_tests.log
           if-no-files-found: 'error'
 
-<<<<<<< HEAD
-  PyTorch_Models_Tests:
-=======
   TensorFlow_Hub_Models_Tests:
->>>>>>> 7bb22b43
     needs: Build
     defaults:
       run:
@@ -821,10 +817,7 @@
       - name: Create Directories
         run: |
           mkdir -p ${{ env.INSTALL_DIR }} ${{ env.INSTALL_TEST_DIR }}
-<<<<<<< HEAD
-=======
-
->>>>>>> 7bb22b43
+
       - uses: actions/setup-python@v4
         with:
           python-version: '3.11'
@@ -846,7 +839,73 @@
           pushd ${{ env.INSTALL_DIR }}
             tar -xzf openvino_package.tar.gz -C ${{ env.INSTALL_DIR }} && rm openvino_package.tar.gz || exit 1
           popd
-<<<<<<< HEAD
+
+          pushd ${{ env.INSTALL_TEST_DIR }}
+            tar -xzf openvino_tests.tar.gz -C ${{ env.INSTALL_DIR }} && rm openvino_tests.tar.gz || exit 1
+          popd
+
+      - name: Install Python wheels
+        run: |
+          python3 -m pip install openvino --find-links=${{ env.INSTALL_DIR }}/tools
+
+      - name: TensorFlow Hub Tests - TF FE
+        run: |
+          python3 -m pip install openvino --find-links=${{ env.INSTALL_DIR }}/tools
+
+          python3 -m pip install -r ${{ env.MODEL_HUB_TESTS_INSTALL_DIR }}/tf_hub_tests/requirements.txt
+
+          export PYTHONPATH=${{ env.MODEL_HUB_TESTS_INSTALL_DIR }}:$PYTHONPATH
+
+          python3 -m pytest ${{ env.MODEL_HUB_TESTS_INSTALL_DIR }}/tf_hub_tests/ -m ${{ env.TYPE }} --html=${{ env.INSTALL_TEST_DIR }}/TEST-tf_hub_tf_fe.html --self-contained-html
+        env:
+          TYPE: ${{ github.event_name == 'schedule' && 'nightly' || 'precommit'}}
+          TEST_DEVICE: CPU
+
+      - name: Upload Test Results
+        uses: actions/upload-artifact@v3
+        if: ${{ always() }}
+        with:
+          name: test-results-tensorflow-hub-models
+          path: |
+            ${{ env.INSTALL_TEST_DIR }}/TEST*.html
+          if-no-files-found: 'error'
+
+  PyTorch_Models_Tests:
+    needs: Build
+    defaults:
+      run:
+        shell: bash
+    runs-on: ubuntu-22.04
+    env:
+      INSTALL_DIR: ${{ github.workspace }}/install
+      INSTALL_TEST_DIR: ${{ github.workspace }}/install/tests
+      MODEL_HUB_TESTS_INSTALL_DIR: ${{ github.workspace }}/install/tests/model_hub_tests
+
+    steps:
+      - name: Create Directories
+        run: |
+          mkdir -p ${{ env.INSTALL_DIR }} ${{ env.INSTALL_TEST_DIR }}
+      - uses: actions/setup-python@v4
+        with:
+          python-version: '3.11'
+
+      - name: Download OpenVINO package
+        uses: actions/download-artifact@v3
+        with:
+          name: openvino_package
+          path: ${{ env.INSTALL_DIR }}
+
+      - name: Download OpenVINO tests package
+        uses: actions/download-artifact@v3
+        with:
+          name: openvino_tests
+          path: ${{ env.INSTALL_TEST_DIR }}
+
+      - name: Extract OpenVINO packages
+        run: |
+          pushd ${{ env.INSTALL_DIR }}
+            tar -xzf openvino_package.tar.gz -C ${{ env.INSTALL_DIR }} && rm openvino_package.tar.gz || exit 1
+          popd
           pushd ${{ env.INSTALL_TEST_DIR }}
             tar -xzf openvino_tests.tar.gz -C ${{ env.INSTALL_DIR }} && rm openvino_tests.tar.gz || exit 1
           popd
@@ -859,26 +918,6 @@
           python3 -m pip install -r ${{ env.MODEL_HUB_TESTS_INSTALL_DIR }}/torch_tests/requirements.txt
           export PYTHONPATH=${{ env.MODEL_HUB_TESTS_INSTALL_DIR }}:$PYTHONPATH
           python3 -m pytest ${{ env.MODEL_HUB_TESTS_INSTALL_DIR }}/torch_tests/ -m ${{ env.TYPE }} --html=${{ env.INSTALL_TEST_DIR }}/TEST-torch_model_tests.html --self-contained-html
-=======
-
-          pushd ${{ env.INSTALL_TEST_DIR }}
-            tar -xzf openvino_tests.tar.gz -C ${{ env.INSTALL_DIR }} && rm openvino_tests.tar.gz || exit 1
-          popd
-
-      - name: Install Python wheels
-        run: |
-          python3 -m pip install openvino --find-links=${{ env.INSTALL_DIR }}/tools
-
-      - name: TensorFlow Hub Tests - TF FE
-        run: |
-          python3 -m pip install openvino --find-links=${{ env.INSTALL_DIR }}/tools
-
-          python3 -m pip install -r ${{ env.MODEL_HUB_TESTS_INSTALL_DIR }}/tf_hub_tests/requirements.txt
-
-          export PYTHONPATH=${{ env.MODEL_HUB_TESTS_INSTALL_DIR }}:$PYTHONPATH
-
-          python3 -m pytest ${{ env.MODEL_HUB_TESTS_INSTALL_DIR }}/tf_hub_tests/ -m ${{ env.TYPE }} --html=${{ env.INSTALL_TEST_DIR }}/TEST-tf_hub_tf_fe.html --self-contained-html
->>>>>>> 7bb22b43
         env:
           TYPE: ${{ github.event_name == 'schedule' && 'nightly' || 'precommit'}}
           TEST_DEVICE: CPU
@@ -887,11 +926,7 @@
         uses: actions/upload-artifact@v3
         if: ${{ always() }}
         with:
-<<<<<<< HEAD
           name: test-results-torch-models
-=======
-          name: test-results-tensorflow-hub-models
->>>>>>> 7bb22b43
           path: |
             ${{ env.INSTALL_TEST_DIR }}/TEST*.html
           if-no-files-found: 'error'