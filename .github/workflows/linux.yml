name: Tests on Linux (Ubuntu 22.04, Python 3.11)
on:
  schedule:
    # - cron: '0 20/72 * * *'
    - cron: '10 * * * *'
  workflow_dispatch:
  pull_request:
    paths-ignore:
      - '**/docs/**'
      - 'docs/**'
      - '**/**.md'
      - '**.md'
      - '**/layer_tests_summary/**'
      - '**/conformance/**'
  push:
    paths-ignore:
      - '**/docs/**'
      - 'docs/**'
      - '**/**.md'
      - '**.md'
      - '**/layer_tests_summary/**'
      - '**/conformance/**'
    branches:
      - master

concurrency:
  group: ${{ github.head_ref || github.run_id }}-linux
  cancel-in-progress: true

jobs:
  Build:
    defaults:
      run:
        shell: bash
    runs-on: aks-linux-16-cores
    container:
      # image: openvino.azurecr.io/openvino_ci/ubuntu2004:python_311
      # image: ubuntu:22.04
      image: openvino.azurecr.io/dockerhub/ubuntu:22.04
      volumes:
        - /mount/caches:/mount/caches
    env:
      CMAKE_BUILD_TYPE: 'Release'
      CMAKE_GENERATOR: 'Ninja'
      CMAKE_CXX_COMPILER_LAUNCHER: ccache
      CMAKE_C_COMPILER_LAUNCHER: ccache
      OPENVINO_REPO: ${{ github.workspace }}/openvino
      OPENVINO_CONTRIB_REPO: ${{ github.workspace }}/openvino_contrib
      INSTALL_DIR: ${{ github.workspace }}/install
      INSTALL_TEST_DIR: ${{ github.workspace }}/install/tests
      SAMPLES_INSTALL_DIR: ${{ github.workspace }}/install/samples
      LAYER_TESTS_INSTALL_DIR: ${{ github.workspace }}/install/tests/layer_tests
      MODEL_HUB_TESTS_INSTALL_DIR: ${{ github.workspace }}/install/tests/model_hub_tests
      BUILD_DIR: ${{ github.workspace }}/build
      DATA_PATH: ${{ github.workspace }}/testdata
      MODELS_PATH: ${{ github.workspace }}/testdata
      OV_TEMP: ${{ github.workspace }}/openvino_temp
      PYTHON_STATIC_ARGS: -m "not dynamic_library"
      CCACHE_DIR: /mount/caches/ccache/ubuntu22_x86_64_Release
      CCACHE_TEMPDIR: ${{ github.workspace }}/ccache_temp
      CCACHE_MAXSIZE: 50G
    steps:
      - name: Install git
        run: |
          apt-get update
          apt-get install -y git git-lfs

      - name: Clone OpenVINO
        uses: actions/checkout@v4
        with:
          path: ${{ env.OPENVINO_REPO }}
          submodules: 'recursive'

      - name: Clone OpenVINO Contrib
        uses: actions/checkout@v4
        with:
          repository: 'openvinotoolkit/openvino_contrib'
          path: ${{ env.OPENVINO_CONTRIB_REPO }}
          submodules: 'recursive'

      - name: Clone testdata for C API tests
        uses: actions/checkout@v4
        with:
          repository: 'openvinotoolkit/testdata'
          path: 'testdata'
          submodules: 'recursive'
          lfs: 'true'

      #
      # Dependencies
      #

      - name: Install build dependencies
        run: |
          bash ${OPENVINO_REPO}/install_build_dependencies.sh
          apt update
          apt --assume-yes install openjdk-11-jdk libbz2-dev clang unzip libpugixml-dev libtbb-dev intel-opencl-icd ocl-icd-opencl-dev opencl-headers

          wget https://github.com/ninja-build/ninja/releases/download/v1.10.2/ninja-linux.zip
          unzip ninja-linux.zip
          cp -v ninja /usr/local/bin/

      - uses: actions/setup-python@v4
        with:
          python-version: '3.11'

      - name: Install python dependencies
        run: |
          # For Python API
          python3 -m pip install --upgrade pip
          python3 -m pip install Scons
          python3 -m pip install -r ${OPENVINO_REPO}/src/bindings/python/wheel/requirements-dev.txt
          python3 -m pip install -r ${OPENVINO_REPO}/src/bindings/python/requirements.txt
          python3 -m pip install -r ${OPENVINO_REPO}/src/bindings/python/requirements_test.txt

          # For running Python API tests
          python3 -m pip install -r ${OPENVINO_REPO}/src/bindings/python/src/compatibility/openvino/requirements-dev.txt

          # For running ONNX frontend unit tests
          python3 -m pip install --force-reinstall -r ${OPENVINO_REPO}/src/frontends/onnx/tests/requirements.txt

          # For running TensorFlow frontend unit tests
          python3 -m pip install -r ${OPENVINO_REPO}/src/frontends/tensorflow/tests/requirements.txt

          # For running Paddle frontend unit tests
          python3 -m pip install -r ${OPENVINO_REPO}/src/frontends/paddle/tests/requirements.txt

      - name: Install MO dependencies
        run: |
          python3 -m pip install -r ${OPENVINO_REPO}/tools/mo/requirements_mxnet.txt
          python3 -m pip install -r ${OPENVINO_REPO}/tools/mo/requirements_caffe.txt
          python3 -m pip install -r ${OPENVINO_REPO}/tools/mo/requirements_kaldi.txt
          python3 -m pip install -r ${OPENVINO_REPO}/tools/mo/requirements_onnx.txt
          python3 -m pip install -r ${OPENVINO_REPO}/tools/mo/requirements_tf2.txt
          python3 -m pip install -r ${OPENVINO_REPO}/tools/mo/requirements_dev.txt

      #
      # Build
      #

      # - name: Setup ccache
      #   uses: hendrikmuhs/ccache-action@v1.2
      #   with:
      #     max-size: "2000M"
      #     # Should save cache only if run in the master branch of the base repo
      #     # github.ref_name is 'ref/PR_#' in case of the PR, and 'branch_name' when executed on push
      #     save: ${{ github.ref_name == 'master' && 'true' || 'false'  }}
      #     verbose: 2
      #     key: ${{ github.job }}-linux
      #     restore-keys: |
      #       ${{ github.job }}-linux

      - name: Setup ccache
<<<<<<< HEAD
        run: |
          mkdir -p $CCACHE_DIR
          echo "this is from pipeline" >> $CCACHE_DIR/testfile
=======
        uses: hendrikmuhs/ccache-action@v1.2
        with:
          max-size: "2000M"
          # Should save cache only if run in the master branch of the base repo
          # github.ref_name is 'ref/PR_#' in case of the PR, and 'branch_name' when executed on push
          save: ${{ github.ref_name == 'master' && 'true' || 'false'  }}
          verbose: 2
          key: linux-ubuntu
          restore-keys: |
            linux-ubuntu
>>>>>>> bacb83f8

      - name: Get tools versions
        run: |
          ninja --version || exit 1
          ccache --version || exit 1
          python3 --version || exit 1
          cmake --version || exit 1

      - name: Clean ccache stats
        run: ccache --zero-stats --show-config

      - name: Get number of CPU cores
        uses: SimenB/github-actions-cpu-cores@v1
        id: cpu-cores

      - name: CMake configure
        run: |
          cmake \
            -GNinja \
            -DENABLE_CPPLINT=OFF \
            -DENABLE_NCC_STYLE=OFF \
            -DENABLE_TESTS=ON \
            -DENABLE_PYTHON=ON \
            -DCMAKE_VERBOSE_MAKEFILE=ON \
            -DCMAKE_BUILD_TYPE=Release \
            -DBUILD_SHARED_LIBS=ON \
            -DENABLE_ONEDNN_FOR_GPU=OFF \
            -DENABLE_OV_ONNX_FRONTEND=ON \
            -DCMAKE_COMPILE_WARNING_AS_ERROR=OFF \
            -DENABLE_STRICT_DEPENDENCIES=OFF \
            -DCMAKE_CXX_COMPILER_LAUNCHER=ccache \
            -DCMAKE_C_COMPILER_LAUNCHER=ccache \
            -DCMAKE_CXX_LINKER_LAUNCHER=ccache \
            -DCMAKE_C_LINKER_LAUNCHER=ccache \
            -DENABLE_SYSTEM_SNAPPY=ON \
            -DENABLE_SYSTEM_TBB=ON \
            -DBUILD_nvidia_plugin=OFF \
            -DENABLE_DEBUG_CAPS=ON \
            -DCUSTOM_OPERATIONS="calculate_grid;complex_mul;fft;grid_sample;sparse_conv;sparse_conv_transpose" \
            -DOPENVINO_EXTRA_MODULES=${OPENVINO_CONTRIB_REPO}/modules \
            -S ${OPENVINO_REPO} \
            -B ${BUILD_DIR}

      - name: Build
        run: cmake --build ${BUILD_DIR} --parallel ${{ steps.cpu-cores.outputs.count }} --config Release

      - name: Show ccache stats
        run: ccache --show-stats

      - name: Cmake Layer Tests
        run: cmake -GNinja -S ${OPENVINO_REPO}/tests/layer_tests -B ${BUILD_DIR}/layer_tests

      - name: Cmake Model Hub Tests
        run: cmake -GNinja -S ${OPENVINO_REPO}/tests/model_hub_tests -B ${BUILD_DIR}/model_hub_tests

      - name: Build Layer Tests
        run: cmake --build ${BUILD_DIR}/layer_tests --parallel --config Release

      - name: Build Model Hub Tests
        run: cmake --build ${BUILD_DIR}/model_hub_tests --parallel --config Release

      - name: Install wheel packages
        run: cmake -DCOMPONENT=python_wheels -DCMAKE_INSTALL_PREFIX=${INSTALL_DIR} -P ${BUILD_DIR}/cmake_install.cmake

      - name: Install Layer Tests
        run: cmake -DCOMPONENT=tests -DCMAKE_INSTALL_PREFIX=${INSTALL_DIR} -P ${BUILD_DIR}/layer_tests/cmake_install.cmake

      - name: Install Model Hub Tests
        run: cmake -DCOMPONENT=tests -DCMAKE_INSTALL_PREFIX=${INSTALL_DIR} -P ${BUILD_DIR}/model_hub_tests/cmake_install.cmake

      - name: Install python wheels
        run: python3 -m pip install openvino-dev --find-links=${INSTALL_DIR}/tools

      - name: Install tests
        run: cmake -DCMAKE_INSTALL_PREFIX=${INSTALL_DIR} -DCOMPONENT=tests -P ${BUILD_DIR}/cmake_install.cmake

      - name: Install OpenVINO
        run: cmake -DCMAKE_INSTALL_PREFIX=${INSTALL_DIR} -P ${BUILD_DIR}/cmake_install.cmake

      - name: CMake Samples Tests
        run: cmake -GNinja -S ${OPENVINO_REPO}/tests/samples_tests -B ${BUILD_DIR}/samples_tests

      - name: Build Samples Tests
        run: cmake --build ${BUILD_DIR}/samples_tests --config Release

      - name: Install Samples Tests
        run: cmake -DCOMPONENT=tests -DCMAKE_INSTALL_PREFIX=${INSTALL_DIR} -P ${BUILD_DIR}/samples_tests/cmake_install.cmake

      - name: Pack Artifacts
        run: |
          pushd ${INSTALL_DIR}
            tar -czvf ${BUILD_DIR}/openvino_package.tar.gz --exclude=tests *
          popd

          pushd ${INSTALL_DIR}
            tar -czvf ${BUILD_DIR}/openvino_tests.tar.gz tests/
          popd

      - name: Build cpp samples
        run: ${SAMPLES_INSTALL_DIR}/cpp/build_samples.sh -i ${INSTALL_DIR} -b ${BUILD_DIR}/cpp_samples

      - name: Build c samples
        run: ${SAMPLES_INSTALL_DIR}/c/build_samples.sh -i ${INSTALL_DIR} -b ${BUILD_DIR}/c_samples

      #
      # Tests
      #

      - name: Samples tests
        run: |
          export WORKSPACE=${INSTALL_DIR}
          export IE_APP_PATH=${INSTALL_DIR}/samples_bin
          export IE_APP_PYTHON_PATH=${INSTALL_DIR}/samples/python
          export SHARE=${INSTALL_TEST_DIR}/smoke_tests/samples_smoke_tests_data

          python3 -m pip install --ignore-installed PyYAML -r ${INSTALL_TEST_DIR}/smoke_tests/requirements.txt
          export LD_LIBRARY_PATH=${IE_APP_PATH}:$LD_LIBRARY_PATH

          source ${INSTALL_DIR}/setupvars.sh

          python3 -m pytest -sv ${INSTALL_TEST_DIR}/smoke_tests \
            --env_conf ${INSTALL_TEST_DIR}/smoke_tests/env_config.yml \
            --junitxml=${INSTALL_TEST_DIR}/TEST-SamplesSmokeTests.xml

      # Present in the "Build" job due to the fact that these tests require build directory
      - name: ONNX frontend tests
        run: |
          source ${INSTALL_DIR}/setupvars.sh
          ${INSTALL_TEST_DIR}/ov_onnx_frontend_tests --gtest_print_time=1 --gtest_filter=-*IE_GPU*:*FrontEndLoadFromTest.testLoadFromTwoStreams*:*FrontEndLoadFromTest.testLoadFromTwoFiles* \
                --gtest_output=xml:${INSTALL_TEST_DIR}/TEST-ONNXFrontend.xml

      #
      # Upload build artifacts
      #

      - name: Upload openvino package
        if: ${{ always() }}
        uses: actions/upload-artifact@v3
        with:
          name: openvino_package
          path: ${{ env.BUILD_DIR }}/openvino_package.tar.gz
          if-no-files-found: 'error'

      - name: Upload openvino tests package
        if: ${{ always() }}
        uses: actions/upload-artifact@v3
        with:
          name: openvino_tests
          path: ${{ env.BUILD_DIR }}/openvino_tests.tar.gz
          if-no-files-found: 'error'

  CXX_Unit_Tests:
    needs: Build
    defaults:
      run:
        shell: bash
    runs-on: aks-linux-4-cores
    container:
      image: openvino.azurecr.io/dockerhub/ubuntu:22.04
      volumes:
        - /mount/caches:/mount/caches
    env:
      INSTALL_DIR: ${{ github.workspace }}/install
      INSTALL_TEST_DIR: ${{ github.workspace }}/install/tests

    steps:
      - name: Create Directories
        run: |
          mkdir -p ${INSTALL_DIR} ${INSTALL_TEST_DIR}

      #
      # Dependencies
      #

      - name: Install dependencies
        run: |
          apt update
          apt --assume-yes install openjdk-11-jdk libbz2-dev clang unzip libpugixml-dev libtbb-dev intel-opencl-icd ocl-icd-opencl-dev opencl-headers libsnappy-dev

      - name: Download OpenVINO package
        uses: actions/download-artifact@v3
        with:
          name: openvino_package
          path: ${{ env.INSTALL_DIR }}

      - name: Download OpenVINO tests package
        uses: actions/download-artifact@v3
        with:
          name: openvino_tests
          path: ${{ env.INSTALL_TEST_DIR }}

      - name: Extract OpenVINO packages
        run: |
          pushd ${INSTALL_DIR}
            tar -xzf openvino_package.tar.gz -C ${INSTALL_DIR} && rm openvino_package.tar.gz || exit 1
          popd
          pushd ${INSTALL_TEST_DIR}
            tar -xzf openvino_tests.tar.gz -C ${INSTALL_DIR} && rm openvino_tests.tar.gz || exit 1
          popd

      #
      # Tests
      #

      - name: OpenVINO Core Unit Tests
        run: |
          source ${INSTALL_DIR}/setupvars.sh
          ${INSTALL_TEST_DIR}/ov_core_unit_tests --gtest_print_time=1 --gtest_filter=-*IE_GPU* \
                --gtest_output=xml:${INSTALL_TEST_DIR}/TEST-OVCoreUT.xml

      - name: OpenVINO Inference Functional Tests
        run: |
          source ${INSTALL_DIR}/setupvars.sh
          ${INSTALL_TEST_DIR}/ov_inference_functional_tests --gtest_print_time=1 \
                --gtest_output=xml:${INSTALL_TEST_DIR}/TEST-InferenceFunc.xml

      - name: OpenVINO Inference Unit Tests
        run: |
          source ${INSTALL_DIR}/setupvars.sh
          ${INSTALL_TEST_DIR}/ov_inference_unit_tests --gtest_print_time=1 \
                --gtest_output=xml:${INSTALL_TEST_DIR}/TEST-InferenceUnit.xml

      - name: Low Precision Transformations Tests
        run: |
          source ${INSTALL_DIR}/setupvars.sh
          ${INSTALL_TEST_DIR}/ov_lp_transformations_tests --gtest_print_time=1 \
                --gtest_output=xml:${INSTALL_TEST_DIR}/TEST-LpTransformations.xml

      - name: OpenVINO Conditional compilation tests
        run: |
          source ${INSTALL_DIR}/setupvars.sh
          ${INSTALL_TEST_DIR}/ov_conditional_compilation_tests --gtest_print_time=1 \
                --gtest_output=xml:${INSTALL_TEST_DIR}/TEST-ConditionalCompilation.xml

      - name: IR frontend tests
        run: |
          source ${INSTALL_DIR}/setupvars.sh
          ${INSTALL_TEST_DIR}/ov_ir_frontend_tests --gtest_print_time=1 \
                --gtest_output=xml:${INSTALL_TEST_DIR}/TEST-IRFrontend.xml

      # Disabled in Azure: https://github.com/openvinotoolkit/openvino/blob/master/.ci/azure/linux.yml#L403
      # - name: PaddlePaddle frontend tests
      #   run: |
      #     source ${INSTALL_DIR}/setupvars.sh
      #     ${INSTALL_TEST_DIR}/paddle_tests --gtest_print_time=1 --gtest_filter=*smoke* \
      #           --gtest_output=xml:${INSTALL_TEST_DIR}/TEST-PaddleTests.xml

      # Present in the "Build" job as these tests require build directory
      # - name: ONNX frontend tests
      #   run: |
      #     source ${INSTALL_DIR}/setupvars.sh
      #     ${INSTALL_TEST_DIR}/ov_onnx_frontend_tests --gtest_print_time=1 --gtest_filter=-*IE_GPU*:*FrontEndLoadFromTest.testLoadFromTwoStreams*:*FrontEndLoadFromTest.testLoadFromTwoFiles* \
      #           --gtest_output=xml:${INSTALL_TEST_DIR}/TEST-ONNXFrontend.xml

      - name: TensorFlow Common tests
        run: |
          source ${INSTALL_DIR}/setupvars.sh
          ${INSTALL_TEST_DIR}/ov_tensorflow_common_tests --gtest_print_time=1 \
                --gtest_output=xml:${INSTALL_TEST_DIR}/TEST-TensorFlowCommonFrontend.xml

      - name: TensorFlow frontend tests
        run: |
          source ${INSTALL_DIR}/setupvars.sh
          ${INSTALL_TEST_DIR}/ov_tensorflow_frontend_tests --gtest_print_time=1 \
                --gtest_output=xml:${INSTALL_TEST_DIR}/TEST-TensorFlowFrontend.xml

      - name: TensorFlow Lite frontend tests
        run: |
          source ${INSTALL_DIR}/setupvars.sh
          ${INSTALL_TEST_DIR}/ov_tensorflow_lite_frontend_tests --gtest_print_time=1 \
                --gtest_output=xml:${INSTALL_TEST_DIR}/TEST-TensorFlowLiteFrontend.xml

      - name: Transformations Tests
        run: |
          source ${INSTALL_DIR}/setupvars.sh
          ${INSTALL_TEST_DIR}/ov_transformations_tests --gtest_print_time=1 \
                --gtest_output=xml:${INSTALL_TEST_DIR}/TEST-Transformations.xml

      - name: Common test utils tests
        run: |
          source ${INSTALL_DIR}/setupvars.sh
          ${INSTALL_TEST_DIR}/ov_util_tests --gtest_print_time=1 \
                --gtest_output=xml:${INSTALL_TEST_DIR}/TEST-CommonUtilTests.xml

      - name: Snippets func tests
        run: |
          source ${INSTALL_DIR}/setupvars.sh
          ${INSTALL_TEST_DIR}/ov_snippets_func_tests --gtest_print_time=1 \
                --gtest_output=xml:${INSTALL_TEST_DIR}/TEST-SnippetsFuncTests.xml

      - name: CPU plugin unit tests
        run: |
          source ${INSTALL_DIR}/setupvars.sh
          ${INSTALL_TEST_DIR}/ov_cpu_unit_tests --gtest_print_time=1 \
                --gtest_output=xml:${INSTALL_TEST_DIR}/TEST-CPUUnitTests.xml

      # Disabled in Azure: https://github.com/openvinotoolkit/openvino/blob/master/.ci/azure/linux.yml#L409
      # - name: GNA plugin unit tests
      #   run: |
      #     source ${INSTALL_DIR}/setupvars.sh
      #     ${INSTALL_TEST_DIR}/ov_gna_unit_tests --gtest_print_time=1 \
      #           --gtest_output=xml:${INSTALL_TEST_DIR}/TEST-GNAUnitTests.xml

      - name: AUTO UT
        run: |
          source ${INSTALL_DIR}/setupvars.sh
          ${INSTALL_TEST_DIR}/ov_auto_unit_tests --gtest_print_time=1 \
                --gtest_output=xml:${INSTALL_TEST_DIR}/TEST-ov_auto_unit_tests.xml

      - name: Template plugin tests
        run: |
          source ${INSTALL_DIR}/setupvars.sh
          ${INSTALL_TEST_DIR}/ov_template_func_tests --gtest_print_time=1 \
                --gtest_filter=*smoke* \
                --gtest_output=xml:${INSTALL_TEST_DIR}/TEST-TemplateFuncTests.xml

      - name: Inference Engine C API tests
        run: |
          source ${INSTALL_DIR}/setupvars.sh
          ${INSTALL_TEST_DIR}/InferenceEngineCAPITests --gtest_print_time=1 \
                --gtest_output=xml:${INSTALL_TEST_DIR}/TEST-InferenceEngineCAPITests.xml

      - name: OpenVINO C API tests
        run: |
          source ${INSTALL_DIR}/setupvars.sh
          ${INSTALL_TEST_DIR}/ov_capi_test --gtest_print_time=1 \
                --gtest_output=xml:${INSTALL_TEST_DIR}/TEST-OpenVINOCAPITests.xml

      - name: AutoBatch FuncTests
        run: |
          source ${INSTALL_DIR}/setupvars.sh
          ${INSTALL_TEST_DIR}/ov_auto_batch_func_tests --gtest_output=xml:${INSTALL_TEST_DIR}/TEST-ov_auto_batch_func_tests.xml

      - name: Proxy Plugin Tests
        run: |
          source ${INSTALL_DIR}/setupvars.sh
          ${INSTALL_TEST_DIR}/ov_proxy_plugin_tests --gtest_print_time=1 --gtest_output=xml:${INSTALL_TEST_DIR}/TEST-OVProxyTests.xml

      - name: Hetero Func Tests
        run: |
          source ${INSTALL_DIR}/setupvars.sh
          ${INSTALL_TEST_DIR}/ov_hetero_func_tests --gtest_print_time=1 --gtest_output=xml:${INSTALL_TEST_DIR}/TEST-OVHeteroFuncTests.xml

      - name: Upload Test Results
        uses: actions/upload-artifact@v3
        if: ${{ always() }}
        with:
          name: test-results-cpp
          path: ${{ env.INSTALL_TEST_DIR }}/TEST*.xml
          if-no-files-found: 'error'

  Python_Unit_Tests:
    needs: Build
    defaults:
      run:
        shell: bash
    runs-on: aks-linux-4-cores
    container:
      image: openvino.azurecr.io/dockerhub/ubuntu:22.04
      volumes:
        - /mount/caches:/mount/caches
    env:
      OPENVINO_REPO: ${{ github.workspace }}/openvino
      OPENVINO_CONTRIB_REPO: ${{ github.workspace }}/openvino_contrib
      INSTALL_DIR: ${{ github.workspace }}/install
      INSTALL_TEST_DIR: ${{ github.workspace }}/install/tests
      SAMPLES_INSTALL_DIR: ${{ github.workspace }}/install/samples
      LAYER_TESTS_INSTALL_DIR: ${{ github.workspace }}/install/tests/layer_tests
      MODEL_HUB_TESTS_INSTALL_DIR: ${{ github.workspace }}/install/tests/model_hub_tests
      BUILD_DIR: ${{ github.workspace }}/build
      DATA_PATH: ${{ github.workspace }}/testdata
      MODELS_PATH: ${{ github.workspace }}/testdata
      OV_TEMP: ${{ github.workspace }}/openvino_temp
      PYTHON_STATIC_ARGS: -m "not dynamic_library"

    steps:
      - name: Create Directories
        run: |
          mkdir -p ${INSTALL_DIR} ${INSTALL_TEST_DIR}

      - name: Install git
        run: |
          apt update
          apt --assume-yes install git git-lfs

      - name: Clone OpenVINO
        uses: actions/checkout@v4
        with:
          path: 'openvino'
          submodules: 'recursive'

      #
      # Dependencies
      #

      - name: Install dependencies
        run: |
          apt update
          apt --assume-yes install openjdk-11-jdk libbz2-dev clang unzip libpugixml-dev libtbb-dev intel-opencl-icd ocl-icd-opencl-dev opencl-headers libsnappy-dev

      - uses: actions/setup-python@v4
        with:
          python-version: '3.11'

      - name: Install python dependencies
        run: |
          # For Python API
          python3 -m pip install --upgrade pip
          python3 -m pip install -r ${OPENVINO_REPO}/src/bindings/python/wheel/requirements-dev.txt
          python3 -m pip install -r ${OPENVINO_REPO}/src/bindings/python/requirements.txt

          # For running Python API tests
          python3 -m pip install -r ${OPENVINO_REPO}/src/bindings/python/src/compatibility/openvino/requirements-dev.txt

          # For running ONNX frontend unit tests
          python3 -m pip install --force-reinstall -r ${OPENVINO_REPO}/src/frontends/onnx/tests/requirements.txt

          # For running TensorFlow frontend unit tests
          python3 -m pip install -r ${OPENVINO_REPO}/src/frontends/tensorflow/tests/requirements.txt

          # For running Paddle frontend unit tests
          python3 -m pip install -r ${OPENVINO_REPO}/src/frontends/paddle/tests/requirements.txt

          # For torchvision to OpenVINO preprocessing converter
          python3 -m pip install -r ${OPENVINO_REPO}/src/bindings/python/src/openvino/preprocess/torchvision/requirements.txt

      - name: Install MO dependencies
        run: |
          python3 -m pip install -r ${OPENVINO_REPO}/tools/mo/requirements_mxnet.txt
          python3 -m pip install -r ${OPENVINO_REPO}/tools/mo/requirements_caffe.txt
          python3 -m pip install -r ${OPENVINO_REPO}/tools/mo/requirements_kaldi.txt
          python3 -m pip install -r ${OPENVINO_REPO}/tools/mo/requirements_onnx.txt
          python3 -m pip install -r ${OPENVINO_REPO}/tools/mo/requirements_tf2.txt
          python3 -m pip install -r ${OPENVINO_REPO}/tools/mo/requirements_dev.txt

      - name: Download OpenVINO package
        uses: actions/download-artifact@v3
        with:
          name: openvino_package
          path: ${{ env.INSTALL_DIR }}

      - name: Download OpenVINO tests package
        uses: actions/download-artifact@v3
        with:
          name: openvino_tests
          path: ${{ env.INSTALL_TEST_DIR }}

      - name: Extract OpenVINO packages
        run: |
          pushd ${INSTALL_DIR}
            tar -xzf openvino_package.tar.gz -C ${INSTALL_DIR} && rm openvino_package.tar.gz || exit 1
          popd

          pushd ${INSTALL_TEST_DIR}
            tar -xzf openvino_tests.tar.gz -C ${INSTALL_DIR} && rm openvino_tests.tar.gz || exit 1
          popd

      - name: Install Python wheels
        run: |
          python3 -m pip install openvino-dev --find-links=${INSTALL_DIR}/tools

      - name: nGraph and IE Python Bindings Tests
        run: |
          source ${INSTALL_DIR}/setupvars.sh
          python3 -m pytest -s ${INSTALL_TEST_DIR}/pyngraph  ${{ env.PYTHON_STATIC_ARGS }} \
            --junitxml=${INSTALL_TEST_DIR}/TEST-Pyngraph.xml \
            --ignore=${INSTALL_TEST_DIR}/pyngraph/tests/test_onnx/test_zoo_models.py \
            --ignore=${INSTALL_TEST_DIR}/pyngraph/tests/test_onnx/test_backend.py

      - name: Python API 2.0 Tests
        run: |
          # For python imports to import pybind_mock_frontend
          export PYTHONPATH=${INSTALL_TEST_DIR}:$PYTHONPATH
          source ${INSTALL_DIR}/setupvars.sh
          export LD_LIBRARY_PATH=${INSTALL_TEST_DIR}:$LD_LIBRARY_PATH

          python3 -m pytest -sv ${INSTALL_TEST_DIR}/pyopenvino ${{ env.PYTHON_STATIC_ARGS }} \
            --junitxml=${INSTALL_TEST_DIR}/TEST-Pyngraph.xml \
            --ignore=${INSTALL_TEST_DIR}/pyopenvino/tests/test_utils/test_utils.py \
            --ignore=${INSTALL_TEST_DIR}/pyopenvino/tests/test_onnx/test_zoo_models.py \
            --ignore=${INSTALL_TEST_DIR}/pyopenvino/tests/test_onnx/test_backend.py

      - name: Model Optimizer UT
        run: |

          export PYTHONPATH=${OPENVINO_REPO}/tools/mo/:${LAYER_TESTS_INSTALL_DIR}:${INSTALL_TEST_DIR}:${INSTALL_DIR}/python/python3.11:$PYTHONPATH

          # TODO: figure out why they need to be reinstalled
          python3 -m pip install -r ${OPENVINO_REPO}/tools/mo/requirements_mxnet.txt
          python3 -m pip install -r ${OPENVINO_REPO}/tools/mo/requirements_caffe.txt
          python3 -m pip install -r ${OPENVINO_REPO}/tools/mo/requirements_kaldi.txt
          python3 -m pip install -r ${OPENVINO_REPO}/tools/mo/requirements_onnx.txt
          python3 -m pip install -r ${OPENVINO_REPO}/tools/mo/requirements_tf2.txt
          python3 -m pip install -r ${OPENVINO_REPO}/tools/mo/requirements_dev.txt

          source ${INSTALL_DIR}/setupvars.sh

          python3 -m pytest -s ${INSTALL_TEST_DIR}/mo/unit_tests \
              --junitxml=${INSTALL_TEST_DIR}/TEST-ModelOptimizer.xml

      - name: PyTorch Layer Tests
        run: |
          python3 -m pip install -r ${LAYER_TESTS_INSTALL_DIR}/requirements.txt
          export PYTHONPATH=${OPENVINO_REPO}/tools/mo/:${LAYER_TESTS_INSTALL_DIR}:$PYTHONPATH
          source ${INSTALL_DIR}/setupvars.sh

          python3 -m pytest ${LAYER_TESTS_INSTALL_DIR}/pytorch_tests -m precommit --junitxml=${INSTALL_TEST_DIR}/TEST-pytorch.xml
        env:
          TEST_DEVICE: CPU
          TEST_PRECISION: FP16

      - name: TensorFlow 1 Layer Tests - TF FE
        run: |
          python3 -m pip install -r ${LAYER_TESTS_INSTALL_DIR}/requirements.txt

          export PYTHONPATH=${OPENVINO_REPO}/tools/mo/:${LAYER_TESTS_INSTALL_DIR}:$PYTHONPATH

          source ${INSTALL_DIR}/setupvars.sh

          python3 -m pytest ${LAYER_TESTS_INSTALL_DIR}/tensorflow_tests/ --use_new_frontend -m precommit_tf_fe --junitxml=${INSTALL_TEST_DIR}/TEST-tf_fe.xml
        env:
          TEST_DEVICE: CPU
          TEST_PRECISION: FP16

      - name: TensorFlow 2 Layer Tests - TF FE
        run: |
          python3 -m pip install -r ${LAYER_TESTS_INSTALL_DIR}/requirements.txt
          export PYTHONPATH=${OPENVINO_REPO}/tools/mo/:${LAYER_TESTS_INSTALL_DIR}:$PYTHONPATH

          source ${INSTALL_DIR}/setupvars.sh

          python3 -m pytest ${LAYER_TESTS_INSTALL_DIR}/tensorflow2_keras_tests/ --use_new_frontend -m precommit_tf_fe --junitxml=${INSTALL_TEST_DIR}/TEST-tf2_fe.xml
        env:
          TEST_DEVICE: CPU
          TEST_PRECISION: FP16

      - name: JAX Layer Tests - TF FE
        run: |
          python3 -m pip install -r ${LAYER_TESTS_INSTALL_DIR}/requirements.txt
          export PYTHONPATH=${LAYER_TESTS_INSTALL_DIR}:$PYTHONPATH

          source ${INSTALL_DIR}/setupvars.sh

          python3 -m pytest ${LAYER_TESTS_INSTALL_DIR}/jax_tests/ -m precommit --junitxml=${INSTALL_TEST_DIR}/TEST-jax.xml
        env:
          TEST_DEVICE: CPU

      - name: TensorFlow Hub Tests - TF FE
        run: |
          python3 -m pip install -r ${MODEL_HUB_TESTS_INSTALL_DIR}/tf_hub_tests/requirements.txt

          export PYTHONPATH=${MODEL_HUB_TESTS_INSTALL_DIR}:$PYTHONPATH

          source ${INSTALL_DIR}/setupvars.sh

<<<<<<< HEAD
          python3 -m pytest ${MODEL_HUB_TESTS_INSTALL_DIR}/tf_hub_tests/ -m precommit --junitxml=${INSTALL_TEST_DIR}/TEST-tf_hub_tf_fe.xml
=======
          python3 -m pytest ${{ env.MODEL_HUB_TESTS_INSTALL_DIR }}/tf_hub_tests/ -m ${{ env.TYPE }} --junitxml=${{ env.INSTALL_TEST_DIR }}/TEST-tf_hub_tf_fe.xml --html TEST-tf_hub_tf_fe.html --self-contained-html
>>>>>>> bacb83f8
        env:
          TYPE: ${{ github.event_name == 'schedule' && 'nightly' || 'precommit'}}
          TEST_DEVICE: CPU

      - name: TensorFlow 1 Layer Tests - Legacy FE
        run: |
          python3 -m pip install -r ${LAYER_TESTS_INSTALL_DIR}/requirements.txt
          export PYTHONPATH=${OPENVINO_REPO}/tools/mo/:${LAYER_TESTS_INSTALL_DIR}:$PYTHONPATH
          source ${INSTALL_DIR}/setupvars.sh

          python3 -m pytest ${LAYER_TESTS_INSTALL_DIR}/tensorflow_tests/test_tf_Roll.py --ir_version=10 --junitxml=${INSTALL_TEST_DIR}/TEST-tf_Roll.xml

      - name: TensorFlow 2 Layer Tests - Legacy FE
        run: |
          python3 -m pip install -r ${LAYER_TESTS_INSTALL_DIR}/requirements.txt
          export PYTHONPATH=${OPENVINO_REPO}/tools/mo/:${LAYER_TESTS_INSTALL_DIR}:$PYTHONPATH
          source ${INSTALL_DIR}/setupvars.sh

          python3 -m pytest ${LAYER_TESTS_INSTALL_DIR}/tensorflow2_keras_tests/test_tf2_keras_activation.py \
              --ir_version=11 --junitxml=${INSTALL_TEST_DIR}/TEST-tf2_Activation.xml -k "sigmoid"
        env:
          TEST_DEVICE: CPU
          TEST_PRECISION: FP16

      - name: TensorFlow Lite Layer Tests - TFL FE
        run: |
          python3 -m pip install -r ${LAYER_TESTS_INSTALL_DIR}/requirements.txt
          export PYTHONPATH=${OPENVINO_REPO}/tools/mo/:${LAYER_TESTS_INSTALL_DIR}:$PYTHONPATH
          source ${INSTALL_DIR}/setupvars.sh

          python3 -m pytest ${LAYER_TESTS_INSTALL_DIR}/tensorflow_lite_tests/ --junitxml=${INSTALL_TEST_DIR}/TEST-tfl_fe.xml
        env:
          TEST_DEVICE: CPU
          TEST_PRECISION: FP16

      - name: MO Python API Tests
        run: |
          python3 -m pip install -r ${LAYER_TESTS_INSTALL_DIR}/requirements.txt
          export PYTHONPATH=${OPENVINO_REPO}/tools/mo/:${LAYER_TESTS_INSTALL_DIR}:$PYTHONPATH
          source ${INSTALL_DIR}/setupvars.sh

          python3 -m pytest ${LAYER_TESTS_INSTALL_DIR}/mo_python_api_tests --junitxml=${INSTALL_TEST_DIR}/TEST-test_mo_convert.xml
        env:
          TEST_DEVICE: CPU
          TEST_PRECISION: FP16

      - name: Python Frontend tests
        run: |
          python3 -m pip install -r ${LAYER_TESTS_INSTALL_DIR}/requirements.txt
          export PYTHONPATH=${OPENVINO_REPO}/tools/mo/:${LAYER_TESTS_INSTALL_DIR}:$PYTHONPATH
          source ${INSTALL_DIR}/setupvars.sh

          python3 -m pytest ${LAYER_TESTS_INSTALL_DIR}/py_frontend_tests --junitxml=${INSTALL_TEST_DIR}/TEST-test_py_fontend.xml

      - name: Conversion UT
        run: |
          # For python imports to import pybind_mock_frontend
          export PYTHONPATH=${INSTALL_TEST_DIR}:$PYTHONPATH
          source ${INSTALL_DIR}/setupvars.sh

          python3 -m pytest -s ${OPENVINO_REPO}/tools/ovc/unit_tests --junitxml=${INSTALL_TEST_DIR}/TEST-OpenVinoConversion.xml

      - name: Upload Test Results
        uses: actions/upload-artifact@v3
        if: ${{ always() }}
        with:
          name: test-results-python
          path: |
            ${{ env.INSTALL_TEST_DIR }}/TEST*.html
            ${{ env.INSTALL_TEST_DIR }}/TEST*.xml
          if-no-files-found: 'error'

  CPU_Functional_Tests:
    needs: Build
    defaults:
      run:
        shell: bash
    runs-on: aks-linux-4-cores
    container:
      image: openvino.azurecr.io/dockerhub/ubuntu:22.04
      volumes:
        - /mount/caches:/mount/caches
    env:
      INSTALL_DIR: ${{ github.workspace }}/install
      INSTALL_TEST_DIR: ${{ github.workspace }}/install/tests
      PARALLEL_TEST_SCRIPT: ${{ github.workspace }}/install/tests/functional_test_utils/run_parallel.py
      PARALLEL_TEST_CACHE: ${{ github.workspace }}/install/tests/test_cache.lst

    steps:
      - name: Create Directories
        run: mkdir -p ${INSTALL_DIR} ${INSTALL_TEST_DIR}

      - name: Install dependencies
        run: |
          apt update
          apt --assume-yes install openjdk-11-jdk libbz2-dev clang unzip libpugixml-dev libtbb-dev intel-opencl-icd ocl-icd-opencl-dev opencl-headers libsnappy-dev

      - name: Download OpenVINO package
        uses: actions/download-artifact@v3
        with:
          name: openvino_package
          path: ${{ env.INSTALL_DIR }}

      - name: Download OpenVINO tests package
        uses: actions/download-artifact@v3
        with:
          name: openvino_tests
          path: ${{ env.INSTALL_TEST_DIR }}

      - name: Extract OpenVINO packages
        run: |
          pushd ${INSTALL_DIR}
            tar -xzf openvino_package.tar.gz -C ${INSTALL_DIR} && rm openvino_package.tar.gz || exit 1
          popd
          pushd ${INSTALL_TEST_DIR}
            tar -xzf openvino_tests.tar.gz -C ${INSTALL_DIR} && rm openvino_tests.tar.gz || exit 1
          popd

      - uses: actions/setup-python@v4
        with:
          python-version: '3.11'

      - name: Install python dependencies
        run: |
          python3 -m pip install --upgrade pip
          python3 -m pip install -r ${INSTALL_TEST_DIR}/functional_test_utils/requirements.txt

      - name: Cache Tests Execution Time
        id: tests-functional-cpu-cache
        uses: actions/cache@v3
        with:
          path: ${{ env.PARALLEL_TEST_CACHE }}
          key: ${{ runner.os }}-tests-functional-cpu-cache

      - name: Intel CPU plugin func tests (parallel)
        run: |
          source ${INSTALL_DIR}/setupvars.sh
          python3 ${PARALLEL_TEST_SCRIPT} -e ${INSTALL_TEST_DIR}/ov_cpu_func_tests -c ${PARALLEL_TEST_CACHE} -w ${INSTALL_TEST_DIR} -s suite -rf 0 -- --gtest_print_time=1 --gtest_filter=*smoke*
        timeout-minutes: 25


      - name: Upload Test Results
        uses: actions/upload-artifact@v3
        if: ${{ always() }}
        with:
          name: test-results-functional-cpu
          path: |
            ${{ env.INSTALL_TEST_DIR }}/TEST*.xml
            ${{ env.INSTALL_TEST_DIR }}/logs/failed/*.log
            ${{ env.INSTALL_TEST_DIR }}/logs/crashed/*.log
            ${{ env.INSTALL_TEST_DIR }}/logs/hanged/*.log
            ${{ env.INSTALL_TEST_DIR }}/logs/interapted/*.log
            ${{ env.INSTALL_TEST_DIR }}/logs/disabled_tests.log
          if-no-files-found: 'error'<|MERGE_RESOLUTION|>--- conflicted
+++ resolved
@@ -151,22 +151,9 @@
       #       ${{ github.job }}-linux
 
       - name: Setup ccache
-<<<<<<< HEAD
         run: |
           mkdir -p $CCACHE_DIR
           echo "this is from pipeline" >> $CCACHE_DIR/testfile
-=======
-        uses: hendrikmuhs/ccache-action@v1.2
-        with:
-          max-size: "2000M"
-          # Should save cache only if run in the master branch of the base repo
-          # github.ref_name is 'ref/PR_#' in case of the PR, and 'branch_name' when executed on push
-          save: ${{ github.ref_name == 'master' && 'true' || 'false'  }}
-          verbose: 2
-          key: linux-ubuntu
-          restore-keys: |
-            linux-ubuntu
->>>>>>> bacb83f8
 
       - name: Get tools versions
         run: |
@@ -722,11 +709,8 @@
 
           source ${INSTALL_DIR}/setupvars.sh
 
-<<<<<<< HEAD
-          python3 -m pytest ${MODEL_HUB_TESTS_INSTALL_DIR}/tf_hub_tests/ -m precommit --junitxml=${INSTALL_TEST_DIR}/TEST-tf_hub_tf_fe.xml
-=======
-          python3 -m pytest ${{ env.MODEL_HUB_TESTS_INSTALL_DIR }}/tf_hub_tests/ -m ${{ env.TYPE }} --junitxml=${{ env.INSTALL_TEST_DIR }}/TEST-tf_hub_tf_fe.xml --html TEST-tf_hub_tf_fe.html --self-contained-html
->>>>>>> bacb83f8
+          python3 -m pytest ${MODEL_HUB_TESTS_INSTALL_DIR}/tf_hub_tests/ -m ${{ env.TYPE }} --junitxml=${INSTALL_TEST_DIR}/TEST-tf_hub_tf_fe.xml --html TEST-tf_hub_tf_fe.html --self-contained-html
+
         env:
           TYPE: ${{ github.event_name == 'schedule' && 'nightly' || 'precommit'}}
           TEST_DEVICE: CPU
