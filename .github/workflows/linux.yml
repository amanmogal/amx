name: Linux (Ubuntu 20.04, Python 3.11)
on:
  schedule:
    # at 00:00 on Wednesday and Saturday
    - cron: '0 0 * * 3,6'
  workflow_dispatch:
  pull_request:
  push:
    branches:
      - master
      - 'releases/**'

concurrency:
  # github.ref is not unique in post-commit
  group: ${{ github.event_name == 'push' && github.run_id || github.ref }}-linux
  cancel-in-progress: true

env:
  PIP_CACHE_PATH: /mount/caches/pip/linux
  PYTHON_VERSION: '3.11'

jobs:
  Smart_CI:
    runs-on: ubuntu-latest
    outputs:
      affected_components: "${{ steps.smart_ci.outputs.affected_components }}"
      skip_workflow: "${{ steps.smart_ci.outputs.skip_workflow }}"
    steps:
      - name: checkout action
        uses: actions/checkout@v4
        with:
          sparse-checkout: .github/actions/smart-ci

      - name: Get affected components
        id: smart_ci
        uses: ./.github/actions/smart-ci
        with:
          repository: ${{ github.repository }}
          pr: ${{ github.event.number }}
          commit_sha: ${{ github.sha }}
          component_pattern: "category: (.*)"
          repo_token: ${{ secrets.GITHUB_TOKEN }}
          skip_when_only_listed_labels_set: 'docs'
          skip_when_only_listed_files_changed: '*.md,*.rst,*.png,*.jpg,*.svg'

  Build:
    needs: Smart_CI
    timeout-minutes: 150
    defaults:
      run:
        shell: bash
    runs-on: aks-linux-16-cores-32gb
    container:
      image: openvinogithubactions.azurecr.io/dockerhub/ubuntu:20.04
      volumes:
        - /mount:/mount
      options: -e SCCACHE_AZURE_BLOB_CONTAINER -e SCCACHE_AZURE_CONNECTION_STRING
    env:
      DEBIAN_FRONTEND: noninteractive # to prevent apt-get from waiting user input
      CMAKE_BUILD_TYPE: 'Release'
      CMAKE_GENERATOR: 'Ninja Multi-Config'
      CMAKE_CXX_COMPILER_LAUNCHER: sccache
      CMAKE_C_COMPILER_LAUNCHER: sccache
      GITHUB_WORKSPACE: '/__w/openvino/openvino'
      OPENVINO_REPO: /__w/openvino/openvino/openvino
      OPENVINO_CONTRIB_REPO: /__w/openvino/openvino/openvino_contrib
      INSTALL_DIR: /__w/openvino/openvino/openvino_install
      INSTALL_TEST_DIR: /__w/openvino/openvino/tests_install
      DEVELOPER_PACKAGE_DIR: /__w/openvino/openvino/developer_package_install
      BUILD_DIR: /__w/openvino/openvino/openvino_build
      SCCACHE_AZURE_KEY_PREFIX: ubuntu20_x86_64_Release
      ONNX_RUNTIME_UTILS: /__w/openvino/openvino/openvino/.ci/azure/ci_utils/onnxruntime
    if: "!needs.smart_ci.outputs.skip_workflow"

    steps:
      - name: Install git
        run: |
          apt-get update
          apt-get install --assume-yes --no-install-recommends git ca-certificates

      - name: Clone OpenVINO
        uses: actions/checkout@v4
        with:
          path: ${{ env.OPENVINO_REPO }}
          submodules: 'true'

      - name: Clone OpenVINO Contrib
        uses: actions/checkout@v4
        with:
          repository: 'openvinotoolkit/openvino_contrib'
          path: ${{ env.OPENVINO_CONTRIB_REPO }}
          submodules: 'true'
          ref: 'master'

      #
      # Print system info
      #

      - name: System info
        uses: ./openvino/.github/actions/system_info

      #
      # Dependencies
      #

      - name: Install build dependencies
        run: |
          bash ${OPENVINO_REPO}/install_build_dependencies.sh
          # default-jdk - Java API
          apt install --assume-yes --no-install-recommends default-jdk

      - name: Install sccache
        uses: mozilla-actions/sccache-action@v0.0.3
        with:
          version: "v0.5.4"

      - name: Setup Python ${{ env.PYTHON_VERSION }}
        uses: ./openvino/.github/actions/setup_python
        with:
          version: ${{ env.PYTHON_VERSION }}
          pip-cache-path: ${{ env.PIP_CACHE_PATH }}
          should-setup-pip-paths: 'true'
          self-hosted-runner: 'true'
          show-cache-info: 'true'

      - name: Install python dependencies
        run: |
          # For Python API: build and wheel packaging
          python3 -m pip install -r ${OPENVINO_REPO}/src/bindings/python/wheel/requirements-dev.txt

          # For running ONNX frontend unit tests
          python3 -m pip install --force-reinstall -r ${OPENVINO_REPO}/src/frontends/onnx/tests/requirements.txt

          # For running TensorFlow frontend unit tests
          python3 -m pip install -r ${OPENVINO_REPO}/src/frontends/tensorflow/tests/requirements.txt

          # For running TensorFlow Lite frontend unit tests
          python3 -m pip install -r ${OPENVINO_REPO}/src/frontends/tensorflow_lite/tests/requirements.txt

          # For running Paddle frontend unit tests
          python3 -m pip install -r ${OPENVINO_REPO}/src/frontends/paddle/tests/requirements.txt

      #
      # Build
      #

      - name: CMake configure - OpenVINO
        run: |
          cmake \
            -G "${{ env.CMAKE_GENERATOR }}" \
            -DENABLE_CPPLINT=OFF \
            -DENABLE_NCC_STYLE=OFF \
            -DENABLE_TESTS=ON \
            -DENABLE_STRICT_DEPENDENCIES=OFF \
            -DENABLE_SYSTEM_TBB=ON \
            -DENABLE_SYSTEM_OPENCL=ON \
            -DCMAKE_VERBOSE_MAKEFILE=ON \
            -DCPACK_GENERATOR=TGZ \
            -DCMAKE_COMPILE_WARNING_AS_ERROR=ON \
            -DCMAKE_CXX_COMPILER_LAUNCHER=${{ env.CMAKE_CXX_COMPILER_LAUNCHER }} \
            -DCMAKE_C_COMPILER_LAUNCHER=${{ env.CMAKE_C_COMPILER_LAUNCHER }} \
            -S ${OPENVINO_REPO} \
            -B ${BUILD_DIR}

      - name: Clean sccache stats
        run: ${SCCACHE_PATH} --zero-stats

      - name: Cmake build - OpenVINO
        run: cmake --build ${BUILD_DIR} --parallel --config ${{ env.CMAKE_BUILD_TYPE }}

      - name: Show sccache stats
        run: ${SCCACHE_PATH} --show-stats

      - name: Cmake install - OpenVINO
        run: |
          cmake -DCMAKE_INSTALL_PREFIX=${INSTALL_DIR} -P ${BUILD_DIR}/cmake_install.cmake
          cmake -DCMAKE_INSTALL_PREFIX=${INSTALL_TEST_DIR} -DCOMPONENT=tests -P ${BUILD_DIR}/cmake_install.cmake
          cmake -DCMAKE_INSTALL_PREFIX=${DEVELOPER_PACKAGE_DIR} -DCOMPONENT=developer_package -P ${BUILD_DIR}/cmake_install.cmake
          cmake -DCMAKE_INSTALL_PREFIX=${INSTALL_DIR} -DCOMPONENT=python_wheels -P ${BUILD_DIR}/cmake_install.cmake

      - name: Pack Artifacts
        run: |

          # Add the ONNX Runtime version and skip tests list to the archive to use in the ONNX Runtime Job
          # w/o the need to checkout repository

          cp -R ${ONNX_RUNTIME_UTILS} ${INSTALL_DIR}

          pushd ${INSTALL_DIR}
            tar -czvf ${BUILD_DIR}/openvino_package.tar.gz *
          popd

          pushd ${DEVELOPER_PACKAGE_DIR}
            tar -czvf ${BUILD_DIR}/openvino_developer_package.tar.gz *
          popd

          pushd ${INSTALL_TEST_DIR}
            tar -czvf ${BUILD_DIR}/openvino_tests.tar.gz *
          popd

      - name: Build Debian packages
        run: |
          /usr/bin/python3.8 -m pip install -U pip
          /usr/bin/python3.8 -m pip install -r ${OPENVINO_REPO}/src/bindings/python/wheel/requirements-dev.txt
          cmake -UPYTHON* \
                -DENABLE_PYTHON_PACKAGING=ON \
                -DENABLE_TESTS=OFF \
                -DPython3_EXECUTABLE=/usr/bin/python3.8 \
                -DCPACK_GENERATOR=DEB \
                ${BUILD_DIR}
          cmake --build ${BUILD_DIR} --parallel --config ${{ env.CMAKE_BUILD_TYPE }} --target package

      - name: Cmake & Build - OpenVINO Contrib
        run: |
          cmake \
            -DBUILD_nvidia_plugin=OFF \
            -DCUSTOM_OPERATIONS="calculate_grid;complex_mul;fft;grid_sample;sparse_conv;sparse_conv_transpose" \
            -DOPENVINO_EXTRA_MODULES=${OPENVINO_CONTRIB_REPO}/modules \
            -S ${OPENVINO_REPO} \
            -B ${BUILD_DIR}
          cmake --build ${BUILD_DIR} --parallel --config ${{ env.CMAKE_BUILD_TYPE }}

      #
      # Upload build artifacts
      #

      - name: Upload openvino package
        if: ${{ always() }}
        uses: actions/upload-artifact@v4
        with:
          name: openvino_package
          path: ${{ env.BUILD_DIR }}/openvino_package.tar.gz
          if-no-files-found: 'error'

      - name: Upload openvino developer package
        if: ${{ always() }}
        uses: actions/upload-artifact@v4
        with:
          name: openvino_developer_package
          path: ${{ env.BUILD_DIR }}/openvino_developer_package.tar.gz
          if-no-files-found: 'error'

      - name: Upload openvino debian packages
        if: ${{ always() }}
        uses: actions/upload-artifact@v4
        with:
          name: openvino_debian_packages
          path: ${{ env.BUILD_DIR }}/*.deb
          if-no-files-found: 'error'

      - name: Upload openvino tests package
        if: ${{ always() }}
        uses: actions/upload-artifact@v4
        with:
          name: openvino_tests
          path: ${{ env.BUILD_DIR }}/openvino_tests.tar.gz
          if-no-files-found: 'error'

  Debian_Packages:
    name: Debian Packages
    needs: Build
    uses: ./.github/workflows/job_debian_packages.yml
    with:
      runner: 'aks-linux-4-cores-16gb'
      image: 'openvinogithubactions.azurecr.io/dockerhub/ubuntu:20.04'

  Samples:
    needs: [ Build, Smart_CI ]
    if: fromJSON(needs.smart_ci.outputs.affected_components).samples
    uses: ./.github/workflows/job_samples_tests.yml
    with:
      runner: 'aks-linux-4-cores-16gb'
      image: 'openvinogithubactions.azurecr.io/dockerhub/ubuntu:20.04'
      affected-components: ${{ needs.smart_ci.outputs.affected_components }}

  Conformance:
    needs: [ Build, Smart_CI ]
    timeout-minutes: ${{ matrix.TEST_TYPE == 'API' && 5 || 15 }}
    defaults:
      run:
        shell: bash
    runs-on: ubuntu-20.04-8-cores
    strategy:
      max-parallel: 2
      fail-fast: false
      matrix:
        include:
          # 'OP' for Opset, 'API' for API
          - TEST_TYPE: 'OP'
          - TEST_TYPE: 'API'
    env:
      INSTALL_DIR: ${{ github.workspace }}/install
      INSTALL_TEST_DIR: ${{ github.workspace }}/install/tests
      CONFORMANCE_TOOLS_DIR: ${{ github.workspace }}/install/tests/functional_test_utils/layer_tests_summary
      CONFORMANCE_ARTIFACTS_DIR: ${{ github.workspace }}/install/conformance_artifacts
      TEST_DEVICE: 'CPU'
    if: fromJSON(needs.smart_ci.outputs.affected_components).CPU.test

    steps:
      - name: Create Directories
        run: |
          mkdir -p ${CONFORMANCE_ARTIFACTS_DIR}

      #
      # Dependencies
      #

      - name: Download OpenVINO package
        uses: actions/download-artifact@v4
        with:
          name: openvino_package
          path: ${{ env.INSTALL_DIR }}

      - name: Download OpenVINO tests package
        uses: actions/download-artifact@v4
        with:
          name: openvino_tests
          path: ${{ env.INSTALL_TEST_DIR }}

      - name: Extract OpenVINO packages
        run: |
          pushd ${INSTALL_DIR}
            tar -xzf openvino_package.tar.gz -C ${INSTALL_DIR}
          popd
          pushd ${INSTALL_TEST_DIR}
            tar -xzf openvino_tests.tar.gz -C ${INSTALL_DIR}
          popd

      - name: Fetch setup_python action
        uses: actions/checkout@v4
        with:
          sparse-checkout: |
            .github/actions/setup_python/action.yml
          sparse-checkout-cone-mode: false
          path: 'openvino'

      - name: Setup Python ${{ env.PYTHON_VERSION }}
        uses: ./openvino/.github/actions/setup_python
        with:
          version: ${{ env.PYTHON_VERSION }}
          should-setup-pip-paths: 'false'
          self-hosted-runner: 'false'

      - name: Install Dependencies
        run: |
          sudo -E ${INSTALL_DIR}/install_dependencies/install_openvino_dependencies.sh -c=core -y

          python3 -m pip install -r ${CONFORMANCE_TOOLS_DIR}/requirements.txt

      #
      # Tests
      #

      - name: Conformance Tests
        run: |
          source ${INSTALL_DIR}/setupvars.sh

          python3 ${CONFORMANCE_TOOLS_DIR}/run_conformance.py -ov=${INSTALL_DIR}/tests \
            -d=${TEST_DEVICE} \
            -t=${{ matrix.TEST_TYPE }} \
            -w=${CONFORMANCE_ARTIFACTS_DIR} \
            -f=${CONFORMANCE_TOOLS_DIR}/skip_configs/${TEST_DEVICE}/expected_failures_${{ matrix.TEST_TYPE }}.csv

      - name: Pack Conformance Artifacts
        if: ${{ always() }}
        run: |
          pushd ${CONFORMANCE_ARTIFACTS_DIR}
            tar -czvf ${CONFORMANCE_ARTIFACTS_DIR}/conformance_artifacts.tar.gz *
          popd

      - name: Upload Conformance Artifacts
        if: ${{ always() }}
        uses: actions/upload-artifact@v4
        with:
          name: conformance_artifacts_${{ matrix.TEST_TYPE }}-${{ env.TEST_DEVICE }}
          path: ${{ env.CONFORMANCE_ARTIFACTS_DIR }}/conformance_artifacts.tar.gz
          if-no-files-found: 'error'

  ONNX_Runtime:
    name: ONNX Runtime Integration
    if: fromJSON(needs.smart_ci.outputs.affected_components).ONNX_RT
    needs: [ Build, Smart_CI ]
    uses: ./.github/workflows/job_onnx_runtime.yml
    with:
      runner: 'aks-linux-16-cores-32gb'
      container: '{"image": "openvinogithubactions.azurecr.io/dockerhub/ubuntu:20.04", "volumes": ["/mount:/mount"], "options": "-e SCCACHE_AZURE_BLOB_CONTAINER -e SCCACHE_AZURE_CONNECTION_STRING"}'
      sccache-azure-key-prefix: 'ubuntu20_x86_64_onnxruntime'

  ONNX_Models:
    name: ONNX Models Tests
    if: fromJSON(needs.smart_ci.outputs.affected_components).Python_API.test ||
        fromJSON(needs.smart_ci.outputs.affected_components).ONNX_FE.test
    needs: [ Build, Smart_CI ]
    uses: ./.github/workflows/job_onnx_models_tests.yml
    with:
      runner: 'aks-linux-16-cores-32gb'
      container: '{"image": "openvinogithubactions.azurecr.io/dockerhub/ubuntu:20.04", "volumes": ["/mount:/mount"]}'

  CXX_Unit_Tests:
    name: C++ unit tests
    needs: [ Build, Smart_CI ]
    uses: ./.github/workflows/job_cxx_unit_tests.yml
    with:
      runner: 'aks-linux-4-cores-16gb'
      image: 'openvinogithubactions.azurecr.io/dockerhub/ubuntu:20.04'
      affected-components: ${{ needs.smart_ci.outputs.affected_components }}

<<<<<<< HEAD
      - name: Template plugin func tests
        if: fromJSON(needs.smart_ci.outputs.affected_components).TEMPLATE.test
        run: |
          source ${INSTALL_DIR}/setupvars.sh
          ${INSTALL_TEST_DIR}/ov_template_func_tests --gtest_print_time=1 \
                --gtest_filter=*smoke* \
                --gtest_output=xml:${INSTALL_TEST_DIR}/TEST-TemplateFuncTests.xml

      - name: Inference Engine C API tests
        if: fromJSON(needs.smart_ci.outputs.affected_components).C_API.test
        run: |
          source ${INSTALL_DIR}/setupvars.sh
          ${INSTALL_TEST_DIR}/InferenceEngineCAPITests --gtest_print_time=1 \
                --gtest_output=xml:${INSTALL_TEST_DIR}/TEST-InferenceEngineCAPITests.xml

      - name: OpenVINO C API tests
        if: fromJSON(needs.smart_ci.outputs.affected_components).C_API.test
        run: |
          source ${INSTALL_DIR}/setupvars.sh
          ${INSTALL_TEST_DIR}/ov_capi_test --gtest_print_time=1 \
                --gtest_output=xml:${INSTALL_TEST_DIR}/TEST-OpenVINOCAPITests.xml

      - name: AutoBatch unit tests
        if: fromJSON(needs.smart_ci.outputs.affected_components).AUTO_BATCH.test
        run: |
          source ${INSTALL_DIR}/setupvars.sh
          ${INSTALL_TEST_DIR}/ov_auto_batch_unit_tests --gtest_output=xml:${INSTALL_TEST_DIR}/TEST-ov_auto_batch_unit_tests.xml

      - name: AutoBatch func tests
        if: fromJSON(needs.smart_ci.outputs.affected_components).AUTO_BATCH.test
        run: |
          source ${INSTALL_DIR}/setupvars.sh
          ${INSTALL_TEST_DIR}/ov_auto_batch_func_tests --gtest_output=xml:${INSTALL_TEST_DIR}/TEST-ov_auto_batch_func_tests.xml

      - name: Proxy Plugin func tests
        if: fromJSON(needs.smart_ci.outputs.affected_components).PROXY.test
        run: |
          source ${INSTALL_DIR}/setupvars.sh
          ${INSTALL_TEST_DIR}/ov_proxy_plugin_tests --gtest_print_time=1 --gtest_output=xml:${INSTALL_TEST_DIR}/TEST-OVProxyTests.xml

      - name: Hetero unit tests
        if: fromJSON(needs.smart_ci.outputs.affected_components).HETERO.test
        run: |
          source ${{ env.INSTALL_DIR }}/setupvars.sh
          ${{ env.INSTALL_TEST_DIR }}/ov_hetero_unit_tests --gtest_print_time=1 --gtest_output=xml:${{ env.INSTALL_TEST_DIR }}/TEST-OVHeteroUnitTests.xml

      - name: Hetero func tests
        if: fromJSON(needs.smart_ci.outputs.affected_components).HETERO.test
        run: |
          source ${INSTALL_DIR}/setupvars.sh
          ${INSTALL_TEST_DIR}/ov_hetero_func_tests --gtest_print_time=1 --gtest_output=xml:${INSTALL_TEST_DIR}/TEST-OVHeteroFuncTests.xml

      - name: Upload Test Results
        uses: actions/upload-artifact@v3
        if: ${{ !cancelled() }}
        with:
          name: test-results-cpp
          path: ${{ env.INSTALL_TEST_DIR }}/TEST*.xml
          if-no-files-found: 'warn'

  Python_Unit_Tests:
    name: Python unit tests
    needs: [Build, Smart_CI]
    timeout-minutes: 40
    defaults:
      run:
        shell: bash
    runs-on: aks-linux-4-cores-16gb
    container:
      image: openvinogithubactions.azurecr.io/dockerhub/ubuntu:20.04
      volumes:
        - /mount/caches:/mount/caches
    env:
      OPENVINO_REPO: /__w/openvino/openvino/openvino
      INSTALL_DIR: /__w/openvino/openvino/install
      INSTALL_TEST_DIR: /__w/openvino/openvino/install/tests
      LAYER_TESTS_INSTALL_DIR: /__w/openvino/openvino/install/tests/layer_tests

    steps:
      #
      # Initialize OpenVINO
      #
      - name: Download OpenVINO package
        uses: actions/download-artifact@v3
        with:
          name: openvino_package
          path: ${{ env.INSTALL_DIR }}

      - name: Download OpenVINO tests package
        uses: actions/download-artifact@v3
        with:
          name: openvino_tests
          path: ${{ env.INSTALL_TEST_DIR }}

      - name: Extract OpenVINO packages
        run: |
          pushd ${INSTALL_DIR}
            tar -xzf openvino_package.tar.gz -C ${INSTALL_DIR}
          popd

          pushd ${INSTALL_TEST_DIR}
            tar -xzf openvino_tests.tar.gz -C ${INSTALL_DIR}
          popd

      - name: Fetch setup_python action
        uses: actions/checkout@v4
        with:
          sparse-checkout: |
            .github/actions/setup_python/action.yml
          sparse-checkout-cone-mode: false
          path: ${{ env.OPENVINO_REPO }}

      - name: Setup Python ${{ env.PYTHON_VERSION }}
        uses: ./openvino/.github/actions/setup_python
        with:
          version: ${{ env.PYTHON_VERSION }}
          pip-cache-path: ${{ env.PIP_CACHE_PATH }}
          should-setup-pip-paths: 'true'

      - name: Install OpenVINO dependencies
        run: ${INSTALL_DIR}/install_dependencies/install_openvino_dependencies.sh -c=core -y

      - name: Install OpenVINO Python wheels
        run: |
          # Install the core OV wheel
          python3 -m pip install ${INSTALL_DIR}/tools/openvino-*.whl

          # Find and install OV dev wheel
          pushd ${INSTALL_DIR}/tools
            ov_dev_wheel_name=$(find . -name 'openvino_dev*.whl')
            python3 -m pip install $ov_dev_wheel_name[mxnet,caffe,kaldi,onnx,tensorflow2,pytorch]
          popd

      - name: Install Python API tests dependencies
        run: |
          # To enable pytest parallel features
          python3 -m pip install pytest-xdist[psutil]
          # For torchvision to OpenVINO preprocessing converter
          python3 -m pip install -r ${INSTALL_TEST_DIR}/python/preprocess/torchvision/requirements.txt

          # TODO: replace with Python API tests requirements
          python3 -m pip install -r ${INSTALL_TEST_DIR}/mo/requirements_dev.txt

      #
      # Tests
      #

      - name: Python API 2.0 Tests
        #if: fromJSON(needs.smart_ci.outputs.affected_components).Python_API.test
        run: |
          # for 'template' extension
          export LD_LIBRARY_PATH=${INSTALL_TEST_DIR}:$LD_LIBRARY_PATH
          python3 -m pytest -sv ${INSTALL_TEST_DIR}/pyopenvino \
            --junitxml=${INSTALL_TEST_DIR}/TEST-Pyngraph.xml \
            --ignore=${INSTALL_TEST_DIR}/pyopenvino/tests/test_utils/test_utils.py

      - name: Model Optimizer unit tests
        if: fromJSON(needs.smart_ci.outputs.affected_components).MO.test
        run: |
          # required for MxNet
          apt-get install -y libgomp1 libquadmath0

          python3 -m pytest -s ${INSTALL_TEST_DIR}/mo/unit_tests \
              --junitxml=${INSTALL_TEST_DIR}/TEST-ModelOptimizer.xml

      - name: Python ONNX operators tests
        if: fromJSON(needs.smart_ci.outputs.affected_components).Python_API.test ||
            fromJSON(needs.smart_ci.outputs.affected_components).ONNX_FE.test
        run: |
          # Skip test_onnx/test_zoo_models and test_onnx/test_backend due to long execution time - ONNX Model Zoo tests are run separately
          python3 -m pytest -sv ${INSTALL_TEST_DIR}/onnx -k 'not cuda' \
            --junitxml=${INSTALL_TEST_DIR}/TEST-onnx_frontend.xml \
            --ignore=${INSTALL_TEST_DIR}/onnx/test_python/test_zoo_models.py

      - name: OVC unit tests
        if: fromJSON(needs.smart_ci.outputs.affected_components).MO.test
        run: python3 -m pytest -s ${INSTALL_TEST_DIR}/ovc/unit_tests --junitxml=${INSTALL_TEST_DIR}/TEST-OpenVinoConversion.xml

      - name: Install Python Layer tests dependencies
        run: |
          # layer test requirements
          python3 -m pip install -r ${LAYER_TESTS_INSTALL_DIR}/requirements.txt

      - name: MO Python API Tests
        if: fromJSON(needs.smart_ci.outputs.affected_components).MO.test
        run: |
          # Import 'test_utils' installed in '<package_test>/tests/python/openvino'
          export LD_LIBRARY_PATH=${PIP_INSTALL_PATH}/openvino/libs:$LD_LIBRARY_PATH
          export PYTHONPATH=${INSTALL_TEST_DIR}/python
          python3 -m pytest ${LAYER_TESTS_INSTALL_DIR}/mo_python_api_tests --junitxml=${INSTALL_TEST_DIR}/TEST-test_mo_convert.xml
        env:
          TEST_DEVICE: CPU
          TEST_PRECISION: FP16

      - name: OVC Python API Tests
        if: fromJSON(needs.smart_ci.outputs.affected_components).MO.test
        run: |
          # Import 'test_utils' installed in '<package_test>/tests/python/openvino'
          export PYTHONPATH=${INSTALL_TEST_DIR}/python
          export LD_LIBRARY_PATH=${PIP_INSTALL_PATH}/openvino/libs:$LD_LIBRARY_PATH
          python3 -m pytest ${LAYER_TESTS_INSTALL_DIR}/ovc_python_api_tests --junitxml=${INSTALL_TEST_DIR}/TEST-test_ovc_convert.xml
        env:
          TEST_DEVICE: CPU
          TEST_PRECISION: FP16

      - name: Python Frontend tests
        if: fromJSON(needs.smart_ci.outputs.affected_components).PyTorch_FE.test ||
            fromJSON(needs.smart_ci.outputs.affected_components).PDPD_FE.test
        run: |
          # to allow 'libtest_builtin_extensions.so' to find 'libopenvino_onnx_frontend.so'
          export LD_LIBRARY_PATH=${PIP_INSTALL_PATH}/openvino/libs:$LD_LIBRARY_PATH
          python3 -m pytest ${LAYER_TESTS_INSTALL_DIR}/py_frontend_tests --junitxml=${INSTALL_TEST_DIR}/TEST-test_py_fontend.xml

      - name: PyTorch Layer Tests
        if: fromJSON(needs.smart_ci.outputs.affected_components).PyTorch_FE.test
        run: python3 -m pytest ${LAYER_TESTS_INSTALL_DIR}/pytorch_tests -n logical -m precommit --junitxml=${INSTALL_TEST_DIR}/TEST-pytorch.xml
        env:
          TEST_DEVICE: CPU
          TEST_PRECISION: FP32

      - name: PyTorch torch.compile TORCHFX Layer Tests
        if: fromJSON(needs.smart_ci.outputs.affected_components).PyTorch_FE.test
        run: |
          python3 -m pytest ${LAYER_TESTS_INSTALL_DIR}/pytorch_tests -m precommit_fx_backend --junitxml=${INSTALL_TEST_DIR}/TEST-pytorch.xml
        env:
          TEST_DEVICE: CPU
          TEST_PRECISION: FP32
          PYTORCH_TRACING_MODE: TORCHFX

      - name: PyTorch torch.compile TORCHSCRIPT Layer Tests
        if: fromJSON(needs.smart_ci.outputs.affected_components).PyTorch_FE.test
        run: |
          python3 -m pytest ${LAYER_TESTS_INSTALL_DIR}/pytorch_tests -m precommit_ts_backend --junitxml=${INSTALL_TEST_DIR}/TEST-pytorch.xml
        env:
          TEST_DEVICE: CPU
          TEST_PRECISION: FP32
          PYTORCH_TRACING_MODE: TORCHSCRIPT

      - name: ONNX Layer Tests
        if: fromJSON(needs.smart_ci.outputs.affected_components).ONNX_FE.test
        run: |
          # requires 'unit_tests' from 'tools/mo'
          export PYTHONPATH=${INSTALL_TEST_DIR}/mo:$PYTHONPATH
          python3 -m pytest ${LAYER_TESTS_INSTALL_DIR}/onnx_tests -m "not launch_only_if_manually_specified and precommit" --junitxml=${INSTALL_TEST_DIR}/TEST-onnx.xml
        env:
          TEST_DEVICE: CPU
          TEST_PRECISION: FP16

      - name: TensorFlow 1 Layer Tests - TF FE
        if: fromJSON(needs.smart_ci.outputs.affected_components).TF_FE.test
        run: |
          # requires 'unit_tests' from 'mo'
          export PYTHONPATH=${INSTALL_TEST_DIR}/mo
          python3 -m pytest ${LAYER_TESTS_INSTALL_DIR}/tensorflow_tests/ --use_new_frontend -m precommit_tf_fe --junitxml=${INSTALL_TEST_DIR}/TEST-tf_fe.xml
        env:
          TEST_DEVICE: CPU
          TEST_PRECISION: FP16

      - name: TensorFlow 2 Layer Tests - TF FE
        if: fromJSON(needs.smart_ci.outputs.affected_components).TF_FE.test
        run: |
          # requires 'unit_tests' from 'mo'
          export PYTHONPATH=${INSTALL_TEST_DIR}/mo
          python3 -m pytest ${LAYER_TESTS_INSTALL_DIR}/tensorflow2_keras_tests/ --use_new_frontend -m precommit_tf_fe --junitxml=${INSTALL_TEST_DIR}/TEST-tf2_fe.xml
        env:
          TEST_DEVICE: CPU
          TEST_PRECISION: FP16

      - name: JAX Layer Tests - TF FE
        if: fromJSON(needs.smart_ci.outputs.affected_components).TF_FE.test
        run: python3 -m pytest ${LAYER_TESTS_INSTALL_DIR}/jax_tests/ -m precommit --junitxml=${INSTALL_TEST_DIR}/TEST-jax.xml
        env:
          TEST_DEVICE: CPU

      - name: TensorFlow 1 Layer Tests - Legacy FE
        if: fromJSON(needs.smart_ci.outputs.affected_components).TF_FE.test
        run: python3 -m pytest ${LAYER_TESTS_INSTALL_DIR}/tensorflow_tests/test_tf_Roll.py --ir_version=10 --junitxml=${INSTALL_TEST_DIR}/TEST-tf_Roll.xml

      - name: TensorFlow 2 Layer Tests - Legacy FE
        if: fromJSON(needs.smart_ci.outputs.affected_components).TF_FE.test
        run: python3 -m pytest ${LAYER_TESTS_INSTALL_DIR}/tensorflow2_keras_tests/test_tf2_keras_activation.py --ir_version=11 -k "sigmoid" --junitxml=${INSTALL_TEST_DIR}/TEST-tf2_Activation.xml
        env:
          TEST_DEVICE: CPU
          TEST_PRECISION: FP16

      - name: TensorFlow Lite Layer Tests - TFL FE
        if: fromJSON(needs.smart_ci.outputs.affected_components).TFL_FE.test
        run: python3 -m pytest ${LAYER_TESTS_INSTALL_DIR}/tensorflow_lite_tests/ --junitxml=${INSTALL_TEST_DIR}/TEST-tfl_fe.xml
        env:
          TEST_DEVICE: CPU
          TEST_PRECISION: FP16

      - name: Clone API snippets
        uses: actions/checkout@v4
        with:
          sparse-checkout: openvino/docs/snippets
          path: ${{ env.OPENVINO_REPO }}
          submodules: 'false'

      - name: Docs Python snippets
        run: |
          # to find 'snippets' module in docs
          export PYTHONPATH=${OPENVINO_REPO}/docs
          # for 'template' extension
          export LD_LIBRARY_PATH=${INSTALL_TEST_DIR}:$LD_LIBRARY_PATH
          python3 ${OPENVINO_REPO}/docs/snippets/main.py

      - name: Upload Test Results
        uses: actions/upload-artifact@v3
        if: ${{ !cancelled() }}
        with:
          name: test-results-python
          path: |
            ${{ env.INSTALL_TEST_DIR }}/TEST*.html
            ${{ env.INSTALL_TEST_DIR }}/TEST*.xml
          if-no-files-found: 'warn'
=======
  Python_Unit_Tests:
    name: Python unit tests
    needs: [ Build, Smart_CI ]
    uses: ./.github/workflows/job_python_unit_tests.yml
    with:
      runner: 'aks-linux-4-cores-16gb'
      container: '{"image": "openvinogithubactions.azurecr.io/dockerhub/ubuntu:20.04", "volumes": ["/mount:/mount"]}'
      affected-components: ${{ needs.smart_ci.outputs.affected_components }}
>>>>>>> 554e7d67

  CPU_Functional_Tests:
    name: CPU functional tests
    if: fromJSON(needs.smart_ci.outputs.affected_components).CPU.test
    needs: [ Build, Smart_CI ]
    uses: ./.github/workflows/job_cpu_functional_tests.yml
    with:
      runner: 'aks-linux-8-cores-32gb'
      image: 'openvinogithubactions.azurecr.io/dockerhub/ubuntu:20.04'

  # TODO: Switch back to self-hosted runners
  # container:
  #   image: openvinogithubactions.azurecr.io/dockerhub/ubuntu:20.04
  #   volumes:
  #     - /mount:/mount
  TensorFlow_Hub_Models_Tests:
    name: TensorFlow Hub Models tests
    if: fromJSON(needs.smart_ci.outputs.affected_components).TF_FE.test ||
        fromJSON(needs.smart_ci.outputs.affected_components).TFL_FE.test
    needs: [ Build, Smart_CI ]
    uses: ./.github/workflows/job_tensorflow_hub_models_tests.yml
    with:
      runner: ${{ github.event_name == 'schedule' && 'ubuntu-20.04-16-cores' || 'ubuntu-20.04-8-cores' }}
      event: ${{ github.event_name }}

  # TODO: Switch back to self-hosted runners
  # container:
  #   image: openvinogithubactions.azurecr.io/dockerhub/ubuntu:20.04
  #   volumes:
  #     - /mount:/mount
  PyTorch_Models_Tests:
    name: PyTorch Models tests
    if: fromJSON(needs.smart_ci.outputs.affected_components).PyTorch_FE.test
    needs: [ Build, Smart_CI ]
    uses: ./.github/workflows/job_pytorch_models_tests.yml
    with:
      runner: ${{ github.event_name == 'schedule' && 'ubuntu-20.04-16-cores' || 'ubuntu-20.04-8-cores' }}
      event: ${{ github.event_name }}

  NVIDIA_Plugin:
    name: NVIDIA plugin
    needs: [ Build, Smart_CI ]
    timeout-minutes: 15
    defaults:
      run:
        shell: bash
    runs-on: aks-linux-16-cores-32gb
    container:
      image: openvinogithubactions.azurecr.io/dockerhub/nvidia/cuda:11.8.0-runtime-ubuntu20.04
      volumes:
        - /mount:/mount
      options: -e SCCACHE_AZURE_BLOB_CONTAINER -e SCCACHE_AZURE_CONNECTION_STRING
    env:
      CMAKE_BUILD_TYPE: 'Release'
      CMAKE_GENERATOR: 'Ninja Multi-Config'
      CMAKE_CUDA_COMPILER_LAUNCHER: sccache
      CMAKE_CXX_COMPILER_LAUNCHER: sccache
      CMAKE_C_COMPILER_LAUNCHER: sccache
      INSTALL_DIR: /__w/openvino/openvino/install
      OPENVINO_DEVELOPER_PACKAGE: /__w/openvino/openvino/install/developer_package
      OPENVINO_REPO: /__w/openvino/openvino/openvino
      OPENVINO_CONTRIB_REPO: /__w/openvino/openvino/openvino_contrib
      NVIDIA_BUILD_DIR: /__w/openvino/openvino/nvidia_plugin_build
      DEBIAN_FRONTEND: 'noninteractive'
      SCCACHE_AZURE_KEY_PREFIX: ubuntu20_x86_64_Release
    if: fromJSON(needs.smart_ci.outputs.affected_components).NVIDIA

    steps:
      - name: Fetch install_build_dependencies.sh
        uses: actions/checkout@v4
        with:
          sparse-checkout: |
            install_build_dependencies.sh
          sparse-checkout-cone-mode: false
          path: ${{ env.OPENVINO_REPO }}

      - name: Install Prerequisites
        run: apt update && apt install -y git ca-certificates

      - name: Download OpenVINO package
        uses: actions/download-artifact@v4
        with:
          name: openvino_package
          path: ${{ env.INSTALL_DIR }}

      - name: Download OpenVINO Developer package
        uses: actions/download-artifact@v4
        with:
          name: openvino_developer_package
          path: ${{ env.INSTALL_DIR }}

      - name: Extract OpenVINO packages
        run: |
          pushd ${INSTALL_DIR}
            tar -xzf openvino_package.tar.gz -C ${INSTALL_DIR}
          popd

          pushd ${INSTALL_DIR}
            tar -xzf openvino_developer_package.tar.gz -C ${INSTALL_DIR}
          popd

      - name: Clone OpenVINO Contrib
        uses: actions/checkout@v4
        with:
          repository: 'openvinotoolkit/openvino_contrib'
          path: ${{ env.OPENVINO_CONTRIB_REPO }}
          ref: 'master'

      #
      # Dependencies
      #

      - name: Install build dependencies
        run: |
          ${OPENVINO_REPO}/install_build_dependencies.sh
          apt -y --no-install-recommends install software-properties-common curl

      - name: Install sccache
        uses: mozilla-actions/sccache-action@v0.0.3
        with:
          version: "v0.5.4"

      - name: Install CUDA
        run: |
          wget https://developer.download.nvidia.com/compute/cuda/repos/ubuntu2004/x86_64/cuda-ubuntu2004.pin
          mv cuda-ubuntu2004.pin /etc/apt/preferences.d/cuda-repository-pin-600

          apt-key adv --fetch-keys https://developer.download.nvidia.com/compute/cuda/repos/ubuntu2004/x86_64/3bf863cc.pub
          add-apt-repository "deb https://developer.download.nvidia.com/compute/cuda/repos/ubuntu2004/x86_64/ /"
          apt update
          apt install -y \
            libcudnn8=8.9.4.*-1+cuda11.8 \
            libcudnn8-dev=8.9.4.*-1+cuda11.8 \
            libcudnn8-samples=8.9.4.*-1+cuda11.8 \
            cuda-runtime-11-8 \
            cuda-11-8 \
            libcutensor1=1.6.1.5-1 \
            libcutensor-dev=1.6.1.5-1 \
            cuda-drivers=520.61.05-1

      #
      # Build
      #

      - name: Cmake & Build - NVIDIA Plugin
        run: |
          source ${INSTALL_DIR}/setupvars.sh
          cmake \
            -DOpenVINODeveloperPackage_DIR=${OPENVINO_DEVELOPER_PACKAGE}/cmake \
            -DCMAKE_COMPILE_WARNING_AS_ERROR=OFF \
            -S ${OPENVINO_CONTRIB_REPO}/modules/nvidia_plugin \
            -B ${NVIDIA_BUILD_DIR}
          cmake --build ${NVIDIA_BUILD_DIR} --parallel --config ${{ env.CMAKE_BUILD_TYPE }} --verbose -- ov_nvidia_func_tests ov_nvidia_unit_tests

      - name: Show ccache stats
        run: ${SCCACHE_PATH} --show-stats

  GPU_Stub:
    needs: [ Build, Smart_CI ]
    runs-on: ubuntu-latest
    if: fromJSON(needs.smart_ci.outputs.affected_components).GPU
    steps:
      - name: GPU stub
        run: |
          echo "This is only a stub to collect statistics of GPU runs filtered by Smart CI.
          It will help us to estimate hardware requirements"
        shell: bash

  Overall_Status:
    name: ci/gha_overall_status
    needs: [Smart_CI, Build, Debian_Packages, Samples, Conformance, ONNX_Runtime, CXX_Unit_Tests, Python_Unit_Tests,
            CPU_Functional_Tests, TensorFlow_Hub_Models_Tests, PyTorch_Models_Tests, NVIDIA_Plugin]
    if: ${{ always() }}
    runs-on: ubuntu-latest
    steps:
      - name: Check status of all jobs
        if: >-
          ${{
            contains(needs.*.result, 'failure') ||
            contains(needs.*.result, 'cancelled')
          }}
        run: exit 1<|MERGE_RESOLUTION|>--- conflicted
+++ resolved
@@ -405,324 +405,6 @@
       image: 'openvinogithubactions.azurecr.io/dockerhub/ubuntu:20.04'
       affected-components: ${{ needs.smart_ci.outputs.affected_components }}
 
-<<<<<<< HEAD
-      - name: Template plugin func tests
-        if: fromJSON(needs.smart_ci.outputs.affected_components).TEMPLATE.test
-        run: |
-          source ${INSTALL_DIR}/setupvars.sh
-          ${INSTALL_TEST_DIR}/ov_template_func_tests --gtest_print_time=1 \
-                --gtest_filter=*smoke* \
-                --gtest_output=xml:${INSTALL_TEST_DIR}/TEST-TemplateFuncTests.xml
-
-      - name: Inference Engine C API tests
-        if: fromJSON(needs.smart_ci.outputs.affected_components).C_API.test
-        run: |
-          source ${INSTALL_DIR}/setupvars.sh
-          ${INSTALL_TEST_DIR}/InferenceEngineCAPITests --gtest_print_time=1 \
-                --gtest_output=xml:${INSTALL_TEST_DIR}/TEST-InferenceEngineCAPITests.xml
-
-      - name: OpenVINO C API tests
-        if: fromJSON(needs.smart_ci.outputs.affected_components).C_API.test
-        run: |
-          source ${INSTALL_DIR}/setupvars.sh
-          ${INSTALL_TEST_DIR}/ov_capi_test --gtest_print_time=1 \
-                --gtest_output=xml:${INSTALL_TEST_DIR}/TEST-OpenVINOCAPITests.xml
-
-      - name: AutoBatch unit tests
-        if: fromJSON(needs.smart_ci.outputs.affected_components).AUTO_BATCH.test
-        run: |
-          source ${INSTALL_DIR}/setupvars.sh
-          ${INSTALL_TEST_DIR}/ov_auto_batch_unit_tests --gtest_output=xml:${INSTALL_TEST_DIR}/TEST-ov_auto_batch_unit_tests.xml
-
-      - name: AutoBatch func tests
-        if: fromJSON(needs.smart_ci.outputs.affected_components).AUTO_BATCH.test
-        run: |
-          source ${INSTALL_DIR}/setupvars.sh
-          ${INSTALL_TEST_DIR}/ov_auto_batch_func_tests --gtest_output=xml:${INSTALL_TEST_DIR}/TEST-ov_auto_batch_func_tests.xml
-
-      - name: Proxy Plugin func tests
-        if: fromJSON(needs.smart_ci.outputs.affected_components).PROXY.test
-        run: |
-          source ${INSTALL_DIR}/setupvars.sh
-          ${INSTALL_TEST_DIR}/ov_proxy_plugin_tests --gtest_print_time=1 --gtest_output=xml:${INSTALL_TEST_DIR}/TEST-OVProxyTests.xml
-
-      - name: Hetero unit tests
-        if: fromJSON(needs.smart_ci.outputs.affected_components).HETERO.test
-        run: |
-          source ${{ env.INSTALL_DIR }}/setupvars.sh
-          ${{ env.INSTALL_TEST_DIR }}/ov_hetero_unit_tests --gtest_print_time=1 --gtest_output=xml:${{ env.INSTALL_TEST_DIR }}/TEST-OVHeteroUnitTests.xml
-
-      - name: Hetero func tests
-        if: fromJSON(needs.smart_ci.outputs.affected_components).HETERO.test
-        run: |
-          source ${INSTALL_DIR}/setupvars.sh
-          ${INSTALL_TEST_DIR}/ov_hetero_func_tests --gtest_print_time=1 --gtest_output=xml:${INSTALL_TEST_DIR}/TEST-OVHeteroFuncTests.xml
-
-      - name: Upload Test Results
-        uses: actions/upload-artifact@v3
-        if: ${{ !cancelled() }}
-        with:
-          name: test-results-cpp
-          path: ${{ env.INSTALL_TEST_DIR }}/TEST*.xml
-          if-no-files-found: 'warn'
-
-  Python_Unit_Tests:
-    name: Python unit tests
-    needs: [Build, Smart_CI]
-    timeout-minutes: 40
-    defaults:
-      run:
-        shell: bash
-    runs-on: aks-linux-4-cores-16gb
-    container:
-      image: openvinogithubactions.azurecr.io/dockerhub/ubuntu:20.04
-      volumes:
-        - /mount/caches:/mount/caches
-    env:
-      OPENVINO_REPO: /__w/openvino/openvino/openvino
-      INSTALL_DIR: /__w/openvino/openvino/install
-      INSTALL_TEST_DIR: /__w/openvino/openvino/install/tests
-      LAYER_TESTS_INSTALL_DIR: /__w/openvino/openvino/install/tests/layer_tests
-
-    steps:
-      #
-      # Initialize OpenVINO
-      #
-      - name: Download OpenVINO package
-        uses: actions/download-artifact@v3
-        with:
-          name: openvino_package
-          path: ${{ env.INSTALL_DIR }}
-
-      - name: Download OpenVINO tests package
-        uses: actions/download-artifact@v3
-        with:
-          name: openvino_tests
-          path: ${{ env.INSTALL_TEST_DIR }}
-
-      - name: Extract OpenVINO packages
-        run: |
-          pushd ${INSTALL_DIR}
-            tar -xzf openvino_package.tar.gz -C ${INSTALL_DIR}
-          popd
-
-          pushd ${INSTALL_TEST_DIR}
-            tar -xzf openvino_tests.tar.gz -C ${INSTALL_DIR}
-          popd
-
-      - name: Fetch setup_python action
-        uses: actions/checkout@v4
-        with:
-          sparse-checkout: |
-            .github/actions/setup_python/action.yml
-          sparse-checkout-cone-mode: false
-          path: ${{ env.OPENVINO_REPO }}
-
-      - name: Setup Python ${{ env.PYTHON_VERSION }}
-        uses: ./openvino/.github/actions/setup_python
-        with:
-          version: ${{ env.PYTHON_VERSION }}
-          pip-cache-path: ${{ env.PIP_CACHE_PATH }}
-          should-setup-pip-paths: 'true'
-
-      - name: Install OpenVINO dependencies
-        run: ${INSTALL_DIR}/install_dependencies/install_openvino_dependencies.sh -c=core -y
-
-      - name: Install OpenVINO Python wheels
-        run: |
-          # Install the core OV wheel
-          python3 -m pip install ${INSTALL_DIR}/tools/openvino-*.whl
-
-          # Find and install OV dev wheel
-          pushd ${INSTALL_DIR}/tools
-            ov_dev_wheel_name=$(find . -name 'openvino_dev*.whl')
-            python3 -m pip install $ov_dev_wheel_name[mxnet,caffe,kaldi,onnx,tensorflow2,pytorch]
-          popd
-
-      - name: Install Python API tests dependencies
-        run: |
-          # To enable pytest parallel features
-          python3 -m pip install pytest-xdist[psutil]
-          # For torchvision to OpenVINO preprocessing converter
-          python3 -m pip install -r ${INSTALL_TEST_DIR}/python/preprocess/torchvision/requirements.txt
-
-          # TODO: replace with Python API tests requirements
-          python3 -m pip install -r ${INSTALL_TEST_DIR}/mo/requirements_dev.txt
-
-      #
-      # Tests
-      #
-
-      - name: Python API 2.0 Tests
-        #if: fromJSON(needs.smart_ci.outputs.affected_components).Python_API.test
-        run: |
-          # for 'template' extension
-          export LD_LIBRARY_PATH=${INSTALL_TEST_DIR}:$LD_LIBRARY_PATH
-          python3 -m pytest -sv ${INSTALL_TEST_DIR}/pyopenvino \
-            --junitxml=${INSTALL_TEST_DIR}/TEST-Pyngraph.xml \
-            --ignore=${INSTALL_TEST_DIR}/pyopenvino/tests/test_utils/test_utils.py
-
-      - name: Model Optimizer unit tests
-        if: fromJSON(needs.smart_ci.outputs.affected_components).MO.test
-        run: |
-          # required for MxNet
-          apt-get install -y libgomp1 libquadmath0
-
-          python3 -m pytest -s ${INSTALL_TEST_DIR}/mo/unit_tests \
-              --junitxml=${INSTALL_TEST_DIR}/TEST-ModelOptimizer.xml
-
-      - name: Python ONNX operators tests
-        if: fromJSON(needs.smart_ci.outputs.affected_components).Python_API.test ||
-            fromJSON(needs.smart_ci.outputs.affected_components).ONNX_FE.test
-        run: |
-          # Skip test_onnx/test_zoo_models and test_onnx/test_backend due to long execution time - ONNX Model Zoo tests are run separately
-          python3 -m pytest -sv ${INSTALL_TEST_DIR}/onnx -k 'not cuda' \
-            --junitxml=${INSTALL_TEST_DIR}/TEST-onnx_frontend.xml \
-            --ignore=${INSTALL_TEST_DIR}/onnx/test_python/test_zoo_models.py
-
-      - name: OVC unit tests
-        if: fromJSON(needs.smart_ci.outputs.affected_components).MO.test
-        run: python3 -m pytest -s ${INSTALL_TEST_DIR}/ovc/unit_tests --junitxml=${INSTALL_TEST_DIR}/TEST-OpenVinoConversion.xml
-
-      - name: Install Python Layer tests dependencies
-        run: |
-          # layer test requirements
-          python3 -m pip install -r ${LAYER_TESTS_INSTALL_DIR}/requirements.txt
-
-      - name: MO Python API Tests
-        if: fromJSON(needs.smart_ci.outputs.affected_components).MO.test
-        run: |
-          # Import 'test_utils' installed in '<package_test>/tests/python/openvino'
-          export LD_LIBRARY_PATH=${PIP_INSTALL_PATH}/openvino/libs:$LD_LIBRARY_PATH
-          export PYTHONPATH=${INSTALL_TEST_DIR}/python
-          python3 -m pytest ${LAYER_TESTS_INSTALL_DIR}/mo_python_api_tests --junitxml=${INSTALL_TEST_DIR}/TEST-test_mo_convert.xml
-        env:
-          TEST_DEVICE: CPU
-          TEST_PRECISION: FP16
-
-      - name: OVC Python API Tests
-        if: fromJSON(needs.smart_ci.outputs.affected_components).MO.test
-        run: |
-          # Import 'test_utils' installed in '<package_test>/tests/python/openvino'
-          export PYTHONPATH=${INSTALL_TEST_DIR}/python
-          export LD_LIBRARY_PATH=${PIP_INSTALL_PATH}/openvino/libs:$LD_LIBRARY_PATH
-          python3 -m pytest ${LAYER_TESTS_INSTALL_DIR}/ovc_python_api_tests --junitxml=${INSTALL_TEST_DIR}/TEST-test_ovc_convert.xml
-        env:
-          TEST_DEVICE: CPU
-          TEST_PRECISION: FP16
-
-      - name: Python Frontend tests
-        if: fromJSON(needs.smart_ci.outputs.affected_components).PyTorch_FE.test ||
-            fromJSON(needs.smart_ci.outputs.affected_components).PDPD_FE.test
-        run: |
-          # to allow 'libtest_builtin_extensions.so' to find 'libopenvino_onnx_frontend.so'
-          export LD_LIBRARY_PATH=${PIP_INSTALL_PATH}/openvino/libs:$LD_LIBRARY_PATH
-          python3 -m pytest ${LAYER_TESTS_INSTALL_DIR}/py_frontend_tests --junitxml=${INSTALL_TEST_DIR}/TEST-test_py_fontend.xml
-
-      - name: PyTorch Layer Tests
-        if: fromJSON(needs.smart_ci.outputs.affected_components).PyTorch_FE.test
-        run: python3 -m pytest ${LAYER_TESTS_INSTALL_DIR}/pytorch_tests -n logical -m precommit --junitxml=${INSTALL_TEST_DIR}/TEST-pytorch.xml
-        env:
-          TEST_DEVICE: CPU
-          TEST_PRECISION: FP32
-
-      - name: PyTorch torch.compile TORCHFX Layer Tests
-        if: fromJSON(needs.smart_ci.outputs.affected_components).PyTorch_FE.test
-        run: |
-          python3 -m pytest ${LAYER_TESTS_INSTALL_DIR}/pytorch_tests -m precommit_fx_backend --junitxml=${INSTALL_TEST_DIR}/TEST-pytorch.xml
-        env:
-          TEST_DEVICE: CPU
-          TEST_PRECISION: FP32
-          PYTORCH_TRACING_MODE: TORCHFX
-
-      - name: PyTorch torch.compile TORCHSCRIPT Layer Tests
-        if: fromJSON(needs.smart_ci.outputs.affected_components).PyTorch_FE.test
-        run: |
-          python3 -m pytest ${LAYER_TESTS_INSTALL_DIR}/pytorch_tests -m precommit_ts_backend --junitxml=${INSTALL_TEST_DIR}/TEST-pytorch.xml
-        env:
-          TEST_DEVICE: CPU
-          TEST_PRECISION: FP32
-          PYTORCH_TRACING_MODE: TORCHSCRIPT
-
-      - name: ONNX Layer Tests
-        if: fromJSON(needs.smart_ci.outputs.affected_components).ONNX_FE.test
-        run: |
-          # requires 'unit_tests' from 'tools/mo'
-          export PYTHONPATH=${INSTALL_TEST_DIR}/mo:$PYTHONPATH
-          python3 -m pytest ${LAYER_TESTS_INSTALL_DIR}/onnx_tests -m "not launch_only_if_manually_specified and precommit" --junitxml=${INSTALL_TEST_DIR}/TEST-onnx.xml
-        env:
-          TEST_DEVICE: CPU
-          TEST_PRECISION: FP16
-
-      - name: TensorFlow 1 Layer Tests - TF FE
-        if: fromJSON(needs.smart_ci.outputs.affected_components).TF_FE.test
-        run: |
-          # requires 'unit_tests' from 'mo'
-          export PYTHONPATH=${INSTALL_TEST_DIR}/mo
-          python3 -m pytest ${LAYER_TESTS_INSTALL_DIR}/tensorflow_tests/ --use_new_frontend -m precommit_tf_fe --junitxml=${INSTALL_TEST_DIR}/TEST-tf_fe.xml
-        env:
-          TEST_DEVICE: CPU
-          TEST_PRECISION: FP16
-
-      - name: TensorFlow 2 Layer Tests - TF FE
-        if: fromJSON(needs.smart_ci.outputs.affected_components).TF_FE.test
-        run: |
-          # requires 'unit_tests' from 'mo'
-          export PYTHONPATH=${INSTALL_TEST_DIR}/mo
-          python3 -m pytest ${LAYER_TESTS_INSTALL_DIR}/tensorflow2_keras_tests/ --use_new_frontend -m precommit_tf_fe --junitxml=${INSTALL_TEST_DIR}/TEST-tf2_fe.xml
-        env:
-          TEST_DEVICE: CPU
-          TEST_PRECISION: FP16
-
-      - name: JAX Layer Tests - TF FE
-        if: fromJSON(needs.smart_ci.outputs.affected_components).TF_FE.test
-        run: python3 -m pytest ${LAYER_TESTS_INSTALL_DIR}/jax_tests/ -m precommit --junitxml=${INSTALL_TEST_DIR}/TEST-jax.xml
-        env:
-          TEST_DEVICE: CPU
-
-      - name: TensorFlow 1 Layer Tests - Legacy FE
-        if: fromJSON(needs.smart_ci.outputs.affected_components).TF_FE.test
-        run: python3 -m pytest ${LAYER_TESTS_INSTALL_DIR}/tensorflow_tests/test_tf_Roll.py --ir_version=10 --junitxml=${INSTALL_TEST_DIR}/TEST-tf_Roll.xml
-
-      - name: TensorFlow 2 Layer Tests - Legacy FE
-        if: fromJSON(needs.smart_ci.outputs.affected_components).TF_FE.test
-        run: python3 -m pytest ${LAYER_TESTS_INSTALL_DIR}/tensorflow2_keras_tests/test_tf2_keras_activation.py --ir_version=11 -k "sigmoid" --junitxml=${INSTALL_TEST_DIR}/TEST-tf2_Activation.xml
-        env:
-          TEST_DEVICE: CPU
-          TEST_PRECISION: FP16
-
-      - name: TensorFlow Lite Layer Tests - TFL FE
-        if: fromJSON(needs.smart_ci.outputs.affected_components).TFL_FE.test
-        run: python3 -m pytest ${LAYER_TESTS_INSTALL_DIR}/tensorflow_lite_tests/ --junitxml=${INSTALL_TEST_DIR}/TEST-tfl_fe.xml
-        env:
-          TEST_DEVICE: CPU
-          TEST_PRECISION: FP16
-
-      - name: Clone API snippets
-        uses: actions/checkout@v4
-        with:
-          sparse-checkout: openvino/docs/snippets
-          path: ${{ env.OPENVINO_REPO }}
-          submodules: 'false'
-
-      - name: Docs Python snippets
-        run: |
-          # to find 'snippets' module in docs
-          export PYTHONPATH=${OPENVINO_REPO}/docs
-          # for 'template' extension
-          export LD_LIBRARY_PATH=${INSTALL_TEST_DIR}:$LD_LIBRARY_PATH
-          python3 ${OPENVINO_REPO}/docs/snippets/main.py
-
-      - name: Upload Test Results
-        uses: actions/upload-artifact@v3
-        if: ${{ !cancelled() }}
-        with:
-          name: test-results-python
-          path: |
-            ${{ env.INSTALL_TEST_DIR }}/TEST*.html
-            ${{ env.INSTALL_TEST_DIR }}/TEST*.xml
-          if-no-files-found: 'warn'
-=======
   Python_Unit_Tests:
     name: Python unit tests
     needs: [ Build, Smart_CI ]
@@ -731,7 +413,6 @@
       runner: 'aks-linux-4-cores-16gb'
       container: '{"image": "openvinogithubactions.azurecr.io/dockerhub/ubuntu:20.04", "volumes": ["/mount:/mount"]}'
       affected-components: ${{ needs.smart_ci.outputs.affected_components }}
->>>>>>> 554e7d67
 
   CPU_Functional_Tests:
     name: CPU functional tests
