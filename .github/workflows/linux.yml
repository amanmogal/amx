name: Tests on Linux (Ubuntu 20.04, Python 3.11)
on:
  schedule:
    # at 00:00 on Wednesday and Saturday
    - cron: '0 0 * * 3,6'
  workflow_dispatch:
  pull_request:
    paths-ignore:
      - '**/docs/**'
      - 'docs/**'
      - '**/**.md'
      - '**.md'
      - '**/layer_tests_summary/**'
      - '**/conformance/**'
  push:
    paths-ignore:
      - '**/docs/**'
      - 'docs/**'
      - '**/**.md'
      - '**.md'
      - '**/layer_tests_summary/**'
      - '**/conformance/**'
    branches:
      - master

concurrency:
  group: ${{ github.head_ref || github.run_id }}-linux
  cancel-in-progress: true

jobs:
  Build:
    defaults:
      run:
        shell: bash
    runs-on: aks-linux-16-cores
    container:
      image: openvinogithubactions.azurecr.io/ci/ubuntu:20.04
      volumes:
        - /mount/caches:/mount/caches
    env:
      CMAKE_BUILD_TYPE: 'Release'
      CMAKE_GENERATOR: 'Ninja'
      CMAKE_CXX_COMPILER_LAUNCHER: ccache
      CMAKE_C_COMPILER_LAUNCHER: ccache
      GITHUB_WORKSPACE: '/__w/openvino/openvino'
      OPENVINO_REPO: /__w/openvino/openvino/openvino
      OPENVINO_CONTRIB_REPO: /__w/openvino/openvino/openvino_contrib
      INSTALL_DIR: /__w/openvino/openvino/install
      INSTALL_TEST_DIR: /__w/openvino/openvino/install/tests
      SAMPLES_INSTALL_DIR: /__w/openvino/openvino/install/samples
      LAYER_TESTS_INSTALL_DIR: /__w/openvino/openvino/install/tests/layer_tests
      MODEL_HUB_TESTS_INSTALL_DIR: /__w/openvino/openvino/install/tests/model_hub_tests
      BUILD_DIR: /__w/openvino/openvino/build
      DATA_PATH: /__w/openvino/openvino/testdata
      MODELS_PATH: /__w/openvino/openvino/testdata
      OV_TEMP: /__w/openvino/openvino/openvino_temp
      PYTHON_STATIC_ARGS: -m "not dynamic_library"
      CCACHE_DIR: /mount/caches/ccache/ubuntu22_x86_64_Release
      CCACHE_TEMPDIR: /__w/openvino/openvino/ccache_temp
      CCACHE_MAXSIZE: 50G
    steps:
      - name: Install git
        run: |
          sudo -E apt-get update
          sudo -E apt-get install -y git git-lfs

      - name: Clone OpenVINO
        uses: actions/checkout@v4
        with:
          path: ${{ env.OPENVINO_REPO }}
          submodules: 'recursive'

      - name: Clone OpenVINO Contrib
        uses: actions/checkout@v4
        with:
          repository: 'openvinotoolkit/openvino_contrib'
          path: ${{ env.OPENVINO_CONTRIB_REPO }}
          submodules: 'recursive'

      - name: Clone testdata for C API tests
        uses: actions/checkout@v4
        with:
          repository: 'openvinotoolkit/testdata'
          path: 'testdata'
          submodules: 'recursive'
          lfs: 'true'

      #
      # Dependencies
      #

      - name: Install build dependencies
        run: |
          sudo -E ${OPENVINO_REPO}/install_build_dependencies.sh
          sudo -E apt update
          sudo -E apt --assume-yes install openjdk-11-jdk libbz2-dev clang unzip libpugixml-dev libtbb-dev intel-opencl-icd ocl-icd-opencl-dev opencl-headers

          wget https://github.com/ninja-build/ninja/releases/download/v1.10.2/ninja-linux.zip
          unzip ninja-linux.zip
          cp -v ninja /usr/local/bin/

      - uses: actions/setup-python@v4
        with:
          python-version: '3.11'

      - name: Install python dependencies
        run: |
          # For Python API
          python3 -m pip install --upgrade pip
          python3 -m pip install Scons
          python3 -m pip install -r ${OPENVINO_REPO}/src/bindings/python/wheel/requirements-dev.txt
          python3 -m pip install -r ${OPENVINO_REPO}/src/bindings/python/requirements.txt
          python3 -m pip install -r ${OPENVINO_REPO}/src/bindings/python/requirements_test.txt

          # For running Python API tests
          python3 -m pip install -r ${OPENVINO_REPO}/src/bindings/python/src/compatibility/openvino/requirements-dev.txt

          # For running ONNX frontend unit tests
          python3 -m pip install --force-reinstall -r ${OPENVINO_REPO}/src/frontends/onnx/tests/requirements.txt

          # For running TensorFlow frontend unit tests
          python3 -m pip install -r ${OPENVINO_REPO}/src/frontends/tensorflow/tests/requirements.txt

          # For running Paddle frontend unit tests
          python3 -m pip install -r ${OPENVINO_REPO}/src/frontends/paddle/tests/requirements.txt

      - name: Install MO dependencies
        run: |
          python3 -m pip install -r ${OPENVINO_REPO}/tools/mo/requirements_mxnet.txt
          python3 -m pip install -r ${OPENVINO_REPO}/tools/mo/requirements_caffe.txt
          python3 -m pip install -r ${OPENVINO_REPO}/tools/mo/requirements_kaldi.txt
          python3 -m pip install -r ${OPENVINO_REPO}/tools/mo/requirements_onnx.txt
          python3 -m pip install -r ${OPENVINO_REPO}/tools/mo/requirements_tf2.txt
          python3 -m pip install -r ${OPENVINO_REPO}/tools/mo/requirements_dev.txt

      #
      # Build
      #

      - name: Setup ccache
        run: |
          mkdir -p $CCACHE_DIR

      - name: Get tools versions
        run: |
          ninja --version || exit 1
          ccache --version || exit 1
          python3 --version || exit 1
          cmake --version || exit 1

      - name: Get number of CPU cores
        uses: SimenB/github-actions-cpu-cores@v2
        id: cpu-cores

      - name: CMake configure
        run: |
          cmake \
            -GNinja \
            -DENABLE_CPPLINT=OFF \
            -DENABLE_NCC_STYLE=OFF \
            -DENABLE_TESTS=ON \
            -DENABLE_PYTHON=ON \
            -DCMAKE_VERBOSE_MAKEFILE=ON \
            -DCMAKE_BUILD_TYPE=Release \
            -DBUILD_SHARED_LIBS=ON \
            -DENABLE_ONEDNN_FOR_GPU=OFF \
            -DENABLE_OV_ONNX_FRONTEND=ON \
            -DCMAKE_COMPILE_WARNING_AS_ERROR=OFF \
            -DENABLE_STRICT_DEPENDENCIES=OFF \
            -DCMAKE_CXX_COMPILER_LAUNCHER=ccache \
            -DCMAKE_C_COMPILER_LAUNCHER=ccache \
            -DENABLE_SYSTEM_SNAPPY=ON \
            -DENABLE_SYSTEM_TBB=ON \
            -DBUILD_nvidia_plugin=OFF \
            -DENABLE_DEBUG_CAPS=ON \
            -DCUSTOM_OPERATIONS="calculate_grid;complex_mul;fft;grid_sample;sparse_conv;sparse_conv_transpose" \
            -DOPENVINO_EXTRA_MODULES=${OPENVINO_CONTRIB_REPO}/modules \
            -S ${OPENVINO_REPO} \
            -B ${BUILD_DIR}

      - name: Clean ccache stats
        run: ccache --zero-stats --show-config

      - name: Build
        run: cmake --build ${BUILD_DIR} --parallel ${{ steps.cpu-cores.outputs.count }} --config Release

      - name: Show ccache stats
        run: ccache --show-stats

      - name: Cmake Layer Tests
        run: cmake -GNinja -S ${OPENVINO_REPO}/tests/layer_tests -B ${BUILD_DIR}/layer_tests

      - name: Cmake Model Hub Tests
        run: cmake -GNinja -S ${OPENVINO_REPO}/tests/model_hub_tests -B ${BUILD_DIR}/model_hub_tests

      - name: Build Layer Tests
        run: cmake --build ${BUILD_DIR}/layer_tests --parallel --config Release

      - name: Build Model Hub Tests
        run: cmake --build ${BUILD_DIR}/model_hub_tests --parallel --config Release

      - name: Install wheel packages
        run: cmake -DCOMPONENT=python_wheels -DCMAKE_INSTALL_PREFIX=${INSTALL_DIR} -P ${BUILD_DIR}/cmake_install.cmake

      - name: Install Layer Tests
        run: cmake -DCOMPONENT=tests -DCMAKE_INSTALL_PREFIX=${INSTALL_DIR} -P ${BUILD_DIR}/layer_tests/cmake_install.cmake

      - name: Install Model Hub Tests
        run: cmake -DCOMPONENT=tests -DCMAKE_INSTALL_PREFIX=${INSTALL_DIR} -P ${BUILD_DIR}/model_hub_tests/cmake_install.cmake

      - name: Install python wheels
        run: python3 -m pip install openvino-dev --find-links=${INSTALL_DIR}/tools

      - name: Install tests
        run: cmake -DCMAKE_INSTALL_PREFIX=${INSTALL_DIR} -DCOMPONENT=tests -P ${BUILD_DIR}/cmake_install.cmake

      - name: Install OpenVINO
        run: cmake -DCMAKE_INSTALL_PREFIX=${INSTALL_DIR} -P ${BUILD_DIR}/cmake_install.cmake

      - name: CMake Samples Tests
        run: cmake -GNinja -S ${OPENVINO_REPO}/tests/samples_tests -B ${BUILD_DIR}/samples_tests

      - name: Build Samples Tests
        run: cmake --build ${BUILD_DIR}/samples_tests --config Release

      - name: Install Samples Tests
        run: cmake -DCOMPONENT=tests -DCMAKE_INSTALL_PREFIX=${INSTALL_DIR} -P ${BUILD_DIR}/samples_tests/cmake_install.cmake

      - name: Pack Artifacts
        run: |
          pushd ${INSTALL_DIR}
            tar -czvf ${BUILD_DIR}/openvino_package.tar.gz --exclude=tests *
          popd

          pushd ${INSTALL_DIR}
            tar -czvf ${BUILD_DIR}/openvino_tests.tar.gz tests/
          popd

      - name: Build cpp samples
        run: ${SAMPLES_INSTALL_DIR}/cpp/build_samples.sh -i ${INSTALL_DIR} -b ${BUILD_DIR}/cpp_samples

      - name: Build c samples
        run: ${SAMPLES_INSTALL_DIR}/c/build_samples.sh -i ${INSTALL_DIR} -b ${BUILD_DIR}/c_samples

      #
      # Tests
      #

      - name: Samples tests
        run: |
          export WORKSPACE=${INSTALL_DIR}
          export IE_APP_PATH=${INSTALL_DIR}/samples_bin
          export IE_APP_PYTHON_PATH=${INSTALL_DIR}/samples/python
          export SHARE=${INSTALL_TEST_DIR}/smoke_tests/samples_smoke_tests_data

          python3 -m pip install --ignore-installed PyYAML -r ${INSTALL_TEST_DIR}/smoke_tests/requirements.txt
          export LD_LIBRARY_PATH=${IE_APP_PATH}:$LD_LIBRARY_PATH

          source ${INSTALL_DIR}/setupvars.sh

          python3 -m pytest -sv ${INSTALL_TEST_DIR}/smoke_tests \
            --env_conf ${INSTALL_TEST_DIR}/smoke_tests/env_config.yml \
            --junitxml=${INSTALL_TEST_DIR}/TEST-SamplesSmokeTests.xml

      # Present in the "Build" job due to the fact that these tests require build directory
      - name: ONNX frontend tests
        run: |
          source ${INSTALL_DIR}/setupvars.sh
          ${INSTALL_TEST_DIR}/ov_onnx_frontend_tests --gtest_print_time=1 --gtest_filter=-*IE_GPU*:*FrontEndLoadFromTest.testLoadFromTwoStreams*:*FrontEndLoadFromTest.testLoadFromTwoFiles* \
                --gtest_output=xml:${INSTALL_TEST_DIR}/TEST-ONNXFrontend.xml

      #
      # Upload build artifacts
      #

      - name: Upload openvino package
        if: ${{ always() }}
        uses: actions/upload-artifact@v3
        with:
          name: openvino_package
          path: ${{ env.BUILD_DIR }}/openvino_package.tar.gz
          if-no-files-found: 'error'

      - name: Upload openvino tests package
        if: ${{ always() }}
        uses: actions/upload-artifact@v3
        with:
          name: openvino_tests
          path: ${{ env.BUILD_DIR }}/openvino_tests.tar.gz
          if-no-files-found: 'error'

  CXX_Unit_Tests:
    needs: Build
    defaults:
      run:
        shell: bash
    runs-on: aks-linux-4-cores
    container:
      image: openvinogithubactions.azurecr.io/ci/ubuntu:20.04
      volumes:
        - /mount/caches:/mount/caches
    env:
      INSTALL_DIR: /__w/openvino/openvino/install
      INSTALL_TEST_DIR: /__w/openvino/openvino/install/tests

    steps:
      - name: Create Directories
        run: |
          mkdir -p ${INSTALL_DIR} ${INSTALL_TEST_DIR}

      #
      # Dependencies
      #

      - name: Install dependencies
        run: |
          sudo -E apt update
          sudo -E apt --assume-yes install openjdk-11-jdk libbz2-dev clang unzip libpugixml-dev libtbb-dev intel-opencl-icd ocl-icd-opencl-dev opencl-headers libsnappy-dev

      - name: Download OpenVINO package
        uses: actions/download-artifact@v3
        with:
          name: openvino_package
          path: ${{ env.INSTALL_DIR }}

      - name: Download OpenVINO tests package
        uses: actions/download-artifact@v3
        with:
          name: openvino_tests
          path: ${{ env.INSTALL_TEST_DIR }}

      - name: Extract OpenVINO packages
        run: |
          pushd ${INSTALL_DIR}
            tar -xzf openvino_package.tar.gz -C ${INSTALL_DIR} && rm openvino_package.tar.gz || exit 1
          popd
          pushd ${INSTALL_TEST_DIR}
            tar -xzf openvino_tests.tar.gz -C ${INSTALL_DIR} && rm openvino_tests.tar.gz || exit 1
          popd

      #
      # Tests
      #

      - name: OpenVINO Core Unit Tests
        run: |
          source ${INSTALL_DIR}/setupvars.sh
          ${INSTALL_TEST_DIR}/ov_core_unit_tests --gtest_print_time=1 --gtest_filter=-*IE_GPU* \
                --gtest_output=xml:${INSTALL_TEST_DIR}/TEST-OVCoreUT.xml

      - name: OpenVINO Inference Functional Tests
        run: |
          source ${INSTALL_DIR}/setupvars.sh
          ${INSTALL_TEST_DIR}/ov_inference_functional_tests --gtest_print_time=1 \
                --gtest_output=xml:${INSTALL_TEST_DIR}/TEST-InferenceFunc.xml

      - name: OpenVINO Inference Unit Tests
        run: |
          source ${INSTALL_DIR}/setupvars.sh
          ${INSTALL_TEST_DIR}/ov_inference_unit_tests --gtest_print_time=1 \
                --gtest_output=xml:${INSTALL_TEST_DIR}/TEST-InferenceUnit.xml

      - name: Low Precision Transformations Tests
        run: |
          source ${INSTALL_DIR}/setupvars.sh
          ${INSTALL_TEST_DIR}/ov_lp_transformations_tests --gtest_print_time=1 \
                --gtest_output=xml:${INSTALL_TEST_DIR}/TEST-LpTransformations.xml

      - name: OpenVINO Conditional compilation tests
        run: |
          source ${INSTALL_DIR}/setupvars.sh
          ${INSTALL_TEST_DIR}/ov_conditional_compilation_tests --gtest_print_time=1 \
                --gtest_output=xml:${INSTALL_TEST_DIR}/TEST-ConditionalCompilation.xml

      - name: IR frontend tests
        run: |
          source ${INSTALL_DIR}/setupvars.sh
          ${INSTALL_TEST_DIR}/ov_ir_frontend_tests --gtest_print_time=1 \
                --gtest_output=xml:${INSTALL_TEST_DIR}/TEST-IRFrontend.xml

      # Disabled in Azure: https://github.com/openvinotoolkit/openvino/blob/master/.ci/azure/linux.yml#L403
      # - name: PaddlePaddle frontend tests
      #   run: |
      #     source ${INSTALL_DIR}/setupvars.sh
      #     ${INSTALL_TEST_DIR}/paddle_tests --gtest_print_time=1 --gtest_filter=*smoke* \
      #           --gtest_output=xml:${INSTALL_TEST_DIR}/TEST-PaddleTests.xml

      # Present in the "Build" job as these tests require build directory
      # - name: ONNX frontend tests
      #   run: |
      #     source ${INSTALL_DIR}/setupvars.sh
      #     ${INSTALL_TEST_DIR}/ov_onnx_frontend_tests --gtest_print_time=1 --gtest_filter=-*IE_GPU*:*FrontEndLoadFromTest.testLoadFromTwoStreams*:*FrontEndLoadFromTest.testLoadFromTwoFiles* \
      #           --gtest_output=xml:${INSTALL_TEST_DIR}/TEST-ONNXFrontend.xml

      - name: TensorFlow Common tests
        run: |
          source ${INSTALL_DIR}/setupvars.sh
          ${INSTALL_TEST_DIR}/ov_tensorflow_common_tests --gtest_print_time=1 \
                --gtest_output=xml:${INSTALL_TEST_DIR}/TEST-TensorFlowCommonFrontend.xml

      - name: TensorFlow frontend tests
        run: |
          source ${INSTALL_DIR}/setupvars.sh
          ${INSTALL_TEST_DIR}/ov_tensorflow_frontend_tests --gtest_print_time=1 \
                --gtest_output=xml:${INSTALL_TEST_DIR}/TEST-TensorFlowFrontend.xml

      - name: TensorFlow Lite frontend tests
        run: |
          source ${INSTALL_DIR}/setupvars.sh
          ${INSTALL_TEST_DIR}/ov_tensorflow_lite_frontend_tests --gtest_print_time=1 \
                --gtest_output=xml:${INSTALL_TEST_DIR}/TEST-TensorFlowLiteFrontend.xml

      - name: Transformations Tests
        run: |
          source ${INSTALL_DIR}/setupvars.sh
          ${INSTALL_TEST_DIR}/ov_transformations_tests --gtest_print_time=1 \
                --gtest_output=xml:${INSTALL_TEST_DIR}/TEST-Transformations.xml

      - name: Common test utils tests
        run: |
          source ${INSTALL_DIR}/setupvars.sh
          ${INSTALL_TEST_DIR}/ov_util_tests --gtest_print_time=1 \
                --gtest_output=xml:${INSTALL_TEST_DIR}/TEST-CommonUtilTests.xml

      - name: Snippets func tests
        run: |
          source ${INSTALL_DIR}/setupvars.sh
          ${INSTALL_TEST_DIR}/ov_snippets_func_tests --gtest_print_time=1 \
                --gtest_output=xml:${INSTALL_TEST_DIR}/TEST-SnippetsFuncTests.xml

      - name: CPU plugin unit tests
        run: |
          source ${INSTALL_DIR}/setupvars.sh
          ${INSTALL_TEST_DIR}/ov_cpu_unit_tests --gtest_print_time=1 \
                --gtest_output=xml:${INSTALL_TEST_DIR}/TEST-CPUUnitTests.xml

      # Disabled in Azure: https://github.com/openvinotoolkit/openvino/blob/master/.ci/azure/linux.yml#L409
      # - name: GNA plugin unit tests
      #   run: |
      #     source ${INSTALL_DIR}/setupvars.sh
      #     ${INSTALL_TEST_DIR}/ov_gna_unit_tests --gtest_print_time=1 \
      #           --gtest_output=xml:${INSTALL_TEST_DIR}/TEST-GNAUnitTests.xml

      - name: AUTO UT
        run: |
          source ${INSTALL_DIR}/setupvars.sh
          ${INSTALL_TEST_DIR}/ov_auto_unit_tests --gtest_print_time=1 \
                --gtest_output=xml:${INSTALL_TEST_DIR}/TEST-ov_auto_unit_tests.xml

      - name: Template plugin tests
        run: |
          source ${INSTALL_DIR}/setupvars.sh
          ${INSTALL_TEST_DIR}/ov_template_func_tests --gtest_print_time=1 \
                --gtest_filter=*smoke* \
                --gtest_output=xml:${INSTALL_TEST_DIR}/TEST-TemplateFuncTests.xml

      - name: Inference Engine C API tests
        run: |
          source ${INSTALL_DIR}/setupvars.sh
          ${INSTALL_TEST_DIR}/InferenceEngineCAPITests --gtest_print_time=1 \
                --gtest_output=xml:${INSTALL_TEST_DIR}/TEST-InferenceEngineCAPITests.xml

      - name: OpenVINO C API tests
        run: |
          source ${INSTALL_DIR}/setupvars.sh
          ${INSTALL_TEST_DIR}/ov_capi_test --gtest_print_time=1 \
                --gtest_output=xml:${INSTALL_TEST_DIR}/TEST-OpenVINOCAPITests.xml

      - name: AutoBatch FuncTests
        run: |
          source ${INSTALL_DIR}/setupvars.sh
          ${INSTALL_TEST_DIR}/ov_auto_batch_func_tests --gtest_output=xml:${INSTALL_TEST_DIR}/TEST-ov_auto_batch_func_tests.xml

      - name: Proxy Plugin Tests
        run: |
          source ${INSTALL_DIR}/setupvars.sh
          ${INSTALL_TEST_DIR}/ov_proxy_plugin_tests --gtest_print_time=1 --gtest_output=xml:${INSTALL_TEST_DIR}/TEST-OVProxyTests.xml

      - name: Hetero Unit Tests
        run: |
          source ${{ env.INSTALL_DIR }}/setupvars.sh
          ${{ env.INSTALL_TEST_DIR }}/ov_hetero_unit_tests --gtest_print_time=1 --gtest_output=xml:${{ env.INSTALL_TEST_DIR }}/TEST-OVHeteroUnitTests.xml

      - name: Hetero Func Tests
        run: |
          source ${INSTALL_DIR}/setupvars.sh
          ${INSTALL_TEST_DIR}/ov_hetero_func_tests --gtest_print_time=1 --gtest_output=xml:${INSTALL_TEST_DIR}/TEST-OVHeteroFuncTests.xml

      - name: Upload Test Results
        uses: actions/upload-artifact@v3
        if: ${{ always() }}
        with:
          name: test-results-cpp
          path: ${{ env.INSTALL_TEST_DIR }}/TEST*.xml
          if-no-files-found: 'error'

  Python_Unit_Tests:
    needs: Build
    defaults:
      run:
        shell: bash
    runs-on: aks-linux-4-cores
    container:
      image: openvinogithubactions.azurecr.io/ci/ubuntu:20.04
      volumes:
        - /mount/caches:/mount/caches
    env:
      OPENVINO_REPO: /__w/openvino/openvino/openvino
      OPENVINO_CONTRIB_REPO: /__w/openvino/openvino/openvino_contrib
      INSTALL_DIR: /__w/openvino/openvino/install
      INSTALL_TEST_DIR: /__w/openvino/openvino/install/tests
      SAMPLES_INSTALL_DIR: /__w/openvino/openvino/install/samples
      LAYER_TESTS_INSTALL_DIR: /__w/openvino/openvino/install/tests/layer_tests
      MODEL_HUB_TESTS_INSTALL_DIR: /__w/openvino/openvino/install/tests/model_hub_tests
      BUILD_DIR: /__w/openvino/openvino/build
      DATA_PATH: /__w/openvino/openvino/testdata
      MODELS_PATH: /__w/openvino/openvino/testdata
      OV_TEMP: /__w/openvino/openvino/openvino_temp
      PYTHON_STATIC_ARGS: -m "not dynamic_library"

    steps:
      - name: Create Directories
        run: |
          mkdir -p ${INSTALL_DIR} ${INSTALL_TEST_DIR}

      - name: Install git
        run: |
          sudo -E apt update
          sudo -E apt --assume-yes install git git-lfs

      - name: Clone OpenVINO
        uses: actions/checkout@v4
        with:
          path: 'openvino'
          submodules: 'recursive'

      #
      # Dependencies
      #

      - name: Install dependencies
        run: |
          sudo -E apt update
          sudo -E apt --assume-yes install openjdk-11-jdk libbz2-dev clang unzip libpugixml-dev libtbb-dev intel-opencl-icd ocl-icd-opencl-dev opencl-headers libsnappy-dev

      - uses: actions/setup-python@v4
        with:
          python-version: '3.11'

      - name: Install python dependencies
        run: |
          # For Python API
          python3 -m pip install --upgrade pip
          python3 -m pip install -r ${OPENVINO_REPO}/src/bindings/python/wheel/requirements-dev.txt
          python3 -m pip install -r ${OPENVINO_REPO}/src/bindings/python/requirements.txt

          # For running Python API tests
          python3 -m pip install -r ${OPENVINO_REPO}/src/bindings/python/src/compatibility/openvino/requirements-dev.txt

          # For running ONNX frontend unit tests
          python3 -m pip install --force-reinstall -r ${OPENVINO_REPO}/src/frontends/onnx/tests/requirements.txt

          # For running TensorFlow frontend unit tests
          python3 -m pip install -r ${OPENVINO_REPO}/src/frontends/tensorflow/tests/requirements.txt

          # For running Paddle frontend unit tests
          python3 -m pip install -r ${OPENVINO_REPO}/src/frontends/paddle/tests/requirements.txt

          # For torchvision to OpenVINO preprocessing converter
          python3 -m pip install -r ${OPENVINO_REPO}/src/bindings/python/src/openvino/preprocess/torchvision/requirements.txt

      - name: Install MO dependencies
        run: |
          python3 -m pip install -r ${OPENVINO_REPO}/tools/mo/requirements_mxnet.txt
          python3 -m pip install -r ${OPENVINO_REPO}/tools/mo/requirements_caffe.txt
          python3 -m pip install -r ${OPENVINO_REPO}/tools/mo/requirements_kaldi.txt
          python3 -m pip install -r ${OPENVINO_REPO}/tools/mo/requirements_onnx.txt
          python3 -m pip install -r ${OPENVINO_REPO}/tools/mo/requirements_tf2.txt
          python3 -m pip install -r ${OPENVINO_REPO}/tools/mo/requirements_dev.txt

      - name: Download OpenVINO package
        uses: actions/download-artifact@v3
        with:
          name: openvino_package
          path: ${{ env.INSTALL_DIR }}

      - name: Download OpenVINO tests package
        uses: actions/download-artifact@v3
        with:
          name: openvino_tests
          path: ${{ env.INSTALL_TEST_DIR }}

      - name: Extract OpenVINO packages
        run: |
          pushd ${INSTALL_DIR}
            tar -xzf openvino_package.tar.gz -C ${INSTALL_DIR} && rm openvino_package.tar.gz || exit 1
          popd

          pushd ${INSTALL_TEST_DIR}
            tar -xzf openvino_tests.tar.gz -C ${INSTALL_DIR} && rm openvino_tests.tar.gz || exit 1
          popd

      - name: Install Python wheels
        run: |
          python3 -m pip install openvino-dev --find-links=${INSTALL_DIR}/tools

      - name: nGraph and IE Python Bindings Tests
        run: |
          source ${INSTALL_DIR}/setupvars.sh
          python3 -m pytest -s ${INSTALL_TEST_DIR}/pyngraph  ${{ env.PYTHON_STATIC_ARGS }} \
            --junitxml=${INSTALL_TEST_DIR}/TEST-Pyngraph.xml \
            --ignore=${INSTALL_TEST_DIR}/pyngraph/tests/test_onnx/test_zoo_models.py \
            --ignore=${INSTALL_TEST_DIR}/pyngraph/tests/test_onnx/test_backend.py

      - name: Python API 2.0 Tests
        run: |
          # For python imports to import pybind_mock_frontend
          export PYTHONPATH=${INSTALL_TEST_DIR}:$PYTHONPATH
          source ${INSTALL_DIR}/setupvars.sh
          export LD_LIBRARY_PATH=${INSTALL_TEST_DIR}:$LD_LIBRARY_PATH

<<<<<<< HEAD
          python3 -m pytest -sv ${INSTALL_TEST_DIR}/pyopenvino ${{ env.PYTHON_STATIC_ARGS }} \
            --junitxml=${INSTALL_TEST_DIR}/TEST-Pyngraph.xml \
            --ignore=${INSTALL_TEST_DIR}/pyopenvino/tests/test_utils/test_utils.py \
            --ignore=${INSTALL_TEST_DIR}/pyopenvino/tests/test_onnx/test_zoo_models.py \
            --ignore=${INSTALL_TEST_DIR}/pyopenvino/tests/test_onnx/test_backend.py
=======
          python3 -m pytest -sv ${{ env.INSTALL_TEST_DIR }}/pyopenvino ${{ env.PYTHON_STATIC_ARGS }} \
            --junitxml=${{ env.INSTALL_TEST_DIR }}/TEST-Pyngraph.xml \
            --ignore=${{ env.INSTALL_TEST_DIR }}/pyopenvino/tests/test_utils/test_utils.py \
            --ignore=${{ env.INSTALL_TEST_DIR }}/pyopenvino/tests/test_onnx/test_zoo_models.py \
            --ignore=${{ env.INSTALL_TEST_DIR }}/pyopenvino/tests/test_onnx/test_backend.py
      
      - name: Python API snippets
        run: |
          source ${{ env.INSTALL_DIR }}/setupvars.sh
          export PYTHONPATH=${{ env.INSTALL_TEST_DIR }}:${{ github.workspace }}/openvino/docs/:$PYTHONPATH
          export LD_LIBRARY_PATH=${{ env.INSTALL_TEST_DIR }}:$LD_LIBRARY_PATH

          python3 ${{ github.workspace }}/openvino/docs/snippets/main.py
>>>>>>> 1a950f9e

      - name: Model Optimizer UT
        run: |

          export PYTHONPATH=${OPENVINO_REPO}/tools/mo/:${LAYER_TESTS_INSTALL_DIR}:${INSTALL_TEST_DIR}:${INSTALL_DIR}/python/python3.11:$PYTHONPATH

          # TODO: figure out why they need to be reinstalled
          python3 -m pip install -r ${OPENVINO_REPO}/tools/mo/requirements_mxnet.txt
          python3 -m pip install -r ${OPENVINO_REPO}/tools/mo/requirements_caffe.txt
          python3 -m pip install -r ${OPENVINO_REPO}/tools/mo/requirements_kaldi.txt
          python3 -m pip install -r ${OPENVINO_REPO}/tools/mo/requirements_onnx.txt
          python3 -m pip install -r ${OPENVINO_REPO}/tools/mo/requirements_tf2.txt
          python3 -m pip install -r ${OPENVINO_REPO}/tools/mo/requirements_dev.txt

          source ${INSTALL_DIR}/setupvars.sh

          python3 -m pytest -s ${INSTALL_TEST_DIR}/mo/unit_tests \
              --junitxml=${INSTALL_TEST_DIR}/TEST-ModelOptimizer.xml

      - name: PyTorch Layer Tests
        run: |
          python3 -m pip install -r ${LAYER_TESTS_INSTALL_DIR}/requirements.txt
          export PYTHONPATH=${OPENVINO_REPO}/tools/mo/:${LAYER_TESTS_INSTALL_DIR}:$PYTHONPATH
          source ${INSTALL_DIR}/setupvars.sh

          python3 -m pytest ${LAYER_TESTS_INSTALL_DIR}/pytorch_tests -m precommit --junitxml=${INSTALL_TEST_DIR}/TEST-pytorch.xml
        env:
          TEST_DEVICE: CPU
          TEST_PRECISION: FP16

      - name: TensorFlow 1 Layer Tests - TF FE
        run: |
          python3 -m pip install -r ${LAYER_TESTS_INSTALL_DIR}/requirements.txt

          export PYTHONPATH=${OPENVINO_REPO}/tools/mo/:${LAYER_TESTS_INSTALL_DIR}:$PYTHONPATH

          source ${INSTALL_DIR}/setupvars.sh

          python3 -m pytest ${LAYER_TESTS_INSTALL_DIR}/tensorflow_tests/ --use_new_frontend -m precommit_tf_fe --junitxml=${INSTALL_TEST_DIR}/TEST-tf_fe.xml
        env:
          TEST_DEVICE: CPU
          TEST_PRECISION: FP16

      - name: TensorFlow 2 Layer Tests - TF FE
        run: |
          python3 -m pip install -r ${LAYER_TESTS_INSTALL_DIR}/requirements.txt
          export PYTHONPATH=${OPENVINO_REPO}/tools/mo/:${LAYER_TESTS_INSTALL_DIR}:$PYTHONPATH

          source ${INSTALL_DIR}/setupvars.sh

          python3 -m pytest ${LAYER_TESTS_INSTALL_DIR}/tensorflow2_keras_tests/ --use_new_frontend -m precommit_tf_fe --junitxml=${INSTALL_TEST_DIR}/TEST-tf2_fe.xml
        env:
          TEST_DEVICE: CPU
          TEST_PRECISION: FP16

      - name: JAX Layer Tests - TF FE
        run: |
          python3 -m pip install -r ${LAYER_TESTS_INSTALL_DIR}/requirements.txt
          export PYTHONPATH=${LAYER_TESTS_INSTALL_DIR}:$PYTHONPATH

          source ${INSTALL_DIR}/setupvars.sh

          python3 -m pytest ${LAYER_TESTS_INSTALL_DIR}/jax_tests/ -m precommit --junitxml=${INSTALL_TEST_DIR}/TEST-jax.xml
        env:
          TEST_DEVICE: CPU

      - name: TensorFlow Hub Tests - TF FE
        run: |
          python3 -m pip install -r ${MODEL_HUB_TESTS_INSTALL_DIR}/tf_hub_tests/requirements.txt

          export PYTHONPATH=${MODEL_HUB_TESTS_INSTALL_DIR}:$PYTHONPATH

          source ${INSTALL_DIR}/setupvars.sh

          python3 -m pytest ${MODEL_HUB_TESTS_INSTALL_DIR}/tf_hub_tests/ -m ${{ env.TYPE }} --junitxml=${INSTALL_TEST_DIR}/TEST-tf_hub_tf_fe.xml --html TEST-tf_hub_tf_fe.html --self-contained-html

          python3 -m pytest ${MODEL_HUB_TESTS_INSTALL_DIR}/tf_hub_tests/ -m ${{ env.TYPE }} --junitxml=${INSTALL_TEST_DIR}/TEST-tf_hub_tf_fe.xml --html=${INSTALL_TEST_DIR}/TEST-tf_hub_tf_fe.html --self-contained-html
        env:
          TYPE: ${{ github.event_name == 'schedule' && 'nightly' || 'precommit'}}
          TEST_DEVICE: CPU

      - name: TensorFlow 1 Layer Tests - Legacy FE
        run: |
          python3 -m pip install -r ${LAYER_TESTS_INSTALL_DIR}/requirements.txt
          export PYTHONPATH=${OPENVINO_REPO}/tools/mo/:${LAYER_TESTS_INSTALL_DIR}:$PYTHONPATH
          source ${INSTALL_DIR}/setupvars.sh

          python3 -m pytest ${LAYER_TESTS_INSTALL_DIR}/tensorflow_tests/test_tf_Roll.py --ir_version=10 --junitxml=${INSTALL_TEST_DIR}/TEST-tf_Roll.xml

      - name: TensorFlow 2 Layer Tests - Legacy FE
        run: |
          python3 -m pip install -r ${LAYER_TESTS_INSTALL_DIR}/requirements.txt
          export PYTHONPATH=${OPENVINO_REPO}/tools/mo/:${LAYER_TESTS_INSTALL_DIR}:$PYTHONPATH
          source ${INSTALL_DIR}/setupvars.sh

          python3 -m pytest ${LAYER_TESTS_INSTALL_DIR}/tensorflow2_keras_tests/test_tf2_keras_activation.py \
              --ir_version=11 --junitxml=${INSTALL_TEST_DIR}/TEST-tf2_Activation.xml -k "sigmoid"
        env:
          TEST_DEVICE: CPU
          TEST_PRECISION: FP16

      - name: TensorFlow Lite Layer Tests - TFL FE
        run: |
          python3 -m pip install -r ${LAYER_TESTS_INSTALL_DIR}/requirements.txt
          export PYTHONPATH=${OPENVINO_REPO}/tools/mo/:${LAYER_TESTS_INSTALL_DIR}:$PYTHONPATH
          source ${INSTALL_DIR}/setupvars.sh

          python3 -m pytest ${LAYER_TESTS_INSTALL_DIR}/tensorflow_lite_tests/ --junitxml=${INSTALL_TEST_DIR}/TEST-tfl_fe.xml
        env:
          TEST_DEVICE: CPU
          TEST_PRECISION: FP16

      - name: MO Python API Tests
        run: |
          python3 -m pip install -r ${LAYER_TESTS_INSTALL_DIR}/requirements.txt
          export PYTHONPATH=${OPENVINO_REPO}/tools/mo/:${LAYER_TESTS_INSTALL_DIR}:$PYTHONPATH
          source ${INSTALL_DIR}/setupvars.sh

          python3 -m pytest ${LAYER_TESTS_INSTALL_DIR}/mo_python_api_tests --junitxml=${INSTALL_TEST_DIR}/TEST-test_mo_convert.xml
        env:
          TEST_DEVICE: CPU
          TEST_PRECISION: FP16

      - name: Python Frontend tests
        run: |
          python3 -m pip install -r ${LAYER_TESTS_INSTALL_DIR}/requirements.txt
          export PYTHONPATH=${OPENVINO_REPO}/tools/mo/:${LAYER_TESTS_INSTALL_DIR}:$PYTHONPATH
          source ${INSTALL_DIR}/setupvars.sh

          python3 -m pytest ${LAYER_TESTS_INSTALL_DIR}/py_frontend_tests --junitxml=${INSTALL_TEST_DIR}/TEST-test_py_fontend.xml

      - name: Conversion UT
        run: |
          # For python imports to import pybind_mock_frontend
          export PYTHONPATH=${INSTALL_TEST_DIR}:$PYTHONPATH
          source ${INSTALL_DIR}/setupvars.sh

          python3 -m pytest -s ${OPENVINO_REPO}/tools/ovc/unit_tests --junitxml=${INSTALL_TEST_DIR}/TEST-OpenVinoConversion.xml

      - name: Upload Test Results
        uses: actions/upload-artifact@v3
        if: ${{ always() }}
        with:
          name: test-results-python
          path: |
            ${{ env.INSTALL_TEST_DIR }}/TEST*.html
            ${{ env.INSTALL_TEST_DIR }}/TEST*.xml
          if-no-files-found: 'error'

  CPU_Functional_Tests:
    needs: Build
    defaults:
      run:
        shell: bash
    runs-on: aks-linux-4-cores
    container:
      image: openvinogithubactions.azurecr.io/ci/ubuntu:20.04
      volumes:
        - /mount/caches:/mount/caches
    env:
      INSTALL_DIR: /__w/openvino/openvino/install
      INSTALL_TEST_DIR: /__w/openvino/openvino/install/tests
      PARALLEL_TEST_SCRIPT: /__w/openvino/openvino/install/tests/functional_test_utils/run_parallel.py
      PARALLEL_TEST_CACHE: /__w/openvino/openvino/install/tests/test_cache.lst

    steps:
      - name: Create Directories
        run: mkdir -p ${INSTALL_DIR} ${INSTALL_TEST_DIR}

      - name: Install dependencies
        run: |
          sudo -E apt update
          sudo -E apt --assume-yes install openjdk-11-jdk libbz2-dev clang unzip libpugixml-dev libtbb-dev intel-opencl-icd ocl-icd-opencl-dev opencl-headers libsnappy-dev

      - name: Download OpenVINO package
        uses: actions/download-artifact@v3
        with:
          name: openvino_package
          path: ${{ env.INSTALL_DIR }}

      - name: Download OpenVINO tests package
        uses: actions/download-artifact@v3
        with:
          name: openvino_tests
          path: ${{ env.INSTALL_TEST_DIR }}

      - name: Extract OpenVINO packages
        run: |
          pushd ${INSTALL_DIR}
            tar -xzf openvino_package.tar.gz -C ${INSTALL_DIR} && rm openvino_package.tar.gz || exit 1
          popd
          pushd ${INSTALL_TEST_DIR}
            tar -xzf openvino_tests.tar.gz -C ${INSTALL_DIR} && rm openvino_tests.tar.gz || exit 1
          popd

      - uses: actions/setup-python@v4
        with:
          python-version: '3.11'

      - name: Install python dependencies
        run: |
          python3 -m pip install --upgrade pip
          python3 -m pip install -r ${INSTALL_TEST_DIR}/functional_test_utils/requirements.txt

      - name: Cache Tests Execution Time
        id: tests-functional-cpu-cache
        uses: actions/cache@v3
        with:
          path: ${{ env.PARALLEL_TEST_CACHE }}
          key: ${{ runner.os }}-tests-functional-cpu-cache

      - name: Intel CPU plugin func tests (parallel)
        run: |
          source ${INSTALL_DIR}/setupvars.sh
          python3 ${PARALLEL_TEST_SCRIPT} -e ${INSTALL_TEST_DIR}/ov_cpu_func_tests -c ${PARALLEL_TEST_CACHE} -w ${INSTALL_TEST_DIR} -s suite -rf 0 -- --gtest_print_time=1 --gtest_filter=*smoke*
        timeout-minutes: 40

      - name: Upload Test Results
        uses: actions/upload-artifact@v3
        if: ${{ always() }}
        with:
          name: test-results-functional-cpu
          path: |
            ${{ env.INSTALL_TEST_DIR }}/TEST*.xml
            ${{ env.INSTALL_TEST_DIR }}/logs/failed/*.log
            ${{ env.INSTALL_TEST_DIR }}/logs/crashed/*.log
            ${{ env.INSTALL_TEST_DIR }}/logs/hanged/*.log
            ${{ env.INSTALL_TEST_DIR }}/logs/interapted/*.log
            ${{ env.INSTALL_TEST_DIR }}/logs/disabled_tests.log
          if-no-files-found: 'error'

  TensorFlow_Hub_Models_Tests:
    needs: Build
    defaults:
      run:
        shell: bash
    runs-on: ${{ github.event_name == 'schedule' && 'ubuntu-20.04-8-cores' || 'ubuntu-20.04'}}
    env:
      INSTALL_DIR: ${{ github.workspace }}/install
      INSTALL_TEST_DIR: ${{ github.workspace }}/install/tests
      MODEL_HUB_TESTS_INSTALL_DIR: ${{ github.workspace }}/install/tests/model_hub_tests

    steps:
      - name: Create Directories
        run: |
          mkdir -p ${{ env.INSTALL_DIR }} ${{ env.INSTALL_TEST_DIR }}

      - uses: actions/setup-python@v4
        with:
          python-version: '3.11'

      - name: Download OpenVINO package
        uses: actions/download-artifact@v3
        with:
          name: openvino_package
          path: ${{ env.INSTALL_DIR }}

      - name: Download OpenVINO tests package
        uses: actions/download-artifact@v3
        with:
          name: openvino_tests
          path: ${{ env.INSTALL_TEST_DIR }}

      - name: Extract OpenVINO packages
        run: |
          pushd ${{ env.INSTALL_DIR }}
            tar -xzf openvino_package.tar.gz -C ${{ env.INSTALL_DIR }} && rm openvino_package.tar.gz || exit 1
          popd

          pushd ${{ env.INSTALL_TEST_DIR }}
            tar -xzf openvino_tests.tar.gz -C ${{ env.INSTALL_DIR }} && rm openvino_tests.tar.gz || exit 1
          popd

      - name: Install Python wheels
        run: |
          python3 -m pip install openvino --find-links=${{ env.INSTALL_DIR }}/tools

      - name: TensorFlow Hub Tests - TF FE
        run: |
          python3 -m pip install -r ${{ env.MODEL_HUB_TESTS_INSTALL_DIR }}/tf_hub_tests/requirements.txt

          export PYTHONPATH=${{ env.MODEL_HUB_TESTS_INSTALL_DIR }}:$PYTHONPATH

          python3 -m pytest ${{ env.MODEL_HUB_TESTS_INSTALL_DIR }}/tf_hub_tests/ -m ${{ env.TYPE }} --html=${{ env.INSTALL_TEST_DIR }}/TEST-tf_hub_tf_fe.html --self-contained-html
        env:
          TYPE: ${{ github.event_name == 'schedule' && 'nightly' || 'precommit'}}
          TEST_DEVICE: CPU

      - name: Upload Test Results
        uses: actions/upload-artifact@v3
        if: ${{ always() }}
        with:
          name: test-results-tensorflow-hub-models
          path: |
            ${{ env.INSTALL_TEST_DIR }}/TEST*.html
          if-no-files-found: 'error'

  PyTorch_Models_Tests:
    needs: Build
    defaults:
      run:
        shell: bash
    runs-on: ${{ github.event_name == 'schedule' && 'ubuntu-20.04-8-cores' || 'ubuntu-20.04'}}
    env:
      INSTALL_DIR: ${{ github.workspace }}/install
      INSTALL_TEST_DIR: ${{ github.workspace }}/install/tests
      MODEL_HUB_TESTS_INSTALL_DIR: ${{ github.workspace }}/install/tests/model_hub_tests

    steps:
      - name: Create Directories
        run: |
          mkdir -p ${{ env.INSTALL_DIR }} ${{ env.INSTALL_TEST_DIR }}
      - uses: actions/setup-python@v4
        with:
          python-version: '3.11'

      - name: Download OpenVINO package
        uses: actions/download-artifact@v3
        with:
          name: openvino_package
          path: ${{ env.INSTALL_DIR }}

      - name: Download OpenVINO tests package
        uses: actions/download-artifact@v3
        with:
          name: openvino_tests
          path: ${{ env.INSTALL_TEST_DIR }}

      - name: Extract OpenVINO packages
        run: |
          pushd ${{ env.INSTALL_DIR }}
            tar -xzf openvino_package.tar.gz -C ${{ env.INSTALL_DIR }} && rm openvino_package.tar.gz || exit 1
          popd
          pushd ${{ env.INSTALL_TEST_DIR }}
            tar -xzf openvino_tests.tar.gz -C ${{ env.INSTALL_DIR }} && rm openvino_tests.tar.gz || exit 1
          popd
      - name: Install Python wheels
        run: |
          python3 -m pip install openvino --find-links=${{ env.INSTALL_DIR }}/tools
      - name: PyTorch Models Tests
        run: |
          python3 -m pip install -r ${{ env.MODEL_HUB_TESTS_INSTALL_DIR }}/torch_tests/requirements.txt
          export PYTHONPATH=${{ env.MODEL_HUB_TESTS_INSTALL_DIR }}:$PYTHONPATH
          python3 -m pytest ${{ env.MODEL_HUB_TESTS_INSTALL_DIR }}/torch_tests/ -m ${{ env.TYPE }} --html=${{ env.INSTALL_TEST_DIR }}/TEST-torch_model_tests.html --self-contained-html
        env:
          TYPE: ${{ github.event_name == 'schedule' && 'nightly' || 'precommit'}}
          TEST_DEVICE: CPU

      - name: Upload Test Results
        uses: actions/upload-artifact@v3
        if: ${{ always() }}
        with:
          name: test-results-torch-models
          path: |
            ${{ env.INSTALL_TEST_DIR }}/TEST*.html
          if-no-files-found: 'error'<|MERGE_RESOLUTION|>--- conflicted
+++ resolved
@@ -619,27 +619,19 @@
           source ${INSTALL_DIR}/setupvars.sh
           export LD_LIBRARY_PATH=${INSTALL_TEST_DIR}:$LD_LIBRARY_PATH
 
-<<<<<<< HEAD
           python3 -m pytest -sv ${INSTALL_TEST_DIR}/pyopenvino ${{ env.PYTHON_STATIC_ARGS }} \
             --junitxml=${INSTALL_TEST_DIR}/TEST-Pyngraph.xml \
             --ignore=${INSTALL_TEST_DIR}/pyopenvino/tests/test_utils/test_utils.py \
             --ignore=${INSTALL_TEST_DIR}/pyopenvino/tests/test_onnx/test_zoo_models.py \
             --ignore=${INSTALL_TEST_DIR}/pyopenvino/tests/test_onnx/test_backend.py
-=======
-          python3 -m pytest -sv ${{ env.INSTALL_TEST_DIR }}/pyopenvino ${{ env.PYTHON_STATIC_ARGS }} \
-            --junitxml=${{ env.INSTALL_TEST_DIR }}/TEST-Pyngraph.xml \
-            --ignore=${{ env.INSTALL_TEST_DIR }}/pyopenvino/tests/test_utils/test_utils.py \
-            --ignore=${{ env.INSTALL_TEST_DIR }}/pyopenvino/tests/test_onnx/test_zoo_models.py \
-            --ignore=${{ env.INSTALL_TEST_DIR }}/pyopenvino/tests/test_onnx/test_backend.py
-      
+
       - name: Python API snippets
         run: |
-          source ${{ env.INSTALL_DIR }}/setupvars.sh
-          export PYTHONPATH=${{ env.INSTALL_TEST_DIR }}:${{ github.workspace }}/openvino/docs/:$PYTHONPATH
-          export LD_LIBRARY_PATH=${{ env.INSTALL_TEST_DIR }}:$LD_LIBRARY_PATH
+          source ${INSTALL_DIR}/setupvars.sh
+          export PYTHONPATH=${INSTALL_TEST_DIR}:${{ github.workspace }}/openvino/docs/:$PYTHONPATH
+          export LD_LIBRARY_PATH=${INSTALL_TEST_DIR}:$LD_LIBRARY_PATH
 
           python3 ${{ github.workspace }}/openvino/docs/snippets/main.py
->>>>>>> 1a950f9e
 
       - name: Model Optimizer UT
         run: |
