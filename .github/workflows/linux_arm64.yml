name: Linux ARM64 (Ubuntu 20.04, Python 3.11)
on:
  workflow_dispatch:
<<<<<<< HEAD
  pull_request:
=======
#  pull_request:
>>>>>>> dfc91186
  push:
    branches:
      - master
      - 'releases/**'

concurrency:
  # github.ref is not unique in post-commit
  group: ${{ github.event_name == 'push' && github.run_id || github.ref }}-linux-arm
  cancel-in-progress: true

env:
  PIP_CACHE_PATH: /mount/caches/pip/linux
  PYTHON_VERSION: '3.11'

jobs:
  Smart_CI:
    runs-on: ubuntu-latest
    outputs:
      affected_components: "${{ steps.smart_ci.outputs.affected_components }}"
    steps:
      - name: checkout action
        uses: actions/checkout@v4
        with:
          sparse-checkout: .github/actions/smart-ci

      - name: Get affected components
        id: smart_ci
        uses: ./.github/actions/smart-ci
        with:
          repository: ${{ github.repository }}
          pr: ${{ github.event.number }}
          commit_sha: ${{ github.sha }}
          component_pattern: "category: (.*)"
          repo_token: ${{ secrets.GITHUB_TOKEN }}

      - name: Show affected components
        run: |
          echo "${{ toJSON(steps.smart_ci.outputs.affected_components) }}"
        shell: bash

  Build:
    needs: Smart_CI
    timeout-minutes: 150
    defaults:
      run:
        shell: bash
    runs-on: 'aks-linux-16-cores-arm'
    container:
      image: openvinogithubactions.azurecr.io/dockerhub/ubuntu:20.04
      volumes:
        - /mount/caches:/mount/caches
      options: -e SCCACHE_AZURE_BLOB_CONTAINER -e SCCACHE_AZURE_CONNECTION_STRING
    env:
      DEBIAN_FRONTEND: noninteractive # to prevent apt-get from waiting user input
      CMAKE_BUILD_TYPE: 'Release'
      CMAKE_GENERATOR: 'Ninja Multi-Config'
      CMAKE_CXX_COMPILER_LAUNCHER: sccache
      CMAKE_C_COMPILER_LAUNCHER: sccache
      GITHUB_WORKSPACE: '/__w/openvino/openvino'
      OPENVINO_REPO: /__w/openvino/openvino/openvino
      OPENVINO_CONTRIB_REPO: /__w/openvino/openvino/openvino_contrib
      INSTALL_DIR: /__w/openvino/openvino/openvino_install
      INSTALL_TEST_DIR: /__w/openvino/openvino/tests_install
      DEVELOPER_PACKAGE_DIR: /__w/openvino/openvino/developer_package_install
      BUILD_DIR: /__w/openvino/openvino/openvino_build
      SCCACHE_AZURE_KEY_PREFIX: 'ubuntu20_aarch64_Release'
      ONNX_RUNTIME_UTILS: /__w/openvino/openvino/openvino/.ci/azure/ci_utils/onnxruntime
    if: "!fromJSON(needs.smart_ci.outputs.affected_components).docs_only"

    steps:
      - name: Install git
        run: apt-get update && apt-get install --assume-yes --no-install-recommends git ca-certificates

      - name: Clone OpenVINO
        uses: actions/checkout@v4
        with:
          path: ${{ env.OPENVINO_REPO }}
          submodules: 'true'

      - name: Clone OpenVINO Contrib
        uses: actions/checkout@v4
        with:
          repository: 'openvinotoolkit/openvino_contrib'
          path: ${{ env.OPENVINO_CONTRIB_REPO }}
          submodules: 'true'
          ref: 'master'

      #
      # Print system info
      #

      - name: System info
        uses: ./openvino/.github/actions/system_info

      #
      # Dependencies
      #

      - name: Install build dependencies
        run: |
          bash ${OPENVINO_REPO}/install_build_dependencies.sh
          # default-jdk - Java API
          apt install --assume-yes --no-install-recommends default-jdk

      - name: Install sccache
        uses: mozilla-actions/sccache-action@v0.0.3
        with:
          version: "v0.5.4"

      - name: Setup Python ${{ env.PYTHON_VERSION }}
        uses: ./openvino/.github/actions/setup_python
        with:
          version: ${{ env.PYTHON_VERSION }}
          pip-cache-path: ${{ env.PIP_CACHE_PATH }}
          should-setup-pip-paths: 'true'
          show-cache-info: 'true'

      - name: Install python dependencies
        run: |
          # For Python API: build and wheel packaging
          python3 -m pip install -r ${OPENVINO_REPO}/src/bindings/python/wheel/requirements-dev.txt
          python3 -m pip install -r ${OPENVINO_REPO}/src/bindings/python/src/compatibility/openvino/requirements-dev.txt

          # For running ONNX frontend unit tests
          python3 -m pip install --force-reinstall -r ${OPENVINO_REPO}/src/frontends/onnx/tests/requirements.txt

          # For running TensorFlow frontend unit tests
          python3 -m pip install -r ${OPENVINO_REPO}/src/frontends/tensorflow/tests/requirements.txt

          # For running TensorFlow Lite frontend unit tests
          python3 -m pip install -r ${OPENVINO_REPO}/src/frontends/tensorflow_lite/tests/requirements.txt

          # For running Paddle frontend unit tests
          python3 -m pip install -r ${OPENVINO_REPO}/src/frontends/paddle/tests/requirements.txt

      #
      # Build
      #

      - name: CMake configure - OpenVINO
        run: |
          cmake \
            -G "${{ env.CMAKE_GENERATOR }}" \
            -DENABLE_CPPLINT=OFF \
            -DENABLE_NCC_STYLE=OFF \
            -DENABLE_TESTS=ON \
            -DENABLE_STRICT_DEPENDENCIES=OFF \
            -DENABLE_SYSTEM_OPENCL=ON \
            -DTHREADING=TBB \
            -DENABLE_SYSTEM_TBB=OFF \
            -DCMAKE_VERBOSE_MAKEFILE=ON \
            -DCPACK_GENERATOR=TGZ \
            -DCMAKE_COMPILE_WARNING_AS_ERROR=ON \
            -DCMAKE_CXX_COMPILER_LAUNCHER=${{ env.CMAKE_CXX_COMPILER_LAUNCHER }} \
            -DCMAKE_C_COMPILER_LAUNCHER=${{ env.CMAKE_C_COMPILER_LAUNCHER }} \
            -S ${OPENVINO_REPO} \
            -B ${BUILD_DIR}

      - name: Clean sccache stats
        run: ${SCCACHE_PATH} --zero-stats

      - name: Cmake build - OpenVINO
        run: cmake --build ${BUILD_DIR} --parallel --config ${{ env.CMAKE_BUILD_TYPE }}

      - name: Show sccache stats
        run: ${SCCACHE_PATH} --show-stats

      - name: Cmake install - OpenVINO
        run: |
          cmake -DCMAKE_INSTALL_PREFIX=${INSTALL_DIR} -P ${BUILD_DIR}/cmake_install.cmake
          cmake -DCMAKE_INSTALL_PREFIX=${INSTALL_TEST_DIR} -DCOMPONENT=tests -P ${BUILD_DIR}/cmake_install.cmake
          cmake -DCMAKE_INSTALL_PREFIX=${DEVELOPER_PACKAGE_DIR} -DCOMPONENT=developer_package -P ${BUILD_DIR}/cmake_install.cmake
          cmake -DCMAKE_INSTALL_PREFIX=${INSTALL_DIR} -DCOMPONENT=python_wheels -P ${BUILD_DIR}/cmake_install.cmake

      - name: Pack Artifacts
        run: |

          # Add the ONNX Runtime version and skip tests list to the archive to use in the ONNX Runtime Job
          # w/o the need to checkout repository

          cp -R ${ONNX_RUNTIME_UTILS} ${INSTALL_DIR}

          pushd ${INSTALL_DIR}
            tar -czvf ${BUILD_DIR}/openvino_package.tar.gz *
          popd

          pushd ${DEVELOPER_PACKAGE_DIR}
            tar -czvf ${BUILD_DIR}/openvino_developer_package.tar.gz *
          popd

          pushd ${INSTALL_TEST_DIR}
            tar -czvf ${BUILD_DIR}/openvino_tests.tar.gz *
          popd

      - name: Build Debian packages
        if: ${{ 'false' }}
        run: |
          /usr/bin/python3.8 -m pip install -U pip
          /usr/bin/python3.8 -m pip install -r ${OPENVINO_REPO}/src/bindings/python/wheel/requirements-dev.txt
          /usr/bin/python3.8 -m pip install -r ${OPENVINO_REPO}/src/bindings/python/src/compatibility/openvino/requirements-dev.txt
          cmake -UPYTHON* \
                -DENABLE_PYTHON_PACKAGING=ON \
                -DENABLE_TESTS=OFF \
                -DPython3_EXECUTABLE=/usr/bin/python3.8 \
                -DCPACK_GENERATOR=DEB \
                ${BUILD_DIR}
          cmake --build ${BUILD_DIR} --parallel --config ${{ env.CMAKE_BUILD_TYPE }} --target package

      - name: Cmake & Build - OpenVINO Contrib
        run: |
          cmake \
            -DBUILD_nvidia_plugin=OFF \
            -DCUSTOM_OPERATIONS="calculate_grid;complex_mul;fft;grid_sample;sparse_conv;sparse_conv_transpose" \
            -DOPENVINO_EXTRA_MODULES=${OPENVINO_CONTRIB_REPO}/modules \
            -S ${OPENVINO_REPO} \
            -B ${BUILD_DIR}
          cmake --build ${BUILD_DIR} --parallel --config ${{ env.CMAKE_BUILD_TYPE }}

      #
      # Upload build artifacts
      #

      - name: Upload openvino package
        if: ${{ always() }}
        uses: actions/upload-artifact@v3
        with:
          name: openvino_package
          path: ${{ env.BUILD_DIR }}/openvino_package.tar.gz
          if-no-files-found: 'error'

      - name: Upload openvino developer package
        if: ${{ always() }}
        uses: actions/upload-artifact@v3
        with:
          name: openvino_developer_package
          path: ${{ env.BUILD_DIR }}/openvino_developer_package.tar.gz
          if-no-files-found: 'error'

      - name: Upload openvino debian packages
        if: ${{ 'false' }}
        uses: actions/upload-artifact@v3
        with:
          name: openvino_debian_packages
          path: ${{ env.BUILD_DIR }}/*.deb
          if-no-files-found: 'error'

      - name: Upload openvino tests package
        if: ${{ always() }}
        uses: actions/upload-artifact@v3
        with:
          name: openvino_tests
          path: ${{ env.BUILD_DIR }}/openvino_tests.tar.gz
          if-no-files-found: 'error'

  Debian_Packages:
    name: Debian Packages
    needs: Build
    uses: ./.github/workflows/job_debian_packages.yml
    with:
      runner: 'aks-linux-16-cores-arm'
      image: 'openvinogithubactions.azurecr.io/dockerhub/ubuntu:20.04'
<<<<<<< HEAD
    env:
      DEBIAN_FRONTEND: noninteractive # to prevent apt-get from waiting user input
      DEBIAN_PACKAGES_DIR: /__w/openvino/packages/
    if: ${{ 'false' }}

    steps:
      - name: Download OpenVINO debian packages
        uses: actions/download-artifact@v3
        with:
          name: openvino_debian_packages
          path: ${{ env.DEBIAN_PACKAGES_DIR }}

      - name: Install debian packages & check conflicts
        run: |
          apt-get update -y
          # install our local one
          apt-get install --no-install-recommends -y dpkg-dev
          dpkg-scanpackages . /dev/null | gzip -9c > Packages.gz
          echo "deb [trusted=yes] file:${DEBIAN_PACKAGES_DIR} ./" | tee /etc/apt/sources.list.d/openvino-local.list
          apt-get update -y
          apt-get install openvino -y
        working-directory: ${{ env.DEBIAN_PACKAGES_DIR }}

      - name: Test debian packages
        run: |
          /usr/share/openvino/samples/cpp/build_samples.sh
          /usr/share/openvino/samples/c/build_samples.sh
          
          ~/openvino_cpp_samples_build/aarch64/Release/hello_query_device
          
          python3 /usr/share/openvino/samples/python/hello_query_device/hello_query_device.py
          python3 -c 'from openvino import Core; Core().get_property("CPU", "AVAILABLE_DEVICES")'
          python3 -c 'from openvino import Core; Core().get_property("AUTO", "SUPPORTED_METRICS")'
          python3 -c 'from openvino import Core; Core().get_property("MULTI", "SUPPORTED_METRICS")'
          python3 -c 'from openvino import Core; Core().get_property("HETERO", "SUPPORTED_METRICS")'
          python3 -c 'from openvino import Core; Core().get_property("BATCH", "SUPPORTED_METRICS")'
          python3 -c 'from openvino.frontend import FrontEndManager; assert len(FrontEndManager().get_available_front_ends()) == 6'
          benchmark_app --help
          ovc --help
=======
>>>>>>> dfc91186

  Samples:
    needs: [ Build, Smart_CI ]
    if: fromJSON(needs.smart_ci.outputs.affected_components).samples
<<<<<<< HEAD

    steps:
      - name: Download OpenVINO package
        uses: actions/download-artifact@v3
        with:
          name: openvino_package
          path: ${{ env.INSTALL_DIR }}

      - name: Download OpenVINO tests package
        uses: actions/download-artifact@v3
        with:
          name: openvino_tests
          path: ${{ env.INSTALL_TEST_DIR }}

      - name: Extract OpenVINO packages
        run: |
          pushd ${INSTALL_DIR}
            tar -xzf openvino_package.tar.gz -C ${INSTALL_DIR}
          popd
          pushd ${INSTALL_TEST_DIR}
            tar -xzf openvino_tests.tar.gz -C ${INSTALL_DIR}
          popd

      - name: Install OpenVINO dependencies
        run: ${INSTALL_DIR}/install_dependencies/install_openvino_dependencies.sh -c=core -c=dev -y

      - name: Fetch setup_python action
        uses: actions/checkout@v4
        with:
          sparse-checkout: |
            .github/actions/setup_python/action.yml
          sparse-checkout-cone-mode: false
          path: 'openvino'

      - name: Setup Python ${{ env.PYTHON_VERSION }}
        uses: ./openvino/.github/actions/setup_python
        with:
          version: ${{ env.PYTHON_VERSION }}
          should-setup-pip-paths: 'false'

      - name: Build cpp samples - GCC
        run: ${INSTALL_DIR}/samples/cpp/build_samples.sh -i ${INSTALL_DIR} -b ${BUILD_DIR}/cpp_samples
        env:
          CMAKE_COMPILE_WARNING_AS_ERROR: 'ON'

      - name: Build cpp samples - Clang
        run: |
          apt-get install -y clang
          ${INSTALL_DIR}/samples/cpp/build_samples.sh -i ${INSTALL_DIR} -b ${BUILD_DIR}/cpp_samples_clang
        env:
          CMAKE_COMPILE_WARNING_AS_ERROR: 'ON'
          CC: clang
          CXX: clang++

      - name: Build c samples
        run: ${INSTALL_DIR}/samples/c/build_samples.sh -i ${INSTALL_DIR} -b ${BUILD_DIR}/c_samples
        env:
          CMAKE_COMPILE_WARNING_AS_ERROR: 'ON'

      #
      # Tests
      #

      - name: Samples tests
        if: fromJSON(needs.smart_ci.outputs.affected_components).samples.test
        run: |
          export WORKSPACE=${INSTALL_DIR}
          export IE_APP_PATH=${INSTALL_DIR}/samples_bin
          export IE_APP_PYTHON_PATH=${INSTALL_DIR}/samples/python
          export SHARE=${INSTALL_TEST_DIR}/smoke_tests/samples_smoke_tests_data

          python3 -m pip install --ignore-installed PyYAML -r ${INSTALL_TEST_DIR}/smoke_tests/requirements.txt
          export LD_LIBRARY_PATH=${IE_APP_PATH}:$LD_LIBRARY_PATH

          source ${INSTALL_DIR}/setupvars.sh

          python3 -m pytest -sv ${INSTALL_TEST_DIR}/smoke_tests \
            --env_conf ${INSTALL_TEST_DIR}/smoke_tests/env_config.yml \
            --junitxml=${INSTALL_TEST_DIR}/TEST-SamplesSmokeTests.xml

      - name: Upload Test Results
        uses: actions/upload-artifact@v3
        if: ${{ !cancelled() }}
        with:
          name: test-results-samples
          path: ${{ env.INSTALL_TEST_DIR }}/TEST*.xml
          if-no-files-found: 'warn'
=======
    uses: ./.github/workflows/job_samples_tests.yml
    with:
      runner: 'aks-linux-16-cores-arm'
      image: 'openvinogithubactions.azurecr.io/dockerhub/ubuntu:20.04'
      affected-components: ${{ needs.smart_ci.outputs.affected_components }}
>>>>>>> dfc91186

  ONNX_Runtime:
    name: ONNX Runtime Integration
    if: fromJSON(needs.smart_ci.outputs.affected_components).ONNX_RT
    needs: [ Build, Smart_CI ]
    uses: ./.github/workflows/job_onnx_runtime.yml
    with:
      runner: 'aks-linux-16-cores-arm'
      container: '{"image": "openvinogithubactions.azurecr.io/dockerhub/ubuntu:20.04", "volumes": ["/mount/caches:/mount/caches"], "options": "-e SCCACHE_AZURE_BLOB_CONTAINER -e SCCACHE_AZURE_CONNECTION_STRING"}'
      sccache-azure-key-prefix: 'ubuntu20_aarch64_onnxruntime'

  CXX_Unit_Tests:
    name: C++ unit tests
    needs: [ Build, Smart_CI ]
    uses: ./.github/workflows/job_cxx_unit_tests.yml
    with:
      runner: 'aks-linux-16-cores-arm'
      image: 'openvinogithubactions.azurecr.io/dockerhub/ubuntu:20.04'
      affected-components: ${{ needs.smart_ci.outputs.affected_components }}

  Python_Unit_Tests:
    name: Python unit tests
    needs: [ Build, Smart_CI ]
    uses: ./.github/workflows/job_python_unit_tests.yml
    with:
      runner: 'aks-linux-16-cores-arm'
      container: '{"image": "openvinogithubactions.azurecr.io/dockerhub/ubuntu:20.04", "volumes": ["/mount/caches:/mount/caches"]}'
      affected-components: ${{ needs.smart_ci.outputs.affected_components }}

  CPU_Functional_Tests:
    name: CPU functional tests
<<<<<<< HEAD
    needs: [Build, Smart_CI]
    timeout-minutes: 60
    defaults:
      run:
        shell: bash
    runs-on: 'aks-linux-16-cores-arm'
    container:
      image: openvinogithubactions.azurecr.io/dockerhub/ubuntu:20.04
    env:
      OPENVINO_REPO: /__w/openvino/openvino/openvino
      INSTALL_DIR: /__w/openvino/openvino/install
      INSTALL_TEST_DIR: /__w/openvino/openvino/install/tests
      PARALLEL_TEST_SCRIPT: /__w/openvino/openvino/install/tests/functional_test_utils/layer_tests_summary/run_parallel.py
      PARALLEL_TEST_CACHE: /__w/openvino/openvino/install/tests/test_cache.lst
    if: fromJSON(needs.smart_ci.outputs.affected_components).CPU.test
    steps:
      - name: Download OpenVINO package
        uses: actions/download-artifact@v3
        with:
          name: openvino_package
          path: ${{ env.INSTALL_DIR }}

      - name: Download OpenVINO tests package
        uses: actions/download-artifact@v3
        with:
          name: openvino_tests
          path: ${{ env.INSTALL_TEST_DIR }}

      - name: Extract OpenVINO packages
        run: |
          pushd ${INSTALL_DIR}
            tar -xzf openvino_package.tar.gz -C ${INSTALL_DIR}
          popd
          pushd ${INSTALL_TEST_DIR}
            tar -xzf openvino_tests.tar.gz -C ${INSTALL_DIR}
          popd

      - name: Install OpenVINO dependencies
        run: bash ${INSTALL_DIR}/install_dependencies/install_openvino_dependencies.sh -c=core -y

      - name: Fetch setup_python action
        uses: actions/checkout@v4
        with:
          sparse-checkout: |
            .github/actions/setup_python/action.yml
          sparse-checkout-cone-mode: false
          path: ${{ env.OPENVINO_REPO }}

      - name: Setup Python ${{ env.PYTHON_VERSION }}
        uses: ./openvino/.github/actions/setup_python
        with:
          version: ${{ env.PYTHON_VERSION }}
          should-setup-pip-paths: 'false'

      - name: Install python dependencies for run_parallel.py
        run: python3 -m pip install -r ${INSTALL_TEST_DIR}/functional_test_utils/layer_tests_summary/requirements.txt

      - name: Restore tests execution time
        uses: actions/cache/restore@v3
        with:
          path: ${{ env.PARALLEL_TEST_CACHE }}
          key: ${{ runner.os }}-${{ runner.arch }}-tests-functional-cpu-stamp-${{ github.sha }}
          restore-keys: |
            ${{ runner.os }}-${{ runner.arch }}-tests-functional-cpu-stamp

      - name: Intel CPU plugin func tests (parallel)
        run: |
          source ${INSTALL_DIR}/setupvars.sh
          python3 ${PARALLEL_TEST_SCRIPT} -e ${INSTALL_TEST_DIR}/ov_cpu_func_tests -c ${PARALLEL_TEST_CACHE} -w ${INSTALL_TEST_DIR} -s suite -rf 0 -- --gtest_print_time=1 --gtest_filter=*smoke*
        timeout-minutes: 40

      - name: Save tests execution time
        uses: actions/cache/save@v3
        if: github.ref_name == 'master'
        with:
          path: ${{ env.PARALLEL_TEST_CACHE }}
          key: ${{ runner.os }}-${{ runner.arch }}-tests-functional-cpu-stamp-${{ github.sha }}

      - name: Upload Test Results
        uses: actions/upload-artifact@v3
        if: ${{ !cancelled() }}
        with:
          name: test-results-functional-cpu
          path: |
            ${{ env.INSTALL_TEST_DIR }}/temp/*.log
            ${{ env.INSTALL_TEST_DIR }}/logs/*.log
            ${{ env.INSTALL_TEST_DIR }}/logs/failed/*.log
            ${{ env.INSTALL_TEST_DIR }}/logs/crashed/*.log
            ${{ env.INSTALL_TEST_DIR }}/logs/hanged/*.log
            ${{ env.INSTALL_TEST_DIR }}/logs/interapted/*.log
            ${{ env.INSTALL_TEST_DIR }}/logs/hash_table.csv
            ${{ env.PARALLEL_TEST_CACHE }}
          if-no-files-found: 'error'

  TensorFlow_Hub_Models_Tests:
    name: TensorFlow Hub Models tests
    needs: [Build, Smart_CI]
    defaults:
      run:
        shell: bash
    runs-on: 'aks-linux-16-cores-arm'
    timeout-minutes: ${{ github.event_name == 'schedule' && 400 || 5 }}
    container:
      image: openvinogithubactions.azurecr.io/dockerhub/ubuntu:20.04
      volumes:
        - /mount/caches:/mount/caches
    env:
      OPENVINO_REPO: ${{ github.workspace }}/openvino
      INSTALL_DIR: ${{ github.workspace }}/install
      INSTALL_TEST_DIR: ${{ github.workspace }}/install/tests
      MODEL_HUB_TESTS_INSTALL_DIR: ${{ github.workspace }}/install/tests/model_hub_tests
    if: fromJSON(needs.smart_ci.outputs.affected_components).TF_FE.test ||
        fromJSON(needs.smart_ci.outputs.affected_components).TFL_FE.test

    steps:
      - name: Check sudo
        run: if [ "$(id -u)" -eq 0 ]; then apt update && apt --assume-yes install sudo; fi

      - name: Download OpenVINO package
        uses: actions/download-artifact@v3
        with:
          name: openvino_package
          path: ${{ env.INSTALL_DIR }}

      - name: Download OpenVINO tests package
        uses: actions/download-artifact@v3
        with:
          name: openvino_tests
          path: ${{ env.INSTALL_TEST_DIR }}

      - name: Extract OpenVINO packages
        run: |
          pushd ${INSTALL_DIR}
            tar -xzf openvino_package.tar.gz -C ${INSTALL_DIR}
          popd

          pushd ${INSTALL_TEST_DIR}
            tar -xzf openvino_tests.tar.gz -C ${INSTALL_DIR}
          popd

      - name: Fetch setup_python action
        uses: actions/checkout@v4
        with:
          sparse-checkout: |
            .github/actions/setup_python/action.yml
          sparse-checkout-cone-mode: false
          path: 'openvino'

      - name: Setup Python ${{ env.PYTHON_VERSION }}
        uses: ./openvino/.github/actions/setup_python
        with:
          version: ${{ env.PYTHON_VERSION }}
          should-setup-pip-paths: 'false'

      - name: Install OpenVINO Python wheels
        run: python3 -m pip install ${INSTALL_DIR}/tools/openvino-*

      - name: Install TF Hub tests requirements
        run: |
          python3 -m pip install -r ${MODEL_HUB_TESTS_INSTALL_DIR}/tf_hub_tests/requirements.txt

      - name: TensorFlow Hub Tests - TF FE
        run: |
          export PYTHONPATH=${MODEL_HUB_TESTS_INSTALL_DIR}:$PYTHONPATH
          python3 -m pytest ${MODEL_HUB_TESTS_INSTALL_DIR}/tf_hub_tests/ -m ${TYPE} --html=${INSTALL_TEST_DIR}/TEST-tf_hub_tf_fe.html --self-contained-html -v
        env:
          TYPE: ${{ github.event_name == 'schedule' && 'nightly' || 'precommit'}}
          TEST_DEVICE: CPU

      - name: Upload Test Results
        uses: actions/upload-artifact@v3
        if: ${{ !cancelled() }}
        with:
          name: test-results-tensorflow-hub-models
          path: |
            ${{ env.INSTALL_TEST_DIR }}/TEST*.html
          if-no-files-found: 'error'

  TensorFlow_Hub_Performance_Models_Tests:
    name: TensorFlow Hub Performance Models tests
    needs: [Build, Smart_CI]
    defaults:
      run:
        shell: bash
    runs-on: 'aks-linux-16-cores-arm'
    timeout-minutes: ${{ github.event_name == 'schedule' && 400 || 5 }}
    env:
      OPENVINO_REPO: ${{ github.workspace }}/openvino
      INSTALL_DIR: ${{ github.workspace }}/install
      INSTALL_TEST_DIR: ${{ github.workspace }}/install/tests
      MODEL_HUB_TESTS_INSTALL_DIR: ${{ github.workspace }}/install/tests/model_hub_tests
    if: fromJSON(needs.smart_ci.outputs.affected_components).TF_FE.test ||
        fromJSON(needs.smart_ci.outputs.affected_components).TFL_FE.test

    steps:
      - name: Check sudo
        run: if [ "$(id -u)" -eq 0 ]; then apt update && apt --assume-yes install sudo; fi

      - name: Download OpenVINO package
        uses: actions/download-artifact@v3
        with:
          name: openvino_package
          path: ${{ env.INSTALL_DIR }}

      - name: Download OpenVINO tests package
        uses: actions/download-artifact@v3
        with:
          name: openvino_tests
          path: ${{ env.INSTALL_TEST_DIR }}

      - name: Extract OpenVINO packages
        run: |
          pushd ${INSTALL_DIR}
            tar -xzf openvino_package.tar.gz -C ${INSTALL_DIR}
          popd

          pushd ${INSTALL_TEST_DIR}
            tar -xzf openvino_tests.tar.gz -C ${INSTALL_DIR}
          popd

      - name: Fetch setup_python action
        uses: actions/checkout@v4
        with:
          sparse-checkout: |
            .github/actions/setup_python/action.yml
          sparse-checkout-cone-mode: false
          path: 'openvino'

      - name: Setup Python ${{ env.PYTHON_VERSION }}
        uses: ./openvino/.github/actions/setup_python
        with:
          version: ${{ env.PYTHON_VERSION }}
          should-setup-pip-paths: 'false'

      - name: Install OpenVINO Python wheels
        run: python3 -m pip install ${INSTALL_DIR}/tools/openvino-*

      - name: Install TF Hub tests requirements
        run: |
          python3 -m pip install -r ${MODEL_HUB_TESTS_INSTALL_DIR}/tf_hub_tests/requirements.txt

      - name: Install Hub Performance tests requirements
        run: |
          python3 -m pip install -r ${MODEL_HUB_TESTS_INSTALL_DIR}/performance_tests/requirements.txt

      - name: Performance Hub Tests
        run: |
          export PYTHONPATH=${MODEL_HUB_TESTS_INSTALL_DIR}:$PYTHONPATH
          python3 -m pytest ${MODEL_HUB_TESTS_INSTALL_DIR}/performance_tests/ -m ${TYPE} --html=${INSTALL_TEST_DIR}/TEST-tf_hub_performance.html --self-contained-html -v
        env:
          TYPE: ${{ github.event_name == 'schedule' && 'nightly' || 'precommit'}}
          TEST_DEVICE: CPU

      - name: Upload Test Results
        uses: actions/upload-artifact@v3
        if: ${{ !cancelled() }}
        with:
          name: test-results-tensorflow-hub-performance-models
          path: |
            ${{ env.INSTALL_TEST_DIR }}/TEST*.html
          if-no-files-found: 'error'

  # TODO: Enable once they are ready for self-hosted runners
  PyTorch_Models_Tests:
    name: PyTorch Models tests
    needs: [Build, Smart_CI]
    timeout-minutes: ${{ github.event_name == 'schedule' && 400 || 30 }}
    defaults:
      run:
        shell: bash
    runs-on: 'aks-linux-16-cores-arm'
    container:
      image: openvinogithubactions.azurecr.io/dockerhub/ubuntu:20.04
      volumes:
        - /mount/caches:/mount/caches
    env:
      OPENVINO_REPO: ${{ github.workspace }}/openvino
      INSTALL_DIR: ${{ github.workspace }}/install
      INSTALL_TEST_DIR: ${{ github.workspace }}/install/tests
      MODEL_HUB_TESTS_INSTALL_DIR: ${{ github.workspace }}/install/tests/model_hub_tests
    if: fromJSON(needs.smart_ci.outputs.affected_components).PyTorch_FE.test

    steps:
      - name: Check sudo
        run: if [ "$(id -u)" -eq 0 ]; then apt update && apt --assume-yes install sudo; fi

      - name: Install dependencies
        run: |
          # install git (required to build pip deps from the sources)
          # install 'g++' to build 'detectron2' and 'natten' wheels
          sudo apt-get install --assume-yes --no-install-recommends g++ git ca-certificates

      - name: Download OpenVINO package
        uses: actions/download-artifact@v3
        with:
          name: openvino_package
          path: ${{ env.INSTALL_DIR }}

      - name: Download OpenVINO tests package
        uses: actions/download-artifact@v3
        with:
          name: openvino_tests
          path: ${{ env.INSTALL_TEST_DIR }}

      - name: Extract OpenVINO packages
        run: |
          pushd ${INSTALL_DIR}
            tar -xzf openvino_package.tar.gz -C ${INSTALL_DIR}
          popd
          pushd ${INSTALL_TEST_DIR}
            tar -xzf openvino_tests.tar.gz -C ${INSTALL_DIR}
          popd

      - name: Fetch setup_python action
        uses: actions/checkout@v4
        with:
          sparse-checkout: |
            .github/actions/setup_python/action.yml
          sparse-checkout-cone-mode: false
          path: 'openvino'

      - name: Setup Python ${{ env.PYTHON_VERSION }}
        uses: ./openvino/.github/actions/setup_python
        with:
          version: ${{ env.PYTHON_VERSION }}
          should-setup-pip-paths: 'false'

      - name: Install OpenVINO Python wheels
        run: python3 -m pip install ${INSTALL_DIR}/tools/openvino-*

      - name: Install PyTorch tests requirements
        run: |
          python3 -m pip install -r ${MODEL_HUB_TESTS_INSTALL_DIR}/torch_tests/requirements.txt
          python3 -m pip install -r ${MODEL_HUB_TESTS_INSTALL_DIR}/torch_tests/requirements_secondary.txt
          echo "Available storage:"
          df -h
        env:
          CPLUS_INCLUDE_PATH: ${{ env.Python_ROOT_DIR }}/include/python${{ env.PYTHON_VERSION }}

      - name: PyTorch Models Tests
        run: |
          export PYTHONPATH=${MODEL_HUB_TESTS_INSTALL_DIR}:$PYTHONPATH
          python3 -m pytest ${MODEL_HUB_TESTS_INSTALL_DIR}/torch_tests -m ${TYPE} --html=${INSTALL_TEST_DIR}/TEST-torch_model_tests.html --self-contained-html -v
        env:
          TYPE: ${{ github.event_name == 'schedule' && 'nightly' || 'precommit'}}
          TEST_DEVICE: CPU
          USE_SYSTEM_CACHE: False

      - name: Available storage after tests
        run: |
          echo "Available storage:"
          df -h

      - name: Upload Test Results
        uses: actions/upload-artifact@v3
        if: ${{ !cancelled() }}
        with:
          name: test-results-torch-models
          path: |
            ${{ env.INSTALL_TEST_DIR }}/TEST*.html
          if-no-files-found: 'error'
=======
    # if: fromJSON(needs.smart_ci.outputs.affected_components).CPU.test
    if: ${{ 'false' }} # Ticket: 126379
    needs: [ Build, Smart_CI ]
    uses: ./.github/workflows/job_cpu_functional_tests.yml
    with:
      runner: 'aks-linux-16-cores-arm'
      image: 'openvinogithubactions.azurecr.io/dockerhub/ubuntu:20.04'

  TensorFlow_Hub_Models_Tests:
    name: TensorFlow Hub Models tests
    if: ${{ 'false' }} # TODO: Enable once the dependencies are ready for arm (no tensorflow-text available for arm from PyPI)
    # if: fromJSON(needs.smart_ci.outputs.affected_components).TF_FE.test ||
    #     fromJSON(needs.smart_ci.outputs.affected_components).TFL_FE.test
    needs: [ Build, Smart_CI ]
    uses: ./.github/workflows/job_tensorflow_hub_models_tests.yml
    with:
      runner: 'aks-linux-16-cores-arm'
      container: '{"image": "openvinogithubactions.azurecr.io/dockerhub/ubuntu:20.04"}'
      event: ${{ github.event_name }}

  TensorFlow_Hub_Performance_Models_Tests:
    name: TensorFlow Hub Performance Models tests
    if: ${{ 'false' }} # TODO: Enable once the dependencies are ready for arm (no tensorflow-text available for arm from PyPI)
    # if: fromJSON(needs.smart_ci.outputs.affected_components).TF_FE.test ||
    #     fromJSON(needs.smart_ci.outputs.affected_components).TFL_FE.test
    needs: [ Build, Smart_CI ]
    uses: ./.github/workflows/job_tensorflow_hub_performance_models_tests.yml
    with:
      runner: 'aks-linux-16-cores-arm'
      container: '{"image": "openvinogithubactions.azurecr.io/dockerhub/ubuntu:20.04"}'
      event: ${{ github.event_name }}

  PyTorch_Models_Tests:
    name: PyTorch Models tests
    if: ${{ 'false' }} # TODO: Enable once the dependencies are ready for arm (no tensorflow-text available for arm from PyPI)
    # if: fromJSON(needs.smart_ci.outputs.affected_components).PyTorch_FE.test
    needs: [ Build, Smart_CI ]
    uses: ./.github/workflows/job_pytorch_models_tests.yml
    with:
      runner: 'aks-linux-16-cores-arm'
      container: '{"image": "openvinogithubactions.azurecr.io/dockerhub/ubuntu:20.04"}'
      event: ${{ github.event_name }}
>>>>>>> dfc91186

  Overall_Status:
    name: ci/gha_overall_status
    needs: [Smart_CI, Build, Debian_Packages, Samples, ONNX_Runtime, CXX_Unit_Tests, Python_Unit_Tests]
    if: ${{ always() }}
    runs-on: ubuntu-latest
    steps:
      - name: Check status of all jobs
        if: >-
          ${{
            contains(needs.*.result, 'failure') || 
            contains(needs.*.result, 'cancelled')
          }}
        run: exit 1<|MERGE_RESOLUTION|>--- conflicted
+++ resolved
@@ -1,11 +1,7 @@
 name: Linux ARM64 (Ubuntu 20.04, Python 3.11)
 on:
   workflow_dispatch:
-<<<<<<< HEAD
   pull_request:
-=======
-#  pull_request:
->>>>>>> dfc91186
   push:
     branches:
       - master
@@ -153,9 +149,8 @@
             -DENABLE_NCC_STYLE=OFF \
             -DENABLE_TESTS=ON \
             -DENABLE_STRICT_DEPENDENCIES=OFF \
+            -DENABLE_SYSTEM_TBB=OFF \
             -DENABLE_SYSTEM_OPENCL=ON \
-            -DTHREADING=TBB \
-            -DENABLE_SYSTEM_TBB=OFF \
             -DCMAKE_VERBOSE_MAKEFILE=ON \
             -DCPACK_GENERATOR=TGZ \
             -DCMAKE_COMPILE_WARNING_AS_ERROR=ON \
@@ -263,151 +258,20 @@
   Debian_Packages:
     name: Debian Packages
     needs: Build
+    if: ${{ 'false' }}
     uses: ./.github/workflows/job_debian_packages.yml
     with:
       runner: 'aks-linux-16-cores-arm'
       image: 'openvinogithubactions.azurecr.io/dockerhub/ubuntu:20.04'
-<<<<<<< HEAD
-    env:
-      DEBIAN_FRONTEND: noninteractive # to prevent apt-get from waiting user input
-      DEBIAN_PACKAGES_DIR: /__w/openvino/packages/
-    if: ${{ 'false' }}
-
-    steps:
-      - name: Download OpenVINO debian packages
-        uses: actions/download-artifact@v3
-        with:
-          name: openvino_debian_packages
-          path: ${{ env.DEBIAN_PACKAGES_DIR }}
-
-      - name: Install debian packages & check conflicts
-        run: |
-          apt-get update -y
-          # install our local one
-          apt-get install --no-install-recommends -y dpkg-dev
-          dpkg-scanpackages . /dev/null | gzip -9c > Packages.gz
-          echo "deb [trusted=yes] file:${DEBIAN_PACKAGES_DIR} ./" | tee /etc/apt/sources.list.d/openvino-local.list
-          apt-get update -y
-          apt-get install openvino -y
-        working-directory: ${{ env.DEBIAN_PACKAGES_DIR }}
-
-      - name: Test debian packages
-        run: |
-          /usr/share/openvino/samples/cpp/build_samples.sh
-          /usr/share/openvino/samples/c/build_samples.sh
-          
-          ~/openvino_cpp_samples_build/aarch64/Release/hello_query_device
-          
-          python3 /usr/share/openvino/samples/python/hello_query_device/hello_query_device.py
-          python3 -c 'from openvino import Core; Core().get_property("CPU", "AVAILABLE_DEVICES")'
-          python3 -c 'from openvino import Core; Core().get_property("AUTO", "SUPPORTED_METRICS")'
-          python3 -c 'from openvino import Core; Core().get_property("MULTI", "SUPPORTED_METRICS")'
-          python3 -c 'from openvino import Core; Core().get_property("HETERO", "SUPPORTED_METRICS")'
-          python3 -c 'from openvino import Core; Core().get_property("BATCH", "SUPPORTED_METRICS")'
-          python3 -c 'from openvino.frontend import FrontEndManager; assert len(FrontEndManager().get_available_front_ends()) == 6'
-          benchmark_app --help
-          ovc --help
-=======
->>>>>>> dfc91186
 
   Samples:
     needs: [ Build, Smart_CI ]
     if: fromJSON(needs.smart_ci.outputs.affected_components).samples
-<<<<<<< HEAD
-
-    steps:
-      - name: Download OpenVINO package
-        uses: actions/download-artifact@v3
-        with:
-          name: openvino_package
-          path: ${{ env.INSTALL_DIR }}
-
-      - name: Download OpenVINO tests package
-        uses: actions/download-artifact@v3
-        with:
-          name: openvino_tests
-          path: ${{ env.INSTALL_TEST_DIR }}
-
-      - name: Extract OpenVINO packages
-        run: |
-          pushd ${INSTALL_DIR}
-            tar -xzf openvino_package.tar.gz -C ${INSTALL_DIR}
-          popd
-          pushd ${INSTALL_TEST_DIR}
-            tar -xzf openvino_tests.tar.gz -C ${INSTALL_DIR}
-          popd
-
-      - name: Install OpenVINO dependencies
-        run: ${INSTALL_DIR}/install_dependencies/install_openvino_dependencies.sh -c=core -c=dev -y
-
-      - name: Fetch setup_python action
-        uses: actions/checkout@v4
-        with:
-          sparse-checkout: |
-            .github/actions/setup_python/action.yml
-          sparse-checkout-cone-mode: false
-          path: 'openvino'
-
-      - name: Setup Python ${{ env.PYTHON_VERSION }}
-        uses: ./openvino/.github/actions/setup_python
-        with:
-          version: ${{ env.PYTHON_VERSION }}
-          should-setup-pip-paths: 'false'
-
-      - name: Build cpp samples - GCC
-        run: ${INSTALL_DIR}/samples/cpp/build_samples.sh -i ${INSTALL_DIR} -b ${BUILD_DIR}/cpp_samples
-        env:
-          CMAKE_COMPILE_WARNING_AS_ERROR: 'ON'
-
-      - name: Build cpp samples - Clang
-        run: |
-          apt-get install -y clang
-          ${INSTALL_DIR}/samples/cpp/build_samples.sh -i ${INSTALL_DIR} -b ${BUILD_DIR}/cpp_samples_clang
-        env:
-          CMAKE_COMPILE_WARNING_AS_ERROR: 'ON'
-          CC: clang
-          CXX: clang++
-
-      - name: Build c samples
-        run: ${INSTALL_DIR}/samples/c/build_samples.sh -i ${INSTALL_DIR} -b ${BUILD_DIR}/c_samples
-        env:
-          CMAKE_COMPILE_WARNING_AS_ERROR: 'ON'
-
-      #
-      # Tests
-      #
-
-      - name: Samples tests
-        if: fromJSON(needs.smart_ci.outputs.affected_components).samples.test
-        run: |
-          export WORKSPACE=${INSTALL_DIR}
-          export IE_APP_PATH=${INSTALL_DIR}/samples_bin
-          export IE_APP_PYTHON_PATH=${INSTALL_DIR}/samples/python
-          export SHARE=${INSTALL_TEST_DIR}/smoke_tests/samples_smoke_tests_data
-
-          python3 -m pip install --ignore-installed PyYAML -r ${INSTALL_TEST_DIR}/smoke_tests/requirements.txt
-          export LD_LIBRARY_PATH=${IE_APP_PATH}:$LD_LIBRARY_PATH
-
-          source ${INSTALL_DIR}/setupvars.sh
-
-          python3 -m pytest -sv ${INSTALL_TEST_DIR}/smoke_tests \
-            --env_conf ${INSTALL_TEST_DIR}/smoke_tests/env_config.yml \
-            --junitxml=${INSTALL_TEST_DIR}/TEST-SamplesSmokeTests.xml
-
-      - name: Upload Test Results
-        uses: actions/upload-artifact@v3
-        if: ${{ !cancelled() }}
-        with:
-          name: test-results-samples
-          path: ${{ env.INSTALL_TEST_DIR }}/TEST*.xml
-          if-no-files-found: 'warn'
-=======
     uses: ./.github/workflows/job_samples_tests.yml
     with:
       runner: 'aks-linux-16-cores-arm'
       image: 'openvinogithubactions.azurecr.io/dockerhub/ubuntu:20.04'
       affected-components: ${{ needs.smart_ci.outputs.affected_components }}
->>>>>>> dfc91186
 
   ONNX_Runtime:
     name: ONNX Runtime Integration
@@ -439,371 +303,7 @@
 
   CPU_Functional_Tests:
     name: CPU functional tests
-<<<<<<< HEAD
-    needs: [Build, Smart_CI]
-    timeout-minutes: 60
-    defaults:
-      run:
-        shell: bash
-    runs-on: 'aks-linux-16-cores-arm'
-    container:
-      image: openvinogithubactions.azurecr.io/dockerhub/ubuntu:20.04
-    env:
-      OPENVINO_REPO: /__w/openvino/openvino/openvino
-      INSTALL_DIR: /__w/openvino/openvino/install
-      INSTALL_TEST_DIR: /__w/openvino/openvino/install/tests
-      PARALLEL_TEST_SCRIPT: /__w/openvino/openvino/install/tests/functional_test_utils/layer_tests_summary/run_parallel.py
-      PARALLEL_TEST_CACHE: /__w/openvino/openvino/install/tests/test_cache.lst
     if: fromJSON(needs.smart_ci.outputs.affected_components).CPU.test
-    steps:
-      - name: Download OpenVINO package
-        uses: actions/download-artifact@v3
-        with:
-          name: openvino_package
-          path: ${{ env.INSTALL_DIR }}
-
-      - name: Download OpenVINO tests package
-        uses: actions/download-artifact@v3
-        with:
-          name: openvino_tests
-          path: ${{ env.INSTALL_TEST_DIR }}
-
-      - name: Extract OpenVINO packages
-        run: |
-          pushd ${INSTALL_DIR}
-            tar -xzf openvino_package.tar.gz -C ${INSTALL_DIR}
-          popd
-          pushd ${INSTALL_TEST_DIR}
-            tar -xzf openvino_tests.tar.gz -C ${INSTALL_DIR}
-          popd
-
-      - name: Install OpenVINO dependencies
-        run: bash ${INSTALL_DIR}/install_dependencies/install_openvino_dependencies.sh -c=core -y
-
-      - name: Fetch setup_python action
-        uses: actions/checkout@v4
-        with:
-          sparse-checkout: |
-            .github/actions/setup_python/action.yml
-          sparse-checkout-cone-mode: false
-          path: ${{ env.OPENVINO_REPO }}
-
-      - name: Setup Python ${{ env.PYTHON_VERSION }}
-        uses: ./openvino/.github/actions/setup_python
-        with:
-          version: ${{ env.PYTHON_VERSION }}
-          should-setup-pip-paths: 'false'
-
-      - name: Install python dependencies for run_parallel.py
-        run: python3 -m pip install -r ${INSTALL_TEST_DIR}/functional_test_utils/layer_tests_summary/requirements.txt
-
-      - name: Restore tests execution time
-        uses: actions/cache/restore@v3
-        with:
-          path: ${{ env.PARALLEL_TEST_CACHE }}
-          key: ${{ runner.os }}-${{ runner.arch }}-tests-functional-cpu-stamp-${{ github.sha }}
-          restore-keys: |
-            ${{ runner.os }}-${{ runner.arch }}-tests-functional-cpu-stamp
-
-      - name: Intel CPU plugin func tests (parallel)
-        run: |
-          source ${INSTALL_DIR}/setupvars.sh
-          python3 ${PARALLEL_TEST_SCRIPT} -e ${INSTALL_TEST_DIR}/ov_cpu_func_tests -c ${PARALLEL_TEST_CACHE} -w ${INSTALL_TEST_DIR} -s suite -rf 0 -- --gtest_print_time=1 --gtest_filter=*smoke*
-        timeout-minutes: 40
-
-      - name: Save tests execution time
-        uses: actions/cache/save@v3
-        if: github.ref_name == 'master'
-        with:
-          path: ${{ env.PARALLEL_TEST_CACHE }}
-          key: ${{ runner.os }}-${{ runner.arch }}-tests-functional-cpu-stamp-${{ github.sha }}
-
-      - name: Upload Test Results
-        uses: actions/upload-artifact@v3
-        if: ${{ !cancelled() }}
-        with:
-          name: test-results-functional-cpu
-          path: |
-            ${{ env.INSTALL_TEST_DIR }}/temp/*.log
-            ${{ env.INSTALL_TEST_DIR }}/logs/*.log
-            ${{ env.INSTALL_TEST_DIR }}/logs/failed/*.log
-            ${{ env.INSTALL_TEST_DIR }}/logs/crashed/*.log
-            ${{ env.INSTALL_TEST_DIR }}/logs/hanged/*.log
-            ${{ env.INSTALL_TEST_DIR }}/logs/interapted/*.log
-            ${{ env.INSTALL_TEST_DIR }}/logs/hash_table.csv
-            ${{ env.PARALLEL_TEST_CACHE }}
-          if-no-files-found: 'error'
-
-  TensorFlow_Hub_Models_Tests:
-    name: TensorFlow Hub Models tests
-    needs: [Build, Smart_CI]
-    defaults:
-      run:
-        shell: bash
-    runs-on: 'aks-linux-16-cores-arm'
-    timeout-minutes: ${{ github.event_name == 'schedule' && 400 || 5 }}
-    container:
-      image: openvinogithubactions.azurecr.io/dockerhub/ubuntu:20.04
-      volumes:
-        - /mount/caches:/mount/caches
-    env:
-      OPENVINO_REPO: ${{ github.workspace }}/openvino
-      INSTALL_DIR: ${{ github.workspace }}/install
-      INSTALL_TEST_DIR: ${{ github.workspace }}/install/tests
-      MODEL_HUB_TESTS_INSTALL_DIR: ${{ github.workspace }}/install/tests/model_hub_tests
-    if: fromJSON(needs.smart_ci.outputs.affected_components).TF_FE.test ||
-        fromJSON(needs.smart_ci.outputs.affected_components).TFL_FE.test
-
-    steps:
-      - name: Check sudo
-        run: if [ "$(id -u)" -eq 0 ]; then apt update && apt --assume-yes install sudo; fi
-
-      - name: Download OpenVINO package
-        uses: actions/download-artifact@v3
-        with:
-          name: openvino_package
-          path: ${{ env.INSTALL_DIR }}
-
-      - name: Download OpenVINO tests package
-        uses: actions/download-artifact@v3
-        with:
-          name: openvino_tests
-          path: ${{ env.INSTALL_TEST_DIR }}
-
-      - name: Extract OpenVINO packages
-        run: |
-          pushd ${INSTALL_DIR}
-            tar -xzf openvino_package.tar.gz -C ${INSTALL_DIR}
-          popd
-
-          pushd ${INSTALL_TEST_DIR}
-            tar -xzf openvino_tests.tar.gz -C ${INSTALL_DIR}
-          popd
-
-      - name: Fetch setup_python action
-        uses: actions/checkout@v4
-        with:
-          sparse-checkout: |
-            .github/actions/setup_python/action.yml
-          sparse-checkout-cone-mode: false
-          path: 'openvino'
-
-      - name: Setup Python ${{ env.PYTHON_VERSION }}
-        uses: ./openvino/.github/actions/setup_python
-        with:
-          version: ${{ env.PYTHON_VERSION }}
-          should-setup-pip-paths: 'false'
-
-      - name: Install OpenVINO Python wheels
-        run: python3 -m pip install ${INSTALL_DIR}/tools/openvino-*
-
-      - name: Install TF Hub tests requirements
-        run: |
-          python3 -m pip install -r ${MODEL_HUB_TESTS_INSTALL_DIR}/tf_hub_tests/requirements.txt
-
-      - name: TensorFlow Hub Tests - TF FE
-        run: |
-          export PYTHONPATH=${MODEL_HUB_TESTS_INSTALL_DIR}:$PYTHONPATH
-          python3 -m pytest ${MODEL_HUB_TESTS_INSTALL_DIR}/tf_hub_tests/ -m ${TYPE} --html=${INSTALL_TEST_DIR}/TEST-tf_hub_tf_fe.html --self-contained-html -v
-        env:
-          TYPE: ${{ github.event_name == 'schedule' && 'nightly' || 'precommit'}}
-          TEST_DEVICE: CPU
-
-      - name: Upload Test Results
-        uses: actions/upload-artifact@v3
-        if: ${{ !cancelled() }}
-        with:
-          name: test-results-tensorflow-hub-models
-          path: |
-            ${{ env.INSTALL_TEST_DIR }}/TEST*.html
-          if-no-files-found: 'error'
-
-  TensorFlow_Hub_Performance_Models_Tests:
-    name: TensorFlow Hub Performance Models tests
-    needs: [Build, Smart_CI]
-    defaults:
-      run:
-        shell: bash
-    runs-on: 'aks-linux-16-cores-arm'
-    timeout-minutes: ${{ github.event_name == 'schedule' && 400 || 5 }}
-    env:
-      OPENVINO_REPO: ${{ github.workspace }}/openvino
-      INSTALL_DIR: ${{ github.workspace }}/install
-      INSTALL_TEST_DIR: ${{ github.workspace }}/install/tests
-      MODEL_HUB_TESTS_INSTALL_DIR: ${{ github.workspace }}/install/tests/model_hub_tests
-    if: fromJSON(needs.smart_ci.outputs.affected_components).TF_FE.test ||
-        fromJSON(needs.smart_ci.outputs.affected_components).TFL_FE.test
-
-    steps:
-      - name: Check sudo
-        run: if [ "$(id -u)" -eq 0 ]; then apt update && apt --assume-yes install sudo; fi
-
-      - name: Download OpenVINO package
-        uses: actions/download-artifact@v3
-        with:
-          name: openvino_package
-          path: ${{ env.INSTALL_DIR }}
-
-      - name: Download OpenVINO tests package
-        uses: actions/download-artifact@v3
-        with:
-          name: openvino_tests
-          path: ${{ env.INSTALL_TEST_DIR }}
-
-      - name: Extract OpenVINO packages
-        run: |
-          pushd ${INSTALL_DIR}
-            tar -xzf openvino_package.tar.gz -C ${INSTALL_DIR}
-          popd
-
-          pushd ${INSTALL_TEST_DIR}
-            tar -xzf openvino_tests.tar.gz -C ${INSTALL_DIR}
-          popd
-
-      - name: Fetch setup_python action
-        uses: actions/checkout@v4
-        with:
-          sparse-checkout: |
-            .github/actions/setup_python/action.yml
-          sparse-checkout-cone-mode: false
-          path: 'openvino'
-
-      - name: Setup Python ${{ env.PYTHON_VERSION }}
-        uses: ./openvino/.github/actions/setup_python
-        with:
-          version: ${{ env.PYTHON_VERSION }}
-          should-setup-pip-paths: 'false'
-
-      - name: Install OpenVINO Python wheels
-        run: python3 -m pip install ${INSTALL_DIR}/tools/openvino-*
-
-      - name: Install TF Hub tests requirements
-        run: |
-          python3 -m pip install -r ${MODEL_HUB_TESTS_INSTALL_DIR}/tf_hub_tests/requirements.txt
-
-      - name: Install Hub Performance tests requirements
-        run: |
-          python3 -m pip install -r ${MODEL_HUB_TESTS_INSTALL_DIR}/performance_tests/requirements.txt
-
-      - name: Performance Hub Tests
-        run: |
-          export PYTHONPATH=${MODEL_HUB_TESTS_INSTALL_DIR}:$PYTHONPATH
-          python3 -m pytest ${MODEL_HUB_TESTS_INSTALL_DIR}/performance_tests/ -m ${TYPE} --html=${INSTALL_TEST_DIR}/TEST-tf_hub_performance.html --self-contained-html -v
-        env:
-          TYPE: ${{ github.event_name == 'schedule' && 'nightly' || 'precommit'}}
-          TEST_DEVICE: CPU
-
-      - name: Upload Test Results
-        uses: actions/upload-artifact@v3
-        if: ${{ !cancelled() }}
-        with:
-          name: test-results-tensorflow-hub-performance-models
-          path: |
-            ${{ env.INSTALL_TEST_DIR }}/TEST*.html
-          if-no-files-found: 'error'
-
-  # TODO: Enable once they are ready for self-hosted runners
-  PyTorch_Models_Tests:
-    name: PyTorch Models tests
-    needs: [Build, Smart_CI]
-    timeout-minutes: ${{ github.event_name == 'schedule' && 400 || 30 }}
-    defaults:
-      run:
-        shell: bash
-    runs-on: 'aks-linux-16-cores-arm'
-    container:
-      image: openvinogithubactions.azurecr.io/dockerhub/ubuntu:20.04
-      volumes:
-        - /mount/caches:/mount/caches
-    env:
-      OPENVINO_REPO: ${{ github.workspace }}/openvino
-      INSTALL_DIR: ${{ github.workspace }}/install
-      INSTALL_TEST_DIR: ${{ github.workspace }}/install/tests
-      MODEL_HUB_TESTS_INSTALL_DIR: ${{ github.workspace }}/install/tests/model_hub_tests
-    if: fromJSON(needs.smart_ci.outputs.affected_components).PyTorch_FE.test
-
-    steps:
-      - name: Check sudo
-        run: if [ "$(id -u)" -eq 0 ]; then apt update && apt --assume-yes install sudo; fi
-
-      - name: Install dependencies
-        run: |
-          # install git (required to build pip deps from the sources)
-          # install 'g++' to build 'detectron2' and 'natten' wheels
-          sudo apt-get install --assume-yes --no-install-recommends g++ git ca-certificates
-
-      - name: Download OpenVINO package
-        uses: actions/download-artifact@v3
-        with:
-          name: openvino_package
-          path: ${{ env.INSTALL_DIR }}
-
-      - name: Download OpenVINO tests package
-        uses: actions/download-artifact@v3
-        with:
-          name: openvino_tests
-          path: ${{ env.INSTALL_TEST_DIR }}
-
-      - name: Extract OpenVINO packages
-        run: |
-          pushd ${INSTALL_DIR}
-            tar -xzf openvino_package.tar.gz -C ${INSTALL_DIR}
-          popd
-          pushd ${INSTALL_TEST_DIR}
-            tar -xzf openvino_tests.tar.gz -C ${INSTALL_DIR}
-          popd
-
-      - name: Fetch setup_python action
-        uses: actions/checkout@v4
-        with:
-          sparse-checkout: |
-            .github/actions/setup_python/action.yml
-          sparse-checkout-cone-mode: false
-          path: 'openvino'
-
-      - name: Setup Python ${{ env.PYTHON_VERSION }}
-        uses: ./openvino/.github/actions/setup_python
-        with:
-          version: ${{ env.PYTHON_VERSION }}
-          should-setup-pip-paths: 'false'
-
-      - name: Install OpenVINO Python wheels
-        run: python3 -m pip install ${INSTALL_DIR}/tools/openvino-*
-
-      - name: Install PyTorch tests requirements
-        run: |
-          python3 -m pip install -r ${MODEL_HUB_TESTS_INSTALL_DIR}/torch_tests/requirements.txt
-          python3 -m pip install -r ${MODEL_HUB_TESTS_INSTALL_DIR}/torch_tests/requirements_secondary.txt
-          echo "Available storage:"
-          df -h
-        env:
-          CPLUS_INCLUDE_PATH: ${{ env.Python_ROOT_DIR }}/include/python${{ env.PYTHON_VERSION }}
-
-      - name: PyTorch Models Tests
-        run: |
-          export PYTHONPATH=${MODEL_HUB_TESTS_INSTALL_DIR}:$PYTHONPATH
-          python3 -m pytest ${MODEL_HUB_TESTS_INSTALL_DIR}/torch_tests -m ${TYPE} --html=${INSTALL_TEST_DIR}/TEST-torch_model_tests.html --self-contained-html -v
-        env:
-          TYPE: ${{ github.event_name == 'schedule' && 'nightly' || 'precommit'}}
-          TEST_DEVICE: CPU
-          USE_SYSTEM_CACHE: False
-
-      - name: Available storage after tests
-        run: |
-          echo "Available storage:"
-          df -h
-
-      - name: Upload Test Results
-        uses: actions/upload-artifact@v3
-        if: ${{ !cancelled() }}
-        with:
-          name: test-results-torch-models
-          path: |
-            ${{ env.INSTALL_TEST_DIR }}/TEST*.html
-          if-no-files-found: 'error'
-=======
-    # if: fromJSON(needs.smart_ci.outputs.affected_components).CPU.test
-    if: ${{ 'false' }} # Ticket: 126379
     needs: [ Build, Smart_CI ]
     uses: ./.github/workflows/job_cpu_functional_tests.yml
     with:
@@ -844,7 +344,6 @@
       runner: 'aks-linux-16-cores-arm'
       container: '{"image": "openvinogithubactions.azurecr.io/dockerhub/ubuntu:20.04"}'
       event: ${{ github.event_name }}
->>>>>>> dfc91186
 
   Overall_Status:
     name: ci/gha_overall_status
