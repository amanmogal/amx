name: Linux ARM64 (Ubuntu 20.04, Python 3.11)
on:
  workflow_dispatch:
  pull_request:
  merge_group:
  push:
    branches:
      # - master
      - 'releases/**'

concurrency:
  # github.ref is not unique in post-commit
  group: ${{ github.event_name == 'push' && github.run_id || github.ref }}-linux-arm
  cancel-in-progress: true

env:
  PIP_CACHE_PATH: /mount/caches/pip/linux
  PYTHON_VERSION: '3.11'

jobs:
  Smart_CI:
    runs-on: ubuntu-latest
    outputs:
      affected_components: "${{ steps.smart_ci.outputs.affected_components }}"
      changed_components: "${{ steps.smart_ci.outputs.changed_components }}"
      skip_workflow: "${{ steps.smart_ci.outputs.skip_workflow }}"
    steps:
      - name: checkout action
        uses: actions/checkout@v4
        with:
          sparse-checkout: .github/actions/smart-ci

      - name: Get affected components
        id: smart_ci
        uses: ./.github/actions/smart-ci
        with:
          repository: ${{ github.repository }}
          pr: ${{ github.event.number }}
          commit_sha: ${{ github.sha }}
          ref_name: ${{ github.ref_name }}
          component_pattern: "category: (.*)"
          repo_token: ${{ secrets.GITHUB_TOKEN }}
          skip_when_only_listed_labels_set: 'docs'
          skip_when_only_listed_files_changed: '*.md,*.rst,*.png,*.jpg,*.svg'

      - name: Show affected components
        run: |
          echo "${{ toJSON(steps.smart_ci.outputs.affected_components) }}"
        shell: bash

  Docker:
    needs: Smart_CI
    runs-on: aks-linux-16-cores-arm-docker-build
    container:
      image: openvinogithubactions.azurecr.io/docker_build:0.2
      volumes:
        - /mount:/mount
    outputs:
      images: "${{ steps.handle_docker.outputs.images }}"
    steps:
      - name: Checkout
        uses: actions/checkout@v4

      - uses: ./.github/actions/handle_docker
        id: handle_docker
        with:
          images: |
            ov_build/ubuntu_20_04_arm64
            ov_test/ubuntu_20_04_arm64
          registry: 'openvinogithubactions.azurecr.io'
          dockerfiles_root_dir: '.github/dockerfiles'
          changed_components: ${{ needs.Smart_CI.outputs.changed_components }}

  Build:
    needs: [ Smart_CI, Docker ]
    timeout-minutes: 150
    defaults:
      run:
        shell: bash
    runs-on: 'aks-linux-16-cores-arm-staging'
    container:
      image: ${{ fromJSON(needs.docker.outputs.images).ov_build.ubuntu_20_04_arm64 }}
      volumes:
        - /mount:/mount
      options: -e SCCACHE_AZURE_BLOB_CONTAINER -e SCCACHE_AZURE_CONNECTION_STRING
    env:
      CMAKE_BUILD_TYPE: 'Release'
      CMAKE_GENERATOR: 'Ninja Multi-Config'
      CMAKE_CXX_COMPILER_LAUNCHER: sccache
      CMAKE_C_COMPILER_LAUNCHER: sccache
      SCCACHE_IGNORE_SERVER_IO_ERROR: 1
      SCCACHE_SERVER_PORT: 35555
      SCCACHE_ERROR_LOG: /__w/openvino/sccache_log.txt
      SCCACHE_LOG: warn
      GITHUB_WORKSPACE: '/__w/openvino/openvino'
      OPENVINO_REPO: /__w/openvino/openvino/openvino
      OPENVINO_CONTRIB_REPO: /__w/openvino/openvino/openvino_contrib
      INSTALL_DIR: /__w/openvino/openvino/openvino_install
      INSTALL_DIR_JS: /__w/openvino/openvino/openvino_install/js
      INSTALL_TEST_DIR: /__w/openvino/openvino/tests_install
      DEVELOPER_PACKAGE_DIR: /__w/openvino/openvino/developer_package_install
      BUILD_DIR: /__w/openvino/openvino/openvino_build
      SCCACHE_AZURE_KEY_PREFIX: 'ubuntu20_aarch64_Release'
      ONNX_RUNTIME_UTILS: /__w/openvino/openvino/openvino/src/frontends/onnx/tests/ci_utils/onnxruntime
    if: "!needs.smart_ci.outputs.skip_workflow"

    steps:
      - name: Clone OpenVINO
        uses: actions/checkout@v4
        with:
          path: ${{ env.OPENVINO_REPO }}
          submodules: 'true'

      - name: Clone OpenVINO Contrib
        uses: actions/checkout@v4
        with:
          repository: 'openvinotoolkit/openvino_contrib'
          path: ${{ env.OPENVINO_CONTRIB_REPO }}
          submodules: 'true'
          # ref: 'master'
          ref: 3eeb2326e0d974f61a83f8e67d37e918ccfa1edd

      #
      # Print system info
      #

      - name: System info
        uses: ./openvino/.github/actions/system_info

      #
      # Dependencies
      #

      - name: Install python dependencies
        run: |
          # For Python API: build and wheel packaging
          python3 -m pip install -r ${OPENVINO_REPO}/src/bindings/python/wheel/requirements-dev.txt

          # For running ONNX frontend unit tests
          python3 -m pip install --force-reinstall -r ${OPENVINO_REPO}/src/frontends/onnx/tests/requirements.txt

          # For running TensorFlow frontend unit tests
          python3 -m pip install -r ${OPENVINO_REPO}/src/frontends/tensorflow/tests/requirements.txt

          # For running TensorFlow Lite frontend unit tests
          python3 -m pip install -r ${OPENVINO_REPO}/src/frontends/tensorflow_lite/tests/requirements.txt

          # For running Paddle frontend unit tests
          python3 -m pip install -r ${OPENVINO_REPO}/src/frontends/paddle/tests/requirements.txt

      #
      # Build
      #

      - name: CMake configure - OpenVINO
        run: |
          cmake \
            -G "${{ env.CMAKE_GENERATOR }}" \
            -DENABLE_CPPLINT=OFF \
            -DENABLE_NCC_STYLE=OFF \
            -DENABLE_TESTS=ON \
            -DENABLE_STRICT_DEPENDENCIES=OFF \
            -DENABLE_SYSTEM_OPENCL=ON \
            -DCMAKE_VERBOSE_MAKEFILE=ON \
            -DCPACK_GENERATOR=TGZ \
            -DCMAKE_COMPILE_WARNING_AS_ERROR=ON \
            -DCMAKE_CXX_COMPILER_LAUNCHER=${{ env.CMAKE_CXX_COMPILER_LAUNCHER }} \
            -DCMAKE_C_COMPILER_LAUNCHER=${{ env.CMAKE_C_COMPILER_LAUNCHER }} \
            -DOV_CPU_AARCH64_USE_MULTI_ISA=OFF \
            -S ${OPENVINO_REPO} \
            -B ${BUILD_DIR}

      - name: Clean sccache stats
        run: ${SCCACHE_PATH} --zero-stats

      - name: Cmake build - OpenVINO
        run: cmake --build ${BUILD_DIR} --parallel --config ${{ env.CMAKE_BUILD_TYPE }}

      - name: Show sccache stats
        run: ${SCCACHE_PATH} --show-stats

      - name: Cmake install - OpenVINO
        run: |
          cmake -DCMAKE_INSTALL_PREFIX=${INSTALL_DIR} -P ${BUILD_DIR}/cmake_install.cmake
          cmake -DCMAKE_INSTALL_PREFIX=${INSTALL_TEST_DIR} -DCOMPONENT=tests -P ${BUILD_DIR}/cmake_install.cmake
          cmake -DCMAKE_INSTALL_PREFIX=${DEVELOPER_PACKAGE_DIR} -DCOMPONENT=developer_package -P ${BUILD_DIR}/cmake_install.cmake
          cmake -DCMAKE_INSTALL_PREFIX=${INSTALL_DIR} -DCOMPONENT=python_wheels -P ${BUILD_DIR}/cmake_install.cmake

      - name: Pack Artifacts
        run: |

          # Add the ONNX Runtime version and skip tests list to the archive to use in the ONNX Runtime Job
          # w/o the need to checkout repository

          cp -R ${ONNX_RUNTIME_UTILS} ${INSTALL_DIR}

          pushd ${INSTALL_DIR}
            tar -czvf ${BUILD_DIR}/openvino_package.tar.gz *
          popd

          pushd ${DEVELOPER_PACKAGE_DIR}
            tar -czvf ${BUILD_DIR}/openvino_developer_package.tar.gz *
          popd

          pushd ${INSTALL_TEST_DIR}
            tar -czvf ${BUILD_DIR}/openvino_tests.tar.gz *
          popd

      - name: Build Debian packages
        if: ${{ 'false' }}
        run: |
          /usr/bin/python3.8 -m pip install -U pip
          /usr/bin/python3.8 -m pip install -r ${OPENVINO_REPO}/src/bindings/python/wheel/requirements-dev.txt
          cmake -UPYTHON* \
                -DENABLE_PYTHON_PACKAGING=ON \
                -DENABLE_TESTS=OFF \
                -DPython3_EXECUTABLE=/usr/bin/python3.8 \
                -DCPACK_GENERATOR=DEB \
                ${BUILD_DIR}
          cmake --build ${BUILD_DIR} --parallel --config ${{ env.CMAKE_BUILD_TYPE }} --target package

      - name: Cmake & Build - OpenVINO Contrib
        run: |
          cmake \
            -DBUILD_nvidia_plugin=OFF \
            -DCUSTOM_OPERATIONS="calculate_grid;complex_mul;fft;grid_sample;sparse_conv;sparse_conv_transpose" \
            -DOPENVINO_EXTRA_MODULES=${OPENVINO_CONTRIB_REPO}/modules \
            -S ${OPENVINO_REPO} \
            -B ${BUILD_DIR}
          cmake --build ${BUILD_DIR} --parallel --config ${{ env.CMAKE_BUILD_TYPE }}

      - name: CMake configure, build and install - OpenVINO JS API
        if: fromJSON(needs.smart_ci.outputs.affected_components).JS_API
        run: |
          cmake \
            -DCPACK_GENERATOR=NPM \
            -DENABLE_SYSTEM_TBB=OFF -UTBB* \
            -DENABLE_INTEL_GPU=OFF \
            -S ${OPENVINO_REPO} \
            -B ${BUILD_DIR}

          cmake --build ${BUILD_DIR} --parallel

          cmake -DCMAKE_INSTALL_PREFIX=${INSTALL_DIR_JS} -P ${BUILD_DIR}/cmake_install.cmake

      #
      # Upload build artifacts and logs
      #
      - name: Upload build logs
        uses: actions/upload-artifact@v4
        if: always()
        with:
          name: build_logs
          path: ${{ env.SCCACHE_ERROR_LOG }}
          if-no-files-found: 'ignore'

      - name: Upload openvino package
        if: ${{ always() }}
        uses: actions/upload-artifact@v4
        with:
          name: openvino_package
          path: ${{ env.BUILD_DIR }}/openvino_package.tar.gz
          if-no-files-found: 'error'

      - name: Upload openvino developer package
        if: ${{ always() }}
        uses: actions/upload-artifact@v4
        with:
          name: openvino_developer_package
          path: ${{ env.BUILD_DIR }}/openvino_developer_package.tar.gz
          if-no-files-found: 'error'

      - name: Upload openvino js package
        if: fromJSON(needs.smart_ci.outputs.affected_components).JS_API
        uses: actions/upload-artifact@v4
        with:
          name: openvino_js_package
          path: ${{ env.INSTALL_DIR_JS }}
          if-no-files-found: 'error'

      - name: Upload openvino debian packages
        if: ${{ 'false' }}
        uses: actions/upload-artifact@v4
        with:
          name: openvino_debian_packages
          path: ${{ env.BUILD_DIR }}/*.deb
          if-no-files-found: 'error'

      - name: Upload openvino tests package
        if: ${{ always() }}
        uses: actions/upload-artifact@v4
        with:
          name: openvino_tests
          path: ${{ env.BUILD_DIR }}/openvino_tests.tar.gz
          if-no-files-found: 'error'

  Debian_Packages:
    name: Debian Packages
    needs: Build
    if: ${{ 'false' }}
    uses: ./.github/workflows/job_debian_packages.yml
    with:
      runner: 'aks-linux-16-cores-arm-staging'
      image: 'openvinogithubactions.azurecr.io/dockerhub/ubuntu:20.04'

  Samples:
    needs: [ Build, Docker, Smart_CI ]
    if: fromJSON(needs.smart_ci.outputs.affected_components).samples
    uses: ./.github/workflows/job_samples_tests.yml
    with:
<<<<<<< HEAD
      runner: 'aks-linux-16-cores-arm-staging'
      image: 'openvinogithubactions.azurecr.io/dockerhub/ubuntu:20.04'
=======
      runner: 'aks-linux-16-cores-arm'
      image: ${{ fromJSON(needs.docker.outputs.images).ov_test.ubuntu_20_04_arm64 }}
>>>>>>> d9450cc4
      affected-components: ${{ needs.smart_ci.outputs.affected_components }}

  JS_API:
    name: OpenVINO JS API
    needs: [ Build, Docker, Smart_CI ]
    if: fromJSON(needs.smart_ci.outputs.affected_components).JS_API
    uses: ./.github/workflows/job_openvino_js.yml
    with:
<<<<<<< HEAD
      runner: 'aks-linux-16-cores-arm-staging'
      container: '{"image": "openvinogithubactions.azurecr.io/dockerhub/ubuntu:20.04"}'
=======
      runner: 'aks-linux-16-cores-arm'
      container: '{"image": "${{ fromJSON(needs.docker.outputs.images).ov_build.ubuntu_20_04_arm64 }}"}'
>>>>>>> d9450cc4

  ONNX_Runtime:
    name: ONNX Runtime Integration
    if: fromJSON(needs.smart_ci.outputs.affected_components).ONNX_RT ||
        fromJSON(needs.smart_ci.outputs.affected_components).ONNX_FE
    needs: [ Build, Smart_CI ]
    uses: ./.github/workflows/job_onnx_runtime.yml
    with:
      runner: 'aks-linux-16-cores-arm-staging'
      container: '{"image": "openvinogithubactions.azurecr.io/dockerhub/ubuntu:22.04", "volumes": ["/mount:/mount"], "options": "-e SCCACHE_AZURE_BLOB_CONTAINER -e SCCACHE_AZURE_CONNECTION_STRING"}'
      sccache-azure-key-prefix: 'ubuntu22_aarch64_onnxruntime'

  Openvino_tokenizers:
    name: OpenVINO tokenizers extension
    needs: [ Build, Docker, Smart_CI ]
    uses: ./.github/workflows/job_tokenizers.yml
    with:
      runner: 'aks-linux-16-cores-arm'
      shell: bash
      container: '{"image": "${{ fromJSON(needs.docker.outputs.images).ov_build.ubuntu_20_04_arm64 }}", "volumes": ["/mount:/mount"]}'
      affected-components: ${{ needs.smart_ci.outputs.affected_components }}
    if: fromJSON(needs.smart_ci.outputs.affected_components).TOKENIZERS

  CXX_Unit_Tests:
    name: C++ unit tests
    needs: [ Build, Docker, Smart_CI ]
    uses: ./.github/workflows/job_cxx_unit_tests.yml
    with:
<<<<<<< HEAD
      runner: 'aks-linux-16-cores-arm-staging'
      image: 'openvinogithubactions.azurecr.io/dockerhub/ubuntu:20.04'
=======
      runner: 'aks-linux-16-cores-arm'
      image: ${{ fromJSON(needs.docker.outputs.images).ov_test.ubuntu_20_04_arm64 }}
>>>>>>> d9450cc4
      affected-components: ${{ needs.smart_ci.outputs.affected_components }}

  Python_Unit_Tests:
    name: Python unit tests
    needs: [ Build, Docker, Smart_CI ]
    uses: ./.github/workflows/job_python_unit_tests.yml
    with:
<<<<<<< HEAD
      runner: 'aks-linux-16-cores-arm-staging'
      container: '{"image": "openvinogithubactions.azurecr.io/dockerhub/ubuntu:20.04", "volumes": ["/mount:/mount"]}'
=======
      runner: 'aks-linux-16-cores-arm'
      container: '{"image": "${{ fromJSON(needs.docker.outputs.images).ov_test.ubuntu_20_04_arm64 }}", "volumes": ["/mount:/mount"]}'
>>>>>>> d9450cc4
      affected-components: ${{ needs.smart_ci.outputs.affected_components }}

  TensorFlow_Layer_Tests:
    name: TensorFlow Layer Tests
    needs: [ Build, Docker, Smart_CI, Openvino_tokenizers ]
    uses: ./.github/workflows/job_tensorflow_layer_tests.yml
    with:
      runner: 'aks-linux-16-cores-arm'
      shell: bash
      container: '{"image": "${{ fromJSON(needs.docker.outputs.images).ov_test.ubuntu_20_04_arm64 }}", "volumes": ["/mount:/mount"]}'
      affected-components: ${{ needs.smart_ci.outputs.affected_components }}

  CPU_Functional_Tests:
    name: CPU functional tests
    if: fromJSON(needs.smart_ci.outputs.affected_components).CPU.test
    needs: [ Build, Docker, Smart_CI ]
    uses: ./.github/workflows/job_cpu_functional_tests.yml
    with:
<<<<<<< HEAD
      runner: 'aks-linux-16-cores-arm-staging'
      image: 'openvinogithubactions.azurecr.io/dockerhub/ubuntu:20.04'
=======
      runner: 'aks-linux-16-cores-arm'
      image: ${{ fromJSON(needs.docker.outputs.images).ov_test.ubuntu_20_04_arm64 }}
>>>>>>> d9450cc4

  TensorFlow_Models_Tests:
    name: TensorFlow Models tests
    if: ${{ 'false' }} # TODO: Enable once the dependencies are ready for arm (no tensorflow-text available for arm from PyPI)
    # if: fromJSON(needs.smart_ci.outputs.affected_components).TF_FE.test ||
    #     fromJSON(needs.smart_ci.outputs.affected_components).TFL_FE.test
    needs: [ Build, Docker, Smart_CI, Openvino_tokenizers]
    uses: ./.github/workflows/job_tensorflow_models_tests.yml
    with:
<<<<<<< HEAD
      runner: 'aks-linux-16-cores-arm-staging'
      container: '{"image": "openvinogithubactions.azurecr.io/dockerhub/ubuntu:20.04"}'
=======
      runner: 'aks-linux-16-cores-arm'
      container: '{"image": "${{ fromJSON(needs.docker.outputs.images).ov_test.ubuntu_20_04_arm64 }}"}'
>>>>>>> d9450cc4
      model_scope: 'precommit'

  PyTorch_Models_Tests:
    name: PyTorch Models tests
    if: ${{ 'false' }} # TODO: Enable once the dependencies are ready for arm (no tensorflow-text available for arm from PyPI)
    # if: fromJSON(needs.smart_ci.outputs.affected_components).PyTorch_FE.test
    needs: [ Build, Docker, Smart_CI ]
    uses: ./.github/workflows/job_pytorch_models_tests.yml
    with:
<<<<<<< HEAD
      runner: 'aks-linux-16-cores-arm-staging'
      container: '{"image": "openvinogithubactions.azurecr.io/dockerhub/ubuntu:20.04"}'
=======
      runner: 'aks-linux-16-cores-arm'
      container: '{"image": "${{ fromJSON(needs.docker.outputs.images).ov_test.ubuntu_20_04_arm64 }}"}'
>>>>>>> d9450cc4
      event: ${{ github.event_name }}

  Overall_Status:
    name: ci/gha_overall_status_linux_arm64
    needs: [Smart_CI, Build, Debian_Packages, Samples, ONNX_Runtime, CXX_Unit_Tests, Python_Unit_Tests, CPU_Functional_Tests,
            TensorFlow_Models_Tests, PyTorch_Models_Tests, Openvino_tokenizers, TensorFlow_Layer_Tests]
    if: ${{ always() }}
    runs-on: ubuntu-latest
    steps:
      - name: Check status of all jobs
        if: >-
          ${{
            contains(needs.*.result, 'failure') ||
            contains(needs.*.result, 'cancelled')
          }}
        run: exit 1<|MERGE_RESOLUTION|>--- conflicted
+++ resolved
@@ -308,13 +308,8 @@
     if: fromJSON(needs.smart_ci.outputs.affected_components).samples
     uses: ./.github/workflows/job_samples_tests.yml
     with:
-<<<<<<< HEAD
-      runner: 'aks-linux-16-cores-arm-staging'
-      image: 'openvinogithubactions.azurecr.io/dockerhub/ubuntu:20.04'
-=======
-      runner: 'aks-linux-16-cores-arm'
+      runner: 'aks-linux-16-cores-arm-staging'
       image: ${{ fromJSON(needs.docker.outputs.images).ov_test.ubuntu_20_04_arm64 }}
->>>>>>> d9450cc4
       affected-components: ${{ needs.smart_ci.outputs.affected_components }}
 
   JS_API:
@@ -323,13 +318,8 @@
     if: fromJSON(needs.smart_ci.outputs.affected_components).JS_API
     uses: ./.github/workflows/job_openvino_js.yml
     with:
-<<<<<<< HEAD
-      runner: 'aks-linux-16-cores-arm-staging'
-      container: '{"image": "openvinogithubactions.azurecr.io/dockerhub/ubuntu:20.04"}'
-=======
-      runner: 'aks-linux-16-cores-arm'
+      runner: 'aks-linux-16-cores-arm-staging'
       container: '{"image": "${{ fromJSON(needs.docker.outputs.images).ov_build.ubuntu_20_04_arm64 }}"}'
->>>>>>> d9450cc4
 
   ONNX_Runtime:
     name: ONNX Runtime Integration
@@ -358,13 +348,8 @@
     needs: [ Build, Docker, Smart_CI ]
     uses: ./.github/workflows/job_cxx_unit_tests.yml
     with:
-<<<<<<< HEAD
-      runner: 'aks-linux-16-cores-arm-staging'
-      image: 'openvinogithubactions.azurecr.io/dockerhub/ubuntu:20.04'
-=======
-      runner: 'aks-linux-16-cores-arm'
+      runner: 'aks-linux-16-cores-arm-staging'
       image: ${{ fromJSON(needs.docker.outputs.images).ov_test.ubuntu_20_04_arm64 }}
->>>>>>> d9450cc4
       affected-components: ${{ needs.smart_ci.outputs.affected_components }}
 
   Python_Unit_Tests:
@@ -372,13 +357,8 @@
     needs: [ Build, Docker, Smart_CI ]
     uses: ./.github/workflows/job_python_unit_tests.yml
     with:
-<<<<<<< HEAD
-      runner: 'aks-linux-16-cores-arm-staging'
-      container: '{"image": "openvinogithubactions.azurecr.io/dockerhub/ubuntu:20.04", "volumes": ["/mount:/mount"]}'
-=======
-      runner: 'aks-linux-16-cores-arm'
+      runner: 'aks-linux-16-cores-arm-staging'
       container: '{"image": "${{ fromJSON(needs.docker.outputs.images).ov_test.ubuntu_20_04_arm64 }}", "volumes": ["/mount:/mount"]}'
->>>>>>> d9450cc4
       affected-components: ${{ needs.smart_ci.outputs.affected_components }}
 
   TensorFlow_Layer_Tests:
@@ -397,13 +377,8 @@
     needs: [ Build, Docker, Smart_CI ]
     uses: ./.github/workflows/job_cpu_functional_tests.yml
     with:
-<<<<<<< HEAD
-      runner: 'aks-linux-16-cores-arm-staging'
-      image: 'openvinogithubactions.azurecr.io/dockerhub/ubuntu:20.04'
-=======
-      runner: 'aks-linux-16-cores-arm'
+      runner: 'aks-linux-16-cores-arm-staging'
       image: ${{ fromJSON(needs.docker.outputs.images).ov_test.ubuntu_20_04_arm64 }}
->>>>>>> d9450cc4
 
   TensorFlow_Models_Tests:
     name: TensorFlow Models tests
@@ -413,13 +388,8 @@
     needs: [ Build, Docker, Smart_CI, Openvino_tokenizers]
     uses: ./.github/workflows/job_tensorflow_models_tests.yml
     with:
-<<<<<<< HEAD
-      runner: 'aks-linux-16-cores-arm-staging'
-      container: '{"image": "openvinogithubactions.azurecr.io/dockerhub/ubuntu:20.04"}'
-=======
-      runner: 'aks-linux-16-cores-arm'
+      runner: 'aks-linux-16-cores-arm-staging'
       container: '{"image": "${{ fromJSON(needs.docker.outputs.images).ov_test.ubuntu_20_04_arm64 }}"}'
->>>>>>> d9450cc4
       model_scope: 'precommit'
 
   PyTorch_Models_Tests:
@@ -429,13 +399,8 @@
     needs: [ Build, Docker, Smart_CI ]
     uses: ./.github/workflows/job_pytorch_models_tests.yml
     with:
-<<<<<<< HEAD
-      runner: 'aks-linux-16-cores-arm-staging'
-      container: '{"image": "openvinogithubactions.azurecr.io/dockerhub/ubuntu:20.04"}'
-=======
-      runner: 'aks-linux-16-cores-arm'
+      runner: 'aks-linux-16-cores-arm-staging'
       container: '{"image": "${{ fromJSON(needs.docker.outputs.images).ov_test.ubuntu_20_04_arm64 }}"}'
->>>>>>> d9450cc4
       event: ${{ github.event_name }}
 
   Overall_Status:
