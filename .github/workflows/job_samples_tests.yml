--- conflicted
+++ resolved
@@ -124,17 +124,4 @@
 
           source ${INSTALL_DIR}/setupvars.sh
 
-<<<<<<< HEAD
-          PYTHONCOERCECLOCALE=warn python3 -bb -W error -X dev -X warn_default_encoding -m pytest $INSTALL_TEST_DIR/smoke_tests
-=======
-          PYTHONCOERCECLOCALE=warn python3 -bb -W error -X dev -m pytest $INSTALL_TEST_DIR/smoke_tests \
-            --junitxml=$INSTALL_TEST_DIR/TEST-SamplesSmokeTests.xml
-
-      - name: Upload Test Results
-        uses: actions/upload-artifact@v4
-        if: ${{ !cancelled() }}
-        with:
-          name: test-results-samples
-          path: ${{ env.INSTALL_TEST_DIR }}/TEST*.xml
-          if-no-files-found: 'warn'
->>>>>>> fc5da9d9
+          PYTHONCOERCECLOCALE=warn python3 -bb -W error -X dev -m pytest $INSTALL_TEST_DIR/smoke_tests