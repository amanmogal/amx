name: Samples

on:
  workflow_call:
    inputs:
      runner:
        description: 'Machine on which the tests would run'
        type: string
        required: true
      image:
        description: 'Docker image in which the tests would run'
        type: string
        required: false
        default: null
      affected-components:
        description: 'Components that are affected by changes in the commit defined by the Smart CI Action'
        type: string
        required: true

jobs:
  Samples:
    runs-on: ${{ inputs.runner }}
    container:
      image: ${{ inputs.image }}
    defaults:
      run:
        shell: bash
    env:
      DEBIAN_FRONTEND: noninteractive # to prevent apt-get from waiting user input
      INSTALL_DIR: ${{ github.workspace }}/install
      INSTALL_TEST_DIR: ${{ github.workspace }}/install/tests
      BUILD_DIR: ${{ github.workspace }}/build
    steps:
      - name: Set apt retries
        run: echo 'Acquire::Retries "10";' > /etc/apt/apt.conf.d/80-retries

      - name: Download OpenVINO package
        uses: actions/download-artifact@v3
        with:
          name: openvino_package
          path: ${{ env.INSTALL_DIR }}

      - name: Download OpenVINO tests package
        uses: actions/download-artifact@v3
        with:
          name: openvino_tests
          path: ${{ env.INSTALL_TEST_DIR }}

      # Needed as ${{ github.workspace }} is not working correctly when using Docker
      - name: Setup Variables
        run: |
          echo "INSTALL_DIR=$GITHUB_WORKSPACE/install" >> "$GITHUB_ENV"
          echo "INSTALL_TEST_DIR=$GITHUB_WORKSPACE/install/tests" >> "$GITHUB_ENV"
          echo "BUILD_DIR=$GITHUB_WORKSPACE/build" >> "$GITHUB_ENV"

      - name: Extract OpenVINO packages
        run: |
          pushd $INSTALL_DIR
            tar -xzf openvino_package.tar.gz -C $INSTALL_DIR
          popd
          pushd $INSTALL_TEST_DIR
            tar -xzf openvino_tests.tar.gz -C $INSTALL_DIR
          popd

      - name: Install OpenVINO dependencies (Linux)
        if: runner.os == 'Linux'
        run: $INSTALL_DIR/install_dependencies/install_openvino_dependencies.sh -c=core -c=dev -y

      - name: Install OpenVINO dependencies (mac)
        if: runner.os == 'macOS'
        run: brew install coreutils

      - name: Fetch setup_python action
        uses: actions/checkout@v4
        with:
          sparse-checkout: |
            .github/actions/setup_python/action.yml
          sparse-checkout-cone-mode: false
          path: 'openvino'

      - name: Setup Python 3.11
        uses: ./openvino/.github/actions/setup_python
        with:
          version: '3.11'
          should-setup-pip-paths: 'false'
          self-hosted-runner: ${{ runner.os == 'Linux' }}

      #
      # Tests
      #

      - name: Samples tests
        if: fromJSON(inputs.affected-components).samples.test
        run: |
          # Install Python benchmark_app by installing openvino-*.whl
          python3 -m pip install --ignore-installed PyYAML -r $INSTALL_TEST_DIR/smoke_tests/requirements.txt $INSTALL_DIR/tools/openvino-*.whl

<<<<<<< HEAD
          for i in {1..20}; do TEST_DEVICE=CPU python3 -m pytest --numprocesses logical ./openvino/openvino/samples_tests/smoke_tests/test_benchmark_app.py || exit $?; done
=======
          PYTHONCOERCECLOCALE=warn python3 -bb -W error -X dev -X warn_default_encoding -m pytest $INSTALL_TEST_DIR/smoke_tests \
            --junitxml=$INSTALL_TEST_DIR/TEST-SamplesSmokeTests.xml

      - name: Upload Test Results
        uses: actions/upload-artifact@v3
        if: ${{ !cancelled() }}
        with:
          name: test-results-samples
          path: ${{ env.INSTALL_TEST_DIR }}/TEST*.xml
          if-no-files-found: 'warn'
>>>>>>> 5ee7408a
<|MERGE_RESOLUTION|>--- conflicted
+++ resolved
@@ -95,17 +95,4 @@
           # Install Python benchmark_app by installing openvino-*.whl
           python3 -m pip install --ignore-installed PyYAML -r $INSTALL_TEST_DIR/smoke_tests/requirements.txt $INSTALL_DIR/tools/openvino-*.whl
 
-<<<<<<< HEAD
-          for i in {1..20}; do TEST_DEVICE=CPU python3 -m pytest --numprocesses logical ./openvino/openvino/samples_tests/smoke_tests/test_benchmark_app.py || exit $?; done
-=======
-          PYTHONCOERCECLOCALE=warn python3 -bb -W error -X dev -X warn_default_encoding -m pytest $INSTALL_TEST_DIR/smoke_tests \
-            --junitxml=$INSTALL_TEST_DIR/TEST-SamplesSmokeTests.xml
-
-      - name: Upload Test Results
-        uses: actions/upload-artifact@v3
-        if: ${{ !cancelled() }}
-        with:
-          name: test-results-samples
-          path: ${{ env.INSTALL_TEST_DIR }}/TEST*.xml
-          if-no-files-found: 'warn'
->>>>>>> 5ee7408a
+          for i in {1..20}; do TEST_DEVICE=CPU python3 -m pytest --numprocesses logical $INSTALL_TEST_DIR/smoke_tests/test_benchmark_app.py || exit $?; done