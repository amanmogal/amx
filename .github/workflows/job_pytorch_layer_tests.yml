--- conflicted
+++ resolved
@@ -100,7 +100,6 @@
           should-setup-pip-paths: ${{ runner.os == 'Linux' }}
           self-hosted-runner: ${{ runner.os == 'Linux' }}
 
-<<<<<<< HEAD
       - name: Install OpenVINO Python wheels
         uses: ./openvino/.github/actions/install_ov_wheels
         with:
@@ -108,20 +107,6 @@
           install-core-wheel: true
           install-dev-wheel: false
           install-tokenizers-wheel: true
-=======
-      - name: Install OpenVINO Python wheels (Linux and macOS)
-        if: runner.os != 'Windows'
-        run: |
-          # Install the core OV wheel
-          python3 -m pip install ${INSTALL_DIR}/tools/openvino-*.whl
-
-      - name: Install OpenVINO Python wheels (Windows)
-        if: runner.os == 'Windows'
-        run: |
-          # Find and install the core OV wheel
-          $ovCoreWheelPath=Get-ChildItem -Path ${{ env.INSTALL_DIR }}\tools -Filter openvino-*.whl | % { $_.FullName }
-          python3 -m pip install "$ovCoreWheelPath"
->>>>>>> 890f2e12
 
       - name: Install Pytorch Layer tests dependencies
         run: |
