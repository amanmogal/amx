--- conflicted
+++ resolved
@@ -53,45 +53,6 @@
           name: samples_diff
           path: samples_diff.diff
 
-<<<<<<< HEAD
-=======
-      # IE Python API Flake code-style
-      - name: Run flake8 on IE Python API
-        run: python -m flake8 ./ --config=setup.cfg
-        working-directory: src/bindings/python/src/compatibility/openvino
-
-      - name: Create code style diff for IE Python API
-        if: failure()
-        run: |
-          python -m black -l 160 -S ./
-          git diff > ie_python_diff.diff
-        working-directory: src/bindings/python/src/compatibility/openvino
-
-      - uses: actions/upload-artifact@v4
-        if: failure()
-        with:
-          name: ie_python_diff
-          path: ie_python_diff.diff
-
-      # nGraph Python API Flake code-style
-      - name: Run flake8 on nGraph Python API
-        run: python -m flake8 ./src/compatibility/ngraph --config=setup.cfg
-        working-directory: src/bindings/python
-
-      - name: Create code style diff for nGraph Python API
-        if: failure()
-        run: |
-          python -m black -l 160 -S ./
-          git diff > pyngraph_diff.diff
-        working-directory: src/bindings/python/src/compatibility/ngraph
-
-      - uses: actions/upload-artifact@v4
-        if: failure()
-        with:
-          name: pyngraph_diff
-          path: pyngraph_diff.diff
-
->>>>>>> 554e7d67
       # Python API 2.0 Flake code-style
       - name: Run flake8 on Python API 2.0
         run: python -m flake8 ./src/openvino --config=setup.cfg
