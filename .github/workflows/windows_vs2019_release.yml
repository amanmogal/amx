--- conflicted
+++ resolved
@@ -298,19 +298,10 @@
           self-hosted-runner: 'true'
 
       - name: Install OpenVINO Python wheels
-<<<<<<< HEAD
         uses: ./openvino/.github/actions/install_ov_wheels
         with:
           wheels-dir-path: ${{ env.INSTALL_WHEELS_DIR }}
           wheels-to-install: 'openvino'
-=======
-        run: |
-          # Find and install the core OV wheel
-          $ovCoreWheelPath=Get-ChildItem -Path . -Filter openvino-*.whl | % { $_.FullName }
-          python3 -m pip install "$ovCoreWheelPath"
-
-        working-directory: ${{ env.INSTALL_WHEELS_DIR }}
->>>>>>> a59e5a0d
 
       - name: Install Python API tests dependencies
         run: |
@@ -332,15 +323,6 @@
       - name: Set SSL_CERT_FILE for model downloading for unit tests
         run: echo SSL_CERT_FILE=$(python3 -m certifi) >> $env:GITHUB_ENV
 
-<<<<<<< HEAD
-      - name: Model Optimizer UT
-        if: fromJSON(needs.smart_ci.outputs.affected_components).MO.test
-        shell: cmd
-        run: |
-          python3 -m pytest -s ${{ env.INSTALL_TEST_DIR }}/mo/unit_tests --junitxml=${{ env.INSTALL_TEST_DIR }}/TEST-ModelOptimizer.xml
-
-=======
->>>>>>> a59e5a0d
       - name: Install Python Layer tests dependencies
         run: python3 -m pip install -r ${{ env.LAYER_TESTS_INSTALL_DIR }}/requirements.txt
 
