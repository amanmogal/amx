name: Linux Static CC (Ubuntu 22.04, Python 3.11, Clang)
on:
  workflow_dispatch:
  pull_request:
    paths-ignore:
      - '**/docs/**'
      - 'docs/**'
      - '**/**.md'
      - '**.md'
      - '**/layer_tests_summary/**'
      - '**/conformance/**'
  push:
    paths-ignore:
      - '**/docs/**'
      - 'docs/**'
      - '**/**.md'
      - '**.md'
      - '**/layer_tests_summary/**'
      - '**/conformance/**'
    branches:
      - master

concurrency:
  # github.ref is not unique in post-commit
  group: ${{ github.event_name == 'push' && github.run_id || github.ref }}-linux-cc
  cancel-in-progress: true

env:
  PIP_CACHE_PATH: /mount/caches/pip/linux
  PYTHON_VERSION: '3.11'

jobs:
  Build:
    defaults:
      run:
        shell: bash
    runs-on: aks-linux-16-cores
    container:
      image: openvinogithubactions.azurecr.io/dockerhub/ubuntu:22.04
      volumes:
        - /mount/caches:/mount/caches
    env:
      DEBIAN_FRONTEND: noninteractive # to prevent apt-get from waiting user input
      CMAKE_BUILD_TYPE: 'Release'
      CMAKE_GENERATOR: 'Ninja Multi-Config'
      CMAKE_CXX_COMPILER_LAUNCHER: ccache
      CMAKE_C_COMPILER_LAUNCHER: ccache
      GITHUB_WORKSPACE: '/__w/openvino/openvino'
      OPENVINO_REPO: /__w/openvino/openvino/openvino
      INSTALL_DIR: /__w/openvino/openvino/openvino_install
      BUILD_DIR: /__w/openvino/openvino/openvino_build
      SELECTIVE_BUILD_STAT_DIR: /__w/openvino/openvino/selective_build_stat
      MODELS_PATH: /__w/openvino/openvino/testdata
      CCACHE_DIR: /mount/caches/ccache/ubuntu22_x86_64_itt_clang_Release
      CCACHE_TEMPDIR: /__w/openvino/openvino/ccache_temp
      CCACHE_MAXSIZE: 20G

    steps:
      - name: Install git
        run: |
          apt-get update
          apt-get install --assume-yes --no-install-recommends git ca-certificates git-lfs

      - name: Clone OpenVINO
        uses: actions/checkout@v4
        with:
          path: ${{ env.OPENVINO_REPO }}
          submodules: 'true'

      - name: Clone test models
        uses: actions/checkout@v4
        with:
          repository: 'openvinotoolkit/testdata'
          path: ${{ env.MODELS_PATH }}
          lfs: 'true'

      #
      # Dependencies
      #

      - name: Install build dependencies
        run: |
          bash ${OPENVINO_REPO}/install_build_dependencies.sh

          # use clang as a default compiler
          apt --assume-yes install clang
          update-alternatives --install /usr/bin/cc cc /usr/bin/clang 100
          update-alternatives --install /usr/bin/c++ c++ /usr/bin/clang++ 100

      - uses: actions/setup-python@v4
        with:
          python-version: ${{ env.PYTHON_VERSION }}

      - name: Setup pip cache dir
        run: |
          PIP_VER=$(python3 -c "import pip; print(pip.__version__)")
          echo "Using pip version: ${PIP_VER}"
          echo "PIP_CACHE_DIR=${PIP_CACHE_PATH}/${PIP_VER}" >> $GITHUB_ENV

      - name: Install python dependencies
        run: |
          # For running ONNX frontend unit tests
          python3 -m pip install --force-reinstall -r ${OPENVINO_REPO}/src/frontends/onnx/tests/requirements.txt

          # For running TensorFlow frontend unit tests
          python3 -m pip install -r ${OPENVINO_REPO}/src/frontends/tensorflow/tests/requirements.txt

          # For running TensorFlow Lite frontend unit tests
          python3 -m pip install -r ${OPENVINO_REPO}/src/frontends/tensorflow_lite/tests/requirements.txt

          # For running Paddle frontend unit tests
          python3 -m pip install -r ${OPENVINO_REPO}/src/frontends/paddle/tests/requirements.txt

      #
      # Build
      #

      - name: CMake configure - CC COLLECT
        run: |
          cmake \
            -G "${{ env.CMAKE_GENERATOR }}" \
            -DBUILD_SHARED_LIBS=OFF \
            -DENABLE_TESTS=ON \
            -DENABLE_CPPLINT=OFF \
            -DENABLE_NCC_STYLE=OFF \
            -DENABLE_INTEL_GNA=OFF \
            -DCMAKE_COMPILE_WARNING_AS_ERROR=OFF \
            -DENABLE_PROFILING_ITT=ON \
            -DSELECTIVE_BUILD=COLLECT \
            -DCMAKE_C_COMPILER_LAUNCHER=${{ env.CMAKE_C_COMPILER_LAUNCHER }} \
            -DCMAKE_CXX_COMPILER_LAUNCHER=${{ env.CMAKE_CXX_COMPILER_LAUNCHER }} \
            -S ${OPENVINO_REPO} \
            -B ${BUILD_DIR}

      - name: Cmake build - CC COLLECT
        run: |
          cmake --build ${BUILD_DIR} --parallel 8 --config ${{ env.CMAKE_BUILD_TYPE }}
          cmake --build ${BUILD_DIR} --parallel --config ${{ env.CMAKE_BUILD_TYPE }} --target sea_itt_lib

      - name: Show ccache stats
        run: ccache --show-stats

      - name: Cmake install - OpenVINO
        run: cmake -DCMAKE_INSTALL_PREFIX=${INSTALL_DIR} -P ${BUILD_DIR}/cmake_install.cmake

      - name: Build C++ samples - OpenVINO build tree
        run: |
          cmake -G "${{ env.CMAKE_GENERATOR }}" -DOpenVINO_DIR=${BUILD_DIR} -S ${INSTALL_DIR}/samples/cpp -B ${BUILD_DIR}/cpp_samples
          cmake --build ${BUILD_DIR}/cpp_samples --parallel --config ${{ env.CMAKE_BUILD_TYPE }} --target hello_query_device

      - name: Build C samples - OpenVINO install tree
        run: ${INSTALL_DIR}/samples/c/build_samples.sh -i ${INSTALL_DIR} -b ${BUILD_DIR}/c_samples

      - name: Ctest - OpenVINO unit tests
        run: ctest -C ${{ env.CMAKE_BUILD_TYPE }} --test-dir ${BUILD_DIR} -V -L UNIT

      - name: Perform code tracing via ITT collector
        run: |
          python3 ${OPENVINO_REPO}/thirdparty/itt_collector/runtool/sea_runtool.py \
            --bindir ${OPENVINO_REPO}/bin/intel64/Release -o ${SELECTIVE_BUILD_STAT_DIR}/itt_stat ! \
          ${OPENVINO_REPO}/bin/intel64/Release/benchmark_app -niter 1 -nireq 1 \
            -m ${MODELS_PATH}/models/test_model/test_model_fp32.xml -d CPU

      - name: Pack Artifacts
        run: |
          pushd ${SELECTIVE_BUILD_STAT_DIR}
            tar -czvf ${BUILD_DIR}/openvino_selective_build_stat.tar.gz *
          popd
<<<<<<< HEAD

          pushd ${OPENVINO_REPO}
            tar -czvf ${BUILD_DIR}/openvino_tests.tar.gz \
              bin/intel64/Release/ov_cpu_func_tests \
              src/tests/test_utils/functional_test_utils/layer_tests_summary/* \
              scripts/install_dependencies/*
          popd

      - name: Upload selective build statistics package
        if: ${{ always() }}
        uses: actions/upload-artifact@v3
        with:
          name: openvino_selective_build_stat
          path: ${{ env.BUILD_DIR }}/openvino_selective_build_stat.tar.gz
          if-no-files-found: 'error'

      - name: Upload OpenVINO tests package
        if: ${{ always() }}
        uses: actions/upload-artifact@v3
        with:
          name: openvino_tests
          path: ${{ env.BUILD_DIR }}/openvino_tests.tar.gz
          if-no-files-found: 'error'

  CC_Build:
    name: Conditional Compilation
    needs: Build
    defaults:
      run:
        shell: bash
    runs-on: aks-linux-16-cores
    container:
      image: openvinogithubactions.azurecr.io/dockerhub/ubuntu:22.04
      volumes:
        - /mount/caches:/mount/caches
    env:
      DEBIAN_FRONTEND: noninteractive # to prevent apt-get from waiting user input
      CMAKE_CXX_COMPILER_LAUNCHER: ccache
      CMAKE_C_COMPILER_LAUNCHER: ccache
      GITHUB_WORKSPACE: '/__w/openvino/openvino'
      OPENVINO_REPO: /__w/openvino/openvino/openvino
      BUILD_DIR: /__w/openvino/openvino/openvino_build
      SELECTIVE_BUILD_STAT_DIR: /__w/openvino/openvino/selective_build_stat
      MODELS_PATH: /__w/openvino/openvino/testdata
      CCACHE_DIR: /mount/caches/ccache/ubuntu22_x86_64_cc_Release
      CCACHE_TEMPDIR: /__w/openvino/openvino/ccache_temp
      CCACHE_MAXSIZE: 20G

    steps:
      - name: Install git
        run: apt-get update && apt-get install --assume-yes --no-install-recommends git ca-certificates git-lfs

      - name: Clone OpenVINO
        uses: actions/checkout@v4
        with:
          path: ${{ env.OPENVINO_REPO }}
          submodules: 'true'

      - name: Clone test models
        uses: actions/checkout@v4
        with:
          repository: 'openvinotoolkit/testdata'
          path: ${{ env.MODELS_PATH }}
          lfs: 'true'

      - name: Download selective build statistics package
        uses: actions/download-artifact@v3
        with:
          name: openvino_selective_build_stat
          path: ${{ env.INSTALL_TEST_DIR }}

      #
      # Dependencies
      #

=======

          pushd ${OPENVINO_REPO}
            tar -czvf ${BUILD_DIR}/openvino_tests.tar.gz \
              bin/intel64/Release/ov_cpu_func_tests \
              src/tests/test_utils/functional_test_utils/layer_tests_summary/* \
              scripts/install_dependencies/*
          popd

      - name: Upload selective build statistics package
        if: ${{ always() }}
        uses: actions/upload-artifact@v3
        with:
          name: openvino_selective_build_stat
          path: ${{ env.BUILD_DIR }}/openvino_selective_build_stat.tar.gz
          if-no-files-found: 'error'

      - name: Upload OpenVINO tests package
        if: ${{ always() }}
        uses: actions/upload-artifact@v3
        with:
          name: openvino_tests
          path: ${{ env.BUILD_DIR }}/openvino_tests.tar.gz
          if-no-files-found: 'error'

  CC_Build:
    name: Conditional Compilation
    needs: Build
    defaults:
      run:
        shell: bash
    runs-on: aks-linux-16-cores
    container:
      image: openvinogithubactions.azurecr.io/dockerhub/ubuntu:22.04
      volumes:
        - /mount/caches:/mount/caches
    env:
      DEBIAN_FRONTEND: noninteractive # to prevent apt-get from waiting user input
      CMAKE_CXX_COMPILER_LAUNCHER: ccache
      CMAKE_C_COMPILER_LAUNCHER: ccache
      GITHUB_WORKSPACE: '/__w/openvino/openvino'
      OPENVINO_REPO: /__w/openvino/openvino/openvino
      BUILD_DIR: /__w/openvino/openvino/openvino_build
      SELECTIVE_BUILD_STAT_DIR: /__w/openvino/openvino/selective_build_stat
      MODELS_PATH: /__w/openvino/openvino/testdata
      CCACHE_DIR: /mount/caches/ccache/ubuntu22_x86_64_cc_Release
      CCACHE_TEMPDIR: /__w/openvino/openvino/ccache_temp
      CCACHE_MAXSIZE: 20G

    steps:
      - name: Install git
        run: apt-get update && apt-get install --assume-yes --no-install-recommends git ca-certificates git-lfs

      - name: Clone OpenVINO
        uses: actions/checkout@v4
        with:
          path: ${{ env.OPENVINO_REPO }}
          submodules: 'true'

      - name: Clone test models
        uses: actions/checkout@v4
        with:
          repository: 'openvinotoolkit/testdata'
          path: ${{ env.MODELS_PATH }}
          lfs: 'true'

      - name: Download selective build statistics package
        uses: actions/download-artifact@v3
        with:
          name: openvino_selective_build_stat
          path: ${{ env.SELECTIVE_BUILD_STAT_DIR }}

      - name: Extract selective build statistics package
        run: tar -xvzf ${SELECTIVE_BUILD_STAT_DIR}/openvino_selective_build_stat.tar.gz -C ${SELECTIVE_BUILD_STAT_DIR}

      #
      # Dependencies
      #

>>>>>>> d6c2a10b
      - name: Install build dependencies
        run: bash ${OPENVINO_REPO}/install_build_dependencies.sh

      #
      # Build
      #

      - name: CMake configure - CC ON
<<<<<<< HEAD
        run: |
          cmake \
            -DBUILD_SHARED_LIBS=OFF \
            -DENABLE_CPPLINT=OFF \
            -DSELECTIVE_BUILD=ON \
            -DENABLE_LTO=OFF \
            -DSELECTIVE_BUILD_STAT=${SELECTIVE_BUILD_STAT_DIR}/*.csv \
            -DCMAKE_C_COMPILER_LAUNCHER=${{ env.CMAKE_C_COMPILER_LAUNCHER }} \
            -DCMAKE_CXX_COMPILER_LAUNCHER=${{ env.CMAKE_CXX_COMPILER_LAUNCHER }} \
            -S ${OPENVINO_REPO} \
            -B ${BUILD_DIR}

      - name: Cmake build - CC ON
        run: cmake --build ${BUILD_DIR} --parallel --target benchmark_app

      - name: Show ccache stats
        run: ccache --show-stats

      - name: Run with CC-ed runtime
        run: |
          ${OPENVINO_REPO}/bin/intel64/Release/benchmark_app -niter 1 -nireq 1 \
            -m ${MODELS_PATH}/models/test_model/test_model_fp32.xml -d CPU
=======
        run: |
          cmake \
            -DBUILD_SHARED_LIBS=OFF \
            -DENABLE_CPPLINT=OFF \
            -DSELECTIVE_BUILD=ON \
            -DENABLE_LTO=OFF \
            -DENABLE_TEMPLATE=OFF \
            -DENABLE_INTEL_GPU=OFF \
            -DENABLE_INTEL_GNA=OFF \
            -DENABLE_OV_TF_FRONTEND=OFF \
            -DENABLE_OV_TF_LITE_FRONTEND=OFF \
            -DENABLE_OV_PADDLE_FRONTEND=OFF \
            -DENABLE_OV_PYTORCH_FRONTEND=OFF \
            -DENABLE_OV_ONNX_FRONTEND=OFF \
            -DSELECTIVE_BUILD_STAT=${SELECTIVE_BUILD_STAT_DIR}/*.csv \
            -DCMAKE_C_COMPILER_LAUNCHER=${{ env.CMAKE_C_COMPILER_LAUNCHER }} \
            -DCMAKE_CXX_COMPILER_LAUNCHER=${{ env.CMAKE_CXX_COMPILER_LAUNCHER }} \
            -S ${OPENVINO_REPO} \
            -B ${BUILD_DIR}

      - name: Cmake build - CC ON
        run: cmake --build ${BUILD_DIR} --parallel 8 --target benchmark_app

      - name: Show ccache stats
        run: ccache --show-stats

      - name: Run with CC-ed runtime
        run: ${OPENVINO_REPO}/bin/intel64/Release/benchmark_app -niter 1 -nireq 1 -m ${MODELS_PATH}/models/test_model/test_model_fp32.xml -d CPU
>>>>>>> d6c2a10b

  CPU_Functional_Tests:
    name: CPU functional tests
    needs: Build
    defaults:
      run:
        shell: bash
    runs-on: aks-linux-8-cores
    container:
      image: openvinogithubactions.azurecr.io/dockerhub/ubuntu:22.04
    env:
      DEBIAN_FRONTEND: noninteractive # to prevent apt-get from waiting user input
      INSTALL_TEST_DIR: /__w/openvino/openvino/install/tests
      PARALLEL_TEST_SCRIPT: /__w/openvino/openvino/install/tests/src/tests/test_utils/functional_test_utils/layer_tests_summary/run_parallel.py
      PARALLEL_TEST_CACHE: /__w/openvino/openvino/install/tests/test_cache.lst

    steps:
      - name: Download OpenVINO tests package
        uses: actions/download-artifact@v3
        with:
          name: openvino_tests
          path: ${{ env.INSTALL_TEST_DIR }}

      - name: Extract OpenVINO packages
<<<<<<< HEAD
        run: |
          pushd ${INSTALL_TEST_DIR}
            tar -xvzf openvino_tests.tar.gz -C ${INSTALL_TEST_DIR}
          popd
=======
        run: tar -xvzf ${INSTALL_TEST_DIR}/openvino_tests.tar.gz -C ${INSTALL_TEST_DIR}
>>>>>>> d6c2a10b

      - name: Install OpenVINO dependencies
        run: bash ${INSTALL_TEST_DIR}/scripts/install_dependencies/install_openvino_dependencies.sh -c=core -c=gpu -y

      - name: Install 'actions/setup-python@v4' dependencies
        run: apt-get install -y libssl3

      - uses: actions/setup-python@v4
        with:
          python-version: ${{ env.PYTHON_VERSION }}

      - name: Install python dependencies for run_parallel.py
        run: python3 -m pip install -r ${INSTALL_TEST_DIR}/src/tests/test_utils/functional_test_utils/layer_tests_summary/requirements.txt

      - name: Restore tests execution time
        uses: actions/cache/restore@v3
        with:
          path: ${{ env.PARALLEL_TEST_CACHE }}
          key: ${{ runner.os }}-tests-functional-cpu-stamp-${{ github.sha }}
          restore-keys: |
            ${{ runner.os }}-tests-functional-cpu-stamp

      - name: Intel CPU plugin func tests (parallel)
        run: python3 ${PARALLEL_TEST_SCRIPT} -e ${INSTALL_TEST_DIR}/bin/intel64/Release/ov_cpu_func_tests -c ${PARALLEL_TEST_CACHE} -w ${INSTALL_TEST_DIR} -s suite -rf 0 -- --gtest_print_time=1 --gtest_filter=*smoke*
        timeout-minutes: 40

      - name: Upload Test Results
        uses: actions/upload-artifact@v3
        if: ${{ !cancelled() }}
        with:
          name: test-results-functional-cpu
          path: |
            ${{ env.INSTALL_TEST_DIR }}/TEST*.xml
            ${{ env.INSTALL_TEST_DIR }}/logs/failed/*.log
            ${{ env.INSTALL_TEST_DIR }}/logs/crashed/*.log
            ${{ env.INSTALL_TEST_DIR }}/logs/hanged/*.log
            ${{ env.INSTALL_TEST_DIR }}/logs/interapted/*.log
            ${{ env.INSTALL_TEST_DIR }}/logs/disabled_tests.log
          if-no-files-found: 'error'<|MERGE_RESOLUTION|>--- conflicted
+++ resolved
@@ -166,7 +166,6 @@
           pushd ${SELECTIVE_BUILD_STAT_DIR}
             tar -czvf ${BUILD_DIR}/openvino_selective_build_stat.tar.gz *
           popd
-<<<<<<< HEAD
 
           pushd ${OPENVINO_REPO}
             tar -czvf ${BUILD_DIR}/openvino_tests.tar.gz \
@@ -236,82 +235,6 @@
         uses: actions/download-artifact@v3
         with:
           name: openvino_selective_build_stat
-          path: ${{ env.INSTALL_TEST_DIR }}
-
-      #
-      # Dependencies
-      #
-
-=======
-
-          pushd ${OPENVINO_REPO}
-            tar -czvf ${BUILD_DIR}/openvino_tests.tar.gz \
-              bin/intel64/Release/ov_cpu_func_tests \
-              src/tests/test_utils/functional_test_utils/layer_tests_summary/* \
-              scripts/install_dependencies/*
-          popd
-
-      - name: Upload selective build statistics package
-        if: ${{ always() }}
-        uses: actions/upload-artifact@v3
-        with:
-          name: openvino_selective_build_stat
-          path: ${{ env.BUILD_DIR }}/openvino_selective_build_stat.tar.gz
-          if-no-files-found: 'error'
-
-      - name: Upload OpenVINO tests package
-        if: ${{ always() }}
-        uses: actions/upload-artifact@v3
-        with:
-          name: openvino_tests
-          path: ${{ env.BUILD_DIR }}/openvino_tests.tar.gz
-          if-no-files-found: 'error'
-
-  CC_Build:
-    name: Conditional Compilation
-    needs: Build
-    defaults:
-      run:
-        shell: bash
-    runs-on: aks-linux-16-cores
-    container:
-      image: openvinogithubactions.azurecr.io/dockerhub/ubuntu:22.04
-      volumes:
-        - /mount/caches:/mount/caches
-    env:
-      DEBIAN_FRONTEND: noninteractive # to prevent apt-get from waiting user input
-      CMAKE_CXX_COMPILER_LAUNCHER: ccache
-      CMAKE_C_COMPILER_LAUNCHER: ccache
-      GITHUB_WORKSPACE: '/__w/openvino/openvino'
-      OPENVINO_REPO: /__w/openvino/openvino/openvino
-      BUILD_DIR: /__w/openvino/openvino/openvino_build
-      SELECTIVE_BUILD_STAT_DIR: /__w/openvino/openvino/selective_build_stat
-      MODELS_PATH: /__w/openvino/openvino/testdata
-      CCACHE_DIR: /mount/caches/ccache/ubuntu22_x86_64_cc_Release
-      CCACHE_TEMPDIR: /__w/openvino/openvino/ccache_temp
-      CCACHE_MAXSIZE: 20G
-
-    steps:
-      - name: Install git
-        run: apt-get update && apt-get install --assume-yes --no-install-recommends git ca-certificates git-lfs
-
-      - name: Clone OpenVINO
-        uses: actions/checkout@v4
-        with:
-          path: ${{ env.OPENVINO_REPO }}
-          submodules: 'true'
-
-      - name: Clone test models
-        uses: actions/checkout@v4
-        with:
-          repository: 'openvinotoolkit/testdata'
-          path: ${{ env.MODELS_PATH }}
-          lfs: 'true'
-
-      - name: Download selective build statistics package
-        uses: actions/download-artifact@v3
-        with:
-          name: openvino_selective_build_stat
           path: ${{ env.SELECTIVE_BUILD_STAT_DIR }}
 
       - name: Extract selective build statistics package
@@ -321,7 +244,6 @@
       # Dependencies
       #
 
->>>>>>> d6c2a10b
       - name: Install build dependencies
         run: bash ${OPENVINO_REPO}/install_build_dependencies.sh
 
@@ -330,30 +252,6 @@
       #
 
       - name: CMake configure - CC ON
-<<<<<<< HEAD
-        run: |
-          cmake \
-            -DBUILD_SHARED_LIBS=OFF \
-            -DENABLE_CPPLINT=OFF \
-            -DSELECTIVE_BUILD=ON \
-            -DENABLE_LTO=OFF \
-            -DSELECTIVE_BUILD_STAT=${SELECTIVE_BUILD_STAT_DIR}/*.csv \
-            -DCMAKE_C_COMPILER_LAUNCHER=${{ env.CMAKE_C_COMPILER_LAUNCHER }} \
-            -DCMAKE_CXX_COMPILER_LAUNCHER=${{ env.CMAKE_CXX_COMPILER_LAUNCHER }} \
-            -S ${OPENVINO_REPO} \
-            -B ${BUILD_DIR}
-
-      - name: Cmake build - CC ON
-        run: cmake --build ${BUILD_DIR} --parallel --target benchmark_app
-
-      - name: Show ccache stats
-        run: ccache --show-stats
-
-      - name: Run with CC-ed runtime
-        run: |
-          ${OPENVINO_REPO}/bin/intel64/Release/benchmark_app -niter 1 -nireq 1 \
-            -m ${MODELS_PATH}/models/test_model/test_model_fp32.xml -d CPU
-=======
         run: |
           cmake \
             -DBUILD_SHARED_LIBS=OFF \
@@ -382,7 +280,6 @@
 
       - name: Run with CC-ed runtime
         run: ${OPENVINO_REPO}/bin/intel64/Release/benchmark_app -niter 1 -nireq 1 -m ${MODELS_PATH}/models/test_model/test_model_fp32.xml -d CPU
->>>>>>> d6c2a10b
 
   CPU_Functional_Tests:
     name: CPU functional tests
@@ -407,14 +304,7 @@
           path: ${{ env.INSTALL_TEST_DIR }}
 
       - name: Extract OpenVINO packages
-<<<<<<< HEAD
-        run: |
-          pushd ${INSTALL_TEST_DIR}
-            tar -xvzf openvino_tests.tar.gz -C ${INSTALL_TEST_DIR}
-          popd
-=======
         run: tar -xvzf ${INSTALL_TEST_DIR}/openvino_tests.tar.gz -C ${INSTALL_TEST_DIR}
->>>>>>> d6c2a10b
 
       - name: Install OpenVINO dependencies
         run: bash ${INSTALL_TEST_DIR}/scripts/install_dependencies/install_openvino_dependencies.sh -c=core -c=gpu -y
