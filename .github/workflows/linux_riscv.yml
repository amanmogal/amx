--- conflicted
+++ resolved
@@ -62,17 +62,9 @@
       OPENVINO_REPO: /__w/openvino/openvino/openvino
       OPENVINO_BUILD_DIR: /__w/openvino/openvino/openvino_build
       INSTALL_DIR: /__w/openvino/openvino/openvino_install
-<<<<<<< HEAD
       # CONAN_USER_HOME: /mount/caches/ccache/ubuntu22_riscv64_master_release/.conan
       SCCACHE_AZURE_KEY_PREFIX: ubuntu22_riscv64_master_release
-    if: "!needs.smart_ci.outputs.skip_workflow"
-=======
-      CONAN_USER_HOME: /mount/caches/ccache/ubuntu22_riscv64_master_release/.conan
-      CCACHE_DIR: /mount/caches/ccache/ubuntu22_riscv64_master_release
-      CCACHE_TEMPDIR: /__w/openvino/openvino/ccache_temp
-      CCACHE_MAXSIZE: 50G
     if: ${{ !needs.smart_ci.outputs.skip_workflow && github.event_name != 'merge_group' }}
->>>>>>> e8f8e463
     steps:
       - name: Install git
         run: apt-get update && apt-get install --assume-yes --no-install-recommends git ca-certificates
