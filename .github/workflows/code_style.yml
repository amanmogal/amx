--- conflicted
+++ resolved
@@ -14,12 +14,8 @@
 
       - name: Install dependencies
         run: |
-<<<<<<< HEAD
           sudo apt --assume-yes install libusb-1.0-0-dev libprotobuf-dev
-=======
-          sudo apt --assume-yes install libusb-1.0-0-dev
           python3 -m pip install --upgrade pip
->>>>>>> a16af0d2
           python3 -m pip install -r ./inference-engine/ie_bridges/python/requirements.txt
           # Add for -DENABLE_PYTHON=ON, no cython
           python3 -m pip install -r ./inference-engine/ie_bridges/python/src/requirements-dev.txt
