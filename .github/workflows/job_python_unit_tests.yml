name: Python unit tests

on:
  workflow_call:
    inputs:
      runner:
        description: 'Machine on which the tests would run'
        type: string
        required: true
      container:
        description: 'JSON to be converted to the value of the "container" configuration for the job'
        type: string
        required: false
        default: '{"image": null}'
      affected-components:
        description: 'Components that are affected by changes in the commit defined by the Smart CI Action'
        type: string
        required: true

env:
  PIP_CACHE_PATH: /mount/caches/pip/linux
  PYTHON_VERSION: '3.11'

jobs:
  Python_Unit_Tests:
    name: Python unit tests
    timeout-minutes: 60
    runs-on: ${{ inputs.runner }}
    container: ${{ fromJSON(inputs.container) }}
    defaults:
      run:
        shell: bash
    env:
      DEBIAN_FRONTEND: noninteractive # to prevent apt-get from waiting user input
      OPENVINO_REPO: ${{ github.workspace }}/openvino
      INSTALL_DIR: ${{ github.workspace }}/install
      INSTALL_TEST_DIR: ${{ github.workspace }}/install/tests
      LAYER_TESTS_INSTALL_DIR: ${{ github.workspace }}/install/tests/layer_tests
      PDM_PROJECT: ${{ github.workspace }}/install/tests/pyopenvino
    steps:
      - name: Set apt retries
        run: echo 'Acquire::Retries "10";' > /etc/apt/apt.conf.d/80-retries

      - name: Download OpenVINO package
        uses: actions/download-artifact@v3
        with:
          name: openvino_package
          path: ${{ env.INSTALL_DIR }}

      - name: Download OpenVINO tests package
        uses: actions/download-artifact@v3
        with:
          name: openvino_tests
          path: ${{ env.INSTALL_TEST_DIR }}

      # Needed as ${{ github.workspace }} is not working correctly when using Docker
      - name: Setup Variables
        run: |
          echo "OPENVINO_REPO=$GITHUB_WORKSPACE/openvino" >> "$GITHUB_ENV"
          echo "INSTALL_DIR=$GITHUB_WORKSPACE/install" >> "$GITHUB_ENV"
          echo "INSTALL_TEST_DIR=$GITHUB_WORKSPACE/install/tests" >> "$GITHUB_ENV"
          echo "LAYER_TESTS_INSTALL_DIR=$GITHUB_WORKSPACE/install/tests/layer_tests" >> "$GITHUB_ENV"
          echo "PYTHON_RUN_PREFIX=${{ runner.arch == 'ARM64' && 'python3' || 'pdm run -vv' }}" >> "$GITHUB_ENV"
          echo "PYTHON_RUN_TESTS_PREFIX=${{ runner.arch == 'ARM64' && 'python3 -m' || 'pdm run -vv -p ${PDM_PROJECT}' }}" >> "$GITHUB_ENV"
          echo "PYTHON_INSTALL_PREFIX=${{ runner.arch == 'ARM64' && 'python3 -m pip install' || 'pdm add -vv' }}" >> "$GITHUB_ENV"
          echo "PYTHON_INSTALL_PYTHON_REQS=${{ runner.arch == 'ARM64' && 'python3 -m pip install -r ${INSTALL_TEST_DIR}/mo/requirements_dev.txt -r ${INSTALL_TEST_DIR}/python/preprocess/torchvision/requirements.txt' || 'pdm install --frozen-lockfile --no-self -v -G tests -G torchvision -G tests_mo -p ${PDM_PROJECT}' }}" >> "$GITHUB_ENV"
          echo "PYTHON_INSTALL_LAYER_REQS=${{ runner.arch == 'ARM64' && 'python3 -m pip install -r ${LAYER_TESTS_INSTALL_DIR}/requirements.txt' || 'pdm install --no-default --venv layer-test --frozen-lockfile --no-self -v -G tests_layer -p ${PDM_PROJECT}' }}" >> "$GITHUB_ENV"
          
      - name: Extract OpenVINO packages
        run: |
          pushd $INSTALL_DIR
            tar -xzf openvino_package.tar.gz -C $INSTALL_DIR
          popd
          pushd $INSTALL_TEST_DIR
            tar -xzf openvino_tests.tar.gz -C $INSTALL_DIR
          popd

      - name: Install OpenVINO dependencies (Linux)
        if: runner.os == 'Linux'
        run: $INSTALL_DIR/install_dependencies/install_openvino_dependencies.sh -c=core -c=dev -y -c=gpu

      - name: Fetch setup_python action
        uses: actions/checkout@v4
        with:
          sparse-checkout: |
            .github/actions/setup_python/action.yml
          sparse-checkout-cone-mode: false
          path: 'openvino'

      - name: Setup Python ${{ env.PYTHON_VERSION }}
        uses: ./openvino/.github/actions/setup_python
        with:
          version: ${{ env.PYTHON_VERSION }}
          pip-cache-path: ${{ runner.os == 'Linux' && env.PIP_CACHE_PATH || '' }}
          should-setup-pip-paths: ${{ runner.os == 'Linux' }}
          self-hosted-runner: ${{ runner.os == 'Linux' }}
      
      - name: Set up PDM
        if: ${{ runner.arch != 'ARM64' }}
        uses: pdm-project/setup-pdm@v3
        with:
          python-version: ${{ env.PYTHON_VERSION }}

      #
      # Tests
      #

      - name: Install OpenVINO Python wheels
        run: |
          if [[ "${{ runner.arch }}" != "ARM64" ]]; then
          #Initialize pdm environment
            pdm venv create --name for-test ${{ env.PYTHON_VERSION }}
            pdm use --venv for-test
            #pdm use -v ${{ env.PYTHON_VERSION }}
            pdm lock -v --strategy no_cross_platform -G tests -G torchvision -G tests_mo -p ${PDM_PROJECT}
          fi

          # Install the core OV wheel
<<<<<<< HEAD
          ${PYTHON_INSTALL_PREFIX} ${INSTALL_DIR}/tools/openvino-*.whl
          
=======
          python3 -m pip install ${INSTALL_DIR}/tools/openvino-*.whl

>>>>>>> 3286fb3c
          extras_to_install="caffe,kaldi,onnx,tensorflow2,pytorch"

          if [[ "${{ runner.arch }}" != "ARM64" ]]; then
            extras_to_install="mxnet,$extras_to_install"
          fi

          # Find and install OV dev wheel
          pushd ${INSTALL_DIR}/tools
            ov_dev_wheel_name=$(find . -name 'openvino_dev*.whl')
            ${PYTHON_INSTALL_PREFIX} $ov_dev_wheel_name[$extras_to_install]
          popd

      - name: Install Python API tests dependencies
        run: |
          # To enable pytest parallel features
          ${PYTHON_INSTALL_PREFIX} pytest-xdist[psutil]

          # For torchvision to OpenVINO preprocessing converter
          # TODO: replace with Python API tests requirements and add to test pkg
          ${PYTHON_INSTALL_PYTHON_REQS}

      #
      # Tests
      #

      - name: Python API Tests
        # if: ${{ fromJSON(inputs.affected-components).Python_API.test && runner.arch != 'ARM64' }} # Ticket: 126380, 127101
        run: |
          # for 'template' extension
          export LD_LIBRARY_PATH=${INSTALL_TEST_DIR}:$LD_LIBRARY_PATH
          ${PYTHON_RUN_TESTS_PREFIX} pytest -sv ${INSTALL_TEST_DIR}/pyopenvino/tests \
            --junitxml=${INSTALL_TEST_DIR}/TEST-Pyngraph.xml \
            --ignore=${INSTALL_TEST_DIR}/pyopenvino/tests/test_utils/test_utils.py

      - name: Model Optimizer unit tests
        if: fromJSON(inputs.affected-components).MO.test
        run: |
          skip_filter=''
          if [[ "${{ runner.os }}" != "Linux" ]] && [[ "${{ runner.arch }} != "ARM64" ]] || [[ "${{ runner.os }} != "macOS" ]]; then
            # required for MxNet
            apt-get install -y libgomp1 libquadmath0
          else
            # Skips under Ticket: 122666
            skip_filter='--ignore-glob=**/mo/unit_tests/mo/front/mxnet/**'
          fi
<<<<<<< HEAD
          
          ${PYTHON_RUN_TESTS_PREFIX} pytest -s ${INSTALL_TEST_DIR}/mo/unit_tests \
=======

          python3 -m pytest -s ${INSTALL_TEST_DIR}/mo/unit_tests \
>>>>>>> 3286fb3c
              --junitxml=${INSTALL_TEST_DIR}/TEST-ModelOptimizer.xml \
              "$skip_filter"

      - name: Python ONNX operators tests
        if: (fromJSON(inputs.affected-components).Python_API.test ||
             fromJSON(inputs.affected-components).ONNX_FE.test) &&
             runner.arch != 'ARM64' # Ticket: 123325
        run: |
          # Skip test_onnx/test_zoo_models and test_onnx/test_backend due to long execution time - ONNX Model Zoo tests are run separately
          ${PYTHON_RUN_TESTS_PREFIX} pytest -sv ${INSTALL_TEST_DIR}/onnx -k 'not cuda' \
            --junitxml=${INSTALL_TEST_DIR}/TEST-onnx_frontend.xml \
            --ignore=${INSTALL_TEST_DIR}/onnx/test_python/test_zoo_models.py

      - name: OVC unit tests
        if: fromJSON(inputs.affected-components).MO.test
        run: ${PYTHON_RUN_TESTS_PREFIX} pytest -s ${INSTALL_TEST_DIR}/ovc/unit_tests --junitxml=${INSTALL_TEST_DIR}/TEST-OpenVinoConversion.xml

      - name: Install Python Layer tests dependencies
        run: |
          if [[ "${{ runner.arch }}" != "ARM64" ]]; then
          # #Initialize pdm environment
            pdm venv create --name layer-test ${{ env.PYTHON_VERSION }}
            pdm use --venv layer-test
            pdm lock -v --no-default --strategy no_cross_platform -G tests_layer -p ${PDM_PROJECT}
          fi
          # layer test requirements
          ${PYTHON_INSTALL_LAYER_REQS}

      - name: MO Python API Tests
        if: fromJSON(inputs.affected-components).MO.test
        run: |
          # Import 'test_utils' installed in '<package_test>/tests/python/openvino'
          export LD_LIBRARY_PATH=${PIP_INSTALL_PATH}/openvino/libs:$LD_LIBRARY_PATH
          export PYTHONPATH=${INSTALL_TEST_DIR}/python

          if [[ "${{ runner.os }}" == "Linux" ]] && [[ "${{ runner.arch }}" == "ARM64" ]]; then
            # Find gomp lib
            GOMP_LIB=$(find "${PIP_INSTALL_PATH}/torch/lib/../../torch.libs/" -name '*libgomp-*so*')
            export LD_PRELOAD=${GOMP_LIB}
          fi
<<<<<<< HEAD
          
          ${PYTHON_RUN_TESTS_PREFIX} pytest ${LAYER_TESTS_INSTALL_DIR}/mo_python_api_tests --junitxml=${INSTALL_TEST_DIR}/TEST-test_mo_convert.xml
=======

          python3 -m pytest ${LAYER_TESTS_INSTALL_DIR}/mo_python_api_tests --junitxml=${INSTALL_TEST_DIR}/TEST-test_mo_convert.xml
>>>>>>> 3286fb3c
        env:
          TEST_DEVICE: CPU
          TEST_PRECISION: FP16

      - name: OVC Python API Tests
        if: fromJSON(inputs.affected-components).MO.test
        run: |
          # Import 'test_utils' installed in '<package_test>/tests/python/openvino'
          export PYTHONPATH=${INSTALL_TEST_DIR}/python
          export LD_LIBRARY_PATH=${PIP_INSTALL_PATH}/openvino/libs:$LD_LIBRARY_PATH

          if [[ "${{ runner.os }}" == "Linux" ]] && [[ "${{ runner.arch }}" == "ARM64" ]]; then
            # Find gomp lib
            GOMP_LIB=$(find "${PIP_INSTALL_PATH}/torch/lib/../../torch.libs/" -name '*libgomp-*so*')
            export LD_PRELOAD=${GOMP_LIB}
          fi
<<<<<<< HEAD
          
          ${PYTHON_RUN_TESTS_PREFIX} pytest ${LAYER_TESTS_INSTALL_DIR}/ovc_python_api_tests --junitxml=${INSTALL_TEST_DIR}/TEST-test_ovc_convert.xml
=======

          python3 -m pytest ${LAYER_TESTS_INSTALL_DIR}/ovc_python_api_tests --junitxml=${INSTALL_TEST_DIR}/TEST-test_ovc_convert.xml
>>>>>>> 3286fb3c
        env:
          TEST_DEVICE: CPU
          TEST_PRECISION: FP16

      - name: Python Frontend tests
        if: fromJSON(inputs.affected-components).PyTorch_FE.test ||
            fromJSON(inputs.affected-components).PDPD_FE.test
        run: |
          # to allow 'libtest_builtin_extensions.so' to find 'libopenvino_onnx_frontend.so'
          export LD_LIBRARY_PATH=${PIP_INSTALL_PATH}/openvino/libs:$LD_LIBRARY_PATH
          ${PYTHON_RUN_TESTS_PREFIX} pytest ${LAYER_TESTS_INSTALL_DIR}/py_frontend_tests --junitxml=${INSTALL_TEST_DIR}/TEST-test_py_fontend.xml

      - name: PyTorch Layer Tests
        if: ${{ fromJSON(inputs.affected-components).PyTorch_FE.test && runner.arch != 'ARM64' }} # Ticket: 126287
        run: ${PYTHON_RUN_TESTS_PREFIX} pytest ${LAYER_TESTS_INSTALL_DIR}/pytorch_tests -n logical -m precommit --junitxml=${INSTALL_TEST_DIR}/TEST-pytorch.xml
        env:
          TEST_DEVICE: CPU
          TEST_PRECISION: FP32

      - name: PyTorch torch.export Layer Tests
        if: ${{ fromJSON(inputs.affected-components).PyTorch_FE.test && runner.arch != 'ARM64' }} # Ticket: 126287
        run: |
          ${PYTHON_RUN_TESTS_PREFIX} pytest ${LAYER_TESTS_INSTALL_DIR}/pytorch_tests -m precommit_torch_export --junitxml=${INSTALL_TEST_DIR}/TEST-pytorch.xml
        env:
          TEST_DEVICE: CPU
          TEST_PRECISION: FP32
          PYTORCH_TRACING_MODE: EXPORT

      - name: PyTorch torch.compile TORCHFX Layer Tests
        if: ${{ fromJSON(inputs.affected-components).PyTorch_FE.test && runner.os != 'macOS' && runner.arch != 'ARM64' }} # Ticket: 126287
        run: |
          ${PYTHON_RUN_TESTS_PREFIX} pytest ${LAYER_TESTS_INSTALL_DIR}/pytorch_tests -m precommit_fx_backend --junitxml=${INSTALL_TEST_DIR}/TEST-pytorch.xml
        env:
          TEST_DEVICE: CPU
          TEST_PRECISION: FP32
          PYTORCH_TRACING_MODE: TORCHFX

      - name: PyTorch torch.compile TORCHSCRIPT Layer Tests
        if: ${{ fromJSON(inputs.affected-components).PyTorch_FE.test && runner.os != 'macOS' && runner.arch != 'ARM64' }} # Ticket: 126287
        run: |
          ${PYTHON_RUN_TESTS_PREFIX} pytest ${LAYER_TESTS_INSTALL_DIR}/pytorch_tests -m precommit_ts_backend --junitxml=${INSTALL_TEST_DIR}/TEST-pytorch.xml
        env:
          TEST_DEVICE: CPU
          TEST_PRECISION: FP32
          PYTORCH_TRACING_MODE: TORCHSCRIPT

      - name: ONNX Layer Tests
        if: fromJSON(inputs.affected-components).ONNX_FE.test
        run: |
          # requires 'unit_tests' from 'tools/mo'
          export PYTHONPATH=${INSTALL_TEST_DIR}/mo:$PYTHONPATH
          ${PYTHON_RUN_TESTS_PREFIX} pytest ${LAYER_TESTS_INSTALL_DIR}/onnx_tests -m "not launch_only_if_manually_specified and precommit" --junitxml=${INSTALL_TEST_DIR}/TEST-onnx.xml
        env:
          TEST_DEVICE: CPU
          TEST_PRECISION: FP16

      - name: TensorFlow 1 Layer Tests - TF FE
        if: fromJSON(inputs.affected-components).TF_FE.test
        run: |
          # requires 'unit_tests' from 'mo'
          export PYTHONPATH=${INSTALL_TEST_DIR}/mo
          ${PYTHON_RUN_TESTS_PREFIX} pytest ${LAYER_TESTS_INSTALL_DIR}/tensorflow_tests/ --use_new_frontend -m precommit_tf_fe -n logical --junitxml=${INSTALL_TEST_DIR}/TEST-tf_fe.xml
        env:
          TEST_DEVICE: CPU
          TEST_PRECISION: FP16

      - name: TensorFlow 2 Layer Tests - TF FE
        if: fromJSON(inputs.affected-components).TF_FE.test && runner.os != 'macOS' # Ticket: 123322
        run: |
          # requires 'unit_tests' from 'mo'
          export PYTHONPATH=${INSTALL_TEST_DIR}/mo
          ${PYTHON_RUN_TESTS_PREFIX} pytest ${LAYER_TESTS_INSTALL_DIR}/tensorflow2_keras_tests/ --use_new_frontend -m precommit_tf_fe --junitxml=${INSTALL_TEST_DIR}/TEST-tf2_fe.xml
        env:
          TEST_DEVICE: CPU
          TEST_PRECISION: FP16

      - name: JAX Layer Tests - TF FE
        if: ${{ fromJSON(inputs.affected-components).TF_FE.test && runner.arch != 'ARM64' }}
        run: ${PYTHON_RUN_TESTS_PREFIX} pytest ${LAYER_TESTS_INSTALL_DIR}/jax_tests/ -m precommit --junitxml=${INSTALL_TEST_DIR}/TEST-jax.xml
        env:
          TEST_DEVICE: CPU

      - name: TensorFlow 1 Layer Tests - Legacy FE
        if: fromJSON(inputs.affected-components).TF_FE.test
        run: ${PYTHON_RUN_TESTS_PREFIX} pytest ${LAYER_TESTS_INSTALL_DIR}/tensorflow_tests/test_tf_Roll.py --ir_version=10 --junitxml=${INSTALL_TEST_DIR}/TEST-tf_Roll.xml

      - name: TensorFlow 2 Layer Tests - Legacy FE
        if: fromJSON(inputs.affected-components).TF_FE.test
        run: ${PYTHON_RUN_TESTS_PREFIX} pytest ${LAYER_TESTS_INSTALL_DIR}/tensorflow2_keras_tests/test_tf2_keras_activation.py --ir_version=11 -k "sigmoid" --junitxml=${INSTALL_TEST_DIR}/TEST-tf2_Activation.xml
        env:
          TEST_DEVICE: CPU
          TEST_PRECISION: FP16

      - name: TensorFlow Lite Layer Tests - TFL FE
        if: fromJSON(inputs.affected-components).TFL_FE.test
        run: ${PYTHON_RUN_TESTS_PREFIX} pytest ${LAYER_TESTS_INSTALL_DIR}/tensorflow_lite_tests/ --junitxml=${INSTALL_TEST_DIR}/TEST-tfl_fe.xml
        env:
          TEST_DEVICE: CPU
          TEST_PRECISION: FP16

      - name: Clone API snippets
        if: runner.os != 'macOS'
        uses: actions/checkout@v4
        with:
          sparse-checkout: openvino/docs/snippets
          path: ${{ env.OPENVINO_REPO }}
          submodules: 'false'

      - name: Docs Python snippets
        if: runner.os != 'macOS'
        run: |
          # to find 'snippets' module in docs
          export PYTHONPATH=${OPENVINO_REPO}/docs
          # for 'template' extension
          export LD_LIBRARY_PATH=${INSTALL_TEST_DIR}:$LD_LIBRARY_PATH
          ${PYTHON_RUN_PREFIX} ${OPENVINO_REPO}/docs/snippets/main.py

      - name: Upload Test Results
        uses: actions/upload-artifact@v3
        if: ${{ !cancelled() }}
        with:
          name: test-results-python
          path: |
            ${{ env.INSTALL_TEST_DIR }}/TEST*.html
            ${{ env.INSTALL_TEST_DIR }}/TEST*.xml
          if-no-files-found: 'warn'<|MERGE_RESOLUTION|>--- conflicted
+++ resolved
@@ -116,13 +116,7 @@
           fi
 
           # Install the core OV wheel
-<<<<<<< HEAD
           ${PYTHON_INSTALL_PREFIX} ${INSTALL_DIR}/tools/openvino-*.whl
-          
-=======
-          python3 -m pip install ${INSTALL_DIR}/tools/openvino-*.whl
-
->>>>>>> 3286fb3c
           extras_to_install="caffe,kaldi,onnx,tensorflow2,pytorch"
 
           if [[ "${{ runner.arch }}" != "ARM64" ]]; then
@@ -168,13 +162,8 @@
             # Skips under Ticket: 122666
             skip_filter='--ignore-glob=**/mo/unit_tests/mo/front/mxnet/**'
           fi
-<<<<<<< HEAD
           
           ${PYTHON_RUN_TESTS_PREFIX} pytest -s ${INSTALL_TEST_DIR}/mo/unit_tests \
-=======
-
-          python3 -m pytest -s ${INSTALL_TEST_DIR}/mo/unit_tests \
->>>>>>> 3286fb3c
               --junitxml=${INSTALL_TEST_DIR}/TEST-ModelOptimizer.xml \
               "$skip_filter"
 
@@ -215,13 +204,8 @@
             GOMP_LIB=$(find "${PIP_INSTALL_PATH}/torch/lib/../../torch.libs/" -name '*libgomp-*so*')
             export LD_PRELOAD=${GOMP_LIB}
           fi
-<<<<<<< HEAD
           
           ${PYTHON_RUN_TESTS_PREFIX} pytest ${LAYER_TESTS_INSTALL_DIR}/mo_python_api_tests --junitxml=${INSTALL_TEST_DIR}/TEST-test_mo_convert.xml
-=======
-
-          python3 -m pytest ${LAYER_TESTS_INSTALL_DIR}/mo_python_api_tests --junitxml=${INSTALL_TEST_DIR}/TEST-test_mo_convert.xml
->>>>>>> 3286fb3c
         env:
           TEST_DEVICE: CPU
           TEST_PRECISION: FP16
@@ -238,13 +222,9 @@
             GOMP_LIB=$(find "${PIP_INSTALL_PATH}/torch/lib/../../torch.libs/" -name '*libgomp-*so*')
             export LD_PRELOAD=${GOMP_LIB}
           fi
-<<<<<<< HEAD
           
-          ${PYTHON_RUN_TESTS_PREFIX} pytest ${LAYER_TESTS_INSTALL_DIR}/ovc_python_api_tests --junitxml=${INSTALL_TEST_DIR}/TEST-test_ovc_convert.xml
-=======
-
-          python3 -m pytest ${LAYER_TESTS_INSTALL_DIR}/ovc_python_api_tests --junitxml=${INSTALL_TEST_DIR}/TEST-test_ovc_convert.xml
->>>>>>> 3286fb3c
+          ${PYTHON_RUN_TESTS_PREFIX} pytest ${LAYER_TESTS_INSTALL_DIR}/ovc_python_api_tests --junitxml=${INSTALL_TEST_DIR}/TEST-test_ovc_convert.xm
+  
         env:
           TEST_DEVICE: CPU
           TEST_PRECISION: FP16
