--- conflicted
+++ resolved
@@ -294,11 +294,7 @@
         run: |
           # requires 'unit_tests' from 'mo'
           export PYTHONPATH=${INSTALL_TEST_DIR}/mo
-<<<<<<< HEAD
-          ${PYTHON_RUN_TESTS_PREFIX} pytest ${LAYER_TESTS_INSTALL_DIR}/tensorflow_tests/ --use_new_frontend -m precommit_tf_fe -n logical --junitxml=${INSTALL_TEST_DIR}/TEST-tf_fe.xml
-=======
-          python3 -m pytest ${LAYER_TESTS_INSTALL_DIR}/tensorflow_tests/ -m precommit_tf_fe -n logical --junitxml=${INSTALL_TEST_DIR}/TEST-tf_fe.xml
->>>>>>> c8a54349
+          ${PYTHON_RUN_TESTS_PREFIX} pytest ${LAYER_TESTS_INSTALL_DIR}/tensorflow_tests/ -m precommit_tf_fe -n logical --junitxml=${INSTALL_TEST_DIR}/TEST-tf_fe.xml
         env:
           TEST_DEVICE: CPU
           TEST_PRECISION: FP16
@@ -308,11 +304,7 @@
         run: |
           # requires 'unit_tests' from 'mo'
           export PYTHONPATH=${INSTALL_TEST_DIR}/mo
-<<<<<<< HEAD
-          ${PYTHON_RUN_TESTS_PREFIX} pytest ${LAYER_TESTS_INSTALL_DIR}/tensorflow2_keras_tests/ --use_new_frontend -m precommit_tf_fe --junitxml=${INSTALL_TEST_DIR}/TEST-tf2_fe.xml
-=======
-          python3 -m pytest ${LAYER_TESTS_INSTALL_DIR}/tensorflow2_keras_tests/ -m precommit_tf_fe --junitxml=${INSTALL_TEST_DIR}/TEST-tf2_fe.xml
->>>>>>> c8a54349
+          ${PYTHON_RUN_TESTS_PREFIX} pytest ${LAYER_TESTS_INSTALL_DIR}/tensorflow2_keras_tests/ -m precommit_tf_fe --junitxml=${INSTALL_TEST_DIR}/TEST-tf2_fe.xml
         env:
           TEST_DEVICE: CPU
           TEST_PRECISION: FP16
@@ -325,19 +317,11 @@
 
       - name: TensorFlow 1 Layer Tests - Legacy FE
         if: fromJSON(inputs.affected-components).TF_FE.test
-<<<<<<< HEAD
-        run: ${PYTHON_RUN_TESTS_PREFIX} pytest ${LAYER_TESTS_INSTALL_DIR}/tensorflow_tests/test_tf_Roll.py --ir_version=10 --junitxml=${INSTALL_TEST_DIR}/TEST-tf_Roll.xml
+        run: ${PYTHON_RUN_TESTS_PREFIX} pytest ${LAYER_TESTS_INSTALL_DIR}/tensorflow_tests/test_tf_Roll.py --use_legacy_frontend --ir_version=10 --junitxml=${INSTALL_TEST_DIR}/TEST-tf_Roll.xml
 
       - name: TensorFlow 2 Layer Tests - Legacy FE
         if: fromJSON(inputs.affected-components).TF_FE.test
-        run: ${PYTHON_RUN_TESTS_PREFIX} pytest ${LAYER_TESTS_INSTALL_DIR}/tensorflow2_keras_tests/test_tf2_keras_activation.py --ir_version=11 -k "sigmoid" --junitxml=${INSTALL_TEST_DIR}/TEST-tf2_Activation.xml
-=======
-        run: python3 -m pytest ${LAYER_TESTS_INSTALL_DIR}/tensorflow_tests/test_tf_Roll.py --use_legacy_frontend --ir_version=10 --junitxml=${INSTALL_TEST_DIR}/TEST-tf_Roll.xml
-
-      - name: TensorFlow 2 Layer Tests - Legacy FE
-        if: fromJSON(inputs.affected-components).TF_FE.test
-        run: python3 -m pytest ${LAYER_TESTS_INSTALL_DIR}/tensorflow2_keras_tests/test_tf2_keras_activation.py --use_legacy_frontend --ir_version=11 -k "sigmoid" --junitxml=${INSTALL_TEST_DIR}/TEST-tf2_Activation.xml
->>>>>>> c8a54349
+        run: ${PYTHON_RUN_TESTS_PREFIX} pytest ${LAYER_TESTS_INSTALL_DIR}/tensorflow2_keras_tests/test_tf2_keras_activation.py --use_legacy_frontend --ir_version=11 -k "sigmoid" --junitxml=${INSTALL_TEST_DIR}/TEST-tf2_Activation.xml
         env:
           TEST_DEVICE: CPU
           TEST_PRECISION: FP16
