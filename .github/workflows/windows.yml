--- conflicted
+++ resolved
@@ -4,7 +4,6 @@
   schedule:
     # at 00:00 on workdays
     - cron: '0 0 * * 1,2,3,4,5'
-<<<<<<< HEAD
   pull_request:
     paths-ignore:
       - '**/docs/**'
@@ -23,27 +22,6 @@
       - '**/conformance/**'
     branches:
       - master
-=======
-  # pull_request:
-  #  paths-ignore:
-  #    - '**/docs/**'
-  #    - 'docs/**'
-  #    - '**/**.md'
-  #    - '**.md'
-  #    - '**/layer_tests_summary/**'
-  #    - '**/conformance/**'
-# push:
-#   paths-ignore:
-#     - '**/docs/**'
-#     - 'docs/**'
-#     - '**/**.md'
-#     - '**.md'
-#     - '**/layer_tests_summary/**'
-#     - '**/conformance/**'
-#  branches:
-#    - master
-
->>>>>>> 0180078c
 concurrency:
   # github.ref is not unique in post-commit
   group: ${{ github.event_name == 'push' && github.run_id || github.ref }}-windows
