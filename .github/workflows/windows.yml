--- conflicted
+++ resolved
@@ -310,12 +310,7 @@
       - name: Python API 1.0 Tests
         shell: cmd
         run: |
-<<<<<<< HEAD
-          python3 -m pytest -s ${{ env.INSTALL_TEST_DIR }}/pyngraph ${{ env.PYTHON_STATIC_ARGS }} ${{ env.PYTEST_PARALLEL }} --junitxml=${{ env.INSTALL_TEST_DIR }}/TEST-Pyngraph.xml --ignore=${{ env.INSTALL_TEST_DIR }}/pyngraph/tests_compatibility/test_onnx/test_zoo_models.py --ignore=${{ env.INSTALL_TEST_DIR }}/pyngraph/tests_compatibility/test_onnx/test_backend.py
-=======
-          set PYTHONPATH=${{ env.OPENVINO_REPO }}\tools\mo;${{ env.LAYER_TESTS_INSTALL_DIR }};%PYTHONPATH%
-          call "${{ env.INSTALL_DIR }}\\setupvars.bat" && python3 -m pytest -s ${{ env.INSTALL_TEST_DIR }}/pyngraph ${{ env.PYTHON_STATIC_ARGS }} --junitxml=${{ env.INSTALL_TEST_DIR }}/TEST-Pyngraph.xml --ignore=${{ env.INSTALL_TEST_DIR }}/pyngraph/tests_compatibility/test_onnx/test_zoo_models.py
->>>>>>> a3d6d0bc
+          python3 -m pytest -s ${{ env.INSTALL_TEST_DIR }}/pyngraph ${{ env.PYTHON_STATIC_ARGS }} ${{ env.PYTEST_PARALLEL }} --junitxml=${{ env.INSTALL_TEST_DIR }}/TEST-Pyngraph.xml --ignore=${{ env.INSTALL_TEST_DIR }}/pyngraph/tests_compatibility/test_onnx/test_zoo_models.py
 
       - name: Python API 2.0 Tests
         shell: cmd
