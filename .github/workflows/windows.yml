name: Windows (VS 2019, Python 3.11)
on:
  workflow_dispatch:
  pull_request:
  merge_group:
  push:
    branches:
      - master
      - 'releases/**'
concurrency:
  # github.ref is not unique in post-commit
  group: ${{ github.event_name == 'push' && github.run_id || github.ref }}-windows
  cancel-in-progress: true

env:
  PIP_CACHE_PATH: /mount/caches/pip/win
  PYTHON_VERSION: '3.11'

jobs:
  Smart_CI:
    runs-on: ubuntu-latest
    outputs:
      affected_components: "${{ steps.smart_ci.outputs.affected_components }}"
      skip_workflow: "${{ steps.smart_ci.outputs.skip_workflow }}"
    steps:
      - name: checkout action
        uses: actions/checkout@v4
        with:
          sparse-checkout: .github/actions/smart-ci

      - name: Get affected components
        id: smart_ci
        uses: ./.github/actions/smart-ci
        with:
          repository: ${{ github.repository }}
          pr: ${{ github.event.number }}
          commit_sha: ${{ github.sha }}
          ref_name: ${{ github.ref_name }}
          component_pattern: "category: (.*)"
          repo_token: ${{ secrets.GITHUB_TOKEN }}
          skip_when_only_listed_labels_set: 'docs'
          skip_when_only_listed_files_changed: '*.md,*.rst,*.png,*.jpg,*.svg,*/layer_tests_summary/*,*/conformance/*'

  Build:
    needs: Smart_CI
    timeout-minutes: 180
    defaults:
      run:
        shell: pwsh
    runs-on: aks-win-16-cores-32gb-staging
    env:
      CMAKE_BUILD_TYPE: 'Release'
      CMAKE_GENERATOR: 'Ninja Multi-Config'
      CMAKE_CXX_COMPILER_LAUNCHER: ccache
      CMAKE_C_COMPILER_LAUNCHER: ccache
      CCACHE_REMOTE_DIR: "C:\\mount\\caches\\ccache\\windows2022_x86_64\\${{ github.base_ref || github.ref_name }}"
      CCACHE_DIR: ${{ github.workspace }}\\ccache
      CCACHE_MAXSIZE: 3G
      OPENVINO_REPO: "${{ github.workspace }}\\openvino"
      OPENVINO_CONTRIB_REPO: "${{ github.workspace }}\\openvino_contrib"
      INSTALL_DIR: "${{ github.workspace }}\\openvino_install"
      INSTALL_DIR_JS: "${{ github.workspace }}\\openvino_install\\js"
      INSTALL_TEST_DIR: "${{ github.workspace }}\\tests_install"
      BUILD_DIR: "${{ github.workspace }}\\openvino_build"
      # TODO: specify version of compiler here
    if: ${{ !needs.smart_ci.outputs.skip_workflow && github.event_name != 'merge_group' }}

    steps:
      - name: Print files location
        run: |
          ls "C:\Program Files (x86)\Windows Kits\10\build\10.0.22621.0\universalDDIs\x64"

      - name: Clone OpenVINO
        uses: actions/checkout@v4
        with:
          path: 'openvino'
          submodules: 'true'

      - name: Clone OpenVINO Contrib
        uses: actions/checkout@v4
        with:
          repository: 'openvinotoolkit/openvino_contrib'
          path: 'openvino_contrib'
          # ref: 'master'
          ref: 3eeb2326e0d974f61a83f8e67d37e918ccfa1edd

      #
      # Print system info
      #

      - name: System info
        uses: ./openvino/.github/actions/system_info

      #
      # Dependencies
      #

      - name: Setup Python ${{ env.PYTHON_VERSION }}
        uses: ./openvino/.github/actions/setup_python
        with:
          version: ${{ env.PYTHON_VERSION }}
          pip-cache-path: ${{ env.PIP_CACHE_PATH }}
          should-setup-pip-paths: 'true'
          self-hosted-runner: 'true'
          show-cache-info: 'true'

      - name: Install python dependencies
        run: |
          # For Python API: build and wheel packaging
          python3 -m pip install -r ${{ env.OPENVINO_REPO }}/src/bindings/python/wheel/requirements-dev.txt

          # For running ONNX frontend unit tests
          python3 -m pip install --force-reinstall -r ${{ env.OPENVINO_REPO }}/src/frontends/onnx/tests/requirements.txt

          # For running TensorFlow frontend unit tests
          python3 -m pip install -r ${{ env.OPENVINO_REPO }}/src/frontends/tensorflow/tests/requirements.txt

          # For running TensorFlow Lite frontend unit tests
          python3 -m pip install -r ${{ env.OPENVINO_REPO }}/src/frontends/tensorflow_lite/tests/requirements.txt

          # Disabled because of CVS-95904
          # For running Paddle frontend unit tests
          # python3 -m pip install -r ${{ env.OPENVINO_REPO }}/src/frontends/paddle/tests/requirements.txt

          # For getting rid of SSL issues during model downloading for unit tests
          python3 -m pip install certifi

      - name: Download and install ccache
        run: |
          Invoke-WebRequest -Uri 'https://github.com/ccache/ccache/releases/download/v4.9.1/ccache-4.9.1-windows-x86_64.zip' -OutFile 'ccache.zip'
          Expand-Archive -Path 'ccache.zip' -DestinationPath 'C:\temp\ccache'
          Move-Item -Path 'C:\temp\ccache\*' -Destination 'C:\ccache'
          Add-Content -Path $env:GITHUB_PATH -Value "C:\ccache"

      - name: Install build dependencies
        run: |
          Invoke-WebRequest https://github.com/ninja-build/ninja/releases/download/v1.11.1/ninja-win.zip -OutFile ninja-win.zip -MaximumRetryCount 10
          Expand-Archive -Force ninja-win.zip
          # Add it to the GitHub Path so it would be available in the subsequent steps
          Add-Content -Path $env:GITHUB_PATH -Value "${{ github.workspace }}/ninja-win"

      #
      # Build
      #

      - name: Setup ccache
        uses: ./openvino/.github/actions/cache
        with:
          save-always: ${{ github.event_name == 'push' && 'true' || 'false' }}
          cleanup-always: ${{ github.event_name == 'push' && 'true' || 'false' }}
          cache-path: ${{ env.CCACHE_REMOTE_DIR }}
          path: ${{ env.CCACHE_DIR }}
          key: ${{ runner.os }}-${{ runner.arch }}-ccache-${{ github.sha }}
          restore-keys: |
            ${{ runner.os }}-${{ runner.arch }}-ccache

      - name: Configure Developer Command Prompt for Microsoft Visual C++
        uses: ilammy/msvc-dev-cmd@v1

      - name: Set SSL_CERT_FILE for model downloading for unit tests
        run: echo SSL_CERT_FILE=$(python3 -m certifi) >> $env:GITHUB_ENV

      - name: CMake configure
        run: |
          cmake -G "${{ env.CMAKE_GENERATOR }}" `
            -DENABLE_CPPLINT=OFF `
            -DBUILD_nvidia_plugin=OFF `
            -DBUILD_SHARED_LIBS=ON `
            -DENABLE_TESTS=ON `
            -DCMAKE_COMPILE_WARNING_AS_ERROR=ON `
            -DENABLE_STRICT_DEPENDENCIES=OFF `
            -DENABLE_PYTHON=ON `
            -DCMAKE_DISABLE_FIND_PACKAGE_PkgConfig=ON `
            -DCUSTOM_OPERATIONS="calculate_grid;complex_mul;fft;grid_sample;sparse_conv;sparse_conv_transpose" `
            -DOPENVINO_EXTRA_MODULES=${{ env.OPENVINO_CONTRIB_REPO }}/modules `
            -S ${{ env.OPENVINO_REPO }} `
            -B ${{ env.BUILD_DIR }}

      - name: Clean ccache stats
        run: '& ccache --zero-stats'

      - name: Cmake build - OpenVINO
        run: cmake --build ${{ env.BUILD_DIR }} --parallel --config ${{ env.CMAKE_BUILD_TYPE }} --verbose

      - name: Show ccache stats
        run: '& ccache --show-stats'

      - name: Cmake install - OpenVINO
        run: |
          cmake -DCMAKE_INSTALL_PREFIX=${{ env.INSTALL_DIR }} -P ${{ env.BUILD_DIR }}/cmake_install.cmake
          cmake -DCMAKE_INSTALL_PREFIX=${{ env.INSTALL_TEST_DIR }} -DCOMPONENT=tests -P ${{ env.BUILD_DIR }}/cmake_install.cmake
          cmake -DCMAKE_INSTALL_PREFIX=${{ env.INSTALL_DIR }} -DCOMPONENT=python_wheels -P ${{ env.BUILD_DIR }}/cmake_install.cmake

      - name: Pack Artifacts
        run: |
          $file=Get-ChildItem -Path "${{ env.INSTALL_DIR }}"
          $compress = @{
            Path = $file
            CompressionLevel = "Optimal"
            DestinationPath = "${{ env.BUILD_DIR }}/openvino_package.zip"
          }
          Compress-Archive @compress

          $file=Get-ChildItem -Path "${{ env.INSTALL_TEST_DIR }}"
          $compress = @{
            Path = $file
            CompressionLevel = "Optimal"
            DestinationPath = "${{ env.BUILD_DIR }}/openvino_tests.zip"
          }
          Compress-Archive @compress

      - name: Cmake & Build - OpenVINO Contrib
        if: ${{ 'false' }} # Ticket: 122441
        run: |
          cmake `
            -DBUILD_nvidia_plugin=OFF `
            -DCUSTOM_OPERATIONS="calculate_grid;complex_mul;fft;grid_sample;sparse_conv;sparse_conv_transpose" `
            -DOPENVINO_EXTRA_MODULES=${{ env.OPENVINO_CONTRIB_REPO }}/modules `
            -S ${{ env.OPENVINO_REPO }} `
            -B ${{ env.BUILD_DIR }}
          cmake --build ${{ env.BUILD_DIR }} --parallel --config ${{ env.CMAKE_BUILD_TYPE }} --verbose

      - name: CMake configure, build and install - OpenVINO JS API
        if: fromJSON(needs.smart_ci.outputs.affected_components).JS_API
        run:
          cmake -DCPACK_GENERATOR=NPM -DENABLE_SYSTEM_TBB=OFF -UTBB* -S ${{ env.OPENVINO_REPO }} -B ${{ env.BUILD_DIR }}

          cmake --build ${{ env.BUILD_DIR }} --parallel

          cmake -DCMAKE_INSTALL_PREFIX=${{ env.INSTALL_DIR_JS }} -P ${{ env.BUILD_DIR }}/cmake_install.cmake

      #
      # Upload build artifacts and logs
      #

      - name: Upload openvino package
        uses: actions/upload-artifact@v4
        with:
          name: openvino_package
          path: ${{ env.BUILD_DIR }}/openvino_package.zip
          if-no-files-found: 'error'

      - name: Upload openvino tests package
        uses: actions/upload-artifact@v4
        with:
          name: openvino_tests
          path: ${{ env.BUILD_DIR }}/openvino_tests.zip
          if-no-files-found: 'error'

      - name: Upload openvino js package
        if: fromJSON(needs.smart_ci.outputs.affected_components).JS_API
        uses: actions/upload-artifact@v4
        with:
          name: openvino_js_package
          path: ${{ env.INSTALL_DIR_JS }}
          if-no-files-found: 'error'

  Samples:
    needs: [ Build, Smart_CI ]
    if: fromJSON(needs.smart_ci.outputs.affected_components).samples
    timeout-minutes: 20
    defaults:
      run:
        shell: pwsh
    runs-on: aks-win-4-cores-8gb-staging
    env:
      OPENVINO_REPO: "${{ github.workspace }}\\openvino"
      INSTALL_DIR: "${{ github.workspace }}\\install"
      INSTALL_TEST_DIR: "${{ github.workspace }}\\install\\tests"
      SAMPLES_INSTALL_DIR: "${{ github.workspace }}\\install\\samples"
      BUILD_DIR: "${{ github.workspace }}\\build"

    steps:
      - name: Download OpenVINO package
        uses: actions/download-artifact@v4
        with:
          name: openvino_package
          path: ${{ env.INSTALL_DIR }}

      - name: Download OpenVINO tests package
        uses: actions/download-artifact@v4
        with:
          name: openvino_tests
          path: ${{ env.INSTALL_TEST_DIR }}

      - name: Extract OpenVINO packages
        run: |
          pushd ${{ env.INSTALL_DIR }}
            Expand-Archive openvino_package.zip -DestinationPath "${{ env.INSTALL_DIR }}"
          popd
          pushd ${{ env.INSTALL_TEST_DIR }}
            Expand-Archive openvino_tests.zip -DestinationPath "${{ env.INSTALL_DIR }}"
          popd

      - name: Fetch setup_python action
        uses: actions/checkout@v4
        with:
          sparse-checkout: |
            .github/actions/setup_python/action.yml
          sparse-checkout-cone-mode: false
          path: 'openvino'

      - name: Setup Python ${{ env.PYTHON_VERSION }}
        uses: ./openvino/.github/actions/setup_python
        with:
          version: ${{ env.PYTHON_VERSION }}
          should-setup-pip-paths: 'false'
          self-hosted-runner: 'true'

      # Test with the short names of the arguments
      - name: Build cpp samples
        run: |
          & ${{ env.SAMPLES_INSTALL_DIR }}/cpp/build_samples.ps1 -i ${{ env.INSTALL_DIR }} -b ${{ env.BUILD_DIR }}/cpp_samples
        env:
          CMAKE_COMPILE_WARNING_AS_ERROR: 'ON'

      # Test with the full names of the arguments
      - name: Build c samples
        run: |
          & ${{ env.SAMPLES_INSTALL_DIR }}/c/build_samples.ps1 -InstallDirectory ${{ env.INSTALL_DIR }} -BuildDirectory ${{ env.BUILD_DIR }}/c_samples

      - name: Samples tests
        run: |
          # Install Python benchmark_app by installing openvino-*.whl
          $ovCoreWheelPath=Get-ChildItem -Path "${{ env.INSTALL_DIR }}\tools" -Filter openvino-*.whl | % { $_.FullName }
          python3 -m pip install --ignore-installed PyYAML -r ${{ env.INSTALL_TEST_DIR }}/smoke_tests/requirements.txt "$ovCoreWheelPath"
          . "${{ env.INSTALL_DIR }}/setupvars.ps1"
          $Env:PYTHONCOERCECLOCALE="warn"
          python3 -bb -W error -X dev -X warn_default_encoding -m pytest ${{ env.INSTALL_TEST_DIR }}/smoke_tests --numprocesses auto
        env:
          IE_APP_PATH: ${{ env.INSTALL_DIR }}/samples_bin
          IE_APP_PYTHON_PATH: ${{ env.INSTALL_DIR }}/samples/python
          SHARE: ${{ env.INSTALL_TEST_DIR }}/smoke_tests/samples_smoke_tests_data
          WORKSPACE: ${{ env.INSTALL_DIR }}

      # Test .bat scripts for samples building
      - name: Build cpp samples (bat)
        run: |
          & ${{ env.SAMPLES_INSTALL_DIR }}/cpp/build_samples_msvc.bat -i ${{ env.INSTALL_DIR }}/samples_bat -b ${{ env.BUILD_DIR }}/cpp_samples_bat
        env:
          CMAKE_COMPILE_WARNING_AS_ERROR: 'ON'

      - name: Build c samples (bat)
        run: |
          & ${{ env.SAMPLES_INSTALL_DIR }}/c/build_samples_msvc.bat -i ${{ env.INSTALL_DIR }}/samples_bat -b ${{ env.BUILD_DIR }}/c_samples_bat

  JS_API:
    name: JS API
    needs: [ Build, Smart_CI ]
    defaults:
      run:
        shell: pwsh
    runs-on: 'aks-win-4-cores-8gb-staging'
    env:
      OPENVINO_JS_DIR: "${{ github.workspace }}\\openvino\\src\\bindings\\js"
      OPENVINO_JS_LIBS_DIR: "${{ github.workspace }}\\openvino\\src\\bindings\\js\\node\\bin"
    if: fromJSON(needs.smart_ci.outputs.affected_components).JS_API

    steps:
      - name: Fetch OpenVINO JS sources
        uses: actions/checkout@v4
        with:
          sparse-checkout: |
            src/bindings/js
          path: 'openvino'

      - name: Download OpenVINO js package
        uses: actions/download-artifact@v4
        with:
          name: openvino_js_package
          path: ${{ env.OPENVINO_JS_LIBS_DIR }}

      - name: Setup Node
        uses: actions/setup-node@v4
        with:
          node-version: 18.19.1

      - name: Configure OpenVINO JS
        working-directory: ${{ env.OPENVINO_JS_DIR }}/node
        run: npm i

      - name: Test OpenVINO JS
        working-directory: ${{ env.OPENVINO_JS_DIR }}/node
        run: npm test

      - name: Test OpenVINO JS (cmd)
        shell: cmd
        working-directory: ${{ env.OPENVINO_JS_DIR }}/node
        run: call npm test

  Openvino_tokenizers:
    name: OpenVINO tokenizers extension
    needs: [ Build, Smart_CI ]
<<<<<<< HEAD
    timeout-minutes: 25
    defaults:
      run:
        shell: pwsh
    runs-on: aks-win-4-cores-8gb-staging
    env:
      INSTALL_DIR: "${{ github.workspace }}\\install"
      OPENVINO_TOKENIZERS_REPO: "${{ github.workspace }}\\openvino_tokenizers"
      EXTENSION_BUILD_DIR: "${{ github.workspace }}\\build\\openvino_tokenizers"
=======
    uses: ./.github/workflows/job_tokenizers.yml
    with:
      runner: 'aks-win-4-cores-8gb'
      shell: pwsh
      affected-components: ${{ needs.smart_ci.outputs.affected_components }}
>>>>>>> 007ed848
    if: fromJSON(needs.smart_ci.outputs.affected_components).TOKENIZERS

  Python_Unit_Tests:
    name: Python unit tests
    needs: [ Build, Smart_CI ]
    timeout-minutes: 75
    defaults:
      run:
        shell: pwsh
    runs-on: aks-win-8-cores-16gb-staging
    env:
      OPENVINO_REPO: "${{ github.workspace }}\\openvino"
      INSTALL_DIR: "${{ github.workspace }}\\install"
      INSTALL_TEST_DIR: "${{ github.workspace }}\\install\\tests"
      LAYER_TESTS_INSTALL_DIR: "${{ github.workspace }}\\install\\tests\\layer_tests"
      PYTHON_STATIC_ARGS: -m "not dynamic_library and not template_plugin"

    steps:
      - name: Download OpenVINO package
        uses: actions/download-artifact@v4
        with:
          name: openvino_package
          path: ${{ env.INSTALL_DIR }}

      - name: Download OpenVINO tests package
        uses: actions/download-artifact@v4
        with:
          name: openvino_tests
          path: ${{ env.INSTALL_TEST_DIR }}

      - name: Extract OpenVINO packages
        run: |
          pushd ${{ env.INSTALL_DIR }}
            Expand-Archive openvino_package.zip -DestinationPath "${{ env.INSTALL_DIR }}"
          popd
          pushd ${{ env.INSTALL_TEST_DIR }}
            Expand-Archive openvino_tests.zip -DestinationPath "${{ env.INSTALL_DIR }}"
          popd

      - name: Fetch setup_python action
        uses: actions/checkout@v4
        with:
          sparse-checkout: |
            .github/actions/setup_python/action.yml
          sparse-checkout-cone-mode: false
          path: 'openvino'

      - name: Setup Python ${{ env.PYTHON_VERSION }}
        uses: ./openvino/.github/actions/setup_python
        with:
          version: ${{ env.PYTHON_VERSION }}
          pip-cache-path: ${{ env.PIP_CACHE_PATH }}
          should-setup-pip-paths: 'false'
          self-hosted-runner: 'true'

      - name: Install OpenVINO Python wheels
        run: |
          # Find and install the core OV wheel
          $ovCoreWheelPath=Get-ChildItem -Path "${{ env.INSTALL_DIR }}\tools" -Filter openvino-*.whl | % { $_.FullName }
          python3 -m pip install "$ovCoreWheelPath"

          # Find and install the dev OV wheel
          $ovDevWheelPath=Get-ChildItem -Path "${{ env.INSTALL_DIR }}\tools" -Filter openvino_dev*.whl | % { $_.FullName }
          python3 -m pip install "$ovDevWheelPath[mxnet,caffe,kaldi,onnx,tensorflow2,pytorch]"

      - name: Install Python API tests dependencies
        run: |
          # To enable pytest parallel features
          python3 -m pip install pytest-xdist[psutil]

          # For torchvision to OpenVINO preprocessing converter
          python3 -m pip install -r ${{ env.INSTALL_TEST_DIR }}/python/preprocess/torchvision/requirements.txt

          # TODO: replace with Python API tests requirements
          python3 -m pip install -r ${{ env.INSTALL_TEST_DIR }}/mo/requirements_dev.txt

          # For getting rid of SSL issues during model downloading for unit tests
          python3 -m pip install certifi

      - name: Set SSL_CERT_FILE for model downloading for unit tests
        run: echo SSL_CERT_FILE=$(python3 -m certifi) >> $env:GITHUB_ENV

      - name: Python API Tests
        #if: fromJSON(needs.smart_ci.outputs.affected_components).Python_API.test # Ticket: 127101
        shell: cmd
        run: |
          set PYTHONPATH=${{ env.LAYER_TESTS_INSTALL_DIR }};%PYTHONPATH%
          python3 -m pytest -sv ${{ env.INSTALL_TEST_DIR }}/pyopenvino ${{ env.PYTHON_STATIC_ARGS }} --junitxml=${{ env.INSTALL_TEST_DIR }}/TEST-Pyngraph.xml --ignore=${{ env.INSTALL_TEST_DIR }}/pyopenvino/tests/test_utils/test_utils.py

      - name: Model Optimizer UT
        if: fromJSON(needs.smart_ci.outputs.affected_components).MO.test
        shell: cmd
        run: |
          python3 -m pytest -s ${{ env.INSTALL_TEST_DIR }}/mo/unit_tests --ignore=${{ env.INSTALL_TEST_DIR }}/mo/unit_tests/mo/front/mxnet --junitxml=${{ env.INSTALL_TEST_DIR }}/TEST-ModelOptimizer.xml

      - name: Install Python Layer tests dependencies
        run: |
          # layer test requirements
          python3 -m pip install -r ${{ env.LAYER_TESTS_INSTALL_DIR }}/requirements.txt

      # Ticket - 115085
      - name: PyTorch Layer Tests
        if: ${{ 'false' }}
        shell: cmd
        run: |
          python3 -m pytest ${{ env.LAYER_TESTS_INSTALL_DIR }}/pytorch_tests -n logical -m precommit --junitxml=${{ env.INSTALL_TEST_DIR }}/TEST-pytorch.xml
        env:
          TEST_DEVICE: CPU

      - name: ONNX Layer Tests
        if: fromJSON(needs.smart_ci.outputs.affected_components).ONNX_FE.test
        shell: cmd
        run: |
          :: requires 'unit_tests' from 'tools/mo'
          set PYTHONPATH=${{ env.INSTALL_TEST_DIR }}\mo;%PYTHONPATH%
          python3 -m pytest ${{ env.LAYER_TESTS_INSTALL_DIR }}/onnx_tests -n logical -m "not launch_only_if_manually_specified and precommit" --junitxml=${INSTALL_TEST_DIR}/TEST-onnx.xml
        env:
          TEST_DEVICE: CPU
          TEST_PRECISION: FP16

      - name: TensorFlow Lite Layer Tests - TFL FE
        if: fromJSON(needs.smart_ci.outputs.affected_components).TFL_FE.test
        shell: cmd
        run: |
          python3 -m pytest ${{ env.LAYER_TESTS_INSTALL_DIR }}/tensorflow_lite_tests/ --junitxml=${{ env.INSTALL_TEST_DIR }}/TEST-tfl_fe.xml
        env:
          TEST_DEVICE: CPU
          TEST_PRECISION: FP16

      - name: Python ONNX operators tests
        if: fromJSON(needs.smart_ci.outputs.affected_components).Python_API.test ||
            fromJSON(needs.smart_ci.outputs.affected_components).ONNX_FE.test
        shell: cmd
        run: |
          :: Skip test_onnx/test_zoo_models and test_onnx/test_backend due to long execution time - ONNX Model Zoo tests are run separately
          python3 -m pytest ${{ env.INSTALL_TEST_DIR }}/onnx -k "not cuda" ^
          --junitxml=${{ env.INSTALL_TEST_DIR }}/TEST-onnx_frontend.xml ^
          --ignore=${{ env.INSTALL_TEST_DIR }}/onnx/test_python/test_zoo_models.py

      - name: MO Python API Tests
        if: fromJSON(needs.smart_ci.outputs.affected_components).MO.test
        shell: cmd
        run: |
          :: Used for 'test_utils' installed in '<test_package>\python\openvino\test_utils'
          set PYTHONPATH=${{ env.INSTALL_TEST_DIR }}\python\openvino\test_utils;${{ env.INSTALL_TEST_DIR }}\python;%PYTHONPATH%

          python3 -m pytest ${{ env.LAYER_TESTS_INSTALL_DIR }}/mo_python_api_tests --junitxml=${{ env.INSTALL_TEST_DIR }}/TEST-test_mo_convert.xml
        env:
          TEST_DEVICE: CPU
          TEST_PRECISION: FP16

      - name: OVC Python API Tests
        if: fromJSON(needs.smart_ci.outputs.affected_components).MO.test
        shell: cmd
        run: |
          :: Used for 'test_utils' installed in '<test_package>\python\openvino\test_utils'
          set PYTHONPATH=${{ env.INSTALL_TEST_DIR }}\python\openvino\test_utils;${{ env.INSTALL_TEST_DIR }}\python;%PYTHONPATH%

          :: Skip test ticket: 126319
          python3 -m pytest ${{ env.LAYER_TESTS_INSTALL_DIR }}/ovc_python_api_tests -k "not test_ovc_tool_non_existng_output_dir" --junitxml=${{ env.INSTALL_TEST_DIR }}/TEST-test_ovc_convert.xml
        env:
          TEST_DEVICE: CPU
          TEST_PRECISION: FP16

      - name: Python Frontend tests
        if: fromJSON(needs.smart_ci.outputs.affected_components).PyTorch_FE.test ||
            fromJSON(needs.smart_ci.outputs.affected_components).PDPD_FE.test
        run: |
          . "${{ env.INSTALL_DIR }}/setupvars.ps1"
          python3 -m pytest ${{ env.LAYER_TESTS_INSTALL_DIR }}/py_frontend_tests --junitxml=${{ env.INSTALL_TEST_DIR }}/TEST-test_py_fontend.xml

      - name: OVC unit tests
        if: fromJSON(needs.smart_ci.outputs.affected_components).MO.test
        shell: cmd
        run: python3 -m pytest -s ${{ env.INSTALL_TEST_DIR }}/ovc/unit_tests --junitxml=${{ env.INSTALL_TEST_DIR }}/TEST-OpenVinoConversion.xml

      - name: Upload Test Results
        uses: actions/upload-artifact@v4
        if: ${{ !cancelled() }}
        with:
          name: test-results-python
          path: ${{ env.INSTALL_TEST_DIR }}/TEST*.xml
          if-no-files-found: 'error'

  TensorFlow_Layer_Tests:
    name: TensorFlow Layer Tests
    needs: [ Build, Smart_CI, Openvino_tokenizers ]
    uses: ./.github/workflows/job_tensorflow_layer_tests.yml
    with:
      runner: 'aks-win-8-cores-16gb'
      shell: pwsh
      affected-components: ${{ needs.smart_ci.outputs.affected_components }}

  CXX_Unit_Tests:
    name: C++ unit tests
    needs: [ Build, Smart_CI ]
    timeout-minutes: 25
    defaults:
      run:
        shell: pwsh
    runs-on: aks-win-4-cores-8gb-staging
    env:
      INSTALL_DIR: "${{ github.workspace }}\\install"
      INSTALL_TEST_DIR: "${{ github.workspace }}\\install\\tests"

    steps:
      - name: Download OpenVINO package
        uses: actions/download-artifact@v4
        with:
          name: openvino_package
          path: ${{ env.INSTALL_DIR }}

      - name: Download OpenVINO tests package
        uses: actions/download-artifact@v4
        with:
          name: openvino_tests
          path: ${{ env.INSTALL_TEST_DIR }}

      - name: Extract OpenVINO packages
        run: |
          pushd ${{ env.INSTALL_DIR }}
            Expand-Archive openvino_package.zip -DestinationPath "${{ env.INSTALL_DIR }}"
          popd
          pushd ${{ env.INSTALL_TEST_DIR }}
            Expand-Archive openvino_tests.zip -DestinationPath "${{ env.INSTALL_DIR }}"
          popd

      - name: OpenVINO Core unit tests
        if: fromJSON(needs.smart_ci.outputs.affected_components).Core.test
        run: |
          . "${{ env.INSTALL_DIR }}/setupvars.ps1"
          ${{ env.INSTALL_TEST_DIR }}/ov_core_unit_tests --gtest_print_time=1 --gtest_filter=-*IE_GPU* --gtest_output=xml:${{ env.INSTALL_TEST_DIR }}/TEST-NGraphUT.xml

      - name: OpenVINO Inference functional tests
        if: fromJSON(needs.smart_ci.outputs.affected_components).inference.test
        run: |
          . "${{ env.INSTALL_DIR }}/setupvars.ps1"
          ${{ env.INSTALL_TEST_DIR }}/ov_inference_functional_tests --gtest_print_time=1 --gtest_output=xml:${{ env.INSTALL_TEST_DIR }}/TEST-InferenceFunc.xml

      - name: OpenVINO Inference unit tests
        if: fromJSON(needs.smart_ci.outputs.affected_components).inference.test
        run: |
          . "${{ env.INSTALL_DIR }}/setupvars.ps1"
          ${{ env.INSTALL_TEST_DIR }}/ov_inference_unit_tests --gtest_print_time=1 --gtest_output=xml:${{ env.INSTALL_TEST_DIR }}/TEST-InferenceUnit.xml

      - name: Low Precision Transformations Tests
        if: fromJSON(needs.smart_ci.outputs.affected_components).LP_transformations.test
        run: |
          . "${{ env.INSTALL_DIR }}/setupvars.ps1"
          ${{ env.INSTALL_TEST_DIR }}/ov_lp_transformations_tests --gtest_print_time=1 --gtest_output=xml:${{ env.INSTALL_TEST_DIR }}/TEST-LpTransformations.xml

      - name: OpenVINO Conditional compilation tests
        if: fromJSON(needs.smart_ci.outputs.affected_components).Core.test
        run: |
          . "${{ env.INSTALL_DIR }}/setupvars.ps1"
          ${{ env.INSTALL_TEST_DIR }}/ov_conditional_compilation_tests --gtest_print_time=1 --gtest_output=xml:${{ env.INSTALL_TEST_DIR }}/TEST-ConditionalCompilation.xml

      - name: IR frontend tests
        if: fromJSON(needs.smart_ci.outputs.affected_components).IR_FE.test
        run: |
          . "${{ env.INSTALL_DIR }}/setupvars.ps1"
          ${{ env.INSTALL_TEST_DIR }}/ov_ir_frontend_tests --gtest_print_time=1 --gtest_output=xml:${{ env.INSTALL_TEST_DIR }}/TEST-IRFrontend.xml

      - name: PaddlePaddle frontend tests # Disabled because of CVS-95904
        if: ${{ 'false' }}
        run: |
          . "${{ env.INSTALL_DIR }}/setupvars.ps1"
          ${{ env.INSTALL_TEST_DIR }}/paddle_tests --gtest_print_time=1 --gtest_filter=*smoke* --gtest_output=xml:${{ env.INSTALL_TEST_DIR }}/TEST-PaddleTests.xml

      - name: ONNX frontend tests
        if: fromJSON(needs.smart_ci.outputs.affected_components).ONNX_FE.test
        run: |
          . "${{ env.INSTALL_DIR }}/setupvars.ps1"
          ${{ env.INSTALL_TEST_DIR }}/ov_onnx_frontend_tests --gtest_print_time=1 --gtest_filter=-*IE_GPU* --gtest_output=xml:${{ env.INSTALL_TEST_DIR }}/TEST-ONNXFrontend.xml

      - name: TensorFlow Common frontend tests
        if: fromJSON(needs.smart_ci.outputs.affected_components).TF_FE.test ||
            fromJSON(needs.smart_ci.outputs.affected_components).TFL_FE.test
        run: |
          . "${{ env.INSTALL_DIR }}/setupvars.ps1"
          ${{ env.INSTALL_TEST_DIR }}/ov_tensorflow_common_tests --gtest_print_time=1 --gtest_output=xml:${{ env.INSTALL_TEST_DIR }}/TEST-TensorFlowCommonFrontend.xml

      - name: TensorFlow frontend tests
        if: fromJSON(needs.smart_ci.outputs.affected_components).TF_FE.test
        run: |
          . "${{ env.INSTALL_DIR }}/setupvars.ps1"
          ${{ env.INSTALL_TEST_DIR }}/ov_tensorflow_frontend_tests --gtest_print_time=1 --gtest_output=xml:${{ env.INSTALL_TEST_DIR }}/TEST-TensorFlowFrontend.xml

      - name: TensorFlow Lite frontend tests
        if: fromJSON(needs.smart_ci.outputs.affected_components).TFL_FE.test
        run: |
          # Skip ticket: 126320
          . "${{ env.INSTALL_DIR }}/setupvars.ps1"
          ${{ env.INSTALL_TEST_DIR }}/ov_tensorflow_lite_frontend_tests --gtest_print_time=1 --gtest_filter=-*test_decode_convert_equal_convert*:*test_convert_partially_equal_convert* --gtest_output=xml:${{ env.INSTALL_TEST_DIR }}/TEST-TensorFlowLiteFrontend.xml

      - name: Transformations func tests
        if: fromJSON(needs.smart_ci.outputs.affected_components).transformations.test
        run: |
          . "${{ env.INSTALL_DIR }}/setupvars.ps1"
          ${{ env.INSTALL_TEST_DIR }}/ov_transformations_tests --gtest_print_time=1 --gtest_output=xml:${{ env.INSTALL_TEST_DIR }}/TEST-Transformations.xml

      - name: Common test utils tests
        run: |
          . "${{ env.INSTALL_DIR }}/setupvars.ps1"
          ${{ env.INSTALL_TEST_DIR }}/ov_util_tests --gtest_print_time=1 --gtest_output=xml:${{ env.INSTALL_TEST_DIR }}/TEST-commonUtilsTests.xml

      - name: Snippets func tests
        if: fromJSON(needs.smart_ci.outputs.affected_components).CPU.test
        run: |
          . "${{ env.INSTALL_DIR }}/setupvars.ps1"
          ${{ env.INSTALL_TEST_DIR }}/ov_snippets_func_tests --gtest_print_time=1 --gtest_output=xml:${{ env.INSTALL_TEST_DIR }}/TEST-SnippetsFuncTests.xml

      - name: CPU plugin unit tests
        if: fromJSON(needs.smart_ci.outputs.affected_components).CPU.test
        run: |
          . "${{ env.INSTALL_DIR }}/setupvars.ps1"
          ${{ env.INSTALL_TEST_DIR }}/ov_cpu_unit_tests --gtest_print_time=1 --gtest_output=xml:${{ env.INSTALL_TEST_DIR }}/TEST-CPUUnitTests.xml

      - name: ov_subgraphs_dumper_tests tests
        run: |
          . "${{ env.INSTALL_DIR }}/setupvars.ps1"
          ${{ env.INSTALL_TEST_DIR }}/ov_subgraphs_dumper_tests --gtest_print_time=1 --device=TEMPLATE --gtest_output=xml:${{ env.INSTALL_TEST_DIR }}/TEST-SubgraphsDumperTests.xml

      - name: Template OpImpl tests
        run: |
          . "${{ env.INSTALL_DIR }}/setupvars.ps1"
          ${{ env.INSTALL_TEST_DIR }}/ov_op_conformance_tests --gtest_print_time=1 --gtest_filter="*OpImpl*" --gtest_output=xml:${{ env.INSTALL_TEST_DIR }}/TEST-TemplateOpImplTests.xml

      - name: AUTO unit tests
        if: fromJSON(needs.smart_ci.outputs.affected_components).AUTO.test
        run: |
          . "${{ env.INSTALL_DIR }}/setupvars.ps1"
          ${{ env.INSTALL_TEST_DIR }}/ov_auto_unit_tests --gtest_print_time=1 --gtest_output=xml:${{ env.INSTALL_TEST_DIR }}/TEST-ov_auto_unit_tests.xml

      - name: AUTO func Tests
        if: fromJSON(needs.smart_ci.outputs.affected_components).AUTO.test
        run: |
          . "${{ env.INSTALL_DIR }}/setupvars.ps1"
          ${{ env.INSTALL_TEST_DIR }}/ov_auto_func_tests --gtest_print_time=1 --gtest_output=xml:${{ env.INSTALL_TEST_DIR }}/TEST-ov_auto_func_tests.xml

      - name: Template plugin func tests
        if: fromJSON(needs.smart_ci.outputs.affected_components).TEMPLATE.test
        run: |
          . "${{ env.INSTALL_DIR }}/setupvars.ps1"
          ${{ env.INSTALL_TEST_DIR }}/ov_template_func_tests --gtest_print_time=1 --gtest_filter=*smoke* --gtest_output=xml:${{ env.INSTALL_TEST_DIR }}/TEST-TemplateFuncTests.xml

      - name: OpenVINO C API tests
        if: fromJSON(needs.smart_ci.outputs.affected_components).C_API.test
        run: |
          . "${{ env.INSTALL_DIR }}/setupvars.ps1"
          ${{ env.INSTALL_TEST_DIR }}/ov_capi_test --gtest_print_time=1 --gtest_output=xml:${{ env.INSTALL_TEST_DIR }}/TEST-OpenVINOCAPITests.xml

      - name: AutoBatch unit tests
        if: fromJSON(needs.smart_ci.outputs.affected_components).AUTO_BATCH.test
        run: |
          . "${{ env.INSTALL_DIR }}/setupvars.ps1"
          ${{ env.INSTALL_TEST_DIR }}/ov_auto_batch_unit_tests --gtest_output=xml:${{ env.INSTALL_TEST_DIR }}/TEST-ov_auto_batch_unit_tests.xml

      - name: AutoBatch func tests
        if: fromJSON(needs.smart_ci.outputs.affected_components).AUTO_BATCH.test
        run: |
          . "${{ env.INSTALL_DIR }}/setupvars.ps1"
          ${{ env.INSTALL_TEST_DIR }}/ov_auto_batch_func_tests --gtest_output=xml:${{ env.INSTALL_TEST_DIR }}/TEST-ov_auto_batch_func_tests.xml

      - name: Proxy Plugin func tests
        if: fromJSON(needs.smart_ci.outputs.affected_components).PROXY.test
        run: |
          . "${{ env.INSTALL_DIR }}/setupvars.ps1"
          ${{ env.INSTALL_TEST_DIR }}/ov_proxy_plugin_tests --gtest_print_time=1 --gtest_output=xml:${{ env.INSTALL_TEST_DIR }}/TEST-OVProxyTests.xml

      - name: Hetero Unit Tests
        if: fromJSON(needs.smart_ci.outputs.affected_components).HETERO.test
        run: |
          . "${{ env.INSTALL_DIR }}/setupvars.ps1"
          ${{ env.INSTALL_TEST_DIR }}/ov_hetero_unit_tests --gtest_print_time=1 --gtest_output=xml:${{ env.INSTALL_TEST_DIR }}/TEST-OVHeteroUnitTests.xml

      - name: Hetero Func Tests
        if: fromJSON(needs.smart_ci.outputs.affected_components).HETERO.test
        run: |
          . "${{ env.INSTALL_DIR }}/setupvars.ps1"
          ${{ env.INSTALL_TEST_DIR }}/ov_hetero_func_tests --gtest_print_time=1 --gtest_output=xml:${{ env.INSTALL_TEST_DIR }}/TEST-OVHeteroFuncTests.xml

      - name: Upload Test Results
        uses: actions/upload-artifact@v4
        if: ${{ !cancelled() }}
        with:
          name: test-results-cpp
          path: ${{ env.INSTALL_TEST_DIR }}/TEST*.xml
          if-no-files-found: 'error'

  CPU_Functional_Tests:
    name: CPU functional tests
    needs: [ Build, Smart_CI ]
    timeout-minutes: 70
    defaults:
      run:
        shell: pwsh
    runs-on: aks-win-8-cores-16gb-staging
    env:
      OPENVINO_REPO: "${{ github.workspace }}\\openvino"
      INSTALL_DIR: "${{ github.workspace }}\\install"
      INSTALL_TEST_DIR: "${{ github.workspace }}\\install\\tests"
      PARALLEL_TEST_SCRIPT: "${{ github.workspace }}\\install\\tests\\functional_test_utils\\layer_tests_summary\\run_parallel.py"
      PARALLEL_TEST_CACHE: "${{ github.workspace }}\\install\\tests\\test_cache.lst"
    if: fromJSON(needs.smart_ci.outputs.affected_components).CPU.test
    steps:
      - name: Download OpenVINO package
        uses: actions/download-artifact@v4
        with:
          name: openvino_package
          path: ${{ env.INSTALL_DIR }}

      - name: Download OpenVINO tests package
        uses: actions/download-artifact@v4
        with:
          name: openvino_tests
          path: ${{ env.INSTALL_TEST_DIR }}

      - name: Extract OpenVINO packages
        run: |
          pushd ${{ env.INSTALL_DIR }}
            Expand-Archive openvino_package.zip -DestinationPath "${{ env.INSTALL_DIR }}"
          popd
          pushd ${{ env.INSTALL_TEST_DIR }}
            Expand-Archive openvino_tests.zip -DestinationPath "${{ env.INSTALL_DIR }}"
          popd

      - name: Fetch setup_python action
        uses: actions/checkout@v4
        with:
          sparse-checkout: |
            .github/actions/setup_python/action.yml
          sparse-checkout-cone-mode: false
          path: 'openvino'

      - name: Setup Python ${{ env.PYTHON_VERSION }}
        uses: ./openvino/.github/actions/setup_python
        with:
          version: ${{ env.PYTHON_VERSION }}
          should-setup-pip-paths: 'false'
          self-hosted-runner: 'true'

      - name: Install python dependencies
        run: python3 -m pip install -r ${{ github.workspace }}\install\tests\functional_test_utils\layer_tests_summary\requirements.txt

      - name: Restore tests execution time
        uses: actions/cache/restore@v4
        with:
          path: ${{ env.PARALLEL_TEST_CACHE }}
          key: ${{ runner.os }}-tests-functional-cpu-stamp-${{ github.sha }}
          restore-keys: |
            ${{ runner.os }}-tests-functional-cpu-stamp

      - name: Intel CPU plugin func tests (parallel)
        run: |
          . "${{ env.INSTALL_DIR }}/setupvars.ps1"
          python3 ${{ env.PARALLEL_TEST_SCRIPT }} -e ${{ env.INSTALL_TEST_DIR }}/ov_cpu_func_tests.exe -c ${{ env.PARALLEL_TEST_CACHE }} -w ${{ env.INSTALL_TEST_DIR }} -s suite -- --gtest_filter=*smoke*
        timeout-minutes: 60

      - name: Save tests execution time
        uses: actions/cache/save@v4
        if: github.ref_name == 'master'
        with:
          path: ${{ env.PARALLEL_TEST_CACHE }}
          key: ${{ runner.os }}-tests-functional-cpu-stamp-${{ github.sha }}

      - name: Upload Test Results
        uses: actions/upload-artifact@v4
        if: ${{ !cancelled() }}
        with:
          name: test-results-functional-cpu
          path: |
            ${{ env.INSTALL_TEST_DIR }}/temp/*.log
            ${{ env.INSTALL_TEST_DIR }}/logs/*.log
            ${{ env.INSTALL_TEST_DIR }}/logs/failed/*.log
            ${{ env.INSTALL_TEST_DIR }}/logs/crashed/*.log
            ${{ env.INSTALL_TEST_DIR }}/logs/hanged/*.log
            ${{ env.INSTALL_TEST_DIR }}/logs/interapted/*.log
            ${{ env.INSTALL_TEST_DIR }}/logs/hash_table.csv
            ${{ env.PARALLEL_TEST_CACHE }}
          if-no-files-found: 'error'

  Overall_Status:
    name: ci/gha_overall_status_windows
    needs: [ Smart_CI, Build, Samples, CXX_Unit_Tests, Python_Unit_Tests, CPU_Functional_Tests, Openvino_tokenizers, TensorFlow_Layer_Tests ]
    if: ${{ always() }}
    runs-on: ubuntu-latest
    steps:
      - name: Check status of all jobs
        if: >-
          ${{
            contains(needs.*.result, 'failure') ||
            contains(needs.*.result, 'cancelled')
          }}
        run: exit 1<|MERGE_RESOLUTION|>--- conflicted
+++ resolved
@@ -391,23 +391,11 @@
   Openvino_tokenizers:
     name: OpenVINO tokenizers extension
     needs: [ Build, Smart_CI ]
-<<<<<<< HEAD
-    timeout-minutes: 25
-    defaults:
-      run:
-        shell: pwsh
-    runs-on: aks-win-4-cores-8gb-staging
-    env:
-      INSTALL_DIR: "${{ github.workspace }}\\install"
-      OPENVINO_TOKENIZERS_REPO: "${{ github.workspace }}\\openvino_tokenizers"
-      EXTENSION_BUILD_DIR: "${{ github.workspace }}\\build\\openvino_tokenizers"
-=======
     uses: ./.github/workflows/job_tokenizers.yml
     with:
-      runner: 'aks-win-4-cores-8gb'
+      runner: 'aks-win-4-cores-8gb-staging'
       shell: pwsh
       affected-components: ${{ needs.smart_ci.outputs.affected_components }}
->>>>>>> 007ed848
     if: fromJSON(needs.smart_ci.outputs.affected_components).TOKENIZERS
 
   Python_Unit_Tests:
