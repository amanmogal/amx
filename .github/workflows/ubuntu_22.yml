name: Linux (Ubuntu 22.04, Python 3.11)
on:
  schedule:
    # at 00:00 on Wednesday and Saturday
    - cron: '0 0 * * 3,6'
  workflow_dispatch:
  pull_request:
  merge_group:
  push:
    branches:
      - master
      - 'releases/**'

concurrency:
  # github.ref is not unique in post-commit
  group: ${{ github.event_name == 'push' && github.run_id || github.ref }}-ubuntu-22
  cancel-in-progress: true

permissions: read-all

env:
  PIP_CACHE_PATH: /mount/caches/pip/linux
  PYTHON_VERSION: '3.11'
  TARGET_BRANCH: ${{ github.base_ref || github.event.merge_group.base_ref || github.ref }}

jobs:
  Smart_CI:
    runs-on: ubuntu-latest
    outputs:
      affected_components: "${{ steps.smart_ci.outputs.affected_components }}"
      changed_components: "${{ steps.smart_ci.outputs.changed_components }}"
      skip_workflow: "${{ steps.smart_ci.outputs.skip_workflow }}"
    steps:
      - name: checkout action
        uses: actions/checkout@d632683dd7b4114ad314bca15554477dd762a938 # v4.2.0
        with:
          sparse-checkout: .github/actions/smart-ci

      - name: Get affected components
        id: smart_ci
        uses: ./.github/actions/smart-ci
        with:
          repository: ${{ github.repository }}
          pr: ${{ github.event.number }}
          commit_sha: ${{ github.sha }}
          ref_name: ${{ github.ref_name }}
          component_pattern: "category: (.*)"
          repo_token: ${{ secrets.GITHUB_TOKEN }}
          skip_when_only_listed_labels_set: 'docs'
          skip_when_only_listed_files_changed: '*.md,*.rst,*.png,*.jpg,*.svg'

      - name: Show affected components
        run: |
          echo "${{ toJSON(steps.smart_ci.outputs.affected_components) }}"
        shell: bash

  Docker:
    needs: Smart_CI
<<<<<<< HEAD
    runs-on: aks-linux-4-cores-16gb-docker-build-staging
=======
    if: "!needs.smart_ci.outputs.skip_workflow"
    runs-on: aks-linux-4-cores-16gb-docker-build
>>>>>>> 890f2e12
    container:
      image: openvinogithubactions.azurecr.io/docker_build:0.2
      volumes:
        - /mount:/mount
      options: --cap-drop=all --cap-add=CAP_CHOWN --cap-add=CAP_SETGID --cap-add=CAP_SETUID --cap-add=CAP_KILL --cap-add=CAP_FOWNER --cap-add=CAP_FSETID --cap-add=CAP_DAC_OVERRIDE
    outputs:
      images: "${{ steps.handle_docker.outputs.images }}"
    steps:
      - name: Checkout
        uses: actions/checkout@d632683dd7b4114ad314bca15554477dd762a938 # v4.2.0

      - uses: ./.github/actions/handle_docker
        id: handle_docker
        with:
          images: |
            ov_build/ubuntu_22_04_x64
            ov_build/ubuntu_22_04_x64_nvidia
            ov_test/ubuntu_22_04_x64
          registry: 'openvinogithubactions.azurecr.io'
          dockerfiles_root_dir: '.github/dockerfiles'
          changed_components: ${{ needs.smart_ci.outputs.changed_components }}

  Build:
    needs: [Docker, Smart_CI]
    uses: ./.github/workflows/job_build_linux.yml
    with:
      runner: 'aks-linux-16-cores-32gb-staging'
      container: '{"image": "${{ fromJSON(needs.docker.outputs.images).ov_build.ubuntu_22_04_x64 }}", "volumes": ["/mount:/mount"], "options": "-e SCCACHE_AZURE_BLOB_CONTAINER -e SCCACHE_AZURE_CONNECTION_STRING --cap-drop=all --cap-add=CAP_CHOWN --cap-add=CAP_SETGID --cap-add=CAP_SETUID --cap-add=CAP_KILL --cap-add=CAP_FOWNER --cap-add=CAP_FSETID --cap-add=CAP_DAC_OVERRIDE"}'
      affected-components: ${{ needs.smart_ci.outputs.affected_components }}
      event-name: ${{ github.event_name }}
      os: 'ubuntu_22_04'
      build-js: true
      build-contrib: true
      build-debian-packages: true
      build-rpm-packages: false
      cmake-options: |- 
            -G "Ninja Multi-Config" \
            -DENABLE_CPPLINT=OFF \
            -DENABLE_NCC_STYLE=OFF \
            -DENABLE_TESTS=ON \
            -DENABLE_STRICT_DEPENDENCIES=OFF \
            -DENABLE_SYSTEM_OPENCL=ON \
            -DCMAKE_VERBOSE_MAKEFILE=ON \
            -DCPACK_GENERATOR=TGZ \
            -DCMAKE_COMPILE_WARNING_AS_ERROR=ON

  Debian_Packages:
    name: Debian Packages
    needs: [Docker, Build]
    uses: ./.github/workflows/job_debian_packages.yml
    with:
      runner: 'aks-linux-4-cores-16gb-staging'
      image: 'openvinogithubactions.azurecr.io/dockerhub/ubuntu:22.04'

  Samples:
    needs: [ Docker, Build, Smart_CI ]
    if: fromJSON(needs.smart_ci.outputs.affected_components).samples
    uses: ./.github/workflows/job_samples_tests.yml
    with:
      runner: 'aks-linux-4-cores-16gb-staging'
      container: '{"image": "${{ fromJSON(needs.docker.outputs.images).ov_test.ubuntu_22_04_x64 }}", "volumes": ["/mount:/mount"], "options": "--cap-drop=all --cap-add=CAP_CHOWN --cap-add=CAP_SETGID --cap-add=CAP_SETUID --cap-add=CAP_KILL --cap-add=CAP_FOWNER --cap-add=CAP_FSETID --cap-add=CAP_DAC_OVERRIDE"}'
      affected-components: ${{ needs.smart_ci.outputs.affected_components }}

  JS_API:
    name: OpenVINO JS API
    needs: [ Docker, Build, Smart_CI ]
    if: fromJSON(needs.smart_ci.outputs.affected_components).JS_API
    uses: ./.github/workflows/job_openvino_js.yml
    with:
      runner: 'aks-linux-4-cores-16gb-staging'
      container: '{"image": "${{ fromJSON(needs.docker.outputs.images).ov_build.ubuntu_22_04_x64 }}", "options": "--cap-drop=all --cap-add=CAP_CHOWN --cap-add=CAP_SETGID --cap-add=CAP_SETUID --cap-add=CAP_KILL --cap-add=CAP_FOWNER --cap-add=CAP_FSETID --cap-add=CAP_DAC_OVERRIDE"}'

  Conformance:
    needs: [ Build, Smart_CI ]
    timeout-minutes: ${{ matrix.TEST_TYPE == 'API' && 5 || 20 }}
    defaults:
      run:
        shell: bash
    runs-on: ubuntu-22.04-16-cores
    strategy:
      max-parallel: 2
      fail-fast: false
      matrix:
        include:
          # 'OP' for Opset, 'API' for API
          - TEST_TYPE: 'OP'
          - TEST_TYPE: 'API'
    env:
      INSTALL_DIR: ${{ github.workspace }}/install
      INSTALL_TEST_DIR: ${{ github.workspace }}/install/tests
      CONFORMANCE_TOOLS_DIR: ${{ github.workspace }}/install/tests/functional_test_utils/layer_tests_summary
      CONFORMANCE_ARTIFACTS_DIR: ${{ github.workspace }}/install/conformance_artifacts
      TEST_DEVICE: 'CPU'
    if: fromJSON(needs.smart_ci.outputs.affected_components).CPU.test

    steps:
      - name: Create Directories
        run: |
          mkdir -p ${CONFORMANCE_ARTIFACTS_DIR}

      #
      # Dependencies
      #

      - name: Download OpenVINO package
        uses: actions/download-artifact@fa0a91b85d4f404e444e00e005971372dc801d16 # v4.1.8
        with:
          name: openvino_package
          path: ${{ env.INSTALL_DIR }}

      - name: Download OpenVINO tests package
        uses: actions/download-artifact@fa0a91b85d4f404e444e00e005971372dc801d16 # v4.1.8
        with:
          name: openvino_tests
          path: ${{ env.INSTALL_TEST_DIR }}

      - name: Extract OpenVINO packages
        run: |
          pushd ${INSTALL_DIR}
            tar -xzf openvino_package.tar.gz -C ${INSTALL_DIR}
          popd
          pushd ${INSTALL_TEST_DIR}
            tar -xzf openvino_tests.tar.gz -C ${INSTALL_DIR}
          popd

      - name: Fetch setup_python action
        uses: actions/checkout@d632683dd7b4114ad314bca15554477dd762a938 # v4.2.0
        with:
          sparse-checkout: |
            .github/actions/setup_python/action.yml
          sparse-checkout-cone-mode: false
          path: 'openvino'

      - name: Setup Python ${{ env.PYTHON_VERSION }}
        uses: ./openvino/.github/actions/setup_python
        with:
          version: ${{ env.PYTHON_VERSION }}
          should-setup-pip-paths: 'false'
          self-hosted-runner: 'false'

      - name: Install Dependencies
        run: |
          sudo -E ${INSTALL_DIR}/install_dependencies/install_openvino_dependencies.sh -c=core -y

          python3 -m pip install -r ${CONFORMANCE_TOOLS_DIR}/requirements.txt

      #
      # Tests
      #

      - name: Conformance Tests
        run: |
          source ${INSTALL_DIR}/setupvars.sh

          python3 ${CONFORMANCE_TOOLS_DIR}/run_conformance.py -ov=${INSTALL_DIR}/tests \
            -d=${TEST_DEVICE} \
            -t=${{ matrix.TEST_TYPE }} \
            -w=${CONFORMANCE_ARTIFACTS_DIR} \
            --cache_path=${CONFORMANCE_TOOLS_DIR}/github/cache/${TEST_DEVICE}/test_cache_${{ matrix.TEST_TYPE }}.lst \
            -f=${CONFORMANCE_TOOLS_DIR}/github/skip_configs/${TEST_DEVICE}/expected_failures_${{ matrix.TEST_TYPE }}.csv

      - name: Pack Conformance Artifacts
        if: ${{ always() }}
        run: |
          pushd ${CONFORMANCE_ARTIFACTS_DIR}
            tar -czvf ${CONFORMANCE_ARTIFACTS_DIR}/conformance_artifacts.tar.gz *
          popd

      - name: Upload Conformance Artifacts
        if: ${{ always() }}
        uses: actions/upload-artifact@50769540e7f4bd5e21e526ee35c689e35e0d6874 # v4.4.0
        with:
          name: conformance_artifacts_${{ matrix.TEST_TYPE }}-${{ env.TEST_DEVICE }}
          path: ${{ env.CONFORMANCE_ARTIFACTS_DIR }}/conformance_artifacts.tar.gz
          if-no-files-found: 'error'

      - name: Mandatory API Conformance Tests (Template)
        if: ${{ matrix.TEST_TYPE == 'API' }}
        run: |
          source ${INSTALL_DIR}/setupvars.sh

          python3 ${CONFORMANCE_TOOLS_DIR}/run_conformance.py -ov=${INSTALL_DIR}/tests \
            -d=TEMPLATE \
            -t=${{ matrix.TEST_TYPE }} \
            -w=${CONFORMANCE_ARTIFACTS_DIR} \
            -sm=mandatory

      - name: Pack Conformance Artifacts
        if: ${{ matrix.TEST_TYPE == 'API' }}
        run: |
          pushd ${CONFORMANCE_ARTIFACTS_DIR}
          tar -czvf ${CONFORMANCE_ARTIFACTS_DIR}/conformance_artifacts.tar.gz *
          popd

      - name: Upload Conformance Artifacts
        if: ${{ matrix.TEST_TYPE == 'API' }}
        uses: actions/upload-artifact@50769540e7f4bd5e21e526ee35c689e35e0d6874 # v4.4.0
        with:
          name: conformance_artifacts_${{ matrix.TEST_TYPE }}-TEMPLATE
          path: ${{ env.CONFORMANCE_ARTIFACTS_DIR }}/conformance_artifacts.tar.gz
          if-no-files-found: 'error'

  ONNX_Runtime:
    name: ONNX Runtime Integration
    if: fromJSON(needs.smart_ci.outputs.affected_components).ONNX_RT ||
        fromJSON(needs.smart_ci.outputs.affected_components).ONNX_FE
    needs: [ Build, Smart_CI, Docker ]
    uses: ./.github/workflows/job_onnx_runtime.yml
    with:
      runner: 'aks-linux-16-cores-32gb-staging'
      container: '{"image": "${{ fromJSON(needs.docker.outputs.images).ov_build.ubuntu_22_04_x64 }}", "volumes": ["/mount:/mount"], "options": "-e SCCACHE_AZURE_BLOB_CONTAINER -e SCCACHE_AZURE_CONNECTION_STRING --cap-drop=all --cap-add=CAP_CHOWN --cap-add=CAP_SETGID --cap-add=CAP_SETUID --cap-add=CAP_KILL --cap-add=CAP_FOWNER --cap-add=CAP_FSETID --cap-add=CAP_DAC_OVERRIDE"}'
      sccache-azure-key-prefix: 'ubuntu22_x86_64_onnxruntime'

  ONNX_Models:
    name: ONNX Models Tests
    if: fromJSON(needs.smart_ci.outputs.affected_components).Python_API.test ||
        fromJSON(needs.smart_ci.outputs.affected_components).ONNX_FE.test
    needs: [ Docker, Build, Smart_CI ]
    uses: ./.github/workflows/job_onnx_models_tests.yml
    with:
<<<<<<< HEAD
      runner: 'aks-linux-16-cores-64gb-staging'
      container: '{"image": "${{ fromJSON(needs.docker.outputs.images).ov_build.ubuntu_22_04_x64 }}", "volumes": ["/mount:/mount"], "options": "--cap-drop=all --cap-add=CAP_CHOWN --cap-add=CAP_SETGID --cap-add=CAP_SETUID --cap-add=CAP_KILL --cap-add=CAP_FOWNER --cap-add=CAP_FSETID --cap-add=CAP_DAC_OVERRIDE"}'
=======
      runner: 'aks-linux-16-cores-64gb'
      container: '{"image": "${{ fromJSON(needs.docker.outputs.images).ov_test.ubuntu_22_04_x64 }}", "volumes": ["/mount:/mount"]}'
>>>>>>> 890f2e12

  CXX_Unit_Tests:
    name: C++ unit tests
    needs: [ Docker, Build, Smart_CI ]
    uses: ./.github/workflows/job_cxx_unit_tests.yml
    with:
      runner: 'aks-linux-4-cores-16gb-staging'
      image: ${{ fromJSON(needs.docker.outputs.images).ov_test.ubuntu_22_04_x64 }}
      affected-components: ${{ needs.smart_ci.outputs.affected_components }}

  Python_Unit_Tests:
    name: Python unit tests
    needs: [ Docker, Build, Smart_CI ]
    uses: ./.github/workflows/job_python_unit_tests.yml
    with:
<<<<<<< HEAD
      runner: 'aks-linux-4-cores-16gb-staging'
      container: '{"image": "${{ fromJSON(needs.docker.outputs.images).ov_build.ubuntu_22_04_x64 }}", "volumes": ["/mount:/mount"], "options": "--cap-drop=all --cap-add=CAP_CHOWN --cap-add=CAP_SETGID --cap-add=CAP_SETUID --cap-add=CAP_KILL --cap-add=CAP_FOWNER --cap-add=CAP_FSETID --cap-add=CAP_DAC_OVERRIDE"}'
=======
      runner: 'aks-linux-4-cores-16gb'
      container: '{"image": "${{ fromJSON(needs.docker.outputs.images).ov_test.ubuntu_22_04_x64 }}", "volumes": ["/mount:/mount"]}'
>>>>>>> 890f2e12
      affected-components: ${{ needs.smart_ci.outputs.affected_components }}
      python-version: '3.11'

  TensorFlow_Layer_Tests:
    name: TensorFlow Layer Tests
    needs: [ Docker, Build, Smart_CI, Openvino_tokenizers ]
    uses: ./.github/workflows/job_tensorflow_layer_tests.yml
    with:
<<<<<<< HEAD
      runner: 'aks-linux-4-cores-16gb-staging'
      shell: bash
      container: '{"image": "${{ fromJSON(needs.docker.outputs.images).ov_build.ubuntu_22_04_x64 }}", "volumes": ["/mount:/mount"], "options": "--cap-drop=all --cap-add=CAP_CHOWN --cap-add=CAP_SETGID --cap-add=CAP_SETUID --cap-add=CAP_KILL --cap-add=CAP_FOWNER --cap-add=CAP_FSETID --cap-add=CAP_DAC_OVERRIDE"}'
=======
      runner: 'aks-linux-4-cores-16gb'
      container: '{"image": "${{ fromJSON(needs.docker.outputs.images).ov_test.ubuntu_22_04_x64 }}", "volumes": ["/mount:/mount"]}'
>>>>>>> 890f2e12
      affected-components: ${{ needs.smart_ci.outputs.affected_components }}
      python-version: '3.11'

  Pytorch_Layer_Tests:
    name: Pytorch Layer Tests
    needs: [ Docker, Build, Smart_CI ]
    uses: ./.github/workflows/job_pytorch_layer_tests.yml
    with:
      runner: 'aks-linux-4-cores-16gb'
      container: '{"image": "${{ fromJSON(needs.docker.outputs.images).ov_test.ubuntu_22_04_x64 }}", "volumes": ["/mount:/mount"]}'
      affected-components: ${{ needs.smart_ci.outputs.affected_components }}
      python-version: '3.11'

  CPU_Functional_Tests:
    name: CPU functional tests
    if: fromJSON(needs.smart_ci.outputs.affected_components).CPU.test
    needs: [ Docker, Build, Smart_CI ]
    uses: ./.github/workflows/job_cpu_functional_tests.yml
    with:
      runner: 'aks-linux-8-cores-32gb-staging'
      image: ${{ fromJSON(needs.docker.outputs.images).ov_test.ubuntu_22_04_x64 }}

  TensorFlow_Models_Tests_Precommit:
    name: TensorFlow Models tests
    if: fromJSON(needs.smart_ci.outputs.affected_components).TF_FE.test ||
        fromJSON(needs.smart_ci.outputs.affected_components).TFL_FE.test
    needs: [ Docker, Build, Smart_CI, Openvino_tokenizers ]
    uses: ./.github/workflows/job_tensorflow_models_tests.yml
    with:
      runner: 'aks-linux-8-cores-16gb-staging'
      model_scope: 'precommit'
<<<<<<< HEAD
      container: '{"image": "${{ fromJSON(needs.docker.outputs.images).ov_build.ubuntu_22_04_x64 }}", "volumes": ["/mount:/mount"], "options": "--cap-drop=all --cap-add=CAP_CHOWN --cap-add=CAP_SETGID --cap-add=CAP_SETUID --cap-add=CAP_KILL --cap-add=CAP_FOWNER --cap-add=CAP_FSETID --cap-add=CAP_DAC_OVERRIDE"}'
=======
      container: '{"image": "${{ fromJSON(needs.docker.outputs.images).ov_test.ubuntu_22_04_x64 }}", "volumes": ["/mount:/mount"]}'
>>>>>>> 890f2e12

  TensorFlow_Models_Tests_Nightly_TF_HUB:
    name: TensorFlow TF Hub Models tests
    if: ${{ github.event_name == 'schedule' }}
    needs: [ Docker, Build, Smart_CI, Openvino_tokenizers ]
    uses: ./.github/workflows/job_tensorflow_models_tests.yml
    with:
      runner: 'aks-linux-8-cores-64gb-staging'
      model_scope: 'nightly_tf_hub'
      container: '{"image": "${{ fromJSON(needs.docker.outputs.images).ov_test.ubuntu_22_04_x64 }}", "volumes": ["/mount:/mount"]}'

  TensorFlow_Models_Tests_Nightly_HF:
    name: TensorFlow Hugging Face Models tests
    if: ${{ github.event_name == 'schedule' }}
    needs: [ Docker, Build, Smart_CI, Openvino_tokenizers ]
    uses: ./.github/workflows/job_tensorflow_models_tests.yml
    with:
      runner: 'aks-linux-8-cores-64gb-staging'
      model_scope: 'nightly_hf'
      container: '{"image": "${{ fromJSON(needs.docker.outputs.images).ov_test.ubuntu_22_04_x64 }}", "volumes": ["/mount:/mount"]}'

  # TODO: Switch back to self-hosted runners
  # container:
  #   image: openvinogithubactions.azurecr.io/dockerhub/ubuntu:22.04
  #   volumes:
  #     - /mount:/mount
  PyTorch_Models_Tests:
    name: PyTorch Models tests
    if: ${{ github.event_name != 'schedule' && fromJSON(needs.smart_ci.outputs.affected_components).PyTorch_FE.test }}
    needs: [ Build, Smart_CI, Openvino_tokenizers ]
    uses: ./.github/workflows/job_pytorch_models_tests.yml
    with:
      runner: 'ubuntu-22.04-8-cores'
      model_scope: 'precommit'

  PyTorch_Models_Tests_Nightly_Scope1:
    name: PyTorch Models Nightly Scope1 tests
    if: ${{ github.event_name == 'schedule' }}
    needs: [ Build, Smart_CI, Openvino_tokenizers ]
    uses: ./.github/workflows/job_pytorch_models_tests.yml
    with:
      runner: 'ubuntu-22.04-16-cores'
      model_scope: 'nightly_scope1'

  PyTorch_Models_Tests_Nightly_Scope2:
    name: PyTorch Models Nightly Scope2 tests
    if: ${{ github.event_name == 'schedule' }}
    needs: [ Build, Smart_CI, Openvino_tokenizers ]
    uses: ./.github/workflows/job_pytorch_models_tests.yml
    with:
      runner: 'ubuntu-22.04-16-cores'
      model_scope: 'nightly_scope2'

  JAX_Models_Tests_Precommit:
    name: JAX/Flax Models tests
    if: fromJSON(needs.smart_ci.outputs.affected_components).JAX_FE.test
    needs: [ Docker, Build, Smart_CI, Openvino_tokenizers ]
    uses: ./.github/workflows/job_jax_models_tests.yml
    with:
      runner: 'aks-linux-8-cores-16gb'
      model_scope: 'precommit'
      container: '{"image": "${{ fromJSON(needs.docker.outputs.images).ov_test.ubuntu_22_04_x64 }}", "volumes": ["/mount:/mount"]}'

  NVIDIA_Plugin:
    name: NVIDIA plugin
    needs: [ Docker, Build, Smart_CI ]
    timeout-minutes: 15
    defaults:
      run:
        shell: bash
    runs-on: aks-linux-16-cores-32gb-staging
    container:
      image: ${{ fromJSON(needs.docker.outputs.images).ov_build.ubuntu_22_04_x64_nvidia }}
      volumes:
        - /mount:/mount
      options: "-e SCCACHE_AZURE_BLOB_CONTAINER -e SCCACHE_AZURE_CONNECTION_STRING --cap-drop=all --cap-add=CAP_CHOWN --cap-add=CAP_SETGID --cap-add=CAP_SETUID --cap-add=CAP_KILL --cap-add=CAP_FOWNER --cap-add=CAP_FSETID --cap-add=CAP_DAC_OVERRIDE"
    env:
      CMAKE_BUILD_TYPE: 'Release'
      CMAKE_GENERATOR: 'Ninja Multi-Config'
      CMAKE_CUDA_COMPILER_LAUNCHER: sccache
      CMAKE_CXX_COMPILER_LAUNCHER: sccache
      CMAKE_C_COMPILER_LAUNCHER: sccache
      SCCACHE_IGNORE_SERVER_IO_ERROR: 1
      SCCACHE_SERVER_PORT: 35555
      SCCACHE_ERROR_LOG: /__w/openvino/sccache_log.txt
      SCCACHE_LOG: warn
      INSTALL_DIR: /__w/openvino/openvino/install
      OPENVINO_DEVELOPER_PACKAGE: /__w/openvino/openvino/install/developer_package
      OPENVINO_REPO: /__w/openvino/openvino/openvino
      OPENVINO_CONTRIB_REPO: /__w/openvino/openvino/openvino_contrib
      NVIDIA_BUILD_DIR: /__w/openvino/openvino/nvidia_plugin_build
      DEBIAN_FRONTEND: 'noninteractive'
      SCCACHE_AZURE_KEY_PREFIX: ubuntu22_x86_64_Release
    if: fromJSON(needs.smart_ci.outputs.affected_components).NVIDIA

    steps:
      - name: Download OpenVINO package
        uses: actions/download-artifact@fa0a91b85d4f404e444e00e005971372dc801d16 # v4.1.8
        with:
          name: openvino_package
          path: ${{ env.INSTALL_DIR }}

      - name: Download OpenVINO Developer package
        uses: actions/download-artifact@fa0a91b85d4f404e444e00e005971372dc801d16 # v4.1.8
        with:
          name: openvino_developer_package
          path: ${{ env.INSTALL_DIR }}

      - name: Extract OpenVINO packages
        run: |
          pushd ${INSTALL_DIR}
            tar -xzf openvino_package.tar.gz -C ${INSTALL_DIR}
          popd

          pushd ${INSTALL_DIR}
            tar -xzf openvino_developer_package.tar.gz -C ${INSTALL_DIR}
          popd

      - name: Clone OpenVINO Contrib
        uses: actions/checkout@d632683dd7b4114ad314bca15554477dd762a938 # v4.2.0
        with:
          repository: 'openvinotoolkit/openvino_contrib'
          path: ${{ env.OPENVINO_CONTRIB_REPO }}
          ref: ${{ env.TARGET_BRANCH }}

      #
      # Build
      #

      - name: Cmake & Build - NVIDIA Plugin
        run: |
          source ${INSTALL_DIR}/setupvars.sh
          cmake \
            -DOpenVINODeveloperPackage_DIR=${OPENVINO_DEVELOPER_PACKAGE}/cmake \
            -DCMAKE_COMPILE_WARNING_AS_ERROR=OFF \
            -S ${OPENVINO_CONTRIB_REPO}/modules/nvidia_plugin \
            -B ${NVIDIA_BUILD_DIR}
          cmake --build ${NVIDIA_BUILD_DIR} --parallel --config ${{ env.CMAKE_BUILD_TYPE }} --verbose -- ov_nvidia_func_tests ov_nvidia_unit_tests

      - name: Show ccache stats
        run: ${SCCACHE_PATH} --show-stats

  Openvino_tokenizers:
    name: OpenVINO tokenizers extension
    needs: [ Build, Smart_CI, Docker ]
    uses: ./.github/workflows/job_tokenizers.yml
    with:
      runner: 'aks-linux-4-cores-16gb-staging'
      shell: bash
      container: '{"image": "${{ fromJSON(needs.docker.outputs.images).ov_build.ubuntu_22_04_x64 }}", "volumes": ["/mount:/mount"], "options": "--cap-drop=all --cap-add=CAP_CHOWN --cap-add=CAP_SETGID --cap-add=CAP_SETUID --cap-add=CAP_KILL --cap-add=CAP_FOWNER --cap-add=CAP_FSETID --cap-add=CAP_DAC_OVERRIDE"}'
      affected-components: ${{ needs.smart_ci.outputs.affected_components }}
    if: fromJSON(needs.smart_ci.outputs.affected_components).TOKENIZERS

  iGPU:
    name: iGPU Tests
    needs: [ Build, Smart_CI ]
    uses: ./.github/workflows/job_gpu_tests.yml
    strategy:
      max-parallel: 2
      fail-fast: false
      matrix:
        TEST_TYPE: ['unit', 'func']
    with:
      device: 'igpu'
      test_type: ${{ matrix.TEST_TYPE }}
      runner: "[ 'self-hosted', 'igpu' ]"
      container: '{"image": "ubuntu:22.04", "volumes": ["/dev/dri:/dev/dri"], "options": "--group-add 109 --group-add 44
        --device /dev/dri:/dev/dri"}'
    # if: fromJSON(needs.smart_ci.outputs.affected_components).GPU
    if: ${{ 'false' }} # Ticket: 143677

  dGPU:
    name: dGPU Tests
    needs: [ Build, Smart_CI ]
    uses: ./.github/workflows/job_gpu_tests.yml
    strategy:
      max-parallel: 2
      fail-fast: false
      matrix:
        TEST_TYPE: ['unit', 'func']
    with:
      device: 'dgpu'
      test_type: ${{ matrix.TEST_TYPE }}
      runner: "[ 'self-hosted', 'dgpu' ]"
      container: '{"image": "ubuntu:22.04", "volumes": ["/dev/dri:/dev/dri"], "options": "--group-add 109 --group-add 44
        --device /dev/dri/card0:/dev/dri/card0  --device /dev/dri/renderD128:/dev/dri/renderD128"}'
    # if: ${{ github.event_name == 'schedule' }}
    if: ${{ 'false' }} # Ticket: 143677

  Overall_Status:
    name: ci/gha_overall_status
    needs: [Smart_CI, Build, Debian_Packages, Samples, Conformance, ONNX_Runtime, CXX_Unit_Tests, Python_Unit_Tests, TensorFlow_Layer_Tests, Pytorch_Layer_Tests,
            CPU_Functional_Tests, TensorFlow_Models_Tests_Precommit, PyTorch_Models_Tests, JAX_Models_Tests_Precommit, NVIDIA_Plugin, Openvino_tokenizers, iGPU]
    if: ${{ always() }}
    runs-on: ubuntu-latest
    steps:
      - name: Check status of all jobs
        if: >-
          ${{
            contains(needs.*.result, 'failure') ||
            contains(needs.*.result, 'cancelled')
          }}
        run: exit 1<|MERGE_RESOLUTION|>--- conflicted
+++ resolved
@@ -56,12 +56,8 @@
 
   Docker:
     needs: Smart_CI
-<<<<<<< HEAD
+    if: "!needs.smart_ci.outputs.skip_workflow"
     runs-on: aks-linux-4-cores-16gb-docker-build-staging
-=======
-    if: "!needs.smart_ci.outputs.skip_workflow"
-    runs-on: aks-linux-4-cores-16gb-docker-build
->>>>>>> 890f2e12
     container:
       image: openvinogithubactions.azurecr.io/docker_build:0.2
       volumes:
@@ -282,13 +278,8 @@
     needs: [ Docker, Build, Smart_CI ]
     uses: ./.github/workflows/job_onnx_models_tests.yml
     with:
-<<<<<<< HEAD
       runner: 'aks-linux-16-cores-64gb-staging'
-      container: '{"image": "${{ fromJSON(needs.docker.outputs.images).ov_build.ubuntu_22_04_x64 }}", "volumes": ["/mount:/mount"], "options": "--cap-drop=all --cap-add=CAP_CHOWN --cap-add=CAP_SETGID --cap-add=CAP_SETUID --cap-add=CAP_KILL --cap-add=CAP_FOWNER --cap-add=CAP_FSETID --cap-add=CAP_DAC_OVERRIDE"}'
-=======
-      runner: 'aks-linux-16-cores-64gb'
-      container: '{"image": "${{ fromJSON(needs.docker.outputs.images).ov_test.ubuntu_22_04_x64 }}", "volumes": ["/mount:/mount"]}'
->>>>>>> 890f2e12
+      container: '{"image": "${{ fromJSON(needs.docker.outputs.images).ov_test.ubuntu_22_04_x64 }}", "volumes": ["/mount:/mount"]}'
 
   CXX_Unit_Tests:
     name: C++ unit tests
@@ -304,13 +295,8 @@
     needs: [ Docker, Build, Smart_CI ]
     uses: ./.github/workflows/job_python_unit_tests.yml
     with:
-<<<<<<< HEAD
-      runner: 'aks-linux-4-cores-16gb-staging'
-      container: '{"image": "${{ fromJSON(needs.docker.outputs.images).ov_build.ubuntu_22_04_x64 }}", "volumes": ["/mount:/mount"], "options": "--cap-drop=all --cap-add=CAP_CHOWN --cap-add=CAP_SETGID --cap-add=CAP_SETUID --cap-add=CAP_KILL --cap-add=CAP_FOWNER --cap-add=CAP_FSETID --cap-add=CAP_DAC_OVERRIDE"}'
-=======
-      runner: 'aks-linux-4-cores-16gb'
-      container: '{"image": "${{ fromJSON(needs.docker.outputs.images).ov_test.ubuntu_22_04_x64 }}", "volumes": ["/mount:/mount"]}'
->>>>>>> 890f2e12
+      runner: 'aks-linux-4-cores-16gb-staging'
+      container: '{"image": "${{ fromJSON(needs.docker.outputs.images).ov_test.ubuntu_22_04_x64 }}", "volumes": ["/mount:/mount"]}'
       affected-components: ${{ needs.smart_ci.outputs.affected_components }}
       python-version: '3.11'
 
@@ -319,14 +305,8 @@
     needs: [ Docker, Build, Smart_CI, Openvino_tokenizers ]
     uses: ./.github/workflows/job_tensorflow_layer_tests.yml
     with:
-<<<<<<< HEAD
-      runner: 'aks-linux-4-cores-16gb-staging'
-      shell: bash
-      container: '{"image": "${{ fromJSON(needs.docker.outputs.images).ov_build.ubuntu_22_04_x64 }}", "volumes": ["/mount:/mount"], "options": "--cap-drop=all --cap-add=CAP_CHOWN --cap-add=CAP_SETGID --cap-add=CAP_SETUID --cap-add=CAP_KILL --cap-add=CAP_FOWNER --cap-add=CAP_FSETID --cap-add=CAP_DAC_OVERRIDE"}'
-=======
-      runner: 'aks-linux-4-cores-16gb'
-      container: '{"image": "${{ fromJSON(needs.docker.outputs.images).ov_test.ubuntu_22_04_x64 }}", "volumes": ["/mount:/mount"]}'
->>>>>>> 890f2e12
+      runner: 'aks-linux-4-cores-16gb-staging'
+      container: '{"image": "${{ fromJSON(needs.docker.outputs.images).ov_test.ubuntu_22_04_x64 }}", "volumes": ["/mount:/mount"]}'
       affected-components: ${{ needs.smart_ci.outputs.affected_components }}
       python-version: '3.11'
 
@@ -358,11 +338,7 @@
     with:
       runner: 'aks-linux-8-cores-16gb-staging'
       model_scope: 'precommit'
-<<<<<<< HEAD
-      container: '{"image": "${{ fromJSON(needs.docker.outputs.images).ov_build.ubuntu_22_04_x64 }}", "volumes": ["/mount:/mount"], "options": "--cap-drop=all --cap-add=CAP_CHOWN --cap-add=CAP_SETGID --cap-add=CAP_SETUID --cap-add=CAP_KILL --cap-add=CAP_FOWNER --cap-add=CAP_FSETID --cap-add=CAP_DAC_OVERRIDE"}'
-=======
-      container: '{"image": "${{ fromJSON(needs.docker.outputs.images).ov_test.ubuntu_22_04_x64 }}", "volumes": ["/mount:/mount"]}'
->>>>>>> 890f2e12
+      container: '{"image": "${{ fromJSON(needs.docker.outputs.images).ov_test.ubuntu_22_04_x64 }}", "volumes": ["/mount:/mount"]}'
 
   TensorFlow_Models_Tests_Nightly_TF_HUB:
     name: TensorFlow TF Hub Models tests
