// Copyright (C) 2018-2021 Intel Corporation
// SPDX-License-Identifier: Apache-2.0
//

#pragma once

#include <fstream>
#include <functional>
#include <string>
#include <vector>

<<<<<<< HEAD
#include "openvino/util/util.hpp"
=======
#ifndef OPENVINO_ENABLE_UNICODE_PATH_SUPPORT
#    ifdef _WIN32
#        if defined __INTEL_COMPILER || defined _MSC_VER
#            define OPENVINO_ENABLE_UNICODE_PATH_SUPPORT
#        endif
#    elif defined(__GNUC__) && (__GNUC__ > 5 || (__GNUC__ == 5 && __GNUC_MINOR__ > 2)) || defined(__clang__)
#        define OPENVINO_ENABLE_UNICODE_PATH_SUPPORT
#    endif
#endif
>>>>>>> 95f8544a

namespace ov {
namespace util {

/// OS specific file traits
template <class C>
struct FileTraits;

template <>
struct FileTraits<char> {
    static constexpr const auto file_separator =
#ifdef _WIN32
        '\\';
#else
        '/';
#endif
    static constexpr const auto dot_symbol = '.';
    static std::string library_ext() {
#ifdef _WIN32
        return {"dll"};
#else
        return {"so"};
#endif
    }
    static std::string library_prefix() {
#ifdef _WIN32
        return {""};
#else
        return {"lib"};
#endif
    }
};

template <>
struct FileTraits<wchar_t> {
    static constexpr const auto file_separator =
#ifdef _WIN32
        L'\\';
#else
        L'/';
#endif
    static constexpr const auto dot_symbol = L'.';
    static std::wstring library_ext() {
#ifdef _WIN32
        return {L"dll"};
#else
        return {L"so"};
#endif
    }
    static std::wstring library_prefix() {
#ifdef _WIN32
        return {L""};
#else
        return {L"lib"};
#endif
    }
};

#ifdef OPENVINO_ENABLE_UNICODE_PATH_SUPPORT
/**
 * @brief Conversion from wide character string to a single-byte chain.
 * @param wstr A wide-char string
 * @return A multi-byte string
 */
std::string wstring_to_string(const std::wstring& wstr);
/**
 * @brief Conversion from single-byte chain to wide character string.
 * @param str A null-terminated string
 * @return A wide-char string
 */
std::wstring string_to_wstring(const std::string& str);

#endif

/// \brief Remove path components which would allow traversing up a directory tree.
/// \param path A path to file
/// \return A sanitiazed path
std::string sanitize_path(const std::string& path);

/// \brief Returns the name with extension for a given path
/// \param path The path to the output file
std::string get_file_name(const std::string& path);

/**
 * @brief Interface function to get absolute path of file
 * @param path - path to file, can be relative to current working directory
 * @return Absolute path of file
 * @throw runtime_exception if any error occurred
 */
std::string get_absolute_file_path(const std::string& path);
/**
 * @brief Interface function to create directorty recursively by given path
 * @param path - path to file, can be relative to current working directory
 * @throw runtime_exception if any error occurred
 */
void create_directory_recursive(const std::string& path);

/**
 * @brief Interface function to check if directory exists for given path
 * @param path - path to directory
 * @return true if directory exists, false otherwise
 */
bool directory_exists(const std::string& path);

/**
 * @brief      Returns file size for file
 * @param[in]  path  The file name
 * @return     file size
 */
inline uint64_t file_size(const char* path) {
#if defined(OPENVINO_ENABLE_UNICODE_PATH_SUPPORT) && defined(_WIN32)
    std::wstring widefilename = ov::util::string_to_wstring(path);
    const wchar_t* file_name = widefilename.c_str();
#elif defined(__ANDROID__) || defined(ANDROID)
    std::string file_name = path;
    std::string::size_type pos = file_name.find('!');
    if (pos != std::string::npos) {
        file_name = file_name.substr(0, pos);
    }
#else
    const char* file_name = path;
#endif
    std::ifstream in(file_name, std::ios_base::binary | std::ios_base::ate);
    return in.tellg();
}

#ifdef OPENVINO_ENABLE_UNICODE_PATH_SUPPORT

/**
 * @brief      Returns file size for file
 * @param[in]  path  The file name
 * @return     file size
 */
inline uint64_t file_size(const std::wstring& path) {
    return file_size(wstring_to_string(path).c_str());
}

#endif  // OPENVINO_ENABLE_UNICODE_PATH_SUPPORT

/**
 * @brief      Returns file size for file
 * @param[in]  path  The file name
 * @return     file size
 */
inline uint64_t file_size(const std::string& path) {
    return file_size(path.c_str());
}

/**
 * @brief      Returns true if file exists
 * @param[in]  path  The path to file
 * @return     true if file exists
 */
template <typename C,
          typename = typename std::enable_if<(std::is_same<C, char>::value || std::is_same<C, wchar_t>::value)>::type>
inline bool file_exists(const std::basic_string<C>& path) {
    return file_size(path) > 0;
}

std::string get_file_ext(const std::string& path);
std::string get_directory(const std::string& path);
std::string path_join(const std::vector<std::string>& paths);

void iterate_files(const std::string& path,
                   const std::function<void(const std::string& file, bool is_dir)>& func,
                   bool recurse = false,
                   bool include_links = false);

void convert_path_win_style(std::string& path);

std::string get_ov_lib_path();

#ifdef OPENVINO_ENABLE_UNICODE_PATH_SUPPORT

using FilePath = std::wstring;

inline std::string from_file_path(const FilePath& path) {
    return wstring_to_string(path);
}

inline FilePath to_file_path(const std::string& path) {
    return string_to_wstring(path);
}

#else

using FilePath = std::string;

inline std::string from_file_path(const FilePath& path) {
    return path;
}

inline FilePath to_file_path(const std::string& path) {
    return path;
}

#endif  // OPENVINO_ENABLE_UNICODE_PATH_SUPPORT

#ifdef OPENVINO_ENABLE_UNICODE_PATH_SUPPORT

/**
 * @brief   Returns a unicode path to openvino libraries
 * @return  A `std::wstring` path to openvino libraries
 */
std::wstring get_ov_lib_path_w();

inline std::wstring get_ov_library_path() {
    return get_ov_lib_path_w();
}

#else

inline std::string get_ov_library_path() {
    return get_ov_lib_path();
}

#endif  // OPENVINO_ENABLE_UNICODE_PATH_SUPPORT

template <typename C,
          typename = typename std::enable_if<(std::is_same<C, char>::value || std::is_same<C, wchar_t>::value)>::type>
inline std::basic_string<C> make_plugin_library_name(const std::basic_string<C>& path,
                                                     const std::basic_string<C>& input) {
    std::basic_string<C> separator(1, FileTraits<C>::file_separator);
    if (path.empty())
        separator = {};
    return path + separator + FileTraits<C>::library_prefix() + input + FileTraits<C>::dot_symbol +
           FileTraits<C>::library_ext();
}

}  // namespace util
}  // namespace ov<|MERGE_RESOLUTION|>--- conflicted
+++ resolved
@@ -9,19 +9,7 @@
 #include <string>
 #include <vector>
 
-<<<<<<< HEAD
 #include "openvino/util/util.hpp"
-=======
-#ifndef OPENVINO_ENABLE_UNICODE_PATH_SUPPORT
-#    ifdef _WIN32
-#        if defined __INTEL_COMPILER || defined _MSC_VER
-#            define OPENVINO_ENABLE_UNICODE_PATH_SUPPORT
-#        endif
-#    elif defined(__GNUC__) && (__GNUC__ > 5 || (__GNUC__ == 5 && __GNUC_MINOR__ > 2)) || defined(__clang__)
-#        define OPENVINO_ENABLE_UNICODE_PATH_SUPPORT
-#    endif
-#endif
->>>>>>> 95f8544a
 
 namespace ov {
 namespace util {
