--- conflicted
+++ resolved
@@ -102,17 +102,10 @@
         # TODO: add target_path to be platform specific as well, to avoid following if
         # build oneTBB 2021.2.1 with Visual Studio 2019 (MSVC 14.21)
         RESOLVE_DEPENDENCY(TBB
-<<<<<<< HEAD
-                ARCHIVE_WIN "oneapi-tbb-2021.13.0-rc1-win-trim.zip"
-                TARGET_PATH "${TEMP}/tbb"
-                ENVIRONMENT "TBBROOT"
-                SHA256 "5404ef3636b06cf3118b5ff5727f135e253e239d3072f4458ab51d2d02f8078c"
-=======
                 ARCHIVE_WIN "oneapi-tbb-2021.2.5-win-trim.zip"
                 TARGET_PATH "${TEMP}/tbb"
                 ENVIRONMENT "TBBROOT"
                 SHA256 "a9384a25861946648db58f7f294c4aa2b1be7ae52748024fef3e13ca2762a1ba"
->>>>>>> d604f1d8
                 USE_NEW_LOCATION TRUE)
     elseif(ANDROID AND X86_64)
         RESOLVE_DEPENDENCY(TBB
@@ -166,11 +159,7 @@
                 ARCHIVE_MAC "oneapi-tbb-2021.13.0-rc1-mac-arm64-trim.tgz"
                 TARGET_PATH "${TEMP}/tbb"
                 ENVIRONMENT "TBBROOT"
-<<<<<<< HEAD
-                SHA256 "94039ea6c1e3a0513c9d98b518ab6226bf65e8d8d6c4643c887b80c55e792902"
-=======
                 SHA256 "d3ce1c00e46a187baee459458e8d13d3421dc7242bff0c977b95d8d66d74441a"
->>>>>>> d604f1d8
                 USE_NEW_LOCATION TRUE)
     else()
         message(WARNING "Prebuilt TBB is not available on current platform")
