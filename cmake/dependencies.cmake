--- conflicted
+++ resolved
@@ -9,36 +9,6 @@
 
 ## Intel OMP package
 if(THREADING STREQUAL "OMP")
-<<<<<<< HEAD
-    reset_deps_cache(OMP)
-    if(WIN32 AND X86_64)
-        RESOLVE_DEPENDENCY(OMP
-                ARCHIVE_WIN "iomp.zip"
-                TARGET_PATH "${TEMP}/omp"
-                ENVIRONMENT "OMP"
-                VERSION_REGEX ".*_([a-z]*_([a-z0-9]+\\.)*[0-9]+).*"
-                SHA256 "62c68646747fb10f19b53217cb04a1e10ff93606f992e6b35eb8c31187c68fbf"
-                USE_NEW_LOCATION TRUE)
-    elseif(LINUX AND X86_64 AND OPENVINO_GNU_LIBC)
-        set(IE_PATH_TO_DEPS "https://github.com/luo-cheng2021/cpu_extensions/releases/download/20230725")
-        RESOLVE_DEPENDENCY(OMP
-                ARCHIVE "omp_20240725_lin.tgz"
-                TARGET_PATH "${TEMP}/omp"
-                ENVIRONMENT "OMP"
-                VERSION_REGEX ".*_([a-z]*_([a-z0-9]+\\.)*[0-9]+).*"
-                SHA256 "d7c600c9e1d531075b5124089808bdc4af3dc81b9054f558acb3c0976044c99b"
-                USE_NEW_LOCATION TRUE)
-    elseif(APPLE AND X86_64)
-        RESOLVE_DEPENDENCY(OMP
-                ARCHIVE_MAC "iomp_20190130_mac.tgz"
-                TARGET_PATH "${TEMP}/omp"
-                ENVIRONMENT "OMP"
-                VERSION_REGEX ".*_([a-z]*_([a-z0-9]+\\.)*[0-9]+).*"
-                SHA256 "591ea4a7e08bbe0062648916f42bded71d24c27f00af30a8f31a29b5878ea0cc"
-                USE_NEW_LOCATION TRUE)
-    else()
-        message(FATAL_ERROR "Intel OMP is not available on current platform")
-=======
     # check whether the compiler supports OpenMP at all
     find_package(OpenMP)
 
@@ -59,12 +29,13 @@
                     SHA256 "62c68646747fb10f19b53217cb04a1e10ff93606f992e6b35eb8c31187c68fbf"
                     USE_NEW_LOCATION TRUE)
         elseif(LINUX AND X86_64 AND OPENVINO_GNU_LIBC)
+            set(IE_PATH_TO_DEPS "https://github.com/luo-cheng2021/cpu_extensions/releases/download/20230725")
             RESOLVE_DEPENDENCY(INTEL_OMP
-                    ARCHIVE_LIN "iomp.tgz"
+                    ARCHIVE "omp_20240725_lin.tgz"
                     TARGET_PATH "${TEMP}/omp"
                     ENVIRONMENT "INTEL_OMP"
                     VERSION_REGEX ".*_([a-z]*_([a-z0-9]+\\.)*[0-9]+).*"
-                    SHA256 "7832b16d82513ee880d97c27c7626f9525ebd678decf6a8fe6c38550f73227d9"
+                    SHA256 "d7c600c9e1d531075b5124089808bdc4af3dc81b9054f558acb3c0976044c99b"
                     USE_NEW_LOCATION TRUE)
         elseif(APPLE AND X86_64)
             RESOLVE_DEPENDENCY(INTEL_OMP
@@ -87,7 +58,6 @@
                     COMPONENT intel_omp
                     ${OV_CPACK_COMP_OPENMP_EXCLUDE_ALL})
         endif()
->>>>>>> 03617144
     endif()
 endif()
 
