--- conflicted
+++ resolved
@@ -93,33 +93,10 @@
 get_property(OV_GENERATOR_MULTI_CONFIG GLOBAL PROPERTY GENERATOR_IS_MULTI_CONFIG)
 
 function(ov_glibc_version)
-<<<<<<< HEAD
     if(LINUX)
         function(ov_get_definition definition var)
             execute_process(COMMAND echo "#include <errno.h>" | "${CMAKE_CXX_COMPILER}" -xc - -E -dM | grep -E "^#define ${definition} "
                             OUTPUT_VARIABLE glibc_version_component
-=======
-    if(UNIX AND NOT APPLE)
-        if(EXISTS "/etc/redhat-release")
-            execute_process(COMMAND rpm -q glibc
-                OUTPUT_VARIABLE glibc_package
-                ERROR_VARIABLE error_message
-                RESULT_VARIABLE exit_code
-                OUTPUT_STRIP_TRAILING_WHITESPACE)
-
-            if(NOT exit_code EQUAL 0)
-                message(FATAL_ERROR "Failed to detect glibc version: ${error_message}")
-            endif()
-
-            if(glibc_package MATCHES "^glibc-(2.[0-9]+)")
-                set(GLIBC_VERSION "${CMAKE_MATCH_1}")
-            else()
-                message(FATAL_ERROR "Internal error: unknown glibc version - ${GLIBC_VERSION}")
-            endif()
-        else()
-            execute_process(COMMAND ${CMAKE_C_COMPILER} -print-file-name=libc.so.6
-                            OUTPUT_VARIABLE glibc_library
->>>>>>> fabbcc04
                             ERROR_VARIABLE error_message
                             RESULT_VARIABLE exit_code
                             OUTPUT_STRIP_TRAILING_WHITESPACE)
@@ -128,23 +105,12 @@
                 message(FATAL_ERROR "Failed to detect glibc version: ${error_message}")
             endif()
 
-<<<<<<< HEAD
             if(glibc_version_component MATCHES "^#define ${definition} (\\d+)")
-                set("${var}" "${CMAKE_MATCH_1" PARENT_SCOPE)
+                set("${var}" "${CMAKE_MATCH_1}" PARENT_SCOPE)
             else()
                 message(FATAL_ERROR "Internal error: failed to parse ${definition} from ${glibc_version_component}")
             endif()
         endfunction()
-=======
-            get_filename_component(glibc_library ${glibc_library} REALPATH)
-            get_filename_component(GLIBC_VERSION ${glibc_library} NAME)
-            string(REPLACE "libc-" "" GLIBC_VERSION ${GLIBC_VERSION})
-            string(REPLACE ".so" "" GLIBC_VERSION ${GLIBC_VERSION})
-            if(NOT GLIBC_VERSION MATCHES "^[0-9.]+$")
-                message(FATAL_ERROR "Internal error: unknown glibc version - ${GLIBC_VERSION}")
-            endif()
-        endif()
->>>>>>> fabbcc04
 
         ov_get_definition("__GLIBC__" _ov_glibc_major)
         ov_get_definition("__GLIBC_MINOR__" _ov_glibc_minor)
