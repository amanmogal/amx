--- conflicted
+++ resolved
@@ -2,13 +2,8 @@
 # SPDX-License-Identifier: Apache-2.0
 #
 
-<<<<<<< HEAD
 set(FRONTEND_INSTALL_INCLUDE "include/")
-set(FRONTEND_NAME_PREFIX "ov_")
-=======
-set(FRONTEND_INSTALL_INCLUDE "runtime/include/")
 set(FRONTEND_NAME_PREFIX "openvino_")
->>>>>>> ac2e639f
 set(FRONTEND_NAME_SUFFIX "_frontend")
 
 set(FRONTEND_NAMES "" CACHE INTERNAL "")
@@ -188,15 +183,13 @@
 
     ie_add_api_validator_post_build_step(TARGET ${TARGET_NAME})
 
-<<<<<<< HEAD
-    # 202202
-    set_target_properties(${TARGET_NAME} PROPERTIES SOVERSION ${OpenVINO_VERSION_MAJOR} VERSION ${OpenVINO_VERSION})
-
-    target_link_libraries(${TARGET_NAME} PRIVATE openvino::runtime ${OV_FRONTEND_LINK_LIBRARIES})
-=======
     target_link_libraries(${TARGET_NAME} PUBLIC openvino::runtime)
     target_link_libraries(${TARGET_NAME} PRIVATE ${OV_FRONTEND_LINK_LIBRARIES})
->>>>>>> ac2e639f
+
+    # library version: 202202
+    set_target_properties(${TARGET_NAME} PROPERTIES
+        SOVERSION ${OpenVINO_VERSION_MAJOR}
+        VERSION ${OpenVINO_VERSION})
 
     # WA for TF frontends which always require protobuf (not protobuf-lite)
     # if TF FE is built in static mode, use protobuf for all other FEs
