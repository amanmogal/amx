# Copyright (C) 2018-2024 Intel Corporation
# SPDX-License-Identifier: Apache-2.0
#

include(CheckCXXCompilerFlag)

if (ENABLE_SANITIZER)
    if(CMAKE_CXX_COMPILER_ID STREQUAL "MSVC")
        # the flag is available since MSVC 2019 16.9
        # see https://learn.microsoft.com/en-us/cpp/build/reference/fsanitize?view=msvc-160
        check_cxx_compiler_flag("/fsanitize=address" SANITIZE_ADDRESS_SUPPORTED)
        if (SANITIZE_ADDRESS_SUPPORTED)
            set(SANITIZER_COMPILER_FLAGS "${SANITIZER_COMPILER_FLAGS} /fsanitize=address")
        else()
            message(FATAL_ERROR "Address sanitizer is not supported by current compiler.\n"
            "Please, check requirements:\n"
            "https://github.com/openvinotoolkit/openvino/wiki/AddressSanitizer-and-LeakSanitizer")
        endif()
    elseif(CMAKE_COMPILER_IS_GNUCXX OR OV_COMPILER_IS_CLANG)
        set(SANITIZER_COMPILER_FLAGS "${SANITIZER_COMPILER_FLAGS} -fsanitize=address -fsanitize-blacklist=${OpenVINO_SOURCE_DIR}/tests/asan/ignore.txt")
        if(BUILD_SHARED_LIBS)
            set(SANITIZER_COMPILER_FLAGS "${SANITIZER_COMPILER_FLAGS} -shared-libasan")
        endif()

        check_cxx_compiler_flag("-fsanitize-recover=address" SANITIZE_RECOVER_ADDRESS_SUPPORTED)
        if (SANITIZE_RECOVER_ADDRESS_SUPPORTED)
            set(SANITIZER_COMPILER_FLAGS "${SANITIZER_COMPILER_FLAGS} -fsanitize-recover=address")
        endif()

        set(SANITIZER_LINKER_FLAGS "${SANITIZER_LINKER_FLAGS} -fsanitize=address -fsanitize-blacklist=${OpenVINO_SOURCE_DIR}/tests/asan/ignore.txt")
        if(BUILD_SHARED_LIBS)
            set(SANITIZER_LINKER_FLAGS "${SANITIZER_LINKER_FLAGS} -shared-libasan")
        endif()
    else()
        message(WARNING "Unsupported CXX compiler ${CMAKE_CXX_COMPILER_ID}")
    endif()
endif()

if(ENABLE_UB_SANITIZER)
    if(CMAKE_CXX_COMPILER_ID STREQUAL "MSVC")
        message(FATAL_ERROR "UndefinedBehavior sanitizer is not supported in Windows with MSVC compiler. Please, use clang-cl or mingw")
    endif()

    # TODO: Remove -fno-sanitize=null as thirdparty/ocl/clhpp_headers UBSAN compatibility resolved:
    # https://github.com/KhronosGroup/OpenCL-CLHPP/issues/17
    # Mute -fsanitize=function Indirect call of a function through a function pointer of the wrong type.
    #   Sample cases:
    #       call to function get_api_version through pointer to incorrect function type 'void *(*)()'
    # Mute -fsanitize=alignment Use of a misaligned pointer or creation of a misaligned reference. Also sanitizes assume_aligned-like attributes.
    #   Sample cases:
    #       VPU_FixedMaxHeapTest.DefaultConstructor test case load of misaligned address 0x62000000187f for type 'const DataType', which requires 4 byte alignment
    # Mute -fsanitize=bool Load of a bool value which is neither true nor false.
    #   Samples cases:
    #       ie_c_api_version.apiVersion test case load of value 32, which is not a valid value for type 'bool'
    # Mute -fsanitize=enum Load of a value of an enumerated type which is not in the range of representable values for that enumerated type.
    #   Samples cases:
    #       load of value 4294967295, which is not a valid value for type 'const (anonymous namespace)::onnx::Field'
    set(SANITIZER_COMPILER_FLAGS "${SANITIZER_COMPILER_FLAGS} -fsanitize=undefined -fno-sanitize=null -fno-sanitize=alignment -fno-sanitize=bool -fno-sanitize=enum")
    if(OV_COMPILER_IS_CLANG)
        set(SANITIZER_COMPILER_FLAGS "${SANITIZER_COMPILER_FLAGS} -fno-sanitize=function")
    endif()

    if(CMAKE_COMPILER_IS_GNUCXX)
        # TODO: Remove -Wno-maybe-uninitialized after CVS-61143 is fixed
        set(SANITIZER_COMPILER_FLAGS "${SANITIZER_COMPILER_FLAGS} -Wno-maybe-uninitialized")
    endif()
    check_cxx_compiler_flag("-fsanitize-recover=undefined" SANITIZE_RECOVER_UNDEFINED_SUPPORTED)
    if(SANITIZE_RECOVER_UNDEFINED_SUPPORTED)
        set(SANITIZER_COMPILER_FLAGS "${SANITIZER_COMPILER_FLAGS} -fsanitize-recover=undefined")
    endif()

    set(SANITIZER_LINKER_FLAGS "${SANITIZER_LINKER_FLAGS} -fsanitize=undefined")
endif()

if(ENABLE_THREAD_SANITIZER)
    if(CMAKE_CXX_COMPILER_ID STREQUAL "MSVC")
        message(FATAL_ERROR "Thread sanitizer is not supported in Windows with MSVC compiler. Please, use clang-cl or mingw")
    elseif(CMAKE_COMPILER_IS_GNUCXX OR OV_COMPILER_IS_CLANG)
        set(SANITIZER_COMPILER_FLAGS "${SANITIZER_COMPILER_FLAGS} -fsanitize=thread")
        set(SANITIZER_LINKER_FLAGS "${SANITIZER_LINKER_FLAGS} -fsanitize=thread")
    else()
        message(WARNING "Unsupported CXX compiler ${CMAKE_CXX_COMPILER_ID}")
    endif()
endif()

# common sanitizer options
if(DEFINED SANITIZER_COMPILER_FLAGS)
    # ensure symbols are present
    if(CMAKE_CXX_COMPILER_ID STREQUAL "MSVC")
        set(SANITIZER_COMPILER_FLAGS "${SANITIZER_COMPILER_FLAGS} /Oy-")
    elseif(CMAKE_COMPILER_IS_GNUCXX OR OV_COMPILER_IS_CLANG)
        set(SANITIZER_COMPILER_FLAGS "${SANITIZER_COMPILER_FLAGS} -g -fno-omit-frame-pointer")
        if(CMAKE_COMPILER_IS_GNUCXX)
            # GPU plugin tests compilation is slow with -fvar-tracking-assignments on GCC.
            # Clang has no var-tracking-assignments.
            set(SANITIZER_COMPILER_FLAGS "${SANITIZER_COMPILER_FLAGS} -fno-var-tracking-assignments")
        endif()
        # prevent unloading libraries at runtime, so sanitizer can resolve their symbols
        if(NOT OV_COMPILER_IS_APPLECLANG)
            set(SANITIZER_LINKER_FLAGS "${SANITIZER_LINKER_FLAGS} -Wl,-z,nodelete")
<<<<<<< HEAD

            # clang does not provide rpath if -shared-libasan is used
            # https://stackoverflow.com/questions/68571138/asan-dynamic-runtime-is-missing-on-ubuntu-18, https://bugs.llvm.org/show_bug.cgi?id=51271
            if(BUILD_SHARED_LIBS AND ENABLE_SANITIZER AND OV_COMPILER_IS_CLANG)
                set(SANITIZER_LINKER_FLAGS "${SANITIZER_LINKER_FLAGS},-rpath=$(dirname $($CXX --print-file-name libclang_rt.asan-x86_64.so))")
            endif()

            if(OV_COMPILER_IS_CLANG AND CMAKE_CXX_COMPILER_VERSION VERSION_GREATER_EQUAL 8.0)
                set(SANITIZER_LINKER_FLAGS "${SANITIZER_LINKER_FLAGS} -fuse-ld=lld")
=======
            
            if(OV_COMPILER_IS_CLANG)
                if(BUILD_SHARED_LIBS)
                    # clang does not provide rpath if -shared-libasan is used
                    # https://stackoverflow.com/questions/68571138/asan-dynamic-runtime-is-missing-on-ubuntu-18, https://bugs.llvm.org/show_bug.cgi?id=51271
                    set(SANITIZER_LINKER_FLAGS "${SANITIZER_LINKER_FLAGS},-rpath=$(dirname $($CXX --print-file-name libclang_rt.asan-x86_64.so))")
                endif()
                if(CMAKE_CXX_COMPILER_VERSION VERSION_GREATER_EQUAL 8.0)
                    set(SANITIZER_LINKER_FLAGS "${SANITIZER_LINKER_FLAGS} -fuse-ld=lld")
                endif()
>>>>>>> 8da31d69
            endif()
        endif()
    else()
        message(WARNING "Unsupported CXX compiler ${CMAKE_CXX_COMPILER_ID}")
    endif()

    set(CMAKE_C_FLAGS "${CMAKE_C_FLAGS} ${SANITIZER_COMPILER_FLAGS}")
    set(CMAKE_CXX_FLAGS "${CMAKE_CXX_FLAGS} ${SANITIZER_COMPILER_FLAGS}")
    set(CMAKE_SHARED_LINKER_FLAGS "${CMAKE_SHARED_LINKER_FLAGS} ${SANITIZER_LINKER_FLAGS}")
    set(CMAKE_MODULE_LINKER_FLAGS "${CMAKE_MODULE_LINKER_FLAGS} ${SANITIZER_LINKER_FLAGS}")
    set(CMAKE_EXE_LINKER_FLAGS "${CMAKE_EXE_LINKER_FLAGS} ${SANITIZER_LINKER_FLAGS}")
endif()<|MERGE_RESOLUTION|>--- conflicted
+++ resolved
@@ -98,7 +98,6 @@
         # prevent unloading libraries at runtime, so sanitizer can resolve their symbols
         if(NOT OV_COMPILER_IS_APPLECLANG)
             set(SANITIZER_LINKER_FLAGS "${SANITIZER_LINKER_FLAGS} -Wl,-z,nodelete")
-<<<<<<< HEAD
 
             # clang does not provide rpath if -shared-libasan is used
             # https://stackoverflow.com/questions/68571138/asan-dynamic-runtime-is-missing-on-ubuntu-18, https://bugs.llvm.org/show_bug.cgi?id=51271
@@ -108,18 +107,6 @@
 
             if(OV_COMPILER_IS_CLANG AND CMAKE_CXX_COMPILER_VERSION VERSION_GREATER_EQUAL 8.0)
                 set(SANITIZER_LINKER_FLAGS "${SANITIZER_LINKER_FLAGS} -fuse-ld=lld")
-=======
-            
-            if(OV_COMPILER_IS_CLANG)
-                if(BUILD_SHARED_LIBS)
-                    # clang does not provide rpath if -shared-libasan is used
-                    # https://stackoverflow.com/questions/68571138/asan-dynamic-runtime-is-missing-on-ubuntu-18, https://bugs.llvm.org/show_bug.cgi?id=51271
-                    set(SANITIZER_LINKER_FLAGS "${SANITIZER_LINKER_FLAGS},-rpath=$(dirname $($CXX --print-file-name libclang_rt.asan-x86_64.so))")
-                endif()
-                if(CMAKE_CXX_COMPILER_VERSION VERSION_GREATER_EQUAL 8.0)
-                    set(SANITIZER_LINKER_FLAGS "${SANITIZER_LINKER_FLAGS} -fuse-ld=lld")
-                endif()
->>>>>>> 8da31d69
             endif()
         endif()
     else()
