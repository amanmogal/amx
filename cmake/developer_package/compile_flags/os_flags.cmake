# Copyright (C) 2018-2022 Intel Corporation
# SPDX-License-Identifier: Apache-2.0
#

include(ProcessorCount)
include(CheckCXXCompilerFlag)

#
# Disables deprecated warnings generation
# Defines ie_c_cxx_deprecated varaible which contains C / C++ compiler flags
#
macro(disable_deprecated_warnings)
    if(WIN32)
        if(CMAKE_CXX_COMPILER_ID STREQUAL "Intel")
            set(ie_c_cxx_deprecated "/Qdiag-disable:1478,1786")
        elseif(CMAKE_CXX_COMPILER_ID STREQUAL "MSVC")
            set(ie_c_cxx_deprecated "/wd4996")
        endif()
    else()
        if(CMAKE_CXX_COMPILER_ID STREQUAL "Intel")
            set(ie_c_cxx_deprecated "-diag-disable=1478,1786")
        else()
            set(ie_c_cxx_deprecated "-Wno-deprecated-declarations")
        endif()
    endif()

    if(NOT ie_c_cxx_deprecated)
        message(WARNING "Unsupported CXX compiler ${CMAKE_CXX_COMPILER_ID}")
    endif()

    set(CMAKE_CXX_FLAGS_RELEASE "${CMAKE_CXX_FLAGS_RELEASE} ${ie_c_cxx_deprecated}")
    set(CMAKE_C_FLAGS_RELEASE "${CMAKE_C_FLAGS_RELEASE} ${ie_c_cxx_deprecated}")
    set(CMAKE_CXX_FLAGS "${CMAKE_CXX_FLAGS} ${ie_c_cxx_deprecated}")
    set(CMAKE_C_FLAGS "${CMAKE_C_FLAGS} ${ie_c_cxx_deprecated}")
endmacro()

#
# Don't threat deprecated warnings as errors
# Defines ie_c_cxx_deprecated_no_errors varaible which contains C / C++ compiler flags
#
macro(ie_deprecated_no_errors)
    if(WIN32)
        if(CMAKE_CXX_COMPILER_ID STREQUAL "Intel")
            set(ie_c_cxx_deprecated_no_errors "/Qdiag-warning:1478,1786")
        elseif(CMAKE_CXX_COMPILER_ID STREQUAL "MSVC")
            # show 4996 only for /w4
            set(ie_c_cxx_deprecated_no_errors "/wd4996")
            # WA for VPUX plugin
            set(ie_c_cxx_deprecated_no_errors "${ie_c_cxx_deprecated_no_errors} /wd4146 /wd4703")
        endif()
    else()
        if(CMAKE_CXX_COMPILER_ID STREQUAL "Intel")
            set(ie_c_cxx_deprecated_no_errors "-diag-warning=1478,1786")
        else()
            set(ie_c_cxx_deprecated_no_errors "-Wno-error=deprecated-declarations")
        endif()

        if(NOT ie_c_cxx_deprecated_no_errors)
            message(WARNING "Unsupported CXX compiler ${CMAKE_CXX_COMPILER_ID}")
        endif()
    endif()

    set(CMAKE_CXX_FLAGS_RELEASE "${CMAKE_CXX_FLAGS_RELEASE} ${ie_c_cxx_deprecated_no_errors}")
    set(CMAKE_C_FLAGS_RELEASE "${CMAKE_C_FLAGS_RELEASE} ${ie_c_cxx_deprecated_no_errors}")
    set(CMAKE_CXX_FLAGS "${CMAKE_CXX_FLAGS} ${ie_c_cxx_deprecated_no_errors}")
    set(CMAKE_C_FLAGS "${CMAKE_C_FLAGS} ${ie_c_cxx_deprecated_no_errors}")
endmacro()

#
# Provides SSE4.2 compilation flags depending on an OS and a compiler
#
macro(ie_sse42_optimization_flags flags)
    if(WIN32)
        if(CMAKE_CXX_COMPILER_ID STREQUAL "MSVC")
            # No such option for MSVC 2019
        elseif(CMAKE_CXX_COMPILER_ID STREQUAL "Intel")
            set(${flags} /QxSSE4.2)
        else()
            message(WARNING "Unsupported CXX compiler ${CMAKE_CXX_COMPILER_ID}")
        endif()
    else()
        if(CMAKE_CXX_COMPILER_ID STREQUAL "Intel")
            set(${flags} -xSSE4.2)
        else()
            set(${flags} -msse4.2)
        endif()
    endif()
endmacro()

#
# Provides AVX2 compilation flags depending on an OS and a compiler
#
macro(ie_avx2_optimization_flags flags)
    if(WIN32)
        if(CMAKE_CXX_COMPILER_ID STREQUAL "Intel")
            set(${flags} /QxCORE-AVX2)
        elseif(CMAKE_CXX_COMPILER_ID STREQUAL "MSVC")
            set(${flags} /arch:AVX2)
        else()
            message(WARNING "Unsupported CXX compiler ${CMAKE_CXX_COMPILER_ID}")
        endif()
    else()
        if(CMAKE_CXX_COMPILER_ID STREQUAL "Intel")
            set(${flags} -xCORE-AVX2)
        else()
            set(${flags} -mavx2 -mfma)
        endif()
    endif()
endmacro()

#
# Provides common AVX512 compilation flags for AVX512F instruction set support
# depending on an OS and a compiler
#
macro(ie_avx512_optimization_flags flags)
    if(WIN32)
        if(CMAKE_CXX_COMPILER_ID STREQUAL "Intel")
            set(${flags} /QxCOMMON-AVX512)
        elseif(CMAKE_CXX_COMPILER_ID STREQUAL "MSVC")
            set(${flags} /arch:AVX512)
        else()
            message(WARNING "Unsupported CXX compiler ${CMAKE_CXX_COMPILER_ID}")
        endif()
    else()
        if(CMAKE_CXX_COMPILER_ID STREQUAL "Intel")
            set(${flags} -xCOMMON-AVX512)
        endif()
        if(CMAKE_CXX_COMPILER_ID STREQUAL "GNU")
            set(${flags} -mavx512f -mfma)
        endif()
        if(CMAKE_CXX_COMPILER_ID MATCHES "^(Clang|AppleClang)$")
            set(${flags} -mavx512f -mfma)
        endif()
    endif()
endmacro()

macro(ie_arm_neon_optimization_flags flags)
    if(CMAKE_CXX_COMPILER_ID STREQUAL "Intel")
        message(WARNING "Unsupported CXX compiler ${CMAKE_CXX_COMPILER_ID}")
    elseif(CMAKE_CXX_COMPILER_ID STREQUAL "MSVC")
        # nothing
    elseif(ANDROID)
        if(ANDROID_ABI STREQUAL "arm64-v8a")
            set(${flags} -mfpu=neon -Wno-unused-command-line-argument)
        elseif(ANDROID_ABI STREQUAL "armeabi-v7a-hard with NEON")
            set(${flags} -march=armv7-a -mfloat-abi=hard -mhard-float -D_NDK_MATH_NO_SOFTFP=1 -mfpu=neon -Wno-unused-command-line-argument)
        elseif((ANDROID_ABI STREQUAL "armeabi-v7a with NEON") OR
               (ANDROID_ABI STREQUAL "armeabi-v7a" AND
                DEFINED CMAKE_ANDROID_ARM_NEON AND CMAKE_ANDROID_ARM_NEON))
                set(${flags} -march=armv7-a -mfloat-abi=softfp -mfpu=neon -Wno-unused-command-line-argument)
        endif()
    else()
        if(AARCH64)
            set(${flags} -O2 -ftree-vectorize)
        elseif(ARM)
            set(${flags} -mfpu=neon -Wno-unused-command-line-argument)
        endif()
    endif()
endmacro()

#
# Disables all warnings for 3rd party targets
#
function(ov_disable_all_warnings)
    foreach(target IN LISTS ARGN)
        get_target_property(target_type ${target} TYPE)

        if(CMAKE_CXX_COMPILER_ID STREQUAL "MSVC")
            target_compile_options(${target} PRIVATE /WX-)
        elseif(CMAKE_COMPILER_IS_GNUCXX OR OV_COMPILER_IS_CLANG)
            target_compile_options(${target} PRIVATE -w)
            # required for LTO
            set(link_interface INTERFACE_LINK_OPTIONS)
            if(target_type STREQUAL "SHARED_LIBRARY" OR target_type STREQUAL "EXECUTABLE")
                set(link_interface LINK_OPTIONS)
            endif()
            set_target_properties(${target} PROPERTIES ${link_interface} "-Wno-error=maybe-uninitialized;-Wno-maybe-uninitialized")
        elseif(UNIX AND CMAKE_CXX_COMPILER_ID STREQUAL "Intel")
            # 193: zero used for undefined preprocessing identifier "XXX"
            # 1011: missing return statement at end of non-void function "XXX"
            # 2415: variable "xxx" of static storage duration was declared but never referenced
            target_compile_options(${target} PRIVATE -diag-disable=warn,193,1011,2415)
        endif()
    endforeach()
endfunction()

#
# Enables Link Time Optimization compilation
#
macro(ie_enable_lto)
    set(CMAKE_INTERPROCEDURAL_OPTIMIZATION_RELEASE ON)
endmacro()

#
# Adds compiler flags to C / C++ sources
#
macro(ie_add_compiler_flags)
    foreach(flag ${ARGN})
        set(CMAKE_CXX_FLAGS "${CMAKE_CXX_FLAGS} ${flag}")
        set(CMAKE_C_FLAGS "${CMAKE_C_FLAGS} ${flag}")
    endforeach()
endmacro()

function(ov_add_compiler_flags)
    ie_add_compiler_flags(${ARGN})
endfunction()

#
# Forced includes certain header file to all target source files
#
function(ov_force_include target scope header_file)
    if(MSVC)
        target_compile_options(${target} ${scope} /FI"${header_file}")
    else()
        target_compile_options(${target} ${scope} -include "${header_file}")
    endif()
endfunction()

#
# Compilation and linker flags
#

set(CMAKE_POSITION_INDEPENDENT_CODE ON)

# to allows to override CMAKE_CXX_STANDARD from command line
if(NOT DEFINED CMAKE_CXX_STANDARD)
    if(CMAKE_CXX_COMPILER_ID STREQUAL "MSVC")
        set(CMAKE_CXX_STANDARD 14)
    else()
        set(CMAKE_CXX_STANDARD 11)
    endif()
    set(CMAKE_CXX_EXTENSIONS OFF)
    set(CMAKE_CXX_STANDARD_REQUIRED ON)
endif()

if(ENABLE_COVERAGE)
    ie_add_compiler_flags(--coverage)
    set(CMAKE_EXE_LINKER_FLAGS "${CMAKE_EXE_LINKER_FLAGS} --coverage")
endif()

if(NOT CMAKE_CXX_COMPILER_ID STREQUAL "MSVC")
    ie_add_compiler_flags(-fsigned-char)
endif()

# Honor visibility properties for all target types
set(CMAKE_POLICY_DEFAULT_CMP0063 NEW)
set(CMAKE_CXX_VISIBILITY_PRESET hidden)
set(CMAKE_C_VISIBILITY_PRESET hidden)
set(CMAKE_VISIBILITY_INLINES_HIDDEN ON)

function(ie_python_minimal_api target)
    # pybind11 uses a lot of API which is not a part of minimal python API subset
    # Ref 1: https://docs.python.org/3.11/c-api/stable.html
    # Ref 2: https://github.com/pybind/pybind11/issues/1755
    # target_compile_definitions(${target} PRIVATE Py_LIMITED_API=0x03090000)
    # if(NOT CMAKE_CXX_COMPILER_ID STREQUAL "MSVC")
    #     target_compile_options(${target} PRIVATE "-Wno-unused-variable")
    # endif()
endfunction()

if(WIN32)
    ie_add_compiler_flags(-D_CRT_SECURE_NO_WARNINGS -D_SCL_SECURE_NO_WARNINGS)
    ie_add_compiler_flags(/EHsc) # no asynchronous structured exception handling
    ie_add_compiler_flags(/Gy) # remove unreferenced functions: function level linking
    set(CMAKE_EXE_LINKER_FLAGS "${CMAKE_EXE_LINKER_FLAGS} /LARGEADDRESSAWARE")

    if (CMAKE_COMPILE_WARNING_AS_ERROR)
        if (CMAKE_VERSION VERSION_LESS 3.24)
            ie_add_compiler_flags(/WX)
        endif()
        set(CMAKE_SHARED_LINKER_FLAGS "${CMAKE_SHARED_LINKER_FLAGS} /WX")
        set(CMAKE_MODULE_LINKER_FLAGS "${CMAKE_MODULE_LINKER_FLAGS} /WX")
        set(CMAKE_EXE_LINKER_FLAGS "${CMAKE_EXE_LINKER_FLAGS} /WX")
        if(CMAKE_CXX_COMPILER_ID STREQUAL "Intel")
            ie_add_compiler_flags(/Qdiag-warning:47,1740,1786)
        endif()
    endif()

    # Compiler specific flags

    ie_add_compiler_flags(/bigobj)
    ie_add_compiler_flags(/MP)

    # Disable noisy warnings

    if(CMAKE_CXX_COMPILER_ID STREQUAL "MSVC")
        # C4251 needs to have dll-interface to be used by clients of class
        ie_add_compiler_flags(/wd4251)
        # C4275 non dll-interface class used as base for dll-interface class
        ie_add_compiler_flags(/wd4275)
    endif()

    if(CMAKE_CXX_COMPILER_ID STREQUAL "Intel")
        # 161: unrecognized pragma
        # 177: variable was declared but never referenced
        # 556: not matched type of assigned function pointer
        # 1744: field of class type without a DLL interface used in a class with a DLL interface
        # 1879: unimplemented pragma ignored
        # 2586: decorated name length exceeded, name was truncated
        # 2651: attribute does not apply to any entity
        # 3180: unrecognized OpenMP pragma
        # 11075: To get full report use -Qopt-report:4 -Qopt-report-phase ipo
        # 15335: was not vectorized: vectorization possible but seems inefficient. Use vector always directive or /Qvec-threshold0 to override
        ie_add_compiler_flags(/Qdiag-disable:161,177,556,1744,1879,2586,2651,3180,11075,15335)
    endif()

    # Debug information flags, by default CMake adds /Zi option
    # but provides no way to specify CMAKE_COMPILE_PDB_NAME on root level
    # In order to avoid issues with ninja we are replacing default flag instead of having two of them
    # and observing warning D9025 about flag override
    string(REPLACE "/Zi" "/Z7" CMAKE_C_FLAGS_DEBUG "${CMAKE_C_FLAGS_DEBUG}")
    string(REPLACE "/Zi" "/Z7" CMAKE_CXX_FLAGS_DEBUG "${CMAKE_CXX_FLAGS_DEBUG}")
    string(REPLACE "/Zi" "/Z7" CMAKE_C_FLAGS_RELWITHDEBINFO "${CMAKE_C_FLAGS_RELWITHDEBINFO}")
    string(REPLACE "/Zi" "/Z7" CMAKE_CXX_FLAGS_RELWITHDEBINFO "${CMAKE_CXX_FLAGS_RELWITHDEBINFO}")
else()
    if(CMAKE_COMPILE_WARNING_AS_ERROR AND CMAKE_VERSION VERSION_LESS 3.24)
        # TODO: enable for C sources as well
        # ie_add_compiler_flags(-Werror)
        set(CMAKE_CXX_FLAGS "${CMAKE_CXX_FLAGS} -Werror")
    endif()
    ie_add_compiler_flags(-ffunction-sections -fdata-sections)
    ie_add_compiler_flags(-fdiagnostics-show-option)
    ie_add_compiler_flags(-Wundef)
    ie_add_compiler_flags(-Wreturn-type)
    ie_add_compiler_flags(-Wunused-variable)

    if(OV_COMPILER_IS_APPLECLANG)
        ie_add_compiler_flags(-Wswitch)
<<<<<<< HEAD
    elseif()
=======
    else()
>>>>>>> c636d1db
        ie_add_compiler_flags(-Wuninitialized -Winit-self)
        if(CMAKE_CXX_COMPILER_ID STREQUAL "Clang")
            ie_add_compiler_flags(-Winconsistent-missing-override
                                  -Wstring-plus-int)
        else()
            ie_add_compiler_flags(-Wmaybe-uninitialized)
            check_cxx_compiler_flag("-Wsuggest-override" SUGGEST_OVERRIDE_SUPPORTED)
            if(SUGGEST_OVERRIDE_SUPPORTED)
                set(CMAKE_CXX_FLAGS "-Wsuggest-override ${CMAKE_CXX_FLAGS}")
            endif()
        endif()
    endif()

    # Disable noisy warnings

    if(CMAKE_CXX_COMPILER_ID STREQUAL "Intel")
        # 177: function "XXX" was declared but never referenced
        ie_add_compiler_flags(-diag-disable=remark,177,2196)
    endif()

    # Linker flags

    if(APPLE)
        set(CMAKE_SHARED_LINKER_FLAGS "${CMAKE_SHARED_LINKER_FLAGS} -Wl,-dead_strip")
        set(CMAKE_MODULE_LINKER_FLAGS "${CMAKE_MODULE_LINKER_FLAGS} -Wl,-dead_strip")
        set(CMAKE_EXE_LINKER_FLAGS "${CMAKE_EXE_LINKER_FLAGS} -Wl,-dead_strip")
    else()
        set(CMAKE_SHARED_LINKER_FLAGS "${CMAKE_SHARED_LINKER_FLAGS} -Wl,--gc-sections -Wl,--exclude-libs,ALL")
        set(CMAKE_MODULE_LINKER_FLAGS "${CMAKE_MODULE_LINKER_FLAGS} -Wl,--gc-sections -Wl,--exclude-libs,ALL")
        if(NOT ENABLE_FUZZING)
            set(CMAKE_EXE_LINKER_FLAGS "${CMAKE_EXE_LINKER_FLAGS} -Wl,--exclude-libs,ALL")
        endif()
        set(CMAKE_EXE_LINKER_FLAGS "${CMAKE_EXE_LINKER_FLAGS} -Wl,--gc-sections")
    endif()
endif()

# Links provided libraries and include their INTERFACE_INCLUDE_DIRECTORIES as SYSTEM
function(link_system_libraries TARGET_NAME)
    set(MODE PRIVATE)

    foreach(arg IN LISTS ARGN)
        if(arg MATCHES "(PRIVATE|PUBLIC|INTERFACE)")
            set(MODE ${arg})
        else()
            if(TARGET "${arg}")
                target_include_directories(${TARGET_NAME}
                    SYSTEM ${MODE}
                        $<TARGET_PROPERTY:${arg},INTERFACE_INCLUDE_DIRECTORIES>
                        $<TARGET_PROPERTY:${arg},INTERFACE_SYSTEM_INCLUDE_DIRECTORIES>
                )
            endif()

            target_link_libraries(${TARGET_NAME} ${MODE} ${arg})
        endif()
    endforeach()
endfunction()

function(ov_try_use_gold_linker)
    # gold linker on ubuntu20.04 may fail to link binaries build with sanitizer
    if(CMAKE_COMPILER_IS_GNUCXX AND NOT ENABLE_SANITIZER AND NOT CMAKE_CROSSCOMPILING)
        set(CMAKE_C_FLAGS "${CMAKE_C_FLAGS} -fuse-ld=gold" PARENT_SCOPE)
        set(CMAKE_CXX_FLAGS "${CMAKE_CXX_FLAGS} -fuse-ld=gold" PARENT_SCOPE)
    endif()
endfunction()<|MERGE_RESOLUTION|>--- conflicted
+++ resolved
@@ -326,11 +326,7 @@
 
     if(OV_COMPILER_IS_APPLECLANG)
         ie_add_compiler_flags(-Wswitch)
-<<<<<<< HEAD
-    elseif()
-=======
-    else()
->>>>>>> c636d1db
+    else()
         ie_add_compiler_flags(-Wuninitialized -Winit-self)
         if(CMAKE_CXX_COMPILER_ID STREQUAL "Clang")
             ie_add_compiler_flags(-Winconsistent-missing-override
