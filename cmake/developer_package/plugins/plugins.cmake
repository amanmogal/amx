# Copyright (C) 2018-2021 Intel Corporation
# SPDX-License-Identifier: Apache-2.0
#

include(CMakeParseArguments)

set(PLUGIN_FILES "" CACHE INTERNAL "")

function(ie_plugin_get_file_name target_name library_name)
    set(LIB_PREFIX "${CMAKE_SHARED_MODULE_PREFIX}")
    set(LIB_SUFFIX "${IE_BUILD_POSTFIX}${CMAKE_SHARED_MODULE_SUFFIX}")

    set("${library_name}" "${LIB_PREFIX}${target_name}${LIB_SUFFIX}" PARENT_SCOPE)
endfunction()

if(NOT TARGET ie_plugins)
    add_custom_target(ie_plugins)
endif()

#
# ie_add_plugin(NAME <targetName>
#               DEVICE_NAME <deviceName>
#               [PSEUDO_PLUGIN_FOR <actual_device>]
#               [AS_EXTENSION]
#               [DEFAULT_CONFIG <key:value;...>]
#               [SOURCES <sources>]
#               [OBJECT_LIBRARIES <object_libs>]
#               [VERSION_DEFINES_FOR <source>]
#               [SKIP_INSTALL]
#               [ADD_CLANG_FORMAT]
#               )
#
function(ie_add_plugin)
    set(options SKIP_INSTALL ADD_CLANG_FORMAT AS_EXTENSION)
    set(oneValueArgs NAME DEVICE_NAME VERSION_DEFINES_FOR PSEUDO_PLUGIN_FOR)
    set(multiValueArgs DEFAULT_CONFIG SOURCES OBJECT_LIBRARIES CPPLINT_FILTERS)
    cmake_parse_arguments(IE_PLUGIN "${options}" "${oneValueArgs}" "${multiValueArgs}" ${ARGN})

    if(NOT IE_PLUGIN_NAME)
        message(FATAL_ERROR "Please, specify plugin target name")
    endif()

    if(NOT IE_PLUGIN_DEVICE_NAME)
        message(FATAL_ERROR "Please, specify device name for ${IE_PLUGIN_NAME}")
    endif()

    # create and configure target

    if(NOT IE_PLUGIN_PSEUDO_PLUGIN_FOR)
        if(IE_PLUGIN_VERSION_DEFINES_FOR)
            addVersionDefines(${IE_PLUGIN_VERSION_DEFINES_FOR} CI_BUILD_NUMBER)
        endif()

        set(input_files ${IE_PLUGIN_SOURCES})
        foreach(obj_lib IN LISTS IE_PLUGIN_OBJECT_LIBRARIES)
            list(APPEND input_files $<TARGET_OBJECTS:${obj_lib}>)
            add_cpplint_target(${obj_lib}_cpplint FOR_TARGETS ${obj_lib})
        endforeach()

        if(BUILD_SHARED_LIBS)
            set(library_type MODULE)
        else()
            set(library_type STATIC)
        endif()

        add_library(${IE_PLUGIN_NAME} ${library_type} ${input_files})

        target_compile_definitions(${IE_PLUGIN_NAME} PRIVATE IMPLEMENT_INFERENCE_ENGINE_PLUGIN)
        if(NOT BUILD_SHARED_LIBS)
            # to distinguish functions creating plugin objects
            target_compile_definitions(${IE_PLUGIN_NAME} PRIVATE
                IE_CREATE_PLUGIN=CreatePluginEngine${IE_PLUGIN_DEVICE_NAME})
            if(IE_PLUGIN_AS_EXTENSION)
                # to distinguish functions creating extensions objects
                target_compile_definitions(${IE_PLUGIN_NAME} PRIVATE
                    IE_CREATE_EXTENSION=CreateExtensionShared${IE_PLUGIN_DEVICE_NAME})
            endif()
        endif()

        ie_add_vs_version_file(NAME ${IE_PLUGIN_NAME}
            FILEDESCRIPTION "Inference Engine ${IE_PLUGIN_DEVICE_NAME} device plugin library")

        if(TARGET IE::inference_engine_plugin_api)
            target_link_libraries(${IE_PLUGIN_NAME} PRIVATE IE::inference_engine IE::inference_engine_plugin_api)
        else()
            target_link_libraries(${IE_PLUGIN_NAME} PRIVATE inference_engine inference_engine_plugin_api)
        endif()

        if(WIN32)
            set_target_properties(${IE_PLUGIN_NAME} PROPERTIES COMPILE_PDB_NAME ${IE_PLUGIN_NAME})
        endif()

        if(CMAKE_COMPILER_IS_GNUCXX AND NOT CMAKE_CROSSCOMPILING)
            target_link_options(${IE_PLUGIN_NAME} PRIVATE -Wl,--unresolved-symbols=ignore-in-shared-libs)
        endif()

        set(custom_filter "")
        foreach(filter IN LISTS IE_PLUGIN_CPPLINT_FILTERS)
            string(CONCAT custom_filter "${custom_filter}" "," "${filter}")
        endforeach()

        if (IE_PLUGIN_ADD_CLANG_FORMAT)
            add_clang_format_target(${IE_PLUGIN_NAME}_clang FOR_TARGETS ${IE_PLUGIN_NAME})
        else()
            add_cpplint_target(${IE_PLUGIN_NAME}_cpplint FOR_TARGETS ${IE_PLUGIN_NAME} CUSTOM_FILTERS ${custom_filter})
        endif()

        add_dependencies(ie_plugins ${IE_PLUGIN_NAME})
        if(TARGET inference_engine_preproc)
            if(BUILD_SHARED_LIBS)
                add_dependencies(${IE_PLUGIN_NAME} inference_engine_preproc)
            else()
                target_link_libraries(${IE_PLUGIN_NAME} PRIVATE inference_engine_preproc)
            endif()
        endif()

        # fake dependencies to build in the following order:
        # IE -> IE readers -> IE inference plugins -> IE-based apps
        if(BUILD_SHARED_LIBS)
            if(TARGET ov_ir_frontend)
                add_dependencies(${IE_PLUGIN_NAME} ov_ir_frontend)
            endif()
            if(TARGET inference_engine_ir_v7_reader)
                add_dependencies(${IE_PLUGIN_NAME} inference_engine_ir_v7_reader)
            endif()
            if(TARGET ov_onnx_frontend)
                add_dependencies(${IE_PLUGIN_NAME} ov_onnx_frontend)
            endif()
<<<<<<< HEAD
            if(TARGET paddle_ov_frontend)
                add_dependencies(${IE_PLUGIN_NAME} paddle_ov_frontend)
=======
            if(TARGET ov_paddlepaddle_frontend)
                add_dependencies(${IE_PLUGIN_NAME} ov_paddlepaddle_frontend)
>>>>>>> d4fdbba7
            endif()
            if(TARGET ov_tensorflow_frontend)
                add_dependencies(${IE_PLUGIN_NAME} ov_tensorflow_frontend)
            endif()
        endif()

        # install rules
        if(NOT IE_PLUGIN_SKIP_INSTALL OR NOT BUILD_SHARED_LIBS)
            string(TOLOWER "${IE_PLUGIN_DEVICE_NAME}" install_component)
            ie_cpack_add_component(${install_component} REQUIRED DEPENDS core)

            if(BUILD_SHARED_LIBS)
                install(TARGETS ${IE_PLUGIN_NAME}
                        LIBRARY DESTINATION ${IE_CPACK_RUNTIME_PATH}
                        COMPONENT ${install_component})
            else()
                ov_install_static_lib(${IE_PLUGIN_NAME} ${install_component})
            endif()
        endif()
    endif()

    # check that plugin with such name is not registered

    foreach(plugin_entry IN LISTS PLUGIN_FILES)
        string(REPLACE ":" ";" plugin_entry "${plugin_entry}")
        list(GET plugin_entry -1 library_name)
        list(GET plugin_entry 0 plugin_name)
        if(plugin_name STREQUAL "${IE_PLUGIN_DEVICE_NAME}" AND
           NOT library_name STREQUAL ${IE_PLUGIN_NAME})
            message(FATAL_ERROR "${IE_PLUGIN_NAME} and ${library_name} are both registered as ${plugin_name}")
        endif()
    endforeach()

    # append plugin to the list to register

    list(APPEND PLUGIN_FILES "${IE_PLUGIN_DEVICE_NAME}:${IE_PLUGIN_NAME}")
    set(PLUGIN_FILES "${PLUGIN_FILES}" CACHE INTERNAL "" FORCE)
    set(${IE_PLUGIN_DEVICE_NAME}_CONFIG "${IE_PLUGIN_DEFAULT_CONFIG}" CACHE INTERNAL "" FORCE)
    set(${IE_PLUGIN_DEVICE_NAME}_PSEUDO_PLUGIN_FOR "${IE_PLUGIN_PSEUDO_PLUGIN_FOR}" CACHE INTERNAL "" FORCE)
    set(${IE_PLUGIN_DEVICE_NAME}_AS_EXTENSION "${IE_PLUGIN_AS_EXTENSION}" CACHE INTERNAL "" FORCE)
endfunction()

#
# ie_register_plugins_dynamic(MAIN_TARGET <main target name>
#                             POSSIBLE_PLUGINS <list of plugins which can be build by this repo>)
#
macro(ie_register_plugins_dynamic)
    set(options)
    set(oneValueArgs MAIN_TARGET)
    set(multiValueArgs POSSIBLE_PLUGINS)
    cmake_parse_arguments(IE_REGISTER "${options}" "${oneValueArgs}" "${multiValueArgs}" ${ARGN})

    if(NOT IE_REGISTER_MAIN_TARGET)
        message(FATAL_ERROR "Please, define MAIN_TARGET")
    endif()

    # Unregister <device_name>.xml files for plugins from current build tree

    set(plugins_to_remove ${IE_REGISTER_POSSIBLE_PLUGINS})
    set(config_output_file "$<TARGET_FILE_DIR:${IE_REGISTER_MAIN_TARGET}>/plugins.xml")

    foreach(plugin IN LISTS plugins_to_remove)
        add_custom_command(TARGET ${IE_REGISTER_MAIN_TARGET} POST_BUILD
                  COMMAND
                    "${CMAKE_COMMAND}"
                    -D "IE_CONFIG_OUTPUT_FILE=${config_output_file}"
                    -D "IE_PLUGIN_NAME=${plugin}"
                    -D "IE_CONFIGS_DIR=${CMAKE_BINARY_DIR}/plugins"
                    -P "${IEDevScripts_DIR}/plugins/unregister_plugin_cmake.cmake"
                  COMMENT
                    "Remove ${plugin} from the plugins.xml file"
                  VERBATIM)
    endforeach()

    # Generate <device_name>.xml files

    set(plugin_files_local)
    foreach(name IN LISTS PLUGIN_FILES)
        string(REPLACE ":" ";" name "${name}")
        list(LENGTH name length)
        if(NOT ${length} EQUAL 2)
            message(FATAL_ERROR "Unexpected error, please, contact developer of this script")
        endif()
        list(GET name 0 device_name)
        list(GET name 1 name)

        # create plugin file
        set(config_file_name "${CMAKE_BINARY_DIR}/plugins/${device_name}.xml")
        ie_plugin_get_file_name(${name} library_name)

        add_custom_command(TARGET ${IE_REGISTER_MAIN_TARGET} POST_BUILD
           COMMAND
              "${CMAKE_COMMAND}"
              -D "IE_CONFIG_OUTPUT_FILE=${config_file_name}"
              -D "IE_DEVICE_NAME=${device_name}"
              -D "IE_PLUGIN_PROPERTIES=${${device_name}_CONFIG}"
              -D "IE_PLUGIN_LIBRARY_NAME=${library_name}"
              -P "${IEDevScripts_DIR}/plugins/create_plugin_file.cmake"
          COMMENT "Register ${device_name} device as ${library_name}"
          VERBATIM)

        list(APPEND plugin_files_local "${config_file_name}")
    endforeach()

    # Combine all <device_name>.xml files into plugins.xml

    add_custom_command(TARGET ${IE_REGISTER_MAIN_TARGET} POST_BUILD
                      COMMAND
                        "${CMAKE_COMMAND}"
                        -D "CMAKE_SHARED_MODULE_PREFIX=${CMAKE_SHARED_MODULE_PREFIX}"
                        -D "IE_CONFIG_OUTPUT_FILE=${config_output_file}"
                        -D "IE_CONFIGS_DIR=${CMAKE_BINARY_DIR}/plugins"
                        -P "${IEDevScripts_DIR}/plugins/register_plugin_cmake.cmake"
                      COMMENT
                        "Registering plugins to plugins.xml config file"
                      VERBATIM)
endmacro()

#
# ie_register_plugins()
#
macro(ie_register_plugins)
    if(BUILD_SHARED_LIBS)
        ie_register_plugins_dynamic(${ARGN})
    endif()
endmacro()

#
# ie_target_link_plugins(<TARGET_NAME>)
#
function(ie_target_link_plugins TARGET_NAME)
    if(BUILD_SHARED_LIBS)
        return()
    endif()

    foreach(name IN LISTS PLUGIN_FILES)
        string(REPLACE ":" ";" name "${name}")
        list(LENGTH name length)
        if(NOT ${length} EQUAL 2)
            message(FATAL_ERROR "Unexpected error, please, contact developer of this script")
        endif()

        # link plugin to ${TARGET_NAME} static version
        list(GET name 1 plugin_name)
        target_link_libraries(${TARGET_NAME} PRIVATE ${plugin_name})
    endforeach()
endfunction()

#
# ie_generate_plugins_hpp()
#
function(ie_generate_plugins_hpp)
    if(BUILD_SHARED_LIBS)
        return()
    endif()

    set(device_mapping)
    set(device_configs)
    set(as_extension)
    foreach(name IN LISTS PLUGIN_FILES)
        string(REPLACE ":" ";" name "${name}")
        list(LENGTH name length)
        if(NOT ${length} EQUAL 2)
            message(FATAL_ERROR "Unexpected error, please, contact developer of this script")
        endif()

        # create device mapping: preudo device => actual device
        list(GET name 0 device_name)
        if(${device_name}_PSEUDO_PLUGIN_FOR)
            list(APPEND device_mapping "${device_name}:${${device_name}_PSEUDO_PLUGIN_FOR}")
        else()
            list(APPEND device_mapping "${device_name}:${device_name}")
        endif()

        # register plugin as extension
        if(${device_name}_AS_EXTENSION)
            list(APPEND as_extension -D "${device_name}_AS_EXTENSION=ON")
        endif()

        # add default plugin config options
        if(${device_name}_CONFIG)
            list(APPEND device_configs -D "${device_name}_CONFIG=${${device_name}_CONFIG}")
        endif()
    endforeach()

    # add plugins to libraries including ie_plugins.hpp
    ie_target_link_plugins(ov_runtime)
    if(TARGET inference_engine_s)
        ie_target_link_plugins(inference_engine_s)
    endif()

    set(ie_plugins_hpp "${CMAKE_BINARY_DIR}/src/inference/ie_plugins.hpp")
    set(plugins_hpp_in "${IEDevScripts_DIR}/plugins/plugins.hpp.in")

    add_custom_command(OUTPUT "${ie_plugins_hpp}"
                       COMMAND
                        "${CMAKE_COMMAND}"
                        -D "IE_DEVICE_MAPPING=${device_mapping}"
                        -D "IE_PLUGINS_HPP_HEADER_IN=${plugins_hpp_in}"
                        -D "IE_PLUGINS_HPP_HEADER=${ie_plugins_hpp}"
                        ${device_configs}
                        ${as_extension}
                        -P "${IEDevScripts_DIR}/plugins/create_plugins_hpp.cmake"
                       DEPENDS
                         "${plugins_hpp_in}"
                         "${IEDevScripts_DIR}/plugins/create_plugins_hpp.cmake"
                       COMMENT
                         "Generate ie_plugins.hpp for static build"
                       VERBATIM)

    # for some reason dependency on source files does not work
    # so, we have to use explicit target and make it dependency for inference_engine
    add_custom_target(_ie_plugins_hpp DEPENDS ${ie_plugins_hpp})
    add_dependencies(inference_engine _ie_plugins_hpp)

    # add dependency for object files
    get_target_property(sources inference_engine_obj SOURCES)
    foreach(source IN LISTS sources)
        if("${source}" MATCHES "\\$\\<TARGET_OBJECTS\\:([A-Za-z0-9_]*)\\>")
            # object library
            set(obj_library ${CMAKE_MATCH_1})
            get_target_property(obj_sources ${obj_library} SOURCES)
            list(APPEND all_sources ${obj_sources})
        else()
            # usual source
            list(APPEND all_sources ${source})
        endif()
    endforeach()

    # add dependency on header file generation for all inference_engine source files
    set_source_files_properties(${all_sources} PROPERTIES OBJECT_DEPENDS ${ie_plugins_hpp})
endfunction()<|MERGE_RESOLUTION|>--- conflicted
+++ resolved
@@ -126,13 +126,8 @@
             if(TARGET ov_onnx_frontend)
                 add_dependencies(${IE_PLUGIN_NAME} ov_onnx_frontend)
             endif()
-<<<<<<< HEAD
-            if(TARGET paddle_ov_frontend)
-                add_dependencies(${IE_PLUGIN_NAME} paddle_ov_frontend)
-=======
-            if(TARGET ov_paddlepaddle_frontend)
-                add_dependencies(${IE_PLUGIN_NAME} ov_paddlepaddle_frontend)
->>>>>>> d4fdbba7
+            if(TARGET ov_paddle_frontend)
+                add_dependencies(${IE_PLUGIN_NAME} ov_paddle_frontend)
             endif()
             if(TARGET ov_tensorflow_frontend)
                 add_dependencies(${IE_PLUGIN_NAME} ov_tensorflow_frontend)
