# Copyright (C) 2018-2024 Intel Corporation
# SPDX-License-Identifier: Apache-2.0
#

include(options)
include(target_flags)

set (CPACK_GENERATOR "TGZ" CACHE STRING "Cpack generator for OpenVINO")
list (APPEND OV_OPTIONS CPACK_GENERATOR)

ov_dependent_option (ENABLE_LTO "Enable Link Time Optimization" OFF "LINUX;NOT ARM;CMAKE_CXX_COMPILER_VERSION VERSION_GREATER 4.9" OFF)

ov_option (OS_FOLDER "create OS dedicated folder in output" OFF)

if(OV_GENERATOR_MULTI_CONFIG)
    ov_option(USE_BUILD_TYPE_SUBFOLDER "Create dedicated sub-folder per build type for output binaries" OFF)
else()
    ov_option(USE_BUILD_TYPE_SUBFOLDER "Create dedicated sub-folder per build type for output binaries" ON)
endif()

<<<<<<< HEAD
if(DEFINED ENV{CI_BUILD_NUMBER} AND NOT WIN32)
=======
if(DEFINED ENV{CI_BUILD_NUMBER} AND NOT CMAKE_CROSSCOMPILING)
>>>>>>> 307d0fec
    set(CMAKE_COMPILE_WARNING_AS_ERROR_DEFAULT ON)
else()
    set(CMAKE_COMPILE_WARNING_AS_ERROR_DEFAULT OFF)
endif()

ov_option (CMAKE_COMPILE_WARNING_AS_ERROR "Enable warnings as errors" ${CMAKE_COMPILE_WARNING_AS_ERROR_DEFAULT})

ov_dependent_option (ENABLE_QSPECTRE "Enable Qspectre mitigation" OFF "CMAKE_CXX_COMPILER_ID STREQUAL MSVC" OFF)

ov_dependent_option (ENABLE_INTEGRITYCHECK "build DLLs with /INTEGRITYCHECK flag" OFF "CMAKE_CXX_COMPILER_ID STREQUAL MSVC" OFF)

ov_option (ENABLE_SANITIZER "enable checking memory errors via AddressSanitizer" OFF)

ov_option (ENABLE_UB_SANITIZER "enable UndefinedBahavior sanitizer" OFF)

ov_option (ENABLE_THREAD_SANITIZER "enable checking data races via ThreadSanitizer" OFF)

ov_dependent_option (ENABLE_COVERAGE "enable code coverage" OFF "CMAKE_COMPILER_IS_GNUCXX OR OV_COMPILER_IS_CLANG" OFF)

# Defines CPU capabilities

ov_dependent_option (ENABLE_SSE42 "Enable SSE4.2 optimizations" ON "X86_64 OR (X86 AND NOT EMSCRIPTEN)" OFF)

ov_dependent_option (ENABLE_AVX2 "Enable AVX2 optimizations" ON "X86_64 OR (X86 AND NOT EMSCRIPTEN)" OFF)

ov_dependent_option (ENABLE_AVX512F "Enable AVX512 optimizations" ON "X86_64 OR (X86 AND NOT EMSCRIPTEN)" OFF)

# Type of build, we add this as an explicit option to default it to ON
get_property(BUILD_SHARED_LIBS_DEFAULT GLOBAL PROPERTY TARGET_SUPPORTS_SHARED_LIBS)
ov_option (BUILD_SHARED_LIBS "Build as a shared library" ${BUILD_SHARED_LIBS_DEFAULT})

# Android does not support SOVERSION
# see https://www.opengis.ch/2011/11/23/creating-non-versioned-shared-libraries-for-android/
ov_dependent_option (ENABLE_LIBRARY_VERSIONING "Enable libraries versioning" ON "NOT WIN32;NOT ANDROID;BUILD_SHARED_LIBS" OFF)

ov_dependent_option (ENABLE_FASTER_BUILD "Enable build features (PCH, UNITY) to speed up build time" OFF "CMAKE_VERSION VERSION_GREATER_EQUAL 3.16" OFF)

if(CMAKE_CROSSCOMPILING OR WIN32)
    set(STYLE_CHECKS_DEFAULT OFF)
else()
    set(STYLE_CHECKS_DEFAULT ON)
endif()

ov_option (ENABLE_CPPLINT "Enable cpplint checks during the build" ${STYLE_CHECKS_DEFAULT})

ov_dependent_option (ENABLE_CPPLINT_REPORT "Build cpplint report instead of failing the build" OFF "ENABLE_CPPLINT" OFF)

ov_option (ENABLE_CLANG_FORMAT "Enable clang-format checks during the build" ${STYLE_CHECKS_DEFAULT})

ov_option (ENABLE_NCC_STYLE "Enable ncc style check" ${STYLE_CHECKS_DEFAULT})

ov_option (ENABLE_UNSAFE_LOCATIONS "skip check for MD5 for dependency" OFF)

if(CMAKE_CXX_COMPILER_ID STREQUAL "MSVC" AND MSVC_VERSION GREATER_EQUAL 1930)
    # Visual Studio 2022: 1930-1939 = VS 17.0 (v143 toolset)
    set(_msvc_version_2022 ON)
endif()

ov_dependent_option (ENABLE_FUZZING "instrument build for fuzzing" OFF "OV_COMPILER_IS_CLANG OR _msvc_version_2022" OFF)

#
# Check features
#

if(ENABLE_AVX512F)
    if ((CMAKE_CXX_COMPILER_ID STREQUAL "MSVC") AND (MSVC_VERSION VERSION_LESS 1920))
        # 1920 version of MSVC 2019. In MSVC 2017 AVX512F not work
        set(ENABLE_AVX512F OFF CACHE BOOL "" FORCE)
    endif()
    if ((CMAKE_CXX_COMPILER_ID STREQUAL "Clang") AND (CMAKE_CXX_COMPILER_VERSION VERSION_LESS 6))
        set(ENABLE_AVX512F OFF CACHE BOOL "" FORCE)
    endif()
    if (OV_COMPILER_IS_APPLECLANG AND CMAKE_CXX_COMPILER_VERSION VERSION_LESS 10)
        # TODO: clarify which AppleClang version supports avx512
        set(ENABLE_AVX512F OFF CACHE BOOL "" FORCE)
    endif()
    if ((CMAKE_CXX_COMPILER_ID STREQUAL "GNU") AND (CMAKE_CXX_COMPILER_VERSION VERSION_LESS 4.9))
        set(ENABLE_AVX512F OFF CACHE BOOL "" FORCE)
    endif()
endif()<|MERGE_RESOLUTION|>--- conflicted
+++ resolved
@@ -18,11 +18,7 @@
     ov_option(USE_BUILD_TYPE_SUBFOLDER "Create dedicated sub-folder per build type for output binaries" ON)
 endif()
 
-<<<<<<< HEAD
-if(DEFINED ENV{CI_BUILD_NUMBER} AND NOT WIN32)
-=======
 if(DEFINED ENV{CI_BUILD_NUMBER} AND NOT CMAKE_CROSSCOMPILING)
->>>>>>> 307d0fec
     set(CMAKE_COMPILE_WARNING_AS_ERROR_DEFAULT ON)
 else()
     set(CMAKE_COMPILE_WARNING_AS_ERROR_DEFAULT OFF)
