--- conflicted
+++ resolved
@@ -88,17 +88,10 @@
             -D "CLANG_FORMAT=${CLANG_FORMAT}"
             -D "INPUT_FILE=${source_file}"
             -D "OUTPUT_FILE=${output_file}"
-<<<<<<< HEAD
-            -P "${OpenVINODevScripts_DIR}/clang_format/clang_format_check.cmake"
-            DEPENDS
-            "${source_file}"
-            "${OpenVINODevScripts_DIR}/clang_format/clang_format_check.cmake"
-=======
             -P "${OpenVINODeveloperScripts_DIR}/clang_format/clang_format_check.cmake"
             DEPENDS
             "${source_file}"
             "${OpenVINODeveloperScripts_DIR}/clang_format/clang_format_check.cmake"
->>>>>>> ead4b8a0
             COMMENT
             "[clang-format] ${source_file}"
             VERBATIM)
@@ -117,17 +110,10 @@
         -D "CLANG_FORMAT=${CLANG_FORMAT}"
         -D "INPUT_FILES=${all_input_sources}"
         -D "EXCLUDE_PATTERNS=${CLANG_FORMAT_EXCLUDE_PATTERNS}"
-<<<<<<< HEAD
-        -P "${OpenVINODevScripts_DIR}/clang_format/clang_format_fix.cmake"
-        DEPENDS
-        "${all_input_sources}"
-        "${OpenVINODevScripts_DIR}/clang_format/clang_format_fix.cmake"
-=======
-        -P "${OpenVINODeveloperScripts_DIR}/clang_format/clang_format_fix.cmake"
+        -P "${OpenVINODevgeloperScripts_DIR}/clang_format/clang_format_fix.cmake"
         DEPENDS
         "${all_input_sources}"
         "${OpenVINODeveloperScripts_DIR}/clang_format/clang_format_fix.cmake"
->>>>>>> ead4b8a0
         COMMENT
         "[clang-format] ${TARGET_NAME}_fix"
         VERBATIM)
