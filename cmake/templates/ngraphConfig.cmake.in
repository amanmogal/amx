--- conflicted
+++ resolved
@@ -28,17 +28,10 @@
 #
 #   ngraph::frontend_manager               - nGraph frontend manager
 #
-<<<<<<< HEAD
-#   onnx_ov_frontend_FOUND                 - True if the system has onnx_ov_frontend library
-#   ngraph::onnx_ov_frontend               - ONNX FrontEnd target (optional)
-#
-#   paddlepaddle_ov_frontend_FOUND         - True if the system has PDPD frontend
-=======
 #   ngraph_onnx_ov_frontend_FOUND          - True if the system has onnx_ov_frontend library
 #   ngraph::onnx_ov_frontend               - ONNX FrontEnd target (optional)
 #
 #   ngraph_paddlepaddle_frontend_FOUND     - True if the system has PDPD frontend
->>>>>>> 2245ea8b
 #   ngraph::paddlepaddle_ov_frontend       - nGraph PDPD frontend (optional)
 #
 
@@ -86,11 +79,7 @@
 set(ngraph_ngraph_FOUND ON)
 set(NGRAPH_LIBRARIES ngraph::ngraph)
 
-<<<<<<< HEAD
 set(onnx_ov_frontend_FOUND ${OpenVINO_Frontend_ONNX_FOUND})
-=======
-set(ngraph_onnx_ov_frontend_FOUND ${OpenVINO_Frontend_ONNX_FOUND})
->>>>>>> 2245ea8b
 set(ngraph_onnx_importer_FOUND ${OpenVINO_Frontend_ONNX_FOUND})
 
 if(ngraph_onnx_importer_FOUND)
