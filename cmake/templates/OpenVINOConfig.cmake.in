# Copyright (C) 2018-2022 Intel Corporation
# SPDX-License-Identifier: Apache-2.0
#
# FindOpenVINO
# ------
#
# Provides OpenVINO runtime for model creation and inference, frontend libraries
# to convert models from framework specific formats.
#
# The following components are supported:
#
#  * `Runtime`: OpenVINO C++ and C Core & Inference Runtime, frontend common
#  * `ONNX`: OpenVINO ONNX frontend
#  * `Paddle`: OpenVINO Paddle frontend
#  * `TensorFlow`: OpenVINO TensorFlow frontend
#
# If no components are specified, `Runtime` component is provided:
#
#   find_package(OpenVINO REQUIRED) # only Runtime component
#
# If specific components are required:
#
#   find_package(OpenVINO REQUIRED COMPONENTS Runtime ONNX)
#
# Imported Targets:
# ------
#
#  Runtime targets:
#
#   `openvino::runtime`
#   The OpenVINO C++ Core & Inference Runtime
#
#   `openvino::runtime::c`
#   The OpenVINO C Inference Runtime
#
#  Frontend specific targets:
#
#   `openvino::frontend::onnx`
#   ONNX FrontEnd target (optional)
#
#   `openvino::frontend::paddle`
#   Paddle FrontEnd target (optional)
#
#   `openvino::frontend::tensorflow`
#   TensorFlow FrontEnd target (optional)
#
# Result variables:
# ------
#
# The module sets the following variables in your project:
#
#   `OpenVINO_FOUND`
#   System has OpenVINO Runtime installed
#
#   `OpenVINO_Runtime_FOUND`
#   OpenVINO C++ Core & Inference Runtime is available
#
#   `OpenVINO_Frontend_ONNX_FOUND`
#   OpenVINO ONNX frontend is available
#
#   `OpenVINO_Frontend_Paddle_FOUND`
#   OpenVINO Paddle frontend is available
#
#   `OpenVINO_Frontend_TensorFlow_FOUND`
#   OpenVINO TensorFlow frontend is available
#
#   `OpenVINO_Frontend_IR_FOUND`
#   OpenVINO IR frontend is available
#
#  OpenVINO version variables:
#
#   `OpenVINO_VERSION_MAJOR`
#   Major version component
# 
#   `OpenVINO_VERSION_MINOR`
#   minor version component
#
#   `OpenVINO_VERSION_PATCH`
#   Patch version component
#

@PACKAGE_INIT@

#
# Common functions
#

if(NOT DEFINED CMAKE_FIND_PACKAGE_NAME)
    set(CMAKE_FIND_PACKAGE_NAME OpenVINO)
    set(_need_package_name_reset ON)
endif()

# we have to use our own version of find_dependency because of support cmake 3.7
macro(_ov_find_dependency dep)
    set(cmake_fd_quiet_arg)
    if(${CMAKE_FIND_PACKAGE_NAME}_FIND_QUIETLY)
        set(cmake_fd_quiet_arg QUIET)
    endif()
    set(cmake_fd_required_arg)
    if(${CMAKE_FIND_PACKAGE_NAME}_FIND_REQUIRED)
        set(cmake_fd_required_arg REQUIRED)
    endif()

    get_property(cmake_fd_alreadyTransitive GLOBAL PROPERTY
        _CMAKE_${dep}_TRANSITIVE_DEPENDENCY)

    find_package(${dep} ${ARGN}
        ${cmake_fd_quiet_arg}
        ${cmake_fd_required_arg})

    if(NOT DEFINED cmake_fd_alreadyTransitive OR cmake_fd_alreadyTransitive)
        set_property(GLOBAL PROPERTY _CMAKE_${dep}_TRANSITIVE_DEPENDENCY TRUE)
    endif()

    if(NOT ${dep}_FOUND)
        set(${CMAKE_FIND_PACKAGE_NAME}_NOT_FOUND_MESSAGE "${CMAKE_FIND_PACKAGE_NAME} could not be found because dependency ${dep} could not be found.")
        set(${CMAKE_FIND_PACKAGE_NAME}_FOUND False)
        return()
    endif()

    set(cmake_fd_required_arg)
    set(cmake_fd_quiet_arg)
endmacro()

function(_ov_target_no_deprecation_error)
    if(NOT MSVC)
        if(CMAKE_CXX_COMPILER_ID STREQUAL "Intel")
            set(flags "-diag-warning=1786")
        else()
            set(flags "-Wno-error=deprecated-declarations")
        endif()
        if(CMAKE_CROSSCOMPILING)
            set_target_properties(${ARGV} PROPERTIES
                                  INTERFACE_LINK_OPTIONS "-Wl,--allow-shlib-undefined")
        endif()

        set_target_properties(${ARGV} PROPERTIES INTERFACE_COMPILE_OPTIONS ${flags})
    endif()
endfunction()

#
# OpenVINO config
#

# need to store current PACKAGE_PREFIX_DIR, because it's overwritten by sub-package one
set(_ov_package_prefix_dir "${PACKAGE_PREFIX_DIR}")

set(THREADING "@THREADING@")
if((THREADING STREQUAL "TBB" OR THREADING STREQUAL "TBB_AUTO") AND NOT TBB_FOUND)
    set(enable_pkgconfig_tbb "@tbb_FOUND@")

    # try tbb.pc
    if(enable_pkgconfig_tbb AND NOT ANDROID)
        _ov_find_dependency(PkgConfig)
        if(PkgConfig_FOUND)
            if(${CMAKE_FIND_PACKAGE_NAME}_FIND_QUIETLY)
                set(pkg_config_quiet_arg QUIET)
            endif()
            if(${CMAKE_FIND_PACKAGE_NAME}_FIND_REQUIRED)
                set(pkg_config_required_arg REQUIRED)
            endif()

            pkg_search_module(tbb
                              ${pkg_config_quiet_arg}
                              ${pkg_config_required_arg}
                              IMPORTED_TARGET GLOBAL
                              tbb)
            unset(pkg_config_quiet_arg)
            unset(pkg_config_required_arg)

            if(tbb_FOUND)
                add_library(TBB::tbb ALIAS PkgConfig::tbb)
                set(TBB_VERSION ${tbb_VERSION})
                set(TBB_FOUND ${tbb_FOUND})
                set(TBB_IMPORTED_TARGETS TBB::tbb)
                message(STATUS "tbb (${tbb_VERSION}) is found at ${tbb_PREFIX}")
            endif()
        endif()
    else()
        # try cmake TBB interface

        set(enable_system_tbb "@ENABLE_SYSTEM_TBB@")
        if(NOT enable_system_tbb)
            set_and_check(_tbb_dir "@PACKAGE_IE_TBB_DIR@")

            # see https://stackoverflow.com/questions/28070810/cmake-generate-error-on-windows-as-it-uses-as-escape-seq
            if(DEFINED ENV{TBBROOT})
                file(TO_CMAKE_PATH $ENV{TBBROOT} ENV_TBBROOT)
            endif()
            if(CMAKE_VERSION VERSION_GREATER_EQUAL 3.24)
                set(_no_cmake_install_prefix NO_CMAKE_INSTALL_PREFIX)
            endif()

            set(find_package_tbb_extra_args
                CONFIG
                PATHS
                    # oneTBB case exposed via export TBBROOT=<custom TBB root>
                    "${ENV_TBBROOT}/lib64/cmake/TBB"
                    "${ENV_TBBROOT}/lib/cmake/TBB"
                    "${ENV_TBBROOT}/lib/cmake/tbb"
                    # for custom TBB exposed via cmake -DTBBROOT=<custom TBB root>
                    "${TBBROOT}/cmake"
                    # _tbb_dir points to TBB_DIR (custom | temp | system) used to build OpenVINO
                    ${_tbb_dir}
<<<<<<< HEAD
=======
                CMAKE_FIND_ROOT_PATH_BOTH
>>>>>>> 1d3e63c4
                NO_PACKAGE_ROOT_PATH
                NO_SYSTEM_ENVIRONMENT_PATH
                NO_CMAKE_PACKAGE_REGISTRY
                NO_CMAKE_SYSTEM_PATH
<<<<<<< HEAD
=======
                ${_no_cmake_install_prefix}
>>>>>>> 1d3e63c4
                NO_CMAKE_SYSTEM_PACKAGE_REGISTRY)
            unset(_tbb_dir)
            unset(_no_cmake_install_prefix)
        endif()
        unset(enable_system_tbb)

        _ov_find_dependency(TBB
                            COMPONENTS tbb tbbmalloc
                            ${find_package_tbb_extra_args})
    endif()

    set(install_tbbbind "@install_tbbbind@")
    if(install_tbbbind)
        set_and_check(_tbb_bind_dir "@PACKAGE_IE_TBBBIND_DIR@")
        _ov_find_dependency(TBBBIND_2_5
                            PATHS ${_tbb_bind_dir}
                            NO_CMAKE_FIND_ROOT_PATH
                            NO_DEFAULT_PATH)
        set_target_properties(${TBBBIND_2_5_IMPORTED_TARGETS} PROPERTIES IMPORTED_GLOBAL ON)
    endif()
    unset(install_tbbbind)
endif()

_ov_find_dependency(Threads)

set(_OV_ENABLE_OPENVINO_BUILD_SHARED "@BUILD_SHARED_LIBS@")

set(_OV_ENABLE_INTEL_GNA "@ENABLE_INTEL_GNA@")
if(_OV_ENABLE_INTEL_GNA AND NOT _OV_ENABLE_OPENVINO_BUILD_SHARED AND NOT libGNA_FOUND)
    set_and_check(GNA_PATH "@PACKAGE_GNA_PATH@")
    _ov_find_dependency(libGNA
                        COMPONENTS KERNEL
                        CONFIG
                        PATHS "${CMAKE_CURRENT_LIST_DIR}"
                        NO_CMAKE_FIND_ROOT_PATH
                        NO_DEFAULT_PATH)
endif()
unset(_OV_ENABLE_INTEL_GNA)

set(_OV_ENABLE_INTEL_MYRIAD "@ENABLE_INTEL_MYRIAD@")
if(_OV_ENABLE_INTEL_MYRIAD AND NOT _OV_ENABLE_OPENVINO_BUILD_SHARED)
    find_package(PkgConfig QUIET)
    if(PkgConfig_FOUND AND NOT ANDROID)
        if(${CMAKE_FIND_PACKAGE_NAME}_FIND_QUIETLY)
            set(pkg_config_quiet_arg QUIET)
        endif()
        if(${CMAKE_FIND_PACKAGE_NAME}_FIND_REQUIRED)
            set(pkg_config_required_arg REQUIRED)
        endif()
        pkg_search_module(libusb
                          ${pkg_config_quiet_arg}
                          ${pkg_config_required_arg}
                          IMPORTED_TARGET GLOBAL
                          libusb-1.0)
        unset(pkg_config_quiet_arg)
        unset(pkg_config_required_arg)

        if(libusb_FOUND)
            message(STATUS "libusb-1.0 (${libusb_VERSION}) is found at ${libusb_PREFIX}")
        endif()
    endif()
endif()
unset(_OV_ENABLE_INTEL_MYRIAD)
unset(_OV_ENABLE_OPENVINO_BUILD_SHARED)

if(NOT TARGET openvino)
    set(_ov_as_external_package ON)
    include("${CMAKE_CURRENT_LIST_DIR}/OpenVINOTargets.cmake")

    # WA for cmake version < 3.16 which does not export
    # IMPORTED_LINK_DEPENDENT_LIBRARIES_** properties if no PUBLIC dependencies for the library
    if((THREADING STREQUAL "TBB" OR THREADING STREQUAL "TBB_AUTO") AND TBB_FOUND)
        foreach(type RELEASE DEBUG RELWITHDEBINFO MINSIZEREL)
            foreach(tbb_target TBB::tbb TBB::tbbmalloc)
                if(TARGET ${tbb_target})
                    set_property(TARGET openvino::runtime APPEND PROPERTY IMPORTED_LINK_DEPENDENT_LIBRARIES_${type} "${tbb_target}")
                endif()
            endforeach()
        endforeach()
    endif()
endif()

#
# Components
#

set(${CMAKE_FIND_PACKAGE_NAME}_Runtime_FOUND ON)

set(${CMAKE_FIND_PACKAGE_NAME}_ONNX_FOUND @ENABLE_OV_ONNX_FRONTEND@)
set(${CMAKE_FIND_PACKAGE_NAME}_Paddle_FOUND @ENABLE_OV_PADDLE_FRONTEND@)
set(${CMAKE_FIND_PACKAGE_NAME}_TensorFlow_FOUND @ENABLE_OV_TF_FRONTEND@)
set(${CMAKE_FIND_PACKAGE_NAME}_IR_FOUND @ENABLE_OV_IR_FRONTEND@)

set(${CMAKE_FIND_PACKAGE_NAME}_Frontend_ONNX_FOUND ${${CMAKE_FIND_PACKAGE_NAME}_ONNX_FOUND})
set(${CMAKE_FIND_PACKAGE_NAME}_Frontend_Paddle_FOUND ${${CMAKE_FIND_PACKAGE_NAME}_Paddle_FOUND})
set(${CMAKE_FIND_PACKAGE_NAME}_Frontend_TensorFlow_FOUND ${${CMAKE_FIND_PACKAGE_NAME}_TensorFlow_FOUND})
set(${CMAKE_FIND_PACKAGE_NAME}_Frontend_IR_FOUND ${${CMAKE_FIND_PACKAGE_NAME}_IR_FOUND})

# if no components specified, only Runtime is provided
if(NOT ${CMAKE_FIND_PACKAGE_NAME}_FIND_COMPONENTS)
    set(${CMAKE_FIND_PACKAGE_NAME}_FIND_COMPONENTS Runtime)
endif()

#
# Apply common functions
#

foreach(target openvino::runtime openvino::runtime::c
               openvino::frontend::onnx openvino::frontend::paddle openvino::frontend::tensorflow)
    if(TARGET ${target} AND _ov_as_external_package)
        _ov_target_no_deprecation_error(${target})
    endif()
endforeach()
unset(_ov_as_external_package)

# restore PACKAGE_PREFIX_DIR
set(PACKAGE_PREFIX_DIR ${_ov_package_prefix_dir})
unset(_ov_package_prefix_dir)

check_required_components(${CMAKE_FIND_PACKAGE_NAME})

if(_need_package_name_reset)
    unset(CMAKE_FIND_PACKAGE_NAME)
    unset(_need_package_name_reset)
endif()

unset(${CMAKE_FIND_PACKAGE_NAME}_IR_FOUND)
unset(${CMAKE_FIND_PACKAGE_NAME}_Paddle_FOUND)
unset(${CMAKE_FIND_PACKAGE_NAME}_ONNX_FOUND)
unset(${CMAKE_FIND_PACKAGE_NAME}_TensorFlow_FOUND)<|MERGE_RESOLUTION|>--- conflicted
+++ resolved
@@ -202,18 +202,12 @@
                     "${TBBROOT}/cmake"
                     # _tbb_dir points to TBB_DIR (custom | temp | system) used to build OpenVINO
                     ${_tbb_dir}
-<<<<<<< HEAD
-=======
                 CMAKE_FIND_ROOT_PATH_BOTH
->>>>>>> 1d3e63c4
                 NO_PACKAGE_ROOT_PATH
                 NO_SYSTEM_ENVIRONMENT_PATH
                 NO_CMAKE_PACKAGE_REGISTRY
                 NO_CMAKE_SYSTEM_PATH
-<<<<<<< HEAD
-=======
                 ${_no_cmake_install_prefix}
->>>>>>> 1d3e63c4
                 NO_CMAKE_SYSTEM_PACKAGE_REGISTRY)
             unset(_tbb_dir)
             unset(_no_cmake_install_prefix)
