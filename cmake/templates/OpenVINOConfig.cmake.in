# Copyright (C) 2018-2021 Intel Corporation
# SPDX-License-Identifier: Apache-2.0
#
# FindOpenVINO
# ------
#
# Provides OpenVINO runtime for model creation and inference, frontend libraries
# to convert models from framework specific formats.
#
# The following components are supported:
#
#  * `Runtime`: OpenVINO C++ and C Core & Inference Runtime, frontend common
#  * `ONNX`: OpenVINO ONNX frontend
#  * `Paddle`: OpenVINO Paddle frontend
#
# If no components are specified, `Runtime` component is provided:
#
#   find_package(OpenVINO REQUIRED) # only Runtime component
#
# If specific components are required:
#
#   find_package(OpenVINO REQUIRED COMPONENTS Runtime ONNX)
#
# Imported Targets:
# ------
#
#  Runtime targets:
#
#   `openvino::runtime`
#   The OpenVINO C++ Core & Inference Runtime
#
#   `openvino::runtime::c`
#   The OpenVINO C Inference Runtime
#
#  Frontend specific targets:
#
#   `openvino::frontend::onnx`
#   ONNX FrontEnd target (optional)
#
#   `openvino::frontend::paddle`
#   Paddle FrontEnd target (optional)
#
#   `openvino::frontend::tensorflow`
#   TensorFlow FrontEnd target (optional)
#
# Result variables:
# ------
#
# The module sets the following variables in your project:
#
#   `OpenVINO_FOUND`
#   System has OpenVINO Runtime installed
#
#   `OpenVINO_Runtime_FOUND`
#   OpenVINO C++ Core & Inference Runtime is available
#
#   `OpenVINO_Frontend_ONNX_FOUND`
#   OpenVINO ONNX frontend is available
#
#   `OpenVINO_Frontend_Paddle_FOUND`
#   OpenVINO Paddle frontend is available
#
#   `OpenVINO_Frontend_TensorFlow_FOUND`
#   OpenVINO TensorFlow frontend is available
#
#   `OpenVINO_Frontend_IR_FOUND`
#   OpenVINO IR frontend is available
#
#  OpenVINO version variables:
#
#   `OpenVINO_VERSION_MAJOR`
#   Major version component
# 
#   `OpenVINO_VERSION_MINOR`
#   minor version component
#
#   `OpenVINO_VERSION_PATCH`
#   Patch version component
#

@PACKAGE_INIT@

#
# Common functions
#

if(NOT DEFINED CMAKE_FIND_PACKAGE_NAME)
    set(CMAKE_FIND_PACKAGE_NAME OpenVINO)
    set(_need_package_name_reset ON)
endif()

# we have to use our own version of find_dependency because of support cmake 3.7
macro(_ov_find_dependency dep)
    set(cmake_fd_quiet_arg)
    if(${CMAKE_FIND_PACKAGE_NAME}_FIND_QUIETLY)
        set(cmake_fd_quiet_arg QUIET)
    endif()
    set(cmake_fd_required_arg)
    if(${CMAKE_FIND_PACKAGE_NAME}_FIND_REQUIRED)
        set(cmake_fd_required_arg REQUIRED)
    endif()

    get_property(cmake_fd_alreadyTransitive GLOBAL PROPERTY
        _CMAKE_${dep}_TRANSITIVE_DEPENDENCY)

    find_package(${dep} ${ARGN}
        ${cmake_fd_quiet_arg}
        ${cmake_fd_required_arg})

    if(NOT DEFINED cmake_fd_alreadyTransitive OR cmake_fd_alreadyTransitive)
        set_property(GLOBAL PROPERTY _CMAKE_${dep}_TRANSITIVE_DEPENDENCY TRUE)
    endif()

    if(NOT ${dep}_FOUND)
        set(${CMAKE_FIND_PACKAGE_NAME}_NOT_FOUND_MESSAGE "${CMAKE_FIND_PACKAGE_NAME} could not be found because dependency ${dep} could not be found.")
        set(${CMAKE_FIND_PACKAGE_NAME}_FOUND False)
        return()
    endif()

    set(cmake_fd_required_arg)
    set(cmake_fd_quiet_arg)
endmacro()

function(_ov_target_no_deprecation_error)
    if(NOT MSVC)
        if(CMAKE_CXX_COMPILER_ID STREQUAL "Intel")
            set(flags "-diag-warning=1786")
        else()
            set(flags "-Wno-error=deprecated-declarations")
        endif()
        if(CMAKE_CROSSCOMPILING)
            set_target_properties(${ARGV} PROPERTIES
                                  INTERFACE_LINK_OPTIONS "-Wl,--allow-shlib-undefined")
        endif()

        set_target_properties(${ARGV} PROPERTIES INTERFACE_COMPILE_OPTIONS ${flags})
    endif()
endfunction()

#
# OpenVINO config
#

# need to store current PACKAGE_PREFIX_DIR, because it's overwritten by sub-package one
set(_ov_package_prefix_dir "${PACKAGE_PREFIX_DIR}")

set(THREADING "@THREADING@")
<<<<<<< HEAD
if((THREADING STREQUAL "TBB" OR THREADING STREQUAL "TBB_AUTO") AND NOT TBB_FOUND AND OFF)
=======
if((THREADING STREQUAL "TBB" OR THREADING STREQUAL "TBB_AUTO") AND NOT TBB_FOUND)
>>>>>>> 4188dbbf
    set_and_check(_tbb_dir "@PACKAGE_IE_TBB_DIR@")
    _ov_find_dependency(TBB
                        COMPONENTS tbb tbbmalloc
                        CONFIG
                        PATHS ${TBBROOT}/cmake
                              ${_tbb_dir}
                        NO_CMAKE_FIND_ROOT_PATH
                        NO_DEFAULT_PATH)

    set(install_tbbbind "@install_tbbbind@")
    if(install_tbbbind)
        set_and_check(_tbb_bind_dir "@PACKAGE_IE_TBBBIND_DIR@")
        _ov_find_dependency(TBBBIND_2_5
                            PATHS ${_tbb_bind_dir}
                            NO_CMAKE_FIND_ROOT_PATH
                            NO_DEFAULT_PATH)
        set_target_properties(${TBBBIND_2_5_IMPORTED_TARGETS} PROPERTIES IMPORTED_GLOBAL ON)
    endif()
endif()

_ov_find_dependency(Threads)

if(NOT TARGET ov_runtime)
    set(_ov_as_external_package ON)
    include("${CMAKE_CURRENT_LIST_DIR}/OpenVINOTargets.cmake")

    # TODO: WA for cmake version < 3.16
    if((THREADING STREQUAL "TBB" OR THREADING STREQUAL "TBB_AUTO") AND TBB_FOUND)
        foreach (type RELEASE DEBUG RELWITHDEBINFO MINSIZEREL)
            set_property(TARGET openvino::runtime APPEND PROPERTY IMPORTED_LINK_DEPENDENT_LIBRARIES_${type} "TBB::tbb;TBB::tbbmalloc")
        endforeach()
    endif()
endif()

#
# Components
#

set(${CMAKE_FIND_PACKAGE_NAME}_Runtime_FOUND ON)

set(${CMAKE_FIND_PACKAGE_NAME}_ONNX_FOUND @ENABLE_OV_ONNX_FRONTEND@)
set(${CMAKE_FIND_PACKAGE_NAME}_Paddle_FOUND @ENABLE_OV_PADDLE_FRONTEND@)
set(${CMAKE_FIND_PACKAGE_NAME}_TensorFlow_FOUND @ENABLE_OV_TF_FRONTEND@)
set(${CMAKE_FIND_PACKAGE_NAME}_IR_FOUND @ENABLE_OV_IR_FRONTEND@)

set(${CMAKE_FIND_PACKAGE_NAME}_Frontend_ONNX_FOUND ${${CMAKE_FIND_PACKAGE_NAME}_ONNX_FOUND})
set(${CMAKE_FIND_PACKAGE_NAME}_Frontend_Paddle_FOUND ${${CMAKE_FIND_PACKAGE_NAME}_Paddle_FOUND})
set(${CMAKE_FIND_PACKAGE_NAME}_Frontend_TensorFlow_FOUND ${${CMAKE_FIND_PACKAGE_NAME}_TensorFlow_FOUND})
set(${CMAKE_FIND_PACKAGE_NAME}_Frontend_IR_FOUND ${${CMAKE_FIND_PACKAGE_NAME}_IR_FOUND})

# if no components specified, only Runtime is provided
if(NOT ${CMAKE_FIND_PACKAGE_NAME}_FIND_COMPONENTS)
    set(${CMAKE_FIND_PACKAGE_NAME}_FIND_COMPONENTS Runtime)
endif()

#
# Apply common functions
#

foreach(target openvino::runtime openvino::runtime::c
               openvino::frontend::onnx openvino::frontend::paddle openvino::frontend::tensorflow)
    if(TARGET ${target} AND _ov_as_external_package)
        _ov_target_no_deprecation_error(${target})
    endif()
endforeach()
unset(_ov_as_external_package)

# restore PACKAGE_PREFIX_DIR
set(PACKAGE_PREFIX_DIR ${_ov_package_prefix_dir})
unset(_ov_package_prefix_dir)

check_required_components(${CMAKE_FIND_PACKAGE_NAME})

if(_need_package_name_reset)
    unset(CMAKE_FIND_PACKAGE_NAME)
    unset(_need_package_name_reset)
endif()

unset(${CMAKE_FIND_PACKAGE_NAME}_Paddle_FOUND)
unset(${CMAKE_FIND_PACKAGE_NAME}_ONNX_FOUND)
unset(${CMAKE_FIND_PACKAGE_NAME}_TensorFlow_FOUND)<|MERGE_RESOLUTION|>--- conflicted
+++ resolved
@@ -145,11 +145,7 @@
 set(_ov_package_prefix_dir "${PACKAGE_PREFIX_DIR}")
 
 set(THREADING "@THREADING@")
-<<<<<<< HEAD
 if((THREADING STREQUAL "TBB" OR THREADING STREQUAL "TBB_AUTO") AND NOT TBB_FOUND AND OFF)
-=======
-if((THREADING STREQUAL "TBB" OR THREADING STREQUAL "TBB_AUTO") AND NOT TBB_FOUND)
->>>>>>> 4188dbbf
     set_and_check(_tbb_dir "@PACKAGE_IE_TBB_DIR@")
     _ov_find_dependency(TBB
                         COMPONENTS tbb tbbmalloc
@@ -176,7 +172,8 @@
     set(_ov_as_external_package ON)
     include("${CMAKE_CURRENT_LIST_DIR}/OpenVINOTargets.cmake")
 
-    # TODO: WA for cmake version < 3.16
+    # WA for cmake version < 3.16 which does not export
+    # IMPORTED_LINK_DEPENDENT_LIBRARIES_** properties if no PUBLIC dependencies for the library
     if((THREADING STREQUAL "TBB" OR THREADING STREQUAL "TBB_AUTO") AND TBB_FOUND)
         foreach (type RELEASE DEBUG RELWITHDEBINFO MINSIZEREL)
             set_property(TARGET openvino::runtime APPEND PROPERTY IMPORTED_LINK_DEPENDENT_LIBRARIES_${type} "TBB::tbb;TBB::tbbmalloc")
