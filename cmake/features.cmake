--- conflicted
+++ resolved
@@ -117,13 +117,9 @@
 
 ie_dependent_option (ENABLE_FUNCTIONAL_TESTS "functional tests" ON "ENABLE_TESTS" OFF)
 
-<<<<<<< HEAD
-ie_dependent_option (ENABLE_SAMPLES "console samples are part of OpenVINO Runtime package" ON "NOT EMSCRIPTEN" OFF)
-=======
 ie_dependent_option (ENABLE_DATA "fetch models from testdata repo" ON "ENABLE_FUNCTIONAL_TESTS;NOT ANDROID" OFF)
 
-ie_option (ENABLE_SAMPLES "console samples are part of OpenVINO Runtime package" ON)
->>>>>>> f0421d94
+ie_option (ENABLE_SAMPLES "console samples are part of OpenVINO Runtime package" ON "NOT EMSCRIPTEN" OFF)
 
 set(OPENVINO_EXTRA_MODULES "" CACHE STRING "Extra paths for extra modules to include into OpenVINO build")
 
