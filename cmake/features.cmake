--- conflicted
+++ resolved
@@ -81,17 +81,12 @@
 endif()
 
 set(THREADING "${THREADING_DEFAULT}" CACHE STRING "Threading")
-<<<<<<< HEAD
 if (APPLE)
     set_property(CACHE THREADING PROPERTY STRINGS "TBB" "TBB_AUTO" "SEQ")
 else()
     set_property(CACHE THREADING PROPERTY STRINGS "TBB" "TBB_AUTO" "OMP" "SEQ")
 endif()
-list (APPEND IE_OPTIONS THREADING)
-=======
-set_property(CACHE THREADING PROPERTY STRINGS "TBB" "TBB_AUTO" "OMP" "SEQ")
 list (APPEND OV_OPTIONS THREADING)
->>>>>>> 35308ce3
 if (NOT THREADING STREQUAL "TBB" AND
     NOT THREADING STREQUAL "TBB_AUTO" AND
     NOT THREADING STREQUAL "OMP" AND
