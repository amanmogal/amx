--- conflicted
+++ resolved
@@ -78,11 +78,7 @@
     endif()
 endif()
 
-<<<<<<< HEAD
-ie_dependent_option (ENABLE_IR_V7_READER "Enables IR v7 reader" ON "ENABLE_TESTS;NOT BUILD_SHARED_LIBS" ON)
-=======
 ie_dependent_option (ENABLE_IR_V7_READER "Enables IR v7 reader" ON "ENABLE_TESTS OR BUILD_SHARED_LIBS" OFF)
->>>>>>> a1d95d54
 
 ie_dependent_option (ENABLE_MULTI "Enables Multi Device Plugin" ON "NOT BUILD_SHARED_LIBS" ON)
 
