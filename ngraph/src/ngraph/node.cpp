--- conflicted
+++ resolved
@@ -32,12 +32,6 @@
 using namespace std;
 using namespace ngraph;
 
-const Node::type_info_t Node::type_info{"Node", 0, nullptr};
-const Node::type_info_t& Node::get_type_info_static()
-{
-    return Node::type_info;
-}
-
 atomic<size_t> Node::m_next_instance_id(0);
 
 Node::Node(size_t output_size)
@@ -233,22 +227,12 @@
 
 void Node::set_output_size(size_t n)
 {
-<<<<<<< HEAD
-    // NGRAPH_CHECK(n >= m_outputs.size(), "shrinking ", m_outputs.size(), " to ", n);
     if (n < m_outputs.size())
     {
         m_outputs.resize(n);
     }
     else
     {
-=======
-    if (n < m_outputs.size())
-    {
-        m_outputs.resize(n);
-    }
-    else
-    {
->>>>>>> 8f74cf65
         for (size_t i = m_outputs.size(); i < n; ++i)
         {
             // create the descriptors
@@ -286,29 +270,6 @@
 
 std::string Node::description() const
 {
-<<<<<<< HEAD
-    return m_outputs;
-}
-
-const std::deque<descriptor::Output>& Node::get_outputs() const
-{
-    return m_outputs;
-}
-
-bool Node::is_output() const
-{
-    return false;
-}
-
-bool Node::is_constant() const
-{
-    return false;
-}
-
-std::string Node::description() const
-{
-=======
->>>>>>> 8f74cf65
     return get_type_name();
 }
 
@@ -772,12 +733,7 @@
 std::string ngraph::node_validation_failure_loc_string(const Node* node)
 {
     std::stringstream ss;
-<<<<<<< HEAD
-    ss << "While validating node '" << *node << "' with friendly_name "
-       << node->get_friendly_name();
-=======
     ss << "While validating node '" << *node << "'with friendly_name " << node->get_friendly_name();
->>>>>>> 8f74cf65
     return ss.str();
 }
 
@@ -847,10 +803,6 @@
 bool Node::match_node(pattern::Matcher* matcher, const Output<Node>& graph_value)
 {
     matcher->add_node(graph_value);
-<<<<<<< HEAD
-    return graph_value.get_node_shared_ptr()->get_type_info().is_castable(get_type_info()) &&
-           matcher->match_arguments(this, graph_value.get_node_shared_ptr());
-=======
     // Check if a type of a given node, which produces graph_value, matches the type of `this` node
     // or `this` node type is an ancestor of that node type. It is not the exact matching, types of
     // the nodes
@@ -866,7 +818,6 @@
         return true;
     }
     return false;
->>>>>>> 8f74cf65
 }
 
 // default implementation for the node to check if it contains partial shape
@@ -1022,7 +973,6 @@
     }
     if (evaluate(output_tensors, input_tensors))
     {
-        output_values.resize(output_tensors.size());
         for (size_t i = 0; i < output_tensors.size(); ++i)
         {
             output_values[i] = make_shared<op::Constant>(output_tensors[i]);
