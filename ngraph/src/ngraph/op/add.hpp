--- conflicted
+++ resolved
@@ -69,11 +69,7 @@
             class NGRAPH_API Add : public util::BinaryElementwiseArithmetic
             {
             public:
-<<<<<<< HEAD
-                RTTI_DECLARATION;
-=======
                 NGRAPH_RTTI_DECLARATION;
->>>>>>> 8f74cf65
 
                 /// \brief Constructs an uninitialized addition operation
                 Add()
@@ -99,36 +95,13 @@
 
                 std::shared_ptr<Node>
                     clone_with_new_inputs(const OutputVector& new_args) const override;
-<<<<<<< HEAD
-                // bool visit_attributes(AttributeVisitor& visitor) override;
-                virtual bool is_commutative() const override { return true; }
-=======
                 bool visit_attributes(AttributeVisitor& visitor) override;
->>>>>>> 8f74cf65
                 size_t get_version() const override { return 1; }
                 bool evaluate(const HostTensorVector& outputs,
                               const HostTensorVector& inputs) override;
             };
 
         } // namespace v1
-        namespace v2
-        {
-            class NGRAPH_API Add : public v1::Add
-            {
-            public:
-                // FIXME: use constexpr is possible
-                static const NodeTypeInfo type_info;
-
-                using v1::Add::Add;
-
-                std::shared_ptr<Node>
-                    clone_with_new_inputs(const OutputVector& new_args) const override;
-                // bool visit_attributes(AttributeVisitor& visitor) override;
-                size_t get_version() const override { return 2; }
-            };
-
-        } // namespace v1
-
         using v0::Add;
     } // namespace op
 
