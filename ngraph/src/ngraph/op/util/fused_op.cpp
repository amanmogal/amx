--- conflicted
+++ resolved
@@ -47,11 +47,7 @@
     validate_nodes_and_infer_types(subgraph);
 
     size_t i = 0;
-<<<<<<< HEAD
-    for (const auto& output_node : subgraph_outputs)
-=======
-    for (auto output : subgraph_outputs)
->>>>>>> 17e457d7
+    for (const auto& output : subgraph_outputs)
     {
         if (i >= get_output_size())
         {
