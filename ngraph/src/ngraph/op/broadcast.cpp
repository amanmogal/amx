--- conflicted
+++ resolved
@@ -88,14 +88,9 @@
 
 namespace
 {
-<<<<<<< HEAD
-    PartialShape get_result_shape_bidirectional(Node* this_ptr,
+    PartialShape get_result_shape_bidirectional(const Node* this_ptr,
                                                 const PartialShape& arg_shape,
                                                 Shape& target_shape)
-=======
-    PartialShape
-        get_result_shape_bidirectional(const Node* this_ptr, Shape& arg_shape, Shape& target_shape)
->>>>>>> 85700153
     {
         if (arg_shape.rank().is_dynamic())
         {
