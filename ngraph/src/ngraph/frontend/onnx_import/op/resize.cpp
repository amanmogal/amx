--- conflicted
+++ resolved
@@ -29,7 +29,6 @@
         {
             namespace
             {
-<<<<<<< HEAD
                 static const std::unordered_set<std::string> supported_modes = {
                     "nearest", "linear", "cubic"};
 
@@ -144,14 +143,9 @@
                     return attrs;
                 }
 
-                std::shared_ptr<ngraph::Node> calculate_output_shape_based_on_scales(
-                    const std::shared_ptr<ngraph::Node>& data,
-                    const std::shared_ptr<ngraph::Node>& scales)
-=======
                 std::shared_ptr<ngraph::Node>
                     calculate_output_shape_based_on_scales(const Output<ngraph::Node>& data,
                                                            const Output<ngraph::Node>& scales)
->>>>>>> 93515477
                 {
                     const auto& data_shape = data.get_partial_shape();
                     const auto& scales_shape = scales.get_partial_shape();
@@ -256,18 +250,13 @@
                 OutputVector resize(const onnx_import::Node& node)
                 {
                     const auto inputs = node.get_ng_inputs();
-                    const auto data = inputs.at(0);
-                    const auto scales = inputs.at(1);
-
-<<<<<<< HEAD
-                    const auto data_shape = data->get_output_partial_shape(0);
-                    const auto scales_shape = scales->get_output_partial_shape(0);
-
-                    auto attrs = get_resize_attrs(node);
-=======
+                    const auto& data = inputs.at(0);
+                    const auto& scales = inputs.at(1);
+
                     const auto& data_shape = data.get_partial_shape();
                     const auto& scales_shape = scales.get_partial_shape();
->>>>>>> 93515477
+
+                    auto attrs = get_resize_attrs(node);
 
                     CHECK_VALID_NODE(
                         node,
