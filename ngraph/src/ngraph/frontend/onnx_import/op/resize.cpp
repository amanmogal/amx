--- conflicted
+++ resolved
@@ -28,21 +28,17 @@
         {
             namespace
             {
-<<<<<<< HEAD
-                OutputVector resize(const onnx_import::Node& node)
-=======
-                std::shared_ptr<ngraph::Node> calculate_output_shape_based_on_scales(
-                    const std::shared_ptr<ngraph::Node>& data,
-                    const std::shared_ptr<ngraph::Node>& scales)
->>>>>>> 2a96917e
-                {
-                    const auto& data_shape = data->get_output_partial_shape(0);
-                    const auto& scales_shape = scales->get_output_partial_shape(0);
-
-                    if (ngraph::op::is_constant(scales) && data_shape.is_static())
+                std::shared_ptr<ngraph::Node>
+                    calculate_output_shape_based_on_scales(const Output<ngraph::Node>& data,
+                                                           const Output<ngraph::Node>& scales)
+                {
+                    const auto& data_shape = data.get_partial_shape();
+                    const auto& scales_shape = scales.get_partial_shape();
+
+                    if (ngraph::op::is_constant(scales.get_node()) && data_shape.is_static())
                     {
                         const auto scales_const =
-                            as_type_ptr<default_opset::Constant>(scales->shared_from_this());
+                            as_type_ptr<default_opset::Constant>(scales.get_node_shared_ptr());
 
                         const auto scales_vector = scales_const->cast_vector<float>();
                         const auto data_static_shape = data_shape.to_shape();
@@ -60,23 +56,18 @@
                     }
 
                     const auto shape_of_data = std::make_shared<default_opset::Convert>(
-                        std::make_shared<default_opset::ShapeOf>(data), scales->get_element_type());
+                        std::make_shared<default_opset::ShapeOf>(data), scales.get_element_type());
                     const auto multiply =
                         std::make_shared<default_opset::Multiply>(shape_of_data, scales);
                     const auto output_shape =
                         std::make_shared<default_opset::Convert>(multiply, ngraph::element::i64);
 
-<<<<<<< HEAD
-                    const auto data_shape = data.get_partial_shape();
-                    const auto scales_shape = scales.get_partial_shape();
-=======
                     return output_shape;
                 }
->>>>>>> 2a96917e
-
-                NodeVector build_resize(const Node& node,
-                                        const std::shared_ptr<ngraph::Node>& output_shape,
-                                        const AxisSet& axes)
+
+                OutputVector build_resize(const Node& node,
+                                          const std::shared_ptr<ngraph::Node>& output_shape,
+                                          const AxisSet& axes)
                 {
                     const auto mode = node.get_attribute_value<std::string>("mode", "nearest");
 
@@ -115,7 +106,7 @@
 
             namespace set_11
             {
-                NodeVector resize(const onnx_import::Node& node)
+                OutputVector resize(const onnx_import::Node& node)
                 {
                     // cubic_coeff_a, extrapolation_value attributes are ignored
                     // (they do not have influence on supported modes)
@@ -156,19 +147,12 @@
                     // in "tf_crop_and_resize" which is not handled now
                     const auto inputs = node.get_ng_inputs();
                     const auto& data = inputs.at(0);
-                    const auto& data_shape = data->get_output_partial_shape(0);
-
-<<<<<<< HEAD
-                    if (ngraph::op::is_constant(scales.get_node()) && data_shape.is_static())
-                    {
-                        const auto scales_const =
-                            as_type_ptr<default_opset::Constant>(scales.get_node_shared_ptr());
-=======
+                    const auto& data_shape = data.get_partial_shape();
+
                     if (inputs.size() == 4) // sizes input is provided
                     {
                         const auto& sizes = inputs.at(3);
-                        const auto& sizes_shape = sizes->get_output_partial_shape(0);
->>>>>>> 2a96917e
+                        const auto& sizes_shape = sizes.get_partial_shape();
 
                         CHECK_VALID_NODE(
                             node,
@@ -178,12 +162,13 @@
                         size_t axes_size = sizes_shape.is_static() ? sizes_shape[0].get_length()
                                                                    : data_shape.rank().get_length();
 
-                        return build_resize(
-                            node, sizes, AxisSet(common::get_monotonic_range(axes_size)));
+                        return build_resize(node,
+                                            sizes.get_node_shared_ptr(),
+                                            AxisSet(common::get_monotonic_range(axes_size)));
                     }
 
                     const auto& scales = inputs.at(2);
-                    const auto& scales_shape = scales->get_output_partial_shape(0);
+                    const auto& scales_shape = scales.get_partial_shape();
 
                     CHECK_VALID_NODE(
                         node,
@@ -202,14 +187,14 @@
 
             namespace set_1
             {
-                NodeVector resize(const onnx_import::Node& node)
+                OutputVector resize(const onnx_import::Node& node)
                 {
                     const auto inputs = node.get_ng_inputs();
                     const auto& data = inputs.at(0);
                     const auto& scales = inputs.at(1);
 
-                    const auto& data_shape = data->get_output_partial_shape(0);
-                    const auto& scales_shape = scales->get_output_partial_shape(0);
+                    const auto& data_shape = data.get_partial_shape();
+                    const auto& scales_shape = scales.get_partial_shape();
 
                     CHECK_VALID_NODE(
                         node,
