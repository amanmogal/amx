//*****************************************************************************
// Copyright 2017-2020 Intel Corporation
//
// Licensed under the Apache License, Version 2.0 (the "License");
// you may not use this file except in compliance with the License.
// You may obtain a copy of the License at
//
//     http://www.apache.org/licenses/LICENSE-2.0
//
// Unless required by applicable law or agreed to in writing, software
// distributed under the License is distributed on an "AS IS" BASIS,
// WITHOUT WARRANTIES OR CONDITIONS OF ANY KIND, either express or implied.
// See the License for the specific language governing permissions and
// limitations under the License.
//*****************************************************************************

#include <string>
#include <vector>

#include "default_opset.hpp"
#include "gru.hpp"
#include "ngraph/builder/split.hpp"
#include "ngraph/frontend/onnx_import/core/null_node.hpp"
#include "ngraph/shape.hpp"
#include "utils/recurrent.hpp"

namespace ngraph
{
    namespace onnx_import
    {
        namespace op
        {
            namespace set_1
            {
                namespace
                {
                    struct GRUInputMap : public recurrent::OpInputMap
                    {
                        GRUInputMap(const Node& node, std::size_t gates_count)
                            : OpInputMap(node, gates_count)
                        {
                            bool linear_before_reset = static_cast<bool>(
                                node.get_attribute_value<std::int64_t>("linear_before_reset", 0));

                            // Override bias, since we need separated W and R biases for `h` gate.
                            if (linear_before_reset)
                            {
                                const auto& ng_inputs = node.get_ng_inputs();
                                const auto el_type = ng_inputs.at(0).get_element_type();

<<<<<<< HEAD
                                if (ng_inputs.size() > 3 && !ng_inputs.at(3).get_node()->is_null())
=======
                                if (ng_inputs.size() > 3 && !ngraph::op::is_null(ng_inputs.at(3)))
>>>>>>> 0846f205
                                {
                                    auto bias = ng_inputs.at(3);
                                    // gates_count * 2 since B is: [Wb, Rb]
                                    const int split_parts = 2 * 3;
                                    const auto split_bias =
                                        builder::opset1::split(bias, split_parts, 1);
                                    const auto wr_z_bias = split_bias.at(0) + split_bias.at(3);
                                    const auto wr_r_bias = split_bias.at(1) + split_bias.at(4);
                                    // The result has shape: [num_directions, 4 * hidden_size]
                                    // and data layout:
                                    //       [
                                    //          [Wb_z + Rb_z],
                                    //          [Wb_r + Rb_r],
                                    //          [Wb_h],
                                    //          [Rb_h],
                                    //          // num_directions times
                                    //       ]
                                    m_map[recurrent::OpInput::B] =
                                        std::make_shared<default_opset::Concat>(
                                            OutputVector{wr_z_bias,
                                                         wr_r_bias,
                                                         split_bias.at(2),
                                                         split_bias.at(5)},
                                            1);
                                }
                                else
                                {
                                    const std::size_t hidden_size =
                                        m_map[recurrent::OpInput::R].get_shape().back();
                                    const std::size_t num_directions =
                                        m_map[recurrent::OpInput::W].get_shape().front();

                                    m_map[recurrent::OpInput::B] =
                                        std::make_shared<default_opset::Constant>(
                                            el_type,
                                            Shape{num_directions, (gates_count + 1) * hidden_size},
                                            0.f);
                                }
                            }
                        }

                        virtual ~GRUInputMap() = default;
                    };

                    struct GRUAttributes : public recurrent::OpAttributes
                    {
                        GRUAttributes(const Node& node)
                            : OpAttributes(node)
                            , m_linear_before_reset{static_cast<bool>(
                                  node.get_attribute_value<std::int64_t>("linear_before_reset", 0))}
                        {
                            m_activations = node.get_attribute_value<std::vector<std::string>>(
                                "activations", {"sigmoid", "tanh"});
                        }

                        virtual ~GRUAttributes() = default;

                        bool m_linear_before_reset;
                    };
                }

                OutputVector gru(const Node& node)
                {
                    constexpr std::size_t gates_count = 3;
                    GRUInputMap input_map{node, gates_count};
                    GRUAttributes attributes{node};

                    recurrent::RecurrentSequence sequence_op(input_map, attributes.m_direction);
                    auto results =
                        sequence_op.run_sequence([&attributes](const recurrent::OpInputMap& args,
                                                               const Output<ngraph::Node>& in_Xt,
                                                               const Output<ngraph::Node> H_t) {

                            const GRUInputMap& gru_args = dynamic_cast<const GRUInputMap&>(args);

                            return std::make_shared<default_opset::GRUCell>(
                                in_Xt,
                                H_t,
                                gru_args.at(recurrent::OpInput::W),
                                gru_args.at(recurrent::OpInput::R),
                                gru_args.at(recurrent::OpInput::B),
                                attributes.m_hidden_size,
                                attributes.m_activations,
                                attributes.m_activations_alpha,
                                attributes.m_activations_beta,
                                attributes.m_clip_threshold,
                                attributes.m_linear_before_reset);
                        });
                    return results;
                }

            } // namespace set_1

        } // namespace op

    } // namespace onnx_import

} // namespace ngraph<|MERGE_RESOLUTION|>--- conflicted
+++ resolved
@@ -48,11 +48,8 @@
                                 const auto& ng_inputs = node.get_ng_inputs();
                                 const auto el_type = ng_inputs.at(0).get_element_type();
 
-<<<<<<< HEAD
-                                if (ng_inputs.size() > 3 && !ng_inputs.at(3).get_node()->is_null())
-=======
-                                if (ng_inputs.size() > 3 && !ngraph::op::is_null(ng_inputs.at(3)))
->>>>>>> 0846f205
+                                if (ng_inputs.size() > 3 &&
+                                    !ngraph::op::is_null(ng_inputs.at(3).get_node()))
                                 {
                                     auto bias = ng_inputs.at(3);
                                     // gates_count * 2 since B is: [Wb, Rb]
