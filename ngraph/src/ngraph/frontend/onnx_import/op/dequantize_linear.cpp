--- conflicted
+++ resolved
@@ -35,23 +35,13 @@
         {
             namespace
             {
-<<<<<<< HEAD
-                OutputVector dequantize_linear(const Node& node)
-                {
-                    OutputVector inputs{node.get_ng_inputs()};
-                    Output<ngraph::Node> x = inputs.at(0);
-                    Output<ngraph::Node> x_scale = inputs.at(1);
-                    Output<ngraph::Node> zero_point;
-                    if (inputs.size() == 3 && !inputs.at(2)->is_null())
-=======
-                std::shared_ptr<ngraph::Node> get_zero_point(const NodeVector& inputs)
-                {
-                    if (inputs.size() == 3 && !inputs[2]->is_null())
->>>>>>> 2537174a
+                Output<ngraph::Node> get_zero_point(const OutputVector& inputs)
+                {
+                    if (inputs.size() == 3 && !inputs[2].get_node()->is_null())
                     {
                         auto zero_point = inputs[2];
 
-                        if (zero_point->get_element_type() != element::f32)
+                        if (zero_point.get_element_type() != element::f32)
                         {
                             zero_point =
                                 std::make_shared<default_opset::Convert>(zero_point, element::f32);
@@ -61,43 +51,28 @@
                     }
                     else
                     {
-<<<<<<< HEAD
-                        zero_point =
-                            ngraph::builder::make_constant(x.get_element_type(), Shape{}, 0);
-=======
                         return default_opset::Constant::create(element::f32, Shape{}, {0});
->>>>>>> 2537174a
                     }
                 }
             }
             namespace set_1
             {
-                NodeVector dequantize_linear(const Node& node)
-                {
-                    const NodeVector inputs{node.get_ng_inputs()};
-
-<<<<<<< HEAD
-                    Shape y_scale_shape = x_scale.get_shape();
-                    Shape y_zero_point_shape = zero_point.get_shape();
-=======
+                OutputVector dequantize_linear(const Node& node)
+                {
+                    const OutputVector inputs{node.get_ng_inputs()};
+
                     NGRAPH_CHECK(
                         2 <= inputs.size() && inputs.size() <= 3,
                         "The DequantizeLinear op expects 2 required and one optional input. Got: ",
                         inputs.size());
->>>>>>> 2537174a
 
                     const auto x = inputs[0];
                     const auto scale = inputs[1];
                     const auto zero_point = get_zero_point(inputs);
 
-<<<<<<< HEAD
-                    const auto data_rank = x.get_output_partial_shape(0).rank();
-                    AxisSet axes;
-                    // if axis attribute is set
-                    if (axis_0 == axis_1)
-=======
-                    common::validate_scalar_input("Dequantization scale", scale, {element::f32});
-                    common::validate_scalar_input("Zero point", zero_point);
+                    common::validate_scalar_input(
+                        "Dequantization scale", scale.get_node_shared_ptr(), {element::f32});
+                    common::validate_scalar_input("Zero point", zero_point.get_node_shared_ptr());
 
                     const auto converted_x =
                         std::make_shared<default_opset::Convert>(x, element::f32);
@@ -111,12 +86,11 @@
             {
                 namespace
                 {
-                    void validate_scale(const std::shared_ptr<ngraph::Node> scale,
-                                        const std::shared_ptr<ngraph::Node> x,
+                    void validate_scale(const Output<ngraph::Node> scale,
+                                        const Output<ngraph::Node> x,
                                         const int64_t axis)
->>>>>>> 2537174a
-                    {
-                        const auto& scale_shape = scale->get_output_partial_shape(0);
+                    {
+                        const auto& scale_shape = scale.get_partial_shape();
                         NGRAPH_CHECK(scale_shape.rank().get_length() == 0 ||
                                          scale_shape.rank().get_length() == 1,
                                      "Dequantization scale needs to be a scalar or a vector.");
@@ -124,7 +98,7 @@
                         if (scale_shape.rank().get_length() == 1)
                         {
                             const auto& scale_dim = scale_shape[0];
-                            const auto& x_shape = x->get_output_partial_shape(0);
+                            const auto& x_shape = x.get_partial_shape();
                             const auto& x_dim_at_axis = x_shape[axis];
 
                             NGRAPH_CHECK(scale_dim.same_scheme(x_dim_at_axis),
@@ -137,21 +111,11 @@
                         }
                     }
 
-<<<<<<< HEAD
-                    if (x.get_element_type() != zero_point.get_element_type())
-                    {
-                        zero_point = std::make_shared<default_opset::Convert>(zero_point,
-                                                                              x.get_element_type());
-                    }
-
-                    return {std::make_shared<ngraph::opset0::Dequantize>(
-                        x, x_scale, zero_point, x_scale.get_element_type(), axes)};
-=======
-                    void validate_zero_point(const std::shared_ptr<ngraph::Node> zero_point,
-                                             const std::shared_ptr<ngraph::Node> x,
+                    void validate_zero_point(const Output<ngraph::Node> zero_point,
+                                             const Output<ngraph::Node> x,
                                              const int64_t axis)
                     {
-                        const auto& zero_point_shape = zero_point->get_output_partial_shape(0);
+                        const auto& zero_point_shape = zero_point.get_partial_shape();
                         NGRAPH_CHECK(zero_point_shape.rank().get_length() == 0 ||
                                          zero_point_shape.rank().get_length() == 1,
                                      "Zero point needs to be a scalar or a vector.");
@@ -159,7 +123,7 @@
                         if (zero_point_shape.rank().get_length() == 1)
                         {
                             const auto& zero_point_dim = zero_point_shape[0];
-                            const auto& x_shape = x->get_output_partial_shape(0);
+                            const auto& x_shape = x.get_partial_shape();
                             const auto& x_dim_at_axis = x_shape[axis];
 
                             NGRAPH_CHECK(zero_point_dim.same_scheme(x_dim_at_axis),
@@ -172,10 +136,9 @@
                         }
                     }
 
-                    std::shared_ptr<ngraph::Node>
-                        reshape_input(const std::shared_ptr<ngraph::Node> input,
-                                      const int64_t axis,
-                                      const PartialShape& x_shape)
+                    std::shared_ptr<ngraph::Node> reshape_input(const Output<ngraph::Node> input,
+                                                                const int64_t axis,
+                                                                const PartialShape& x_shape)
                     {
                         std::vector<int64_t> target_dims;
 
@@ -204,12 +167,11 @@
 
                         return std::make_shared<default_opset::Reshape>(input, target_shape, true);
                     }
->>>>>>> 2537174a
-                }
-
-                NodeVector dequantize_linear(const Node& node)
-                {
-                    const NodeVector inputs{node.get_ng_inputs()};
+                }
+
+                OutputVector dequantize_linear(const Node& node)
+                {
+                    const OutputVector inputs{node.get_ng_inputs()};
 
                     NGRAPH_CHECK(2 <= inputs.size() && inputs.size() <= 3,
                                  "The DequantizeLinear op expects 2 required and one optional "
@@ -220,7 +182,7 @@
                     auto scale = inputs[1];
                     auto zero_point = get_zero_point(inputs);
 
-                    const auto x_shape = x->get_output_partial_shape(0);
+                    const auto x_shape = x.get_partial_shape();
 
                     NGRAPH_CHECK(x_shape.rank().is_static(),
                                  "Rank of the input data tensor has to be known (static).");
