//*****************************************************************************
// Copyright 2017-2020 Intel Corporation
//
// Licensed under the Apache License, Version 2.0 (the "License");
// you may not use this file except in compliance with the License.
// You may obtain a copy of the License at
//
//     http://www.apache.org/licenses/LICENSE-2.0
//
// Unless required by applicable law or agreed to in writing, software
// distributed under the License is distributed on an "AS IS" BASIS,
// WITHOUT WARRANTIES OR CONDITIONS OF ANY KIND, either express or implied.
// See the License for the specific language governing permissions and
// limitations under the License.
//*****************************************************************************
#include "loop.hpp"

#include <iterator>
#include <memory>

#include "core/graph.hpp"
#include "default_opset.hpp"
#include "exceptions.hpp"
#include "ngraph/frontend/onnx_import/core/null_node.hpp"
#include "ngraph/function.hpp"
#include "ngraph/op/util/op_types.hpp"
#include "utils/reshape.hpp"

namespace ngraph
{
    namespace onnx_import
    {
        namespace op
        {
            namespace set_1
            {
                namespace
                {
                    /// \brief      The termination condition input is not supported by
                    ///             TensorIterator now. If it is possible to determine
                    //              that termination condition is always true,
                    //              it can be ignored and execute using current version
                    //              of TensorIterator.
                    ///
                    /// \param[in]  loop_cond       Termination loop condition input of Loop
                    ///                             operator (initial value).
                    /// \param[in]  body_cond       Termination loop condition input of the body of
                    ///                             the Loop (value updated during Loop iterations).
                    ///
                    /// \return true if termination condition is true and it cannot be changed
                    ///         during Loop iterations, false otherwise.
                    bool is_termination_condition_always_true(const Output<ngraph::Node>& loop_cond,
                                                              const Output<ngraph::Node>& body_cond)
                    {
                        bool loop_cond_value = false;
<<<<<<< HEAD
                        if (loop_cond.get_node()->is_constant() &&
                            loop_cond.get_node()->get_element_type() == element::boolean)
=======
                        if (ngraph::op::is_constant(loop_cond) &&
                            loop_cond->get_element_type() == element::boolean)
>>>>>>> 0846f205
                        {
                            loop_cond_value = as_type_ptr<default_opset::Constant>(
                                                  loop_cond.get_node_shared_ptr())
                                                  ->cast_vector<bool>()
                                                  .at(0);
                        }
                        // According to ONNX skipped cond input (is_null) means
                        // that is has true value
                        bool is_loop_cond_true =
<<<<<<< HEAD
                            loop_cond.get_node()->is_null() || loop_cond_value == true;
=======
                            ngraph::op::is_null(loop_cond) || loop_cond_value == true;
>>>>>>> 0846f205

                        if (!is_loop_cond_true)
                        {
                            return false;
                        }

                        // If body termination condition input matches Indentity op pattern the has
                        // value of loop_cond - true
                        // Identity op for boolean value is represented by LogicalOr op whose second
                        // input is always false
                        if (is_type<default_opset::LogicalOr>(body_cond.get_node_shared_ptr()))
                        {
<<<<<<< HEAD
                            const auto second_input = body_cond.get_node_shared_ptr()
                                                          ->input_value(1)
                                                          .get_node_shared_ptr();
                            if (second_input->is_constant() &&
=======
                            const auto second_input =
                                body_cond->input_value(1).get_node_shared_ptr();
                            if (ngraph::op::is_constant(second_input) &&
>>>>>>> 0846f205
                                second_input->get_element_type() == element::boolean &&
                                as_type_ptr<default_opset::Constant>(second_input)
                                        ->cast_vector<bool>()
                                        .at(0) == false)
                            {
                                return true;
                            }
                        }
                        return false;
                    }
                }

                OutputVector loop(const Node& node)
                {
                    const auto& ng_inputs = node.get_ng_inputs();
                    // optional inputs
                    const Output<ngraph::Node> trip_count = ng_inputs.at(0);
                    const Output<ngraph::Node> loop_cond = ng_inputs.at(1);

                    // At this moment nGraph TensorIterator doesn't have support for conditional
                    // termination of iterations.
                    CHECK_VALID_NODE(node,
<<<<<<< HEAD
                                     !trip_count.get_node_shared_ptr()->is_null(),
=======
                                     !ngraph::op::is_null(trip_count),
>>>>>>> 0846f205
                                     "Currently nGraph requires trip count input to be provided.");

                    const OutputVector loop_carried_dependencies{std::next(ng_inputs.begin(), 2),
                                                                 ng_inputs.end()};

                    // required
                    const Subgraph& body_graph{node.get_attribute_value<Subgraph>("body")};
                    const auto& graph_outputs = body_graph.get_ng_outputs();
                    const auto& graph_inputs = body_graph.get_ng_parameters();

                    CHECK_VALID_NODE(
                        node,
                        graph_inputs.size() == loop_carried_dependencies.size() + 2,
                        "The provided loop body graph inputs size (",
                        graph_inputs.size(),
                        "), is not equal to the sum of loop carried dependencies and two mandatory"
                        " inputs (",
                        loop_carried_dependencies.size() + 2,
                        ")");

                    CHECK_VALID_NODE(node,
                                     graph_outputs.size() >= loop_carried_dependencies.size() + 1,
                                     "The provided loop body graph outputs size (",
                                     graph_outputs.size(),
                                     ") has to small number of outpus. Required at least: ",
                                     loop_carried_dependencies.size() + 1);

                    const auto& body_loop_cond = graph_outputs.at(0).get_node_shared_ptr();
                    CHECK_VALID_NODE(
                        node,
                        is_termination_condition_always_true(loop_cond, body_loop_cond),
                        "Given termination loop condition input is not supported by Loop operator");

                    // TODO: Remove when loop condition would be supported.
                    const auto& cond_node =
                        default_opset::Constant::create(element::boolean, Shape{}, {true});

                    // create the loop body
                    const auto body = std::make_shared<ngraph::op::TensorIterator::BodyLambda>(
                        graph_outputs, graph_inputs);
                    auto tensor_iterator = std::make_shared<ngraph::op::TensorIterator>();
                    tensor_iterator->set_body(body);

                    // TensorIterator need to iterate over some input, thus we have to create
                    // 1 dim tensor with number of values equal to value provided by trip_count
                    // input.
                    const auto loop_trip_count = std::make_shared<default_opset::Range>(
                        default_opset::Constant::create(
                            trip_count.get_element_type(), Shape{}, {0}),
                        ngraph::onnx_import::reshape::interpret_as_scalar(trip_count),
                        default_opset::Constant::create(
                            trip_count.get_element_type(), Shape{}, {1}));

                    // We iterate over trip_count input.
                    // start=0, stride=1, part_size=1, end=-1, axis=0
                    tensor_iterator->set_sliced_input(
                        graph_inputs.at(0), loop_trip_count, 0, 1, 1, -1, 0);

                    // Set loop condition input, which should be changing over the iterations.
                    tensor_iterator->set_merged_input(
                        graph_inputs.at(1), cond_node, graph_outputs.at(0));

                    // Setting up other Loop body inputs.
                    auto graph_inputs_it = std::next(graph_inputs.begin(), 2);
                    auto graph_outputs_it = std::next(graph_outputs.begin(), 1);

                    // Set-up loop carried dependencies and final output values
                    OutputVector final_values;
                    for (const auto& dep : loop_carried_dependencies)
                    {
                        tensor_iterator->set_merged_input(
                            *graph_inputs_it++, dep, *graph_outputs_it);
                        final_values.push_back(
                            tensor_iterator->get_iter_value(*graph_outputs_it++, -1));
                    }

                    // Set-up scan outputs
                    OutputVector scan_outputs;
                    for (; graph_outputs_it != graph_outputs.end(); graph_outputs_it++)
                    {
                        // TODO: does concatenating along 0 axis is right?
                        // start=0, stride=1, part_size=1, end=-1, axis=0
                        scan_outputs.push_back(tensor_iterator->get_concatenated_slices(
                            *graph_outputs_it, 0, 1, 1, -1, 0));
                    }

                    OutputVector node_outputs;
                    for (const auto& v : final_values)
                    {
                        node_outputs.push_back(v.as_single_output_node());
                    }
                    for (const auto& v : scan_outputs)
                    {
                        node_outputs.push_back(v.as_single_output_node());
                    }
                    return node_outputs;
                }
            } // namespace set_1
        }     // namespace op
    }         // namespace onnx_import
} // namespace ngraph<|MERGE_RESOLUTION|>--- conflicted
+++ resolved
@@ -53,13 +53,8 @@
                                                               const Output<ngraph::Node>& body_cond)
                     {
                         bool loop_cond_value = false;
-<<<<<<< HEAD
-                        if (loop_cond.get_node()->is_constant() &&
-                            loop_cond.get_node()->get_element_type() == element::boolean)
-=======
-                        if (ngraph::op::is_constant(loop_cond) &&
-                            loop_cond->get_element_type() == element::boolean)
->>>>>>> 0846f205
+                        if (ngraph::op::is_constant(loop_cond.get_node()) &&
+                            loop_cond.get_element_type() == element::boolean)
                         {
                             loop_cond_value = as_type_ptr<default_opset::Constant>(
                                                   loop_cond.get_node_shared_ptr())
@@ -69,11 +64,7 @@
                         // According to ONNX skipped cond input (is_null) means
                         // that is has true value
                         bool is_loop_cond_true =
-<<<<<<< HEAD
-                            loop_cond.get_node()->is_null() || loop_cond_value == true;
-=======
-                            ngraph::op::is_null(loop_cond) || loop_cond_value == true;
->>>>>>> 0846f205
+                            ngraph::op::is_null(loop_cond.get_node()) || loop_cond_value == true;
 
                         if (!is_loop_cond_true)
                         {
@@ -86,16 +77,10 @@
                         // input is always false
                         if (is_type<default_opset::LogicalOr>(body_cond.get_node_shared_ptr()))
                         {
-<<<<<<< HEAD
                             const auto second_input = body_cond.get_node_shared_ptr()
                                                           ->input_value(1)
                                                           .get_node_shared_ptr();
-                            if (second_input->is_constant() &&
-=======
-                            const auto second_input =
-                                body_cond->input_value(1).get_node_shared_ptr();
                             if (ngraph::op::is_constant(second_input) &&
->>>>>>> 0846f205
                                 second_input->get_element_type() == element::boolean &&
                                 as_type_ptr<default_opset::Constant>(second_input)
                                         ->cast_vector<bool>()
@@ -118,11 +103,7 @@
                     // At this moment nGraph TensorIterator doesn't have support for conditional
                     // termination of iterations.
                     CHECK_VALID_NODE(node,
-<<<<<<< HEAD
-                                     !trip_count.get_node_shared_ptr()->is_null(),
-=======
-                                     !ngraph::op::is_null(trip_count),
->>>>>>> 0846f205
+                                     !ngraph::op::is_null(trip_count.get_node_shared_ptr()),
                                      "Currently nGraph requires trip count input to be provided.");
 
                     const OutputVector loop_carried_dependencies{std::next(ng_inputs.begin(), 2),
