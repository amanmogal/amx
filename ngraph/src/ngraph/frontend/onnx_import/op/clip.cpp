//*****************************************************************************
// Copyright 2017-2020 Intel Corporation
//
// Licensed under the Apache License, Version 2.0 (the "License");
// you may not use this file except in compliance with the License.
// You may obtain a copy of the License at
//
//     http://www.apache.org/licenses/LICENSE-2.0
//
// Unless required by applicable law or agreed to in writing, software
// distributed under the License is distributed on an "AS IS" BASIS,
// WITHOUT WARRANTIES OR CONDITIONS OF ANY KIND, either express or implied.
// See the License for the specific language governing permissions and
// limitations under the License.
//*****************************************************************************

#include <limits>
#include <memory>

#include "clip.hpp"
#include "default_opset.hpp"
#include "ngraph/builder/make_constant.hpp"
#include "ngraph/frontend/onnx_import/core/null_node.hpp"

namespace ngraph
{
    namespace onnx_import
    {
        namespace op
        {
            namespace set_1
            {
                OutputVector clip(const Node& node)
                {
                    const auto data = node.get_ng_inputs().at(0);

                    const double max_value =
                        node.get_attribute_value<double>("max", std::numeric_limits<double>::max());

                    const double min_value = node.get_attribute_value<double>(
                        "min", std::numeric_limits<double>::lowest());

                    return {std::make_shared<default_opset::Clamp>(data, min_value, max_value)};
                }

            } // namespace set_1

            namespace set_11
            {
                OutputVector clip(const Node& node)
                {
                    const OutputVector inputs{node.get_ng_inputs()};
                    const Output<ngraph::Node> data = inputs.at(0);
                    const element::Type data_type = data.get_element_type();
                    const Shape data_shape = data.get_shape();
                    Output<ngraph::Node> min;
                    Output<ngraph::Node> max;

                    // If second input is provided, assign to min input, otherwise set lowest
                    // numeric limit of double as min input.
<<<<<<< HEAD
                    if (inputs.size() > 1 && !inputs.at(1).get_node()->is_null())
=======
                    if (inputs.size() > 1 && !ngraph::op::is_null(inputs.at(1)))
>>>>>>> 0846f205
                    {
                        min = inputs.at(1);
                    }
                    else
                    {
                        min = builder::make_constant(
                            data_type, data_shape, std::numeric_limits<double>::lowest());
                    }

                    // If third input is provided, assign to max input, otherwise set maximum
                    // numeric limit of double as max input.
<<<<<<< HEAD
                    if (inputs.size() == 3 && !inputs.at(2).get_node()->is_null())
=======
                    if (inputs.size() == 3 && !ngraph::op::is_null(inputs.at(2)))
>>>>>>> 0846f205
                    {
                        max = inputs.at(2);
                    }
                    else
                    {
                        max = builder::make_constant(
                            data_type, data_shape, std::numeric_limits<double>::max());
                    }

                    const auto max_of_min_and_data =
                        std::make_shared<default_opset::Maximum>(min, data);

                    return {std::make_shared<default_opset::Minimum>(max, max_of_min_and_data)};
                }

            } // namespace set_11

        } // namespace op

    } // namespace onnx_import

} // namespace ngraph<|MERGE_RESOLUTION|>--- conflicted
+++ resolved
@@ -58,11 +58,7 @@
 
                     // If second input is provided, assign to min input, otherwise set lowest
                     // numeric limit of double as min input.
-<<<<<<< HEAD
-                    if (inputs.size() > 1 && !inputs.at(1).get_node()->is_null())
-=======
-                    if (inputs.size() > 1 && !ngraph::op::is_null(inputs.at(1)))
->>>>>>> 0846f205
+                    if (inputs.size() > 1 && !ngraph::op::is_null(inputs.at(1).get_node()))
                     {
                         min = inputs.at(1);
                     }
@@ -74,11 +70,7 @@
 
                     // If third input is provided, assign to max input, otherwise set maximum
                     // numeric limit of double as max input.
-<<<<<<< HEAD
-                    if (inputs.size() == 3 && !inputs.at(2).get_node()->is_null())
-=======
-                    if (inputs.size() == 3 && !ngraph::op::is_null(inputs.at(2)))
->>>>>>> 0846f205
+                    if (inputs.size() == 3 && !ngraph::op::is_null(inputs.at(2).get_node()))
                     {
                         max = inputs.at(2);
                     }
