# ******************************************************************************
# Copyright 2017-2020 Intel Corporation
#
# Licensed under the Apache License, Version 2.0 (the "License");
# you may not use this file except in compliance with the License.
# You may obtain a copy of the License at
#
#     http://www.apache.org/licenses/LICENSE-2.0
#
# Unless required by applicable law or agreed to in writing, software
# distributed under the License is distributed on an "AS IS" BASIS,
# WITHOUT WARRANTIES OR CONDITIONS OF ANY KIND, either express or implied.
# See the License for the specific language governing permissions and
# limitations under the License.
# ******************************************************************************
import pytest

# test.BACKEND_NAME is a configuration variable determining which
# nGraph backend tests will use. It's set during pytest configuration time.
# See `pytest_configure` hook in `conftest.py` for more details.
BACKEND_NAME = None

# test.MODEL_ZOO_DIR is a configuration variable providing the path
# to the ZOO of ONNX models to test. It's set during pytest configuration time.
# See `pytest_configure` hook in `conftest.py` for more
# details.
MODEL_ZOO_DIR = None

# test.MODEL_ZOO_XFAIL is a configuration variable which enable xfails for model zoo.
MODEL_ZOO_XFAIL = False


def xfail_test(reason="Mark the test as expected to fail", strict=True):
    return pytest.mark.xfail(reason=reason, strict=strict)


skip_segfault = pytest.mark.skip(reason="Segmentation fault error")
xfail_issue_33488 = xfail_test(reason="RuntimeError: nGraph does not support the following ONNX operations:"
                                      "MaxUnpool")
xfail_issue_33512 = xfail_test(reason="RuntimeError: nGraph does not support the following ONNX operations:"
                                      "Einsum")
xfail_issue_33515 = xfail_test(reason="RuntimeError: nGraph does not support the following ONNX operations:"
                                      "BitShift")
xfail_issue_33535 = xfail_test(reason="nGraph does not support the following ONNX operations:"
                                      "DynamicQuantizeLinear")
xfail_issue_33538 = xfail_test(reason="RuntimeError: nGraph does not support the following ONNX operations:"
                                      "Scan")
xfail_issue_33540 = xfail_test(reason="RuntimeError: GRUCell operation has a form that is not supported "
                                      "GRUCell_<number> should be converted to GRUCellIE operation")
xfail_issue_33589 = xfail_test(reason="nGraph does not support the following ONNX operations:"
                                      "IsNaN and isInf")
xfail_issue_33595 = xfail_test(reason="RuntimeError: nGraph does not support the following ONNX operations:"
                                      "Unique")
xfail_issue_33596 = xfail_test(reason="RuntimeError: nGraph does not support different sequence operations:"
                                      "ConcatFromSequence, SequenceConstruct, SequenceAt, SplitToSequence,"
                                      "SequenceEmpty, SequenceInsert, SequenceErase, SequenceLength ")
xfail_issue_33606 = xfail_test(reason="RuntimeError: nGraph does not support the following ONNX operations:"
                                      "Det")
xfail_issue_33616 = xfail_test(reason="Add ceil_mode for Max and Avg pooling (reference implementation)")
xfail_issue_33644 = xfail_test(reason="RuntimeError: nGraph does not support the following ONNX operations:"
                                      "Compress")
xfail_issue_33651 = xfail_test(reason="RuntimeError: nGraph does not support the following ONNX operations:"
                                      "TfIdfVectorizer")
xfail_issue_34310 = xfail_test(reason="RuntimeError: Error of validate layer: LSTMSequence_<number> with "
                                      "type: LSTMSequence. Layer is not instance of RNNLayer class")
xfail_issue_34314 = xfail_test(reason="RuntimeError: RNNCell operation has a form that is not "
                               "supported.RNNCell_<number> should be converted to RNNCellIE operation")
xfail_issue_34323 = xfail_test(reason="RuntimeError: data [value] doesn't exist")
xfail_issue_34327 = xfail_test(reason="RuntimeError: '<value>' layer has different "
                                      "IN and OUT channels number")
xfail_issue_33581 = xfail_test(reason="RuntimeError: nGraph does not support the following ONNX operations:"
                                      "GatherElements")
xfail_issue_35911 = xfail_test(reason="Assertion error: Pad model mismatch error")
xfail_issue_35912 = xfail_test(reason="RuntimeError: Error of validate layer: B with type: "
                                      "Pad. Cannot parse parameter pads_end  from IR for layer B. "
                                      "Value -1,0 cannot be casted to int.")
xfail_issue_35915 = xfail_test(reason="RuntimeError: Eltwise node with unsupported combination "
                                      "of input and output types")
xfail_issue_35916 = xfail_test(reason="RuntimeError: Unsupported input dims count for layer Z")
xfail_issue_35917 = xfail_test(reason="RuntimeError: Unsupported input dims count for "
                                      "layer MatMul")
xfail_issue_35918 = xfail_test(reason="onnx.onnx_cpp2py_export.checker.ValidationError: "
                                      "Mismatched attribute type in 'test_node : alpha'")
xfail_issue_35921 = xfail_test(reason="ValueError - shapes mismatch in gemm")
xfail_issue_35923 = xfail_test(reason="RuntimeError: PReLU without weights is not supported")
xfail_issue_35924 = xfail_test(reason="Assertion error - elu results mismatch")
xfail_issue_35925 = xfail_test(reason="Assertion error - reduction ops results mismatch")
xfail_issue_35926 = xfail_test(reason="RuntimeError: [NOT_IMPLEMENTED] Input image format I64 is "
                                      "not supported yet...")
xfail_issue_35927 = xfail_test(reason="RuntimeError: B has zero dimension that is not allowable")
xfail_issue_35929 = xfail_test(reason="RuntimeError: Incorrect precision f64!")
xfail_issue_35930 = xfail_test(reason="onnx.onnx_cpp2py_export.checker.ValidationError: "
                                      "Required attribute 'to' is missing.")
<<<<<<< HEAD
xfail_issue_35932 = xfail_test(reason="Assertion error - logsoftmax results mismatch")
xfail_issue_40485 = xfail_test(reason="Computation missmatch")
=======
xfail_issue_36437 = xfail_test(reason="RuntimeError: Cannot find blob with name: <value>")
>>>>>>> e364271c
xfail_issue_36476 = xfail_test(reason="RuntimeError: [NOT_IMPLEMENTED] Input image format U32 is "
                               "not supported yet...")
xfail_issue_36478 = xfail_test(reason="RuntimeError: [NOT_IMPLEMENTED] Input image format U64 is "
                               "not supported yet...")
xfail_issue_36480 = xfail_test(reason="RuntimeError: [NOT_FOUND] Unsupported property dummy_option "
                               "by CPU plugin")
xfail_issue_36483 = xfail_test(reason="RuntimeError: Unsupported primitive of type: "
                               "Ceiling name: <value>")
xfail_issue_36485 = xfail_test(reason="RuntimeError: Check 'm_group >= 1' failed at "
                               "/openvino/ngraph/core/src/op/shuffle_channels.cpp:77:")
xfail_issue_36486 = xfail_test(reason="RuntimeError: HardSigmoid operation should be converted "
                                      "to HardSigmoid_IE")
xfail_issue_36487 = xfail_test(reason="Assertion error - mvn operator computation mismatch")
xfail_issue_38084 = xfail_test(reason="RuntimeError: AssertionFailed: layer->get_output_partial_shape(i)"
                                      "is_static() nGraph <value> operation with name: <value> cannot be"
                                      "converted to <value> layer with name: <value> because output"
                                      "with index 0 contains dynamic shapes: {<value>}. Try to use "
                                      "CNNNetwork::reshape() method in order to specialize shapes "
                                      "before the conversion.")
xfail_issue_38085 = xfail_test(reason="RuntimeError: Interpolate operation should be converted to Interp")
xfail_issue_38086 = xfail_test(reason="RuntimeError: Quantize layer input '<value>' doesn't have blobs")
xfail_issue_38087 = xfail_test(reason="RuntimeError: Cannot cast to tensor desc. Format is unsupported!")
xfail_issue_38088 = xfail_test(reason="RuntimeError: Check '((axis >= axis_range_min) && "
                                      "(axis <= axis_range_max))' failed at "
                                      "/openvino/ngraph/core/src/validation_util.cpp:913: "
                                      "Split Parameter axis <value> out of the tensor rank range <value>.")
xfail_issue_38089 = xfail_test(reason="RuntimeError: Node 2 contains empty child edge for index 0")
xfail_issue_38091 = xfail_test(reason="AssertionError: Mismatched elements")
xfail_issue_38699 = xfail_test(reason="RuntimeError: nGraph does not support the following ONNX operations:"
                                      "ai.onnx.preview.training.Gradient")
xfail_issue_38701 = xfail_test(reason="RuntimeError: unsupported element type: STRING")
xfail_issue_38705 = xfail_test(reason="IndexError: deque::_M_range_check: __n (which is 0)"
                                      ">= this->size() (which is 0)")
xfail_issue_38706 = xfail_test(reason="RuntimeError: output_3.0 has zero dimension which is not allowed")
xfail_issue_38707 = xfail_test(reason="RuntimeError: nGraph does not support the following ONNX operations:"
                                      "SoftmaxCrossEntropyLoss")
xfail_issue_38708 = xfail_test(reason="RuntimeError: While validating ONNX node '<Node(Slice): y>': "
                                      "Axes input must be constant")
xfail_issue_38710 = xfail_test(reason="RuntimeError: roi has zero dimension which is not allowed")
xfail_issue_38712 = xfail_test(reason="RuntimeError: Check '(fmod == 1) "
                                      "While validating ONNX node '<Node(Mod): z>': "
                                      "Only 'fmod=1' mode is supported for mod operator.")
xfail_issue_38713 = xfail_test(reason="RuntimeError: nGraph does not support the following ONNX operations:"
                                      "ai.onnx.preview.training.Momentum")
xfail_issue_38714 = xfail_test(reason="RuntimeError: While validating ONNX node '<Node(Resize): Y>'"
                                      "Check 'element::Type::merge(element_type, element_type,"
                                      "node->get_input_element_type(i))' "
                                      "While validating node 'v1::<name> (sizes[0]:i64{4},"
                                      "Convert_29306[0]:f32{4}) -> (dynamic?)' with friendly_name '<name>':"
                                      "Argument element types are inconsistent.")
xfail_issue_38715 = xfail_test(reason="RuntimeError: While validating ONNX node '<Node(OneHot): y>':"
                                      "While validating node 'v1::OneHot OneHot_<number>"
                                      "(Convert_13525[0]:i64{3}, depth[0]:f32{},"
                                      "Squeeze_13532[0]:i32{}, Squeeze_13529[0]:i32{}) -> (dynamic?)'"
                                      "with friendly_name 'OneHot_13534':"
                                      "Depth must be integral element type.")
xfail_issue_38717 = xfail_test(reason="RuntimeError: nGraph does not support the following ONNX operations:"
                                      "GreaterOrEqual")
xfail_issue_38719 = xfail_test(reason="nGraph does not support the following ONNX operations: GatherND")
xfail_issue_38722 = xfail_test(reason="RuntimeError: While validating ONNX nodes MatMulInteger"
                                      "and QLinearMatMul"
                                      "Input0 scale and input0 zero point shape must be same and 1")
xfail_issue_38723 = xfail_test(reason="RuntimeError: nGraph does not support the following ONNX operations:"
                                      "QLinearConv")
xfail_issue_38724 = xfail_test(reason="RuntimeError: While validating ONNX node '<Node(Resize): Y>':"
                                      "tf_crop_and_resize - this type of coordinate transformation mode"
                                      "is not supported. Choose one of the following modes:"
                                      "tf_half_pixel_for_nn, asymmetric, align_corners, pytorch_half_pixel,"
                                      "half_pixel")
xfail_issue_38725 = xfail_test(reason="RuntimeError: While validating ONNX node '<Node(Loop):"
                                      "value info has no element type specified")
xfail_issue_38726 = xfail_test(reason="RuntimeError: nGraph does not support the following ONNX operations:"
                                      "LessOrEqual")
xfail_issue_38732 = xfail_test(reason="RuntimeError: nGraph does not support the following ONNX operations:"
                                      "ConvInteger")
xfail_issue_38733 = xfail_test(reason="RuntimeError: nGraph does not support the following ONNX operations:"
                                      "Celu")
xfail_issue_38734 = xfail_test(reason="RuntimeError: nGraph does not support the following ONNX operations:"
                                      "ai.onnx.preview.training.Adam")
xfail_issue_38735 = xfail_test(reason="RuntimeError: nGraph does not support the following ONNX operations:"
                                      "ai.onnx.preview.training.Adagrad")
xfail_issue_38736 = xfail_test(reason="RuntimeError: nGraph does not support the following ONNX operations:"
                                      "NegativeLogLikelihoodLoss")

# Model ONNX Zoo issues:
xfail_issue_36533 = xfail_test(reason="AssertionError: zoo models results mismatch")
xfail_issue_36537 = xfail_test(reason="ngraph.exceptions.UserInputError: (Provided tensor's shape:"
                                      "%s does not match the expected: %s."
                                      "<PartialShape: <value>>, <PartialShape: <value>>)")
xfail_issue_37687 = xfail_test(reason="RuntimeError: nGraph does not support the following ONNX operations:"
                                      "Loop")
xfail_issue_39682 = xfail_test(reason="model with IR version >= 3 must specify opset_import for ONNX")
xfail_issue_39683 = xfail_test(reason="convolution.W in initializer but not in graph input")
xfail_issue_39684 = xfail_test(reason="ngraph.exceptions.UserInputError:"
                                      "('Expected %s parameters, received %s.', 1, 3)")
xfail_issue_39685 = xfail_test(reason="RuntimeError: While validating node 'v1::Transpose 315,"
                                      "Constant_9353 -> (f32{?,?,?,?})' with friendly_name '315':"
                                      "Input order must have shape [n], where n is the rank of arg.")

# Model MSFT issues:
xfail_issue_36465 = xfail_test(reason="LSTM_Seq_lens: RuntimeError: get_shape was called on a "
                                      "descriptor::Tensor with dynamic shape")
xfail_issue_37957 = xfail_test(reason="RuntimeError: nGraph does not support the following ONNX operations:"
                                      "com.microsoft.CropAndResize, com.microsoft.GatherND,"
                                      "com.microsoft.Pad, com.microsoft.Range")
xfail_issue_39669 = xfail_test(reason="AssertionError: This model has no test data")
xfail_issue_40686 = xfail_test(reason="NANs as results")<|MERGE_RESOLUTION|>--- conflicted
+++ resolved
@@ -91,12 +91,7 @@
 xfail_issue_35929 = xfail_test(reason="RuntimeError: Incorrect precision f64!")
 xfail_issue_35930 = xfail_test(reason="onnx.onnx_cpp2py_export.checker.ValidationError: "
                                       "Required attribute 'to' is missing.")
-<<<<<<< HEAD
-xfail_issue_35932 = xfail_test(reason="Assertion error - logsoftmax results mismatch")
 xfail_issue_40485 = xfail_test(reason="Computation missmatch")
-=======
-xfail_issue_36437 = xfail_test(reason="RuntimeError: Cannot find blob with name: <value>")
->>>>>>> e364271c
 xfail_issue_36476 = xfail_test(reason="RuntimeError: [NOT_IMPLEMENTED] Input image format U32 is "
                                "not supported yet...")
 xfail_issue_36478 = xfail_test(reason="RuntimeError: [NOT_IMPLEMENTED] Input image format U64 is "
