--- conflicted
+++ resolved
@@ -158,11 +158,7 @@
                                       "Not equal to tolerance")
 
 xfail_issue_49391 = xfail_test(reason="Roll is not implemented in CPU plugin.")
-<<<<<<< HEAD
 xfail_issue_49062 = xfail_test(reason="Gather with batch_dims is not implemented in CPU plugin yet.")
-=======
-
 xfail_issue_49359 = xfail_test(reason="DFT is not implemented in CPU plugin")
 xfail_issue_49375 = xfail_test(reason="IDFT is not implemented in CPU plugin")
-xfail_issue_45432 = xfail_test(reason="Einsum is not implemented in CPU plugin.")
->>>>>>> 2bb8e9fa
+xfail_issue_45432 = xfail_test(reason="Einsum is not implemented in CPU plugin.")