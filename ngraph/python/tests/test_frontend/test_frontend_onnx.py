--- conflicted
+++ resolved
@@ -50,12 +50,7 @@
 
 def skip_if_onnx_frontend_is_disabled():
     front_ends = fem.get_available_front_ends()
-<<<<<<< HEAD
-    print(front_ends)
-    if "onnx" not in front_ends:
-=======
     if ONNX_FRONTEND_NAME not in front_ends:
->>>>>>> 273c7188
         pytest.skip()
 
 
