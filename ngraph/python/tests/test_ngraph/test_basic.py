--- conflicted
+++ resolved
@@ -67,13 +67,8 @@
         np.int8,
         np.int16,
         np.int32,
-<<<<<<< HEAD
-        pytest.param(np.int64, marks=xfail_issue_35926),
+        np.int64,
         np.uint8,
-=======
-        np.int64,
-        pytest.param(np.uint8, marks=xfail_issue_36479),
->>>>>>> 82ea01b7
         np.uint16,
         pytest.param(np.uint32, marks=xfail_issue_36476),
         pytest.param(np.uint64, marks=xfail_issue_36478),
