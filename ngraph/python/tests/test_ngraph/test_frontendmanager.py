# Copyright (C) 2018-2021 Intel Corporation
# SPDX-License-Identifier: Apache-2.0

<<<<<<< HEAD
import numpy as np
from ngraph import FrontEndManager, FrontEndCapabilities, PartialShape
from ngraph.utils.types import get_element_type
=======

from ngraph.frontend import FrontEndManager
from ngraph.frontend import InitializationFailure

>>>>>>> 82533182

from pybind_mock_frontend import get_fe_stat, get_mdl_stat, get_place_stat

# FrontEndManager shall be initialized and destroyed after all tests finished
# This is because destroy of FrontEndManager will unload all plugins, no objects shall exist after this
fem = FrontEndManager()


# ---------- FrontEnd tests ---------------
def test_load_by_framework_caps():
    frontEnds = fem.get_available_front_ends()
    assert frontEnds is not None
<<<<<<< HEAD
    assert 'mock_py' in frontEnds
    caps = [FrontEndCapabilities.DEFAULT,
            FrontEndCapabilities.CUT,
            FrontEndCapabilities.NAMES,
            FrontEndCapabilities.WILDCARDS,
            FrontEndCapabilities.CUT | FrontEndCapabilities.NAMES | FrontEndCapabilities.WILDCARDS]
    for cap in caps:
        fe = fem.load_by_framework(framework="mock_py", capabilities=cap)
        stat = get_fe_stat(fe)
        assert cap == stat.load_flags
    for i in range(len(caps) - 1):
        for j in range(i+1, len(caps)):
            assert caps[i] != caps[j]


def test_load_from_file():
    fe = fem.load_by_framework(framework="mock_py")
    assert fe is not None
    model = fe.load_from_file("abc.bin")
    assert model is not None
    stat = get_fe_stat(fe)
    assert 'abc.bin' in stat.load_paths


def test_convert_model():
    fe = fem.load_by_framework(framework="mock_py")
    assert fe is not None
    model = fe.load_from_file(path="")
    func = fe.convert(model=model)
    assert func is not None
    stat = get_fe_stat(fe)
    assert stat.convert_model == 1


def test_convert_partially():
    fe = fem.load_by_framework(framework="mock_py")
    assert fe is not None
    model = fe.load_from_file(path="")
    func = fe.convert_partially(model=model)
    stat = get_fe_stat(fe)
    assert stat.convert_partially == 1
    fe.convert(function=func)
    stat = get_fe_stat(fe)
    assert stat.convert == 1


def test_decode_and_normalize():
    fe = fem.load_by_framework(framework="mock_py")
    assert fe is not None
    model = fe.load_from_file(path="")
    func = fe.decode(model=model)
    stat = get_fe_stat(fe)
    assert stat.decode == 1
    fe.normalize(function=func)
    stat = get_fe_stat(fe)
    assert stat.normalize == 1
    assert stat.decode == 1


# --------InputModel tests-----------------
def init_model():
    fe = fem.load_by_framework(framework="mock_py")
    model = fe.load_from_file(path="")
    return model


def test_model_get_inputs():
    model = init_model()
    for i in range(1, 10):
        model.get_inputs()
        stat = get_mdl_stat(model)
        assert stat.get_inputs == i


def test_model_get_outputs():
    model = init_model()
    for i in range(1, 10):
        model.get_outputs()
        stat = get_mdl_stat(model)
        assert stat.get_outputs == i


def test_model_get_place_by_tensor_name():
    model = init_model()
    for i in range(1, 10):
        name = str(i)
        model.get_place_by_tensor_name(tensorName=name)
        stat = get_mdl_stat(model)
        assert stat.get_place_by_tensor_name == i
        assert stat.lastArgString == name


def test_model_get_place_by_operation_name():
    model = init_model()
    for i in range(1, 10):
        name = str(i)
        model.get_place_by_operation_name(operationName=name)
        stat = get_mdl_stat(model)
        assert stat.get_place_by_operation_name == i
        assert stat.lastArgString == name


def test_model_get_place_by_operation_and_input_port():
    model = init_model()
    for i in range(1, 10):
        name = str(i)
        model.get_place_by_operation_and_input_port(operationName=name, inputPortIndex=i*2)
        stat = get_mdl_stat(model)
        assert stat.get_place_by_operation_and_input_port == i
        assert stat.lastArgString == name
        assert stat.lastArgInt == i * 2


def test_model_get_place_by_operation_and_output_port():
    model = init_model()
    for i in range(1, 10):
        name = str(i)
        model.get_place_by_operation_and_output_port(operationName=name, outputPortIndex=i*2)
        stat = get_mdl_stat(model)
        assert stat.get_place_by_operation_and_output_port == i
        assert stat.lastArgString == name
        assert stat.lastArgInt == i * 2


def test_model_set_name_for_tensor():
    model = init_model()
    place = model.get_place_by_tensor_name(tensorName="")
    model.set_name_for_tensor(tensor=place, newName="1234")
    stat = get_mdl_stat(model)
    assert stat.set_name_for_tensor == 1
    assert stat.lastArgString == "1234"
    assert stat.lastArgPlace == place


def test_model_add_name_for_tensor():
    model = init_model()
    place = model.get_place_by_tensor_name(tensorName="")
    model.add_name_for_tensor(tensor=place, newName="1234")
    stat = get_mdl_stat(model)
    assert stat.add_name_for_tensor == 1
    assert stat.lastArgString == "1234"
    assert stat.lastArgPlace == place


def test_model_set_name_for_operation():
    model = init_model()
    place = model.get_place_by_operation_name(operationName="")
    model.set_name_for_operation(operation=place, newName="1111")
    stat = get_mdl_stat(model)
    assert stat.set_name_for_operation == 1
    assert stat.lastArgString == "1111"
    assert stat.lastArgPlace == place


def test_model_free_name_for_tensor():
    model = init_model()
    model.free_name_for_tensor(name="2222")
    stat = get_mdl_stat(model)
    assert stat.free_name_for_tensor == 1
    assert stat.lastArgString == "2222"


def test_model_free_name_for_operation():
    model = init_model()
    model.free_name_for_operation(name="3333")
    stat = get_mdl_stat(model)
    assert stat.free_name_for_operation == 1
    assert stat.lastArgString == "3333"


def test_model_set_name_for_dimension():
    model = init_model()
    place = model.get_place_by_operation_name(operationName="")
    model.set_name_for_dimension(place=place, dimIndex=123, dimName="4444")
    stat = get_mdl_stat(model)
    assert stat.set_name_for_dimension == 1
    assert stat.lastArgString == "4444"
    assert stat.lastArgInt == 123
    assert stat.lastArgPlace == place


def test_model_cut_and_add_new_input():
    model = init_model()
    place = model.get_place_by_operation_name("")
    model.cut_and_add_new_input(place=place, newName="5555")
    stat = get_mdl_stat(model)
    assert stat.cut_and_add_new_input == 1
    assert stat.lastArgString == "5555"
    assert stat.lastArgPlace == place
    model.cut_and_add_new_input(place=place)
    stat = get_mdl_stat(model)
    assert stat.cut_and_add_new_input == 2
    assert stat.lastArgString == ""
    assert stat.lastArgPlace == place


def test_model_cut_and_add_new_output():
    model = init_model()
    place = model.get_place_by_operation_name("")
    model.cut_and_add_new_output(place=place, newName="5555")
    stat = get_mdl_stat(model)
    assert stat.cut_and_add_new_output == 1
    assert stat.lastArgString == "5555"
    assert stat.lastArgPlace == place
    model.cut_and_add_new_output(place=place)
    stat = get_mdl_stat(model)
    assert stat.cut_and_add_new_output == 2
    assert stat.lastArgString == ""
    assert stat.lastArgPlace == place


def test_model_add_output():
    model = init_model()
    place = model.get_place_by_operation_name("")
    place2 = model.add_output(place=place)
    assert place2 is not None
    stat = get_mdl_stat(model)
    assert stat.add_output == 1
    assert stat.lastArgPlace == place


def test_model_remove_output():
    model = init_model()
    place = model.get_place_by_operation_name("")
    model.remove_output(place=place)
    stat = get_mdl_stat(model)
    assert stat.remove_output == 1
    assert stat.lastArgPlace == place


def test_model_set_partial_shape():
    model = init_model()
    place = model.get_place_by_tensor_name(tensorName="")
    test_shape = PartialShape([1, 2, 3, 4])
    model.set_partial_shape(place=place, shape=test_shape)
    stat = get_mdl_stat(model)
    assert stat.set_partial_shape == 1
    assert stat.lastArgPlace == place
    assert stat.lastArgPartialShape == test_shape


def test_model_get_partial_shape():
    model = init_model()
    place = model.get_place_by_tensor_name(tensorName="")
    shape = model.get_partial_shape(place=place)
    assert shape is not None
    stat = get_mdl_stat(model)
    assert stat.get_partial_shape == 1
    assert stat.lastArgPlace == place


def test_model_override_all_inputs():
    model = init_model()
    place1 = model.get_place_by_tensor_name(tensorName="p1")
    place2 = model.get_place_by_tensor_name(tensorName="p2")
    model.override_all_inputs(inputs=[place1, place2])
    stat = get_mdl_stat(model)
    assert stat.override_all_inputs == 1
    assert len(stat.lastArgInputPlaces) == 2
    assert stat.lastArgInputPlaces[0] == place1
    assert stat.lastArgInputPlaces[1] == place2


def test_model_override_all_outputs():
    model = init_model()
    place1 = model.get_place_by_tensor_name(tensorName="p1")
    place2 = model.get_place_by_tensor_name(tensorName="p2")
    model.override_all_outputs(outputs=[place1, place2])
    stat = get_mdl_stat(model)
    assert stat.override_all_outputs == 1
    assert len(stat.lastArgOutputPlaces) == 2
    assert stat.lastArgOutputPlaces[0] == place1
    assert stat.lastArgOutputPlaces[1] == place2


def test_model_extract_subgraph():
    model = init_model()
    place1 = model.get_place_by_tensor_name(tensorName="p1")
    place2 = model.get_place_by_tensor_name(tensorName="p2")
    place3 = model.get_place_by_tensor_name(tensorName="p3")
    place4 = model.get_place_by_tensor_name(tensorName="p4")
    model.extract_subgraph(inputs=[place1, place2], outputs=[place3, place4])
    stat = get_mdl_stat(model)
    assert stat.extract_subgraph == 1
    assert len(stat.lastArgInputPlaces) == 2
    assert stat.lastArgInputPlaces[0] == place1
    assert stat.lastArgInputPlaces[1] == place2
    assert len(stat.lastArgOutputPlaces) == 2
    assert stat.lastArgOutputPlaces[0] == place3
    assert stat.lastArgOutputPlaces[1] == place4


def test_model_set_element_type():
    model = init_model()
    place = model.get_place_by_tensor_name(tensorName="")
    model.set_element_type(place=place, type=get_element_type(np.int32))
    stat = get_mdl_stat(model)
    assert stat.set_element_type == 1
    assert stat.lastArgPlace == place
    assert stat.lastArgElementType == get_element_type(np.int32)


# ----------- Place test ------------
def init_place():
    fe = fem.load_by_framework(framework="mock_py")
    model = fe.load_from_file(path="")
    place = model.get_place_by_tensor_name(tensorName="")
    return model, place


def test_place_is_input():
    _, place = init_place()
    assert place.is_input() is not None
    stat = get_place_stat(place)
    assert stat.is_input == 1


def test_place_is_output():
    _, place = init_place()
    assert place.is_output() is not None
    stat = get_place_stat(place)
    assert stat.is_output == 1


def test_place_get_names():
    _, place = init_place()
    assert place.get_names() is not None
    stat = get_place_stat(place)
    assert stat.get_names == 1


def test_place_is_equal():
    model, place = init_place()
    place2 = model.get_place_by_tensor_name("2")
    assert place.is_equal(other=place2) is not None
    stat = get_place_stat(place)
    assert stat.is_equal == 1
    assert stat.lastArgPlace == place2


def test_place_is_equal_data():
    model, place = init_place()
    place2 = model.get_place_by_tensor_name("2")
    assert place.is_equal_data(other=place2) is not None
    stat = get_place_stat(place)
    assert stat.is_equal_data == 1
    assert stat.lastArgPlace == place2


def test_place_is_equal_data():
    model, place = init_place()
    place2 = model.get_place_by_tensor_name("2")
    assert place.is_equal_data(other=place2) is not None
    stat = get_place_stat(place)
    assert stat.is_equal_data == 1
    assert stat.lastArgPlace == place2


def test_place_get_consuming_operations():
    _, place = init_place()
    assert place.get_consuming_operations(outputPortIndex=22) is not None
    stat = get_place_stat(place)
    assert stat.get_consuming_operations == 1
    assert stat.lastArgInt == 22
    assert place.get_consuming_operations() is not None
    stat = get_place_stat(place)
    assert stat.get_consuming_operations == 2
    assert stat.lastArgInt == -1


def test_place_get_target_tensor():
    _, place = init_place()
    assert place.get_target_tensor(outputPortIndex=22) is not None
    stat = get_place_stat(place)
    assert stat.get_target_tensor == 1
    assert stat.lastArgInt == 22
    assert place.get_target_tensor() is not None
    stat = get_place_stat(place)
    assert stat.get_target_tensor == 2
    assert stat.lastArgInt == -1


def test_place_get_producing_operation():
    _, place = init_place()
    assert place.get_producing_operation(inputPortIndex=22) is not None
    stat = get_place_stat(place)
    assert stat.get_producing_operation == 1
    assert stat.lastArgInt == 22
    assert place.get_producing_operation() is not None
    stat = get_place_stat(place)
    assert stat.get_producing_operation == 2
    assert stat.lastArgInt == -1


def test_place_get_producing_port():
    _, place = init_place()
    assert place.get_producing_port() is not None
    stat = get_place_stat(place)
    assert stat.get_producing_port == 1


def test_place_get_input_port():
    _, place = init_place()
    assert place.get_input_port() is not None
    stat = get_place_stat(place)
    assert stat.get_input_port == 1
    assert stat.lastArgInt == -1
    assert place.get_input_port(inputPortIndex=22) is not None
    stat = get_place_stat(place)
    assert stat.get_input_port == 2
    assert stat.lastArgInt == 22


def test_place_get_input_port2():
    _, place = init_place()
    assert place.get_input_port(inputName="abc") is not None
    stat = get_place_stat(place)
    assert stat.get_input_port == 1
    assert stat.lastArgInt == -1
    assert stat.lastArgString == "abc"
    assert place.get_input_port(inputName="abcd", inputPortIndex=22) is not None
    stat = get_place_stat(place)
    assert stat.get_input_port == 2
    assert stat.lastArgInt == 22
    assert stat.lastArgString == "abcd"


def test_place_get_output_port():
    _, place = init_place()
    assert place.get_output_port() is not None
    stat = get_place_stat(place)
    assert stat.get_output_port == 1
    assert stat.lastArgInt == -1
    assert place.get_output_port(outputPortIndex=22) is not None
    stat = get_place_stat(place)
    assert stat.get_output_port == 2
    assert stat.lastArgInt == 22


def test_place_get_output_port2():
    _, place = init_place()
    assert place.get_output_port(outputName="abc") is not None
    stat = get_place_stat(place)
    assert stat.get_output_port == 1
    assert stat.lastArgInt == -1
    assert stat.lastArgString == "abc"
    assert place.get_output_port(outputName="abcd", outputPortIndex=22) is not None
    stat = get_place_stat(place)
    assert stat.get_output_port == 2
    assert stat.lastArgInt == 22
    assert stat.lastArgString == "abcd"


def test_place_get_consuming_ports():
    _, place = init_place()
    assert place.get_consuming_ports() is not None
    stat = get_place_stat(place)
    assert stat.get_consuming_ports == 1


def test_place_get_source_tensor():
    _, place = init_place()
    assert place.get_source_tensor() is not None
    stat = get_place_stat(place)
    assert stat.get_source_tensor == 1
    assert stat.lastArgInt == -1
    assert place.get_source_tensor(inputPortIndex=22) is not None
    stat = get_place_stat(place)
    assert stat.get_source_tensor == 2
    assert stat.lastArgInt == 22


# if __name__ == '__main__':
#     test_frontendmanager()
=======

    assert not("UnknownFramework" in frontEnds)
    try:
        fem.load_by_framework("UnknownFramework")
    except InitializationFailure as exc:
        print(exc)
    else:
        assert False
>>>>>>> 82533182
<|MERGE_RESOLUTION|>--- conflicted
+++ resolved
@@ -1,16 +1,10 @@
 # Copyright (C) 2018-2021 Intel Corporation
 # SPDX-License-Identifier: Apache-2.0
 
-<<<<<<< HEAD
 import numpy as np
-from ngraph import FrontEndManager, FrontEndCapabilities, PartialShape
+from ngraph.frontend import FrontEndManager, FrontEndCapabilities, InitializationFailure
+from ngraph import PartialShape
 from ngraph.utils.types import get_element_type
-=======
-
-from ngraph.frontend import FrontEndManager
-from ngraph.frontend import InitializationFailure
-
->>>>>>> 82533182
 
 from pybind_mock_frontend import get_fe_stat, get_mdl_stat, get_place_stat
 
@@ -23,7 +17,6 @@
 def test_load_by_framework_caps():
     frontEnds = fem.get_available_front_ends()
     assert frontEnds is not None
-<<<<<<< HEAD
     assert 'mock_py' in frontEnds
     caps = [FrontEndCapabilities.DEFAULT,
             FrontEndCapabilities.CUT,
@@ -39,6 +32,17 @@
             assert caps[i] != caps[j]
 
 
+def test_load_by_unknown_framework():
+    frontEnds = fem.get_available_front_ends()
+    assert not("UnknownFramework" in frontEnds)
+    try:
+        fem.load_by_framework("UnknownFramework")
+    except InitializationFailure as exc:
+        print(exc)
+    else:
+        assert False
+
+
 def test_load_from_file():
     fe = fem.load_by_framework(framework="mock_py")
     assert fe is not None
@@ -497,14 +501,4 @@
 
 
 # if __name__ == '__main__':
-#     test_frontendmanager()
-=======
-
-    assert not("UnknownFramework" in frontEnds)
-    try:
-        fem.load_by_framework("UnknownFramework")
-    except InitializationFailure as exc:
-        print(exc)
-    else:
-        assert False
->>>>>>> 82533182
+#     test_frontendmanager()