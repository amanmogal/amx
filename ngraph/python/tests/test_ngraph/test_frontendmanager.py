# Copyright (C) 2018-2021 Intel Corporation
# SPDX-License-Identifier: Apache-2.0

import pickle

from ngraph import PartialShape
from ngraph.frontend import FrontEndManager, InitializationFailure
from ngraph.utils.types import get_element_type

import numpy as np

import pytest

mock_available = True
try:
    from pybind_mock_frontend import get_fe_stat, get_mdl_stat, get_place_stat
except Exception:
    print("No mock frontend available")
    mock_available = False

# FrontEndManager shall be initialized and destroyed after all tests finished
# This is because destroy of FrontEndManager will unload all plugins, no objects shall exist after this
fem = FrontEndManager()

mock_needed = pytest.mark.skipif(not mock_available,
                                 reason="mock fe is not available")


# ---------- FrontEnd tests ---------------
<<<<<<< HEAD
=======
def test_pickle():
    pickle.dumps(fem)


@mock_needed
def test_load_by_framework_caps():
    frontEnds = fem.get_available_front_ends()
    assert frontEnds is not None
    assert "mock_py" in frontEnds
    caps = [FrontEndCapabilities.DEFAULT,
            FrontEndCapabilities.CUT,
            FrontEndCapabilities.NAMES,
            FrontEndCapabilities.WILDCARDS,
            FrontEndCapabilities.CUT | FrontEndCapabilities.NAMES | FrontEndCapabilities.WILDCARDS]
    for cap in caps:
        fe = fem.load_by_framework(framework="mock_py", capabilities=cap)
        stat = get_fe_stat(fe)
        assert cap == stat.load_flags
    for i in range(len(caps) - 1):
        for j in range(i + 1, len(caps)):
            assert caps[i] != caps[j]


>>>>>>> 9d93c09e
def test_load_by_unknown_framework():
    frontEnds = fem.get_available_front_ends()
    assert not("UnknownFramework" in frontEnds)
    try:
        fem.load_by_framework("UnknownFramework")
    except InitializationFailure as exc:
        print(exc)
    else:
        raise AssertionError("Unexpected exception.")


@mock_needed
def test_load():
    fe = fem.load_by_framework(framework="mock_py")
    assert fe is not None
    model = fe.load("abc.bin")
    assert model is not None
    stat = get_fe_stat(fe)
    assert "abc.bin" in stat.load_paths


@mock_needed
def test_convert_model():
    fe = fem.load_by_framework(framework="mock_py")
    assert fe is not None
    model = fe.load(path="")
    func = fe.convert(model=model)
    assert func is not None
    stat = get_fe_stat(fe)
    assert stat.convert_model == 1


@mock_needed
def test_convert_partially():
    fe = fem.load_by_framework(framework="mock_py")
    assert fe is not None
    model = fe.load(path="")
    func = fe.convert_partially(model=model)
    stat = get_fe_stat(fe)
    assert stat.convert_partially == 1
    fe.convert(function=func)
    stat = get_fe_stat(fe)
    assert stat.convert == 1


@mock_needed
def test_decode_and_normalize():
    fe = fem.load_by_framework(framework="mock_py")
    assert fe is not None
    model = fe.load(path="")
    func = fe.decode(model=model)
    stat = get_fe_stat(fe)
    assert stat.decode == 1
    fe.normalize(function=func)
    stat = get_fe_stat(fe)
    assert stat.normalize == 1
    assert stat.decode == 1


# --------InputModel tests-----------------
@mock_needed
def init_model():
    fe = fem.load_by_framework(framework="mock_py")
    model = fe.load(path="")
    return model


@mock_needed
def test_model_get_inputs():
    model = init_model()
    for i in range(1, 10):
        model.get_inputs()
        stat = get_mdl_stat(model)
        assert stat.get_inputs == i


@mock_needed
def test_model_get_outputs():
    model = init_model()
    for i in range(1, 10):
        model.get_outputs()
        stat = get_mdl_stat(model)
        assert stat.get_outputs == i


@mock_needed
def test_model_get_place_by_tensor_name():
    model = init_model()
    for i in range(1, 10):
        name = str(i)
        model.get_place_by_tensor_name(tensorName=name)
        stat = get_mdl_stat(model)
        assert stat.get_place_by_tensor_name == i
        assert stat.lastArgString == name


@mock_needed
def test_model_get_place_by_operation_name():
    model = init_model()
    for i in range(1, 10):
        name = str(i)
        model.get_place_by_operation_name(operationName=name)
        stat = get_mdl_stat(model)
        assert stat.get_place_by_operation_name == i
        assert stat.lastArgString == name


@mock_needed
def test_model_get_place_by_operation_name_and_input_port():
    model = init_model()
    for i in range(1, 10):
        name = str(i)
        model.get_place_by_operation_name_and_input_port(operationName=name, inputPortIndex=i * 2)
        stat = get_mdl_stat(model)
        assert stat.get_place_by_operation_and_input_port == i
        assert stat.lastArgString == name
        assert stat.lastArgInt == i * 2


@mock_needed
def test_model_get_place_by_operation_name_and_output_port():
    model = init_model()
    for i in range(1, 10):
        name = str(i)
        model.get_place_by_operation_name_and_output_port(operationName=name, outputPortIndex=i * 2)
        stat = get_mdl_stat(model)
        assert stat.get_place_by_operation_and_output_port == i
        assert stat.lastArgString == name
        assert stat.lastArgInt == i * 2


@mock_needed
def test_model_set_name_for_tensor():
    model = init_model()
    place = model.get_place_by_tensor_name(tensorName="")
    model.set_name_for_tensor(tensor=place, newName="1234")
    stat = get_mdl_stat(model)
    assert stat.set_name_for_tensor == 1
    assert stat.lastArgString == "1234"
    assert stat.lastArgPlace == place


@mock_needed
def test_model_add_name_for_tensor():
    model = init_model()
    place = model.get_place_by_tensor_name(tensorName="")
    model.add_name_for_tensor(tensor=place, newName="1234")
    stat = get_mdl_stat(model)
    assert stat.add_name_for_tensor == 1
    assert stat.lastArgString == "1234"
    assert stat.lastArgPlace == place


@mock_needed
def test_model_set_name_for_operation():
    model = init_model()
    place = model.get_place_by_operation_name(operationName="")
    model.set_name_for_operation(operation=place, newName="1111")
    stat = get_mdl_stat(model)
    assert stat.set_name_for_operation == 1
    assert stat.lastArgString == "1111"
    assert stat.lastArgPlace == place


@mock_needed
def test_model_free_name_for_tensor():
    model = init_model()
    model.free_name_for_tensor(name="2222")
    stat = get_mdl_stat(model)
    assert stat.free_name_for_tensor == 1
    assert stat.lastArgString == "2222"


@mock_needed
def test_model_free_name_for_operation():
    model = init_model()
    model.free_name_for_operation(name="3333")
    stat = get_mdl_stat(model)
    assert stat.free_name_for_operation == 1
    assert stat.lastArgString == "3333"


@mock_needed
def test_model_set_name_for_dimension():
    model = init_model()
    place = model.get_place_by_operation_name(operationName="")
    model.set_name_for_dimension(place=place, dimIndex=123, dimName="4444")
    stat = get_mdl_stat(model)
    assert stat.set_name_for_dimension == 1
    assert stat.lastArgString == "4444"
    assert stat.lastArgInt == 123
    assert stat.lastArgPlace == place


@mock_needed
def test_model_cut_and_add_new_input():
    model = init_model()
    place = model.get_place_by_operation_name("")
    model.cut_and_add_new_input(place=place, newName="5555")
    stat = get_mdl_stat(model)
    assert stat.cut_and_add_new_input == 1
    assert stat.lastArgString == "5555"
    assert stat.lastArgPlace == place
    model.cut_and_add_new_input(place=place)
    stat = get_mdl_stat(model)
    assert stat.cut_and_add_new_input == 2
    assert stat.lastArgString == ""
    assert stat.lastArgPlace == place


@mock_needed
def test_model_cut_and_add_new_output():
    model = init_model()
    place = model.get_place_by_operation_name("")
    model.cut_and_add_new_output(place=place, newName="5555")
    stat = get_mdl_stat(model)
    assert stat.cut_and_add_new_output == 1
    assert stat.lastArgString == "5555"
    assert stat.lastArgPlace == place
    model.cut_and_add_new_output(place=place)
    stat = get_mdl_stat(model)
    assert stat.cut_and_add_new_output == 2
    assert stat.lastArgString == ""
    assert stat.lastArgPlace == place


@mock_needed
def test_model_add_output():
    model = init_model()
    place = model.get_place_by_operation_name("")
    place2 = model.add_output(place=place)
    assert place2 is not None
    stat = get_mdl_stat(model)
    assert stat.add_output == 1
    assert stat.lastArgPlace == place


@mock_needed
def test_model_remove_output():
    model = init_model()
    place = model.get_place_by_operation_name("")
    model.remove_output(place=place)
    stat = get_mdl_stat(model)
    assert stat.remove_output == 1
    assert stat.lastArgPlace == place


@mock_needed
def test_model_set_partial_shape():
    model = init_model()
    place = model.get_place_by_tensor_name(tensorName="")
    test_shape = PartialShape([1, 2, 3, 4])
    model.set_partial_shape(place=place, shape=test_shape)
    stat = get_mdl_stat(model)
    assert stat.set_partial_shape == 1
    assert stat.lastArgPlace == place
    assert stat.lastArgPartialShape == test_shape


@mock_needed
def test_model_get_partial_shape():
    model = init_model()
    place = model.get_place_by_tensor_name(tensorName="")
    shape = model.get_partial_shape(place=place)
    assert shape is not None
    stat = get_mdl_stat(model)
    assert stat.get_partial_shape == 1
    assert stat.lastArgPlace == place


@mock_needed
def test_model_override_all_inputs():
    model = init_model()
    place1 = model.get_place_by_tensor_name(tensorName="p1")
    place2 = model.get_place_by_tensor_name(tensorName="p2")
    model.override_all_inputs(inputs=[place1, place2])
    stat = get_mdl_stat(model)
    assert stat.override_all_inputs == 1
    assert len(stat.lastArgInputPlaces) == 2
    assert stat.lastArgInputPlaces[0] == place1
    assert stat.lastArgInputPlaces[1] == place2


@mock_needed
def test_model_override_all_outputs():
    model = init_model()
    place1 = model.get_place_by_tensor_name(tensorName="p1")
    place2 = model.get_place_by_tensor_name(tensorName="p2")
    model.override_all_outputs(outputs=[place1, place2])
    stat = get_mdl_stat(model)
    assert stat.override_all_outputs == 1
    assert len(stat.lastArgOutputPlaces) == 2
    assert stat.lastArgOutputPlaces[0] == place1
    assert stat.lastArgOutputPlaces[1] == place2


@mock_needed
def test_model_extract_subgraph():
    model = init_model()
    place1 = model.get_place_by_tensor_name(tensorName="p1")
    place2 = model.get_place_by_tensor_name(tensorName="p2")
    place3 = model.get_place_by_tensor_name(tensorName="p3")
    place4 = model.get_place_by_tensor_name(tensorName="p4")
    model.extract_subgraph(inputs=[place1, place2], outputs=[place3, place4])
    stat = get_mdl_stat(model)
    assert stat.extract_subgraph == 1
    assert len(stat.lastArgInputPlaces) == 2
    assert stat.lastArgInputPlaces[0] == place1
    assert stat.lastArgInputPlaces[1] == place2
    assert len(stat.lastArgOutputPlaces) == 2
    assert stat.lastArgOutputPlaces[0] == place3
    assert stat.lastArgOutputPlaces[1] == place4


@mock_needed
def test_model_set_element_type():
    model = init_model()
    place = model.get_place_by_tensor_name(tensorName="")
    model.set_element_type(place=place, type=get_element_type(np.int32))
    stat = get_mdl_stat(model)
    assert stat.set_element_type == 1
    assert stat.lastArgPlace == place
    assert stat.lastArgElementType == get_element_type(np.int32)


# ----------- Place test ------------
@mock_needed
def init_place():
    fe = fem.load_by_framework(framework="mock_py")
    model = fe.load(path="")
    place = model.get_place_by_tensor_name(tensorName="")
    return model, place


@mock_needed
def test_place_is_input():
    _, place = init_place()
    assert place.is_input() is not None
    stat = get_place_stat(place)
    assert stat.is_input == 1


@mock_needed
def test_place_is_output():
    _, place = init_place()
    assert place.is_output() is not None
    stat = get_place_stat(place)
    assert stat.is_output == 1


@mock_needed
def test_place_get_names():
    _, place = init_place()
    assert place.get_names() is not None
    stat = get_place_stat(place)
    assert stat.get_names == 1


@mock_needed
def test_place_is_equal():
    model, place = init_place()
    place2 = model.get_place_by_tensor_name("2")
    assert place.is_equal(other=place2) is not None
    stat = get_place_stat(place)
    assert stat.is_equal == 1
    assert stat.lastArgPlace == place2


@mock_needed
def test_place_is_equal_data():
    model, place = init_place()
    place2 = model.get_place_by_tensor_name("2")
    assert place.is_equal_data(other=place2) is not None
    stat = get_place_stat(place)
    assert stat.is_equal_data == 1
    assert stat.lastArgPlace == place2


@mock_needed
def test_place_get_consuming_operations():
    _, place = init_place()
    assert place.get_consuming_operations(outputPortIndex=22) is not None
    stat = get_place_stat(place)
    assert stat.get_consuming_operations == 1
    assert stat.lastArgInt == 22
    assert place.get_consuming_operations() is not None
    stat = get_place_stat(place)
    assert stat.get_consuming_operations == 2
    assert stat.lastArgInt == -1


@mock_needed
def test_place_get_target_tensor():
    _, place = init_place()
    assert place.get_target_tensor(outputPortIndex=22) is not None
    stat = get_place_stat(place)
    assert stat.get_target_tensor == 1
    assert stat.lastArgInt == 22
    assert place.get_target_tensor() is not None
    stat = get_place_stat(place)
    assert stat.get_target_tensor == 2
    assert stat.lastArgInt == -1


@mock_needed
def test_place_get_producing_operation():
    _, place = init_place()
    assert place.get_producing_operation(inputPortIndex=22) is not None
    stat = get_place_stat(place)
    assert stat.get_producing_operation == 1
    assert stat.lastArgInt == 22
    assert place.get_producing_operation() is not None
    stat = get_place_stat(place)
    assert stat.get_producing_operation == 2
    assert stat.lastArgInt == -1


@mock_needed
def test_place_get_producing_port():
    _, place = init_place()
    assert place.get_producing_port() is not None
    stat = get_place_stat(place)
    assert stat.get_producing_port == 1


@mock_needed
def test_place_get_input_port():
    _, place = init_place()
    assert place.get_input_port() is not None
    stat = get_place_stat(place)
    assert stat.get_input_port == 1
    assert stat.lastArgInt == -1
    assert place.get_input_port(inputPortIndex=22) is not None
    stat = get_place_stat(place)
    assert stat.get_input_port == 2
    assert stat.lastArgInt == 22


@mock_needed
def test_place_get_input_port2():
    _, place = init_place()
    assert place.get_input_port(inputName="abc") is not None
    stat = get_place_stat(place)
    assert stat.get_input_port == 1
    assert stat.lastArgInt == -1
    assert stat.lastArgString == "abc"
    assert place.get_input_port(inputName="abcd", inputPortIndex=22) is not None
    stat = get_place_stat(place)
    assert stat.get_input_port == 2
    assert stat.lastArgInt == 22
    assert stat.lastArgString == "abcd"


@mock_needed
def test_place_get_output_port():
    _, place = init_place()
    assert place.get_output_port() is not None
    stat = get_place_stat(place)
    assert stat.get_output_port == 1
    assert stat.lastArgInt == -1
    assert place.get_output_port(outputPortIndex=22) is not None
    stat = get_place_stat(place)
    assert stat.get_output_port == 2
    assert stat.lastArgInt == 22


@mock_needed
def test_place_get_output_port2():
    _, place = init_place()
    assert place.get_output_port(outputName="abc") is not None
    stat = get_place_stat(place)
    assert stat.get_output_port == 1
    assert stat.lastArgInt == -1
    assert stat.lastArgString == "abc"
    assert place.get_output_port(outputName="abcd", outputPortIndex=22) is not None
    stat = get_place_stat(place)
    assert stat.get_output_port == 2
    assert stat.lastArgInt == 22
    assert stat.lastArgString == "abcd"


@mock_needed
def test_place_get_consuming_ports():
    _, place = init_place()
    assert place.get_consuming_ports() is not None
    stat = get_place_stat(place)
    assert stat.get_consuming_ports == 1


@mock_needed
def test_place_get_source_tensor():
    _, place = init_place()
    assert place.get_source_tensor() is not None
    stat = get_place_stat(place)
    assert stat.get_source_tensor == 1
    assert stat.lastArgInt == -1
    assert place.get_source_tensor(inputPortIndex=22) is not None
    stat = get_place_stat(place)
    assert stat.get_source_tensor == 2
    assert stat.lastArgInt == 22<|MERGE_RESOLUTION|>--- conflicted
+++ resolved
@@ -27,32 +27,11 @@
 
 
 # ---------- FrontEnd tests ---------------
-<<<<<<< HEAD
-=======
 def test_pickle():
     pickle.dumps(fem)
 
 
-@mock_needed
-def test_load_by_framework_caps():
-    frontEnds = fem.get_available_front_ends()
-    assert frontEnds is not None
-    assert "mock_py" in frontEnds
-    caps = [FrontEndCapabilities.DEFAULT,
-            FrontEndCapabilities.CUT,
-            FrontEndCapabilities.NAMES,
-            FrontEndCapabilities.WILDCARDS,
-            FrontEndCapabilities.CUT | FrontEndCapabilities.NAMES | FrontEndCapabilities.WILDCARDS]
-    for cap in caps:
-        fe = fem.load_by_framework(framework="mock_py", capabilities=cap)
-        stat = get_fe_stat(fe)
-        assert cap == stat.load_flags
-    for i in range(len(caps) - 1):
-        for j in range(i + 1, len(caps)):
-            assert caps[i] != caps[j]
-
-
->>>>>>> 9d93c09e
+
 def test_load_by_unknown_framework():
     frontEnds = fem.get_available_front_ends()
     assert not("UnknownFramework" in frontEnds)
