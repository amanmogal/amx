--- conflicted
+++ resolved
@@ -145,11 +145,8 @@
     result = run_op_numeric_data(input_data, ng.gather, input_indices, input_axes)
     assert np.allclose(result, expected)
 
-<<<<<<< HEAD
-=======
-
-@xfail_issue_34323
->>>>>>> f832453d
+
+@xfail_issue_34323
 def test_transpose():
     input_tensor = np.arange(3 * 3 * 224 * 224).reshape((3, 3, 224, 224))
     input_order = np.array([0, 2, 3, 1])
