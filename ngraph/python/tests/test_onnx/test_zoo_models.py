--- conflicted
+++ resolved
@@ -188,10 +188,6 @@
             (xfail_issue_34323, "test_MSFT_opset10_BERT_Squad_bertsquad10_cpu"),
 
             (xfail_issue_41815, "test_MSFT_opset11_tinyyolov3_yolov3_tiny_cpu"),
-<<<<<<< HEAD
-            (xfail_issue_41815, "test_onnx_model_zoo_vision_object_detection_segmentation_yolov3_model_yolov3_10_yolov3_yolov3_cpu"),
-=======
->>>>>>> 1144130b
             (xfail_issue_41815, "test_MSFT_opset10_yolov3_yolov3_cpu")
         ]
         for test_case in import_xfail_list + execution_xfail_list:
