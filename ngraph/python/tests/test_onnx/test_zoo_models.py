# ******************************************************************************
# Copyright 2018-2021 Intel Corporation
#
# Licensed under the Apache License, Version 2.0 (the "License");
# you may not use this file except in compliance with the License.
# You may obtain a copy of the License at
#
#     http://www.apache.org/licenses/LICENSE-2.0
#
# Unless required by applicable law or agreed to in writing, software
# distributed under the License is distributed on an "AS IS" BASIS,
# WITHOUT WARRANTIES OR CONDITIONS OF ANY KIND, either express or implied.
# See the License for the specific language governing permissions and
# limitations under the License.
# ******************************************************************************

import pytest
import tests
from operator import itemgetter
from pathlib import Path
import os
from typing import Sequence, Any
import numpy as np

from tests.test_onnx.utils import OpenVinoOnnxBackend
from tests.test_onnx.utils.model_importer import ModelImportRunner

from tests import (
    xfail_issue_38701,
    xfail_issue_43742,
    xfail_issue_45457,
    xfail_issue_40957,
    xfail_issue_37957,
    xfail_issue_38084,
    xfail_issue_39669,
    xfail_issue_38726,
    xfail_issue_40686,
    xfail_issue_39704,
    xfail_issue_43208,
    xfail_issue_43209,
    xfail_issue_43213,
    xfail_issue_37973,
    xfail_issue_47430,
    xfail_issue_47495)

MODELS_ROOT_DIR = tests.MODEL_ZOO_DIR

def yolov3_post_processing(outputs : Sequence[Any]) -> Sequence[Any]:
    concat_out_index = 2
    # remove all elements with value -1 from yolonms_layer_1/concat_2:0 output
    concat_out = outputs[concat_out_index][outputs[concat_out_index] != -1]
    concat_out = np.expand_dims(concat_out, axis=0)
    outputs[concat_out_index] = concat_out
    return outputs

def tinyyolov3_post_processing(outputs : Sequence[Any]) -> Sequence[Any]:
    concat_out_index = 2
    # remove all elements with value -1 from yolonms_layer_1:1 output
    concat_out = outputs[concat_out_index][outputs[concat_out_index] != -1]
    concat_out = concat_out.reshape((outputs[concat_out_index].shape[0], -1, 3))
    outputs[concat_out_index] = concat_out
    return outputs

post_processing = {
    "yolov3" : {"post_processing" : yolov3_post_processing},
    "tinyyolov3" : {"post_processing" : tinyyolov3_post_processing},
    "tiny-yolov3-11": {"post_processing": tinyyolov3_post_processing},
}

tolerance_map = {
    "arcface_lresnet100e_opset8": {"atol": 0.001, "rtol": 0.001},
    "fp16_inception_v1": {"atol": 0.001, "rtol": 0.001},
    "mobilenet_opset7": {"atol": 0.001, "rtol": 0.001},
    "resnet50_v2_opset7": {"atol": 0.001, "rtol": 0.001},
    "test_mobilenetv2-1.0": {"atol": 0.001, "rtol": 0.001},
    "test_resnet101v2": {"atol": 0.001, "rtol": 0.001},
    "test_resnet18v2": {"atol": 0.001, "rtol": 0.001},
    "test_resnet34v2": {"atol": 0.001, "rtol": 0.001},
    "test_resnet50v2": {"atol": 0.001, "rtol": 0.001},
    "mosaic": {"atol": 0.001, "rtol": 0.001},
    "pointilism": {"atol": 0.001, "rtol": 0.001},
    "rain_princess": {"atol": 0.001, "rtol": 0.001},
    "udnie": {"atol": 0.001, "rtol": 0.001},
    "candy": {"atol": 0.003, "rtol": 0.003},
    "densenet-3": {"atol": 1e-7, "rtol": 0.0011},
    "arcfaceresnet100-8": {"atol": 0.001, "rtol": 0.001},
    "mobilenetv2-7": {"atol": 0.001, "rtol": 0.001},
    "resnet101-v1-7": {"atol": 0.001, "rtol": 0.001},
    "resnet101-v2-7": {"atol": 0.001, "rtol": 0.001},
    "resnet152-v1-7": {"atol": 1e-7, "rtol": 0.003},
    "resnet152-v2-7": {"atol": 0.001, "rtol": 0.001},
    "resnet18-v1-7": {"atol": 0.001, "rtol": 0.001},
    "resnet18-v2-7": {"atol": 0.001, "rtol": 0.001},
    "resnet34-v2-7": {"atol": 0.001, "rtol": 0.001},
    "vgg16-7": {"atol": 0.001, "rtol": 0.001},
    "vgg19-bn-7": {"atol": 0.001, "rtol": 0.001},
    "tinyyolov2-7": {"atol": 0.001, "rtol": 0.001},
    "tinyyolov2-8": {"atol": 0.001, "rtol": 0.001},
    "candy-8": {"atol": 0.001, "rtol": 0.001},
    "candy-9": {"atol": 0.007, "rtol": 0.001},
    "mosaic-8": {"atol": 0.003, "rtol": 0.001},
    "mosaic-9": {"atol": 0.001, "rtol": 0.001},
    "pointilism-8": {"atol": 0.001, "rtol": 0.001},
    "pointilism-9": {"atol": 0.001, "rtol": 0.001},
    "rain-princess-8": {"atol": 0.001, "rtol": 0.001},
    "rain-princess-9": {"atol": 0.001, "rtol": 0.001},
    "udnie-8": {"atol": 0.001, "rtol": 0.001},
    "udnie-9": {"atol": 0.001, "rtol": 0.001},
    "mxnet_arcface": {"atol": 1.5e-5, "rtol": 0.001},
    "resnet100": {"atol": 1.5e-5, "rtol": 0.001},
    "densenet121": {"atol": 1e-7, "rtol": 0.0011},
    "resnet152v1": {"atol": 1e-7, "rtol": 0.003},
    "test_shufflenetv2": {"atol": 1e-05, "rtol": 0.001},
    "tiny_yolov2": {"atol": 1e-05, "rtol": 0.001},
    "mobilenetv2-1": {"atol": 1e-04, "rtol": 0.001},
    "resnet101v1": {"atol": 1e-04, "rtol": 0.001},
    "resnet101v2": {"atol": 1e-06, "rtol": 0.001},
    "resnet152v2": {"atol": 1e-05, "rtol": 0.001},
    "resnet18v2": {"atol": 1e-05, "rtol": 0.001},
    "resnet34v2": {"atol": 1e-05, "rtol": 0.001},
    "vgg16": {"atol": 1e-05, "rtol": 0.001},
    "vgg19-bn": {"atol": 1e-05, "rtol": 0.001},
    "test_tiny_yolov2": {"atol": 1e-05, "rtol": 0.001},
    "test_resnet152v2": {"atol": 1e-04, "rtol": 0.001},
    "test_mobilenetv2-1": {"atol": 1e-04, "rtol": 0.001},
    "yolov3": {"atol": 0.001, "rtol": 0.001},
    "yolov4": {"atol": 1e-04, "rtol": 0.001},
    "tinyyolov3": {"atol": 1e-04, "rtol": 0.001},
    "tiny-yolov3-11": {"atol": 1e-04, "rtol": 0.001},
}

zoo_models = []
# rglob doesn't work for symlinks, so models have to be physically somwhere inside "MODELS_ROOT_DIR"
for path in Path(MODELS_ROOT_DIR).rglob("*.onnx"):
    mdir = path.parent
    file_name = path.name
    if path.is_file() and not file_name.startswith("."):
        model = {"model_name": path, "model_file": file_name, "dir": mdir}
        basedir = mdir.stem
        if basedir in tolerance_map:
            # updated model looks now:
            # {"model_name": path, "model_file": file, "dir": mdir, "atol": ..., "rtol": ...}
            model.update(tolerance_map[basedir])
        if basedir in post_processing:
            model.update(post_processing[basedir])
        zoo_models.append(model)

if len(zoo_models) > 0:
    sorted(zoo_models, key=itemgetter("model_name"))

    # Set backend device name to be used instead of hardcoded by ONNX BackendTest class ones.
    OpenVinoOnnxBackend.backend_name = tests.BACKEND_NAME

    # import all test cases at global scope to make them visible to pytest
    backend_test = ModelImportRunner(OpenVinoOnnxBackend, zoo_models, __name__, MODELS_ROOT_DIR)
    test_cases = backend_test.test_cases["OnnxBackendModelImportTest"]
    # flake8: noqa: E501
    if tests.MODEL_ZOO_XFAIL:
        import_xfail_list = [
            # ONNX Model Zoo
            (xfail_issue_38701, "test_onnx_model_zoo_text_machine_comprehension_bidirectional_attention_flow_model_bidaf_9_bidaf_bidaf_cpu"),
            (xfail_issue_43742, "test_onnx_model_zoo_vision_object_detection_segmentation_ssd_mobilenetv1_model_ssd_mobilenet_v1_10_ssd_mobilenet_v1_ssd_mobilenet_v1_cpu"),
            (xfail_issue_38726, "test_onnx_model_zoo_text_machine_comprehension_t5_model_t5_decoder_with_lm_head_12_t5_decoder_with_lm_head_cpu"),

            # # Model MSFT
            # (xfail_issue_43742, "test_MSFT_opset10_mlperf_ssd_mobilenet_300_ssd_mobilenet_v1_coco_2018_01_28_cpu"),
            # (xfail_issue_37957, "test_MSFT_opset10_mask_rcnn_keras_mask_rcnn_keras_cpu"),
        ]
        for test_case in import_xfail_list:
            xfail, test_name = test_case
            xfail(getattr(test_cases, test_name))

    del test_cases

    test_cases = backend_test.test_cases["OnnxBackendModelExecutionTest"]
    if tests.MODEL_ZOO_XFAIL:
        execution_xfail_list = [
            # ONNX Model Zoo
            (xfail_issue_39704, "test_onnx_model_zoo_vision_object_detection_segmentation_duc_model_ResNet101_DUC_7_ResNet101_DUC_HDC_ResNet101_DUC_HDC_cpu"),
            (xfail_issue_43213, "test_onnx_model_zoo_vision_object_detection_segmentation_retinanet_model_retinanet_9_test_retinanet_resnet101_retinanet_9_cpu"),
            (pytest.mark.skip(), "test_onnx_model_zoo_text_machine_comprehension_gpt_2_model_gpt2_10_GPT2_model_cpu"),
            (xfail_issue_43209, "test_onnx_model_zoo_text_machine_comprehension_gpt_2_model_gpt2_lm_head_10_GPT_2_LM_HEAD_model_cpu"),
            (xfail_issue_40957, "test_onnx_model_zoo_text_machine_comprehension_roberta_model_roberta_base_11_roberta_base_11_roberta_base_11_cpu"),
            (pytest.mark.skip(), "test_onnx_model_zoo_text_machine_comprehension_bert_squad_model_bertsquad_8_download_sample_8_bertsquad8_cpu"),
            (xfail_issue_39669, "test_onnx_model_zoo_text_machine_comprehension_t5_model_t5_encoder_12_t5_encoder_cpu"),
            (xfail_issue_38084, "test_onnx_model_zoo_vision_object_detection_segmentation_mask_rcnn_model_MaskRCNN_10_mask_rcnn_R_50_FPN_1x_cpu"),
            (xfail_issue_38084, "test_onnx_model_zoo_vision_object_detection_segmentation_faster_rcnn_model_FasterRCNN_10_faster_rcnn_R_50_FPN_1x_cpu"),
            (xfail_issue_47430, "test_onnx_model_zoo_vision_object_detection_segmentation_fcn_model_fcn_resnet50_11_fcn_resnet50_11_model_cpu"),
            (xfail_issue_47430, "test_onnx_model_zoo_vision_object_detection_segmentation_fcn_model_fcn_resnet101_11_fcn_resnet101_11_model_cpu"),

<<<<<<< HEAD
            # # Model MSFT
            # (xfail_issue_37973, "test_MSFT_opset7_tf_inception_v2_model_cpu"),
            # (xfail_issue_37973, "test_MSFT_opset8_tf_inception_v2_model_cpu"),
            # (xfail_issue_37973, "test_MSFT_opset9_tf_inception_v2_model_cpu"),
            # (xfail_issue_37973, "test_MSFT_opset11_tf_inception_v2_model_cpu"),
            # (xfail_issue_37973, "test_MSFT_opset10_tf_inception_v2_model_cpu"),
            #
            # (xfail_issue_40686, "test_MSFT_opset7_fp16_tiny_yolov2_onnxzoo_winmlperf_tiny_yolov2_cpu"),
            # (xfail_issue_40686, "test_MSFT_opset8_fp16_tiny_yolov2_onnxzoo_winmlperf_tiny_yolov2_cpu"),
            #
            # (xfail_issue_38084, "test_MSFT_opset10_mask_rcnn_mask_rcnn_R_50_FPN_1x_cpu"),
            # (xfail_issue_38084, "test_MSFT_opset10_faster_rcnn_faster_rcnn_R_50_FPN_1x_cpu"),
            #
            # (xfail_issue_39669, "test_MSFT_opset9_cgan_cgan_cpu"),
            # (xfail_issue_40957, "test_MSFT_opset10_BERT_Squad_bertsquad10_cpu"),
            # (xfail_issue_45457, "test_MSFT_opset10_mlperf_ssd_resnet34_1200_ssd_resnet34_mAP_20.2_cpu"),
=======
            # Model MSFT
            (xfail_issue_37973, "test_MSFT_opset7_tf_inception_v2_model_cpu"),
            (xfail_issue_37973, "test_MSFT_opset8_tf_inception_v2_model_cpu"),
            (xfail_issue_37973, "test_MSFT_opset9_tf_inception_v2_model_cpu"),
            (xfail_issue_37973, "test_MSFT_opset11_tf_inception_v2_model_cpu"),
            (xfail_issue_37973, "test_MSFT_opset10_tf_inception_v2_model_cpu"),

            (xfail_issue_40686, "test_MSFT_opset7_fp16_tiny_yolov2_onnxzoo_winmlperf_tiny_yolov2_cpu"),
            (xfail_issue_40686, "test_MSFT_opset8_fp16_tiny_yolov2_onnxzoo_winmlperf_tiny_yolov2_cpu"),

            (xfail_issue_38084, "test_MSFT_opset10_mask_rcnn_mask_rcnn_R_50_FPN_1x_cpu"),
            (xfail_issue_38084, "test_MSFT_opset10_faster_rcnn_faster_rcnn_R_50_FPN_1x_cpu"),

            (xfail_issue_39669, "test_MSFT_opset9_cgan_cgan_cpu"),
            (xfail_issue_47495, "test_MSFT_opset10_BERT_Squad_bertsquad10_cpu"),
            (xfail_issue_45457, "test_MSFT_opset10_mlperf_ssd_resnet34_1200_ssd_resnet34_mAP_20.2_cpu"),
>>>>>>> 450f0128

        ]
        for test_case in import_xfail_list + execution_xfail_list:
            xfail, test_name = test_case
            xfail(getattr(test_cases, test_name))

    del test_cases

    globals().update(backend_test.enable_report().test_cases)<|MERGE_RESOLUTION|>--- conflicted
+++ resolved
@@ -188,7 +188,6 @@
             (xfail_issue_47430, "test_onnx_model_zoo_vision_object_detection_segmentation_fcn_model_fcn_resnet50_11_fcn_resnet50_11_model_cpu"),
             (xfail_issue_47430, "test_onnx_model_zoo_vision_object_detection_segmentation_fcn_model_fcn_resnet101_11_fcn_resnet101_11_model_cpu"),
 
-<<<<<<< HEAD
             # # Model MSFT
             # (xfail_issue_37973, "test_MSFT_opset7_tf_inception_v2_model_cpu"),
             # (xfail_issue_37973, "test_MSFT_opset8_tf_inception_v2_model_cpu"),
@@ -205,24 +204,6 @@
             # (xfail_issue_39669, "test_MSFT_opset9_cgan_cgan_cpu"),
             # (xfail_issue_40957, "test_MSFT_opset10_BERT_Squad_bertsquad10_cpu"),
             # (xfail_issue_45457, "test_MSFT_opset10_mlperf_ssd_resnet34_1200_ssd_resnet34_mAP_20.2_cpu"),
-=======
-            # Model MSFT
-            (xfail_issue_37973, "test_MSFT_opset7_tf_inception_v2_model_cpu"),
-            (xfail_issue_37973, "test_MSFT_opset8_tf_inception_v2_model_cpu"),
-            (xfail_issue_37973, "test_MSFT_opset9_tf_inception_v2_model_cpu"),
-            (xfail_issue_37973, "test_MSFT_opset11_tf_inception_v2_model_cpu"),
-            (xfail_issue_37973, "test_MSFT_opset10_tf_inception_v2_model_cpu"),
-
-            (xfail_issue_40686, "test_MSFT_opset7_fp16_tiny_yolov2_onnxzoo_winmlperf_tiny_yolov2_cpu"),
-            (xfail_issue_40686, "test_MSFT_opset8_fp16_tiny_yolov2_onnxzoo_winmlperf_tiny_yolov2_cpu"),
-
-            (xfail_issue_38084, "test_MSFT_opset10_mask_rcnn_mask_rcnn_R_50_FPN_1x_cpu"),
-            (xfail_issue_38084, "test_MSFT_opset10_faster_rcnn_faster_rcnn_R_50_FPN_1x_cpu"),
-
-            (xfail_issue_39669, "test_MSFT_opset9_cgan_cgan_cpu"),
-            (xfail_issue_47495, "test_MSFT_opset10_BERT_Squad_bertsquad10_cpu"),
-            (xfail_issue_45457, "test_MSFT_opset10_mlperf_ssd_resnet34_1200_ssd_resnet34_mAP_20.2_cpu"),
->>>>>>> 450f0128
 
         ]
         for test_case in import_xfail_list + execution_xfail_list:
