# ******************************************************************************
# Copyright 2018-2020 Intel Corporation
#
# Licensed under the Apache License, Version 2.0 (the "License");
# you may not use this file except in compliance with the License.
# You may obtain a copy of the License at
#
#     http://www.apache.org/licenses/LICENSE-2.0
#
# Unless required by applicable law or agreed to in writing, software
# distributed under the License is distributed on an "AS IS" BASIS,
# WITHOUT WARRANTIES OR CONDITIONS OF ANY KIND, either express or implied.
# See the License for the specific language governing permissions and
# limitations under the License.
# ******************************************************************************

import pytest
import tests
from operator import itemgetter
from pathlib import Path
import os

from tests.test_onnx.utils import OpenVinoOnnxBackend
from tests.test_onnx.utils.model_importer import ModelImportRunner

from tests import (
    xfail_issue_38701,
<<<<<<< HEAD
    xfail_issue_39682,
    xfail_issue_42297
=======
    xfail_issue_41813,
>>>>>>> 04618325
    xfail_issue_41815,
    xfail_issue_41814,
    xfail_issue_36533,
    xfail_issue_39684,
    xfail_issue_34323,
    xfail_issue_39685,
    xfail_issue_37957,
    xfail_issue_36465,
    xfail_issue_38084,
    xfail_issue_39669,
    xfail_issue_38726,
    xfail_issue_40686)

MODELS_ROOT_DIR = tests.MODEL_ZOO_DIR

tolerance_map = {
    "arcface_lresnet100e_opset8": {"atol": 0.001, "rtol": 0.001},
    "fp16_inception_v1": {"atol": 0.001, "rtol": 0.001},
    "mobilenet_opset7": {"atol": 0.001, "rtol": 0.001},
    "resnet50_v2_opset7": {"atol": 0.001, "rtol": 0.001},
    "test_mobilenetv2-1.0": {"atol": 0.001, "rtol": 0.001},
    "test_resnet101v2": {"atol": 0.001, "rtol": 0.001},
    "test_resnet18v2": {"atol": 0.001, "rtol": 0.001},
    "test_resnet34v2": {"atol": 0.001, "rtol": 0.001},
    "test_resnet50v2": {"atol": 0.001, "rtol": 0.001},
    "mosaic": {"atol": 0.001, "rtol": 0.001},
    "pointilism": {"atol": 0.001, "rtol": 0.001},
    "rain_princess": {"atol": 0.001, "rtol": 0.001},
    "udnie": {"atol": 0.001, "rtol": 0.001},
    "candy": {"atol": 0.003, "rtol": 0.003},
    "densenet-3": {"atol": 1e-7, "rtol": 0.0011},
    "arcfaceresnet100-8": {"atol": 0.001, "rtol": 0.001},
    "mobilenetv2-7": {"atol": 0.001, "rtol": 0.001},
    "resnet101-v1-7": {"atol": 0.001, "rtol": 0.001},
    "resnet101-v2-7": {"atol": 0.001, "rtol": 0.001},
    "resnet152-v1-7": {"atol": 1e-7, "rtol": 0.003},
    "resnet152-v2-7": {"atol": 0.001, "rtol": 0.001},
    "resnet18-v1-7": {"atol": 0.001, "rtol": 0.001},
    "resnet18-v2-7": {"atol": 0.001, "rtol": 0.001},
    "resnet34-v2-7": {"atol": 0.001, "rtol": 0.001},
    "vgg16-7": {"atol": 0.001, "rtol": 0.001},
    "vgg19-bn-7": {"atol": 0.001, "rtol": 0.001},
    "tinyyolov2-7": {"atol": 0.001, "rtol": 0.001},
    "tinyyolov2-8": {"atol": 0.001, "rtol": 0.001},
    "candy-8": {"atol": 0.001, "rtol": 0.001},
    "candy-9": {"atol": 0.007, "rtol": 0.001},
    "mosaic-8": {"atol": 0.003, "rtol": 0.001},
    "mosaic-9": {"atol": 0.001, "rtol": 0.001},
    "pointilism-8": {"atol": 0.001, "rtol": 0.001},
    "pointilism-9": {"atol": 0.001, "rtol": 0.001},
    "rain-princess-8": {"atol": 0.001, "rtol": 0.001},
    "rain-princess-9": {"atol": 0.001, "rtol": 0.001},
    "udnie-8": {"atol": 0.001, "rtol": 0.001},
    "udnie-9": {"atol": 0.001, "rtol": 0.001},
    "mxnet_arcface": {"atol": 1.5e-5, "rtol": 0.001},
    "resnet100": {"atol": 1.5e-5, "rtol": 0.001},
    "densenet121": {"atol": 1e-7, "rtol": 0.0011},
    "resnet152v1": {"atol": 1e-7, "rtol": 0.003},
    "test_shufflenetv2": {"atol": 1e-05, "rtol": 0.001},
}

zoo_models = []
# rglob doesn't work for symlinks, so models have to be physically somwhere inside "MODELS_ROOT_DIR"
for path in Path(MODELS_ROOT_DIR).rglob("*.onnx"):
    mdir = path.parent
    file_name = path.name
    if path.is_file() and not file_name.startswith("."):
        model = {"model_name": path, "model_file": file_name, "dir": mdir}
        basedir = mdir.stem
        if basedir in tolerance_map:
            # updated model looks now:
            # {"model_name": path, "model_file": file, "dir": mdir, "atol": ..., "rtol": ...}
            model.update(tolerance_map[basedir])
        zoo_models.append(model)

if len(zoo_models) > 0:
    sorted(zoo_models, key=itemgetter("model_name"))

    # Set backend device name to be used instead of hardcoded by ONNX BackendTest class ones.
    OpenVinoOnnxBackend.backend_name = tests.BACKEND_NAME

    # import all test cases at global scope to make them visible to pytest
    backend_test = ModelImportRunner(OpenVinoOnnxBackend, zoo_models, __name__, MODELS_ROOT_DIR)
    test_cases = backend_test.test_cases["OnnxBackendModelImportTest"]
    # flake8: noqa: E501
    if tests.MODEL_ZOO_XFAIL:
        import_xfail_list = [
            # ONNX Model Zoo
            (xfail_issue_38701, "test_onnx_model_zoo_text_machine_comprehension_bidirectional_attention_flow_model_bidaf_9_bidaf_bidaf_cpu"),
            (xfail_issue_42297, "test_onnx_model_zoo_vision_object_detection_segmentation_ssd_mobilenetv1_model_ssd_mobilenet_v1_10_ssd_mobilenet_v1_ssd_mobilenet_v1_cpu"),
            (xfail_issue_38726, "test_onnx_model_zoo_text_machine_comprehension_t5_model_t5_decoder_with_lm_head_12_t5_decoder_with_lm_head_cpu"),

            # Model MSFT
            (xfail_issue_42297, "test_MSFT_opset10_mlperf_ssd_mobilenet_300_ssd_mobilenet_v1_coco_2018_01_28_cpu"),
            (xfail_issue_41814, "test_MSFT_opset10_mlperf_ssd_resnet34_1200_ssd_resnet34_mAP_20.2_cpu"),
            (xfail_issue_37957, "test_MSFT_opset10_mask_rcnn_keras_mask_rcnn_keras_cpu"),
            (xfail_issue_36465, "test_MSFT_opset9_LSTM_Seq_lens_unpacked_model_cpu"),
        ]
        for test_case in import_xfail_list:
            xfail, test_name = test_case
            xfail(getattr(test_cases, test_name))

    del test_cases

    test_cases = backend_test.test_cases["OnnxBackendModelExecutionTest"]
    if tests.MODEL_ZOO_XFAIL:
        execution_xfail_list = [
            # ONNX Model Zoo
            (xfail_issue_36533, "test_onnx_model_zoo_vision_object_detection_segmentation_duc_model_ResNet101_DUC_7_ResNet101_DUC_HDC_ResNet101_DUC_HDC_cpu"),
            (xfail_issue_36533, "test_onnx_model_zoo_vision_object_detection_segmentation_retinanet_model_retinanet_9_test_retinanet_resnet101_retinanet_9_cpu"),
            (xfail_issue_39684, "test_onnx_model_zoo_vision_object_detection_segmentation_yolov4_model_yolov4_yolov4_yolov4_cpu"),
            (xfail_issue_36533, "test_onnx_model_zoo_text_machine_comprehension_gpt_2_model_gpt2_10_GPT2_model_cpu"),
            (xfail_issue_36533, "test_onnx_model_zoo_text_machine_comprehension_gpt_2_model_gpt2_lm_head_10_GPT_2_LM_HEAD_model_cpu"),
            (xfail_issue_34323, "test_onnx_model_zoo_text_machine_comprehension_bert_squad_model_bertsquad_10_download_sample_10_bertsquad10_cpu"),
            (xfail_issue_34323, "test_onnx_model_zoo_text_machine_comprehension_roberta_model_roberta_base_11_roberta_base_11_roberta_base_11_cpu"),
            (xfail_issue_34323, "test_onnx_model_zoo_text_machine_comprehension_bert_squad_model_bertsquad_8_download_sample_8_bertsquad8_cpu"),
            (xfail_issue_39685, "test_onnx_model_zoo_text_machine_comprehension_roberta_model_roberta_sequence_classification_9_roberta_sequence_classification_9_roberta_sequence_classification_9_cpu"),
            (xfail_issue_39669, "test_onnx_model_zoo_text_machine_comprehension_t5_model_t5_encoder_12_t5_encoder_cpu"),
            (xfail_issue_36533, "test_onnx_model_zoo_vision_classification_mobilenet_model_mobilenetv2_7_mobilenetv2_1.0_mobilenetv2_1.0_cpu"),
            (xfail_issue_36533, "test_onnx_model_zoo_vision_classification_resnet_model_resnet101_v2_7_resnet101v2_resnet101_v2_7_cpu"),
            (xfail_issue_36533, "test_onnx_model_zoo_vision_classification_resnet_model_resnet34_v2_7_resnet34v2_resnet34_v2_7_cpu"),
            (xfail_issue_36533, "test_onnx_model_zoo_vision_classification_vgg_model_vgg16_7_vgg16_vgg16_cpu"),
            (xfail_issue_36533, "test_onnx_model_zoo_vision_classification_resnet_model_resnet152_v2_7_resnet152v2_resnet152_v2_7_cpu"),
            (xfail_issue_36533, "test_onnx_model_zoo_vision_classification_vgg_model_vgg19_bn_7_vgg19_bn_vgg19_bn_cpu"),
            (xfail_issue_36533, "test_onnx_model_zoo_vision_object_detection_segmentation_tiny_yolov2_model_tinyyolov2_7_tiny_yolov2_model_cpu"),
            (xfail_issue_36533, "test_onnx_model_zoo_vision_object_detection_segmentation_tiny_yolov2_model_tinyyolov2_8_tiny_yolov2_Model_cpu"),
            (xfail_issue_36533, "test_onnx_model_zoo_vision_classification_resnet_model_resnet18_v2_7_resnet18v2_resnet18_v2_7_cpu"),
            (xfail_issue_36533, "test_onnx_model_zoo_vision_classification_resnet_model_resnet101_v1_7_resnet101v1_resnet101_v1_7_cpu"),
            (xfail_issue_38084, "test_onnx_model_zoo_vision_object_detection_segmentation_mask_rcnn_model_MaskRCNN_10_mask_rcnn_R_50_FPN_1x_cpu"),
            (xfail_issue_38084, "test_onnx_model_zoo_vision_object_detection_segmentation_faster_rcnn_model_FasterRCNN_10_faster_rcnn_R_50_FPN_1x_cpu"),
            (xfail_issue_41815, "test_onnx_model_zoo_vision_object_detection_segmentation_yolov3_model_yolov3_10_yolov3_yolov3_cpu"),
            (xfail_issue_41815, "test_onnx_model_zoo_vision_object_detection_segmentation_tiny_yolov3_model_tiny_yolov3_11_yolov3_tiny_cpu"),

            # Model MSFT
            (xfail_issue_36533, "test_MSFT_opset10_tf_inception_v2_model_cpu"),
            (xfail_issue_36533, "test_MSFT_opset8_test_tiny_yolov2_model_cpu"),
            (xfail_issue_36533, "test_MSFT_opset9_tf_inception_v2_model_cpu"),
            (xfail_issue_36533, "test_MSFT_opset8_tf_inception_v2_model_cpu"),
            (xfail_issue_36533, "test_MSFT_opset7_test_resnet152v2_resnet152v2_cpu"),
            (xfail_issue_36533, "test_MSFT_opset7_test_tiny_yolov2_model_cpu"),
            (xfail_issue_36533, "test_MSFT_opset7_tf_inception_v2_model_cpu"),
            (xfail_issue_36533, "test_MSFT_opset11_tf_inception_v2_model_cpu"),
            (xfail_issue_36533, "test_MSFT_opset7_test_mobilenetv2_1.0_mobilenetv2_1.0_cpu"),

            (xfail_issue_40686, "test_MSFT_opset7_fp16_tiny_yolov2_onnxzoo_winmlperf_tiny_yolov2_cpu"),
            (xfail_issue_40686, "test_MSFT_opset8_fp16_tiny_yolov2_onnxzoo_winmlperf_tiny_yolov2_cpu"),

            (xfail_issue_38084, "test_MSFT_opset10_mask_rcnn_mask_rcnn_R_50_FPN_1x_cpu"),
            (xfail_issue_38084, "test_MSFT_opset10_faster_rcnn_faster_rcnn_R_50_FPN_1x_cpu"),

            (xfail_issue_39669, "test_MSFT_opset9_cgan_cgan_cpu"),
            (xfail_issue_34323, "test_MSFT_opset10_BERT_Squad_bertsquad10_cpu"),

            (xfail_issue_41815, "test_MSFT_opset11_tinyyolov3_yolov3_tiny_cpu"),
            (xfail_issue_41815, "test_MSFT_opset10_yolov3_yolov3_cpu")
        ]
        for test_case in import_xfail_list + execution_xfail_list:
            xfail, test_name = test_case
            xfail(getattr(test_cases, test_name))

    del test_cases

    globals().update(backend_test.enable_report().test_cases)<|MERGE_RESOLUTION|>--- conflicted
+++ resolved
@@ -25,12 +25,7 @@
 
 from tests import (
     xfail_issue_38701,
-<<<<<<< HEAD
-    xfail_issue_39682,
-    xfail_issue_42297
-=======
-    xfail_issue_41813,
->>>>>>> 04618325
+    xfail_issue_42297,
     xfail_issue_41815,
     xfail_issue_41814,
     xfail_issue_36533,
