--- conflicted
+++ resolved
@@ -47,48 +47,7 @@
     add_compile_options(-Wno-error=attributes)
 endif()
 
-<<<<<<< HEAD
 # configure targets
-=======
-if(NOT CMAKE_CXX_COMPILER_ID STREQUAL "MSVC")
-    # for proper fix need to update pybind to version which does not use PyEval_InitThreads()
-    add_compile_options(-Wno-deprecated-declarations -Wno-undef)
-endif()
-
-# create target
-
-file(GLOB_RECURSE SOURCES src/pyngraph/*.cpp)
-
-pybind11_add_module(_${PROJECT_NAME} MODULE ${SOURCES})
-
-target_include_directories(_${PROJECT_NAME} PRIVATE "${CMAKE_CURRENT_SOURCE_DIR}/src")
-target_link_libraries(_${PROJECT_NAME} PRIVATE ngraph::ngraph)
-if (TARGET ngraph::onnx_importer)
-    add_dependencies(_${PROJECT_NAME} ngraph::onnx_importer)
-endif()
-
-# perform copy
-if(OpenVINO_MAIN_SOURCE_DIR)
-    add_custom_command(TARGET _${PROJECT_NAME}
-        POST_BUILD
-        COMMAND ${CMAKE_COMMAND} -E copy_directory ${CMAKE_CURRENT_SOURCE_DIR}/src/ngraph ${CMAKE_LIBRARY_OUTPUT_DIRECTORY}/ngraph
-    )
-endif()
-
-if(OpenVINO_MAIN_SOURCE_DIR OR InferenceEngineDeveloperPackage_FOUND)
-    add_clang_format_target(_${PROJECT_NAME}_clang FOR_TARGETS _${PROJECT_NAME})
-
-    ie_cpack_add_component(pyngraph_${PYTHON_VERSION})
-
-    install(TARGETS _${PROJECT_NAME}
-            DESTINATION python/${PYTHON_VERSION}
-            COMPONENT pyngraph_${PYTHON_VERSION})
-
-    install(DIRECTORY ${CMAKE_CURRENT_LIST_DIR}/src/ngraph
-            DESTINATION python/${PYTHON_VERSION}
-            COMPONENT pyngraph_${PYTHON_VERSION}
-            USE_SOURCE_PERMISSIONS)
->>>>>>> 0dc161ad
 
 add_subdirectory (src/pyopenvino)
 add_subdirectory (src/pyngraph)