--- conflicted
+++ resolved
@@ -808,7 +808,6 @@
     assert list(node.get_output_shape(0)) == [batch_size * attributes["attrs.post_nms_topn"], 5]
 
 
-<<<<<<< HEAD
 def test_tensor_iterator():
     from ngraph.utils.tensor_iterator_types import (
         GraphBody,
@@ -883,7 +882,8 @@
     assert list(node.get_output_shape(0)) == [2, 2]
     # cma history
     assert list(node.get_output_shape(1)) == [16, 2, 2]
-=======
+
+
 def test_read_value():
     init_value = ng.parameter([2, 2], name="init_value", dtype=np.int32)
 
@@ -917,5 +917,4 @@
     assert node.get_type_name() == "ExtractImagePatches"
     assert node.get_output_size() == 1
     assert list(node.get_output_shape(0)) == [64, 27, 2, 2]
-    assert node.get_output_element_type(0) == Type.i32
->>>>>>> db3dff36
+    assert node.get_output_element_type(0) == Type.i32