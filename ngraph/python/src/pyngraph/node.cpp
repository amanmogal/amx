//*****************************************************************************
// Copyright 2017-2020 Intel Corporation
//
// Licensed under the Apache License, Version 2.0 (the "License");
// you may not use this file except in compliance with the License.
// You may obtain a copy of the License at
//
//     http://www.apache.org/licenses/LICENSE-2.0
//
// Unless required by applicable law or agreed to in writing, software
// distributed under the License is distributed on an "AS IS" BASIS,
// WITHOUT WARRANTIES OR CONDITIONS OF ANY KIND, either express or implied.
// See the License for the specific language governing permissions and
// limitations under the License.
//*****************************************************************************

#include <pybind11/stl.h>

#include "dict_attribute_visitor.hpp"
#include "ngraph/node.hpp"
#include "ngraph/op/add.hpp"
#include "ngraph/op/divide.hpp"
#include "ngraph/op/multiply.hpp"
#include "ngraph/op/subtract.hpp"
#include "pyngraph/node.hpp"

namespace py = pybind11;

void regclass_pyngraph_Node(py::module m)
{
    py::class_<ngraph::Node, std::shared_ptr<ngraph::Node>> node(m, "Node", py::dynamic_attr());
    node.doc() = "ngraph.impl.Node wraps ngraph::Node";
    node.def("__add__",
             [](const std::shared_ptr<ngraph::Node>& a, const std::shared_ptr<ngraph::Node> b) {
                 return a + b;
             },
             py::is_operator());
    node.def("__sub__",
             [](const std::shared_ptr<ngraph::Node>& a, const std::shared_ptr<ngraph::Node> b) {
                 return a - b;
             },
             py::is_operator());
    node.def("__mul__",
             [](const std::shared_ptr<ngraph::Node>& a, const std::shared_ptr<ngraph::Node> b) {
                 return a * b;
             },
             py::is_operator());
    node.def("__div__",
             [](const std::shared_ptr<ngraph::Node>& a, const std::shared_ptr<ngraph::Node> b) {
                 return a / b;
             },
             py::is_operator());
    node.def("__truediv__",
             [](const std::shared_ptr<ngraph::Node>& a, const std::shared_ptr<ngraph::Node> b) {
                 return a / b;
             },
             py::is_operator());

    node.def("__repr__", [](const ngraph::Node& self) {
        std::string type_name = self.get_type_name();
        std::stringstream shapes_ss;
        for (size_t i = 0; i < self.get_output_size(); ++i)
        {
            if (i > 0)
            {
                shapes_ss << ", ";
            }
            shapes_ss << self.get_output_partial_shape(i);
        }
        return "<" + type_name + ": '" + self.get_friendly_name() + "' (" + shapes_ss.str() + ")>";
    });

    node.def("get_element_type", &ngraph::Node::get_element_type);
    node.def("get_output_size", &ngraph::Node::get_output_size);
    node.def("get_output_element_type", &ngraph::Node::get_output_element_type);
    node.def("get_output_shape", &ngraph::Node::get_output_shape);
    node.def("get_output_partial_shape", &ngraph::Node::get_output_partial_shape);
    node.def("get_type_name", &ngraph::Node::get_type_name);
<<<<<<< HEAD
    node.def("get_name", &ngraph::Node::get_name);
    node.def("get_friendly_name", &ngraph::Node::get_friendly_name);
    node.def("set_friendly_name", &ngraph::Node::set_friendly_name);
=======
    node.def("get_unique_name", &ngraph::Node::get_name);
    node.def("input", (ngraph::Input<ngraph::Node>(ngraph::Node::*)(size_t)) & ngraph::Node::input);
    node.def("inputs",
             (std::vector<ngraph::Input<ngraph::Node>>(ngraph::Node::*)()) & ngraph::Node::inputs);
    node.def("output",
             (ngraph::Output<ngraph::Node>(ngraph::Node::*)(size_t)) & ngraph::Node::output);
    node.def("outputs",
             (std::vector<ngraph::Output<ngraph::Node>>(ngraph::Node::*)()) &
                 ngraph::Node::outputs);
>>>>>>> ee3fafce

    node.def_property_readonly("shape", &ngraph::Node::get_shape);
    node.def_property_readonly("name", &ngraph::Node::get_name);
    node.def_property(
        "friendly_name", &ngraph::Node::get_friendly_name, &ngraph::Node::set_friendly_name);

    node.def("_get_attributes", [](const std::shared_ptr<ngraph::Node>& self) {
        util::DictAttributeSerializer dict_serializer(self);
        return dict_serializer.get_attributes();
    });
    node.def(
        "_set_attribute",
        [](std::shared_ptr<ngraph::Node>& self, const std::string& atr_name, py::object value) {
            py::dict attr_dict;
            attr_dict[atr_name.c_str()] = value;
            util::DictAttributeDeserializer dict_deserializer(attr_dict);
            self->visit_attributes(dict_deserializer);
        });
}<|MERGE_RESOLUTION|>--- conflicted
+++ resolved
@@ -76,12 +76,9 @@
     node.def("get_output_shape", &ngraph::Node::get_output_shape);
     node.def("get_output_partial_shape", &ngraph::Node::get_output_partial_shape);
     node.def("get_type_name", &ngraph::Node::get_type_name);
-<<<<<<< HEAD
-    node.def("get_name", &ngraph::Node::get_name);
+    node.def("get_unique_name", &ngraph::Node::get_name);
     node.def("get_friendly_name", &ngraph::Node::get_friendly_name);
     node.def("set_friendly_name", &ngraph::Node::set_friendly_name);
-=======
-    node.def("get_unique_name", &ngraph::Node::get_name);
     node.def("input", (ngraph::Input<ngraph::Node>(ngraph::Node::*)(size_t)) & ngraph::Node::input);
     node.def("inputs",
              (std::vector<ngraph::Input<ngraph::Node>>(ngraph::Node::*)()) & ngraph::Node::inputs);
@@ -90,7 +87,6 @@
     node.def("outputs",
              (std::vector<ngraph::Output<ngraph::Node>>(ngraph::Node::*)()) &
                  ngraph::Node::outputs);
->>>>>>> ee3fafce
 
     node.def_property_readonly("shape", &ngraph::Node::get_shape);
     node.def_property_readonly("name", &ngraph::Node::get_name);
