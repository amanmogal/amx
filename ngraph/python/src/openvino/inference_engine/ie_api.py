--- conflicted
+++ resolved
@@ -1,24 +1,6 @@
-<<<<<<< HEAD
-# ******************************************************************************
-# Copyright 2017-2021 Intel Corporation
-#
-# Licensed under the Apache License, Version 2.0 (the "License");
-# you may not use this file except in compliance with the License.
-# You may obtain a copy of the License at
-#
-#     http://www.apache.org/licenses/LICENSE-2.0
-#
-# Unless required by applicable law or agreed to in writing, software
-# distributed under the License is distributed on an "AS IS" BASIS,
-# WITHOUT WARRANTIES OR CONDITIONS OF ANY KIND, either express or implied.
-# See the License for the specific language governing permissions and
-# limitations under the License.
-# ******************************************************************************
-=======
 # Copyright (C) 2021 Intel Corporation
 # SPDX-License-Identifier: Apache-2.0
 
->>>>>>> 8bcba893
 from openvino.pyopenvino import TBlobFloat32
 from openvino.pyopenvino import TBlobFloat64
 from openvino.pyopenvino import TBlobInt8
@@ -34,7 +16,7 @@
 
 import numpy as np
 
-<<<<<<< HEAD
+
 precision_map = {'FP32': np.float32,
                  'FP64': np.float64,
                  # 'FP16': np.int16,
@@ -103,44 +85,6 @@
             return TBlobUint32(tensor_desc, arr, arr_size)
         elif tensor_desc.precision in ['U64']:
             return TBlobUint64(tensor_desc, arr, arr_size)
-=======
-# Patch for Blobs to dispatch types on Python side
-class BlobPatch:
-    def __new__(cls, tensor_desc, arr : np.ndarray = None):
-        # TODO: create tensor_desc based on arr itself
-        # if tenosr_desc is not given
-        if arr is not None:
-            arr = np.array(arr) # Keeping array as numpy array
-            size_arr = np.prod(arr.shape)
-            if arr is not None:
-                if np.isfortran(arr):
-                    arr = arr.ravel(order="F")
-                else:
-                    arr = arr.ravel(order="C")
-        # Return TBlob depends on numpy array dtype
-        # TODO: add dispatching based on tensor_desc precision value
-        if tensor_desc is not None and arr is None:
-            precision = tensor_desc.precision
-            if precision == "FP32":
-                return TBlobFloat32(tensor_desc)
-            else:
-                raise ValueError("not supported precision")
-        elif tensor_desc is not None and arr is not None:
-            if arr.dtype in [np.float32]:
-                return TBlobFloat32(tensor_desc, arr, size_arr)
-            # elif arr.dtype in [np.float64]:
-            #     return TBlobFloat32(tensor_desc, arr.view(dtype=np.float32), size_arr)
-            # elif arr.dtype in [np.int64]:
-            #     return TBlobInt64(tensor_desc, arr, size)
-            # elif arr.dtype in [np.int32]:
-            #     return TBlobInt32(tensor_desc, arr, size)
-            # elif arr.dtype in [np.int16]:
-            #     return TBlobInt16(tensor_desc, arr, size)
-            # elif arr.dtype in [np.int8]:
-            #     return TBlobInt8(tensor_desc, arr, size)
-            # elif arr.dtype in [np.uint8]:
-            #     return TBlobUint8(tensor_desc, arr, size)
->>>>>>> 8bcba893
         else:
             raise AttributeError(f'Unsupported precision '
                                  f'{tensor_desc.precision} for Blob')