--- conflicted
+++ resolved
@@ -104,7 +104,6 @@
 
 
 @nameable_op
-<<<<<<< HEAD
 def gather(
         data: NodeInput,
         indices: NodeInput,
@@ -124,7 +123,8 @@
         "batch_dims": batch_dims
     }
     return _get_node_factory_opset7().create("Gather", inputs, attributes)
-=======
+
+
 def dft(
         data: NodeInput,
         axes: NodeInput,
@@ -164,4 +164,3 @@
         inputs = as_nodes(data, axes, signal_size)
 
     return _get_node_factory_opset7().create("IDFT", inputs)
->>>>>>> 2bb8e9fa
