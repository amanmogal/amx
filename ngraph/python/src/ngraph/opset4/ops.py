--- conflicted
+++ resolved
@@ -140,20 +140,20 @@
 
 
 @nameable_op
-<<<<<<< HEAD
 def softplus(data: NodeInput, name: Optional[str] = None) -> Node:
     """Apply SoftPlus operation on each element of input tensor.
 
     :param data: The tensor providing input data.
     :return: The new node with SoftPlus operation applied on each element.
     """
-    return _get_node_factory_opset4().create("SoftPlus", as_nodes(data))
-=======
+    return _get_node_factory_opset4().create("SoftPlus", as_nodes(data), {})
+
+
+@nameable_op
 def mish(data: NodeInput, name: Optional[str] = None,) -> Node:
     """Return a node which performs Mish.
 
     :param data: Tensor with input data floating point type.
     :return: The new node which performs Mish
     """
-    return _get_node_factory_opset4().create("Mish", as_nodes(data), {})
->>>>>>> 5883a232
+    return _get_node_factory_opset4().create("Mish", as_nodes(data), {})