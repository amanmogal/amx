# ******************************************************************************
# Copyright 2017-2020 Intel Corporation
#
# Licensed under the Apache License, Version 2.0 (the "License");
# you may not use this file except in compliance with the License.
# You may obtain a copy of the License at
#
#     http://www.apache.org/licenses/LICENSE-2.0
#
# Unless required by applicable law or agreed to in writing, software
# distributed under the License is distributed on an "AS IS" BASIS,
# WITHOUT WARRANTIES OR CONDITIONS OF ANY KIND, either express or implied.
# See the License for the specific language governing permissions and
# limitations under the License.
# ******************************************************************************

"""! Factory functions for all ngraph ops."""
from typing import Callable, Iterable, List, Optional, Set, Union

import numpy as np
from functools import partial

from ngraph.impl import Node, PartialShape, Shape
from ngraph.impl.op import Constant, Parameter
from ngraph.opset_utils import _get_node_factory
from ngraph.utils.decorators import binary_op, nameable_op, unary_op
from ngraph.utils.input_validation import (
    check_valid_attributes,
    is_non_negative_value,
    is_positive_value,
)
from ngraph.utils.node_factory import NodeFactory
from ngraph.utils.tensor_iterator_types import (
    GraphBody,
    TensorIteratorSliceInputDesc,
    TensorIteratorMergedInputDesc,
    TensorIteratorInvariantInputDesc,
    TensorIteratorBodyOutputDesc,
    TensorIteratorConcatOutputDesc,
)
from ngraph.utils.types import (
    NodeInput,
    NumericData,
    NumericType,
    ScalarData,
    TensorShape,
    as_node,
    as_nodes,
    get_dtype,
    get_element_type,
    get_element_type_str,
    make_constant_node,
)


_get_node_factory_opset1 = partial(_get_node_factory, "opset1")

# -------------------------------------------- ops ------------------------------------------------


@unary_op
def absolute(node: NodeInput, name: Optional[str] = None) -> Node:
    """! Return node which applies f(x) = abs(x) to the input node element-wise.

    @param node: One of: input node, array or scalar.
    @param name: Optional new name for output node.
    @return New node with Abs operation applied on it.
    """
    return _get_node_factory_opset1().create("Abs", [node])


@unary_op
def acos(node: NodeInput, name: Optional[str] = None) -> Node:
    """! Apply inverse cosine function on the input node element-wise.

    @param node: One of: input node, array or scalar.
    @param name: Optional new name for output node.
    @return New node with arccos operation applied on it.
    """
    return _get_node_factory_opset1().create("Acos", [node])


@binary_op
def add(
    left_node: NodeInput,
    right_node: NodeInput,
    auto_broadcast: str = "NUMPY",
    name: Optional[str] = None,
) -> Node:
    """! Return node which applies f(x) = A+B to the input nodes element-wise."""
    return _get_node_factory_opset1().create(
        "Add", [left_node, right_node], {"auto_broadcast": auto_broadcast.upper()}
    )


@unary_op
def asin(node: NodeInput, name: Optional[str] = None) -> Node:
    """! Apply inverse sine function on the input node element-wise.

    @param node: One of: input node, array or scalar.
    @param name: Optional new name for output node.
    @return New node with arcsin operation applied on it.
    """
    return _get_node_factory_opset1().create("Asin", [node])


@unary_op
def atan(node: NodeInput, name: Optional[str] = None) -> Node:
    """! Apply inverse tangent function on the input node element-wise.

    @param node: One of: input node, array or scalar.
    @param name: Optional new name for output node.
    @return New node with arctan operation applied on it.
    """
    return _get_node_factory_opset1().create("Atan", [node])


@nameable_op
def avg_pool(
    data_batch: NodeInput,
    strides: List[int],
    pads_begin: TensorShape,
    pads_end: TensorShape,
    kernel_shape: TensorShape,
    exclude_pad: bool,
    rounding_type: str = "floor",
    auto_pad: Optional[str] = None,
    name: Optional[str] = None,
) -> Node:
    """! Return average pooling node.

    @param data_batch:      The input node providing data.
    @param strides:         The window movement strides.
    @param pads_begin:      The input data optional padding below filled with zeros.
    @param pads_end:        The input data optional padding below filled with zeros.
    @param kernel_shape:    The pooling window shape.
    @param exclude_pad:     Whether or not to include zero padding in average computations.
    @param rounding_type:   Determines used rounding schema when computing output shape. Acceptable
                            values are: ['floor', 'ceil']
    @param auto_pad:        Determines how the padding is calculated. Acceptable values:
                            [None, 'same_upper', 'same_lower', 'valid']
    @param name:            Optional name for the new output node.

    @return New node with AvgPool operation applied on its data.
    """
    if auto_pad is None:
        auto_pad = "explicit"
    return _get_node_factory_opset1().create(
        "AvgPool",
        [as_node(data_batch)],
        {
            "strides": strides,
            "pads_begin": pads_begin,
            "pads_end": pads_end,
            "kernel": kernel_shape,
            "exclude_pad": exclude_pad,
            "rounding_type": rounding_type.upper(),
            "auto_pad": auto_pad.upper(),
        },
    )


@nameable_op
def batch_norm_inference(
    data: NodeInput,
    gamma: NodeInput,
    beta: NodeInput,
    mean: NodeInput,
    variance: NodeInput,
    epsilon: float,
    name: Optional[str] = None,
) -> Node:
    """! Perform layer normalizes a input tensor by mean and variance with appling scale and offset.

    @param data: The input tensor with data for normalization.
    @param gamma: The scalar scaling for normalized value.
    @param beta: The bias added to the scaled normalized value.
    @param mean: The value for mean normalization.
    @param variance: The value for variance normalization.
    @param epsilon: The  number to be added to the variance to avoid division
                    by zero when normalizing a value.
    @param name: The optional name of the output node.
    @return The new node which performs BatchNormInference.
    """
    inputs = as_nodes(gamma, beta, data, mean, variance)
    return _get_node_factory_opset1().create("BatchNormInference", inputs, {"epsilon": epsilon})


@nameable_op
def binary_convolution(
    data: NodeInput,
    filters: NodeInput,
    strides: List[int],
    pads_begin: List[int],
    pads_end: List[int],
    dilations: List[int],
    mode: str,
    pad_value: float,
    auto_pad: str = "EXPLICIT",
    name: Optional[str] = None,
) -> Node:
    """! Create node performing convolution with binary weights, binary input and integer output.

    @param data: The node providing data batch tensor.
    @param filter: The node providing filters tensor.
    @param strides: The kernel window movement strides.
    @param pads_begin: The number of pixels to add to the beginning along each axis.
    @param pads_end: The number of pixels to add to the end along each axis.
    @param dilations: The distance in width and height between elements (weights) in the filter.
    @param mode: Defines how input tensor 0/1 values and weights 0/1 are interpreted.
    @param pad_value: Floating-point value used to fill pad area.
    @param auto_pad: The type of padding. Range of values: explicit, same_upper, same_lower, valid.
    @param name: The optional new name for output node.
    @return New node performing binary convolution operation.
    """
    return _get_node_factory_opset1().create(
        "BinaryConvolution",
        as_nodes(data, filters),
        {
            "strides": strides,
            "pads_begin": pads_begin,
            "pads_end": pads_end,
            "dilations": dilations,
            "mode": mode,
            "pad_value": pad_value,
            "auto_pad": auto_pad,
        },
    )


@nameable_op
def broadcast(
    data: NodeInput,
    target_shape: NodeInput,
    axes_mapping: Optional[NodeInput] = None,
    mode: str = "NUMPY",
    name: Optional[str] = None,
) -> Node:
    """! Create a node which broadcasts the input node's values along specified axes to a desired shape.

    @param data: The node with input tensor data.
    @param target_shape: The node with a new shape we want to broadcast tensor to.
    @param axes_mapping: The node with a axis positions (0-based) in the result
                           that are being broadcast.
    @param mode: The type of broadcasting that specifies mapping of input tensor axes
                           to output shape axes. Range of values: NUMPY, EXPLICIT.
    @param name: Optional new name for output node.
    @return New node with broadcast shape.
    """
    inputs = as_nodes(data, target_shape)
    if mode.upper() == "EXPLICIT":
        inputs.append(as_node(axes_mapping))
    return _get_node_factory_opset1().create(
        "Broadcast", inputs, {"mode": mode.upper()}
    )


@nameable_op
def ctc_greedy_decoder(
    data: NodeInput,
    sequence_mask: NodeInput,
    merge_repeated: bool = True,
    name: Optional[str] = None,
) -> Node:
    """! Perform greedy decoding on the logits given in input (best path).

    @param data: Logits on which greedy decoding is performed.
    @param sequence_mask: The tensor with sequence masks for each sequence in the batch.
    @param merge_repeated: The flag for merging repeated labels during the CTC calculation.
    @param name: Optional name for output node.
    @return The new node performing an CTCGreedyDecoder operation on input tensor.
    """
    node_inputs = as_nodes(data, sequence_mask)
    return _get_node_factory_opset1().create(
        "CTCGreedyDecoder", node_inputs, {"ctc_merge_repeated": merge_repeated}
    )


@unary_op
def ceiling(node: NodeInput, name: Optional[str] = None) -> Node:
    """! Return node which applies ceiling to the input node element-wise.

    @param node: The node providing data to ceiling operation.
    @param name: Optional name for output node.
    @return The node performing element-wise ceiling.
    """
    return _get_node_factory_opset1().create("Ceiling", [node])


@nameable_op
def clamp(
    data: NodeInput, min_value: ScalarData, max_value: ScalarData, name: Optional[str] = None
) -> Node:
    """! Perform clamp element-wise on data from input node.

    Performs a clipping operation on an input value between a pair of boundary values.

    For each element in `data`, if the element's value is lower than `min_value`,
    it will be replaced with `min_value`. If the value is higher than `max_value`,
    it will be replaced by `max_value`.
    Intermediate values of `data` are returned without change.

    Clamp uses the following logic:

    ~~~~~~~~~~~~~~~~~~~~~~~~{.py}
        if data < min_value:
            data=min_value
        elif data > max_value:
            data=max_value
    ~~~~~~~~~~~~~~~~~~~~~~~~

    @param data: Input tensor. One of: input node, array or scalar.
    @param min_value: The lower bound of the <min_value;max_value> range. Scalar value.
    @param max_value: The upper bound of the <min_value;max_value> range. Scalar value.
    @param name: Optional output node name.
    @return The new node performing a clamp operation on its input data element-wise.
    """
    return _get_node_factory_opset1().create(
        "Clamp", [as_node(data)], {"min": min_value, "max": max_value}
    )


@nameable_op
def concat(nodes: List[NodeInput], axis: int, name: Optional[str] = None) -> Node:
    """! Concatenate input nodes into single new node along specified axis.

    @param nodes: The nodes we want concatenate into single new node.
    @param axis: The axis along which we want to concatenate input nodes.
    @param name: The optional new name for output node.
    @return Return new node that is a concatenation of input nodes.
    """
    return _get_node_factory_opset1().create("Concat", as_nodes(*nodes), {"axis": axis})


@nameable_op
def constant(value: NumericData, dtype: NumericType = None, name: Optional[str] = None) -> Constant:
    """! Create a Constant node from provided value.

    @param value: One of: array of values or scalar to initialize node with.
    @param dtype: The data type of provided data.
    @param name: Optional name for output node.
    @return The Constant node initialized with provided data.
    """
    return make_constant_node(value, dtype)


@nameable_op
def convert(
    data: NodeInput, destination_type: Union[str, NumericType], name: Optional[str] = None
) -> Node:
    """! Return node which casts input node values to specified type.

    @param data: Node which produces the input tensor.
    @param destination_type: Provides the target type for the conversion.
    @param name: Optional name for the output node.
    @return New node performing the conversion operation.
    """
    if not isinstance(destination_type, str):
        destination_type = get_element_type_str(destination_type)
    return _get_node_factory_opset1().create(
        "Convert", [as_node(data)], {"destination_type": destination_type.lower()}
    )


@binary_op
def convert_like(data: NodeInput, like: NodeInput, name: Optional[str] = None) -> Node:
    """! Return node which casts data node values to the type of another node.

    @param data: Node which produces the input tensor
    @param like: Node which provides the target type information for the conversion
    @param name: Optional name for the output node.
    @return New node performing the conversion operation.
    """
    return _get_node_factory_opset1().create("ConvertLike", [data, like])


@nameable_op
def convolution(
    data: NodeInput,
    filters: NodeInput,
    strides: List[int],
    pads_begin: List[int],
    pads_end: List[int],
    dilations: List[int],
    auto_pad: str = "EXPLICIT",
    name: Optional[str] = None,
) -> Node:
    """! Return node performing batched convolution operation.

    @param data: The node providing data batch tensor.
    @param filter: The node providing filters tensor.
    @param strides: The kernel window movement strides.
    @param pads_begin: The number of zero padding elements to add on each axis below 0 coordinate.
    @param pads_end: The number of zero padding elements to add on each axis above max coordinate
    @param dilations: The data batch dilation strides.
    @param auto_pad: The type of padding. Range of values: explicit, same_upper, same_lower, valid.
    @param name: The optional new name for output node.
    @return New node performing batched convolution operation.
    """
    return _get_node_factory_opset1().create(
        "Convolution",
        as_nodes(data, filters),
        {
            "strides": strides,
            "pads_begin": pads_begin,
            "pads_end": pads_end,
            "dilations": dilations,
            "auto_pad": auto_pad,
        },
    )


@nameable_op
def convolution_backprop_data(
    data: NodeInput,
    filters: NodeInput,
    strides: List[int],
    output_shape: Optional[NodeInput] = None,
    pads_begin: Optional[List[int]] = None,
    pads_end: Optional[List[int]] = None,
    dilations: Optional[List[int]] = None,
    auto_pad: Optional[str] = None,
    output_padding: Optional[List[int]] = None,
    name: Optional[str] = None,
) -> Node:
    """! Create node performing a batched-convolution backprop data operation.

    @param      data:         The node producing data from forward-prop
    @param      filters:      The node producing the filters from forward-prop.
    @param      output_shape: The node producing output delta.
    @param      strides:      The distance (in pixels) to slide the filter on the feature map
                              over the axes.
    @param      pads_begin:   The number of pixels to add to the beginning along each axis.
    @param      pads_end:     The number of pixels to add to the end along each axis.
    @param      dilations:    The distance in width and height between elements (weights)
                              in the filter.
    @param      name:         The node name.

    @return   The node object representing ConvolutionBackpropData  operation.
    """
    spatial_dim_count = len(strides)
    if pads_begin is None:
        pads_begin = [0] * spatial_dim_count
    if pads_end is None:
        pads_end = [0] * spatial_dim_count
    if dilations is None:
        dilations = [1] * spatial_dim_count
    if auto_pad is None:
        auto_pad = "explicit"
    if output_padding is None:
        output_padding = [0] * spatial_dim_count
    args = as_nodes(data, filters)
    if output_shape is not None:
        args.append(as_node(output_shape))

    return _get_node_factory_opset1().create(
        "ConvolutionBackpropData",
        args,
        {
            "strides": strides,
            "pads_begin": pads_begin,
            "pads_end": pads_end,
            "dilations": dilations,
            "auto_pad": auto_pad.upper(),
            "output_padding": output_padding,
        },
    )


@unary_op
def cos(node: NodeInput, name: Optional[str] = None) -> Node:
    """! Apply cosine function on the input node element-wise.

    @param node: One of: input node, array or scalar.
    @param name: Optional new name for output node.
    @return New node with cos operation applied on it.
    """
    return _get_node_factory_opset1().create("Cos", [node])


@unary_op
def cosh(node: NodeInput, name: Optional[str] = None) -> Node:
    """! Apply hyperbolic cosine function on the input node element-wise.

    @param node: One of: input node, array or scalar.
    @param name: Optional new name for output node.
    @return New node with cosh operation applied on it.
    """
    return _get_node_factory_opset1().create("Cosh", [node])


@nameable_op
def deformable_convolution(
    data: NodeInput,
    deformable_values: NodeInput,
    filters: NodeInput,
    strides: List[int],
    pads_begin: List[int],
    pads_end: List[int],
    dilations: List[int],
    auto_pad: str = "EXPLICIT",
    group: int = 1,
    deformable_group: int = 1,
    name: Optional[str] = None,
) -> Node:
    """! Create node performing deformable convolution.

    @param data: The node providing data batch tensor.
    @param filter: The node providing filters tensor.
    @param strides: The distance (in pixels) to slide the filter on the feature map over the axes.
    @param pads_begin: The number of pixels to add to the beginning along each axis.
    @param pads_end: The number of pixels to add to the end along each axis.
    @param dilations: The distance in width and height between elements (weights) in the filter.
    @param auto_pad: The type of padding. Range of values: explicit, same_upper, same_lower, valid.
    @param group: The number of groups which both output and input should be split into.
    @param deformable_group: The number of groups which deformable values and output should be split
                             into along the channel axis.
    @param name: The optional new name for output node.
    @return New node performing deformable convolution operation.
    """
    return _get_node_factory_opset1().create(
        "DeformableConvolution",
        as_nodes(data, deformable_values, filters),
        {
            "strides": strides,
            "pads_begin": pads_begin,
            "pads_end": pads_end,
            "dilations": dilations,
            "auto_pad": auto_pad,
            "group": group,
            "deformable_group": deformable_group,
        },
    )


@nameable_op
def deformable_psroi_pooling(
    feature_maps: NodeInput,
    coords: NodeInput,
    output_dim: int,
    spatial_scale: float,
    group_size: int = 1,
    mode: str = "bilinear_deformable",
    spatial_bins_x: int = 1,
    spatial_bins_y: int = 1,
    trans_std: float = 1.0,
    part_size: int = 1,
    offsets: Optional[NodeInput] = None,
    name: Optional[str] = None,
) -> Node:
    """! Return node performing DeformablePSROIPooling operation.

    DeformablePSROIPooling computes position-sensitive pooling
    on regions of interest specified by input.

    @param feature_maps: 4D tensor with feature maps.
    @param coords: 2D tensor describing box consisting of tuples: [batch_id, x_1, y_1, x_2, y_2].
    @param output_dim: A pooled output channel number.
    @param spatial_scale: A multiplicative spatial scale factor to translate ROI.
    @param group_size: The number of groups to encode position-sensitive score.
    @param mode: Specifies mode for pooling. Range of values: ['bilinear_deformable'].
    @param spatial_bins_x: Specifies numbers of bins to divide the input feature maps over width.
    @param spatial_bins_y: Specifies numbers of bins to divide the input feature maps over height.
    @param trans_std: The value that all transformation (offset) values are multiplied with.
    @param part_size: The number of parts the output tensor spatial dimensions are divided into.
    @param offsets: Optional node. 4D input blob with transformation values (offsets).
    @param name: The optional new name for output node.
    @return New node performing DeformablePSROIPooling operation.
    """
    node_inputs = as_nodes(feature_maps, coords)
    if offsets is not None:
        node_inputs.append(as_node(offsets))

    return _get_node_factory_opset1().create(
        "DeformablePSROIPooling",
        node_inputs,
        {
            "output_dim": output_dim,
            "spatial_scale": spatial_scale,
            "group_size": group_size,
            "mode": mode,
            "spatial_bins_x": spatial_bins_x,
            "spatial_bins_y": spatial_bins_y,
            "trans_std": trans_std,
            "part_size": part_size,
        },
    )


@nameable_op
def depth_to_space(node: Node, mode: str, block_size: int = 1, name: str = None) -> Node:
    """! Rearranges input tensor from depth into blocks of spatial data.

    Values from the height and width dimensions are moved to the depth dimension.

    Input tensor has shape [N,C,H,W], where N is the batch axis, C is the channel or depth,
    H is the height and W is the width.

    Output node produces a tensor with shape:

    [N, C * `block_size` * `block_size`, H / `block_size`, W / `block_size`]

    @param node: The node with input tensor data.
    @param mode: Specifies how the input depth dimension is split to block coordinates

                 blocks_first: The input is divided to [block_size, ..., block_size, new_depth]
                 depth_first: The input is divided to [new_depth, block_size, ..., block_size]

    @param block_size: The size of the spatial block of values describing
                       how the tensor's data is to be rearranged.
    @param name: Optional output node name.
    @return The new node performing an DepthToSpace operation on its input tensor.
    """
    return _get_node_factory_opset1().create(
        "DepthToSpace", [node], {"mode": mode, "block_size": block_size},
    )


@nameable_op
def detection_output(
    box_logits: Node,
    class_preds: Node,
    proposals: Node,
    attrs: dict,
    aux_class_preds: NodeInput = None,
    aux_box_preds: NodeInput = None,
    name: Optional[str] = None,
) -> Node:
    """! Generate the detection output using information on location and confidence predictions.

    @param  box_logits:         The 2D input tensor with box logits.
    @param  class_preds:        The 2D input tensor with class predictions.
    @param  proposals:          The 3D input tensor with proposals.
    @param  attrs:              The dictionary containing key, value pairs for attributes.
    @param  aux_class_preds:    The 2D input tensor with additional class predictions information.
    @param  aux_box_preds:      The 2D input tensor with additional box predictions information.
    @param  name:               Optional name for the output node.

     Available attributes are:

    * num_classes       The number of classes to be predicted.
                        Range of values: positive integer number
                        Default value: None
                        Required: yes

    * background_label_id   The background label id.
                            Range of values: integer value
                            Default value: 0
                            Required: no

    * top_k                 Maximum number of results to be kept per batch after NMS step.
                            Range of values: integer value
                            Default value: -1
                            Required: no

    * variance_encoded_in_target    The flag that denotes if variance is encoded in target.
                                    Range of values: {False, True}
                                    Default value: False
                                    Required: no

    * keep_top_k            Maximum number of bounding boxes per batch to be kept after NMS step.
                            Range of values: integer values
                            Default value: None
                            Required: yes

    * code_type             The type of coding method for bounding boxes.
                            Range of values: {'caffe.PriorBoxParameter.CENTER_SIZE',
                                             'caffe.PriorBoxParameter.CORNER'}
                            Default value: 'caffe.PriorBoxParameter.CORNER'
                            Required: no

    * share_location        The flag that denotes if bounding boxes are shared among different
                            classes.
                            Range of values: {True, False}
                            Default value: True
                            Required: no

    * nms_threshold         The threshold to be used in the NMS stage.
                            Range of values: floating point value
                            Default value: None
                            Required: yes

    * confidence_threshold  Specifies the minimum confidence threshold for detection boxes to be
                            considered.
                            Range of values: floating point value
                            Default value: 0
                            Required: no

    * clip_after_nms        The flag that denotes whether to perform clip bounding boxes after
                            non-maximum suppression or not.
                            Range of values: {True, False}
                            Default value: False
                            Required: no

    * clip_before_nms       The flag that denotes whether to perform clip bounding boxes before
                            non-maximum suppression or not.
                            Range of values: {True, False}
                            Default value: False
                            Required: no

    * decrease_label_id     The flag that denotes how to perform NMS.
                            Range of values: False - perform NMS like in Caffe*.
                                             True  - perform NMS like in MxNet*.

                            Default value: False
                            Required: no

    * normalized            The flag that denotes whether input tensors with boxes are normalized.
                            Range of values: {True, False}
                            Default value: False
                            Required: no

    * input_height          The input image height.
                            Range of values: positive integer number
                            Default value: 1
                            Required: no

    * input_width           The input image width.
                            Range of values: positive integer number
                            Default value: 1
                            Required: no

    * objectness_score      The threshold to sort out confidence predictions.
                            Range of values: non-negative float number
                            Default value: 0
                            Required: no

    Example of attribute dictionary:
    ~~~~~~~~~~~~~~~~~~~~~~~~~~~~~~{.py}
        # just required ones
        attrs = {
            'num_classes': 85,
            'keep_top_k': [1, 2, 3],
            'nms_threshold': 0.645,
        }

        attrs = {
            'num_classes': 85,
            'keep_top_k': [1, 2, 3],
            'nms_threshold': 0.645,
            'normalized': True,
            'clip_before_nms': True,
            'input_height': [32],
            'input_width': [32],
        }
    ~~~~~~~~~~~~~~~~~~~~~~~~~~~~~~

    Optional attributes which are absent from dictionary will be set with corresponding default.

    @return Node representing DetectionOutput operation.
    """
    requirements = [
        ("num_classes", True, np.integer, is_positive_value),
        ("background_label_id", False, np.integer, None),
        ("top_k", False, np.integer, None),
        ("variance_encoded_in_target", False, np.bool_, None),
        ("keep_top_k", True, np.integer, None),
        ("code_type", False, np.str_, None),
        ("share_location", False, np.bool_, None),
        ("nms_threshold", True, np.floating, None),
        ("confidence_threshold", False, np.floating, None),
        ("clip_after_nms", False, np.bool_, None),
        ("clip_before_nms", False, np.bool_, None),
        ("decrease_label_id", False, np.bool_, None),
        ("normalized", False, np.bool_, None),
        ("input_height", False, np.integer, is_positive_value),
        ("input_width", False, np.integer, is_positive_value),
        ("objectness_score", False, np.floating, is_non_negative_value),
    ]

    check_valid_attributes("DetectionOutput", attrs, requirements)

    inputs = [box_logits, class_preds, proposals]
    if aux_class_preds is not None:
        inputs.append(aux_class_preds)
    if aux_box_preds is not None:
        inputs.append(aux_box_preds)

    return _get_node_factory_opset1().create("DetectionOutput", inputs, attrs)


@binary_op
def divide(
    left_node: NodeInput,
    right_node: NodeInput,
    auto_broadcast: str = "NUMPY",
    name: Optional[str] = None,
) -> Node:
    """! Return node which applies f(x) = A/B to the input nodes element-wise.

    @param left_node: The node providing dividend data.
    @param right_node: The node providing divisor data.
    @param auto_broadcast: Specifies rules used for auto-broadcasting of input tensors.
    @param name: Optional name for output node.
    @return The node performing element-wise division.
    """
    return _get_node_factory_opset1().create(
        "Divide", [left_node, right_node], {"auto_broadcast": auto_broadcast.upper()}
    )


@nameable_op
def elu(data: NodeInput, alpha: NumericType, name: Optional[str] = None) -> Node:
    """! Perform Exponential Linear Unit operation element-wise on data from input node.

    Computes exponential linear: alpha * (exp(data) - 1) if < 0, data otherwise.

    For more information refer to:
    [Fast and Accurate Deep Network Learning by Exponential Linear Units](http://arxiv.org/abs/1511.07289)

    @param data: Input tensor. One of: input node, array or scalar.
    @param alpha: Scalar multiplier for negative values.
    @param name: Optional output node name.
    @return The new node performing an ELU operation on its input data element-wise.
    """
    return _get_node_factory_opset1().create("Elu", [as_node(data)], {"alpha": alpha})


@binary_op
def equal(
    left_node: NodeInput,
    right_node: NodeInput,
    auto_broadcast: str = "NUMPY",
    name: Optional[str] = None,
) -> Node:
    """! Return node which checks if input nodes are equal element-wise.

    @param left_node: The first input node for equal operation.
    @param right_node: The second input node for equal operation.
    @param auto_broadcast: The type of broadcasting specifies rules used for
                           auto-broadcasting of input tensors.
    @param name: The optional name for output new node.
    @return The node performing element-wise equality check.
    """
    return _get_node_factory_opset1().create(
        "Equal", [left_node, right_node], {"auto_broadcast": auto_broadcast.upper()}
    )


@unary_op
def erf(node: NodeInput, name: Optional[str] = None) -> Node:
    """! Return node which calculates Gauss error function element-wise with given tensor.

    @param node: The node providing data for operation.
    @param name: The optional name for new output node.
    @return The new node performing element-wise Erf operation.
    """
    return _get_node_factory_opset1().create("Erf", [node])


@unary_op
def exp(node: NodeInput, name: Optional[str] = None) -> Node:
    """! Return node which applies exponential function to the input node element-wise.

    @param node: The node providing data for operation.
    @param name: The optional name for new output node.
    @return The new node performing natural exponential operation.
    """
    return _get_node_factory_opset1().create("Exp", [node])


@nameable_op
def fake_quantize(
    data: NodeInput,
    input_low: NodeInput,
    input_high: NodeInput,
    output_low: NodeInput,
    output_high: NodeInput,
    levels: int,
    auto_broadcast: str = "NUMPY",
    name: Optional[str] = None,
) -> Node:
    r"""! Perform an element-wise linear quantization on input data.

    Input floating point values are quantized into a discrete set of floating point values.

    ~~~~~~~~~~~~~{.py}
        if x <= input_low:
            output = output_low
        if x > input_high:
            output = output_high
        else:
            output = fake_quantize(output)
    ~~~~~~~~~~~~~

    Fake quantize uses the following logic:

    \f[ output =
            \dfrac{round( \dfrac{data - input\_low}{(input\_high - input\_low)\cdot (levels-1)})}
            {(levels-1)\cdot (output\_high - output\_low)} + output\_low
    \f]

    @param data:           The node with data tensor.
    @param input_low:      The node with the minimum for input values.
    @param input_high:     The node with the maximum for input values.
    @param output_low:     The node with the minimum quantized value.
    @param output_high:    The node with the maximum quantized value.
    @param levels:         The number of quantization levels. Integer value.
    @param auto_broadcast: The type of broadcasting specifies rules used for
                           auto-broadcasting of input tensors.
    @return New node with quantized value.
    """
    return _get_node_factory_opset1().create(
        "FakeQuantize",
        as_nodes(data, input_low, input_high, output_low, output_high),
        {"levels": levels, "auto_broadcast": auto_broadcast.upper()},
    )


@unary_op
def floor(node: NodeInput, name: Optional[str] = None) -> Node:
    """! Return node which applies floor to the input node element-wise.

    @param node: The input node providing data.
    @param name: The optional name for new output node.
    @return The node performing element-wise floor operation.
    """
    return _get_node_factory_opset1().create("Floor", [node])


@binary_op
def floor_mod(
    left_node: NodeInput,
    right_node: NodeInput,
    auto_broadcast: str = "NUMPY",
    name: Optional[str] = None,
) -> Node:
    """! Return node performing element-wise FloorMod (division reminder) with two given tensors.

    @param left_node: The first input node for FloorMod operation.
    @param right_node: The second input node for FloorMod operation.
    @param auto_broadcast: Specifies rules used for auto-broadcasting of input tensors.
    @param name: Optional name for output node.
    @return The node performing element-wise FloorMod operation.
    """
    return _get_node_factory_opset1().create(
        "FloorMod", [left_node, right_node], {"auto_broadcast": auto_broadcast.upper()}
    )


@nameable_op
def gather(
    data: NodeInput, indices: NodeInput, axis: NodeInput, name: Optional[str] = None
) -> Node:
    """! Return Gather node which takes slices from axis of data according to indices.

    @param data: The tensor from which slices are gathered.
    @param indices: Tensor with indexes to gather.
    @param axis: The dimension index to gather data from.
    @param name: Optional name for output node.
    @return The new node performing a Gather operation on the data input tensor.
    """
    node_inputs = as_nodes(data, indices, axis)
    return _get_node_factory_opset1().create("Gather", node_inputs)


@nameable_op
def gather_tree(
    step_ids: NodeInput,
    parent_idx: NodeInput,
    max_seq_len: NodeInput,
    end_token: NodeInput,
    name: Optional[str] = None,
) -> Node:
    """! Perform GatherTree operation.

    The GatherTree node generates the complete beams from the indices per each step
    and the parent beam indices.
    GatherTree uses the following logic:

    ~~~~~~~~~~~~~{.py}
        for batch in range(BATCH_SIZE):
            for beam in range(BEAM_WIDTH):
                max_sequence_in_beam = min(MAX_TIME, max_seq_len[batch])

                parent = parent_idx[max_sequence_in_beam - 1, batch, beam]

                for level in reversed(range(max_sequence_in_beam - 1)):
                    final_idx[level, batch, beam] = step_idx[level, batch, parent]

                    parent = parent_idx[level, batch, parent]
    ~~~~~~~~~~~~~


    @param step_ids: The tensor with indices from per each step.
    @param parent_idx: The tensor with with parent beam indices.
    @param max_seq_len: The tensor with maximum lengths for each sequence in the batch.
    @param end_token: The scalar tensor with value of the end marker in a sequence.
    @param name: Optional name for output node.
    @return The new node performing a GatherTree operation.
    """
    node_inputs = as_nodes(step_ids, parent_idx, max_seq_len, end_token)
    return _get_node_factory_opset1().create("GatherTree", node_inputs)


@binary_op
def greater(
    left_node: NodeInput,
    right_node: NodeInput,
    auto_broadcast: str = "NUMPY",
    name: Optional[str] = None,
) -> Node:
    """! Return node which checks if left input node is greater than the right node element-wise.

    @param left_node: The first input node providing data.
    @param right_node: The second input node providing data.
    @param auto_broadcast: The type of broadcasting specifies rules used for
                           auto-broadcasting of input tensors.
    @param name: The optional new name for output node.
    @return The node performing element-wise check whether left_node is greater than right_node.
    """
    return _get_node_factory_opset1().create(
        "Greater", [left_node, right_node], {"auto_broadcast": auto_broadcast.upper()}
    )


@binary_op
def greater_equal(
    left_node: NodeInput,
    right_node: NodeInput,
    auto_broadcast: str = "NUMPY",
    name: Optional[str] = None,
) -> Node:
    """! Return node which checks if left node is greater or equal to the right node element-wise.

    @param left_node: The first input node providing data.
    @param right_node: The second input node providing data.
    @param auto_broadcast: The type of broadcasting specifies rules used for
                           auto-broadcasting of input tensors.
    @param name: The optional new name for output node.
    @return The node performing element-wise check whether left_node is greater than or equal
             right_node.
    """
    return _get_node_factory_opset1().create(
        "GreaterEqual", [left_node, right_node], {"auto_broadcast": auto_broadcast.upper()}
    )


def grn(data: Node, bias: float, name: Optional[str] = None) -> Node:
    r"""! Perform Global Response Normalization with L2 norm (across channels only).

    Computes GRN operation on channels for input tensor:

    \f[ output_i = \dfrac{input_i}{\sqrt{\sum_{i}^{C} input_i}} \f]

    @param data: The node with data tensor.
    @param bias: The bias added to the variance. Scalar value.
    @param name: Optional output node name.
    @return The new node performing a GRN operation on tensor's channels.
    """
    return _get_node_factory_opset1().create("GRN", [data], {"bias": bias})


@nameable_op
def group_convolution(
    data: NodeInput,
    filters: NodeInput,
    strides: List[int],
    pads_begin: List[int],
    pads_end: List[int],
    dilations: List[int],
    auto_pad: str = "EXPLICIT",
    name: Optional[str] = None,
) -> Node:
    """! Perform Group Convolution operation on data from input node.

    @param data:        The node producing input data.
    @param filters:     The node producing filters data.
    @param strides:     The distance (in pixels) to slide the filter on the feature map
                        over the axes.
    @param pads_begin:  The number of pixels to add at the beginning along each axis.
    @param pads_end:    The number of pixels to add at the end along each axis.
    @param dilations:   The distance in width and height between elements (weights) in the filter.
    @param auto_pad:    Describes how to perform padding. Possible values:
                        EXPLICIT:   Pad dimensions are explicity specified
                        SAME_LOWER: Pad dimensions computed to match input shape
                                    Ceil(num_dims/2) at the beginning and
                                    Floor(num_dims/2) at the end
                        SAME_UPPER: Pad dimensions computed to match input shape
                                    Floor(num_dims/2) at the beginning and
                                    Ceil(num_dims/2) at the end
                        VALID:      No padding
    @param name: Optional output node name.
    @return The new node performing a Group Convolution operation on tensor from input node.
    """
    return _get_node_factory_opset1().create(
        "GroupConvolution",
        as_nodes(data, filters),
        {
            "strides": strides,
            "pads_begin": pads_begin,
            "pads_end": pads_end,
            "dilations": dilations,
            "auto_pad": auto_pad.upper(),
        },
    )


@nameable_op
def group_convolution_backprop_data(
    data: NodeInput,
    filters: NodeInput,
    strides: List[int],
    output_shape: Optional[NodeInput] = None,
    pads_begin: Optional[List[int]] = None,
    pads_end: Optional[List[int]] = None,
    dilations: Optional[List[int]] = None,
    auto_pad: str = "EXPLICIT",
    output_padding: Optional[List[int]] = None,
    name: Optional[str] = None,
) -> Node:
    """! Perform Group Convolution operation on data from input node.

    @param data:            The node producing input data.
    @param filters:         The node producing filter data.
    @param strides:         The distance (in pixels) to slide the filter on the feature map
                            over the axes.
    @param output_shape:    The node that specifies spatial shape of the output.
    @param pads_begin:      The number of pixels to add at the beginning along each axis.
    @param pads_end:        The number of pixels to add at the end along each axis.
    @param dilations:       The distance in width and height between elements (weights)
                            in the filter.
    @param auto_pad:        Describes how to perform padding. Possible values:
                            EXPLICIT:   Pad dimensions are explicity specified
                            SAME_LOWER: Pad dimensions computed to match input shape
                                        Ceil(num_dims/2) at the beginning and
                                        Floor(num_dims/2) at the end
                            SAME_UPPER: Pad dimensions computed to match input shape
                                        Floor(num_dims/2) at the beginning and
                                        Ceil(num_dims/2) at the end
                            VALID:      No padding
    @param output_padding:  The additional amount of paddings added per each spatial axis
                            in the output tensor.
    @param name: Optional output node name.
    @return The new node performing a Group Convolution operation on tensor from input node.
    """
    spatial_dim_count = len(strides)
    if dilations is None:
        dilations = [1] * spatial_dim_count
    if output_padding is None:
        output_padding = [0] * spatial_dim_count

    attributes = {
        "strides": strides,
        "dilations": dilations,
        "auto_pad": auto_pad.upper(),
        "output_padding": output_padding,
    }
    args = as_nodes(data, filters)

    if output_shape is not None:
        args.append(as_node(output_shape))
    else:
        if pads_begin is None:
            pads_begin = [0] * spatial_dim_count
        if pads_end is None:
            pads_end = [0] * spatial_dim_count
        attributes["pads_begin"] = pads_begin
        attributes["pads_end"] = pads_end

    return _get_node_factory_opset1().create("GroupConvolutionBackpropData", args, attributes)


@nameable_op
def hard_sigmoid(data: Node, alpha: NodeInput, beta: NodeInput, name: Optional[str] = None) -> Node:
    """! Perform Hard Sigmoid operation element-wise on data from input node.

    Hard Sigmoid uses the following logic:

    ~~~~~~~~~~~~~{.py}
        y = max(0, min(1, alpha * data + beta))
    ~~~~~~~~~~~~~

    @param data: The node with data tensor.
    @param alpha: A node producing the alpha parameter.
    @param beta: A node producing the beta parameter
    @param name: Optional output node name.
    @return The new node performing a Hard Sigmoid element-wise on input tensor.
    """
    return _get_node_factory_opset1().create("HardSigmoid", [data, as_node(alpha), as_node(beta)])


@nameable_op
def interpolate(
    image: Node, output_shape: NodeInput, attrs: dict, name: Optional[str] = None
) -> Node:
    """! Perform interpolation of independent slices in input tensor.

    @param  image:         The node providing input tensor with data for interpolation.
    @param  output_shape:  1D tensor describing output shape for spatial axes.
    @param  attrs:         The dictionary containing key, value pairs for attributes.
    @param  name:          Optional name for the output node.

    Available attributes are:

    * axes              Specify spatial dimension indices where interpolation is applied.
                        Type: List of non-negative integer numbers.
                        Required: yes.

    * mode              Specifies type of interpolation.
                        Range of values: one of {nearest, linear, cubic, area}
                        Type: string
                        Required: yes

    * align_corners     A flag that specifies whether to align corners or not. True means the
                        alignment is applied, False means the alignment isn't applied.
                        Range of values: True or False. Default: True.
                        Required: no

    * antialias         A flag that specifies whether to perform anti-aliasing.
                        Range of values: False - do not perform anti-aliasing
                                         True - perform anti-aliasing
                        Default value: False
                        Required: no

    * pads_begin        Specify the number of pixels to add to the beginning of the image being
                        interpolated. A scalar that specifies padding for each spatial dimension.
                        Range of values: list of non-negative integer numbers. Default value: 0
                        Required: no

    * pads_end          Specify the number of pixels to add to the beginning of the image being
                        interpolated. A scalar that specifies padding for each spatial dimension.
                        Range of values: list of non-negative integer numbers. Default value: 0
                        Required: no

    Example of attribute dictionary:
    ~~~~~~~~~~~~~
        # just required ones
        attrs = {
            'axes': [2, 3],
            'mode': 'cubic',
        }

        attrs = {
            'axes': [2, 3],
            'mode': 'cubic',
            'antialias': True,
            'pads_begin': [2, 2, 2],
        }
    ~~~~~~~~~~~~~
    Optional attributes which are absent from dictionary will be set with corresponding default.

    @return Node representing interpolation operation.
    """
    requirements = [
        ("axes", True, np.integer, is_non_negative_value),
        ("mode", True, np.str_, None),
        ("align_corners", False, np.bool_, None),
        ("antialias", False, np.bool_, None),
        ("pads_begin", False, np.integer, is_non_negative_value),
        ("pads_end", False, np.integer, is_non_negative_value),
    ]

    check_valid_attributes("Interpolate", attrs, requirements)

    return _get_node_factory_opset1().create("Interpolate", [image, as_node(output_shape)], attrs)


@binary_op
def less(
    left_node: NodeInput,
    right_node: NodeInput,
    auto_broadcast: str = "NUMPY",
    name: Optional[str] = None,
) -> Node:
    """! Return node which checks if left input node is less than the right node element-wise.

    @param left_node: The first input node providing data.
    @param right_node: The second input node providing data.
    @param auto_broadcast: The type of broadcasting specifies rules used for
                           auto-broadcasting of input tensors.
    @param name: The optional new name for output node.
    @return The node performing element-wise check whether left_node is less than the right_node.
    """
    return _get_node_factory_opset1().create(
        "Less", [left_node, right_node], {"auto_broadcast": auto_broadcast.upper()}
    )


@binary_op
def less_equal(
    left_node: NodeInput,
    right_node: NodeInput,
    auto_broadcast: str = "NUMPY",
    name: Optional[str] = None,
) -> Node:
    """! Return node which checks if left input node is less or equal the right node element-wise.

    @param left_node: The first input node providing data.
    @param right_node: The second input node providing data.
    @param auto_broadcast: The type of broadcasting specifies rules used for
                           auto-broadcasting of input tensors.
    @param name: The optional new name for output node.
    @return The node performing element-wise check whether left_node is less than or equal the
             right_node.
    """
    return _get_node_factory_opset1().create(
        "LessEqual", [left_node, right_node], {"auto_broadcast": auto_broadcast.upper()}
    )


@unary_op
def log(node: NodeInput, name: Optional[str] = None) -> Node:
    """! Return node which applies natural logarithm to the input node element-wise.

    @param node: The input node providing data for operation.
    @param name: The optional new name for output node.
    @return The new node performing log operation element-wise.
    """
    return _get_node_factory_opset1().create("Log", [node])


@binary_op
def logical_and(
    left_node: NodeInput,
    right_node: NodeInput,
    auto_broadcast: str = "NUMPY",
    name: Optional[str] = None,
) -> Node:
    """! Return node which perform logical and operation on input nodes element-wise.

    @param left_node: The first input node providing data.
    @param right_node: The second input node providing data.
    @param auto_broadcast: The type of broadcasting that specifies mapping of input tensor axes
                           to output shape axes. Range of values: numpy, explicit.
    @param name: The optional new name for output node.
    @return The node performing logical and operation on input nodes corresponding elements.
    """
    return _get_node_factory_opset1().create(
        "LogicalAnd", [left_node, right_node], {"auto_broadcast": auto_broadcast.upper()}
    )


@unary_op
def logical_not(node: NodeInput, name: Optional[str] = None) -> Node:
    """! Return node which applies element-wise logical negation to the input node.

    @param node: The input node providing data.
    @param name: The optional new name for output node.
    @return The node performing element-wise logical NOT operation with given tensor.
    """
    return _get_node_factory_opset1().create("LogicalNot", [node])


@binary_op
def logical_or(
    left_node: NodeInput,
    right_node: NodeInput,
    auto_broadcast: str = "NUMPY",
    name: Optional[str] = None,
) -> Node:
    """! Return node which performs logical OR operation on input nodes element-wise.

    @param left_node: The first input node providing data.
    @param right_node: The second input node providing data.
    @param auto_broadcast: The type of broadcasting that specifies mapping of input tensor axes
                           to output shape axes. Range of values: numpy, explicit.
    @param name: The optional new name for output node.
    @return The node performing logical or operation on input nodes corresponding elements.
    """
    return _get_node_factory_opset1().create(
        "LogicalOr", [left_node, right_node], {"auto_broadcast": auto_broadcast.upper()}
    )


@binary_op
def logical_xor(
    left_node: NodeInput,
    right_node: NodeInput,
    auto_broadcast: str = "NUMPY",
    name: Optional[str] = None,
) -> Node:
    """! Return node which performs logical XOR operation on input nodes element-wise.

    @param left_node: The first input node providing data.
    @param right_node: The second input node providing data.
    @param auto_broadcast: The type of broadcasting that specifies mapping of input tensor axes
                           to output shape axes. Range of values: numpy, explicit.
    @param name: The optional new name for output node.
    @return The node performing logical or operation on input nodes corresponding elements.
    """
    return _get_node_factory_opset1().create(
        "LogicalXor", [left_node, right_node], {"auto_broadcast": auto_broadcast.upper()}
    )


@nameable_op
def lrn(
    data: NodeInput,
    axes: NodeInput,
    alpha: float = 1,
    beta: float = 0.5,
    bias: float = 1,
    size: int = 5,
    name: Optional[str] = None,
) -> Node:
    """! Return a node which performs element-wise Local Response Normalization (LRN) operation.

    @param data: Input data.
    @param alpha: A scale factor (usually positive).
    @param beta: An exponent.
    @param bias: An offset (usually positive) to avoid dividing by 0.
    @param size: Width of the 1-D normalization window.
    @param name: An optional name of the output node.
    @return The new node which performs LRN.
    """
    attributes = {"alpha": alpha, "beta": beta, "bias": bias, "size": size}
    return _get_node_factory_opset1().create("LRN", as_nodes(data, axes), attributes)


@nameable_op
def lstm_cell(
    X: NodeInput,
    initial_hidden_state: NodeInput,
    initial_cell_state: NodeInput,
    W: NodeInput,
    R: NodeInput,
    B: NodeInput,
    hidden_size: int,
    activations: List[str] = None,
    activations_alpha: List[float] = None,
    activations_beta: List[float] = None,
    clip: float = 0.0,
    name: Optional[str] = None,
) -> Node:
    """! Return a node which performs LSTMCell operation.

    @param X: The input tensor with shape: [batch_size, input_size].
    @param initial_hidden_state: The hidden state tensor with shape: [batch_size, hidden_size].
    @param initial_cell_state: The cell state tensor with shape: [batch_size, hidden_size].
    @param W: The weight tensor with shape: [4*hidden_size, input_size].
    @param R: The recurrence weight tensor with shape: [4*hidden_size, hidden_size].
    @param B: The bias tensor for gates with shape: [4*hidden_size].
    @param hidden_size: Specifies hidden state size.
    @param activations: The list of three activation functions for gates.
    @param activations_alpha: The list of alpha parameters for activation functions.
    @param activations_beta: The list of beta parameters for activation functions.
    @param clip: Specifies bound values [-C, C] for tensor clipping performed before activations.
    @param name: An optional name of the output node.

    @return The new node represents LSTMCell. Node outputs count: 2.
    """
    if activations is None:
        activations = ["sigmoid", "tanh", "tanh"]
    if activations_alpha is None:
        activations_alpha = []
    if activations_beta is None:
        activations_beta = []

    node_inputs = as_nodes(X, initial_hidden_state, initial_cell_state, W, R, B)

    # P - nGraph additional input, no such input in the OV spec
    peepholes_count = 3  # nGraph default
    peepholes_shape = [peepholes_count * hidden_size]
    peepholes_array = np.zeros(peepholes_shape)  # nGraph default
    data_dtype = get_dtype(node_inputs[0].get_output_element_type(0))
    default_P = make_constant_node(peepholes_array, dtype=data_dtype)
    node_inputs.append(default_P)

    weights_format = "fico"  # IE LSTMWeightsFormat, no such attribute in the OV spec
    input_forget = False  # nGraph default, no such attribute in the OV spec

    attributes = {
        "hidden_size": hidden_size,
        "activations": activations,
        "activations_alpha": activations_alpha,
        "activations_beta": activations_beta,
        "clip": clip,
        "weights_format": weights_format,
        "input_forget": input_forget,
    }
    return _get_node_factory_opset1().create("LSTMCell", node_inputs, attributes)


@nameable_op
def lstm_sequence(
    X: NodeInput,
    initial_hidden_state: NodeInput,
    initial_cell_state: NodeInput,
    sequence_lengths: NodeInput,
    W: NodeInput,
    R: NodeInput,
    B: NodeInput,
    hidden_size: int,
    direction: str,
    activations: List[str] = None,
    activations_alpha: List[float] = None,
    activations_beta: List[float] = None,
    clip: float = 0.0,
    name: Optional[str] = None,
) -> Node:
    """! Return a node which performs LSTMSequence operation.

    @param X: The input tensor. Shape: [batch_size, seq_length, input_size].
    @param initial_hidden_state:    The hidden state tensor.
                                    Shape: [batch_size, num_directions, hidden_size].
    @param initial_cell_state:      The cell state tensor.
                                    Shape: [batch_size, num_directions, hidden_size].
    @param sequence_lengths:        Specifies real sequence lengths for each batch element.
                                    Shape: [batch_size]. Integer type.
    @param W: Tensor with weights for matrix multiplication operation with input portion of data.
              Shape: [num_directions, 4*hidden_size, input_size].
<<<<<<< HEAD
    :param R: The tensor with weights for matrix multiplication operation with hidden state.
              Shape: [num_directions, 4*hidden_size, hidden_size].
    :param B: The tensor with biases.
              Shape: [num_directions, 4*hidden_size].
    :param hidden_size: Specifies hidden state size.
    :param direction: Specifies if the RNN is forward, reverse, or bidirectional.
    :param activations: The list of three activation functions for gates.
    :param activations_alpha: The list of alpha parameters for activation functions.
    :param activations_beta: The list of beta parameters for activation functions.
    :param clip: Specifies bound values [-C, C] for tensor clipping performed before activations.
    :param name: An optional name of the output node.
=======
    @param R: The tensor with weights for matrix multiplication operation with hidden state.
              Shape: [num_directions, 4*hidden_size, input_size].
    @param B: The tensor with biases.
              Shape: [num_directions, 4*hidden_size, hidden_size].
    @param hidden_size: Specifies hidden state size.
    @param direction: Specifies if the RNN is forward, reverse, or bidirectional.
    @param activations: The list of three activation functions for gates.
    @param activations_alpha: The list of alpha parameters for activation functions.
    @param activations_beta: The list of beta parameters for activation functions.
    @param clip: Specifies bound values [-C, C] for tensor clipping performed before activations.
    @param name: An optional name of the output node.
>>>>>>> 7dc40dc6

    @return The new node represents LSTMSequence. Node outputs count: 3.
    """
    if activations is None:
        activations = ["sigmoid", "tanh", "tanh"]
    if activations_alpha is None:
        activations_alpha = []
    if activations_beta is None:
        activations_beta = []

    node_inputs = as_nodes(X, initial_hidden_state, initial_cell_state, sequence_lengths, W, R, B)

    # P - nGraph additional input, no such input in the OV spec
    peepholes_count = 3  # nGraph default
    if direction.lower() == "bidirectional":
        num_directions = 2
    else:
        num_directions = 1
    peepholes_shape = [num_directions, peepholes_count * hidden_size]
    peepholes_array = np.zeros(peepholes_shape)  # nGraph default
    data_dtype = get_dtype(node_inputs[0].get_output_element_type(0))
    default_P = make_constant_node(peepholes_array, dtype=data_dtype)
    node_inputs.append(default_P)

    weights_format = "fico"  # IE LSTMWeightsFormat, no such attribute in the OV spec
    input_forget = False  # nGraph default, no such attribute in the OV spec

    attributes = {
        "hidden_size": hidden_size,
        "direction": direction.lower(),
        "activations": activations,
        "activations_alpha": activations_alpha,
        "activations_beta": activations_beta,
        "clip": clip,
        "weights_format": weights_format,
        "input_forget": input_forget,
    }
    return _get_node_factory_opset1().create("LSTMSequence", node_inputs, attributes)


@nameable_op
def matmul(
    data_a: NodeInput,
    data_b: NodeInput,
    transpose_a: bool,
    transpose_b: bool,
    name: Optional[str] = None,
) -> Node:
    """! Return the Matrix Multiplication operation.

    @param data_a: left-hand side matrix
    @param data_b: right-hand side matrix
    @param transpose_a: should the first matrix be transposed before operation
    @param transpose_b: should the second matrix be transposed
    @return MatMul operation node
    """
    print("transpose_a", transpose_a, "transpose_b", transpose_b)
    return _get_node_factory_opset1().create(
        "MatMul", as_nodes(data_a, data_b), {"transpose_a": transpose_a, "transpose_b": transpose_b}
    )


@nameable_op
def max_pool(
    data: NodeInput,
    strides: List[int],
    pads_begin: List[int],
    pads_end: List[int],
    kernel_shape: TensorShape,
    rounding_type: str = "floor",
    auto_pad: Optional[str] = None,
    name: Optional[str] = None,
) -> Node:
    """! Perform max pooling operation with given parameters on provided data.

    @param  data:           The node providing input data.
    @param  strides:        The distance (in pixels) to slide the filter on the feature map
                            over the axes.
    @param  pads_begin:     The number of pixels to add at the beginning along each axis.
    @param  pads_end:       The number of pixels to add at the end along each axis.
    @param  kernel_shape:   The pooling operation kernel shape.
    @param  rounding_type:  Determines used rounding schema when computing output shape. Acceptable
                            values are: ['floor', 'ceil']
    @param  auto_pad:       Determines how the padding is calculated. Acceptable values:
                            [None, 'same_upper', 'same_lower', 'valid']
    @param  name:           The optional name for the created output node.

    @return   The new node performing max pooling operation.
    """
    if auto_pad is None:
        auto_pad = "explicit"
    return _get_node_factory_opset1().create(
        "MaxPool",
        [as_node(data)],
        {
            "strides": strides,
            "pads_begin": pads_begin,
            "pads_end": pads_end,
            "kernel": kernel_shape,
            "rounding_type": rounding_type.upper(),
            "auto_pad": auto_pad.upper(),
        },
    )


@binary_op
def maximum(
    left_node: NodeInput,
    right_node: NodeInput,
    auto_broadcast: str = "NUMPY",
    name: Optional[str] = None,
) -> Node:
    """! Return node which applies the maximum operation to input nodes elementwise."""
    return _get_node_factory_opset1().create(
        "Maximum", [left_node, right_node], {"auto_broadcast": auto_broadcast.upper()}
    )


@binary_op
def minimum(
    left_node: NodeInput,
    right_node: NodeInput,
    auto_broadcast: str = "NUMPY",
    name: Optional[str] = None,
) -> Node:
    """! Return node which applies the minimum operation to input nodes elementwise."""
    return _get_node_factory_opset1().create(
        "Minimum", [left_node, right_node], {"auto_broadcast": auto_broadcast.upper()}
    )


@binary_op
def mod(
    left_node: NodeInput,
    right_node: NodeInput,
    auto_broadcast: str = "NUMPY",
    name: Optional[str] = None,
) -> Node:
    """! Return node performing element-wise division reminder with two given tensors.

    @param left_node: The first input node for mod operation.
    @param right_node: The second input node for mod operation.
    @param auto_broadcast: Specifies rules used for auto-broadcasting of input tensors.
    @param name: Optional name for output node.
    @return The node performing element-wise Mod operation.
    """
    return _get_node_factory_opset1().create(
        "Mod", [left_node, right_node], {"auto_broadcast": auto_broadcast.upper()}
    )


@binary_op
def multiply(
    left_node: NodeInput,
    right_node: NodeInput,
    auto_broadcast: str = "NUMPY",
    name: Optional[str] = None,
) -> Node:
    """! Return node which applies f(x) = A*B to the input nodes elementwise."""
    return _get_node_factory_opset1().create(
        "Multiply", [left_node, right_node], {"auto_broadcast": auto_broadcast.upper()}
    )


@unary_op
def negative(node: NodeInput, name: Optional[str] = None) -> Node:
    """! Return node which applies f(x) = -x to the input node elementwise."""
    return _get_node_factory_opset1().create("Negative", [node])


@nameable_op
def non_max_suppression(
    boxes: NodeInput,
    scores: NodeInput,
    max_output_boxes_per_class: Optional[NodeInput] = None,
    iou_threshold: Optional[NodeInput] = None,
    score_threshold: Optional[NodeInput] = None,
    box_encoding: str = "corner",
    sort_result_descending: bool = True,
    name: Optional[str] = None,
) -> Node:
    """! Return a node which performs NonMaxSuppression.

    @param boxes: Tensor with box coordinates.
    @param scores: Tensor with box scores.
    @param max_output_boxes_per_class: Tensor Specifying maximum number of boxes
                                        to be selected per class.
    @param iou_threshold: Tensor specifying intersection over union threshold
    @param score_threshold: Tensor specifying minimum score to consider box for the processing.
    @param box_encoding: Format of boxes data encoding. Range of values: corner or cente.
    @param sort_result_descending: Flag that specifies whenever it is necessary to sort selected
                                   boxes across batches or not.
    @return The new node which performs NonMaxSuppression
    """
    if max_output_boxes_per_class is None:
        max_output_boxes_per_class = make_constant_node(0, np.int64)
    if iou_threshold is None:
        iou_threshold = make_constant_node(0, np.float32)
    if score_threshold is None:
        score_threshold = make_constant_node(0, np.float32)

    inputs = as_nodes(boxes, scores, max_output_boxes_per_class, iou_threshold, score_threshold)
    attributes = {
        "box_encoding": box_encoding,
        "sort_result_descending": sort_result_descending,
    }

    return _get_node_factory_opset1().create("NonMaxSuppression", inputs, attributes)


@nameable_op
def normalize_l2(
    data: NodeInput, axes: NodeInput, eps: float, eps_mode: str, name: Optional[str] = None
) -> Node:
    """! Construct an NormalizeL2 operation.

    @param data: Node producing the input tensor
    @param axes: Node indicating axes along which L2 reduction is calculated
    @param eps: The epsilon added to L2 norm
    @param eps_mode: how eps is combined with L2 value (`add` or `max`)
    @return New node which performs the L2 normalization.
    """
    return _get_node_factory_opset1().create(
        "NormalizeL2", as_nodes(data, axes), {"eps": eps, "mode": eps_mode}
    )


@binary_op
def not_equal(
    left_node: NodeInput,
    right_node: NodeInput,
    auto_broadcast: str = "NUMPY",
    name: Optional[str] = None,
) -> Node:
    """! Return node which checks if input nodes are unequal element-wise.

    @param left_node: The first input node for not-equal operation.
    @param right_node: The second input node for not-equal operation.
    @param auto_broadcast: The type of broadcasting specifies rules used for
                           auto-broadcasting of input tensors.
    @param name: The optional name for output new node.
    @return The node performing element-wise inequality check.
    """
    return _get_node_factory_opset1().create(
        "NotEqual", [left_node, right_node], {"auto_broadcast": auto_broadcast.upper()}
    )


@nameable_op
def one_hot(
    indices: NodeInput,
    depth: NodeInput,
    on_value: NodeInput,
    off_value: NodeInput,
    axis: int,
    name: Optional[str] = None,
) -> Node:
    """! Create node performing one-hot encoding on input data.

    @param indices: Input tensor of rank N with indices of any supported integer data type.
    @param depth: Scalar of any supported integer type that specifies number of classes and
                  the size of one-hot dimension.
    @param on_value: Scalar of any type that is the value that the locations
                     in output tensor represented by indices in input take.
    @param off_value: Scalar of any type that is the value that the locations not represented
                      by indices in input take.

    @param name: The optional name for new output node.
    @return New node performing one-hot operation.
    """
    return _get_node_factory_opset1().create(
        "OneHot", as_nodes(indices, depth, on_value, off_value), {"axis": axis}
    )


@nameable_op
def pad(
    arg: NodeInput,
    pads_begin: NodeInput,
    pads_end: NodeInput,
    pad_mode: str,
    arg_pad_value: Optional[NodeInput] = None,
    name: Optional[str] = None,
) -> Node:
    """! Return a generic padding operation.

    @param arg: The node producing input tensor to be padded.
    @param pads_begin: number of padding elements to be added before position 0
                       on each axis of arg.
    @param pads_end: number of padding elements to be added after the last element.
    @param pad_mode: "constant", "edge", "reflect" or "symmetric"
    @param arg_pad_value: value used for padding if pad_mode is "constant"
    @return Pad operation node.
    """
    input_nodes = as_nodes(arg, pads_begin, pads_end)
    if arg_pad_value:
        input_nodes.append(as_node(arg_pad_value))

    pad_mode = pad_mode.upper()
    return _get_node_factory_opset1().create("Pad", input_nodes, {"pad_mode": pad_mode})


@nameable_op
def parameter(
    shape: TensorShape, dtype: NumericType = np.float32, name: Optional[str] = None
) -> Parameter:
    """! Return an ngraph Parameter object."""
    element_type = get_element_type(dtype)
    return Parameter(element_type, PartialShape(shape))


@binary_op
def power(
    left_node: NodeInput,
    right_node: NodeInput,
    auto_broadcast: str = "NUMPY",
    name: Optional[str] = None,
) -> Node:
    """! Return node which perform element-wise exponentiation operation.

    @param left_node: The node providing the base of operation.
    @param right_node: The node providing the exponent of operation.
    @param name: The optional name for the new output node.
    @param auto_broadcast: The type of broadcasting specifies rules used for
                           auto-broadcasting of input tensors.
    @return The new node performing element-wise exponentiation operation on input nodes.
    """
    return _get_node_factory_opset1().create(
        "Power", [left_node, right_node], {"auto_broadcast": auto_broadcast.upper()}
    )


@nameable_op
def prelu(data: NodeInput, slope: NodeInput, name: Optional[str] = None) -> Node:
    """! Perform Parametrized Relu operation element-wise on data from input node.

    PRelu uses the following logic:

    ~~~~~~~~~~~~~{.py}
        if data < 0:
            data = data * slope
        elif data >= 0:
            data = data
    ~~~~~~~~~~~~~

    @param data: The node with data tensor.
    @param slope: The node with the multipliers for negative values.
    @param name: Optional output node name.
    @return The new node performing a PRelu operation on tensor's channels.
    """
    return _get_node_factory_opset1().create("PRelu", as_nodes(data, slope))


@nameable_op
def prior_box_clustered(
    output_size: Node, image_size: NodeInput, attrs: dict, name: Optional[str] = None
) -> Node:
    """! Generate prior boxes of specified sizes normalized to the input image size.

    @param  output_size:    1D tensor with two integer elements [height, width]. Specifies the
                            spatial size of generated grid with boxes.
    @param  image_size:     1D tensor with two integer elements [image_height, image_width] that
                            specifies shape of the image for which boxes are generated.
    @param  attrs:          The dictionary containing key, value pairs for attributes.
    @param  name:           Optional name for the output node.

     Available attributes are:

    * widths        Specifies desired boxes widths in pixels.
                    Range of values: floating point positive numbers.
                    Default value: 1.0
                    Required: no

    * heights       Specifies desired boxes heights in pixels.
                    Range of values: floating point positive numbers.
                    Default value: 1.0
                    Required: no

    * clip          The flag that denotes if each value in the output tensor should be clipped
                    within [0,1].
                    Range of values: {True, False}
                    Default value: True
                    Required: no

    * step_widths   The distance between box centers.
                    Range of values: floating point positive number
                    Default value: 0.0
                    Required: no

    * step_heights  The distance between box centers.
                    Range of values: floating point positive number
                    Default value: 0.0
                    Required: no

    * offset        The shift of box respectively to the top left corner.
                    Range of values: floating point positive number
                    Default value: None
                    Required: yes

    * variance      Denotes a variance of adjusting bounding boxes.
                    Range of values: floating point positive numbers
                    Default value: []
                    Required: no

    Example of attribute dictionary:
    ~~~~~~~~~~~~~{.py}
        # just required ones
        attrs = {
            'offset': 85,
        }

        attrs = {
            'offset': 85,
            'clip': False,
            'step_widths': [1.5, 2.0, 2.5]
        }
    ~~~~~~~~~~~~~

    Optional attributes which are absent from dictionary will be set with corresponding default.

    @return Node representing PriorBoxClustered operation.
    """
    requirements = [
        ("widths", False, np.floating, is_positive_value),
        ("heights", False, np.floating, is_positive_value),
        ("clip", False, np.bool_, None),
        ("step_widths", False, np.floating, is_positive_value),
        ("step_heights", False, np.floating, is_positive_value),
        ("offset", True, np.floating, is_positive_value),
        ("variance", False, np.floating, is_positive_value),
    ]

    check_valid_attributes("PriorBoxClustered", attrs, requirements)

    return _get_node_factory_opset1().create(
        "PriorBoxClustered", [output_size, as_node(image_size)], attrs
    )


@nameable_op
def prior_box(
    layer_shape: Node, image_shape: NodeInput, attrs: dict, name: Optional[str] = None
) -> Node:
    """! Generate prior boxes of specified sizes and aspect ratios across all dimensions.

    @param  layer_shape:  Shape of layer for which prior boxes are computed.
    @param  image_shape:  Shape of image to which prior boxes are scaled.
    @param  attrs:        The dictionary containing key, value pairs for attributes.
    @param  name:         Optional name for the output node.

    Available attributes are:

    * min_size          The minimum box size (in pixels).
                        Range of values: positive floating point numbers
                        Default value: []
                        Required: no

    * max_size          The maximum box size (in pixels).
                        Range of values: positive floating point numbers
                        Default value: []
                        Required: no

    * aspect_ratio      Aspect ratios of prior boxes.
                        Range of values: set of positive floating point numbers
                        Default value: []
                        Required: no

    * flip              The flag that denotes that each aspect_ratio is duplicated and flipped.
                        Range of values: {True, False}
                        Default value: False
                        Required: no

    * clip              The flag that denotes if each value in the output tensor should be clipped
                        to [0,1] interval.
                        Range of values: {True, False}
                        Default value: False
                        Required: no

    * step              The distance between box centers.
                        Range of values: floating point non-negative number
                        Default value: 0
                        Required: no

    * offset            This is a shift of box respectively to top left corner.
                        Range of values: floating point non-negative number
                        Default value: None
                        Required: yes

    * variance          The variance denotes a variance of adjusting bounding boxes. The attribute
                        could contain 0, 1 or 4 elements.
                        Range of values: floating point positive numbers
                        Default value: []
                        Required: no

    * scale_all_sizes   The flag that denotes type of inference.
                        Range of values: False - max_size is ignored
                                         True  - max_size is used
                        Default value: True
                        Required: no

    * fixed_ratio       This is an aspect ratio of a box.
                        Range of values: a list of positive floating-point numbers
                        Default value: None
                        Required: no

    * fixed_size        This is an initial box size (in pixels).
                        Range of values: a list of positive floating-point numbers
                        Default value: None
                        Required: no

    * density           This is the square root of the number of boxes of each type.
                        Range of values: a list of positive floating-point numbers
                        Default value: None
                        Required: no

    Example of attribute dictionary:
    ~~~~~~~~~~~~~{.py}
        # just required ones
        attrs = {
            'offset': 85,
        }

        attrs = {
            'offset': 85,
            'flip': True,
            'clip': True,
            'fixed_size': [32, 64, 128]
        }
    ~~~~~~~~~~~~~

    Optional attributes which are absent from dictionary will be set with corresponding default.

    @return Node representing prior box operation.
    """
    requirements = [
        ("offset", True, np.floating, is_non_negative_value),
        ("min_size", False, np.floating, is_positive_value),
        ("max_size", False, np.floating, is_positive_value),
        ("aspect_ratio", False, np.floating, is_positive_value),
        ("flip", False, np.bool_, None),
        ("clip", False, np.bool_, None),
        ("step", False, np.floating, is_non_negative_value),
        ("variance", False, np.floating, is_positive_value),
        ("scale_all_sizes", False, np.bool_, None),
        ("fixed_ratio", False, np.floating, is_positive_value),
        ("fixed_size", False, np.floating, is_positive_value),
        ("density", False, np.floating, is_positive_value),
    ]

    check_valid_attributes("PriorBox", attrs, requirements)

    return _get_node_factory_opset1().create("PriorBox", [layer_shape, as_node(image_shape)], attrs)


@nameable_op
def proposal(
    class_probs: Node,
    bbox_deltas: Node,
    image_shape: NodeInput,
    attrs: dict,
    name: Optional[str] = None,
) -> Node:
    """! Filter bounding boxes and outputs only those with the highest prediction confidence.

    @param  class_probs:        4D input floating point tensor with class prediction scores.
    @param  bbox_deltas:         4D input floating point tensor with box logits.
    @param  image_shape:        The 1D input tensor with 3 or 4 elements describing image shape.
    @param  attrs:              The dictionary containing key, value pairs for attributes.
    @param  name:               Optional name for the output node.

    * base_size     The size of the anchor to which scale and ratio attributes are applied.
                    Range of values: a positive unsigned integer number
                    Default value: None
                    Required: yes

    * pre_nms_topn  The number of bounding boxes before the NMS operation.
                    Range of values: a positive unsigned integer number
                    Default value: None
                    Required: yes

    * post_nms_topn The number of bounding boxes after the NMS operation.
                    Range of values: a positive unsigned integer number
                    Default value: None
                    Required: yes

    * nms_thresh    The minimum value of the proposal to be taken into consideration.
                    Range of values: a positive floating-point number
                    Default value: None
                    Required: yes

    * feat_stride   The step size to slide over boxes (in pixels).
                    Range of values: a positive unsigned integer
                    Default value: None
                    Required: yes

    * min_size      The minimum size of box to be taken into consideration.
                    Range of values: a positive unsigned integer number
                    Default value: None
                    Required: yes

    * ratio         The ratios for anchor generation.
                    Range of values: a list of floating-point numbers
                    Default value: None
                    Required: yes

    * scale         The scales for anchor generation.
                    Range of values: a list of floating-point numbers
                    Default value: None
                    Required: yes

    * clip_before_nms   The flag that specifies whether to perform clip bounding boxes before
                        non-maximum suppression or not.
                        Range of values: True or False
                        Default value: True
                        Required: no

    * clip_after_nms    The flag that specifies whether to perform clip bounding boxes after
                        non-maximum suppression or not.
                        Range of values: True or False
                        Default value: False
                        Required: no

    * normalize     The flag that specifies whether to perform normalization of output boxes to
                    [0,1] interval or not.
                    Range of values: True or False
                    Default value: False
                    Required: no

    * box_size_scale    Specifies the scale factor applied to logits of box sizes before decoding.
                        Range of values: a positive floating-point number
                        Default value: 1.0
                        Required: no

    * box_coordinate_scale  Specifies the scale factor applied to logits of box coordinates
                            before decoding.
                            Range of values: a positive floating-point number
                            Default value: 1.0
                            Required: no

    * framework     Specifies how the box coordinates are calculated.
                    Range of values: "" (empty string) - calculate box coordinates like in Caffe*
                                     tensorflow - calculate box coordinates like in the TensorFlow*
                                                  Object Detection API models
                    Default value: "" (empty string)
                    Required: no

    Example of attribute dictionary:

    ~~~~~~~~~~~~~{.py}
        # just required ones
        attrs = {
            'base_size': 85,
            'pre_nms_topn': 10,
            'post_nms_topn': 20,
            'nms_thresh': 0.34,
            'feat_stride': 16,
            'min_size': 32,
            'ratio': [0.1, 1.5, 2.0, 2.5],
            'scale': [2, 3, 3, 4],
        }
    ~~~~~~~~~~~~~

    Optional attributes which are absent from dictionary will be set with corresponding default.

    @return Node representing Proposal operation.
    """
    requirements = [
        ("base_size", True, np.unsignedinteger, is_positive_value),
        ("pre_nms_topn", True, np.unsignedinteger, is_positive_value),
        ("post_nms_topn", True, np.unsignedinteger, is_positive_value),
        ("nms_thresh", True, np.floating, is_positive_value),
        ("feat_stride", True, np.unsignedinteger, is_positive_value),
        ("min_size", True, np.unsignedinteger, is_positive_value),
        ("ratio", True, np.floating, None),
        ("scale", True, np.floating, None),
        ("clip_before_nms", False, np.bool_, None),
        ("clip_after_nms", False, np.bool_, None),
        ("normalize", False, np.bool_, None),
        ("box_size_scale", False, np.floating, is_positive_value),
        ("box_coordinate_scale", False, np.floating, is_positive_value),
        ("framework", False, np.str_, None),
    ]

    check_valid_attributes("Proposal", attrs, requirements)

    return _get_node_factory_opset1().create(
        "Proposal", [class_probs, bbox_deltas, as_node(image_shape)], attrs
    )


@nameable_op
def psroi_pooling(
    input: NodeInput,
    coords: NodeInput,
    output_dim: int,
    group_size: int,
    spatial_scale: float,
    spatial_bins_x: int,
    spatial_bins_y: int,
    mode: str,
    name: Optional[str] = None,
) -> Node:
    """! Return a node which produces a PSROIPooling operation.

    @param input: Input feature map {N, C, ...}
    @param coords: Coordinates of bounding boxes
    @param output_dim: Output channel number
    @param group_size: Number of groups to encode position-sensitive scores
    @param spatial_scale: Ratio of input feature map over input image size
    @param spatial_bins_x: Numbers of bins to divide the input feature maps over
    @param spatial_bins_y: Numbers of bins to divide the input feature maps over
    @param mode: Mode of pooling - "avg" or "bilinear"
    @return PSROIPooling node
    """
    mode = mode.lower()
    return _get_node_factory_opset1().create(
        "PSROIPooling",
        as_nodes(input, coords),
        {
            "output_dim": output_dim,
            "group_size": group_size,
            "spatial_scale": spatial_scale,
            "spatial_bins_x": spatial_bins_x,
            "spatial_bins_y": spatial_bins_y,
            "mode": mode,
        },
    )


@nameable_op
def range(start: Node, stop: NodeInput, step: NodeInput, name: Optional[str] = None) -> Node:
    """! Return a node which produces the Range operation.

    @param start:  The start value of the generated range
    @param stop:   The stop value of the generated range
    @param step:   The step value for the generated range
    @param name:   Optional name for output node.
    @return Range node
    """
    return _get_node_factory_opset1().create("Range", as_nodes(start, stop, step))


@unary_op
def relu(node: NodeInput, name: Optional[str] = None) -> Node:
    """! Perform rectified linear unit operation on input node element-wise.

    @param node: One of: input node, array or scalar.
    @param name: The optional output node name.
    @return The new node performing relu operation on its input element-wise.
    """
    return _get_node_factory_opset1().create("Relu", [node])


@nameable_op
def reduce_logical_and(
    node: NodeInput, reduction_axes: NodeInput, keep_dims: bool = False, name: Optional[str] = None
) -> Node:
    """! Logical AND reduction operation on input tensor, eliminating the specified reduction axes.

    @param node:           The tensor we want to reduce.
    @param reduction_axes: The axes to eliminate through AND operation.
    @param keep_dims:      If set to True it holds axes that are used for reduction
    @param name:           Optional name for output node.
    @return The new node performing reduction operation.
    """
    return _get_node_factory_opset1().create(
        "ReduceLogicalAnd", as_nodes(node, reduction_axes), {"keep_dims": keep_dims}
    )


@nameable_op
def reduce_logical_or(
    node: NodeInput, reduction_axes: NodeInput, keep_dims: bool = False, name: Optional[str] = None
) -> Node:
    """! Logical OR reduction operation on input tensor, eliminating the specified reduction axes.

    @param node:           The tensor we want to reduce.
    @param reduction_axes: The axes to eliminate through OR operation.
    @param keep_dims:      If set to True it holds axes that are used for reduction
    @param name:           Optional name for output node.
    @return The new node performing reduction operation.
    """
    return _get_node_factory_opset1().create(
        "ReduceLogicalOr", as_nodes(node, reduction_axes), {"keep_dims": keep_dims}
    )


@nameable_op
def reduce_max(
    node: NodeInput, reduction_axes: NodeInput, keep_dims: bool = False, name: Optional[str] = None
) -> Node:
    """! Max-reduction operation on input tensor, eliminating the specified reduction axes.

    @param node:           The tensor we want to max-reduce.
    @param reduction_axes: The axes to eliminate through max operation.
    @param keep_dims:      If set to True it holds axes that are used for reduction
    @param name: Optional name for output node.
    """
    return _get_node_factory_opset1().create(
        "ReduceMax", as_nodes(node, reduction_axes), {"keep_dims": keep_dims}
    )


@nameable_op
def reduce_mean(
    node: NodeInput, reduction_axes: NodeInput, keep_dims: bool = False, name: Optional[str] = None
) -> Node:
    """! Mean-reduction operation on input tensor, eliminating the specified reduction axes.

    @param node:           The tensor we want to mean-reduce.
    @param reduction_axes: The axes to eliminate through mean operation.
    @param keep_dims:      If set to True it holds axes that are used for reduction
    @param name:           Optional name for output node.
    @return The new node performing mean-reduction operation.
    """
    return _get_node_factory_opset1().create(
        "ReduceMean", as_nodes(node, reduction_axes), {"keep_dims": keep_dims}
    )


@nameable_op
def reduce_min(
    node: NodeInput, reduction_axes: NodeInput, keep_dims: bool = False, name: Optional[str] = None
) -> Node:
    """! Min-reduction operation on input tensor, eliminating the specified reduction axes.

    @param node:           The tensor we want to min-reduce.
    @param reduction_axes: The axes to eliminate through min operation.
    @param keep_dims:      If set to True it holds axes that are used for reduction
    @param name:           Optional name for output node.
    """
    return _get_node_factory_opset1().create(
        "ReduceMin", as_nodes(node, reduction_axes), {"keep_dims": keep_dims}
    )


@nameable_op
def reduce_prod(
    node: NodeInput, reduction_axes: NodeInput, keep_dims: bool = False, name: Optional[str] = None
) -> Node:
    """! Product-reduction operation on input tensor, eliminating the specified reduction axes.

    @param node:           The tensor we want to product-reduce.
    @param reduction_axes: The axes to eliminate through product operation.
    @param keep_dims:      If set to True it holds axes that are used for reduction
    @param name:           Optional name for output node.
    @return The new node performing product-reduction operation.
    """
    return _get_node_factory_opset1().create(
        "ReduceProd", as_nodes(node, reduction_axes), {"keep_dims": keep_dims}
    )


@nameable_op
def reduce_sum(
    node: NodeInput, reduction_axes: NodeInput, keep_dims: bool = False, name: Optional[str] = None
) -> Node:
    """! Perform element-wise sums of the input tensor, eliminating the specified reduction axes.

    @param node:           The node providing data for operation.
    @param reduction_axes: The axes to eliminate through summation.
    @param keep_dims:      If set to True it holds axes that are used for reduction
    @param name:           The optional new name for output node.
    @return The new node performing summation along `reduction_axes` element-wise.
    """
    return _get_node_factory_opset1().create(
        "ReduceSum", as_nodes(node, reduction_axes), {"keep_dims": keep_dims}
    )


@nameable_op
def region_yolo(
    input: Node,
    coords: int,
    classes: int,
    num: int,
    do_softmax: bool,
    mask: List[int],
    axis: int,
    end_axis: int,
    anchors: List[float] = None,
    name: Optional[str] = None,
) -> Node:
    """! Return a node which produces the RegionYolo operation.

    @param input:       Input data
    @param coords:      Number of coordinates for each region
    @param classes:     Number of classes for each region
    @param num:         Number of regions
    @param do_softmax:  Compute softmax
    @param mask:        Mask
    @param axis:        Axis to begin softmax on
    @param end_axis:    Axis to end softmax on
    @param anchors:     A flattened list of pairs `[width, height]` that describes prior box sizes
    @param name:        Optional name for output node.
    @return RegionYolo node
    """
    if anchors is None:
        anchors = []

    return _get_node_factory_opset1().create(
        "RegionYolo",
        [input],
        {
            "coords": coords,
            "classes": classes,
            "num": num,
            "do_softmax": do_softmax,
            "mask": mask,
            "axis": axis,
            "end_axis": end_axis,
            "anchors": anchors,
        },
    )


@nameable_op
def reshape(
    node: NodeInput, output_shape: NodeInput, special_zero: bool, name: Optional[str] = None
) -> Node:
    """! Return reshaped node according to provided parameters.

    @param node: The tensor we want to reshape.
    @param output_shape: The node with a new shape for input tensor.
    @param special_zero: The boolean variable that controls how zero values in shape are
                         interpreted. If special_zero is false, then 0 is interpreted as-is
                         which means that output shape will contain a zero dimension at the
                         specified location. Input and output tensors are empty in this case.
                         If special_zero is true, then all zeros in shape implies the copying
                         of corresponding dimensions from data.shape into the output shape.
                         Range of values: False or True
    """
    return _get_node_factory_opset1().create(
        "Reshape", as_nodes(node, output_shape), {"special_zero": special_zero}
    )


@unary_op
def result(data: NodeInput, name: Optional[str] = None) -> Node:
    """! Return a node which represents an output of a graph (Function).

    @param data: The tensor containing the input data
    @return Result node
    """
    return _get_node_factory_opset1().create("Result", [data])


@nameable_op
def reverse_sequence(
    input: NodeInput,
    seq_lengths: NodeInput,
    batch_axis: NumericData,
    seq_axis: NumericData,
    name: Optional[str] = None,
) -> Node:
    """! Return a node which produces a ReverseSequence operation.

    @param input: tensor with input data to reverse
    @param seq_lengths: 1D tensor of integers with sequence lengths in the input tensor.
    @param batch_axis: index of the batch dimension.
    @param seq_axis: index of the sequence dimension.
    @return ReverseSequence node
    """
    return _get_node_factory_opset1().create(
        "ReverseSequence",
        as_nodes(input, seq_lengths),
        {"batch_axis": batch_axis, "seq_axis": seq_axis},
    )


@nameable_op
def select(
    cond: NodeInput,
    then_node: NodeInput,
    else_node: NodeInput,
    auto_broadcast: str = "numpy",
    name: Optional[str] = None,
) -> Node:
    """! Perform an element-wise selection operation on input tensors.

    @param cond: Tensor with selection mask of type `boolean`.
    @param then_node: Tensor providing data to be selected if respective `cond`
                        item value is `True`.
    @param else_node: Tensor providing data to be selected if respective `cond`
                        item value is `False`.
    @param auto_broadcast: Mode specifies rules used for auto-broadcasting of input tensors.
    @param name: The optional new name for output node.
    @return The new node with values selected according to provided arguments.
    """
    inputs = as_nodes(cond, then_node, else_node)
    return _get_node_factory_opset1().create(
        "Select",
        inputs,
        {"auto_broadcast": auto_broadcast.upper()}
    )


@nameable_op
def selu(
    data: NodeInput, alpha: NodeInput, lambda_value: NodeInput, name: Optional[str] = None
) -> Node:
    """! Perform a Scaled Exponential Linear Unit (SELU) operation on input node element-wise.

    @param data: input node, array or scalar.
    @param alpha: Alpha coefficient of SELU operation
    @param lambda_value: Lambda coefficient of SELU operation
    @param name: The optional output node name.
    @return The new node performing relu operation on its input element-wise.
    """
    return _get_node_factory_opset1().create("Selu", as_nodes(data, alpha, lambda_value))


@nameable_op
def shape_of(data: NodeInput, name: Optional[str] = None) -> Node:
    """! Return a node which produces a tensor containing the shape of its input data.

    @param data: The tensor containing the input data.
    @return ShapeOf node
    """
    return _get_node_factory_opset1().create("ShapeOf", [as_node(data)])


@unary_op
def sigmoid(data: NodeInput, name: Optional[str] = None) -> Node:
    """! Return a node which applies the sigmoid function element-wise.

    @param data: The tensor containing the input data
    @return Sigmoid node
    """
    return _get_node_factory_opset1().create("Sigmoid", [data])


@unary_op
def sign(node: NodeInput, name: Optional[str] = None) -> Node:
    """! Perform element-wise sign operation.

    @param node: One of: input node, array or scalar.
    @param name: The optional new name for output node.
    @return The node with mapped elements of the input tensor to -1 (if it is negative),
             0 (if it is zero), or 1 (if it is positive).
    """
    return _get_node_factory_opset1().create("Sign", [node])


@unary_op
def sin(node: NodeInput, name: Optional[str] = None) -> Node:
    """! Apply sine function on the input node element-wise.

    @param node: One of: input node, array or scalar.
    @param name: Optional new name for output node.
    @return New node with sin operation applied on it.
    """
    return _get_node_factory_opset1().create("Sin", [node])


@unary_op
def sinh(node: NodeInput, name: Optional[str] = None) -> Node:
    """! Apply hyperbolic sine function on the input node element-wise.

    @param node: One of: input node, array or scalar.
    @param name: Optional new name for output node.
    @return New node with sin operation applied on it.
    """
    return _get_node_factory_opset1().create("Sinh", [node])


@nameable_op
def softmax(data: NodeInput, axis: int, name: Optional[str] = None) -> Node:
    """! Apply softmax operation on each element of input tensor.

    @param data: The tensor providing input data.
    @param axis: An axis along which Softmax should be calculated
    @return The new node with softmax operation applied on each element.
    """
    return _get_node_factory_opset1().create("Softmax", [as_node(data)], {"axis": axis})


@nameable_op
def space_to_depth(data: Node, mode: str, block_size: int = 1, name: str = None) -> Node:
    """! Perform SpaceToDepth operation on the input tensor.

    SpaceToDepth rearranges blocks of spatial data into depth.
    The operator returns a copy of the input tensor where values from the height
    and width dimensions are moved to the depth dimension.

    @param data: The node with data tensor.
    @param mode: Specifies how the output depth dimension is gathered from block coordinates.

                 blocks_first: The output depth is gathered from [block_size, ..., block_size, C]
                 depth_first: The output depth is gathered from [C, block_size, ..., block_size]

    @param block_size: The size of the block of values to be moved. Scalar value.
    @param name: Optional output node name.
    @return The new node performing a SpaceToDepth operation on input tensor.
    """
    return _get_node_factory_opset1().create(
        "SpaceToDepth", [data], {"mode": mode, "block_size": block_size},
    )


@nameable_op
def split(data: NodeInput, axis: NodeInput, num_splits: int, name: Optional[str] = None) -> Node:
    """! Return a node which splits the input tensor into same-length slices.

    @param data: The input tensor to be split
    @param axis: Axis along which the input data will be split
    @param num_splits: Number of the output tensors that should be produced
    @return Split node
    """
    return _get_node_factory_opset1().create(
        "Split",
        as_nodes(data, axis),
        {"num_splits": num_splits}
    )


@unary_op
def sqrt(node: NodeInput, name: Optional[str] = None) -> Node:
    """! Return node which applies square root to the input node element-wise.

    @param node: One of: input node, array or scalar.
    @param name: Optional new name for output node.
    @return The new node with sqrt operation applied element-wise.
    """
    return _get_node_factory_opset1().create("Sqrt", [node])


@binary_op
def squared_difference(
    x1: NodeInput, x2: NodeInput, auto_broadcast: str = "NUMPY", name: Optional[str] = None
) -> Node:
    r"""! Perform an element-wise squared difference between two tensors.

    \f[ y[i] = (x_1[i] - x_2[i])^2 \f]

    @param x1: The node with first input tensor.
    @param x2: The node with second input tensor.
    @param auto_broadcast: The type of broadcasting that specifies mapping of input tensor axes
                           to output shape axes. Range of values: numpy, explicit.
    @param name: Optional new name for output node.
    @return The new node performing a squared difference between two tensors.
    """
    return _get_node_factory_opset1().create(
        "SquaredDifference", [x1, x2], {"auto_broadcast": auto_broadcast.upper()}
    )


@nameable_op
def squeeze(data: NodeInput, axes: NodeInput, name: Optional[str] = None) -> Node:
    """! Perform squeeze operation on input tensor.

    Remove single-dimensional entries from the shape of a tensor.
    Takes a parameter `axes` with a list of axes to squeeze.
    If `axes` is not provided, all the single dimensions will be removed from the shape.
    If an `axis` is selected with shape entry not equal to one, an error is raised.


    For example:

       Inputs: tensor with shape [1, 2, 1, 3, 1, 1], axes=[2, 4]

       Result: tensor with shape [1, 2, 3, 1]

    @param data: The node with data tensor.
    @param axes: List of non-negative integers, indicate the dimensions to squeeze.
                  One of: input node or array.
    @param name: Optional new name for output node.
    @return The new node performing a squeeze operation on input tensor.
    """
    return _get_node_factory_opset1().create("Squeeze", as_nodes(data, axes))


@nameable_op
def strided_slice(
    data: NodeInput,
    begin: NodeInput,
    end: NodeInput,
    strides: NodeInput,
    begin_mask: List[int],
    end_mask: List[int],
    new_axis_mask: Optional[List[int]] = None,
    shrink_axis_mask: Optional[List[int]] = None,
    ellipsis_mask: Optional[List[int]] = None,
    name: Optional[str] = None,
) -> Node:
    """! Return a node which dynamically repeats(replicates) the input data tensor.

    @param      data:              The tensor to be sliced
    @param      begin:             1D tensor with begin indexes for input blob slicing
    @param      end:               1D tensor with end indexes for input blob slicing
    @param      strides:           The slicing strides
    @param      begin_mask:        A mask applied to the 'begin' input indicating which elements
                                   shoud be ignored
    @param      end_mask:          A mask applied to the 'end' input indicating which elements
                                   shoud be ignored
    @param      new_axis_mask:     A mask indicating dimensions where '1' should be inserted
    @param      shrink_axis_mask:  A mask indicating which dimensions should be deleted
    @param      ellipsis_mask:     Indicates positions where missing dimensions should be inserted
    @return   StridedSlice node
    """
    if new_axis_mask is None:
        new_axis_mask = []
    if shrink_axis_mask is None:
        shrink_axis_mask = []
    if ellipsis_mask is None:
        ellipsis_mask = []
    attributes = {
        "begin_mask": begin_mask,
        "end_mask": end_mask,
        "new_axis_mask": new_axis_mask,
        "shrink_axis_mask": shrink_axis_mask,
        "ellipsis_mask": ellipsis_mask,
    }

    return _get_node_factory_opset1().create(
        "StridedSlice", as_nodes(data, begin, end, strides), attributes
    )


@binary_op
def subtract(
    left_node: NodeInput,
    right_node: NodeInput,
    auto_broadcast: str = "NUMPY",
    name: Optional[str] = None,
) -> Node:
    """! Return node which applies f(x) = A-B to the input nodes element-wise.

    @param left_node: The node providing data for left hand side of operator.
    @param right_node: The node providing data for right hand side of operator.
    @param auto_broadcast: The type of broadcasting that specifies mapping of input tensor axes
                           to output shape axes. Range of values: numpy, explicit.
    @param name: The optional name for output node.
    @return The new output node performing subtraction operation on both tensors element-wise.
    """
    return _get_node_factory_opset1().create(
        "Subtract", [left_node, right_node], {"auto_broadcast": auto_broadcast.upper()}
    )


@unary_op
def tan(node: NodeInput, name: Optional[str] = None) -> Node:
    """! Apply tangent function on the input node element-wise.

    @param node: One of: input node, array or scalar.
    @param name: Optional new name for output node.
    @return New node with tan operation applied on it.
    """
    return _get_node_factory_opset1().create("Tan", [node])


@unary_op
def tanh(node: NodeInput, name: Optional[str] = None) -> Node:
    """! Return node which applies hyperbolic tangent to the input node element-wise.

    @param node: One of: input node, array or scalar.
    @param name: Optional new name for output node.
    @return New node with tanh operation applied on it.
    """
    return _get_node_factory_opset1().create("Tanh", [node])


@nameable_op
def tensor_iterator(
    inputs: List[Node],
    graph_body: GraphBody,
    slice_input_desc: List[TensorIteratorSliceInputDesc],
    merged_input_desc: List[TensorIteratorMergedInputDesc],
    invariant_input_desc: List[TensorIteratorInvariantInputDesc],
    body_output_desc: List[TensorIteratorBodyOutputDesc],
    concat_output_desc: List[TensorIteratorConcatOutputDesc],
    name: Optional[str] = None,
) -> Node:
    """! Perform recurrent execution of the network described in the body, iterating through the data.

    @param      inputs:                The provided to TensorIterator operator.
    @param      graph_body:            The graph representing the body we execute.
    @param      slice_input_desc:      The descriptors describing sliced inputs, that is nodes
                                       representing tensors we iterate through, processing single
                                       data slice in one iteration.
    @param      merged_input_desc:     The descriptors describing merged inputs, that is nodes
                                       representing variables with initial value at first iteration,
                                       which may be changing through iterations.
    @param      invariant_input_desc:  The descriptors describing invariant inputs, that is nodes
                                       representing variable with persistent value through all
                                       iterations.
    @param      body_output_desc:      The descriptors describing body outputs from specified
                                       iteration.
    @param      concat_output_desc:    The descriptors describing specified output values through
                                       all the iterations concatenated into one node.
    @param      name:                  The optional name for output node.
    @return   Node representing TensorIterator operation.
    """
    attributes = {
        "body": graph_body.serialize(),
        "slice_input_desc": [desc.serialize() for desc in slice_input_desc],
        "merged_input_desc": [desc.serialize() for desc in merged_input_desc],
        "invariant_input_desc": [desc.serialize() for desc in invariant_input_desc],
        "body_output_desc": [desc.serialize() for desc in body_output_desc],
        "concat_output_desc": [desc.serialize() for desc in concat_output_desc],
    }

    return _get_node_factory_opset1().create("TensorIterator", as_nodes(*inputs), attributes)


@nameable_op
def tile(data: NodeInput, repeats: NodeInput, name: Optional[str] = None) -> Node:
    """! Return a node which dynamically repeats(replicates) the input data tensor.

    @param data: The input tensor to be tiled
    @param repeats: Per-dimension replication factors
    @return Tile node
    """
    return _get_node_factory_opset1().create("Tile", as_nodes(data, repeats))


@nameable_op
def topk(
    data: NodeInput,
    k: NodeInput,
    axis: int,
    mode: str,
    sort: str,
    name: Optional[str] = None,
) -> Node:
    """! Return a node which performs TopK.

    @param data: Input data.
    @param k: K.
    @param axis: TopK Axis.
    @param mode: Compute TopK largest ('max') or smallest ('min')
    @param sort: Order of output elements (sort by: 'none', 'index' or 'value')
    @return The new node which performs TopK (both indices and values)
    """
    return _get_node_factory_opset1().create(
        "TopK",
        as_nodes(data, k),
        {"axis": axis, "mode": mode, "sort": sort},
    )


@nameable_op
def transpose(data: NodeInput, input_order: NodeInput, name: Optional[str] = None) -> Node:
    """! Return a node which transposes the data in the input tensor.

    @param data: The input tensor to be transposed
    @param input_order: Permutation of axes to be applied to the input tensor
    @return Transpose node
    """
    return _get_node_factory_opset1().create("Transpose", as_nodes(data, input_order))


def unsqueeze(data: NodeInput, axes: NodeInput, name: Optional[str] = None) -> Node:
    """! Perform unsqueeze operation on input tensor.

    Insert single-dimensional entries to the shape of a tensor. Takes one required argument axes,
    a list of dimensions that will be inserted.
    Dimension indices in axes are as seen in the output tensor.

    For example: Inputs: tensor with shape [3, 4, 5], axes=[0, 4]
                 Result: tensor with shape [1, 3, 4, 5, 1]

    @param data: The node with data tensor.
    @param axes: List of non-negative integers, indicate the dimensions to be inserted.
                  One of: input node or array.
    @return The new node performing an unsqueeze operation on input tensor.
    """
    return _get_node_factory_opset1().create("Unsqueeze", as_nodes(data, axes))


@nameable_op
def variadic_split(
    data: NodeInput, axis: NodeInput, split_lengths: NodeInput, name: Optional[str] = None
) -> Node:
    """! Return a node which splits the input tensor into variadic length slices.

    @param data: The input tensor to be split
    @param axis: Axis along which the input data will be split
    @param split_lengths: Sizes of the output tensors along the split axis
    @return VariadicSplit node
    """
    return _get_node_factory_opset1().create("VariadicSplit", as_nodes(data, axis, split_lengths))<|MERGE_RESOLUTION|>--- conflicted
+++ resolved
@@ -1500,7 +1500,6 @@
                                     Shape: [batch_size]. Integer type.
     @param W: Tensor with weights for matrix multiplication operation with input portion of data.
               Shape: [num_directions, 4*hidden_size, input_size].
-<<<<<<< HEAD
     :param R: The tensor with weights for matrix multiplication operation with hidden state.
               Shape: [num_directions, 4*hidden_size, hidden_size].
     :param B: The tensor with biases.
@@ -1512,19 +1511,6 @@
     :param activations_beta: The list of beta parameters for activation functions.
     :param clip: Specifies bound values [-C, C] for tensor clipping performed before activations.
     :param name: An optional name of the output node.
-=======
-    @param R: The tensor with weights for matrix multiplication operation with hidden state.
-              Shape: [num_directions, 4*hidden_size, input_size].
-    @param B: The tensor with biases.
-              Shape: [num_directions, 4*hidden_size, hidden_size].
-    @param hidden_size: Specifies hidden state size.
-    @param direction: Specifies if the RNN is forward, reverse, or bidirectional.
-    @param activations: The list of three activation functions for gates.
-    @param activations_alpha: The list of alpha parameters for activation functions.
-    @param activations_beta: The list of beta parameters for activation functions.
-    @param clip: Specifies bound values [-C, C] for tensor clipping performed before activations.
-    @param name: An optional name of the output node.
->>>>>>> 7dc40dc6
 
     @return The new node represents LSTMSequence. Node outputs count: 3.
     """
