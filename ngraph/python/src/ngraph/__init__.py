# ******************************************************************************
# Copyright 2017-2020 Intel Corporation
#
# Licensed under the Apache License, Version 2.0 (the "License");
# you may not use this file except in compliance with the License.
# You may obtain a copy of the License at
#
#     http://www.apache.org/licenses/LICENSE-2.0
#
# Unless required by applicable law or agreed to in writing, software
# distributed under the License is distributed on an "AS IS" BASIS,
# WITHOUT WARRANTIES OR CONDITIONS OF ANY KIND, either express or implied.
# See the License for the specific language governing permissions and
# limitations under the License.
# ******************************************************************************
"""ngraph module namespace, exposing factory functions for all ops and other classes."""
# noqa: F401

from pkg_resources import get_distribution, DistributionNotFound

try:
    __version__ = get_distribution("ngraph-core").version
except DistributionNotFound:
    __version__ = "0.0.0.dev0"

from ngraph.impl import Node
from ngraph.impl import Function
from ngraph.helpers import function_from_cnn
from ngraph.helpers import function_to_cnn

from ngraph.opset5 import absolute
from ngraph.opset5 import absolute as abs
from ngraph.opset5 import acos
from ngraph.opset5 import acosh
from ngraph.opset5 import add
from ngraph.opset5 import asin
from ngraph.opset5 import asinh
from ngraph.opset5 import assign
from ngraph.opset5 import atan
from ngraph.opset5 import atanh
from ngraph.opset5 import avg_pool
from ngraph.opset5 import batch_norm_inference
from ngraph.opset5 import batch_to_space
from ngraph.opset5 import binary_convolution
from ngraph.opset5 import broadcast
from ngraph.opset5 import bucketize
from ngraph.opset5 import ceiling
from ngraph.opset5 import ceiling as ceil
from ngraph.opset5 import clamp
from ngraph.opset5 import concat
from ngraph.opset5 import constant
from ngraph.opset5 import convert
from ngraph.opset5 import convert_like
from ngraph.opset5 import convolution
from ngraph.opset5 import convolution_backprop_data
from ngraph.opset5 import cos
from ngraph.opset5 import cosh
from ngraph.opset5 import ctc_greedy_decoder
from ngraph.opset5 import ctc_loss
from ngraph.opset5 import cum_sum
from ngraph.opset5 import cum_sum as cumsum
from ngraph.opset5 import deformable_convolution
from ngraph.opset5 import deformable_psroi_pooling
from ngraph.opset5 import depth_to_space
from ngraph.opset5 import detection_output
from ngraph.opset5 import divide
from ngraph.opset5 import elu
from ngraph.opset5 import embedding_bag_offsets_sum
from ngraph.opset5 import embedding_bag_packed_sum
from ngraph.opset5 import embedding_segments_sum
from ngraph.opset5 import extract_image_patches
from ngraph.opset5 import equal
from ngraph.opset5 import erf
from ngraph.opset5 import exp
from ngraph.opset5 import fake_quantize
from ngraph.opset5 import floor
from ngraph.opset5 import floor_mod
from ngraph.opset5 import gather
from ngraph.opset5 import gather_tree
from ngraph.opset5 import gelu
from ngraph.opset5 import greater
from ngraph.opset5 import greater_equal
from ngraph.opset5 import grn
from ngraph.opset5 import group_convolution
from ngraph.opset5 import group_convolution_backprop_data
from ngraph.opset5 import gru_cell
from ngraph.opset5 import hard_sigmoid
from ngraph.opset5 import hswish
from ngraph.opset5 import interpolate
from ngraph.opset5 import less
from ngraph.opset5 import less_equal
from ngraph.opset5 import log
from ngraph.opset5 import logical_and
from ngraph.opset5 import logical_not
from ngraph.opset5 import logical_or
from ngraph.opset5 import logical_xor
<<<<<<< HEAD
=======
from ngraph.opset5 import log_softmax
>>>>>>> 82d0aaf1
from ngraph.opset5 import lrn
from ngraph.opset5 import lstm_cell
from ngraph.opset5 import lstm_sequence
from ngraph.opset5 import matmul
from ngraph.opset5 import max_pool
from ngraph.opset5 import maximum
from ngraph.opset5 import minimum
from ngraph.opset5 import mish
from ngraph.opset5 import mod
from ngraph.opset5 import multiply
from ngraph.opset5 import mvn
from ngraph.opset5 import negative
from ngraph.opset5 import non_max_suppression
from ngraph.opset5 import non_zero
from ngraph.opset5 import normalize_l2
from ngraph.opset5 import not_equal
from ngraph.opset5 import one_hot
from ngraph.opset5 import pad
from ngraph.opset5 import parameter
from ngraph.opset5 import power
from ngraph.opset5 import prelu
from ngraph.opset5 import prior_box
from ngraph.opset5 import prior_box_clustered
from ngraph.opset5 import psroi_pooling
from ngraph.opset5 import proposal
from ngraph.opset5 import range
from ngraph.opset5 import read_value
from ngraph.opset5 import reduce_l1
from ngraph.opset5 import reduce_l2
from ngraph.opset5 import reduce_logical_and
from ngraph.opset5 import reduce_logical_or
from ngraph.opset5 import reduce_max
from ngraph.opset5 import reduce_mean
from ngraph.opset5 import reduce_min
from ngraph.opset5 import reduce_prod
from ngraph.opset5 import reduce_sum
from ngraph.opset5 import region_yolo
from ngraph.opset5 import reorg_yolo
from ngraph.opset5 import relu
from ngraph.opset5 import reshape
from ngraph.opset5 import result
from ngraph.opset5 import reverse_sequence
from ngraph.opset5 import rnn_cell
from ngraph.opset5 import roi_align
from ngraph.opset5 import roi_pooling
<<<<<<< HEAD
from ngraph.opset5 import round
=======
>>>>>>> 82d0aaf1
from ngraph.opset5 import scatter_elements_update
from ngraph.opset5 import scatter_update
from ngraph.opset5 import select
from ngraph.opset5 import selu
from ngraph.opset5 import shape_of
from ngraph.opset5 import shuffle_channels
from ngraph.opset5 import sigmoid
from ngraph.opset5 import sign
from ngraph.opset5 import sin
from ngraph.opset5 import sinh
from ngraph.opset5 import softmax
from ngraph.opset5 import softplus
from ngraph.opset5 import space_to_batch
from ngraph.opset5 import space_to_depth
from ngraph.opset5 import split
from ngraph.opset5 import sqrt
from ngraph.opset5 import squared_difference
from ngraph.opset5 import squeeze
from ngraph.opset5 import strided_slice
from ngraph.opset5 import subtract
from ngraph.opset5 import swish
from ngraph.opset5 import tan
from ngraph.opset5 import tanh
from ngraph.opset5 import tensor_iterator
from ngraph.opset5 import tile
from ngraph.opset5 import topk
from ngraph.opset5 import transpose
from ngraph.opset5 import unsqueeze
from ngraph.opset5 import variadic_split


# Extend Node class to support binary operators
Node.__add__ = add
Node.__sub__ = subtract
Node.__mul__ = multiply
Node.__div__ = divide
Node.__truediv__ = divide
Node.__radd__ = lambda left, right: add(right, left)
Node.__rsub__ = lambda left, right: subtract(right, left)
Node.__rmul__ = lambda left, right: multiply(right, left)
Node.__rdiv__ = lambda left, right: divide(right, left)
Node.__rtruediv__ = lambda left, right: divide(right, left)
Node.__eq__ = equal
Node.__ne__ = not_equal
Node.__lt__ = less
Node.__le__ = less_equal
Node.__gt__ = greater
Node.__ge__ = greater_equal<|MERGE_RESOLUTION|>--- conflicted
+++ resolved
@@ -94,10 +94,7 @@
 from ngraph.opset5 import logical_not
 from ngraph.opset5 import logical_or
 from ngraph.opset5 import logical_xor
-<<<<<<< HEAD
-=======
 from ngraph.opset5 import log_softmax
->>>>>>> 82d0aaf1
 from ngraph.opset5 import lrn
 from ngraph.opset5 import lstm_cell
 from ngraph.opset5 import lstm_sequence
@@ -143,10 +140,7 @@
 from ngraph.opset5 import rnn_cell
 from ngraph.opset5 import roi_align
 from ngraph.opset5 import roi_pooling
-<<<<<<< HEAD
 from ngraph.opset5 import round
-=======
->>>>>>> 82d0aaf1
 from ngraph.opset5 import scatter_elements_update
 from ngraph.opset5 import scatter_update
 from ngraph.opset5 import select
