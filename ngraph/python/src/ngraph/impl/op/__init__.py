--- conflicted
+++ resolved
@@ -32,10 +32,4 @@
 """
 Constant.get_data = lambda self: np.array(self, copy=True)
 
-<<<<<<< HEAD
-from ngraph.pyngraph.op import GetOutputElement
-from ngraph.pyngraph.op import Op
-from ngraph.pyngraph.op import Parameter
-=======
-from _pyngraph.op import Parameter
->>>>>>> 8ae30481
+from ngraph.pyngraph.op import Parameter