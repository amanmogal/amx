--- conflicted
+++ resolved
@@ -44,28 +44,6 @@
 
 # -------------------------------------------- ops ------------------------------------------------
 
-<<<<<<< HEAD
-@nameable_op
-def gather(
-        data: NodeInput,
-        indices: NodeInput,
-        axis: NodeInput,
-        batch_dims: Optional[int] = 0,
-) -> Node:
-    """Return a node which performs Gather with support of negative indices.
-
-    @param data:         N-D tensor with data for gathering
-    @param indices:      N-D tensor with indices by which data is gathered
-    @param axis:         axis along which elements are gathered
-    @param batch_dims:   number of batch dimensions
-    @return:             The new node which performs Gather
-    """
-    inputs = as_nodes(data, indices, axis)
-    attributes = {
-        "batch_dims": batch_dims
-    }
-    return _get_node_factory_opset8().create("Gather", inputs, attributes)
-=======
 
 @nameable_op
 def deformable_convolution(
@@ -275,4 +253,25 @@
     }
 
     return _get_node_factory_opset8().create("MatrixNms", inputs, attributes)
->>>>>>> 6e148909
+
+
+@nameable_op
+def gather(
+        data: NodeInput,
+        indices: NodeInput,
+        axis: NodeInput,
+        batch_dims: Optional[int] = 0,
+) -> Node:
+    """Return a node which performs Gather with support of negative indices.
+
+    @param data:         N-D tensor with data for gathering
+    @param indices:      N-D tensor with indices by which data is gathered
+    @param axis:         axis along which elements are gathered
+    @param batch_dims:   number of batch dimensions
+    @return:             The new node which performs Gather
+    """
+    inputs = as_nodes(data, indices, axis)
+    attributes = {
+        "batch_dims": batch_dims
+    }
+    return _get_node_factory_opset8().create("Gather", inputs, attributes)