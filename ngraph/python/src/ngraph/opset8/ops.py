--- conflicted
+++ resolved
@@ -102,7 +102,6 @@
 
 
 @nameable_op
-<<<<<<< HEAD
 def adaptive_avg_pool(
         data: NodeInput,
         output_shape: NodeInput
@@ -137,7 +136,9 @@
     }
 
     return _get_node_factory_opset8().create("AdaptiveAvgPool", inputs, attributes)
-=======
+
+
+@nameable_op
 def multiclass_nms(
     boxes: NodeInput,
     scores: NodeInput,
@@ -251,5 +252,4 @@
         "normalized": normalized
     }
 
-    return _get_node_factory_opset8().create("MatrixNms", inputs, attributes)
->>>>>>> 1cfe27ae
+    return _get_node_factory_opset8().create("MatrixNms", inputs, attributes)