# Copyright (C) 2018-2021 Intel Corporation
# SPDX-License-Identifier: Apache-2.0

"""Factory functions for all ngraph ops."""
from functools import partial
from typing import Callable, Iterable, List, Optional, Set, Union

import numpy as np
from ngraph.impl import Node, Shape
from ngraph.impl.op import Constant, Parameter
from ngraph.opset_utils import _get_node_factory
from ngraph.utils.decorators import binary_op, nameable_op, unary_op
from ngraph.utils.input_validation import (
    assert_list_of_ints,
    check_valid_attributes,
    is_non_negative_value,
    is_positive_value,
)
from ngraph.utils.node_factory import NodeFactory
from ngraph.utils.tensor_iterator_types import (
    GraphBody,
    TensorIteratorSliceInputDesc,
    TensorIteratorMergedInputDesc,
    TensorIteratorInvariantInputDesc,
    TensorIteratorBodyOutputDesc,
    TensorIteratorConcatOutputDesc,
)
from ngraph.utils.types import (
    NodeInput,
    NumericData,
    NumericType,
    ScalarData,
    TensorShape,
    as_node,
    as_nodes,
    get_dtype,
    get_element_type,
    get_element_type_str,
    make_constant_node,
)

_get_node_factory_opset8 = partial(_get_node_factory, "opset8")


# -------------------------------------------- ops ------------------------------------------------


@nameable_op
<<<<<<< HEAD
def multiclass_nms(
    boxes: NodeInput,
    scores: NodeInput,
    sort_result_type: str = "none",
    sort_result_across_batch: bool = False,
    output_type: str = "i64",
    iou_threshold: float = 0.0,
    score_threshold: float = 0.0,
    nms_top_k: int = -1,
    keep_top_k: int = -1,
    background_class: int = -1,
    nms_eta: float = 1.0,
    normalized: bool = True
) -> Node:
    """Return a node which performs MulticlassNms.

    @param boxes: Tensor with box coordinates.
    @param scores: Tensor with box scores.
    @param sort_result_type: Specifies order of output elements
    @param sort_result_across_batch: Specifies whenever it is necessary to sort selected boxes
                                     across batches or not
    @param output_type: Specifies the output tensor type
    @param iou_threshold: Specifies intersection over union threshold
    @param score_threshold: Specifies minimum score to consider box for the processing
    @param nms_top_k: Specifies maximum number of boxes to be selected per class, -1 meaning
                      to keep all boxes
    @param keep_top_k: Specifies maximum number of boxes to be selected per batch element, -1
                       meaning to keep all boxes
    @param background_class: Specifies the background class id, -1 meaning to keep all classes
    @param nms_eta: Specifies eta parameter for adpative NMS, in close range [0, 1.0]
    @param normalized: Specifies whether boxes are normalized or not
    @return: The new node which performs MuticlassNms
    """
    inputs = as_nodes(boxes, scores)

    attributes = {
        "sort_result_type": sort_result_type,
        "sort_result_across_batch": sort_result_across_batch,
        "output_type": output_type,
        "iou_threshold": iou_threshold,
        "score_threshold": score_threshold,
        "nms_top_k": nms_top_k,
        "keep_top_k": keep_top_k,
        "background_class": background_class,
        "nms_eta": nms_eta,
        "normalized": normalized
    }

    return _get_node_factory_opset8().create("MulticlassNms", inputs, attributes)


@nameable_op
def matrix_nms(
    boxes: NodeInput,
    scores: NodeInput,
    sort_result_type: str = "none",
    sort_result_across_batch: bool = False,
    output_type: str = "i64",
    score_threshold: float = 0.0,
    nms_top_k: int = -1,
    keep_top_k: int = -1,
    background_class: int = -1,
    decay_function: str = "linear",
    gaussian_sigma: float = 2.0,
    post_threshold: float = 0.0,
    normalized: bool = True
) -> Node:
    """Return a node which performs MatrixNms.

    @param boxes: Tensor with box coordinates.
    @param scores: Tensor with box scores.
    @param sort_result_type: Specifies order of output elements
    @param sort_result_across_batch: Specifies whenever it is necessary to sort selected boxes
                                     across batches or not
    @param output_type: Specifies the output tensor type
    @param score_threshold: Specifies minimum score to consider box for the processing
    @param nms_top_k: Specifies maximum number of boxes to be selected per class, -1 meaning
                      to keep all boxes
    @param keep_top_k: Specifies maximum number of boxes to be selected per batch element, -1
                       meaning to keep all boxes
    @param background_class: Specifies the background class id, -1 meaning to keep all classes
    @param decay_function: Specifies decay function used to decay scores
    @param gaussian_sigma: Specifies gaussian_sigma parameter for gaussian decay_function
    @param post_threshold: Specifies threshold to filter out boxes with low confidence score
                           after decaying
    @param normalized: Specifies whether boxes are normalized or not
    @return: The new node which performs MatrixNms
    """
    inputs = as_nodes(boxes, scores)

    attributes = {
        "sort_result_type": sort_result_type,
        "sort_result_across_batch": sort_result_across_batch,
        "output_type": output_type,
        "score_threshold": score_threshold,
        "nms_top_k": nms_top_k,
        "keep_top_k": keep_top_k,
        "background_class": background_class,
        "decay_function": decay_function,
        "gaussian_sigma": gaussian_sigma,
        "post_threshold": post_threshold,
        "normalized": normalized
    }

    return _get_node_factory_opset8().create("MatrixNms", inputs, attributes)
=======
def deformable_convolution(
        data: NodeInput,
        offsets: NodeInput,
        filters: NodeInput,
        strides: List[int],
        pads_begin: List[int],
        pads_end: List[int],
        dilations: List[int],
        mask: Optional[NodeInput] = None,
        auto_pad: str = "EXPLICIT",
        group: int = 1,
        deformable_group: int = 1,
        bilinear_interpolation_pad: bool = False,
        name: Optional[str] = None,
) -> Node:
    """Return a node which performs deformable convolution operation.

    @param data: The node providing data batch tensor.
    @param offsets: The node providing offset tensor.
    @param filters: The node providing filters tensor.
    @param strides: The distance (in pixels) to slide the filter on the feature map over the axes.
    @param pads_begin: The number of pixels to add to the beginning along each axis.
    @param pads_end: The number of pixels to add to the end along each axis.
    @param dilations: The distance in width and height between elements (weights) in the filter.
    @param mask: The node providing modulation scalar (mask) tensor.
    @param auto_pad: The type of padding. Range of values: explicit, same_upper, same_lower, valid.
    @param group: The number of groups which both output and input should be split into.
    @param deformable_group: The number of groups which deformable values and output should be split
                             into along the channel axis.
    @param bilinear_interpolation_pad: The flag that determines the mode of bilinear interpolation
                                               execution.
    @param name: The optional new name for output node.
    @return New node performing deformable convolution operation.
    """
    if mask is None:
        inputs = as_nodes(data, offsets, filters)
    else:
        inputs = as_nodes(data, offsets, filters, mask)

    return _get_node_factory_opset8().create(
        "DeformableConvolution",
        inputs,
        {
            "strides": strides,
            "pads_begin": pads_begin,
            "pads_end": pads_end,
            "dilations": dilations,
            "auto_pad": auto_pad,
            "group": group,
            "deformable_group": deformable_group,
            "bilinear_interpolation_pad": bilinear_interpolation_pad
        },
    )
>>>>>>> de8c57e0
<|MERGE_RESOLUTION|>--- conflicted
+++ resolved
@@ -46,113 +46,6 @@
 
 
 @nameable_op
-<<<<<<< HEAD
-def multiclass_nms(
-    boxes: NodeInput,
-    scores: NodeInput,
-    sort_result_type: str = "none",
-    sort_result_across_batch: bool = False,
-    output_type: str = "i64",
-    iou_threshold: float = 0.0,
-    score_threshold: float = 0.0,
-    nms_top_k: int = -1,
-    keep_top_k: int = -1,
-    background_class: int = -1,
-    nms_eta: float = 1.0,
-    normalized: bool = True
-) -> Node:
-    """Return a node which performs MulticlassNms.
-
-    @param boxes: Tensor with box coordinates.
-    @param scores: Tensor with box scores.
-    @param sort_result_type: Specifies order of output elements
-    @param sort_result_across_batch: Specifies whenever it is necessary to sort selected boxes
-                                     across batches or not
-    @param output_type: Specifies the output tensor type
-    @param iou_threshold: Specifies intersection over union threshold
-    @param score_threshold: Specifies minimum score to consider box for the processing
-    @param nms_top_k: Specifies maximum number of boxes to be selected per class, -1 meaning
-                      to keep all boxes
-    @param keep_top_k: Specifies maximum number of boxes to be selected per batch element, -1
-                       meaning to keep all boxes
-    @param background_class: Specifies the background class id, -1 meaning to keep all classes
-    @param nms_eta: Specifies eta parameter for adpative NMS, in close range [0, 1.0]
-    @param normalized: Specifies whether boxes are normalized or not
-    @return: The new node which performs MuticlassNms
-    """
-    inputs = as_nodes(boxes, scores)
-
-    attributes = {
-        "sort_result_type": sort_result_type,
-        "sort_result_across_batch": sort_result_across_batch,
-        "output_type": output_type,
-        "iou_threshold": iou_threshold,
-        "score_threshold": score_threshold,
-        "nms_top_k": nms_top_k,
-        "keep_top_k": keep_top_k,
-        "background_class": background_class,
-        "nms_eta": nms_eta,
-        "normalized": normalized
-    }
-
-    return _get_node_factory_opset8().create("MulticlassNms", inputs, attributes)
-
-
-@nameable_op
-def matrix_nms(
-    boxes: NodeInput,
-    scores: NodeInput,
-    sort_result_type: str = "none",
-    sort_result_across_batch: bool = False,
-    output_type: str = "i64",
-    score_threshold: float = 0.0,
-    nms_top_k: int = -1,
-    keep_top_k: int = -1,
-    background_class: int = -1,
-    decay_function: str = "linear",
-    gaussian_sigma: float = 2.0,
-    post_threshold: float = 0.0,
-    normalized: bool = True
-) -> Node:
-    """Return a node which performs MatrixNms.
-
-    @param boxes: Tensor with box coordinates.
-    @param scores: Tensor with box scores.
-    @param sort_result_type: Specifies order of output elements
-    @param sort_result_across_batch: Specifies whenever it is necessary to sort selected boxes
-                                     across batches or not
-    @param output_type: Specifies the output tensor type
-    @param score_threshold: Specifies minimum score to consider box for the processing
-    @param nms_top_k: Specifies maximum number of boxes to be selected per class, -1 meaning
-                      to keep all boxes
-    @param keep_top_k: Specifies maximum number of boxes to be selected per batch element, -1
-                       meaning to keep all boxes
-    @param background_class: Specifies the background class id, -1 meaning to keep all classes
-    @param decay_function: Specifies decay function used to decay scores
-    @param gaussian_sigma: Specifies gaussian_sigma parameter for gaussian decay_function
-    @param post_threshold: Specifies threshold to filter out boxes with low confidence score
-                           after decaying
-    @param normalized: Specifies whether boxes are normalized or not
-    @return: The new node which performs MatrixNms
-    """
-    inputs = as_nodes(boxes, scores)
-
-    attributes = {
-        "sort_result_type": sort_result_type,
-        "sort_result_across_batch": sort_result_across_batch,
-        "output_type": output_type,
-        "score_threshold": score_threshold,
-        "nms_top_k": nms_top_k,
-        "keep_top_k": keep_top_k,
-        "background_class": background_class,
-        "decay_function": decay_function,
-        "gaussian_sigma": gaussian_sigma,
-        "post_threshold": post_threshold,
-        "normalized": normalized
-    }
-
-    return _get_node_factory_opset8().create("MatrixNms", inputs, attributes)
-=======
 def deformable_convolution(
         data: NodeInput,
         offsets: NodeInput,
@@ -206,4 +99,111 @@
             "bilinear_interpolation_pad": bilinear_interpolation_pad
         },
     )
->>>>>>> de8c57e0
+
+
+@nameable_op
+def multiclass_nms(
+    boxes: NodeInput,
+    scores: NodeInput,
+    sort_result_type: str = "none",
+    sort_result_across_batch: bool = False,
+    output_type: str = "i64",
+    iou_threshold: float = 0.0,
+    score_threshold: float = 0.0,
+    nms_top_k: int = -1,
+    keep_top_k: int = -1,
+    background_class: int = -1,
+    nms_eta: float = 1.0,
+    normalized: bool = True
+) -> Node:
+    """Return a node which performs MulticlassNms.
+
+    @param boxes: Tensor with box coordinates.
+    @param scores: Tensor with box scores.
+    @param sort_result_type: Specifies order of output elements
+    @param sort_result_across_batch: Specifies whenever it is necessary to sort selected boxes
+                                     across batches or not
+    @param output_type: Specifies the output tensor type
+    @param iou_threshold: Specifies intersection over union threshold
+    @param score_threshold: Specifies minimum score to consider box for the processing
+    @param nms_top_k: Specifies maximum number of boxes to be selected per class, -1 meaning
+                      to keep all boxes
+    @param keep_top_k: Specifies maximum number of boxes to be selected per batch element, -1
+                       meaning to keep all boxes
+    @param background_class: Specifies the background class id, -1 meaning to keep all classes
+    @param nms_eta: Specifies eta parameter for adpative NMS, in close range [0, 1.0]
+    @param normalized: Specifies whether boxes are normalized or not
+    @return: The new node which performs MuticlassNms
+    """
+    inputs = as_nodes(boxes, scores)
+
+    attributes = {
+        "sort_result_type": sort_result_type,
+        "sort_result_across_batch": sort_result_across_batch,
+        "output_type": output_type,
+        "iou_threshold": iou_threshold,
+        "score_threshold": score_threshold,
+        "nms_top_k": nms_top_k,
+        "keep_top_k": keep_top_k,
+        "background_class": background_class,
+        "nms_eta": nms_eta,
+        "normalized": normalized
+    }
+
+    return _get_node_factory_opset8().create("MulticlassNms", inputs, attributes)
+
+
+@nameable_op
+def matrix_nms(
+    boxes: NodeInput,
+    scores: NodeInput,
+    sort_result_type: str = "none",
+    sort_result_across_batch: bool = False,
+    output_type: str = "i64",
+    score_threshold: float = 0.0,
+    nms_top_k: int = -1,
+    keep_top_k: int = -1,
+    background_class: int = -1,
+    decay_function: str = "linear",
+    gaussian_sigma: float = 2.0,
+    post_threshold: float = 0.0,
+    normalized: bool = True
+) -> Node:
+    """Return a node which performs MatrixNms.
+
+    @param boxes: Tensor with box coordinates.
+    @param scores: Tensor with box scores.
+    @param sort_result_type: Specifies order of output elements
+    @param sort_result_across_batch: Specifies whenever it is necessary to sort selected boxes
+                                     across batches or not
+    @param output_type: Specifies the output tensor type
+    @param score_threshold: Specifies minimum score to consider box for the processing
+    @param nms_top_k: Specifies maximum number of boxes to be selected per class, -1 meaning
+                      to keep all boxes
+    @param keep_top_k: Specifies maximum number of boxes to be selected per batch element, -1
+                       meaning to keep all boxes
+    @param background_class: Specifies the background class id, -1 meaning to keep all classes
+    @param decay_function: Specifies decay function used to decay scores
+    @param gaussian_sigma: Specifies gaussian_sigma parameter for gaussian decay_function
+    @param post_threshold: Specifies threshold to filter out boxes with low confidence score
+                           after decaying
+    @param normalized: Specifies whether boxes are normalized or not
+    @return: The new node which performs MatrixNms
+    """
+    inputs = as_nodes(boxes, scores)
+
+    attributes = {
+        "sort_result_type": sort_result_type,
+        "sort_result_across_batch": sort_result_across_batch,
+        "output_type": output_type,
+        "score_threshold": score_threshold,
+        "nms_top_k": nms_top_k,
+        "keep_top_k": keep_top_k,
+        "background_class": background_class,
+        "decay_function": decay_function,
+        "gaussian_sigma": gaussian_sigma,
+        "post_threshold": post_threshold,
+        "normalized": normalized
+    }
+
+    return _get_node_factory_opset8().create("MatrixNms", inputs, attributes)