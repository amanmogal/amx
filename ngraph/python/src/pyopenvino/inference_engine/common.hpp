--- conflicted
+++ resolved
@@ -4,10 +4,6 @@
 
 #pragma once
 
-<<<<<<< HEAD
-#include <ie_parameter.hpp>
-=======
->>>>>>> e23db7a4
 #include <pybind11/pybind11.h>
 #include <string>
 #include "Python.h"
@@ -27,10 +23,7 @@
 
     PyObject* parse_parameter(const InferenceEngine::Parameter& param);
 
-<<<<<<< HEAD
-=======
     PyObject *parse_parameter(const InferenceEngine::Parameter &param);
 
->>>>>>> e23db7a4
     const std::shared_ptr<InferenceEngine::Blob> convert_to_blob(const py::handle& blob);
 }; // namespace Common