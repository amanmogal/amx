--- conflicted
+++ resolved
@@ -10,13 +10,6 @@
 #include "ie_blob.h"
 #include "ie_common.h"
 #include <ie_blob.h>
-<<<<<<< HEAD
-=======
-
-namespace py = pybind11;
->>>>>>> e76edc84
-
-namespace py = pybind11;
 
 namespace py = pybind11;
 
@@ -30,9 +23,5 @@
 
     PyObject *parse_parameter(const InferenceEngine::Parameter &param);
 
-<<<<<<< HEAD
     const std::shared_ptr<InferenceEngine::Blob> convert_to_blob(const py::handle& blob);
-=======
-    const std::shared_ptr<InferenceEngine::Blob> cast_to_blob(const py::handle& blob);
->>>>>>> e76edc84
 }; // namespace Common