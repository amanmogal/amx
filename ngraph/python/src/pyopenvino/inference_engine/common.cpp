--- conflicted
+++ resolved
@@ -166,35 +166,6 @@
         }
     }
 
-    const std::shared_ptr<InferenceEngine::Blob> convert_to_blob(const py::handle& blob) {
-        if (py::isinstance<InferenceEngine::TBlob<float>>(blob)) {
-            return blob.cast<const std::shared_ptr<InferenceEngine::TBlob<float>> &>();
-        } else if (py::isinstance<InferenceEngine::TBlob<double>>(blob)) {
-            return blob.cast<const std::shared_ptr<InferenceEngine::TBlob<double>> &>();
-        } else if (py::isinstance<InferenceEngine::TBlob<int8_t>>(blob)) {
-            return blob.cast<const std::shared_ptr<InferenceEngine::TBlob<int8_t>> &>();
-        } else if (py::isinstance<InferenceEngine::TBlob<int16_t>>(blob)) {
-            return blob.cast<const std::shared_ptr<InferenceEngine::TBlob<int16_t>> &>();
-        } else if (py::isinstance<InferenceEngine::TBlob<int32_t>>(blob)) {
-            return blob.cast<const std::shared_ptr<InferenceEngine::TBlob<int32_t>> &>();
-        } else if (py::isinstance<InferenceEngine::TBlob<int64_t>>(blob)) {
-            return blob.cast<const std::shared_ptr<InferenceEngine::TBlob<int64_t>> &>();
-        } else if (py::isinstance<InferenceEngine::TBlob<uint8_t>>(blob)) {
-            return blob.cast<const std::shared_ptr<InferenceEngine::TBlob<uint8_t>> &>();
-        } else if (py::isinstance<InferenceEngine::TBlob<uint16_t>>(blob)) {
-            return blob.cast<const std::shared_ptr<InferenceEngine::TBlob<uint16_t>> &>();
-        } else if (py::isinstance<InferenceEngine::TBlob<uint32_t>>(blob)) {
-            return blob.cast<const std::shared_ptr<InferenceEngine::TBlob<uint32_t>> &>();
-        } else if (py::isinstance<InferenceEngine::TBlob<uint64_t>>(blob)) {
-            return blob.cast<const std::shared_ptr<InferenceEngine::TBlob<uint64_t>> &>();
-        } else {
-            // Throw error
-        }
-    }
-<<<<<<< HEAD
-}; // namespace Common
-=======
-
     const std::shared_ptr<InferenceEngine::Blob> cast_to_blob(const py::handle& blob) {
         if (py::isinstance<InferenceEngine::TBlob<float>>(blob)) {
             return blob.cast<const std::shared_ptr<InferenceEngine::TBlob<float>> &>();
@@ -221,5 +192,4 @@
         }
     }
 
-};
->>>>>>> 49d38b35
+};