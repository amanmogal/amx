// Copyright (C) 2021 Intel Corporation
// SPDX-License-Identifier: Apache-2.0
//
<<<<<<< HEAD
// Licensed under the Apache License, Version 2.0 (the "License");
// you may not use this file except in compliance with the License.
// You may obtain a copy of the License at
//
//     http://www.apache.org/licenses/LICENSE-2.0
//
// Unless required by applicable law or agreed to in writing, software
// distributed under the License is distributed on an "AS IS" BASIS,
// WITHOUT WARRANTIES OR CONDITIONS OF ANY KIND, either express or implied.
// See the License for the specific language governing permissions and
// limitations under the License.
//*****************************************************************************
#include <pybind11/functional.h>
=======

>>>>>>> 699ccc62
#include <pybind11/stl.h>

#include <boost/type_index.hpp>

#include <string>
#include <vector>

<<<<<<< HEAD
#include "pyopenvino/inference_engine/ie_infer_request.hpp"
=======
#include <cpp/ie_infer_request.hpp>
#include <ie_common.h>

#include "pyopenvino/inference_engine/ie_infer_request.hpp"
#include "pyopenvino/inference_engine/ie_preprocess_info.hpp"
#include "pyopenvino/inference_engine/ie_executable_network.hpp"
>>>>>>> 699ccc62

namespace py = pybind11;

const std::shared_ptr<InferenceEngine::Blob> _convertToBlob(py::handle blob)
{
    if (py::isinstance<InferenceEngine::TBlob<float>>(blob))
    {
        return blob.cast<const std::shared_ptr<InferenceEngine::TBlob<float>>&>();
    }
    else if (py::isinstance<InferenceEngine::TBlob<double>>(blob))
    {
        return blob.cast<const std::shared_ptr<InferenceEngine::TBlob<double>>&>();
    }
    else if (py::isinstance<InferenceEngine::TBlob<int8_t>>(blob))
    {
        return blob.cast<const std::shared_ptr<InferenceEngine::TBlob<int8_t>>&>();
    }
    else if (py::isinstance<InferenceEngine::TBlob<int16_t>>(blob))
    {
        return blob.cast<const std::shared_ptr<InferenceEngine::TBlob<int16_t>>&>();
    }
    else if (py::isinstance<InferenceEngine::TBlob<int32_t>>(blob))
    {
        return blob.cast<const std::shared_ptr<InferenceEngine::TBlob<int32_t>>&>();
    }
    else if (py::isinstance<InferenceEngine::TBlob<int64_t>>(blob))
    {
        return blob.cast<const std::shared_ptr<InferenceEngine::TBlob<int64_t>>&>();
    }
    else if (py::isinstance<InferenceEngine::TBlob<uint8_t>>(blob))
    {
        return blob.cast<const std::shared_ptr<InferenceEngine::TBlob<uint8_t>>&>();
    }
    else if (py::isinstance<InferenceEngine::TBlob<uint16_t>>(blob))
    {
        return blob.cast<const std::shared_ptr<InferenceEngine::TBlob<uint16_t>>&>();
    }
    else if (py::isinstance<InferenceEngine::TBlob<uint32_t>>(blob))
    {
        return blob.cast<const std::shared_ptr<InferenceEngine::TBlob<uint32_t>>&>();
    }
    else if (py::isinstance<InferenceEngine::TBlob<uint64_t>>(blob))
    {
        return blob.cast<const std::shared_ptr<InferenceEngine::TBlob<uint64_t>>&>();
    }
    else
    {
        // Throw error
    }
}

void regclass_InferRequest(py::module m)
{
    py::class_<InferenceEngine::InferRequest, std::shared_ptr<InferenceEngine::InferRequest>> cls(
        m, "InferRequest");

    cls.def("get_blob", &InferenceEngine::InferRequest::GetBlob);
    cls.def("set_input", [](InferenceEngine::InferRequest& self, const py::dict& inputs) {
        for (auto&& input : inputs)
        {
            auto name = input.first.cast<std::string>();
            auto blob = _convertToBlob(input.second);
            self.SetBlob(name, blob);
        }
    });
    cls.def("set_output", [](InferenceEngine::InferRequest& self, const py::dict& results) {
        for (auto&& result : results)
        {
            auto name = result.first.cast<std::string>();
            auto blob = _convertToBlob(result.second);
            self.SetBlob(name, blob);
        }
    });
<<<<<<< HEAD
    cls.def("set_batch", &InferenceEngine::InferRequest::SetBatch);
    cls.def("infer", &InferenceEngine::InferRequest::Infer);
    cls.def("async_infer",
            &InferenceEngine::InferRequest::StartAsync,
            py::call_guard<py::gil_scoped_release>());
    cls.def("wait",
            &InferenceEngine::InferRequest::Wait,
            py::arg("millis_timeout") = InferenceEngine::IInferRequest::WaitMode::RESULT_READY,
            py::call_guard<py::gil_scoped_acquire>());
    cls.def("set_completion_callback",
            [](InferenceEngine::InferRequest* self, py::function f_callback) {
                self->SetCompletionCallback([f_callback]() {
                    py::gil_scoped_acquire acquire;
                    f_callback();
                    py::gil_scoped_release release;
                });
            });
    cls.def("set_blob",
            [](InferenceEngine::InferRequest& self, const std::string& name, py::handle blob) {
                self.SetBlob(name, _convertToBlob(blob));
            });
=======

    cls.def("set_blob", [](InferenceEngine::InferRequest& self,
                           const std::string& name,
                           const InferenceEngine::TBlob<float>::Ptr& blob) {
        self.SetBlob(name, blob);
    });

    cls.def("set_blob", [](InferenceEngine::InferRequest& self,
                           const std::string& name,
                           const InferenceEngine::TBlob<float>::Ptr& blob,
                           const InferenceEngine::PreProcessInfo& info) {
        self.SetBlob(name, blob);
    });

    cls.def("set_batch", &InferenceEngine::InferRequest::SetBatch, py::arg("size"));

    cls.def("get_perf_counts", [](InferenceEngine::InferRequest& self) {
        std::map<std::string, InferenceEngine::InferenceEngineProfileInfo> perfMap;
        perfMap = self.GetPerformanceCounts();
        py::dict perf_map;

        for (auto it : perfMap) {
            py::dict profile_info;
            switch (it.second.status) {
                case InferenceEngine::InferenceEngineProfileInfo::EXECUTED:
                    profile_info["status"] = "EXECUTED";
                    break;
                case InferenceEngine::InferenceEngineProfileInfo::NOT_RUN:
                    profile_info["status"] = "NOT_RUN";
                    break;
                case InferenceEngine::InferenceEngineProfileInfo::OPTIMIZED_OUT:
                    profile_info["status"] = "OPTIMIZED_OUT";
                    break;
                default:
                    profile_info["status"] = "UNKNOWN";
            }
            profile_info["exec_type"] = it.second.exec_type;
            profile_info["layer_type"] = it.second.layer_type;
            profile_info["cpu_time"] = it.second.cpu_uSec;
            profile_info["real_time"] = it.second.realTime_uSec;
            profile_info["execution_index"] = it.second.execution_index;
            perf_map[it.first.c_str()] = profile_info;
        }
        return perf_map;
    });

    cls.def("preprocess_info", &InferenceEngine::InferRequest::GetPreProcess, py::arg("name"));

//    cls.def_property_readonly("preprocess_info", [](InferenceEngine::InferRequest& self) {
//
//    });
//    cls.def_property_readonly("input_blobs", [](){
//
//    });
//    cls.def_property_readonly("output_blobs", [](){
//
//    });

//    cls.def("wait");
//    cls.def("set_completion_callback")
//    cls.def("async_infer",);
//    latency

>>>>>>> 699ccc62

    //    cls.def_property_readonly("input_blobs", [](){
    //
    //    });
    //    cls.def_property_readonly("output_blobs", [](){
    //
    //    });
    //    cls.def("get_perf_counts", ); // TODO: add map of std::map<std::string,
    //    InferenceEngineProfileInfo> perfmap
    //    cls.def_property_readonly("preprocess_info", [](){
    //
    //    });
    //   cls.def("set_blob", );
}<|MERGE_RESOLUTION|>--- conflicted
+++ resolved
@@ -1,23 +1,7 @@
 // Copyright (C) 2021 Intel Corporation
 // SPDX-License-Identifier: Apache-2.0
 //
-<<<<<<< HEAD
-// Licensed under the Apache License, Version 2.0 (the "License");
-// you may not use this file except in compliance with the License.
-// You may obtain a copy of the License at
-//
-//     http://www.apache.org/licenses/LICENSE-2.0
-//
-// Unless required by applicable law or agreed to in writing, software
-// distributed under the License is distributed on an "AS IS" BASIS,
-// WITHOUT WARRANTIES OR CONDITIONS OF ANY KIND, either express or implied.
-// See the License for the specific language governing permissions and
-// limitations under the License.
-//*****************************************************************************
-#include <pybind11/functional.h>
-=======
 
->>>>>>> 699ccc62
 #include <pybind11/stl.h>
 
 #include <boost/type_index.hpp>
@@ -25,16 +9,12 @@
 #include <string>
 #include <vector>
 
-<<<<<<< HEAD
-#include "pyopenvino/inference_engine/ie_infer_request.hpp"
-=======
 #include <cpp/ie_infer_request.hpp>
 #include <ie_common.h>
 
 #include "pyopenvino/inference_engine/ie_infer_request.hpp"
 #include "pyopenvino/inference_engine/ie_preprocess_info.hpp"
 #include "pyopenvino/inference_engine/ie_executable_network.hpp"
->>>>>>> 699ccc62
 
 namespace py = pybind11;
 
@@ -108,30 +88,6 @@
             self.SetBlob(name, blob);
         }
     });
-<<<<<<< HEAD
-    cls.def("set_batch", &InferenceEngine::InferRequest::SetBatch);
-    cls.def("infer", &InferenceEngine::InferRequest::Infer);
-    cls.def("async_infer",
-            &InferenceEngine::InferRequest::StartAsync,
-            py::call_guard<py::gil_scoped_release>());
-    cls.def("wait",
-            &InferenceEngine::InferRequest::Wait,
-            py::arg("millis_timeout") = InferenceEngine::IInferRequest::WaitMode::RESULT_READY,
-            py::call_guard<py::gil_scoped_acquire>());
-    cls.def("set_completion_callback",
-            [](InferenceEngine::InferRequest* self, py::function f_callback) {
-                self->SetCompletionCallback([f_callback]() {
-                    py::gil_scoped_acquire acquire;
-                    f_callback();
-                    py::gil_scoped_release release;
-                });
-            });
-    cls.def("set_blob",
-            [](InferenceEngine::InferRequest& self, const std::string& name, py::handle blob) {
-                self.SetBlob(name, _convertToBlob(blob));
-            });
-=======
-
     cls.def("set_blob", [](InferenceEngine::InferRequest& self,
                            const std::string& name,
                            const InferenceEngine::TBlob<float>::Ptr& blob) {
@@ -194,8 +150,6 @@
 //    cls.def("async_infer",);
 //    latency
 
->>>>>>> 699ccc62
-
     //    cls.def_property_readonly("input_blobs", [](){
     //
     //    });
