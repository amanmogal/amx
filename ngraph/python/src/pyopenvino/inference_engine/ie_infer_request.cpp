--- conflicted
+++ resolved
@@ -13,10 +13,6 @@
 #include <ie_common.h>
 
 #include "pyopenvino/inference_engine/common.hpp"
-<<<<<<< HEAD
-#include "pyopenvino/inference_engine/ie_executable_network.hpp"
-=======
->>>>>>> e23db7a4
 #include "pyopenvino/inference_engine/ie_infer_request.hpp"
 #include "pyopenvino/inference_engine/ie_preprocess_info.hpp"
 
@@ -28,37 +24,22 @@
         m, "InferRequest");
 
     cls.def("get_blob", &InferenceEngine::InferRequest::GetBlob);
-<<<<<<< HEAD
-=======
 
     cls.def("set_blob",
             [](InferenceEngine::InferRequest& self, const std::string& name, py::handle blob) {
                 self.SetBlob(name, Common::convert_to_blob(blob));
             });
 
->>>>>>> 071e446b5... move blob casting to common namespace
     cls.def("set_input", [](InferenceEngine::InferRequest& self, const py::dict& inputs) {
-<<<<<<< HEAD
-        for (auto&& input : inputs)
-        {
-            auto name = input.first.cast<std::string>();
-=======
         for (auto&& input : inputs) {
             auto name = input.first.cast<std::string>().c_str();
->>>>>>> e23db7a4
             auto blob = Common::convert_to_blob(input.second);
             self.SetBlob(name, blob);
         }
     });
     cls.def("set_output", [](InferenceEngine::InferRequest& self, const py::dict& results) {
-<<<<<<< HEAD
-        for (auto&& result : results)
-        {
-            auto name = result.first.cast<std::string>();
-=======
         for (auto&& result : results) {
             auto name = result.first.cast<std::string>().c_str();
->>>>>>> e23db7a4
             auto blob = Common::convert_to_blob(result.second);
             self.SetBlob(name, blob);
         }
