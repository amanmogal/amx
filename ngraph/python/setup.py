--- conflicted
+++ resolved
@@ -171,11 +171,7 @@
         ext_args = self.cmake_args.split() if self.cmake_args else []
         self.spawn(["cmake", "-H" + root_dir, "-B" + self.build_temp,
                     "-DCMAKE_BUILD_TYPE={}".format(self.config),
-<<<<<<< HEAD
-                    "-DENABLE_PYTHON=ON",
-=======
                     "-DPYTHON_EXECUTABLE={}".format(sys.executable),
->>>>>>> 6e47b9c4
                     "-DNGRAPH_PYTHON_BUILD_ENABLE=ON",
                     "-DNGRAPH_ONNX_IMPORT_ENABLE=ON"] + ext_args)
 
