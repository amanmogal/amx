# Copyright (C) 2018-2021 Intel Corporation
# SPDX-License-Identifier: Apache-2.0

import os
import pathlib
import shutil
import glob
import sysconfig
import sys
import multiprocessing

from setuptools import Extension, setup
from setuptools.command.build_ext import build_ext
from setuptools.command.install_lib import install_lib
from setuptools.command.install import install as _install
from setuptools.command.develop import develop as _develop
from distutils.command.build import build as _build

__version__ = os.environ.get("NGRAPH_VERSION", "0.0.0.dev0")
PYNGRAPH_ROOT_DIR = os.path.abspath(os.path.dirname(__file__))
NGRAPH_ROOT_DIR = os.path.normpath(os.path.join(PYNGRAPH_ROOT_DIR, ".."))
OPENVINO_ROOT_DIR = os.path.normpath(os.path.join(PYNGRAPH_ROOT_DIR, "../.."))
# Change current working dircectory to ngraph/python
os.chdir(PYNGRAPH_ROOT_DIR)

NGRAPH_LIBS = ["ngraph", "onnx_importer", "inference_engine"]

packages = [
    "ngraph",
    "ngraph.opset1",
    "ngraph.opset2",
    "ngraph.opset3",
    "ngraph.opset4",
    "ngraph.opset5",
    "ngraph.opset6",
    "ngraph.opset7",
    "ngraph.opset8",
    "ngraph.utils",
    "ngraph.impl",
    "ngraph.impl.op",
    "ngraph.impl.op.util",
    "ngraph.impl.passes",
<<<<<<< HEAD
    "openvino",
    "openvino.inference_engine"
=======
    "ngraph.frontend",
>>>>>>> a466d4ab
]

data_files = []

with open(os.path.join(PYNGRAPH_ROOT_DIR, "requirements.txt")) as req:
    requirements = req.read().splitlines()

cmdclass = {}
for super_class in [_build, _install, _develop]:

    class command(super_class):
        """Add user options for build, install and develop commands."""

        cmake_build_types = ["Release", "Debug", "RelWithDebInfo", "MinSizeRel"]
        user_options = super_class.user_options + [
            ("config=", None, "Build configuration [{}].".format("|".join(cmake_build_types))),
            ("jobs=", None, "Specifies the number of jobs to use with make."),
            ("cmake-args=", None, "Additional options to be passed to CMake.")
        ]

        def initialize_options(self):
            """Set default values for all the options that this command supports."""
            super().initialize_options()
            self.config = None
            self.jobs = None
            self.cmake_args = None

    cmdclass[super_class.__name__] = command


class CMakeExtension(Extension):
    """Build extension stub."""

    def __init__(self, name, sources=None):
        if sources is None:
            sources = []
        super().__init__(name=name, sources=sources)


class BuildCMakeExt(build_ext):
    """Builds module using cmake instead of the python setuptools implicit build."""

    cmake_build_types = ["Release", "Debug", "RelWithDebInfo", "MinSizeRel"]
    user_options = [
        ("config=", None, "Build configuration [{}].".format("|".join(cmake_build_types))),
        ("jobs=", None, "Specifies the number of jobs to use with make."),
        ("cmake-args=", None, "Additional options to be passed to CMake.")
    ]

    def initialize_options(self):
        """Set default values for all the options that this command supports."""
        super().initialize_options()
        self.build_base = "build"
        self.config = None
        self.jobs = None
        self.cmake_args = None

    def finalize_options(self):
        """Set final values for all the options that this command supports."""
        super().finalize_options()

        for cmd in ["build", "install", "develop"]:
            self.set_undefined_options(cmd, ("config", "config"),
                                       ("jobs", "jobs"),
                                       ("cmake_args", "cmake_args"))

        if not self.config:
            if self.debug:
                self.config = "Debug"
            else:
                self.announce("Set default value for CMAKE_BUILD_TYPE = Release.", level=4)
                self.config = "Release"
        else:
            build_types = [item.lower() for item in self.cmake_build_types]
            try:
                i = build_types.index(str(self.config).lower())
                self.config = self.cmake_build_types[i]
                self.debug = True if "Debug" == self.config else False
            except ValueError:
                self.announce("Unsupported CMAKE_BUILD_TYPE value: " + self.config, level=4)
                self.announce("Supported values: {}".format(", ".join(self.cmake_build_types)), level=4)
                sys.exit(1)
        if self.jobs is None and os.getenv("MAX_JOBS") is not None:
            self.jobs = os.getenv("MAX_JOBS")
        self.jobs = multiprocessing.cpu_count() if self.jobs is None else int(self.jobs)

    def run(self):
        """Run CMake build for modules."""
        for extension in self.extensions:
            if extension.name == "pyopenvino":
                self.build_cmake(extension)
            if extension.name == "_pyngraph":
                self.build_cmake(extension)

    def build_cmake(self, extension: Extension):
        """Cmake configure and build steps."""
        self.announce("Preparing the build environment", level=3)
        plat_specifier = ".%s-%d.%d" % (self.plat_name, *sys.version_info[:2])
        self.build_temp = os.path.join(self.build_base, "temp" + plat_specifier, self.config)
        build_dir = pathlib.Path(self.build_temp)

        extension_path = pathlib.Path(self.get_ext_fullpath(extension.name))
        if extension.name == "pyopenvino":
            extension_path = pathlib.Path(os.path.join(extension_path.parent.absolute(), "openvino"))

        os.makedirs(build_dir, exist_ok=True)
        os.makedirs(extension_path.parent.absolute(), exist_ok=True)

        # If ngraph_DIR is not set try to build from OpenVINO root
        root_dir = OPENVINO_ROOT_DIR
        bin_dir = os.path.join(OPENVINO_ROOT_DIR, "bin")
        if os.environ.get("ngraph_DIR") is not None:
            root_dir = PYNGRAPH_ROOT_DIR
            bin_dir = build_dir

        self.announce("Configuring cmake project", level=3)
        ext_args = self.cmake_args.split() if self.cmake_args else []
        self.spawn(["cmake", "-H" + root_dir, "-B" + self.build_temp,
                    "-DCMAKE_BUILD_TYPE={}".format(self.config),
                    "-DENABLE_PYTHON=ON",
<<<<<<< HEAD
                    "-DNGRAPH_PYTHON_BUILD_ENABLE=ON",
=======
>>>>>>> a466d4ab
                    "-DNGRAPH_ONNX_IMPORT_ENABLE=ON"] + ext_args)

        self.announce("Building binaries", level=3)

        self.spawn(["cmake", "--build", self.build_temp, "--target", extension.name,
                    "--config", self.config, "-j", str(self.jobs)])

        self.announce("Moving built python module to " + str(extension_path), level=3)
        pyds = list(glob.iglob("{0}/**/{1}*{2}".format(bin_dir,
                    extension.name,
                    sysconfig.get_config_var("EXT_SUFFIX")), recursive=True))
        for name in pyds:
            self.announce("copy " + os.path.join(name), level=3)
            shutil.copy(name, extension_path)


class InstallCMakeLibs(install_lib):
    """Finds and installs NGraph libraries to a package location."""

    def run(self):
        """Copy libraries from the bin directory and place them as appropriate."""
        self.announce("Adding library files", level=3)

        root_dir = os.path.join(OPENVINO_ROOT_DIR, "bin")
        if os.environ.get("ngraph_DIR") is not None:
            root_dir = pathlib.Path(os.environ["ngraph_DIR"]) / ".."

        lib_ext = ""
        if "linux" in sys.platform:
            lib_ext = ".so"
        elif sys.platform == "darwin":
            lib_ext = ".dylib"
        elif sys.platform == "win32":
            lib_ext = ".dll"

        libs = []
        for ngraph_lib in NGRAPH_LIBS:
            libs.extend(list(glob.iglob("{0}/**/*{1}*{2}".format(root_dir,
                             ngraph_lib, lib_ext), recursive=True)))
        if not libs:
            raise Exception("NGraph libs not found.")

        self.announce("Adding library files" + str(libs), level=3)

        self.distribution.data_files.extend([("lib", [os.path.normpath(lib) for lib in libs])])
        self.distribution.run_command("install_data")
        super().run()


cmdclass["build_ext"] = BuildCMakeExt
cmdclass["install_lib"] = InstallCMakeLibs

setup(
    name="ngraph-core",
    description="nGraph - Intel's graph compiler and runtime for Neural Networks",
    version=__version__,
    author="Intel Corporation",
    url="https://github.com/openvinotoolkit/openvino",
    license="License :: OSI Approved :: Apache Software License",
    ext_modules=[CMakeExtension(name="_pyngraph"), CMakeExtension(name="pyopenvino")],
    package_dir={"": "src"},
    packages=packages,
    install_requires=requirements,
    data_files=data_files,
    zip_safe=False,
    extras_require={},
    cmdclass=cmdclass
)<|MERGE_RESOLUTION|>--- conflicted
+++ resolved
@@ -40,12 +40,9 @@
     "ngraph.impl.op",
     "ngraph.impl.op.util",
     "ngraph.impl.passes",
-<<<<<<< HEAD
     "openvino",
     "openvino.inference_engine"
-=======
     "ngraph.frontend",
->>>>>>> a466d4ab
 ]
 
 data_files = []
@@ -166,10 +163,6 @@
         self.spawn(["cmake", "-H" + root_dir, "-B" + self.build_temp,
                     "-DCMAKE_BUILD_TYPE={}".format(self.config),
                     "-DENABLE_PYTHON=ON",
-<<<<<<< HEAD
-                    "-DNGRAPH_PYTHON_BUILD_ENABLE=ON",
-=======
->>>>>>> a466d4ab
                     "-DNGRAPH_ONNX_IMPORT_ENABLE=ON"] + ext_args)
 
         self.announce("Building binaries", level=3)
