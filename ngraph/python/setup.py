--- conflicted
+++ resolved
@@ -42,12 +42,9 @@
     "ngraph.impl.op",
     "ngraph.impl.op.util",
     "ngraph.impl.passes",
-<<<<<<< HEAD
+    "ngraph.frontend",
     "openvino",
     "openvino.inference_engine"
-=======
-    "ngraph.frontend",
->>>>>>> 5d3ab310
 ]
 
 
@@ -166,12 +163,8 @@
         ext_args = self.cmake_args.split() if self.cmake_args else []
         self.spawn(["cmake", "-H" + root_dir, "-B" + self.build_temp,
                     "-DCMAKE_BUILD_TYPE={}".format(self.config),
-<<<<<<< HEAD
                     "-DPYTHON_EXECUTABLE={}".format(sys.executable),
-                    "-DNGRAPH_PYTHON_BUILD_ENABLE=ON",
-=======
                     "-DENABLE_PYTHON=ON",
->>>>>>> 5d3ab310
                     "-DNGRAPH_ONNX_IMPORT_ENABLE=ON"] + ext_args)
 
         self.announce("Building binaries", level=3)
