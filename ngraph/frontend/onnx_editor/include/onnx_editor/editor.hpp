--- conflicted
+++ resolved
@@ -12,7 +12,6 @@
 #include "ngraph/op/constant.hpp"
 #include "ngraph/partial_shape.hpp"
 #include "ngraph/type/element_type.hpp"
-#include "onnx_editor/edge_mapper.hpp"
 #include "onnx_editor/editor.hpp"
 #include "onnx_editor/editor_types.hpp"
 
@@ -115,7 +114,6 @@
             /// \param out_file_path A path to the file where the modified model should be dumped.
             void serialize(const std::string& out_file_path) const;
 
-<<<<<<< HEAD
             // Finds an ONNX node index that writes to a given tensorName
             //int find_producing_node_idx(const std::string& tensorName) const;
 
@@ -125,8 +123,6 @@
             // Find out whether there is a tensor with a given name
             //bool validate_tensor_name(const std::string& tensorName) const;
 
-=======
->>>>>>> 385657a8
             /// \brief Returns the InputEdge based on a node (node name or output name)
             ///        and an input (input name or input index).
             ///
@@ -169,8 +165,6 @@
             ///
             OutputEdge find_output_edge(const std::string& output_name) const;
 
-<<<<<<< HEAD
-=======
             /// \brief Returns a vector of InputEdges which consume an output of a node
             ///        determined by provided output name.
             ///
@@ -189,16 +183,15 @@
             ///
             bool is_correct_and_unambiguous_node(const EditorNode& node) const;
 
->>>>>>> 385657a8
         private:
             void update_mapper_if_needed() const;
 
             const std::string m_model_path;
-            mutable bool m_is_mapper_updated;
+            //mutable bool m_is_mapper_updated;
 
             struct Impl;
             std::unique_ptr<Impl, void (*)(Impl*)> m_pimpl;
-            mutable EdgeMapper m_edge_mapper;
+            //mutable EdgeMapper m_edge_mapper;
         };
     } // namespace onnx_editor
 } // namespace ngraph