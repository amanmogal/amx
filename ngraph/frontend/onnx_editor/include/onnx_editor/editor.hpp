--- conflicted
+++ resolved
@@ -111,17 +111,15 @@
             /// \param out_file_path A path to the file where the modified model should be dumped.
             void serialize(const std::string& out_file_path) const;
 
-<<<<<<< HEAD
             // Finds an ONNX node index that writes to a given tensorName
-            int find_producing_node_idx(const std::string& tensorName) const;
+            //int find_producing_node_idx(const std::string& tensorName) const;
 
             // Finds all ONNX nodes indices that consume a value of a given tensorName
-            std::vector<int> find_consumeing_node_idxs(const std::string& tensorName) const;
+            std::vector<InputEdge> find_consuming_input_edges (const std::string& tensorName) const;
 
             // Find out whether there is a tensor with a given name
-            bool validate_tensor_name(const std::string& tensorName) const;
+            //bool validate_tensor_name(const std::string& tensorName) const;
 
-=======
             /// \brief Returns the InputEdge based on a node (node name or output name)
             ///        and an input (input name or input index).
             ///
@@ -137,7 +135,7 @@
             ///
             /// \param input An input helper structure created based on a input name
             ///              or a input index.
-            InputEdge find_input_edge(const EditorNode& node, const EditorInput& input);
+            InputEdge find_input_edge(const EditorNode& node, const EditorInput& input) const;
 
             /// \brief Returns an OutputEdge based on a node (node name or output name)
             ///        and an output (output name or output index).
@@ -154,7 +152,7 @@
             ///
             /// \param output A output helper structure created based on a output name
             ///               or a output index.
-            OutputEdge find_output_edge(const EditorNode& node, const EditorOutput& output);
+            OutputEdge find_output_edge(const EditorNode& node, const EditorOutput& output) const;
 
             /// \brief Returns an OutputEdge based on a output name.
             ///
@@ -162,18 +160,17 @@
             ///
             /// \param output_name A node output name.
             ///
-            OutputEdge find_output_edge(const std::string& output_name);
->>>>>>> 40d0742a
+            OutputEdge find_output_edge(const std::string& output_name) const;
 
         private:
-            void update_mapper_if_needed();
+            void update_mapper_if_needed() const;
 
             const std::string m_model_path;
-            bool m_is_mapper_updated;
+            mutable bool m_is_mapper_updated;
 
             struct Impl;
             std::unique_ptr<Impl, void (*)(Impl*)> m_pimpl;
-            EdgeMapper m_edge_mapper;
+            mutable EdgeMapper m_edge_mapper;
         };
     } // namespace onnx_editor
 } // namespace ngraph