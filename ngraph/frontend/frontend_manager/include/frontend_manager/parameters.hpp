--- conflicted
+++ resolved
@@ -56,12 +56,6 @@
     VariantWrapper(const value_type& value) : VariantImpl<value_type>(value) {}
 };
 
-<<<<<<< HEAD
-using Weights = std::shared_ptr<ngraph::runtime::AlignedBuffer>;
-=======
-using WeightsVariant = VariantWrapper<Weights>;
->>>>>>> 479081ff
-
 using Extensions = std::map<std::string, ngraph::OpSet>;
 
 template <>
@@ -73,9 +67,4 @@
     VariantWrapper(const value_type& value) : VariantImpl<value_type>(value) {}
 };
 
-<<<<<<< HEAD
-=======
-using ExtensionsVariant = VariantWrapper<Extensions>;
-
->>>>>>> 479081ff
 }  // namespace ov