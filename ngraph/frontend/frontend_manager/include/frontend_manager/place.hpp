--- conflicted
+++ resolved
@@ -239,26 +239,16 @@
             ///
             /// \param input_port_index Input port index
             ///
-<<<<<<< HEAD
             /// \return Appropriate input port place or nullptr if not exists
-            virtual Ptr get_input_port(int inputPortIndex) const;
-=======
-            /// \return Appropriate input port place
             virtual Ptr get_input_port(int input_port_index) const;
->>>>>>> 37c619b0
 
             /// \brief For operation node returns reference to an input port with specified name;
             /// applicable if port group has only one input port
             ///
             /// \param input_name Name of port group
             ///
-<<<<<<< HEAD
             /// \return Appropriate input port place or nullptr if not exists
-            virtual Ptr get_input_port(const std::string& inputName) const;
-=======
-            /// \return Appropriate input port place
             virtual Ptr get_input_port(const std::string& input_name) const;
->>>>>>> 37c619b0
 
             /// \brief For operation node returns reference to an input port with specified name and
             /// index
@@ -267,13 +257,8 @@
             ///
             /// \param input_port_index Input port index in a group
             ///
-<<<<<<< HEAD
             /// \return Appropriate input port place or nullptr if not exists
-            virtual Ptr get_input_port(const std::string& inputName, int inputPortIndex) const;
-=======
-            /// \return Appropriate input port place
             virtual Ptr get_input_port(const std::string& input_name, int input_port_index) const;
->>>>>>> 37c619b0
 
             /// \brief For operation node returns reference to an output port; applicable for
             /// operations with only one output port
@@ -285,26 +270,16 @@
             ///
             /// \param output_port_index Output port index
             ///
-<<<<<<< HEAD
             /// \return Appropriate output port place or nullptr if not exists
-            virtual Ptr get_output_port(int outputPortIndex) const;
-=======
-            /// \return Appropriate output port place
             virtual Ptr get_output_port(int output_port_index) const;
->>>>>>> 37c619b0
 
             /// \brief For operation node returns reference to an output port with specified name;
             /// applicable if port group has only one output port
             ///
             /// \param output_name Name of output port group
             ///
-<<<<<<< HEAD
             /// \return Appropriate output port place or nullptr if not exists
-            virtual Ptr get_output_port(const std::string& outputName) const;
-=======
-            /// \return Appropriate output port place
             virtual Ptr get_output_port(const std::string& output_name) const;
->>>>>>> 37c619b0
 
             /// \brief For operation node returns reference to an output port with specified name
             /// and index
@@ -313,14 +288,9 @@
             ///
             /// \param output_port_index Output port index
             ///
-<<<<<<< HEAD
             /// \return Appropriate output port place or nullptr if not exists
-            virtual Ptr get_output_port(const std::string& outputName, int outputPortIndex) const;
-=======
-            /// \return Appropriate output port place
             virtual Ptr get_output_port(const std::string& output_name,
                                         int output_port_index) const;
->>>>>>> 37c619b0
 
             /// \brief Returns all input ports that consume data flows through this place
             virtual std::vector<Place::Ptr> get_consuming_ports() const;
