--- conflicted
+++ resolved
@@ -27,45 +27,6 @@
 
             virtual ~FrontEnd();
 
-<<<<<<< HEAD
-            /// \brief Loads an input model by specified model file path
-            /// If model is stored in several files (e.g. model topology and model weights) -
-            /// frontend implementation is responsible to handle this case, generally frontend may
-            /// retrieve other file names from main file
-            /// \param path Main model file path
-            /// \return Loaded input model
-            virtual InputModel::Ptr load_from_file(const std::string& path) const;
-
-            /// \brief Loads an input model by specified number of model files
-            /// This shall be used for cases when client knows all model files (model, weights, etc)
-            /// \param paths Array of model files
-            /// \return Loaded input model
-            virtual InputModel::Ptr load_from_files(const std::vector<std::string>& paths) const;
-
-            /// \brief Loads an input model by already loaded memory buffer
-            /// Memory structure is frontend-defined and is not specified in generic API
-            /// \param model Model memory buffer
-            /// \return Loaded input model
-            virtual InputModel::Ptr load_from_memory(const void* model) const;
-
-            /// \brief Loads an input model from set of memory buffers
-            /// Memory structure is frontend-defined and is not specified in generic API
-            /// \param modelParts Array of model memory buffers
-            /// \return Loaded input model
-            virtual InputModel::Ptr
-                load_from_memory_fragments(const std::vector<const void*>& model_parts) const;
-
-            /// \brief Loads an input model by input stream representing main model file
-            /// \param stream Input stream of main model
-            /// \return Loaded input model
-            virtual InputModel::Ptr load_from_stream(std::istream& stream) const;
-
-            /// \brief Loads an input model by input streams representing all model files
-            /// \param streams Array of input streams for model
-            /// \return Loaded input model
-            virtual InputModel::Ptr
-                load_from_streams(const std::vector<std::istream*>& streams) const;
-=======
             /// \brief Validates if FrontEnd can recognize model with parameters specified.
             /// Same parameters should be used to load model.
             /// \param vars Any number of parameters of any type. What kind of parameters
@@ -91,7 +52,6 @@
             {
                 return load_impl({make_variant(vars)...});
             }
->>>>>>> 21bf92d5
 
             /// \brief Completely convert and normalize entire function, throws if it is not
             /// possible
