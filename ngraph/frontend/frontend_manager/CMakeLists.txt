# Copyright (C) 2018-2021 Intel Corporation
# SPDX-License-Identifier: Apache-2.0
#

set(TARGET_NAME "frontend_manager")

file(GLOB_RECURSE LIBRARY_SRC ${CMAKE_CURRENT_SOURCE_DIR}/src/*.cpp)
file(GLOB_RECURSE LIBRARY_HEADERS ${CMAKE_CURRENT_SOURCE_DIR}/src/*.hpp)
file(GLOB_RECURSE LIBRARY_PUBLIC_HEADERS ${CMAKE_CURRENT_SOURCE_DIR}/include/*.hpp)

set(FRONTEND_INCLUDE_DIR ${CMAKE_CURRENT_SOURCE_DIR}/include)

source_group("src" FILES ${LIBRARY_SRC})
source_group("include" FILES ${LIBRARY_HEADERS})
source_group("public include" FILES ${LIBRARY_PUBLIC_HEADERS})

# Static library

add_library(${TARGET_NAME}_static STATIC ${LIBRARY_SRC} ${LIBRARY_HEADERS} ${LIBRARY_PUBLIC_HEADERS})
add_library(${TARGET_NAME}::static ALIAS ${TARGET_NAME}_static)
target_link_libraries(${TARGET_NAME}_static PRIVATE ${CMAKE_DL_LIBS} PUBLIC ngraph)
target_include_directories(${TARGET_NAME}_static PUBLIC ${FRONTEND_INCLUDE_DIR})
target_include_directories(${TARGET_NAME}_static PRIVATE ${CMAKE_CURRENT_SOURCE_DIR}/src)
target_compile_definitions(${TARGET_NAME}_static PUBLIC USE_STATIC_FRONTEND_MANAGER)


# Shared library - need to recompile object files to export necessary symbols

add_library(${TARGET_NAME} SHARED ${LIBRARY_SRC} ${LIBRARY_HEADERS} ${LIBRARY_PUBLIC_HEADERS})
add_library(ngraph::${TARGET_NAME} ALIAS ${TARGET_NAME})
add_library(openvino::frontend::manager ALIAS ${TARGET_NAME})

target_include_directories(${TARGET_NAME} PUBLIC
        $<BUILD_INTERFACE:${FRONTEND_INCLUDE_DIR}>
        $<INSTALL_INTERFACE:${FRONTEND_INSTALL_INCLUDE}>)
target_include_directories(${TARGET_NAME} PRIVATE ${CMAKE_CURRENT_SOURCE_DIR}/src)
target_link_libraries(${TARGET_NAME} PRIVATE ${CMAKE_DL_LIBS} PUBLIC ngraph)

add_clang_format_target(${TARGET_NAME}_clang FOR_TARGETS ${TARGET_NAME})

ov_ncc_naming_style(FOR_TARGET ${TARGET_NAME}
                    INCLUDE_DIRECTORY "${FRONTEND_INCLUDE_DIR}"
                    ADDITIONAL_INCLUDE_DIRECTORIES
                        $<TARGET_PROPERTY:ngraph,INTERFACE_INCLUDE_DIRECTORIES>)

if(COMMAND ie_add_vs_version_file)
    ie_add_vs_version_file(NAME ${TARGET_NAME}
                           FILEDESCRIPTION "Manager of OpenVINO nGraph Frontends")
endif()

# Installation rules for shared version only

<<<<<<< HEAD
install(TARGETS ${TARGET_NAME} EXPORT ngraphTargets
        RUNTIME DESTINATION ${IE_CPACK_RUNTIME_PATH} COMPONENT ngraph
        ARCHIVE DESTINATION ${IE_CPACK_ARCHIVE_PATH} COMPONENT ngraph
        LIBRARY DESTINATION ${IE_CPACK_LIBRARY_PATH} COMPONENT ngraph)

=======
>>>>>>> 07a3dc6b
set_target_properties(${TARGET_NAME} PROPERTIES EXPORT_NAME frontend::manager)
install(TARGETS ${TARGET_NAME} EXPORT OpenVINOTargets
        RUNTIME DESTINATION ${IE_CPACK_RUNTIME_PATH} COMPONENT ngraph
        ARCHIVE DESTINATION ${IE_CPACK_ARCHIVE_PATH} COMPONENT ngraph
        LIBRARY DESTINATION ${IE_CPACK_LIBRARY_PATH} COMPONENT ngraph)

install(DIRECTORY ${FRONTEND_INCLUDE_DIR}/frontend_manager
        DESTINATION ${FRONTEND_INSTALL_INCLUDE}
        COMPONENT ngraph_dev
        FILES_MATCHING PATTERN "*.hpp")

export(TARGETS ${TARGET_NAME} NAMESPACE openvino::
       APPEND FILE "${CMAKE_BINARY_DIR}/OpenVINOTargets.cmake")<|MERGE_RESOLUTION|>--- conflicted
+++ resolved
@@ -50,14 +50,6 @@
 
 # Installation rules for shared version only
 
-<<<<<<< HEAD
-install(TARGETS ${TARGET_NAME} EXPORT ngraphTargets
-        RUNTIME DESTINATION ${IE_CPACK_RUNTIME_PATH} COMPONENT ngraph
-        ARCHIVE DESTINATION ${IE_CPACK_ARCHIVE_PATH} COMPONENT ngraph
-        LIBRARY DESTINATION ${IE_CPACK_LIBRARY_PATH} COMPONENT ngraph)
-
-=======
->>>>>>> 07a3dc6b
 set_target_properties(${TARGET_NAME} PROPERTIES EXPORT_NAME frontend::manager)
 install(TARGETS ${TARGET_NAME} EXPORT OpenVINOTargets
         RUNTIME DESTINATION ${IE_CPACK_RUNTIME_PATH} COMPONENT ngraph
