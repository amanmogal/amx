--- conflicted
+++ resolved
@@ -3,33 +3,16 @@
 #
 
 if(NOT WIN32)
-<<<<<<< HEAD
-    # DEBUG - print all variables
-    # get_cmake_property(_variableNames VARIABLES)
-    # set(ALL_VARS "")
-    # foreach (_variableName ${_variableNames})
-    #     set(ALL_VARS ${ALL_VARS} -D${_variableName}=${${_variableName}}\ )
-    # endforeach()
-    # message(---------------------ALL VARS: ${ALL_VARS}-------)
-
-=======
->>>>>>> 67361885
     message(${CMAKE_CURRENT_SOURCE_DIR}/cmake_static_protobuf)
     message(BINARY ${CMAKE_CURRENT_BINARY_DIR})
 
     # There seems no suitable other way to identify exact output binary name for libprotobuf
     if(CMAKE_BUILD_TYPE STREQUAL "Debug")
-<<<<<<< HEAD
-        set(PROTOBUF_STATIC_LIB_OUTPUT ${CMAKE_ARCHIVE_OUTPUT_DIRECTORY}/libprotobufd.a)
-    else(CMAKE_BUILD_TYPE STREQUAL "Debug")
-        set(PROTOBUF_STATIC_LIB_OUTPUT ${CMAKE_ARCHIVE_OUTPUT_DIRECTORY}/libprotobuf.a)
-=======
         # Use 'protobufd' directly as it is done in the same way in protobuf cmake files
         set(PROTOBUF_STATIC_LIB_OUTPUT
                 ${CMAKE_ARCHIVE_OUTPUT_DIRECTORY}/${CMAKE_STATIC_LIBRARY_PREFIX}protobufd${CMAKE_STATIC_LIBRARY_SUFFIX})
     else(CMAKE_BUILD_TYPE STREQUAL "Debug")
         set(PROTOBUF_STATIC_LIB_OUTPUT ${CMAKE_ARCHIVE_OUTPUT_DIRECTORY}/${CMAKE_STATIC_LIBRARY_PREFIX}protobuf${CMAKE_STATIC_LIBRARY_SUFFIX})
->>>>>>> 67361885
     endif()
 
     message("Static protobuf lib: ${PROTOBUF_STATIC_LIB_OUTPUT}")
@@ -53,10 +36,6 @@
             COMMAND ${CMAKE_COMMAND} --build . --target libprotobuf
             WORKING_DIRECTORY ${CMAKE_CURRENT_BINARY_DIR}/libprotobuf_static
             COMMENT "Build Protobuf Static Library"
-<<<<<<< HEAD
-            # TODO: add DEPENDS - not clear what shall be the input for this command
-=======
->>>>>>> 67361885
     )
 
     add_custom_target(libprotobuf_static
