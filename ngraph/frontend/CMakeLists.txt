--- conflicted
+++ resolved
@@ -49,10 +49,8 @@
 if (NGRAPH_ONNX_IMPORT_ENABLE)
     add_subdirectory(onnx_common)
     add_subdirectory(onnx_import)
-<<<<<<< HEAD
     add_subdirectory(tensorflow)
     add_subdirectory(generic)
-=======
 endif()
 
 if (NGRAPH_ONNX_EDITOR_ENABLE)
@@ -61,5 +59,4 @@
 
 if (NGRAPH_PDPD_FRONTEND_ENABLE)
     add_subdirectory(paddlepaddle)
->>>>>>> 85a5e9be
 endif()