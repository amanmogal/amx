// Copyright (C) 2018-2021 Intel Corporation
// SPDX-License-Identifier: Apache-2.0
//

#pragma once

#include <frontend_manager/frontend.hpp>
#include <ngraph/variant.hpp>

#include "utility.hpp"

namespace ngraph {
namespace frontend {

class IR_API FrontEndIR : public FrontEnd {
public:
    FrontEndIR() = default;

    /// \brief Completely convert the remaining, not converted part of a function.
    /// \param partiallyConverted partially converted nGraph function
    /// \return fully converted nGraph function
    std::shared_ptr<Function> convert(InputModel::Ptr model) const override;

    /// \brief Gets name of this FrontEnd. Can be used by clients
    /// if frontend is selected automatically by FrontEndManager::load_by_model
    ///
    /// \return IR frontend name.
    std::string get_name() const override;

protected:
    /// \brief Check if FrontEndIR can recognize model from given parts
    /// \param params Can be path to the model file or std::istream
    /// \return InputModel::Ptr
    bool supported_impl(const std::vector<std::shared_ptr<Variant>>& variants) const override;

    /// \brief Reads model from file or std::istream
    /// \param params Can be path to the model file or std::istream
    /// \return InputModel::Ptr
    InputModel::Ptr load_impl(const std::vector<std::shared_ptr<Variant>>& params) const override;
};

}  // namespace frontend
<<<<<<< HEAD
}  // namespace ngraph

namespace ov {

template <>
class IR_API VariantWrapper<pugi::xml_node> : public VariantImpl<pugi::xml_node> {
public:
    OPENVINO_RTTI("VariantWrapper<pugi::xml_node>");
    VariantWrapper(const value_type& value) : VariantImpl<value_type>(value) {}
};

template <>
class IR_API VariantWrapper<InferenceEngine::Blob::CPtr> : public VariantImpl<InferenceEngine::Blob::CPtr> {
public:
    OPENVINO_RTTI("VariantWrapper<InferenceEngine::Blob::CPtr>");
    VariantWrapper(const value_type& value) : VariantImpl<value_type>(value) {}
};

template <>
class IR_API VariantWrapper<std::vector<InferenceEngine::IExtensionPtr>>
    : public VariantImpl<std::vector<InferenceEngine::IExtensionPtr>> {
public:
    OPENVINO_RTTI("VariantWrapper<InferenceEngine::IExtensionPtr>");
    VariantWrapper(const value_type& value) : VariantImpl<value_type>(value) {}
};

}  // namespace ov
=======
}  // namespace ngraph
>>>>>>> 243028a4
<|MERGE_RESOLUTION|>--- conflicted
+++ resolved
@@ -40,34 +40,4 @@
 };
 
 }  // namespace frontend
-<<<<<<< HEAD
-}  // namespace ngraph
-
-namespace ov {
-
-template <>
-class IR_API VariantWrapper<pugi::xml_node> : public VariantImpl<pugi::xml_node> {
-public:
-    OPENVINO_RTTI("VariantWrapper<pugi::xml_node>");
-    VariantWrapper(const value_type& value) : VariantImpl<value_type>(value) {}
-};
-
-template <>
-class IR_API VariantWrapper<InferenceEngine::Blob::CPtr> : public VariantImpl<InferenceEngine::Blob::CPtr> {
-public:
-    OPENVINO_RTTI("VariantWrapper<InferenceEngine::Blob::CPtr>");
-    VariantWrapper(const value_type& value) : VariantImpl<value_type>(value) {}
-};
-
-template <>
-class IR_API VariantWrapper<std::vector<InferenceEngine::IExtensionPtr>>
-    : public VariantImpl<std::vector<InferenceEngine::IExtensionPtr>> {
-public:
-    OPENVINO_RTTI("VariantWrapper<InferenceEngine::IExtensionPtr>");
-    VariantWrapper(const value_type& value) : VariantImpl<value_type>(value) {}
-};
-
-}  // namespace ov
-=======
-}  // namespace ngraph
->>>>>>> 243028a4
+}  // namespace ngraph