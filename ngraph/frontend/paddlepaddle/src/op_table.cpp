--- conflicted
+++ resolved
@@ -42,13 +42,8 @@
                 OP_CONVERTER(log);
                 OP_CONVERTER(logical_not);
                 OP_CONVERTER(matmul);
-<<<<<<< HEAD
-                OP_CONVERTER(matrix_nms);
-                OP_CONVERTER(mul);
-=======
                 OP_CONVERTER(mul);
                 OP_CONVERTER(matrix_nms);
->>>>>>> 4d8825e4
                 OP_CONVERTER(multiclass_nms);
                 OP_CONVERTER(nearest_interp_v2);
                 OP_CONVERTER(pad3d);
@@ -117,15 +112,9 @@
                         {"log", op::log},
                         {"logical_not", op::logical_not},
                         {"matmul", op::matmul},
-<<<<<<< HEAD
-                        {"matrix_nms", op::matrix_nms},
-                        {"max_pool2d_with_index", op::pool2d},
-                        {"mul", op::mul},
-=======
                         {"max_pool2d_with_index", op::pool2d},
                         {"mul", op::mul},
                         {"matrix_nms", op::matrix_nms},
->>>>>>> 4d8825e4
                         {"multiclass_nms3", op::multiclass_nms},
                         {"nearest_interp_v2", op::nearest_interp_v2},
                         {"nearest_interp", op::nearest_interp_v2},
@@ -148,10 +137,6 @@
                         {"transpose2", op::transpose2},
                         {"unsqueeze2", op::unsqueeze},
                         {"yolo_box", op::yolo_box}};
-<<<<<<< HEAD
-
-=======
->>>>>>> 4d8825e4
             };
 
         } // namespace pdpd
