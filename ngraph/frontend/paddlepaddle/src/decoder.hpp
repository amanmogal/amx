--- conflicted
+++ resolved
@@ -29,11 +29,8 @@
 #include "framework.pb.h"
 
 #include <paddlepaddle_frontend/frontend.hpp>
-<<<<<<< HEAD
 #include <paddlepaddle_frontend/exceptions.hpp>
-=======
 #include <paddlepaddle_frontend/place.hpp>
->>>>>>> ca37c218
 
 #include <ngraph/ngraph.hpp>
 #include <ngraph/opsets/opset6.hpp>
@@ -45,14 +42,10 @@
 
 class DecoderPDPDProto
 {
-<<<<<<< HEAD
-=======
-    std::shared_ptr<OpPlacePDPD> op_place;
-
->>>>>>> ca37c218
 public:
     explicit DecoderPDPDProto (const std::shared_ptr<OpPlacePDPD>& op) : op_place(op) {}
 
+    // TODO: Further populate get_XXX methods on demand
     std::vector<int32_t> get_ints(const std::string& name, const std::vector<int32_t>& def = {}) const;
     int get_int(const std::string& name, int def = 0) const;
     std::vector<float> get_floats(const std::string& name, const std::vector<float>& def = {}) const;
@@ -62,19 +55,15 @@
     std::vector<int64_t> get_longs(const std::string& name, const std::vector<int64_t>& def = {}) const;
     int64_t get_long(const std::string& name, const int64_t& def = {}) const;
 
-    // TODO: Further populate get_XXX methods on demand
     ngraph::element::Type get_dtype(const std::string& name, ngraph::element::Type def) const;
 
+    const std::string& get_op_type() const { return op_place->getDesc()->type(); }
     std::vector<std::string> get_output_names() const;
-<<<<<<< HEAD
-    const std::string& get_op_type() const { return op.type(); }
+    std::vector<element::Type> get_out_port_types(const std::string& port_name) const;
 
 private:
     std::vector<paddle::framework::proto::OpDesc_Attr> decode_attribute_helper(const std::string& name) const;
-    paddle::framework::proto::OpDesc op;
-=======
-    std::vector<element::Type> get_out_port_types(const std::string& port_name) const;
->>>>>>> ca37c218
+    std::shared_ptr<OpPlacePDPD> op_place;
 };
 
 }
