--- conflicted
+++ resolved
@@ -15,7 +15,7 @@
 //*****************************************************************************
 
 #include "transpose2.hpp"
-#include <ngraph/opsets/ngraph::opset6.hpp>
+#include <ngraph/opsets/opset6.hpp>
 
 namespace ngraph
 {
@@ -36,20 +36,13 @@
                     std::cout << perm.size() << std::endl;
                     std::cout << data.get_partial_shape().rank() << ":" << rank << std::endl;
 
-<<<<<<< HEAD
                     PDPD_NODE_VALIDATION_CHECK(ngraph::frontend::ErrorCode::OP_VALIDATION_FAILED,
                                                node,
                                                perm.size() == rank,
                                                "transpose2: axis size must equal to data rank!");
 
-                    auto input_order = ngraph::opset6::Constant::create(element::i64, {rank}, perm);
-=======
-                    PDPD_ASSERT(perm.size() == rank,
-                                "transpose2: axis size must equal to data rank!");
-
                     auto input_order =
                         ngraph::opset6::Constant::create(ngraph::element::i64, {rank}, perm);
->>>>>>> e9b420a2
                     return node.default_single_output_mapping(
                         {std::make_shared<ngraph::opset6::Transpose>(data, input_order)}, {"Out"});
                 }
