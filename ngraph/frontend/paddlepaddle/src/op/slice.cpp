--- conflicted
+++ resolved
@@ -29,35 +29,22 @@
                     int n = 0;
                     for (auto i : axes)
                     {
-<<<<<<< HEAD
                         PDPD_NODE_VALIDATION_CHECK(
                             ngraph::frontend::ErrorCode::OP_VALIDATION_FAILED,
                             node,
                             i < (int32_t)shape_size,
                             "slice: axes must be less than the X rank.");
-=======
-                        PDPD_ASSERT(i < (int32_t)shape_size,
-                                    "slice: axes must be less than the X rank.");
->>>>>>> e9b420a2
                         fixedStarts[i] = starts[n];
                         fixedEnds[i] = ends[n];
                         n++;
                     }
 
-<<<<<<< HEAD
-                    auto startsNode =
-                        ngraph::opset6::Constant::create(element::i32, {shape_size}, fixedStarts);
-                    auto endsNode = ngraph::opset6::Constant::create(element::i32, {shape_size}, fixedEnds);
-                    auto stridesNode = ngraph::opset6::Constant::create(
-                        element::i32, {shape_size}, std::vector<int32_t>(shape_size, 1));
-=======
                     auto startsNode = ngraph::opset6::Constant::create(
                         ngraph::element::i32, {shape_size}, fixedStarts);
                     auto endsNode = ngraph::opset6::Constant::create(
                         ngraph::element::i32, {shape_size}, fixedEnds);
                     auto stridesNode = ngraph::opset6::Constant::create(
                         ngraph::element::i32, {shape_size}, std::vector<int32_t>(shape_size, 1));
->>>>>>> e9b420a2
                     return node.default_single_output_mapping(
                         {std::make_shared<ngraph::opset6::StridedSlice>(
                             data,
