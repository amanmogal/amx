// Copyright (C) 2018-2021 Intel Corporation
// SPDX-License-Identifier: Apache-2.0
//

#include "split.hpp"
#include <ngraph/opsets/opset7.hpp>
#include <paddlepaddle_frontend/exceptions.hpp>

namespace ngraph
{
    namespace frontend
    {
        namespace pdpd
        {
            namespace op
            {
                NamedOutputs split(const NodeContext& node)
                {
                    using namespace ngraph;
                    using namespace opset7;
                    const auto& data = node.get_ng_input("X");
                    auto dim = node.get_attribute<int32_t>("axis");
                    // todo: 'num' can be list of values, in this case we should create
                    // VariadicSplit todo: support VariadicSplit
                    auto num_or_sections = node.get_attribute<int32_t>("num");
<<<<<<< HEAD
                    auto axis = std::make_shared<Constant>(element::i32, Shape{}, dim);
=======
                    auto axis = std::make_shared<Constant>(ngraph::element::i32, Shape{}, dim);
>>>>>>> e9b420a2

                    NamedOutputs named_outputs;
                    auto split_outputs =
                        std::make_shared<Split>(data, axis, num_or_sections)->outputs();
                    auto out_names = node.get_output_names();
<<<<<<< HEAD
                    PDPD_NODE_VALIDATION_CHECK(ngraph::frontend::ErrorCode::OP_VALIDATION_FAILED,
                                               node,
                                               out_names.size() == 1,
                                               "Unexpected number of outputs");

                    auto it = std::find(out_names.begin(), out_names.end(), "Out");
                    PDPD_NODE_VALIDATION_CHECK(ngraph::frontend::ErrorCode::OP_VALIDATION_FAILED,
                                               node,
                                               it != out_names.end(),
                                               "Expected output not found");
=======
                    PDPD_ASSERT(out_names.size() == 1, "Unexpected number of outputs");

                    auto it = std::find(out_names.begin(), out_names.end(), "Out");
                    PDPD_ASSERT(it != out_names.end(), "Expected output not found");
>>>>>>> e9b420a2
                    for (const auto& split_output : split_outputs)
                    {
                        named_outputs[*it].push_back(split_output);
                    }
                    return named_outputs;
                }
            } // namespace op
        }     // namespace pdpd
    }         // namespace frontend
} // namespace ngraph<|MERGE_RESOLUTION|>--- conflicted
+++ resolved
@@ -23,17 +23,12 @@
                     // todo: 'num' can be list of values, in this case we should create
                     // VariadicSplit todo: support VariadicSplit
                     auto num_or_sections = node.get_attribute<int32_t>("num");
-<<<<<<< HEAD
-                    auto axis = std::make_shared<Constant>(element::i32, Shape{}, dim);
-=======
                     auto axis = std::make_shared<Constant>(ngraph::element::i32, Shape{}, dim);
->>>>>>> e9b420a2
 
                     NamedOutputs named_outputs;
                     auto split_outputs =
                         std::make_shared<Split>(data, axis, num_or_sections)->outputs();
                     auto out_names = node.get_output_names();
-<<<<<<< HEAD
                     PDPD_NODE_VALIDATION_CHECK(ngraph::frontend::ErrorCode::OP_VALIDATION_FAILED,
                                                node,
                                                out_names.size() == 1,
@@ -44,12 +39,6 @@
                                                node,
                                                it != out_names.end(),
                                                "Expected output not found");
-=======
-                    PDPD_ASSERT(out_names.size() == 1, "Unexpected number of outputs");
-
-                    auto it = std::find(out_names.begin(), out_names.end(), "Out");
-                    PDPD_ASSERT(it != out_names.end(), "Expected output not found");
->>>>>>> e9b420a2
                     for (const auto& split_output : split_outputs)
                     {
                         named_outputs[*it].push_back(split_output);
