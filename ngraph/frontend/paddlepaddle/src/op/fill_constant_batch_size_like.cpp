// Copyright (C) 2018-2021 Intel Corporation
// SPDX-License-Identifier: Apache-2.0
//

#include "fill_constant_batch_size_like.hpp"
<<<<<<< HEAD
#include <paddlepaddle_frontend/exceptions.hpp>
=======
#include <ngraph/opsets/opset6.hpp>
#include <paddlepaddle_frontend/utility.hpp>
>>>>>>> 8b435ef7

using namespace ngraph;
using namespace ngraph::frontend;

<<<<<<< HEAD
NamedOutputs fill_constant_batch_size_like (const NodeContext& node) {
    //TODO to Support other data types other than FP32 #55263
    auto input_dim_idx = node.get_attribute<int32_t>("input_dim_idx", 0);
    auto output_dim_idx = node.get_attribute<int32_t>("output_dim_idx", 0);
    auto value = node.get_attribute<float>("value");
    auto shapes = node.get_attribute<std::vector<int32_t> >("shape");
    auto input = node.get_ng_input("Input");
    auto partial_shape = input.get_partial_shape();
    PDPD_NODE_VALIDATION_CHECK(ngraph::frontend::ErrorCode::OP_VALIDATION_FAILED, node, partial_shape.is_static(), "fill_constant_batch_size_like: must use static shape.");
    auto static_shape = partial_shape.get_shape();
    PDPD_NODE_VALIDATION_CHECK(ngraph::frontend::ErrorCode::OP_VALIDATION_FAILED, node, input_dim_idx < (int32_t)static_shape.size(), "fill_constant_batch_size_like: input_dim_idx should not exceed input dims.");
    PDPD_NODE_VALIDATION_CHECK(ngraph::frontend::ErrorCode::OP_VALIDATION_FAILED, node, output_dim_idx < (int32_t)shapes.size(), "fill_constant_batch_size_like: output_dim_idx should not exceed shapes dims.");
    shapes[output_dim_idx] = static_shape[input_dim_idx];
    auto dtype = node.get_attribute<element::Type>("dtype");
    return node.default_single_output_mapping(
        {std::make_shared<ngraph::opset6::Constant>(dtype, Shape(shapes.begin(), shapes.end()), value)},
        {"Out"});
}
=======
namespace pdpd
{
    namespace op
    {
        NamedOutputs fill_constant_batch_size_like(const NodeContext& node)
        {
            // TODO to Support other data types other than FP32 #55263
            auto input_dim_idx = node.get_attribute<int32_t>("input_dim_idx", 0);
            auto output_dim_idx = node.get_attribute<int32_t>("output_dim_idx", 0);
            auto value = node.get_attribute<float>("value");
            auto shapes = node.get_attribute<std::vector<int32_t>>("shape");
            auto input = node.get_ng_input("Input");
            auto partial_shape = input.get_partial_shape();
            PDPD_ASSERT(partial_shape.is_static(),
                        "fill_constant_batch_size_like: must use static shape.");
            auto static_shape = partial_shape.get_shape();
            PDPD_ASSERT(input_dim_idx < (int32_t)static_shape.size(),
                        "fill_constant_batch_size_like: input_dim_idx should not exceed "
                        "input dims.");
            PDPD_ASSERT(output_dim_idx < (int32_t)shapes.size(),
                        "fill_constant_batch_size_like: output_dim_idx should not exceed "
                        "shapes dims.");
            shapes[output_dim_idx] = static_shape[input_dim_idx];
            auto dtype = node.get_attribute<element::Type>("dtype");
            return node.default_single_output_mapping(
                {std::make_shared<opset6::Constant>(
                    dtype, Shape(shapes.begin(), shapes.end()), value)},
                {"Out"});
        }
>>>>>>> 8b435ef7

    } // namespace op
} // namespace pdpd<|MERGE_RESOLUTION|>--- conflicted
+++ resolved
@@ -3,66 +3,34 @@
 //
 
 #include "fill_constant_batch_size_like.hpp"
-<<<<<<< HEAD
 #include <paddlepaddle_frontend/exceptions.hpp>
-=======
-#include <ngraph/opsets/opset6.hpp>
-#include <paddlepaddle_frontend/utility.hpp>
->>>>>>> 8b435ef7
 
 using namespace ngraph;
 using namespace ngraph::frontend;
 
-<<<<<<< HEAD
-NamedOutputs fill_constant_batch_size_like (const NodeContext& node) {
-    //TODO to Support other data types other than FP32 #55263
-    auto input_dim_idx = node.get_attribute<int32_t>("input_dim_idx", 0);
-    auto output_dim_idx = node.get_attribute<int32_t>("output_dim_idx", 0);
-    auto value = node.get_attribute<float>("value");
-    auto shapes = node.get_attribute<std::vector<int32_t> >("shape");
-    auto input = node.get_ng_input("Input");
-    auto partial_shape = input.get_partial_shape();
-    PDPD_NODE_VALIDATION_CHECK(ngraph::frontend::ErrorCode::OP_VALIDATION_FAILED, node, partial_shape.is_static(), "fill_constant_batch_size_like: must use static shape.");
-    auto static_shape = partial_shape.get_shape();
-    PDPD_NODE_VALIDATION_CHECK(ngraph::frontend::ErrorCode::OP_VALIDATION_FAILED, node, input_dim_idx < (int32_t)static_shape.size(), "fill_constant_batch_size_like: input_dim_idx should not exceed input dims.");
-    PDPD_NODE_VALIDATION_CHECK(ngraph::frontend::ErrorCode::OP_VALIDATION_FAILED, node, output_dim_idx < (int32_t)shapes.size(), "fill_constant_batch_size_like: output_dim_idx should not exceed shapes dims.");
-    shapes[output_dim_idx] = static_shape[input_dim_idx];
-    auto dtype = node.get_attribute<element::Type>("dtype");
-    return node.default_single_output_mapping(
-        {std::make_shared<ngraph::opset6::Constant>(dtype, Shape(shapes.begin(), shapes.end()), value)},
-        {"Out"});
-}
-=======
+
 namespace pdpd
 {
     namespace op
     {
-        NamedOutputs fill_constant_batch_size_like(const NodeContext& node)
-        {
-            // TODO to Support other data types other than FP32 #55263
+        NamedOutputs fill_constant_batch_size_like (const NodeContext& node) {
+            //TODO to Support other data types other than FP32 #55263
             auto input_dim_idx = node.get_attribute<int32_t>("input_dim_idx", 0);
             auto output_dim_idx = node.get_attribute<int32_t>("output_dim_idx", 0);
             auto value = node.get_attribute<float>("value");
-            auto shapes = node.get_attribute<std::vector<int32_t>>("shape");
+            auto shapes = node.get_attribute<std::vector<int32_t> >("shape");
             auto input = node.get_ng_input("Input");
             auto partial_shape = input.get_partial_shape();
-            PDPD_ASSERT(partial_shape.is_static(),
-                        "fill_constant_batch_size_like: must use static shape.");
+            PDPD_NODE_VALIDATION_CHECK(ngraph::frontend::ErrorCode::OP_VALIDATION_FAILED, node, partial_shape.is_static(), "fill_constant_batch_size_like: must use static shape.");
             auto static_shape = partial_shape.get_shape();
-            PDPD_ASSERT(input_dim_idx < (int32_t)static_shape.size(),
-                        "fill_constant_batch_size_like: input_dim_idx should not exceed "
-                        "input dims.");
-            PDPD_ASSERT(output_dim_idx < (int32_t)shapes.size(),
-                        "fill_constant_batch_size_like: output_dim_idx should not exceed "
-                        "shapes dims.");
+            PDPD_NODE_VALIDATION_CHECK(ngraph::frontend::ErrorCode::OP_VALIDATION_FAILED, node, input_dim_idx < (int32_t)static_shape.size(), "fill_constant_batch_size_like: input_dim_idx should not exceed input dims.");
+            PDPD_NODE_VALIDATION_CHECK(ngraph::frontend::ErrorCode::OP_VALIDATION_FAILED, node, output_dim_idx < (int32_t)shapes.size(), "fill_constant_batch_size_like: output_dim_idx should not exceed shapes dims.");
             shapes[output_dim_idx] = static_shape[input_dim_idx];
             auto dtype = node.get_attribute<element::Type>("dtype");
             return node.default_single_output_mapping(
-                {std::make_shared<opset6::Constant>(
-                    dtype, Shape(shapes.begin(), shapes.end()), value)},
+                {std::make_shared<ngraph::opset6::Constant>(dtype, Shape(shapes.begin(), shapes.end()), value)},
                 {"Out"});
         }
->>>>>>> 8b435ef7
 
     } // namespace op
 } // namespace pdpd