--- conflicted
+++ resolved
@@ -3,7 +3,7 @@
 //
 
 #include "fill_constant.hpp"
-#include <ngraph/opsets/ngraph::opset6.hpp>
+#include <ngraph/opsets/opset6.hpp>
 
 namespace ngraph
 {
@@ -16,33 +16,17 @@
                 NamedOutputs fill_constant(const NodeContext& node)
                 {
                     auto shape = node.get_attribute<std::vector<int64_t>>("shape");
-<<<<<<< HEAD
-                    auto dtype = node.get_attribute<element::Type>("dtype");
-=======
                     auto dtype = node.get_attribute<ngraph::element::Type>("dtype");
->>>>>>> e9b420a2
                     // TODO to Support Tensor/Tuple Input add more tests for other data types #55262
                     Output<Node> value_node;
                     if (dtype == element::i32)
                     {
                         int32_t value = node.get_attribute<int32_t>("value");
-<<<<<<< HEAD
-                        value_node = ngraph::opset6::Constant::create(dtype, {1}, {value});
-=======
                         value_node = opset6::Constant::create(dtype, {1}, {value});
->>>>>>> e9b420a2
                     }
                     else if (dtype == element::f32)
                     {
                         float value = node.get_attribute<float>("value");
-<<<<<<< HEAD
-                        value_node = ngraph::opset6::Constant::create(dtype, {1}, {value});
-                    }
-
-                    auto shape_node = ngraph::opset6::Constant::create(element::i64, {shape.size()}, shape);
-                    return node.default_single_output_mapping(
-                        {std::make_shared<ngraph::opset6::Broadcast>(value_node, shape_node)}, {"Out"});
-=======
                         value_node = opset6::Constant::create(dtype, {1}, {value});
                     }
 
@@ -50,7 +34,6 @@
                     return node.default_single_output_mapping(
                         {std::make_shared<ngraph::opset6::Broadcast>(value_node, shape_node)},
                         {"Out"});
->>>>>>> e9b420a2
                 }
 
             } // namespace op
