//*****************************************************************************
// Copyright 2017-2021 Intel Corporation
//
// Licensed under the Apache License, Version 2.0 (the "License");
// you may not use this file except in compliance with the License.
// You may obtain a copy of the License at
//
//     http://www.apache.org/licenses/LICENSE-2.0
//
// Unless required by applicable law or agreed to in writing, software
// distributed under the License is distributed on an "AS IS" BASIS,
// WITHOUT WARRANTIES OR CONDITIONS OF ANY KIND, either express or implied.
// See the License for the specific language governing permissions and
// limitations under the License.
//*****************************************************************************

#pragma once
#include "decoder.hpp"
<<<<<<< HEAD
#include <paddlepaddle_frontend/exceptions.hpp>
=======
#include <paddlepaddle_frontend/place.hpp>
#include <paddlepaddle_frontend/utility.hpp>
>>>>>>> ca37c218

namespace ngraph {
namespace frontend {
namespace pdpd {

using InPortName = std::string;
using OutPortName = std::string;
using TensorName = std::string;
using NamedOutputs = std::map<OutPortName, OutputVector>;
using NamedInputs = std::map<InPortName, OutputVector>;

/// Keep necessary data for a single node in the original FW graph to facilitate conversion process in the rules code.
class NodeContext
{
    const DecoderPDPDProto& node;
    const NamedInputs& name_map;

public:

    NodeContext (const DecoderPDPDProto& _node, NamedInputs& _name_map) : node(_node), name_map(_name_map) {}

    /// Detects if there is at least one input attached with a given name
    bool has_ng_input (const std::string& name) const
    {
        auto found = name_map.find(name);
        if(found != name_map.end())
            return !found->second.empty();
        return false;
    }

    size_t get_ng_input_size (const std::string& name) const { return name_map.at(name).size(); }

    /// Returns exactly one input with a given name; throws if there is no inputs or there are more than one input
    Output<Node> get_ng_input (const std::string& name) const
    {
        PDPD_CHECK(ngraph::frontend::ErrorCode::ERROR_GENERAL, name_map.at(name).size() == 1);
        return name_map.at(name).at(0);
    }

    /// Returns all inputs with a given name
    OutputVector get_ng_inputs (const std::string& name) const { return name_map.at(name); }

    template <typename T>
    T get_attribute (const std::string& name, const T& def = T()) const;

    template <typename T>
    bool has_attribute (const std::string& name) const
    {
        // TODO: Rework this hack
        try {
            get_attribute<T>(name);
            return true;
        }
        catch(const CheckFailurePDPD&) {
            return false;
        }
    }

    const std::string& op_type() const { return node.get_op_type(); }
    std::vector<OutPortName> get_output_names() const { return node.get_output_names(); }
    std::vector<ngraph::element::Type> get_out_port_types(const std::string& port_name) const
        { return node.get_out_port_types(port_name); }
    ngraph::element::Type get_out_port_type(const std::string& port_name) const;
    NamedOutputs default_single_output_mapping(const std::shared_ptr<Node> &ngraph_node,
                                               const std::vector<OutPortName>& required_pdpd_out_names) const;
};

template <>
inline int32_t NodeContext::get_attribute (const std::string& name, const int32_t& def) const
{ return node.get_int(name, def); }

template <>
inline float NodeContext::get_attribute (const std::string& name, const float& def) const
{ return node.get_float(name, def); }

template <>
inline std::string NodeContext::get_attribute (const std::string& name, const std::string& def) const
{ return node.get_str(name, def); }

template <>
inline std::vector<int32_t> NodeContext::get_attribute (const std::string& name, const std::vector<int32_t>& def) const
{ return node.get_ints(name, def); }

template <>
inline std::vector<float> NodeContext::get_attribute (const std::string& name, const std::vector<float>& def) const
{ return node.get_floats(name, def); }

template <>
inline bool NodeContext::get_attribute (const std::string& name, const bool& def) const
{ return node.get_bool(name, def); }

template <>
inline ngraph::element::Type NodeContext::get_attribute (const std::string& name, const ngraph::element::Type& def) const
{ return node.get_dtype(name, def); }

inline ngraph::element::Type NodeContext::get_out_port_type(const std::string& port_name) const
{
    auto types = get_out_port_types(port_name);
    PDPD_ASSERT(types.size() > 0, "Port has no tensors connected.");
    PDPD_ASSERT(std::equal(types.begin() + 1, types.end(), types.begin()),
                "Port has tensors with different types connected.");
    return types[0];
}

inline NamedOutputs NodeContext::default_single_output_mapping(const std::shared_ptr<Node>& ngraph_node,
                                                               const std::vector<OutPortName>& required_pdpd_out_names) const
{
    NamedOutputs named_outputs;
    const auto& ngraph_outputs = ngraph_node->outputs();
    const auto& pdpd_op_output_names = this->get_output_names();
    PDPD_CHECK(ngraph::frontend::ErrorCode::ERROR_GENERAL, ngraph_outputs.size() == 1, "nGraph node must have exactly one output");
    for (const auto& pdpd_name : pdpd_op_output_names) {
        if (std::find(required_pdpd_out_names.begin(), required_pdpd_out_names.end(), pdpd_name) != required_pdpd_out_names.end())
            named_outputs[pdpd_name] = {ngraph_outputs[0]};
    }
    return named_outputs;
}
template <>
inline std::vector<int64_t> NodeContext::get_attribute (const std::string& name, const std::vector<int64_t>& def) const
{ return node.get_longs(name, def); }

template <>
inline int64_t NodeContext::get_attribute (const std::string& name, const int64_t& def) const
{ return node.get_long(name, def); }

} // namespace pdpd
} // namespace frontend
} // namespace ngraph<|MERGE_RESOLUTION|>--- conflicted
+++ resolved
@@ -16,12 +16,8 @@
 
 #pragma once
 #include "decoder.hpp"
-<<<<<<< HEAD
 #include <paddlepaddle_frontend/exceptions.hpp>
-=======
 #include <paddlepaddle_frontend/place.hpp>
-#include <paddlepaddle_frontend/utility.hpp>
->>>>>>> ca37c218
 
 namespace ngraph {
 namespace frontend {
@@ -120,8 +116,8 @@
 inline ngraph::element::Type NodeContext::get_out_port_type(const std::string& port_name) const
 {
     auto types = get_out_port_types(port_name);
-    PDPD_ASSERT(types.size() > 0, "Port has no tensors connected.");
-    PDPD_ASSERT(std::equal(types.begin() + 1, types.end(), types.begin()),
+    PDPD_CHECK(ngraph::frontend::ErrorCode::ERROR_GENERAL, types.size() > 0, "Port has no tensors connected.");
+    PDPD_CHECK(ngraph::frontend::ErrorCode::ERROR_GENERAL, std::equal(types.begin() + 1, types.end(), types.begin()),
                 "Port has tensors with different types connected.");
     return types[0];
 }
