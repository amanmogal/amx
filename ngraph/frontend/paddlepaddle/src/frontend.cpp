// Copyright (C) 2018-2021 Intel Corporation
// SPDX-License-Identifier: Apache-2.0
//

#include <fstream>
#include <map>
<<<<<<< HEAD
#include <ngraph/function.hpp>
=======
#include <ngraph/ngraph.hpp>
>>>>>>> a84d01cb
#include <ngraph/variant.hpp>
#include <openvino/opsets/opset7.hpp>
#include <paddlepaddle_frontend/exceptions.hpp>
#include <paddlepaddle_frontend/frontend.hpp>
#include <paddlepaddle_frontend/model.hpp>
#include <paddlepaddle_frontend/place.hpp>
#include <string>
#include <vector>

#include "decoder.hpp"
#include "framework.pb.h"
#include "node_context.hpp"
#include "op_table.hpp"
#include "pdpd_fw_node.hpp"
#include "pdpd_utils.hpp"

<<<<<<< HEAD
using namespace ngraph;
using namespace ngraph::frontend;
=======
using namespace ov::opset7;
using namespace ov;
using namespace ov::frontend;
>>>>>>> a84d01cb

namespace ov {
namespace frontend {
namespace pdpd {
namespace {
NamedOutputs make_ng_node(const std::map<pdpd::TensorName, Output<Node>>& nodes,
                          const std::shared_ptr<OpPlacePDPD>& op_place,
                          const std::map<std::string, CreatorFunction>& CREATORS_MAP) {
    const auto& op_desc = op_place->get_desc();

    auto creator_it = CREATORS_MAP.find(op_desc.type());
    FRONT_END_OP_CONVERSION_CHECK(creator_it != CREATORS_MAP.end(), "No creator found for ", op_desc.type(), " node.");
    NamedInputs named_inputs;
    for (const auto& input_port : op_desc.inputs()) {
        for (const auto& in_tensor_name : input_port.arguments()) {
            auto node_it = nodes.find(in_tensor_name);
            // general check, because in case of error partial conversion should fail
            FRONT_END_GENERAL_CHECK(node_it != nodes.end(),
                                    "Input ",
                                    in_tensor_name,
                                    " for node with type ",
                                    op_desc.type(),
                                    " wasn't found. It may happen if model was cut incorrectly.");
            named_inputs[input_port.parameter()].push_back(node_it->second);
        }
    }
    NamedOutputs outputs;
    // In case the conversion function throws exception
    try {
        outputs = creator_it->second(NodeContext(DecoderPDPDProto(op_place), named_inputs));
    } catch (std::exception& ex) {
        FRONT_END_OP_CONVERSION_CHECK(false, "Fail to convert " + op_desc.type() + " Exception " + ex.what());
    }

    return outputs;
}

NamedOutputs make_framework_node(const std::map<pdpd::TensorName, Output<Node>>& nodes,
                                 const std::shared_ptr<OpPlacePDPD>& op_place) {
    const auto& op_desc = op_place->get_desc();

    OutputVector inputs_vector;
    std::vector<std::string> inputs_names;
    NamedOutputs named_outputs;
    for (const auto& input_port : op_desc.inputs()) {
        for (const auto& in_tensor_name : input_port.arguments()) {
            auto it = nodes.find(in_tensor_name);
            // general check, because in case of error partial conversion should fail
            FRONT_END_GENERAL_CHECK(it != nodes.end(),
                                    "Input ",
                                    in_tensor_name,
                                    " for node with type ",
                                    op_desc.type(),
                                    " wasn't found. It may happen if model was cut incorrectly.");
            inputs_vector.push_back(it->second);
            inputs_names.push_back(in_tensor_name);
        }
    }

    auto node =
        std::make_shared<ov::frontend::PDPDFrameworkNode>(DecoderPDPDProto(op_place), inputs_vector, inputs_names);

    return node->return_named_outputs();
}

bool normalize_framework_node(const std::shared_ptr<PDPDFrameworkNode>& node,
                              const std::map<std::string, CreatorFunction>& CREATORS_MAP) {
    auto type = node->get_op_type();
    auto creator_it = CREATORS_MAP.find(type);
    FRONT_END_OP_CONVERSION_CHECK(creator_it != CREATORS_MAP.end(), "No creator found for ", type, " node.");

    auto new_node_outputs = creator_it->second(NodeContext(node->get_decoder(), node->get_named_inputs()));
    auto new_node = new_node_outputs.begin()->second[0].get_node_shared_ptr();
    new_node->set_friendly_name(node->get_friendly_name());
    auto node_outputs = node->return_named_outputs();

    auto new_ports = new_node_outputs.begin();
    auto old_ports = node_outputs.begin();
    for (; new_ports != new_node_outputs.end() && old_ports != node_outputs.end(); ++new_ports, ++old_ports) {
        FRONT_END_OP_CONVERSION_CHECK(new_ports->first == old_ports->first,
                                      "Node outputs inconsistent after normalization: ",
                                      node->get_friendly_name());
        auto new_output = new_ports->second.begin();
        auto old_output = old_ports->second.begin();
        for (; new_output != new_ports->second.end() && old_output != old_ports->second.end();
             ++old_output, ++new_output) {
            old_output->replace(*new_output);
        }
    }
    return true;
}

std::istream* variant_to_stream_ptr(const std::shared_ptr<Variant>& variant, std::ifstream& ext_stream) {
    if (ov::is_type<VariantWrapper<std::istream*>>(variant)) {
        return ov::as_type_ptr<VariantWrapper<std::istream*>>(variant)->get();
    } else if (ov::is_type<VariantWrapper<std::string>>(variant)) {
        const auto& model_path = ov::as_type_ptr<VariantWrapper<std::string>>(variant)->get();
        ext_stream.open(model_path, std::ios::in | std::ifstream::binary);
    }
#if defined(OPENVINO_ENABLE_UNICODE_PATH_SUPPORT) && defined(_WIN32)
    else if (ov::is_type<VariantWrapper<std::wstring>>(variant)) {
        const auto& model_path = ov::as_type_ptr<VariantWrapper<std::wstring>>(variant)->get();
        ext_stream.open(model_path, std::ios::in | std::ifstream::binary);
    }
#endif
    FRONT_END_INITIALIZATION_CHECK(ext_stream && ext_stream.is_open(), "Cannot open model file.");
    return &ext_stream;
}
}  // namespace
}  // namespace pdpd

std::shared_ptr<Function> FrontEndPDPD::convert_each_node(
    const std::shared_ptr<InputModelPDPD>& model,
    std::function<std::map<std::string, OutputVector>(const std::map<std::string, Output<Node>>&,
                                                      const std::shared_ptr<OpPlacePDPD>&)> func) {
    auto nodes_dict(model->get_tensor_values());
    ParameterVector parameter_nodes;
    ResultVector result_nodes;

    for (const auto& _inp_place : model->get_inputs()) {
        const auto& inp_place = std::dynamic_pointer_cast<TensorPlacePDPD>(_inp_place);
        const auto& var = inp_place->get_desc();
        const auto& shape = inp_place->get_partial_shape();
        const auto& type = inp_place->get_element_type();
        auto param = std::make_shared<op::Parameter>(type, shape);
        param->set_friendly_name(var.name());
        param->output(0).get_tensor().add_names({var.name()});
        nodes_dict[var.name()] = param;
        parameter_nodes.push_back(param);
    }

    const auto& op_places = model->get_op_places();
    for (const auto& op_place : op_places) {
        const auto& op_desc = op_place->get_desc();
        if (op_desc.type() == "feed" || op_desc.type() == "fetch") {
            // inputs and outputs are stored in the model already
            continue;
        } else {
            pdpd::NamedOutputs named_outputs = func(nodes_dict, op_place);

            if (!named_outputs.empty()) {
                if (op_desc.outputs().begin()->arguments().size() > 0) {
                    const auto& tensor_name = op_desc.outputs().begin()->arguments()[0];
                    auto node = named_outputs.begin()->second[0].get_node_shared_ptr();
                    node->set_friendly_name(tensor_name);
                }

                const auto& out_ports = op_desc.outputs();
                for (const auto& port : out_ports) {
                    // TODO: figure a way to safely handle unused outputs
                    if (named_outputs.count(port.parameter())) {
                        const auto& ng_outputs = named_outputs.at(port.parameter());
                        FRONT_END_OP_CONVERSION_CHECK(ng_outputs.size() == port.arguments_size(),
                                                      "The number of output tensors must be equal to "
                                                      "the number of outputs of the ngraph node.");
                        for (size_t idx = 0; idx < ng_outputs.size(); ++idx) {
                            const auto& var_name = port.arguments()[idx];
                            ng_outputs[idx].get_tensor().set_names({var_name});
                            // if nodes_dict already has node mapped to this tensor name it
                            // usually means that it was overwritten using setTensorValue
                            if (!nodes_dict.count(var_name))
                                nodes_dict[var_name] = ng_outputs[idx];
                        }
                    }
                }
            }
        }
    }

    for (const auto& _outp_place : model->get_outputs()) {
        const auto& outp_place = std::dynamic_pointer_cast<TensorPlacePDPD>(_outp_place);
        auto var = outp_place->get_desc();
        auto input_var_name = var.name();
        auto result = std::make_shared<op::Result>(nodes_dict.at(input_var_name));
        result->set_friendly_name(input_var_name + "/Result");
        result_nodes.push_back(result);
    }

    return std::make_shared<ngraph::Function>(result_nodes, parameter_nodes);
}

bool FrontEndPDPD::supported_impl(const std::vector<std::shared_ptr<Variant>>& variants) const {
    // FrontEndPDPD can only load model specified by one path, one file or two files.
    if (variants.empty() || variants.size() > 2)
        return false;

    // Validating first path, it must contain a model
    if (ov::is_type<VariantWrapper<std::string>>(variants[0])) {
        std::string suffix = ".pdmodel";
        std::string model_path = ov::as_type_ptr<VariantWrapper<std::string>>(variants[0])->get();
        if (!pdpd::endsWith(model_path, suffix)) {
            model_path += pdpd::get_path_sep<char>() + "__model__";
        }
        std::ifstream model_str(model_path, std::ios::in | std::ifstream::binary);
        // It is possible to validate here that protobuf can read model from the stream,
        // but it will complicate the check, while it should be as quick as possible
        return model_str && model_str.is_open();
    }
#if defined(OPENVINO_ENABLE_UNICODE_PATH_SUPPORT) && defined(_WIN32)
    else if (ov::is_type<VariantWrapper<std::wstring>>(variants[0])) {
        std::wstring suffix = L".pdmodel";
        std::wstring model_path = ov::as_type_ptr<VariantWrapper<std::wstring>>(variants[0])->get();
        if (!pdpd::endsWith(model_path, suffix)) {
            model_path += pdpd::get_path_sep<wchar_t>() + L"__model__";
        }
        std::ifstream model_str(model_path, std::ios::in | std::ifstream::binary);
        // It is possible to validate here that protobuf can read model from the stream,
        // but it will complicate the check, while it should be as quick as possible
        return model_str && model_str.is_open();
    }
#endif
    else if (ov::is_type<VariantWrapper<std::istream*>>(variants[0])) {
        // Validating first stream, it must contain a model
        auto p_model_stream = ov::as_type_ptr<VariantWrapper<std::istream*>>(variants[0])->get();
        paddle::framework::proto::ProgramDesc fw;
        return fw.ParseFromIstream(p_model_stream);
    }
    return false;
}

InputModel::Ptr FrontEndPDPD::load_impl(const std::vector<std::shared_ptr<Variant>>& variants) const {
    if (variants.size() == 1) {
        // The case when folder with __model__ and weight files is provided or .pdmodel file
        if (ov::is_type<VariantWrapper<std::string>>(variants[0])) {
            std::string m_path = ov::as_type_ptr<VariantWrapper<std::string>>(variants[0])->get();
            return std::make_shared<InputModelPDPD>(m_path);
        }
#if defined(OPENVINO_ENABLE_UNICODE_PATH_SUPPORT) && defined(_WIN32)
        else if (ov::is_type<VariantWrapper<std::wstring>>(variants[0])) {
            std::wstring m_path = ov::as_type_ptr<VariantWrapper<std::wstring>>(variants[0])->get();
            return std::make_shared<InputModelPDPD>(m_path);
        }
#endif
        // The case with only model stream provided and no weights. This means model has
        // no learnable weights
        else if (ov::is_type<VariantWrapper<std::istream*>>(variants[0])) {
            auto p_model_stream = ov::as_type_ptr<VariantWrapper<std::istream*>>(variants[0])->get();
            return std::make_shared<InputModelPDPD>(std::vector<std::istream*>{p_model_stream});
        }
    } else if (variants.size() == 2) {
        // The case when .pdmodel and .pdparams files are provided
        std::ifstream model_stream;
        std::ifstream weights_stream;
        std::istream* p_model_stream = pdpd::variant_to_stream_ptr(variants[0], model_stream);
        std::istream* p_weights_stream = pdpd::variant_to_stream_ptr(variants[1], weights_stream);
        if (p_model_stream && p_weights_stream) {
            return std::make_shared<InputModelPDPD>(std::vector<std::istream*>{p_model_stream, p_weights_stream});
        }
    }
    PDPD_THROW("Model can be loaded either from 1 or 2 files/streams");
}

std::shared_ptr<ngraph::Function> FrontEndPDPD::convert(InputModel::Ptr model) const {
    auto pdpd_model = std::dynamic_pointer_cast<InputModelPDPD>(model);
    std::map<std::string, pdpd::CreatorFunction> CREATORS_MAP = pdpd::get_supported_ops();
    auto f = convert_each_node(
        pdpd_model,
        [&](const std::map<std::string, Output<Node>>& nodes_dict, const std::shared_ptr<OpPlacePDPD>& op_place) {
            return pdpd::make_ng_node(nodes_dict, op_place, CREATORS_MAP);
        });
    return f;
}

void FrontEndPDPD::convert(std::shared_ptr<ngraph::Function> partiallyConverted) const {
    for (const auto& node : partiallyConverted->get_ordered_ops()) {
        if (ov::is_type<PDPDFrameworkNode>(node)) {
            pdpd::normalize_framework_node(std::dynamic_pointer_cast<PDPDFrameworkNode>(node),
                                           pdpd::get_supported_ops());
        }
    }
    for (auto result : partiallyConverted->get_results()) {
        result->validate_and_infer_types();
    }
}

std::shared_ptr<ngraph::Function> FrontEndPDPD::convert_partially(InputModel::Ptr model) const {
    auto pdpd_model = std::dynamic_pointer_cast<InputModelPDPD>(model);
    std::map<std::string, pdpd::CreatorFunction> CREATORS_MAP = pdpd::get_supported_ops();
    auto f = convert_each_node(
        pdpd_model,
        [&](const std::map<std::string, Output<Node>>& nodes_dict, const std::shared_ptr<OpPlacePDPD>& op_place) {
            pdpd::NamedOutputs named_outputs;
            try {
                named_outputs = pdpd::make_ng_node(nodes_dict, op_place, CREATORS_MAP);
            } catch (const OpConversionFailure&) {
                named_outputs = pdpd::make_framework_node(nodes_dict, op_place);
            }
            return named_outputs;
        });
    return f;
}

std::shared_ptr<ngraph::Function> FrontEndPDPD::decode(InputModel::Ptr model) const {
    auto pdpd_model = std::dynamic_pointer_cast<InputModelPDPD>(model);
    std::map<std::string, pdpd::CreatorFunction> CREATORS_MAP = pdpd::get_supported_ops();
    auto f = convert_each_node(pdpd_model, pdpd::make_framework_node);
    return f;
}

std::string FrontEndPDPD::get_name() const {
    return "paddle";
}
}  // namespace frontend
}  // namespace ov

extern "C" PDPD_API FrontEndVersion GetAPIVersion() {
    return OV_FRONTEND_API_VERSION;
}

extern "C" PDPD_API void* GetFrontEndData() {
    FrontEndPluginInfo* res = new FrontEndPluginInfo();
    res->m_name = "paddle";
    res->m_creator = []() {
        return std::make_shared<FrontEndPDPD>();
    };
    return res;
}<|MERGE_RESOLUTION|>--- conflicted
+++ resolved
@@ -4,11 +4,7 @@
 
 #include <fstream>
 #include <map>
-<<<<<<< HEAD
-#include <ngraph/function.hpp>
-=======
 #include <ngraph/ngraph.hpp>
->>>>>>> a84d01cb
 #include <ngraph/variant.hpp>
 #include <openvino/opsets/opset7.hpp>
 #include <paddlepaddle_frontend/exceptions.hpp>
@@ -25,14 +21,9 @@
 #include "pdpd_fw_node.hpp"
 #include "pdpd_utils.hpp"
 
-<<<<<<< HEAD
-using namespace ngraph;
-using namespace ngraph::frontend;
-=======
 using namespace ov::opset7;
 using namespace ov;
 using namespace ov::frontend;
->>>>>>> a84d01cb
 
 namespace ov {
 namespace frontend {
@@ -157,7 +148,7 @@
         const auto& var = inp_place->get_desc();
         const auto& shape = inp_place->get_partial_shape();
         const auto& type = inp_place->get_element_type();
-        auto param = std::make_shared<op::Parameter>(type, shape);
+        auto param = std::make_shared<op::v0::Parameter>(type, shape);
         param->set_friendly_name(var.name());
         param->output(0).get_tensor().add_names({var.name()});
         nodes_dict[var.name()] = param;
@@ -206,7 +197,7 @@
         const auto& outp_place = std::dynamic_pointer_cast<TensorPlacePDPD>(_outp_place);
         auto var = outp_place->get_desc();
         auto input_var_name = var.name();
-        auto result = std::make_shared<op::Result>(nodes_dict.at(input_var_name));
+        auto result = std::make_shared<op::v0::Result>(nodes_dict.at(input_var_name));
         result->set_friendly_name(input_var_name + "/Result");
         result_nodes.push_back(result);
     }
