--- conflicted
+++ resolved
@@ -54,15 +54,9 @@
     MY_ASSERT(CREATORS_MAP.find(op->type()) != CREATORS_MAP.end(), "No creator found");
     std::map<std::string, OutputVector> named_inputs;
     const auto& input_ports = op_place->getInputPorts();
-<<<<<<< HEAD
-    for (const auto& name_to_port : input_ports) {
-        for (std::size_t idx = 0; idx < name_to_port.second->getSourceTensors().size(); ++idx) {
-            const auto& var_desc = name_to_port.second->getSourceTensorPDPD(idx)->getDesc();
-=======
     for (const auto& name_to_ports : input_ports) {
         for (const auto& port : name_to_ports.second) {
             const auto& var_desc = port->getSourceTensorPDPD()->getDesc();
->>>>>>> 3121ee54
             if (nodes.count(var_desc->name()))
                 named_inputs[name_to_ports.first].push_back(nodes.at(var_desc->name()));
             else
