--- conflicted
+++ resolved
@@ -42,11 +42,6 @@
 
 using namespace ngraph::opset7;
 
-<<<<<<< HEAD
-using namespace ngraph;
-using namespace ngraph::frontend;
-=======
->>>>>>> e9b420a2
 namespace ngraph
 {
     namespace frontend
@@ -60,16 +55,11 @@
                 const auto& op = op_place->getDesc();
                 std::cout << "Making node: " << op->type() << std::endl;
 
-<<<<<<< HEAD
                 PDPD_CHECK(ngraph::frontend::ErrorCode::NGRAPH_NODE_CREATION_FAILED,
                            CREATORS_MAP.find(op->type()) != CREATORS_MAP.end(),
                            "No creator found for ",
                            op->type(),
                            " node.");
-=======
-                PDPD_ASSERT(CREATORS_MAP.find(op->type()) != CREATORS_MAP.end(),
-                            "No creator found");
->>>>>>> e9b420a2
                 pdpd::NamedInputs named_inputs;
                 const auto& input_ports = op_place->getInputPorts();
                 for (const auto& name_to_ports : input_ports)
@@ -85,19 +75,10 @@
                             return NamedOutputs();
                     }
                 }
-<<<<<<< HEAD
 
                 return CREATORS_MAP.at(op->type())(
                     NodeContext(DecoderPDPDProto(op_place), named_inputs));
             }
-        } // namespace pdpd
-    }     // namespace frontend
-} // namespace ngraph
-=======
-
-                return CREATORS_MAP.at(op->type())(
-                    NodeContext(DecoderPDPDProto(op_place), named_inputs));
-            }
 
         } // namespace pdpd
 
@@ -105,7 +86,6 @@
             FrontEndPDPD::convert_model(const std::shared_ptr<InputModelPDPD>& model)
         {
             std::cout << "Convert Model Start" << std::endl;
->>>>>>> e9b420a2
 
             std::map<pdpd::TensorName, Output<Node>> nodes_dict(model->getTensorValues());
             ParameterVector parameter_nodes;
@@ -157,7 +137,8 @@
                     {
                         const auto& ports = out_ports.at(name_to_outputs.first);
 
-                        PDPD_ASSERT(ports.size() == name_to_outputs.second.size(),
+                        PDPD_CHECK(ErrorCode::NGRAPH_NODE_CREATION_FAILED,
+                                   ports.size() == name_to_outputs.second.size(),
                                     "The number of output tensors must be equal to "
                                     "the number of outputs of the ngraph node.");
                         for (size_t idx = 0; idx < ports.size(); ++idx)
@@ -200,33 +181,20 @@
             }
             else if (paths.size() == 2)
             {
-<<<<<<< HEAD
-                const auto& ports = out_ports.at(name_to_outputs.first);
-
-                PDPD_CHECK(ngraph::frontend::ErrorCode::NGRAPH_NODE_CREATION_FAILED,
-                           ports.size() == name_to_outputs.second.size(),
-                           "The number of output tensors must be equal to "
-                           "the number of outputs of the ngraph node.");
-                for (size_t idx = 0; idx < ports.size(); ++idx)
-                {
-                    const auto& var = ports[idx]->getTargetTensorPDPD()->getDesc();
-                    name_to_outputs.second[idx].get_tensor().set_names({var->name()});
-                    // if nodes_dict already has node mapped to this tensor name it usually
-                    // means that it was overwritten using setTensorValue
-                    if (!nodes_dict.count(var->name()))
-                        nodes_dict[var->name()] = name_to_outputs.second[idx];
-                }
-=======
                 // The case when .pdmodel and .pdparams files are provided
                 std::ifstream model_stream(paths[0], std::ios::in | std::ifstream::binary);
-                PDPD_ASSERT(model_stream && model_stream.is_open(), "Cannot open model file.");
+                PDPD_CHECK(ngraph::frontend::ErrorCode::INITIALIZATION_ERROR,
+                        model_stream && model_stream.is_open(),
+                        "Cannot open model file.");
                 std::ifstream weights_stream(paths[1], std::ios::in | std::ifstream::binary);
-                PDPD_ASSERT(weights_stream && weights_stream.is_open(),
-                            "Cannot open weights file.");
+                PDPD_CHECK(ngraph::frontend::ErrorCode::INITIALIZATION_ERROR,
+                        weights_stream && weights_stream.is_open(),
+                        "Cannot open weights file.");
                 return loadFromStreams({&model_stream, &weights_stream});
->>>>>>> e9b420a2
-            }
-            PDPD_THROW("Model can be loaded either from 1 or 2 files");
+            }
+            PDPD_CHECK(ngraph::frontend::ErrorCode::INITIALIZATION_ERROR,
+                    false,
+                    "Model can be loaded either from 1 or 2 files");
         }
 
         InputModel::Ptr FrontEndPDPD::loadFromStream(std::istream& model_stream) const
@@ -234,43 +202,11 @@
             return loadFromStreams({&model_stream});
         }
 
-<<<<<<< HEAD
-InputModel::Ptr FrontEndPDPD::loadFromFiles(const std::vector<std::string>& paths) const
-{
-    if (paths.size() == 1)
-    {
-        // The case when folder with __model__ and weight files is provided or .pdmodel file
-        return std::make_shared<InputModelPDPD>(paths[0]);
-    }
-    else if (paths.size() == 2)
-    {
-        // The case when .pdmodel and .pdparams files are provided
-        std::ifstream model_stream(paths[0], std::ios::in | std::ifstream::binary);
-        PDPD_CHECK(ngraph::frontend::ErrorCode::INITIALIZATION_ERROR,
-                   model_stream && model_stream.is_open(),
-                   "Cannot open model file.");
-        std::ifstream weights_stream(paths[1], std::ios::in | std::ifstream::binary);
-        PDPD_CHECK(ngraph::frontend::ErrorCode::INITIALIZATION_ERROR,
-                   weights_stream && weights_stream.is_open(),
-                   "Cannot open weights file.");
-        return loadFromStreams({&model_stream, &weights_stream});
-    }
-    PDPD_CHECK(ngraph::frontend::ErrorCode::INITIALIZATION_ERROR,
-               false,
-               "Model can be loaded either from 1 or 2 files");
-}
-
-InputModel::Ptr FrontEndPDPD::loadFromStream(std::istream& model_stream) const
-{
-    return loadFromStreams({&model_stream});
-}
-=======
         InputModel::Ptr
             FrontEndPDPD::loadFromStreams(const std::vector<std::istream*>& streams) const
         {
             return std::make_shared<InputModelPDPD>(streams);
         }
->>>>>>> e9b420a2
 
         std::shared_ptr<ngraph::Function> FrontEndPDPD::convert(InputModel::Ptr model) const
         {
