//*****************************************************************************
// Copyright 2017-2021 Intel Corporation
//
// Licensed under the Apache License, Version 2.0 (the "License");
// you may not use this file except in compliance with the License.
// You may obtain a copy of the License at
//
//     http://www.apache.org/licenses/LICENSE-2.0
//
// Unless required by applicable law or agreed to in writing, software
// distributed under the License is distributed on an "AS IS" BASIS,
// WITHOUT WARRANTIES OR CONDITIONS OF ANY KIND, either express or implied.
// See the License for the specific language governing permissions and
// limitations under the License.
//*****************************************************************************


#include <algorithm>
#include <numeric>
#include <chrono>
#include <memory>
#include <map>
#include <string>
#include <vector>
#include <utility>
#include <fstream>

#include "framework.pb.h"

#include <paddlepaddle_frontend/model.hpp>

#include <ngraph/ngraph.hpp>
#include <ngraph/opsets/opset7.hpp>

#include <paddlepaddle_frontend/utility.hpp>
#include "decoder.hpp"
#include "node_context.hpp"
#include "op_table.hpp"

#include <functional>

using namespace ngraph::opset7;

namespace ngraph {
namespace frontend {
namespace pdpd {

NamedOutputs make_ng_node(std::map<std::string, Output<Node>>& nodes,
                          const std::shared_ptr<OpPlacePDPD>& op_place,
                          const std::map<std::string, CreatorFunction>& CREATORS_MAP) {
    const auto& op = op_place->getDesc();
    std::cout << "Making node: " << op->type() << std::endl;

    MY_ASSERT(CREATORS_MAP.find(op->type()) != CREATORS_MAP.end(), "No creator found");
    NamedInputs named_inputs;
    const auto& input_ports = op_place->getInputPorts();
    for (const auto& name_to_ports : input_ports) {
        for (const auto& port : name_to_ports.second) {
            const auto& var_desc = port->getSourceTensorPDPD()->getDesc();
            if (nodes.count(var_desc->name()))
                named_inputs[name_to_ports.first].push_back(nodes.at(var_desc->name()));
            else
                return std::shared_ptr<ngraph::Node>();
        }
    }

    return CREATORS_MAP.at(op->type())(NodeContext(*op, named_inputs));
}

bool endsWith(const std::string &str, const std::string &suffix) {
    if (str.length() >= suffix.length()) {
        return (0 == str.compare(str.length() - suffix.length(), suffix.length(), suffix));
    }
    return false;
}

} // namespace pdpd

std::shared_ptr<Constant> FrontEndPDPD::read_tensor(const std::shared_ptr<TensorPlacePDPD>& tensor_place,
                const std::shared_ptr<InputModelPDPD>& model)
{
    const auto& var_desc = tensor_place->getDesc();
    std::cout << "Reading tensor " << var_desc->name() << std::endl;
    MY_ASSERT(var_desc->type().type() == paddle::framework::proto::VarType::LOD_TENSOR);
    const auto& tensor = var_desc->type().lod_tensor().tensor();
    const auto& tensor_length = std::accumulate(
        tensor.dims().cbegin(), tensor.dims().cend(), 1, std::multiplies<int64_t>());
    // TODO: implement for other types
    auto tensor_data = model->readWeight(var_desc->name(), tensor_length);    

    std::vector<size_t> shape(tensor.dims().cbegin(), tensor.dims().cend());
    return Constant::create(element::f32, Shape(shape), tensor_data);
}

std::shared_ptr<Function>
    FrontEndPDPD::convert_model(const std::shared_ptr<InputModelPDPD>& model)
{
    std::cout << "Convert Model Start" << std::endl;    
    
    std::map<std::string, Output<Node>> nodes_dict;
    ParameterVector parameter_nodes;
    ResultVector result_nodes;
    
    const auto& global_var_places = model->getVarPlaces(0);
    for (const auto& name_var : global_var_places)
    {
        const auto& var = name_var.second->getDesc();
        if (pdpd::endsWith(name_var.first, "feed") || pdpd::endsWith(name_var.first, "fetch"))
            continue;
        if (!var->persistable())
            continue;
        nodes_dict[name_var.first] = read_tensor(name_var.second, model);
    }
    std::cout << "Reading consts finished" << std::endl;

    std::map<std::string, pdpd::CreatorFunction> CREATORS_MAP = pdpd::get_supported_ops();
    for (const auto& _inp_place: model->getInputs()) {
        const auto& inp_place = std::dynamic_pointer_cast<TensorPlacePDPD>(_inp_place);
        const auto& var = inp_place->getDesc();
        const auto& shape = inp_place->getPartialShape();
        const auto& type = inp_place->getElementType();
        auto param = std::make_shared<ngraph::opset6::Parameter>(type, shape);
        param->set_friendly_name(var->name());
        nodes_dict[var->name()] = param;
        parameter_nodes.push_back(param);
    }
    
    for (int i = 0; i < model->getBlockNumber(); i++) {
        const auto& op_places = model->getOpPlaces(i);
        for (const auto &op_place : op_places) {
            const auto& op_type = op_place->getDesc()->type();
            std::cerr << "Observing " << op_type << "\n";
            if (op_type == "feed" || op_type == "fetch") {
                // inputs and outputs are stored in the model already
                continue;
            } else {
<<<<<<< HEAD
                const auto& named_outputs = pdpd::make_ng_node(nodes_dict, op_place, CREATORS_MAP);
                // set layer name by the name of first output var
//                const auto& first_output_var = op_place->getOutputPorts().begin()->second->getTargetTensorPDPD(0)->getDesc();
//                node->set_friendly_name(first_output_var->name());
//                std::cerr << "Named with " << node->get_friendly_name() << "\n";
                nodes_dict.insert(named_outputs.begin(), named_outputs.end());
=======
                const auto& node = pdpd::make_ng_node(nodes_dict, op_place, CREATORS_MAP);
                if (node) {
                    // set layer name by the name of first output var
                    const auto& first_output_var = op_place->getOutputPorts().begin()->second[0]->getTargetTensorPDPD()->getDesc();
                    node->set_friendly_name(first_output_var->name());

                    std::cerr << "Named with " << node->get_friendly_name() << "\n";
                    for (const auto& name_to_ports : op_place->getOutputPorts()) {
                        int idx = 0;
                        for (const auto& port : name_to_ports.second) {
                            const auto& var = port->getTargetTensorPDPD()->getDesc();
                            nodes_dict[var->name()] = node->output(idx);
                            idx++;
                        }
                    }
                }
>>>>>>> 3121ee54
            }
        }
    }
    
    for (const auto& _outp_place: model->getOutputs()) {
        const auto& outp_place = std::dynamic_pointer_cast<TensorPlacePDPD>(_outp_place);
        auto var = outp_place->getDesc();
        auto input_var_name = var->name();
        auto result = std::make_shared<ngraph::opset6::Result>(nodes_dict.at(input_var_name));
        result->set_friendly_name(input_var_name + "/Result");
        result_nodes.push_back(result);
    }

    return std::make_shared<ngraph::Function>(result_nodes, parameter_nodes);
}

std::shared_ptr<ngraph::Function> ngraph::frontend::FrontEndPDPD::convert(InputModel::Ptr model) const {
    std::cerr << "[ INFO ] PFrontEndPDPD::convert invoked\n";
    auto pdpd_model = std::dynamic_pointer_cast<ngraph::frontend::InputModelPDPD>(model);    
    auto f = convert_model(pdpd_model);
    std::cerr << "[ INFO ] Resulting nGraph function contains " << f->get_ops().size() << "\n";
    return f;
}

} // namespace frontend
} // namespace ngraph<|MERGE_RESOLUTION|>--- conflicted
+++ resolved
@@ -60,7 +60,7 @@
             if (nodes.count(var_desc->name()))
                 named_inputs[name_to_ports.first].push_back(nodes.at(var_desc->name()));
             else
-                return std::shared_ptr<ngraph::Node>();
+                return NamedOutputs();
         }
     }
 
@@ -134,31 +134,12 @@
                 // inputs and outputs are stored in the model already
                 continue;
             } else {
-<<<<<<< HEAD
                 const auto& named_outputs = pdpd::make_ng_node(nodes_dict, op_place, CREATORS_MAP);
                 // set layer name by the name of first output var
 //                const auto& first_output_var = op_place->getOutputPorts().begin()->second->getTargetTensorPDPD(0)->getDesc();
 //                node->set_friendly_name(first_output_var->name());
 //                std::cerr << "Named with " << node->get_friendly_name() << "\n";
                 nodes_dict.insert(named_outputs.begin(), named_outputs.end());
-=======
-                const auto& node = pdpd::make_ng_node(nodes_dict, op_place, CREATORS_MAP);
-                if (node) {
-                    // set layer name by the name of first output var
-                    const auto& first_output_var = op_place->getOutputPorts().begin()->second[0]->getTargetTensorPDPD()->getDesc();
-                    node->set_friendly_name(first_output_var->name());
-
-                    std::cerr << "Named with " << node->get_friendly_name() << "\n";
-                    for (const auto& name_to_ports : op_place->getOutputPorts()) {
-                        int idx = 0;
-                        for (const auto& port : name_to_ports.second) {
-                            const auto& var = port->getTargetTensorPDPD()->getDesc();
-                            nodes_dict[var->name()] = node->output(idx);
-                            idx++;
-                        }
-                    }
-                }
->>>>>>> 3121ee54
             }
         }
     }
