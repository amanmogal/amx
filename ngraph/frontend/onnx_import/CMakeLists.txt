# Copyright (C) 2018-2021 Intel Corporation
# SPDX-License-Identifier: Apache-2.0
#

set(ONNX_OPSET_VERSION 13 CACHE INTERNAL "Supported version of ONNX operator set")

file(GLOB_RECURSE LIBRARY_SRC ${CMAKE_CURRENT_SOURCE_DIR}/src/*.cpp)
file(GLOB_RECURSE LIBRARY_HEADERS ${CMAKE_CURRENT_SOURCE_DIR}/src/*.hpp)
file(GLOB_RECURSE LIBRARY_PUBLIC_HEADERS ${CMAKE_CURRENT_SOURCE_DIR}/include/*.hpp)

file(GLOB_RECURSE EDITOR_LIBRARY_SRC ${CMAKE_CURRENT_SOURCE_DIR}/../onnx_editor/src/*.cpp)
file(GLOB_RECURSE EDITOR_LIBRARY_HEADERS ${CMAKE_CURRENT_SOURCE_DIR}/../onnx_editor/src/*.hpp)
file(GLOB_RECURSE EDITOR_LIBRARY_PUBLIC_HEADERS ${CMAKE_CURRENT_SOURCE_DIR}/../onnx_editor/include/*.hpp)

# Remove disabled ops
list(REMOVE_ITEM LIBRARY_SRC
    ${CMAKE_CURRENT_SOURCE_DIR}/src/op/conv_integer.cpp
    ${CMAKE_CURRENT_SOURCE_DIR}/src/op/quant_conv.cpp
    )
list(REMOVE_ITEM LIBRARY_HEADERS
    ${CMAKE_CURRENT_SOURCE_DIR}/src/op/conv_integer.hpp
    ${CMAKE_CURRENT_SOURCE_DIR}/src/op/quant_conv.hpp
    )

set(ONNX_IMPORT_INCLUDE_DIR ${CMAKE_CURRENT_SOURCE_DIR}/include)

# Create named folders for the sources within the .vcproj
# Empty name lists them directly under the .vcproj

source_group("src" FILES ${LIBRARY_SRC} ${EDITOR_LIBRARY_SRC})
source_group("include" FILES ${LIBRARY_HEADERS} ${EDITOR_LIBRARY_HEADERS})
source_group("public include" FILES ${LIBRARY_PUBLIC_HEADERS} ${EDITOR_LIBRARY_PUBLIC_HEADERS})

# Create shared library
add_library(onnx_importer SHARED ${LIBRARY_SRC} ${LIBRARY_HEADERS} ${LIBRARY_PUBLIC_HEADERS}
                                 ${EDITOR_LIBRARY_SRC} ${EDITOR_LIBRARY_HEADERS} ${EDITOR_LIBRARY_PUBLIC_HEADERS})
add_library(ngraph::onnx_importer ALIAS onnx_importer)

add_clang_format_target(onnx_importer_clang FOR_TARGETS onnx_importer)

if(COMMAND ie_add_vs_version_file)
    ie_add_vs_version_file(NAME onnx_importer
                           FILEDESCRIPTION "nGraph ONNX importer library")
endif()

if(COMMAND ie_faster_build)
    ie_faster_build(onnx_importer
        UNITY
        PCH PRIVATE "src/precomp.hpp"
    )
endif()

<<<<<<< HEAD
target_link_libraries(onnx_importer PRIVATE ngraph::builder onnx_common
                                    PUBLIC ngraph)
=======
target_link_libraries(onnx_importer PRIVATE onnx_common ngraph::builder inference_engine_transformations
    PUBLIC ngraph)
>>>>>>> 1a5bd8a5

target_include_directories(onnx_importer PUBLIC $<BUILD_INTERFACE:${ONNX_IMPORT_INCLUDE_DIR}>
                                                $<INSTALL_INTERFACE:${FRONTEND_INSTALL_INCLUDE}>)

target_include_directories(onnx_importer PRIVATE ${CMAKE_CURRENT_SOURCE_DIR}/src)

target_compile_definitions(onnx_importer PRIVATE ONNX_OPSET_VERSION=${ONNX_OPSET_VERSION})

set(ONNX_EDITOR_INCLUDE_DIR ${CMAKE_CURRENT_SOURCE_DIR}/../onnx_editor/include)
set(ONNX_EDITOR_SRC_DIR ${CMAKE_CURRENT_SOURCE_DIR}/../onnx_editor/src)

target_include_directories(onnx_importer PUBLIC $<BUILD_INTERFACE:${ONNX_EDITOR_INCLUDE_DIR}>)
target_include_directories(onnx_importer PRIVATE ${ONNX_EDITOR_SRC_DIR})

if(NGRAPH_USE_PROTOBUF_LITE)
    target_compile_definitions(onnx_importer PRIVATE NGRAPH_USE_PROTOBUF_LITE)
endif()

if (CMAKE_CXX_COMPILER_ID MATCHES "^(Apple)?Clang$")
    target_compile_options(onnx_importer PRIVATE -Wno-undef -Wno-reserved-id-macro -Wno-switch-enum
            -Wno-invalid-offsetof -Wno-shorten-64-to-32 -Wno-unused-macros -Wno-missing-variable-declarations
            -Wno-unused-private-field -Wno-shadow -Wno-deprecated PUBLIC -Wno-undefined-func-template)
endif()

install(TARGETS onnx_importer EXPORT ngraphTargets
        RUNTIME DESTINATION ${NGRAPH_INSTALL_LIB} COMPONENT ngraph
        ARCHIVE DESTINATION ${NGRAPH_INSTALL_LIB} COMPONENT ngraph
        LIBRARY DESTINATION ${NGRAPH_INSTALL_LIB} COMPONENT ngraph)

install(DIRECTORY ${ONNX_IMPORT_INCLUDE_DIR}/onnx_import
        DESTINATION ${FRONTEND_INSTALL_INCLUDE}
        COMPONENT ngraph_dev
        FILES_MATCHING PATTERN "*.hpp")

export(TARGETS onnx_importer NAMESPACE ngraph:: APPEND FILE "${NGRAPH_TARGETS_FILE}")<|MERGE_RESOLUTION|>--- conflicted
+++ resolved
@@ -50,13 +50,8 @@
     )
 endif()
 
-<<<<<<< HEAD
-target_link_libraries(onnx_importer PRIVATE ngraph::builder onnx_common
-                                    PUBLIC ngraph)
-=======
 target_link_libraries(onnx_importer PRIVATE onnx_common ngraph::builder inference_engine_transformations
     PUBLIC ngraph)
->>>>>>> 1a5bd8a5
 
 target_include_directories(onnx_importer PUBLIC $<BUILD_INTERFACE:${ONNX_IMPORT_INCLUDE_DIR}>
                                                 $<INSTALL_INTERFACE:${FRONTEND_INSTALL_INCLUDE}>)
