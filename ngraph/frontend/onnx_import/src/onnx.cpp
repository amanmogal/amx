--- conflicted
+++ resolved
@@ -66,14 +66,11 @@
             return import_onnx_model(model_stream, file_path);
         }
 
-<<<<<<< HEAD
-        std::shared_ptr<Function> import_onnx_model(const ONNXModelEditor& model_editor)
-        {
-            return detail::import_onnx_model(model_editor.model(), model_editor.model_path());
-        }
+//        std::shared_ptr<Function> import_onnx_model(const ONNXModelEditor& model_editor)
+//        {
+//            return detail::import_onnx_model(model_editor.model(), model_editor.model_path());
+//        }
 
-=======
->>>>>>> 2bed9c92
         std::set<std::string> get_supported_operators(std::int64_t version,
                                                       const std::string& domain)
         {
