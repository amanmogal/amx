--- conflicted
+++ resolved
@@ -4,65 +4,24 @@
 
 #include <fstream>
 #include <memory>
-<<<<<<< HEAD
-#include <onnx_import/onnx_node.hpp>
 #include <core/null_node.hpp>
-=======
 #include <onnx/onnx_pb.h>
->>>>>>> 0b116620
+
+#include "core/graph.hpp"
+#include "core/model.hpp"
+#include "core/transform.hpp"
 
 #include "ngraph/except.hpp"
 #include "onnx_common/parser.hpp"
 #include "onnx_import/onnx.hpp"
 #include "onnx_import/utils/onnx_internal.hpp"
 #include "ops_bridge.hpp"
+#include <onnx_import/onnx_node.hpp>
 
 namespace ngraph
 {
     namespace onnx_import
     {
-<<<<<<< HEAD
-        namespace detail
-        {
-            std::shared_ptr<Function>
-                convert_to_ng_function(std::shared_ptr<const ONNX_NAMESPACE::ModelProto> model_proto, bool decode_only)
-            {
-                auto model = std::make_shared<Model>(*model_proto);
-                auto graph = std::make_shared<Graph>(model_proto->graph(), *model, decode_only);
-                auto function = std::make_shared<Function>(
-                    graph->get_ng_outputs(), graph->get_ng_parameters(), graph->get_name());
-
-                for(auto node: function->get_ops())
-                {
-                    if(auto raw_node = std::dynamic_pointer_cast<frontend::ONNXNode>(node))
-                    {
-                        raw_node->set_onnx_graph(graph);
-                        raw_node->set_onnx_model(model);
-                        raw_node->set_onnx_model_proto(model_proto);
-                    }
-                }
-
-                for (std::size_t i{0}; i < function->get_output_size(); ++i)
-                {
-                    function->get_output_op(i)->set_friendly_name(
-                        graph->get_outputs().at(i).get_name());
-                }
-                return function;
-            }
-
-            std::shared_ptr<Function> import_onnx_model(std::shared_ptr<ONNX_NAMESPACE::ModelProto> model_proto,
-                                                        const std::string& model_path, bool decode_only)
-            {
-                transform::expand_onnx_functions(*model_proto);
-                transform::fixup_legacy_operators(*model_proto);
-                transform::update_external_data_paths(*model_proto, model_path);
-
-                return detail::convert_to_ng_function(model_proto, decode_only);
-            }
-        } // namespace detail
-
-=======
->>>>>>> 0b116620
         std::shared_ptr<Function> import_onnx_model(std::istream& stream,
                                                     const std::string& model_path, bool decode_only)
         {
