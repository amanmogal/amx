--- conflicted
+++ resolved
@@ -219,13 +219,13 @@
             return m_pimpl->has_attribute(name);
         }
 
-<<<<<<< HEAD
         Subgraph Node::get_subgraph_from_attribute(
             const std::string& name,
             const std::map<std::size_t, std::string>& carried_dependencies_map) const
         {
             return m_pimpl->get_subgraph_from_attribute(name, carried_dependencies_map);
-=======
+        }
+
         std::vector<std::string> Node::get_attribute_names() const
         {
             std::vector<std::string> attr_names;
@@ -250,7 +250,6 @@
                 throw error::node::UnknownAttribute{this->get_name(), name};
             }
             return *found_attr;
->>>>>>> f824f914
         }
 
         template <>
