// Copyright (C) 2018-2021 Intel Corporation
// SPDX-License-Identifier: Apache-2.0
//

#include <algorithm>
#include <memory>
#include <vector>

#include "core/null_node.hpp"
#include "default_opset.hpp"
#include "exceptions.hpp"
#include "ngraph/node.hpp"
#include "ngraph/op/constant.hpp"
#include "ngraph/op/util/op_types.hpp"
#include "op/gather.hpp"
#include "utils/common.hpp"

<<<<<<< HEAD
namespace
{
    int64_t get_valid_array_idx(int64_t idx, int64_t last_idx)
    {
        return (idx >= 0) ? std::min(idx, last_idx) : std::max<int64_t>(0, last_idx + idx);
    }
} // namespace

=======
>>>>>>> a672b9c5
namespace ngraph
{
    namespace onnx_import
    {
        namespace op
        {
            namespace
            {
                std::vector<uint64_t>
                    get_normalized_axes_vector(const Node& onnx_node,
                                               const Rank& data_rank,
                                               const std::vector<int64_t> axes_attr)
                {
                    if (data_rank.is_static())
                    {
                        const auto normalized_axes_vec =
                            normalize_axes(onnx_node.get_description(), axes_attr, data_rank);
                        return std::vector<uint64_t>(std::begin(normalized_axes_vec),
                                                     std::end(normalized_axes_vec));
                    }
                    else
                    {
                        CHECK_VALID_NODE(onnx_node,
                                         std::all_of(std::begin(axes_attr),
                                                     std::end(axes_attr),
                                                     [](int64_t axis) { return axis >= 0; }),
                                         "All axes must be positive when data rank is unknown");
                        return std::vector<uint64_t>(std::begin(axes_attr), std::end(axes_attr));
                    }
                }

                /// \brief Transform Slice axes input to mask which is attribute of
                /// StridedSlice:v1 interface.
                ///
                /// \note Mask attributes of StridedSlice:10 operator indicates
                ///       if corresponding begin/end/strides input indices should be applied (0
                ///       value) or ignored (1 value)
                ///
                /// \param[in] axes                 Axes input of ONNX Slice operator
                /// \param[in] slice_indices_length Lenght of Slice indices
                ///                                 (starts, ends, steps)
                ///
                /// \return Mask attribute in format required by StridedSlice:v1
                std::vector<int64_t> axes_to_mask(const std::vector<uint64_t>& axes,
                                                  uint64_t slice_indices_length)
                {
                    std::vector<int64_t> mask(slice_indices_length, 1);
                    for (auto axis : axes)
                    {
                        mask[axis] = 0;
                    }
                    return mask;
                }

                /// \brief Adjsut ONNX Slice indices: starts, ends, steps to StridedSlice:v1
                /// interface.
                ///
                /// \note StridedSlice:v1 doesn't support axes paramets.
                ///       The axes parameters detrmines to which dimension of input data slice
                ///       operation should be applied.
                ///       The retuned sub-graph provide proper adjustement of Slice indices if
                ///       it is needed.
                ///
                /// \param[in] indices               Parameters of Slice operator: starts, ends,
                ///                                  steps.
                /// \param[in] axes                  Determines dimensions on which slice
                ///                                  operation should be applied.
                /// \param[in] slice_indices_length  Indices length after adjustment
                /// \param[in] fill_in_value         Neutral value (`0` for starts and ends,
                ///                                  `1` for steps) which is set to indices
                ///                                  in order to provide adjustment.
                ///
                /// \return Sub-graph represents adjusted indices or input indices
                ///         if any transformation was needed.
                Output<ngraph::Node> adjust_indices_if_needed(const Output<ngraph::Node>& indices,
                                                              const std::vector<uint64_t>& axes,
                                                              uint64_t slice_indices_length,
                                                              int64_t fill_in_value)
                {
                    const bool are_axes_sorted = std::is_sorted(axes.begin(), axes.end());

                    const auto indices_shape = indices.get_partial_shape();
                    // if length of slice indices vector is known
                    if (indices_shape.rank().is_static() &&
                        indices_shape.rank().get_length() == 1 && indices_shape[0].is_static())
                    {
                        if (static_cast<uint64_t>(indices_shape[0].get_length()) >=
                                slice_indices_length &&
                            are_axes_sorted)
                        {
                            // adjusting indices is not needed
                            return indices;
                        }
                    }
                    // Handle a case when starts/ends/steps lengths are less than provided axes
                    // in order to ensure compatibility with `StridedSlice:v1` interface
                    // Example:
                    // data_shape: {3, 3, 3, 3}
                    // starts: [1, 1] - after extending --> [0, 0, 1, 1]
                    // ends: [2, 2] - after extending --> [0, 0, 2, 2]
                    // steps : [0, 1] - after extending --> [1, 1, 0, 1] (`1` is neutral as a
                    // strides value)
                    // axes: [2, 3] - apply slice values to 2 and 3 dimension of input data
                    // expected_output_shape: {3, 3, 1, 1}
                    OutputVector adjusted_indices(slice_indices_length);
                    std::vector<uint64_t> target_axes(axes);
                    const auto gather_axis =
                        default_opset::Constant::create(indices.get_element_type(), {}, {0});

                    int added_indices_number = 0;
                    for (uint64_t i = 0; i < slice_indices_length; ++i)
                    {
                        if (std::find(std::begin(axes), std::end(axes), i) == axes.end())
                        {
                            adjusted_indices[i] = default_opset::Constant::create(
                                indices.get_element_type(), {1}, {fill_in_value});
                            target_axes.insert(std::next(target_axes.begin(), i), i);
                            ++added_indices_number;
                        }
                        else
                        {
                            adjusted_indices[i] = std::make_shared<default_opset::Gather>(
                                indices,
                                default_opset::Constant::create(
                                    indices.get_element_type(), {1}, {i - added_indices_number}),
                                gather_axis);
                        }
                    }

                    if (!are_axes_sorted)
                    {
                        OutputVector indices_tmp(adjusted_indices);
                        for (size_t i = 0; i < target_axes.size(); ++i)
                        {
                            adjusted_indices[target_axes[i]] = indices_tmp[i];
                        }
                    }

                    return std::make_shared<default_opset::Concat>(adjusted_indices, 0);
                }
            } // namespace

            namespace set_10
            {
                OutputVector slice(const Node& node)
                {
                    using ngraph::op::is_null;

                    OutputVector inputs{node.get_ng_inputs()};
                    const auto data = inputs.at(0);
                    const auto data_rank = data.get_partial_shape().rank();

                    auto starts = inputs.at(1);
                    auto ends = inputs.at(2);

                    // Slice is calculated over all axes as default
                    Output<ngraph::Node> axes;
                    if (inputs.size() >= 4 && !is_null(inputs.at(3))) // axes input provided
                    {
                        axes = inputs.at(3);
                        CHECK_VALID_NODE(node,
                                         ngraph::op::is_constant(axes.get_node()),
                                         "Axes input must be constant");
                    }
                    else
                    {
                        CHECK_VALID_NODE(
                            node,
                            data_rank.is_static(),
                            "Data rank must be static when axes input is not provided");
                        const size_t data_rank_value = data_rank.get_length();
                        axes = default_opset::Constant::create(
                            element::i64,
                            {data_rank_value},
                            common::get_monotonic_range<int64_t>(data_rank_value));
                    }

                    const auto axes_const =
                        as_type_ptr<default_opset::Constant>(axes.get_node_shared_ptr());
                    auto raw_axes_vec = axes_const->cast_vector<int64_t>();
                    std::vector<uint64_t> axes_vec =
                        get_normalized_axes_vector(node, data_rank, raw_axes_vec);

                    const size_t slice_indices_length =
                        *std::max_element(std::begin(axes_vec), std::end(axes_vec)) + 1;
                    const auto begin_end_mask = axes_to_mask(axes_vec, slice_indices_length);

                    Output<ngraph::Node> steps;
                    if (inputs.size() == 5 && !is_null(inputs.at(4))) // steps input provided
                    {
                        steps = inputs.at(4);
                    }
                    else
                    {
                        steps = default_opset::Constant::create(
                            element::i64,
                            {slice_indices_length},
                            std::vector<int64_t>(slice_indices_length, 1));
                    }

                    starts = adjust_indices_if_needed(starts, axes_vec, slice_indices_length, 0);
                    ends = adjust_indices_if_needed(ends, axes_vec, slice_indices_length, 0);
                    steps = adjust_indices_if_needed(steps, axes_vec, slice_indices_length, 1);

                    return {std::make_shared<default_opset::StridedSlice>(
                        data, starts, ends, steps, begin_end_mask, begin_end_mask)};
                }
            } // namespace set_10

            namespace set_1
            {
                OutputVector slice(const Node& node)
                {
                    Output<ngraph::Node> data = node.get_ng_inputs().at(0);
                    const auto data_rank = data.get_partial_shape().rank();

                    const auto starts_atr =
                        node.get_attribute_value<std::vector<int64_t>>("starts");
                    const auto ends_atr = node.get_attribute_value<std::vector<int64_t>>("ends");

                    std::shared_ptr<ngraph::Node> starts =
                        std::make_shared<default_opset::Constant>(
                            element::i64, Shape{starts_atr.size()}, starts_atr);
                    std::shared_ptr<ngraph::Node> ends = std::make_shared<default_opset::Constant>(
                        element::i64, Shape{ends_atr.size()}, ends_atr);

                    auto axes = node.get_attribute_value<std::vector<int64_t>>(
                        "axes", std::vector<int64_t>());

                    if (axes.empty())
                    {
                        CHECK_VALID_NODE(
                            node,
                            data_rank.is_static(),
                            "Data rank must be static when axes input is not provided");
                        axes = common::get_monotonic_range<int64_t>(data_rank.get_length());
                    }

                    std::vector<uint64_t> normalized_axes =
                        get_normalized_axes_vector(node, data_rank, axes);

                    const size_t slice_indices_length =
                        *std::max_element(std::begin(normalized_axes), std::end(normalized_axes)) +
                        1;
                    const auto begin_end_mask = axes_to_mask(normalized_axes, slice_indices_length);

                    std::shared_ptr<ngraph::Node> strides = default_opset::Constant::create(
                        element::i64,
                        Shape{slice_indices_length},
                        std::vector<int64_t>(slice_indices_length, 1));

                    starts =
                        adjust_indices_if_needed(starts, normalized_axes, slice_indices_length, 0)
                            .get_node_shared_ptr();
                    ends = adjust_indices_if_needed(ends, normalized_axes, slice_indices_length, 0)
                               .get_node_shared_ptr();
                    strides =
                        adjust_indices_if_needed(strides, normalized_axes, slice_indices_length, 1)
                            .get_node_shared_ptr();

                    return {std::make_shared<default_opset::StridedSlice>(
                        data, starts, ends, strides, begin_end_mask, begin_end_mask)};
                }

            } // namespace set_1

        } // namespace op

    } // namespace onnx_import

} // namespace ngraph<|MERGE_RESOLUTION|>--- conflicted
+++ resolved
@@ -15,17 +15,6 @@
 #include "op/gather.hpp"
 #include "utils/common.hpp"
 
-<<<<<<< HEAD
-namespace
-{
-    int64_t get_valid_array_idx(int64_t idx, int64_t last_idx)
-    {
-        return (idx >= 0) ? std::min(idx, last_idx) : std::max<int64_t>(0, last_idx + idx);
-    }
-} // namespace
-
-=======
->>>>>>> a672b9c5
 namespace ngraph
 {
     namespace onnx_import
