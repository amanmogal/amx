//*****************************************************************************
// Copyright 2017-2020 Intel Corporation
//
// Licensed under the Apache License, Version 2.0 (the "License");
// you may not use this file except in compliance with the License.
// You may obtain a copy of the License at
//
//     http://www.apache.org/licenses/LICENSE-2.0
//
// Unless required by applicable law or agreed to in writing, software
// distributed under the License is distributed on an "AS IS" BASIS,
// WITHOUT WARRANTIES OR CONDITIONS OF ANY KIND, either express or implied.
// See the License for the specific language governing permissions and
// limitations under the License.
//*****************************************************************************

#include <functional>
#include <iterator>
#include <map>
#include <string>
#include <unordered_map>

#include "ngraph/log.hpp"
#include "onnx_import/core/attribute.hpp"
#include "onnx_import/op/abs.hpp"
#include "onnx_import/op/acos.hpp"
#include "onnx_import/op/acosh.hpp"
#include "onnx_import/op/add.hpp"
#include "onnx_import/op/and.hpp"
#include "onnx_import/op/argmax.hpp"
#include "onnx_import/op/argmin.hpp"
#include "onnx_import/op/asin.hpp"
#include "onnx_import/op/asinh.hpp"
#include "onnx_import/op/atan.hpp"
#include "onnx_import/op/atanh.hpp"
#include "onnx_import/op/average_pool.hpp"
#include "onnx_import/op/batch_norm.hpp"
#include "onnx_import/op/cast.hpp"
#include "onnx_import/op/ceil.hpp"
#include "onnx_import/op/clip.hpp"
#include "onnx_import/op/concat.hpp"
#include "onnx_import/op/constant.hpp"
#include "onnx_import/op/constant_of_shape.hpp"
#include "onnx_import/op/conv.hpp"
// #include "onnx_import/op/conv_integer.hpp"
#include "onnx_import/op/conv_transpose.hpp"
#include "onnx_import/op/cos.hpp"
#include "onnx_import/op/cosh.hpp"
#include "onnx_import/op/cum_sum.hpp"
#include "onnx_import/op/depth_to_space.hpp"
#include "onnx_import/op/dequantize_linear.hpp"
#include "onnx_import/op/div.hpp"
#include "onnx_import/op/dropout.hpp"
#include "onnx_import/op/elu.hpp"
#include "onnx_import/op/equal.hpp"
#include "onnx_import/op/erf.hpp"
#include "onnx_import/op/exp.hpp"
#include "onnx_import/op/expand.hpp"
#include "onnx_import/op/eye_like.hpp"
#include "onnx_import/op/flatten.hpp"
#include "onnx_import/op/floor.hpp"
#include "onnx_import/op/gather.hpp"
#include "onnx_import/op/gather_nd.hpp"
#include "onnx_import/op/gemm.hpp"
#include "onnx_import/op/global_average_pool.hpp"
#include "onnx_import/op/global_max_pool.hpp"
#include "onnx_import/op/greater.hpp"
#include "onnx_import/op/gru.hpp"
#include "onnx_import/op/hard_sigmoid.hpp"
#include "onnx_import/op/hardmax.hpp"
#include "onnx_import/op/identity.hpp"
#include "onnx_import/op/image_scaler.hpp"
#include "onnx_import/op/instance_norm.hpp"
#include "onnx_import/op/leaky_relu.hpp"
#include "onnx_import/op/less.hpp"
#include "onnx_import/op/log.hpp"
#include "onnx_import/op/log_softmax.hpp"
#include "onnx_import/op/loop.hpp"
#include "onnx_import/op/lp_norm.hpp"
#include "onnx_import/op/lp_pool.hpp"
#include "onnx_import/op/lrn.hpp"
#include "onnx_import/op/lstm.hpp"
#include "onnx_import/op/matmul.hpp"
#include "onnx_import/op/matmul_integer.hpp"
#include "onnx_import/op/max.hpp"
#include "onnx_import/op/max_pool.hpp"
#include "onnx_import/op/mean.hpp"
#include "onnx_import/op/mean_variance_normalization.hpp"
#include "onnx_import/op/min.hpp"
#include "onnx_import/op/mod.hpp"
#include "onnx_import/op/mul.hpp"
#include "onnx_import/op/neg.hpp"
#include "onnx_import/op/non_max_suppression.hpp"
#include "onnx_import/op/non_zero.hpp"
#include "onnx_import/op/not.hpp"
#include "onnx_import/op/onehot.hpp"
#include "onnx_import/op/or.hpp"
#include "onnx_import/op/pad.hpp"
#include "onnx_import/op/pow.hpp"
#include "onnx_import/op/prelu.hpp"
#include "onnx_import/op/qlinear_matmul.hpp"
// #include "onnx_import/op/quant_conv.hpp"
#include "onnx_import/op/quantize_linear.hpp"
#include "onnx_import/op/range.hpp"
#include "onnx_import/op/reciprocal.hpp"
#include "onnx_import/op/reduce.hpp"
#include "onnx_import/op/relu.hpp"
#include "onnx_import/op/reshape.hpp"
#include "onnx_import/op/resize.hpp"
#include "onnx_import/op/reverse_sequence.hpp"
#include "onnx_import/op/rnn.hpp"
#include "onnx_import/op/roi_align.hpp"
#include "onnx_import/op/round.hpp"
#include "onnx_import/op/scatter_elements.hpp"
#include "onnx_import/op/scatter_nd.hpp"
#include "onnx_import/op/selu.hpp"
#include "onnx_import/op/shape.hpp"
#include "onnx_import/op/shrink.hpp"
#include "onnx_import/op/sigmoid.hpp"
#include "onnx_import/op/sign.hpp"
#include "onnx_import/op/sin.hpp"
#include "onnx_import/op/sinh.hpp"
#include "onnx_import/op/size.hpp"
#include "onnx_import/op/slice.hpp"
#include "onnx_import/op/softmax.hpp"
#include "onnx_import/op/softplus.hpp"
#include "onnx_import/op/softsign.hpp"
#include "onnx_import/op/space_to_depth.hpp"
#include "onnx_import/op/split.hpp"
#include "onnx_import/op/sqrt.hpp"
#include "onnx_import/op/squeeze.hpp"
#include "onnx_import/op/sub.hpp"
#include "onnx_import/op/sum.hpp"
#include "onnx_import/op/tan.hpp"
#include "onnx_import/op/tanh.hpp"
#include "onnx_import/op/thresholded_relu.hpp"
#include "onnx_import/op/tile.hpp"
#include "onnx_import/op/topk.hpp"
#include "onnx_import/op/transpose.hpp"
#include "onnx_import/op/unsqueeze.hpp"
#include "onnx_import/op/upsample.hpp"
#include "onnx_import/op/where.hpp"
#include "onnx_import/op/xor.hpp"
#include "onnx_import/ops_bridge.hpp"

#include "onnx_import/op/org.openvinotoolkit/detection_output.hpp"
#include "onnx_import/op/org.openvinotoolkit/fake_quantize.hpp"
#include "onnx_import/op/org.openvinotoolkit/group_norm.hpp"
#include "onnx_import/op/org.openvinotoolkit/normalize.hpp"
#include "onnx_import/op/org.openvinotoolkit/prior_box.hpp"

namespace ngraph
{
    namespace onnx_import
    {
        namespace detail
        {
            const std::map<std::int64_t, Operator>::const_iterator
                find(std::int64_t version, const std::map<std::int64_t, Operator>& map)
            {
                // Get the latest version.
                if (version == -1)
                {
                    return map.empty() ? std::end(map) : --std::end(map);
                }
                while (version > 0)
                {
                    std::map<std::int64_t, Operator>::const_iterator it = map.find(version--);
                    if (it != std::end(map))
                    {
                        return it;
                    }
                }
                return std::end(map);
            }
        }

        void OperatorsBridge::_register_operator(const std::string& name,
                                                 std::int64_t version,
                                                 const std::string& domain,
                                                 Operator fn)
        {
            std::lock_guard<std::mutex> guard(lock);

            auto it = m_map[domain][name].find(version);
            if (it == std::end(m_map[domain][name]))
            {
                m_map[domain][name].emplace(version, std::move(fn));
            }
            else
            {
                it->second = std::move(fn);
                NGRAPH_WARN << "Overwriting existing operator: "
                            << (domain.empty() ? "ai.onnx" : domain)
                            << "." + name + ":" + std::to_string(version);
            }
        }

        void OperatorsBridge::_unregister_operator(const std::string& name,
                                                   std::int64_t version,
                                                   const std::string& domain)
        {
            std::lock_guard<std::mutex> guard(lock);

            auto domain_it = m_map.find(domain);
            if (domain_it == m_map.end())
            {
                NGRAPH_ERR << "unregister_operator: domain '" + domain +
                                  "' was not registered before";
                return;
            }
            auto name_it = domain_it->second.find(name);
            if (name_it == domain_it->second.end())
            {
                NGRAPH_ERR << "unregister_operator: operator '" + name +
                                  "' was not registered before";
                return;
            }
            auto version_it = name_it->second.find(version);
            if (version_it == name_it->second.end())
            {
                NGRAPH_ERR << "unregister_operator: operator '" + name + "' with version " +
                                  std::to_string(version) + " was not registered before";
                return;
            }
            m_map[domain][name].erase(version_it);
            if (m_map[domain][name].empty())
            {
                m_map[domain].erase(name);
                if (m_map[domain].empty())
                {
                    m_map.erase(domain);
                }
            }
        }

        OperatorSet OperatorsBridge::_get_operator_set(const std::string& domain,
                                                       std::int64_t version)
        {
            std::lock_guard<std::mutex> guard(lock);

            OperatorSet result;

            auto dm = m_map.find(domain);
            if (dm == std::end(m_map))
            {
                NGRAPH_DEBUG << "Domain '" << domain << "' not recognized by nGraph";
                return OperatorSet{};
            }
            if (domain == "" && version > OperatorsBridge::LATEST_SUPPORTED_ONNX_OPSET_VERSION)
            {
                NGRAPH_WARN << "Currently ONNX operator set version: " << version
                            << " is unsupported. Falling back to: "
                            << OperatorsBridge::LATEST_SUPPORTED_ONNX_OPSET_VERSION;
            }
            for (const auto& op : dm->second)
            {
                const auto& it = detail::find(version, op.second);
                if (it == std::end(op.second))
                {
                    throw error::UnsupportedVersion{op.first, version, domain};
                }
                result.emplace(op.first, it->second);
            }
            return result;
        }

        bool OperatorsBridge::_is_operator_registered(const std::string& name,
                                                      std::int64_t version,
                                                      const std::string& domain)
        {
            std::lock_guard<std::mutex> guard(lock);
            // search for domain
            auto dm_map = m_map.find(domain);
            if (dm_map == std::end(m_map))
            {
                return false;
            }
            // search for name
            auto op_map = dm_map->second.find(name);
            if (op_map == std::end(dm_map->second))
            {
                return false;
            }

            if (detail::find(version, op_map->second) != std::end(op_map->second))
            {
                return true;
            }
            else
            {
                return false;
            }
        }

#define REGISTER_OPERATOR(name_, ver_, fn_)                                                        \
    m_map[""][name_].emplace(ver_, std::bind(op::set_##ver_::fn_, std::placeholders::_1))

#define REGISTER_OPERATOR_WITH_DOMAIN(domain_, name_, ver_, fn_)                                   \
    m_map[domain_][name_].emplace(ver_, std::bind(op::set_##ver_::fn_, std::placeholders::_1))

        OperatorsBridge::OperatorsBridge()
        {
            REGISTER_OPERATOR("Abs", 1, abs);
            REGISTER_OPERATOR("Acos", 1, acos);
            REGISTER_OPERATOR("Acosh", 1, acosh);
            REGISTER_OPERATOR("Add", 1, add);
            REGISTER_OPERATOR("Add", 7, add);
            REGISTER_OPERATOR("And", 1, logical_and);
            REGISTER_OPERATOR("ArgMin", 1, argmin);
            REGISTER_OPERATOR("ArgMax", 1, argmax);
            REGISTER_OPERATOR("Asin", 1, asin);
            REGISTER_OPERATOR("Asinh", 1, asinh);
            REGISTER_OPERATOR("Atan", 1, atan);
            REGISTER_OPERATOR("Atanh", 1, atanh);
            REGISTER_OPERATOR("AveragePool", 1, average_pool);
            REGISTER_OPERATOR("BatchNormalization", 1, batch_norm);
            REGISTER_OPERATOR("Cast", 1, cast);
            REGISTER_OPERATOR("Ceil", 1, ceil);
            REGISTER_OPERATOR("Clip", 1, clip);
            REGISTER_OPERATOR("Clip", 11, clip);
            REGISTER_OPERATOR("Concat", 1, concat);
            REGISTER_OPERATOR("Constant", 1, constant);
            REGISTER_OPERATOR("ConstantOfShape", 1, constant_of_shape);
            REGISTER_OPERATOR("Conv", 1, conv);
            // REGISTER_OPERATOR("ConvInteger", 1, conv_integer);
            REGISTER_OPERATOR("ConvTranspose", 1, conv_transpose);
            REGISTER_OPERATOR("Cos", 1, cos);
            REGISTER_OPERATOR("Cosh", 1, cosh);
            REGISTER_OPERATOR("CumSum", 1, cum_sum);
            REGISTER_OPERATOR("DepthToSpace", 1, depth_to_space);
            REGISTER_OPERATOR("DequantizeLinear", 1, dequantize_linear);
            REGISTER_OPERATOR("DequantizeLinear", 13, dequantize_linear);
            REGISTER_OPERATOR("Div", 1, div);
            REGISTER_OPERATOR("Div", 7, div);
            REGISTER_OPERATOR("Dropout", 1, dropout);
            REGISTER_OPERATOR("Elu", 1, elu);
            REGISTER_OPERATOR("Equal", 1, equal);
            REGISTER_OPERATOR("Erf", 1, erf);
            REGISTER_OPERATOR("Exp", 1, exp);
            REGISTER_OPERATOR("Expand", 1, expand);
            REGISTER_OPERATOR("EyeLike", 1, eye_like);
            REGISTER_OPERATOR("Flatten", 1, flatten);
            REGISTER_OPERATOR("Floor", 1, floor);
            REGISTER_OPERATOR("Gather", 1, gather);
            REGISTER_OPERATOR("GatherND", 1, gather_nd);
            REGISTER_OPERATOR("Gemm", 1, gemm);
            REGISTER_OPERATOR("Gemm", 6, gemm);
            REGISTER_OPERATOR("GlobalAveragePool", 1, global_average_pool);
            REGISTER_OPERATOR("GlobalLpPool", 1, global_lp_pool);
            REGISTER_OPERATOR("GlobalMaxPool", 1, global_max_pool);
            REGISTER_OPERATOR("Greater", 1, greater);
            REGISTER_OPERATOR("GRU", 1, gru);
            REGISTER_OPERATOR("Hardmax", 1, hardmax);
            REGISTER_OPERATOR("HardSigmoid", 1, hard_sigmoid);
            REGISTER_OPERATOR("Identity", 1, identity);
            REGISTER_OPERATOR("ImageScaler", 1, image_scaler);
            REGISTER_OPERATOR("InstanceNormalization", 1, instance_norm);
            REGISTER_OPERATOR("LeakyRelu", 1, leaky_relu);
            REGISTER_OPERATOR("Less", 1, less);
            REGISTER_OPERATOR("Log", 1, log);
            REGISTER_OPERATOR("LogSoftmax", 1, log_softmax);
<<<<<<< HEAD
            REGISTER_OPERATOR("Loop", 1, loop);
=======
            REGISTER_OPERATOR("LogSoftmax", 13, log_softmax);
            // REGISTER_OPERATOR("Loop", 1, loop); // Loop operator disabled for the 2021.1 release
>>>>>>> d901bbfc
            REGISTER_OPERATOR("LpNormalization", 1, lp_norm);
            REGISTER_OPERATOR("LRN", 1, lrn);
            REGISTER_OPERATOR("LSTM", 1, lstm);
            REGISTER_OPERATOR("MatMul", 1, matmul);
            REGISTER_OPERATOR("MatMulInteger", 1, matmul_integer);
            REGISTER_OPERATOR("MaxPool", 1, max_pool);
            REGISTER_OPERATOR("Max", 1, max);
            REGISTER_OPERATOR("Max", 8, max);
            REGISTER_OPERATOR("Mean", 1, mean);
            REGISTER_OPERATOR("MeanVarianceNormalization", 1, mean_variance_normalization);
            REGISTER_OPERATOR("MeanVarianceNormalization", 9, mean_variance_normalization);
            REGISTER_OPERATOR("Min", 1, min);
            REGISTER_OPERATOR("Min", 8, min);
            REGISTER_OPERATOR("Mod", 1, mod);
            REGISTER_OPERATOR("Mul", 1, mul);
            REGISTER_OPERATOR("Mul", 7, mul);
            REGISTER_OPERATOR("Neg", 1, neg);
            REGISTER_OPERATOR("NonMaxSuppression", 1, non_max_suppression);
            REGISTER_OPERATOR("NonZero", 1, non_zero);
            REGISTER_OPERATOR("Not", 1, logical_not);
            REGISTER_OPERATOR("Or", 1, logical_or);
            REGISTER_OPERATOR("OneHot", 1, onehot);
            REGISTER_OPERATOR("Pad", 1, pad);
            REGISTER_OPERATOR("Pad", 11, pad);
            REGISTER_OPERATOR("Pow", 1, pow);
            REGISTER_OPERATOR("PRelu", 1, prelu);
            // REGISTER_OPERATOR("QLinearConv", 1, quant_conv);
            REGISTER_OPERATOR("QLinearMatMul", 1, qlinear_matmul);
            REGISTER_OPERATOR("QuantizeLinear", 1, quantize_linear);
            REGISTER_OPERATOR("QuantizeLinear", 13, quantize_linear);
            REGISTER_OPERATOR("Range", 1, range);
            REGISTER_OPERATOR("Reciprocal", 1, reciprocal);
            REGISTER_OPERATOR("ReduceLogSum", 1, reduce_log_sum);
            REGISTER_OPERATOR("ReduceLogSumExp", 1, reduce_log_sum_exp);
            REGISTER_OPERATOR("ReduceL1", 1, reduce_l1);
            REGISTER_OPERATOR("ReduceL2", 1, reduce_l2);
            REGISTER_OPERATOR("ReduceMax", 1, reduce_max);
            REGISTER_OPERATOR("ReduceMean", 1, reduce_mean);
            REGISTER_OPERATOR("ReduceMin", 1, reduce_min);
            REGISTER_OPERATOR("ReduceProd", 1, reduce_prod);
            REGISTER_OPERATOR("ReduceSum", 1, reduce_sum);
            REGISTER_OPERATOR("ReduceSumSquare", 1, reduce_sum_square);
            REGISTER_OPERATOR("Relu", 1, relu);
            REGISTER_OPERATOR("Reshape", 1, reshape);
            REGISTER_OPERATOR("Resize", 1, resize);
            REGISTER_OPERATOR("Resize", 11, resize);
            REGISTER_OPERATOR("ReverseSequence", 1, reverse_sequence);
            REGISTER_OPERATOR("RNN", 1, rnn);
            REGISTER_OPERATOR("RoiAlign", 1, roi_align);
            REGISTER_OPERATOR("Round", 1, round);
            REGISTER_OPERATOR("Scatter", 1, scatter_elements);
            REGISTER_OPERATOR("ScatterElements", 1, scatter_elements);
            REGISTER_OPERATOR("ScatterND", 1, scatter_nd);
            REGISTER_OPERATOR("Selu", 1, selu);
            REGISTER_OPERATOR("Shape", 1, shape);
            REGISTER_OPERATOR("Shrink", 1, shrink);
            REGISTER_OPERATOR("Sigmoid", 1, sigmoid);
            REGISTER_OPERATOR("Sign", 1, sign);
            REGISTER_OPERATOR("Sin", 1, sin);
            REGISTER_OPERATOR("Sinh", 1, sinh);
            REGISTER_OPERATOR("Size", 1, size);
            REGISTER_OPERATOR("Slice", 1, slice);
            REGISTER_OPERATOR("Slice", 10, slice);
            REGISTER_OPERATOR("Softmax", 1, softmax);
            REGISTER_OPERATOR("Softplus", 1, softplus);
            REGISTER_OPERATOR("Softsign", 1, softsign);
            REGISTER_OPERATOR("SpaceToDepth", 1, space_to_depth);
            REGISTER_OPERATOR("Split", 1, split);
            REGISTER_OPERATOR("Sqrt", 1, sqrt);
            REGISTER_OPERATOR("Squeeze", 1, squeeze);
            REGISTER_OPERATOR("Sub", 1, sub);
            REGISTER_OPERATOR("Sub", 7, sub);
            REGISTER_OPERATOR("Sum", 1, sum);
            REGISTER_OPERATOR("Sum", 8, sum);
            REGISTER_OPERATOR("Tan", 1, tan);
            REGISTER_OPERATOR("Tanh", 1, tanh);
            REGISTER_OPERATOR("ThresholdedRelu", 1, thresholded_relu);
            REGISTER_OPERATOR("Tile", 1, tile);
            REGISTER_OPERATOR("TopK", 1, topk);
            REGISTER_OPERATOR("TopK", 10, topk);
            REGISTER_OPERATOR("TopK", 11, topk);
            REGISTER_OPERATOR("Transpose", 1, transpose);
            REGISTER_OPERATOR("Unsqueeze", 1, unsqueeze);
            REGISTER_OPERATOR("Upsample", 1, upsample);
            REGISTER_OPERATOR("Upsample", 9, upsample);
            REGISTER_OPERATOR("Where", 1, where);
            REGISTER_OPERATOR("Xor", 1, logical_xor);

            // custom OPs
            REGISTER_OPERATOR_WITH_DOMAIN(
                OPENVINO_ONNX_DOMAIN, "DetectionOutput", 1, detection_output);
            REGISTER_OPERATOR_WITH_DOMAIN(OPENVINO_ONNX_DOMAIN, "FakeQuantize", 1, fake_quantize);
            REGISTER_OPERATOR_WITH_DOMAIN(OPENVINO_ONNX_DOMAIN, "GroupNorm", 1, group_norm);
            REGISTER_OPERATOR_WITH_DOMAIN(OPENVINO_ONNX_DOMAIN, "Normalize", 1, normalize);
            REGISTER_OPERATOR_WITH_DOMAIN(OPENVINO_ONNX_DOMAIN, "PriorBox", 1, prior_box);
        }

#undef REGISTER_OPERATOR
#undef REGISTER_OPERATOR_WITH_DOMAIN
    } // namespace onnx_import

} // namespace ngraph<|MERGE_RESOLUTION|>--- conflicted
+++ resolved
@@ -360,12 +360,8 @@
             REGISTER_OPERATOR("Less", 1, less);
             REGISTER_OPERATOR("Log", 1, log);
             REGISTER_OPERATOR("LogSoftmax", 1, log_softmax);
-<<<<<<< HEAD
+            REGISTER_OPERATOR("LogSoftmax", 13, log_softmax);
             REGISTER_OPERATOR("Loop", 1, loop);
-=======
-            REGISTER_OPERATOR("LogSoftmax", 13, log_softmax);
-            // REGISTER_OPERATOR("Loop", 1, loop); // Loop operator disabled for the 2021.1 release
->>>>>>> d901bbfc
             REGISTER_OPERATOR("LpNormalization", 1, lp_norm);
             REGISTER_OPERATOR("LRN", 1, lrn);
             REGISTER_OPERATOR("LSTM", 1, lstm);
