--- conflicted
+++ resolved
@@ -2741,11 +2741,7 @@
 }
 
 void Builder::TranslateGraph(
-<<<<<<< HEAD
-    std::shared_ptr<ngraph::frontend::InputModelTF> tf_model,
-=======
     const std::shared_ptr<ngraph::frontend::InputModelTensorflow>& tf_model,
->>>>>>> 98c2020f
     const std::vector<const ngraph::frontend::tensorflow::detail::TensorWrapper*>& static_input_map,
     const std::string name,
     bool fail_fast,
@@ -2764,6 +2760,20 @@
     const auto& inputs = tf_model->get_inputs();
     const auto& model_outputs = tf_model->get_outputs();
 
+    std::map<const string, const function<ngraph::OutputVector(const NodeContext&)>> translate_map;
+
+    if (no_conversion) {
+        const std::set<std::string> required_types{"Placeholder", "_Retval", "NoOp"};
+        for (auto& name : required_types) {
+            translate_map.emplace(name, TRANSLATE_OP_MAP.at(name));
+        }
+    } else {
+        translate_map = TRANSLATE_OP_MAP;
+    }
+
+    //
+    // Now create the nGraph ops from TensorFlow ops.
+    //
     // create parameter nodes for all tensor places corresponding to inputs
     for (const auto& input_place : inputs) {
         //const auto& input_name = input_place->get_names()[0];
@@ -2778,25 +2788,7 @@
         ng_op_map[input_name] = {input_output};
     }
 
-<<<<<<< HEAD
-    // create the nGraph ops from TensorFlow ops
-=======
-    std::map<const string, const function<ngraph::OutputVector(const NodeContext&)>> translate_map;
-
-    if (no_conversion) {
-        const std::set<std::string> required_types{"Placeholder", "_Retval", "NoOp"};
-        for (auto& name : required_types) {
-            translate_map.emplace(name, TRANSLATE_OP_MAP.at(name));
-        }
-    } else {
-        translate_map = TRANSLATE_OP_MAP;
-    }
-
-    //
-    // Now create the nGraph ops from TensorFlow ops.
-    //
->>>>>>> 98c2020f
-    for (auto& op_place : ops) {
+    // create the nGraph ops from TensorFlow ops    for (auto& op_place : ops) {
         auto op = op_place->get_desc();
         auto op_name = op_place->get_names()[0];
 
@@ -2819,7 +2811,27 @@
             size_t port_idx;
             try {
                 op->input_node(i, &input_name, &port_idx);
-                ng_inputs.push_back(ng_op_map.at(input_name).at(port_idx));
+
+                // TODO: add more comments here about order check (from closer Places to input port and far to producer output port)
+                if (ng_op_map.count(std::to_string(i) + ":" + op_name)) {
+                    const auto& input_outputs_vector = ng_op_map.at(std::to_string(i) + ":" + op_name);
+                    FRONT_END_GENERAL_CHECK(input_outputs_vector.size() == 1,
+                                            "Input created with pruning must have one output");
+                    ng_inputs.push_back(input_outputs_vector.at(0));
+                } else if (ng_op_map.count(input_name + ":" + std::to_string(port_idx))) {
+                    const auto& input_outputs_vector = ng_op_map.at(input_name + ":" + std::to_string(port_idx));
+                    FRONT_END_GENERAL_CHECK(input_outputs_vector.size() == 1,
+                                            "Input created with pruning must have one output");
+                    ng_inputs.push_back(input_outputs_vector.at(0));
+                } else if (ng_op_map.count(input_name)) {
+                    const auto& input_outputs_vector = ng_op_map.at(input_name);
+                    FRONT_END_GENERAL_CHECK(input_outputs_vector.size() > port_idx,
+                                            "Input created with pruning must have one output");
+                    ng_inputs.push_back(input_outputs_vector.at(port_idx));
+                } else {
+                    FRONT_END_GENERAL_CHECK(false,
+                                            "No input is found for node \"" + op_name + "\" by port" + std::to_string(port_idx));
+                }
             } catch (const std::exception& e) {
                 std::cerr << "[ ERROR ] Exception happened when preparing input " << i << " for op '" << op->name()
                           << "', expected input name: '" << input_name << "', expected input port index: " << port_idx
@@ -2827,48 +2839,9 @@
                 throw;
             }
         }
-
+]
         ngraph::OutputVector outputs;
         try {
-<<<<<<< HEAD
-            // Pre-processing: prepare a list of ng inputs for the node
-            ngraph::OutputVector ng_inputs;
-            for (size_t i = 0; i < op->num_inputs(); ++i) {
-                std::string input_name;
-                size_t port_idx;
-                try {
-                    op->input_node(i, &input_name, &port_idx);
-
-                    // TODO: add more comments here about order check (from closer Places to input port and far to producer output port)
-                    if (ng_op_map.count(std::to_string(i) + ":" + op_name)) {
-                        const auto& input_outputs_vector = ng_op_map.at(std::to_string(i) + ":" + op_name);
-                        FRONT_END_GENERAL_CHECK(input_outputs_vector.size() == 1,
-                                                "Input created with pruning must have one output");
-                        ng_inputs.push_back(input_outputs_vector.at(0));
-                    } else if (ng_op_map.count(input_name + ":" + std::to_string(port_idx))) {
-                        const auto& input_outputs_vector = ng_op_map.at(input_name + ":" + std::to_string(port_idx));
-                        FRONT_END_GENERAL_CHECK(input_outputs_vector.size() == 1,
-                                                "Input created with pruning must have one output");
-                        ng_inputs.push_back(input_outputs_vector.at(0));
-                    } else if (ng_op_map.count(input_name)) {
-                        const auto& input_outputs_vector = ng_op_map.at(input_name);
-                        FRONT_END_GENERAL_CHECK(input_outputs_vector.size() > port_idx,
-                                                "Input created with pruning must have one output");
-                        ng_inputs.push_back(input_outputs_vector.at(port_idx));
-                    } else {
-                        FRONT_END_GENERAL_CHECK(false,
-                                                "No input is found for node \"" + op_name + "\" by port" + std::to_string(port_idx));
-                    }
-                } catch (const std::exception& e) {
-                    std::cerr << "[ ERROR ] Exception happened when preparing input " << i << " for op '" << op->name()
-                              << "', expected input name: '" << input_name
-                              << "', expected input port index: " << port_idx << '\n';
-                    throw;
-                }
-            }
-            // NodeContext node_context(ng_inputs, op, inputs, indexed_shapes);
-            NodeContext node_context(ng_inputs, op, inputs);
-=======
             if (op->IsControlFlow()) {
                 throw errors::Unimplemented("Encountered a control flow op in the nGraph bridge: " + op->DebugString());
             }
@@ -2882,8 +2855,8 @@
                                           " node.");
             op_fun = &(op_fun_it->second);
 
-            NodeContext node_context(ng_inputs, op, inputs, indexed_shapes);
->>>>>>> 98c2020f
+            // NodeContext node_context(ng_inputs, op, inputs, indexed_shapes);
+            NodeContext node_context(ng_inputs, op, inputs);
 
             // Next line does the conversion for a node by means of calling specific conversion rule
             outputs = (*op_fun)(node_context);
