--- conflicted
+++ resolved
@@ -23,12 +23,9 @@
 #include "graph.hpp"
 #include "ngraph_builder.h"
 #include "ngraph_conversions.h"
-<<<<<<< HEAD
-#include "node_context_new.hpp"
-=======
 #include "op_table.hpp"
 #include "utils.h"
->>>>>>> 5a39aabe
+#include "node_context_new.hpp"
 
 using namespace std;
 namespace ng = ngraph;
@@ -43,417 +40,6 @@
     node->add_provenance_tag(op_name);
 }
 
-<<<<<<< HEAD
-template <class TOpType, class... TArg>
-ng::Output<ng::Node> ConstructNgNode(const std::string& op_name, TArg&&... Args) {
-    auto ng_node = std::make_shared<TOpType>(std::forward<TArg>(Args)...);
-    Builder::SetTracingInfo(op_name, ng_node);
-    return ng_node;
-}
-
-// Helper for fetching correct input node from ng_op_map.
-// Handles edge checking to make sure correct input node is
-// fetched.
-//
-// Reduces some boilerplate code (incorrect from now) like this:
-//
-//      TFNodeDecoder* tf_input;
-//      TF_RETURN_IF_ERROR(op->input_node(0, &tf_input));
-//
-//      ng::Output<ng::Node> ng_input;
-//      try {
-//        ng_input = ng_op_map.at(tf_input->name());
-//      } catch (const std::out_of_range&) {
-//        return errors::NotFound(tf_input->name(),
-//                                    " is not found in the ng_op_map");
-//      }
-//
-// Into 2 lines:
-//
-//      ng::Output<ng::node> ng_input;
-//      TF_RETURN_IF_ERROR(GetInputNode(ng_op_map, op, 0, &ng_input))
-//
-//
-//
-// Parameters:
-//    Builder::OpMap& ng_op_map     - The TF-to-nGraph op map.
-//    TFNodeDecoder* op                  - TF op being translated.
-//    input_idx                     - index of input
-//
-//    ng::Output<ng::Node> *result  - ng::Node pointer where result
-//                                    will be written
-//
-//
-
-static Status GetInputNode(const NodeContext op, size_t input_idx, ng::Output<ng::Node>& result) {
-// Stub
-#if 0
-  // input op may have resulted in more than one ng::Node (eg. Split)
-  // we need to look at Edge to check index of the input op
-  std::vector<const Edge*> edges;
-  TF_RETURN_IF_ERROR(op->input_edges(&edges));
-  size_t src_output_idx;
-  try {
-    src_output_idx = edges.at(input_idx)->src_output();
-  } catch (const out_of_range&) {
-    return Status(error::NOT_FOUND, "Edge not found");
-  }
-
-#endif
-
-    result = op.get_ng_input(input_idx);
-    return Status::OK();
-}
-
-namespace detail {
-static Status GetInputNodes(const NodeContext&, size_t) {
-    return Status::OK();
-}
-
-template <typename... Arguments>
-static Status GetInputNodes(const NodeContext node,
-                            size_t index,
-                            ng::Output<ng::Node>& result,
-                            Arguments&... remaining) {
-    TF_RETURN_IF_ERROR(GetInputNode(node, index, result));
-    return GetInputNodes(node, index + 1, remaining...);
-}
-}  // namespace detail
-
-template <typename... Arguments>
-static Status GetInputNodes(const NodeContext& node, Arguments&... remaining) {
-    constexpr size_t args_len = sizeof...(Arguments);
-    TF_RETURN_IF_ERROR(ValidateInputCount(node, args_len));
-    return detail::GetInputNodes(node, 0, remaining...);
-}
-
-static Status GetStaticNodeTensor(
-    const TFNodeDecoder* node,
-    const std::vector<const ngraph::frontend::tensorflow::detail::TensorWrapper*>& static_input_map,
-    ngraph::frontend::tensorflow::detail::TensorWrapper* result) {
-    if (node->IsArg()) {
-        int arg_index;
-        TF_RETURN_IF_ERROR(GetNodeAttr(node->attrs(), "index", &arg_index));
-        const ngraph::frontend::tensorflow::detail::TensorWrapper* source_tensor = static_input_map[arg_index];
-        if (source_tensor == nullptr) {
-            return errors::Internal("GetStaticNodeTensor called on _Arg but input tensor is missing from "
-                                    "static input map");
-        }
-        *result = *source_tensor;
-        return Status::OK();
-    } else if (node->type_string() == "Const") {
-        if (GetNodeAttr(node->attrs(), "value", &result).status != 0) {
-            return errors::Internal("GetStaticNodeTensor: Const tensor proto parsing failed");
-        }
-        return Status::OK();
-    } else {
-        return errors::Internal("GetStaticNodeTensor called on node with type " + node->type_string() +
-                                "; _Arg or Const expected");
-    }
-}
-
-template <typename Ttensor, typename Tvector>
-static void ConvertTensorDataToVector(const ngraph::frontend::tensorflow::detail::TensorWrapper& tensor,
-                                      std::vector<Tvector>* vector) {
-    const Ttensor* data = tensor.flat<Ttensor>().data();
-    vector->resize(tensor.NumElements());
-    for (int64_t i = 0; i < tensor.NumElements(); i++) {
-        (*vector)[i] = Tvector(data[i]);
-    }
-}
-
-template <typename T>
-static Status TensorDataToVector(const ngraph::frontend::tensorflow::detail::TensorWrapper& tensor,
-                                 std::vector<T>* vector) {
-    // stub
-#if 0
-  DataType dt = tensor.dtype();
-
-  // If dt and T match, we can just copy.
-  if (dt == DataTypeToEnum<T>::value) {
-    *vector = std::vector<T>(tensor.flat<T>().data(),
-                             tensor.flat<T>().data() + tensor.NumElements());
-  }
-  // Else we have to convert.
-  else {
-    switch (dt) {
-      case DT_FLOAT:
-        ConvertTensorDataToVector<float, T>(tensor, vector);
-        break;
-      case DT_DOUBLE:
-        ConvertTensorDataToVector<double, T>(tensor, vector);
-        break;
-      case DT_INT8:
-        ConvertTensorDataToVector<int8_t, T>(tensor, vector);
-        break;
-      case DT_INT16:
-        ConvertTensorDataToVector<int16_t, T>(tensor, vector);
-        break;
-      case DT_INT32:
-        ConvertTensorDataToVector<int32_t, T>(tensor, vector);
-        break;
-      case DT_INT64:
-        ConvertTensorDataToVector<int64_t, T>(tensor, vector);
-        break;
-      case DT_UINT8:
-        ConvertTensorDataToVector<uint8_t, T>(tensor, vector);
-        break;
-      case DT_UINT16:
-        ConvertTensorDataToVector<uint16_t, T>(tensor, vector);
-        break;
-      case DT_UINT32:
-        ConvertTensorDataToVector<uint32, T>(tensor, vector);
-        break;
-      case DT_UINT64:
-        ConvertTensorDataToVector<uint64, T>(tensor, vector);
-        break;
-      case DT_BOOL:
-        ConvertTensorDataToVector<bool, T>(tensor, vector);
-        break;
-      default:
-        return errors::Internal("TensorDataToVector: tensor has element type ",
-                                DataType_Name(dt), ", vector has type ",
-                                DataType_Name(DataTypeToEnum<T>::value),
-                                "; don't know how to convert");
-    }
-  }
-  return Status::OK();
-#endif
-
-    NGRAPH_TF_FE_NOT_IMPLEMENTED
-}
-
-template <typename T>
-static void GetStaticInputVector(const NodeContext& node, int64_t input_index, std::vector<T>* vector) {
-    ng::Output<ng::Node> ng_input = node.get_ng_input(input_index);
-    if (auto constant = std::dynamic_pointer_cast<ngraph::opset5::Constant>(ng_input.get_node_shared_ptr())) {
-        *vector = constant->cast_vector<T>();
-        return;
-    }
-
-    NGRAPH_TF_FE_NOT_IMPLEMENTED;
-    /*
-        TFNodeDecoder* input_node;
-        TF_RETURN_IF_ERROR(op->input_node(input_index, &input_node));
-        ngraph::frontend::tensorflow::detail::TensorWrapper* input_tensor;
-        TF_RETURN_IF_ERROR(
-                GetStaticNodeTensor(input_node, static_input_map, &input_tensor));
-        TF_RETURN_IF_ERROR(TensorDataToVector(input_tensor, vector));
-        return Status::OK();*/
-}
-
-#if 0
-template <typename T>
-static Status GetStaticInputVector(
-    const TFNodeDecoder* op, int64_t input_index,
-    const std::vector<const ngraph::frontend::tensorflow::detail::TensorWrapper*>& static_input_map,
-    std::vector<T>* vector) {
-  TFNodeDecoder* input_node;
-  TF_RETURN_IF_ERROR(op->input_node(input_index, &input_node));
-  ngraph::frontend::tensorflow::detail::TensorWrapper* input_tensor;
-  TF_RETURN_IF_ERROR(
-      GetStaticNodeTensor(input_node, static_input_map, &input_tensor));
-  TF_RETURN_IF_ERROR(TensorDataToVector(input_tensor, vector));
-  return Status::OK();
-}
-
-static Status GetStaticInputNode(
-    const TFNodeDecoder* op, int64_t input_index,
-    const std::vector<const ngraph::frontend::tensorflow::detail::TensorWrapper*>& static_input_map, DataType dt,
-    ng::Output<ng::Node>& node_) {
-  ng::element::Type type;
-  TF_RETURN_IF_ERROR(TFDataTypeToNGraphElementType(dt, &type));
-  switch (dt) {
-    case DataType::DT_FLOAT: {
-      std::vector<float> vec_float;
-      TF_RETURN_IF_ERROR(
-          GetStaticInputVector(op, input_index, static_input_map, &vec_float));
-      node_ = ConstructNgNode<opset::Constant>(node.get_name(), type, ng::Shape{},
-                                               vec_float[0]);
-    } break;
-    case DataType::DT_DOUBLE: {
-      std::vector<double> vec_double;
-      TF_RETURN_IF_ERROR(
-          GetStaticInputVector(op, input_index, static_input_map, &vec_double));
-      node_ = ConstructNgNode<opset::Constant>(node.get_name(), type, ng::Shape{},
-                                               vec_double[0]);
-    } break;
-    case DataType::DT_INT32: {
-      std::vector<int32_t> vec_i32;
-      TF_RETURN_IF_ERROR(
-          GetStaticInputVector(op, input_index, static_input_map, &vec_i32));
-      node_ = ConstructNgNode<opset::Constant>(node.get_name(), type, ng::Shape{},
-                                               vec_i32[0]);
-    } break;
-    case DataType::DT_INT64: {
-      std::vector<int64_t> vec_i64;
-      TF_RETURN_IF_ERROR(
-          GetStaticInputVector(op, input_index, static_input_map, &vec_i64));
-      node_ = ConstructNgNode<opset::Constant>(node.get_name(), type, ng::Shape{},
-                                               vec_i64[0]);
-    } break;
-    default:
-      return errors::Internal("GetStaticInputNode: TF data type " +
-                              DataType_Name(dt) + " not supported.");
-      break;
-  }
-  return Status::OK();
-}
-#endif
-
-// Taken from: tensorflow/core/grappler/optimizers/arithmetic_optimizer.cc
-// Extract values from a Const op to `values`. Returns true if succeeds.
-//
-// Modified with an extra `VecT` parameter to handle the case where the type
-// in the vector does not match TensorFlow's notion of what the C++ type
-// should be (e.g. when T is `bool`, we actually need a vector of `char` for
-// compatibility with nGraph).
-
-template <typename T, typename VecT = T>
-static Status ValuesFromConstNode(const DecoderBase* node,
-                                  ngraph::Shape* const_tensor_shape,
-                                  std::vector<VecT>* values) {
-#if 1
-
-    if (node->get_op_type() != "Const") {
-        return errors::InvalidArgument("TFNodeDecoder not a Const");
-    }
-    auto dt1 = node->get_attribute("dtype", ::ov::VariantWrapper<::tensorflow::DataType>::type_info);
-    FRONT_END_GENERAL_CHECK(dt1);
-    auto dt = std::dynamic_pointer_cast<::ov::VariantWrapper<::tensorflow::DataType>>(dt1)->get();
-
-    /*
-    if (dt != DataTypeToEnum<T>::value) {
-      std::stringstream ss;
-      ss << "Invalid data type defined for Const. Defined: "
-         << node.attr().at("dtype").type();
-      return errors::InvalidArgument(ss.str());
-    }
-    */
-
-    // ngraph::frontend::tensorflow::detail::TensorWrapper represents the content of the tensor in either <type>_val or
-    // tensor_content.
-
-    auto tensor_proto_var = node->get_attribute("value", ::ov::VariantWrapper<::tensorflow::TensorProto>::type_info);
-    FRONT_END_GENERAL_CHECK(tensor_proto_var);
-    auto tensor_proto = std::dynamic_pointer_cast<::ov::VariantWrapper<::tensorflow::TensorProto>>(tensor_proto_var)->get();
-
-    // typename checkpoint::SaveTypeTraits<T>::RepeatedField* tensor_values =
-    //    checkpoint::MutableTensorProtoData<T>(const_cast<ngraph::frontend::tensorflow::detail::TensorWrapper*>(&tensor));
-
-    const TensorShapeProto& shape = tensor_proto.tensor_shape();
-    ngraph::PartialShape pshape;
-    TFTensorShapeToNGraphShape(shape, &pshape);
-    *const_tensor_shape = pshape.get_shape();
-    if (pshape.is_dynamic())
-        NGRAPH_TF_FE_NOT_IMPLEMENTED;
-    auto tensor_content = tensor_proto.tensor_content();
-    std::vector<char> tensor_values_plain(tensor_content.begin(), tensor_content.end());
-    const T* tensor_values = reinterpret_cast<const T*>(tensor_values_plain.data());
-
-    if (!tensor_values_plain.empty() && tensor_proto.has_tensor_shape()) {
-        // When tensor_shape is set, theoretically the representation of the data
-        // could be compressed. So, before copying values to the returned vector,
-        // make sure no compression happens.
-        // if (shape.dim_size() == 1 && shape.dim(0).size() == tensor_values_plain.size()/sizeof(T)) {
-        values->insert(values->end(), tensor_values, tensor_values + tensor_values_plain.size() / sizeof(T));
-        return Status::OK();
-        //}
-    }
-
-    const auto tensor_content_size = tensor_proto.tensor_content().size();
-    if (tensor_content_size % sizeof(VecT)) {
-        std::cerr << "[ ERROR ] tensor_content_size (" << tensor_content_size << ") is not a multiple of "
-                  << sizeof(VecT);
-    }
-
-    // If tensor_content_size is zero, we'll have to take the values from
-    // int_val, float_val, etc.
-    if (tensor_content_size == 0) {
-        int64_t n_elements = 1;
-        for (auto i = 0; i < shape.dim_size(); i++) {
-            if (shape.dim(i).size() < 0) {
-                return errors::InvalidArgument("Const node has empty tensor and an unknown dimension size");
-            }
-            n_elements *= shape.dim(i).size();
-        }
-        values->resize(n_elements);
-
-        auto val_lastsaved = (T)0;  // cast
-
-        for (auto i = 0; i < n_elements; i++) {
-            int64_t val_size = 0;
-            auto val_i = (T)0;  // cast
-            switch (dt) {
-            // TODO(amprocte/NGRAPH-2502): there are more element types to support
-            // here
-            case DT_INT32:
-                val_size = tensor_proto.int_val_size();
-                if (val_size > 0)
-                    val_i = tensor_proto.int_val()[i];
-                break;
-            case DT_INT64:
-                val_size = tensor_proto.int64_val_size();
-                if (val_size > 0)
-                    val_i = tensor_proto.int64_val()[i];
-                break;
-            case DT_FLOAT:
-                val_size = tensor_proto.float_val_size();
-                if (val_size > 0)
-                    val_i = tensor_proto.float_val()[i];
-                break;
-            case DT_BOOL:
-                val_size = tensor_proto.bool_val_size();
-                if (val_size > 0)
-                    val_i = tensor_proto.bool_val()[i];
-                break;
-            case DT_DOUBLE:
-                val_size = tensor_proto.double_val_size();
-                if (val_size > 0)
-                    val_i = tensor_proto.double_val()[i];
-                break;
-            default:
-                NGRAPH_VLOG(0) << "Const node has empty tensor_proto and we don't know how to "
-                                  "handle this element type";
-                //NGRAPH_VLOG(0) << node->DebugString();
-                //NGRAPH_VLOG(0) << shape.DebugString();
-                return errors::Unimplemented("Encountered unknown element type " + DataType_Name(dt) +
-                                             " on an empty tensor_proto");
-            }
-            if (val_size == 0) {
-                return errors::InvalidArgument("Empty values vector");
-            } else if (i < val_size) {
-                (*values)[i] = val_i;
-                val_lastsaved = val_i;
-            } else {
-                (*values)[i] = val_lastsaved;
-            }
-        }
-    } else {
-        return Status::OK();
-        // values->resize(tensor_content_size / sizeof(VecT));
-        // port::CopyToArray(tensor.tensor_content(),
-        //                  reinterpret_cast<char*>(values->data()));
-    }
-
-    return Status::OK();
-#endif
-}
-
-// Helper for Builder::TranslateGraph ("Const" op)
-template <typename T, typename VecT = T>
-static Status MakeConstOp(const NodeContext& node, ng::element::Type et, ng::Output<ng::Node>& ng_node) {
-    vector<VecT> const_values;
-    ngraph::Shape ng_shape;
-
-    TF_RETURN_IF_ERROR((ValuesFromConstNode<T, VecT>(node._get_decoder(), &ng_shape, &const_values)));
-
-    ng_node = ConstructNgNode<opset::Constant>(node.get_name(), et, ng_shape, const_values);
-    return Status::OK();
-}
-
-=======
->>>>>>> 5a39aabe
 const Builder::ConstMap& Builder::TF_NGRAPH_CONST_MAP() {
     static const Builder::ConstMap the_map = {
         {ng::element::f32, make_pair(MakeConstOp<float>, ng::element::f32)},
