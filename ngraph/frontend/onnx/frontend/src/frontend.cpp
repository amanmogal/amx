--- conflicted
+++ resolved
@@ -35,48 +35,39 @@
 }
 
 InputModel::Ptr FrontEndONNX::load_impl(const std::vector<std::shared_ptr<Variant>>& variants) const {
-<<<<<<< HEAD
     if (variants.size() == 0) {
         return nullptr;
     }
-    if (is_type<VariantString>(variants[0])) {
-        const auto path = as_type_ptr<VariantString>(variants[0])->get();
+    if (ov::is_type<VariantString>(variants[0])) {
+        const auto path = ov::as_type_ptr<VariantString>(variants[0])->get();
         return std::make_shared<InputModelONNX>(path);
     }
 #if defined(ENABLE_UNICODE_PATH_SUPPORT) && defined(_WIN32)
-    if (is_type<VariantWrapper<std::wstring>>(variants[0])) {
-        const auto path = as_type_ptr<VariantString>(variants[0])->get();
+    if (ov::is_type<VariantWString>(variants[0])) {
+        const auto path = ov::as_type_ptr<VariantWString>(variants[0])->get();
         return std::make_shared<InputModelONNX>(path);
     }
 #endif
     std::istream* stream = nullptr;
-    if (is_type<VariantIstreamPtr>(variants[0])) {
-        stream = as_type_ptr<VariantIstreamPtr>(variants[0])->get();
-    } else if (is_type<VariantIstringstreamPtr>(variants[0])) {
-        stream = as_type_ptr<VariantIstringstreamPtr>(variants[0])->get();
+    if (ov::is_type<VariantIstreamPtr>(variants[0])) {
+        stream = ov::as_type_ptr<VariantIstreamPtr>(variants[0])->get();
+    } else if (ov::is_type<VariantIstringstreamPtr>(variants[0])) {
+        stream = ov::as_type_ptr<VariantIstringstreamPtr>(variants[0])->get();
     }
     if (stream != nullptr) {
-        if (variants.size() > 1 && is_type<VariantString>(variants[1])) {
-            const auto path = as_type_ptr<VariantString>(variants[1])->get();
+        if (variants.size() > 1 && ov::is_type<VariantString>(variants[1])) {
+            const auto path = ov::as_type_ptr<VariantString>(variants[1])->get();
             return std::make_shared<InputModelONNX>(*stream, path);
         }
 #if defined(ENABLE_UNICODE_PATH_SUPPORT) && defined(_WIN32)
-        if (variants.size() > 1 && is_type<VariantWString>(variants[1])) {
-            const auto path = as_type_ptr<VariantWString>(variants[1])->get();
+        if (variants.size() > 1 && ov::is_type<VariantWString>(variants[1])) {
+            const auto path = ov::as_type_ptr<VariantWString>(variants[1])->get();
             return std::make_shared<InputModelONNX>(*stream, path);
         }
 #endif
         return std::make_shared<InputModelONNX>(*stream);
     }
     return nullptr;
-=======
-    NGRAPH_CHECK(variants.size() == 1,
-                 "Only one parameter to load function is expected. Got " + std::to_string(variants.size()));
-    NGRAPH_CHECK(ov::is_type<VariantWrapper<std::string>>(variants[0]),
-                 "Parameter to load function need to be a std::string");
-    auto path = ov::as_type_ptr<VariantWrapper<std::string>>(variants[0])->get();
-    return std::make_shared<InputModelONNX>(path);
->>>>>>> 600eef24
 }
 
 std::shared_ptr<ngraph::Function> FrontEndONNX::convert(InputModel::Ptr model) const {
@@ -126,13 +117,13 @@
         return false;
     }
     std::ifstream model_stream;
-    if (is_type<VariantString>(variants[0])) {
-        const auto path = as_type_ptr<VariantString>(variants[0])->get();
+    if (ov::is_type<VariantString>(variants[0])) {
+        const auto path = ov::as_type_ptr<VariantString>(variants[0])->get();
         model_stream.open(path, std::ios::in | std::ifstream::binary);
     }
 #if defined(ENABLE_UNICODE_PATH_SUPPORT) && defined(_WIN32)
-    else if (is_type<VariantWString>(variants[0])) {
-        const auto path = as_type_ptr<VariantWString>(variants[0])->get();
+    else if (ov::is_type<VariantWString>(variants[0])) {
+        const auto path = ov::as_type_ptr<VariantWString>(variants[0])->get();
         model_stream.open(path, std::ios::in | std::ifstream::binary);
     }
 #endif
@@ -143,10 +134,10 @@
         return is_valid_model;
     }
     std::istream* stream = nullptr;
-    if (is_type<VariantIstreamPtr>(variants[0])) {
-        stream = as_type_ptr<VariantIstreamPtr>(variants[0])->get();
-    } else if (is_type<VariantIstringstreamPtr>(variants[0])) {
-        stream = as_type_ptr<VariantIstringstreamPtr>(variants[0])->get();
+    if (ov::is_type<VariantIstreamPtr>(variants[0])) {
+        stream = ov::as_type_ptr<VariantIstreamPtr>(variants[0])->get();
+    } else if (ov::is_type<VariantIstringstreamPtr>(variants[0])) {
+        stream = ov::as_type_ptr<VariantIstringstreamPtr>(variants[0])->get();
     }
     if (stream != nullptr) {
         StreamRewinder rwd{*stream};
