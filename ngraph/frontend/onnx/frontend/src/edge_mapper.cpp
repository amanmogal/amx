// Copyright (C) 2018-2021 Intel Corporation
// SPDX-License-Identifier: Apache-2.0
//

#include "edge_mapper.hpp"

#include <onnx/onnx_pb.h>

#include <algorithm>

#include "ngraph/check.hpp"
#include "ngraph/except.hpp"

using namespace ngraph;
using namespace ngraph::onnx_editor;

onnx_editor::EdgeMapper::EdgeMapper(const ONNX_NAMESPACE::GraphProto& graph_proto)
    : m_node_inputs(graph_proto.node().size()),
      m_node_outputs(graph_proto.node().size()) {
    int topological_index = 0;
    for (const auto& node_proto : graph_proto.node()) {
        for (const auto& out_name : node_proto.output()) {
            // node output name is unique
            m_node_output_name_to_index.emplace(out_name, topological_index);
            m_node_outputs[topological_index].push_back(out_name);
        }
        for (const auto& in_name : node_proto.input()) {
            m_node_inputs[topological_index].push_back(in_name);
            m_output_consumers_index.emplace(in_name, topological_index);
        }
        if (!node_proto.name().empty()) {
            // node name can identify node, but it can be ambiguous
            m_node_name_to_index.emplace(node_proto.name(), topological_index);
        }
        ++topological_index;
    }
}

std::vector<int> onnx_editor::EdgeMapper::find_node_indexes(const std::string& node_name,
                                                            const std::string& output_name) const {
    if (!output_name.empty()) {
        const auto& index_iter = m_node_output_name_to_index.find(output_name);
        if (index_iter != std::end(m_node_output_name_to_index)) {
            return std::vector<int>{index_iter->second};
        }
    }
    std::vector<int> result;
    if (!node_name.empty()) {
        const auto matched_nodes_range = m_node_name_to_index.equal_range(node_name);
        std::transform(matched_nodes_range.first,
                       matched_nodes_range.second,
                       std::back_inserter(result),
                       [](const std::pair<std::string, int>& iter) {
                           return iter.second;
                       });
    }
    return result;
};

int onnx_editor::EdgeMapper::get_node_output_idx(int node_index, const std::string& output_name) const {
    NGRAPH_CHECK(node_index >= 0 && node_index < static_cast<int>(m_node_outputs.size()),
                 "Node with index: ",
                 std::to_string(node_index),
                 "is out of scope outputs list");

    const auto& node_outputs = m_node_outputs[node_index];
    const auto out_port_idx = std::find(std::begin(node_outputs), std::end(node_outputs), output_name);
    if (out_port_idx == std::end(node_outputs)) {
        throw ngraph_error("Node with index: " + std::to_string(node_index) +
                           " has not output with name: " + output_name);
    }
    return (out_port_idx - std::begin(node_outputs));
}

<<<<<<< HEAD
std::vector<int>
    onnx_editor::EdgeMapper::get_node_input_indexes(int node_index,
                                                    const std::string& input_name) const
{
=======
int onnx_editor::EdgeMapper::get_node_input_idx(int node_index, const std::string& input_name) const {
>>>>>>> 79290a7d
    NGRAPH_CHECK(node_index >= 0 && node_index < static_cast<int>(m_node_inputs.size()),
                 "Node with index: ",
                 std::to_string(node_index),
                 "is out of scope outputs list");

    const auto& node_inputs = m_node_inputs[node_index];
<<<<<<< HEAD
    std::vector<int> node_inputs_indexes;
    int index = 0;
    for (const auto& in : node_inputs)
    {
        if (in == input_name)
        {
            node_inputs_indexes.push_back(index);
        }
        ++index;
    }
    if (node_inputs_indexes.size() == 0)
    {
        throw ngraph_error("Node with index: " + std::to_string(node_index) +
                           " has not input with name: " + input_name);
=======
    const auto matched_inputs = std::count(std::begin(node_inputs), std::end(node_inputs), input_name);
    if (matched_inputs == 0) {
        throw ngraph_error("Node with index: " + std::to_string(node_index) +
                           " has not input with name: " + input_name);
    }
    if (matched_inputs > 1)  // more indexes with the same name
    {
        throw ngraph_error("Node with index: " + std::to_string(node_index) + " has more than one inputs with name: " +
                           input_name + ". You should use port indexes to distinguish them.");
>>>>>>> 79290a7d
    }
    return node_inputs_indexes;
}

InputEdge onnx_editor::EdgeMapper::find_input_edge(const EditorNode& node, const EditorInput& in) const {
    // identification can be both based on node name and output name
    const auto& node_indexes = find_node_indexes(node.m_node_name, node.m_output_name);
    int node_index = -1;
    if (node_indexes.size() == 1) {
        node_index = node_indexes[0];
    } else if (node_indexes.empty()) {
        throw ngraph_error("Node with name: " + (node.m_node_name.empty() ? "not_given" : node.m_node_name) +
                           " and output_name: " + (node.m_output_name.empty() ? "not_given" : node.m_output_name) +
                           " was not found");
    } else if (!in.m_input_name.empty())  // input indexes are not deterministic if a node name is ambiguous
    {
        // many nodes with the same name
        // check if some of found index matches input name
        int matched_inputs_number = 0;
        for (const auto& index : node_indexes) {
            if (std::count(std::begin(m_node_inputs[index]), std::end(m_node_inputs[index]), in.m_input_name) > 0) {
                node_index = index;
                ++matched_inputs_number;
            }
        }
        if (matched_inputs_number == 0) {
            throw ngraph_error("Input edge described by: " + node.m_node_name + " and input name: " + in.m_input_name +
                               " was not found");
        }
        if (matched_inputs_number > 1) {
            throw ngraph_error("Given node name: " + node.m_node_name + " and input name: " + in.m_input_name +
                               " are ambiguous to determine input edge");
        }
    } else {
        throw ngraph_error("Given node name: " + node.m_node_name + " and input index: " +
                           std::to_string(in.m_input_index) + " are ambiguous to determine input edge");
    }
    if (in.m_input_index != -1)  // input index is set
    {
        return InputEdge{node_index, in.m_input_index, in.m_new_input_name};
    }
<<<<<<< HEAD
    if (!in.m_input_name.empty())
    {
        const auto input_indexes = get_node_input_indexes(node_index, in.m_input_name);
        if (input_indexes.size() > 1) // more indexes with the same name
        {
            throw ngraph_error("Node with index: " + std::to_string(node_index) +
                               " has more than one inputs with name: " + in.m_input_name +
                               ". You should use port indexes to distinguish them.");
        }
        return InputEdge{node_index, input_indexes[0], in.m_new_input_name};
    }
    else
    {
=======
    if (!in.m_input_name.empty()) {
        const auto input_idx = get_node_input_idx(node_index, in.m_input_name);
        return InputEdge{node_index, input_idx, in.m_new_input_name};
    } else {
>>>>>>> 79290a7d
        throw ngraph_error("Not enough information to determine input edge");
    }
}

OutputEdge onnx_editor::EdgeMapper::find_output_edge(const EditorNode& node, const EditorOutput& out) const {
    // identification can be both based on node name and output name
    const auto& node_indexes = find_node_indexes(node.m_node_name, node.m_output_name);
    int node_index = -1;
    if (node_indexes.size() == 1) {
        node_index = node_indexes[0];
    } else if (node_indexes.empty()) {
        throw ngraph_error("Node with name: " + (node.m_node_name.empty() ? "not_given" : node.m_node_name) +
                           " and output_name: " + (node.m_output_name.empty() ? "not_given" : node.m_output_name) +
                           " was not found");
    } else if (!out.m_output_name.empty())  // output indexes are not deterministic if a node name is ambiguous
    {
        // many nodes with the same name
        // check if some of found index matches output name
        int matched_outputs_number = 0;
        for (const auto& index : node_indexes) {
            if (std::count(std::begin(m_node_outputs[index]), std::end(m_node_outputs[index]), out.m_output_name) > 0) {
                node_index = index;
                ++matched_outputs_number;
            }
        }
        if (matched_outputs_number == 0) {
            throw ngraph_error("Output edge described by: " + node.m_node_name +
                               " and output name: " + out.m_output_name + " was not found");
        }
    } else {
        throw ngraph_error("Given node name: " + node.m_node_name + " and output index: " +
                           std::to_string(out.m_output_index) + " are ambiguous to determine output edge");
    }
    if (out.m_output_index != -1)  // output index is set
    {
        return OutputEdge{node_index, out.m_output_index};
    }
    if (!out.m_output_name.empty()) {
        const auto output_idx = get_node_output_idx(node_index, out.m_output_name);
        return OutputEdge{node_index, output_idx};
    } else {
        throw ngraph_error("Not enough information to determine output edge");
    }
}

OutputEdge onnx_editor::EdgeMapper::find_output_edge(const std::string& output_name) const {
    return find_output_edge(EditorNode{EditorOutput{output_name}}, EditorOutput{output_name});
}

std::vector<InputEdge> onnx_editor::EdgeMapper::find_output_consumers(const std::string& output_name) const {
    const auto matched_nodes_range = m_output_consumers_index.equal_range(output_name);
    std::vector<InputEdge> input_edges;
    for (auto it = matched_nodes_range.first; it != matched_nodes_range.second; ++it)
    {
        const auto node_idx = it->second;
        const auto port_indexes = get_node_input_indexes(node_idx, output_name);
        for (const auto& idx : port_indexes)
        {
            input_edges.push_back(InputEdge{node_idx, idx});
        }
    }
    return input_edges;
}

bool onnx_editor::EdgeMapper::is_correct_and_unambiguous_node(const EditorNode& node) const {
    return find_node_indexes(node.m_node_name, node.m_output_name).size() == 1;
}

bool onnx_editor::EdgeMapper::is_correct_tensor_name(const std::string& name) const {
    if (m_node_output_name_to_index.find(name) != std::end(m_node_output_name_to_index)) {
        return true;
    }
    if (m_output_consumers_index.find(name) != std::end(m_output_consumers_index)) {
        return true;
    }
    return false;
}

<<<<<<< HEAD
std::string onnx_editor::EdgeMapper::get_source_tensor_name(const InputEdge& edge) const
{
    if (edge.m_node_idx >= 0 && edge.m_node_idx < static_cast<int>(m_node_inputs.size()) &&
        edge.m_port_idx >= 0 &&
        edge.m_port_idx < static_cast<int>(m_node_inputs[edge.m_node_idx].size()))
    {
=======
std::string onnx_editor::EdgeMapper::get_input_port_name(const InputEdge& edge) const {
    if (edge.m_node_idx >= 0 && edge.m_node_idx < static_cast<int>(m_node_inputs.size()) && edge.m_port_idx >= 0 &&
        edge.m_port_idx < static_cast<int>(m_node_inputs[edge.m_node_idx].size())) {
>>>>>>> 79290a7d
        return m_node_inputs[edge.m_node_idx][edge.m_port_idx];
    }
    return "";
}

<<<<<<< HEAD
std::string onnx_editor::EdgeMapper::get_target_tensor_name(const OutputEdge& edge) const
{
    if (edge.m_node_idx >= 0 && edge.m_node_idx < static_cast<int>(m_node_outputs.size()) &&
        edge.m_port_idx >= 0 &&
        edge.m_port_idx < static_cast<int>(m_node_outputs[edge.m_node_idx].size()))
    {
=======
std::string onnx_editor::EdgeMapper::get_output_port_name(const OutputEdge& edge) const {
    if (edge.m_node_idx >= 0 && edge.m_node_idx < static_cast<int>(m_node_outputs.size()) && edge.m_port_idx >= 0 &&
        edge.m_port_idx < static_cast<int>(m_node_outputs[edge.m_node_idx].size())) {
>>>>>>> 79290a7d
        return m_node_outputs[edge.m_node_idx][edge.m_port_idx];
    }
    return "";
}<|MERGE_RESOLUTION|>--- conflicted
+++ resolved
@@ -72,46 +72,24 @@
     return (out_port_idx - std::begin(node_outputs));
 }
 
-<<<<<<< HEAD
-std::vector<int>
-    onnx_editor::EdgeMapper::get_node_input_indexes(int node_index,
-                                                    const std::string& input_name) const
-{
-=======
-int onnx_editor::EdgeMapper::get_node_input_idx(int node_index, const std::string& input_name) const {
->>>>>>> 79290a7d
+std::vector<int> onnx_editor::EdgeMapper::get_node_input_indexes(int node_index, const std::string& input_name) const {
     NGRAPH_CHECK(node_index >= 0 && node_index < static_cast<int>(m_node_inputs.size()),
                  "Node with index: ",
                  std::to_string(node_index),
                  "is out of scope outputs list");
 
     const auto& node_inputs = m_node_inputs[node_index];
-<<<<<<< HEAD
     std::vector<int> node_inputs_indexes;
     int index = 0;
-    for (const auto& in : node_inputs)
-    {
-        if (in == input_name)
-        {
+    for (const auto& in : node_inputs) {
+        if (in == input_name) {
             node_inputs_indexes.push_back(index);
         }
         ++index;
     }
-    if (node_inputs_indexes.size() == 0)
-    {
+    if (node_inputs_indexes.size() == 0) {
         throw ngraph_error("Node with index: " + std::to_string(node_index) +
                            " has not input with name: " + input_name);
-=======
-    const auto matched_inputs = std::count(std::begin(node_inputs), std::end(node_inputs), input_name);
-    if (matched_inputs == 0) {
-        throw ngraph_error("Node with index: " + std::to_string(node_index) +
-                           " has not input with name: " + input_name);
-    }
-    if (matched_inputs > 1)  // more indexes with the same name
-    {
-        throw ngraph_error("Node with index: " + std::to_string(node_index) + " has more than one inputs with name: " +
-                           input_name + ". You should use port indexes to distinguish them.");
->>>>>>> 79290a7d
     }
     return node_inputs_indexes;
 }
@@ -153,26 +131,16 @@
     {
         return InputEdge{node_index, in.m_input_index, in.m_new_input_name};
     }
-<<<<<<< HEAD
-    if (!in.m_input_name.empty())
-    {
+    if (!in.m_input_name.empty()) {
         const auto input_indexes = get_node_input_indexes(node_index, in.m_input_name);
-        if (input_indexes.size() > 1) // more indexes with the same name
+        if (input_indexes.size() > 1)  // more indexes with the same name
         {
             throw ngraph_error("Node with index: " + std::to_string(node_index) +
                                " has more than one inputs with name: " + in.m_input_name +
                                ". You should use port indexes to distinguish them.");
         }
         return InputEdge{node_index, input_indexes[0], in.m_new_input_name};
-    }
-    else
-    {
-=======
-    if (!in.m_input_name.empty()) {
-        const auto input_idx = get_node_input_idx(node_index, in.m_input_name);
-        return InputEdge{node_index, input_idx, in.m_new_input_name};
-    } else {
->>>>>>> 79290a7d
+    } else {
         throw ngraph_error("Not enough information to determine input edge");
     }
 }
@@ -225,12 +193,10 @@
 std::vector<InputEdge> onnx_editor::EdgeMapper::find_output_consumers(const std::string& output_name) const {
     const auto matched_nodes_range = m_output_consumers_index.equal_range(output_name);
     std::vector<InputEdge> input_edges;
-    for (auto it = matched_nodes_range.first; it != matched_nodes_range.second; ++it)
-    {
+    for (auto it = matched_nodes_range.first; it != matched_nodes_range.second; ++it) {
         const auto node_idx = it->second;
         const auto port_indexes = get_node_input_indexes(node_idx, output_name);
-        for (const auto& idx : port_indexes)
-        {
+        for (const auto& idx : port_indexes) {
             input_edges.push_back(InputEdge{node_idx, idx});
         }
     }
@@ -251,35 +217,17 @@
     return false;
 }
 
-<<<<<<< HEAD
-std::string onnx_editor::EdgeMapper::get_source_tensor_name(const InputEdge& edge) const
-{
-    if (edge.m_node_idx >= 0 && edge.m_node_idx < static_cast<int>(m_node_inputs.size()) &&
-        edge.m_port_idx >= 0 &&
-        edge.m_port_idx < static_cast<int>(m_node_inputs[edge.m_node_idx].size()))
-    {
-=======
-std::string onnx_editor::EdgeMapper::get_input_port_name(const InputEdge& edge) const {
+std::string onnx_editor::EdgeMapper::get_source_tensor_name(const InputEdge& edge) const {
     if (edge.m_node_idx >= 0 && edge.m_node_idx < static_cast<int>(m_node_inputs.size()) && edge.m_port_idx >= 0 &&
         edge.m_port_idx < static_cast<int>(m_node_inputs[edge.m_node_idx].size())) {
->>>>>>> 79290a7d
         return m_node_inputs[edge.m_node_idx][edge.m_port_idx];
     }
     return "";
 }
 
-<<<<<<< HEAD
-std::string onnx_editor::EdgeMapper::get_target_tensor_name(const OutputEdge& edge) const
-{
-    if (edge.m_node_idx >= 0 && edge.m_node_idx < static_cast<int>(m_node_outputs.size()) &&
-        edge.m_port_idx >= 0 &&
-        edge.m_port_idx < static_cast<int>(m_node_outputs[edge.m_node_idx].size()))
-    {
-=======
-std::string onnx_editor::EdgeMapper::get_output_port_name(const OutputEdge& edge) const {
+std::string onnx_editor::EdgeMapper::get_target_tensor_name(const OutputEdge& edge) const {
     if (edge.m_node_idx >= 0 && edge.m_node_idx < static_cast<int>(m_node_outputs.size()) && edge.m_port_idx >= 0 &&
         edge.m_port_idx < static_cast<int>(m_node_outputs[edge.m_node_idx].size())) {
->>>>>>> 79290a7d
         return m_node_outputs[edge.m_node_idx][edge.m_port_idx];
     }
     return "";
