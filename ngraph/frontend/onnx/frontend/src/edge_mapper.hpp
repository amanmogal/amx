// Copyright (C) 2018-2021 Intel Corporation
// SPDX-License-Identifier: Apache-2.0
//

#pragma once

#include <map>
#include <string>
#include <vector>

#include "editor_types.hpp"

<<<<<<< HEAD
namespace ONNX_NAMESPACE
{
    // Forward declaration to avoid the necessity of including paths in components
    // that don't directly depend on the ONNX library
    class GraphProto;
} // namespace ONNX_NAMESPACE

namespace ngraph
{
    namespace onnx_editor
    {
        /// \brief A class which allows specifying InputEdge and OutputEdge by user-friendly ONNX
        /// names.
        class EdgeMapper
        {
        public:
            EdgeMapper() = default;

            /// \brief Creates an edge mapper based on a GraphProto object.
            ///
            /// \note If state of graph_proto will be changed, the information from edge mapper
            ///       is outdated. In such a case the update method should be called.
            ///
            /// \param graph_proto Reference to a GraphProto object.
            EdgeMapper(const ONNX_NAMESPACE::GraphProto& graph_proto);

            /// \brief Returns the InputEdge based on a node (node name or output name)
            ///        and an input (input name or input index).
            ///
            /// \note  The node name can be ambiguous (many ONNX nodes can have the same name).
            ///        In such a case the algorthim tries to match the given node name
            ///        with the input name (providing an input index is not enough).
            ///        If a unique edge is found, it will be returned.
            ///        If InputEdge cannot be determined based on parameter values an ngraph_error
            ///        exception will be thrown.
            ///
            /// \param node An EditorNode helper structure created based on a node name
            ///             or a node output name.
            ///
            /// \param input An EditorInput helper structure created based on a input name
            ///              or a input index.
            InputEdge find_input_edge(const EditorNode& node, const EditorInput& input) const;

            /// \brief Returns an OutputEdge based on a node (node name or output name)
            ///        and an output (output name or output index).
            ///
            /// \note  The node name can be ambiguous (many ONNX nodes can have the same name).
            ///        In such a case the algorthim will try to match the given node name
            ///        with the output name (providing an output index is not enough).
            ///        If after such operation a found edge is unique, it is returned.
            ///        If OutputEdge cannot be determined based on given params the ngraph_error
            ///        exception is thrown.
            ///
            /// \param node An EditorNode helper structure created based on a node name
            ///             or a node output name.
            ///
            /// \param output An EditorOutput helper structure created based on a output name
            ///               or a output index.
            OutputEdge find_output_edge(const EditorNode& node, const EditorOutput& output) const;

            /// \brief Returns an OutputEdge based on a output name.
            ///
            /// \note  The output name guarantees the uniqueness of the edge.
            ///
            /// \param output_name A node output name.
            ///
            OutputEdge find_output_edge(const std::string& output_name) const;

            /// \brief Returns a vector of InputEdges which consume an output of a node
            ///        determined by provided output name.
            ///
            /// \note  The output name is deterministic in the ONNX standard.
            ///
            /// \param output_name A node output name.
            ///
            std::vector<InputEdge> find_output_consumers(const std::string& output_name) const;

            /// \brief Returns true if a provided node is correct (exists in a graph)
            ///        and is not ambiguous (identification of an ONNX node can be ambiguous
            ///        if an only tensor name is provided).
            ///
            /// \param node An EditorNode helper structure created based on a node name
            ///             or a node output name.
            ///
            bool is_correct_and_unambiguous_node(const EditorNode& node) const;

            /// \brief Returns true if a provided tensor name is correct (exists in a graph).
            ///
            /// \param name The name of tensor in a graph.
            ///
            bool is_correct_tensor_name(const std::string& name) const;

            /// \brief     Get name of the tensor which is the source of the input edge.
            ///
            /// \note      Empty string is returned if the tensor name is not found.
            ///
            std::string get_source_tensor_name(const InputEdge& edge) const;

            /// \brief     Get name of the tensor which is the target of the output edge.
            ///
            /// \note      Empty string is returned if the tensor name is not found.
            ///
            std::string get_target_tensor_name(const OutputEdge& edge) const;

        private:
            std::vector<int> find_node_indexes(const std::string& node_name,
                                               const std::string& output_name) const;

            // note: a single node can have more than one inputs with the same name
            std::vector<int> get_node_input_indexes(int node_index,
                                                    const std::string& input_name) const;
            int get_node_output_idx(int node_index, const std::string& output_name) const;

            std::vector<std::vector<std::string>> m_node_inputs;
            std::vector<std::vector<std::string>> m_node_outputs;
            std::multimap<std::string, int> m_node_name_to_index;
            std::map<std::string, int> m_node_output_name_to_index;
            std::multimap<std::string, int> m_output_consumers_index;
        };
    } // namespace onnx_editor
} // namespace ngraph
=======
namespace ONNX_NAMESPACE {
// Forward declaration to avoid the necessity of including paths in components
// that don't directly depend on the ONNX library
class GraphProto;
}  // namespace ONNX_NAMESPACE

namespace ngraph {
namespace onnx_editor {
/// \brief A class which allows specifying InputEdge and OutputEdge by user-friendly ONNX
/// names.
class EdgeMapper {
public:
    EdgeMapper() = default;

    /// \brief Creates an edge mapper based on a GraphProto object.
    ///
    /// \note If state of graph_proto will be changed, the information from edge mapper
    ///       is outdated. In such a case the update method should be called.
    ///
    /// \param graph_proto Reference to a GraphProto object.
    EdgeMapper(const ONNX_NAMESPACE::GraphProto& graph_proto);

    /// \brief Returns the InputEdge based on a node (node name or output name)
    ///        and an input (input name or input index).
    ///
    /// \note  The node name can be ambiguous (many ONNX nodes can have the same name).
    ///        In such a case the algorthim tries to match the given node name
    ///        with the input name (providing an input index is not enough).
    ///        If a unique edge is found, it will be returned.
    ///        If InputEdge cannot be determined based on parameter values an ngraph_error
    ///        exception will be thrown.
    ///
    /// \param node An EditorNode helper structure created based on a node name
    ///             or a node output name.
    ///
    /// \param input An EditorInput helper structure created based on a input name
    ///              or a input index.
    InputEdge find_input_edge(const EditorNode& node, const EditorInput& input) const;

    /// \brief Returns an OutputEdge based on a node (node name or output name)
    ///        and an output (output name or output index).
    ///
    /// \note  The node name can be ambiguous (many ONNX nodes can have the same name).
    ///        In such a case the algorthim will try to match the given node name
    ///        with the output name (providing an output index is not enough).
    ///        If after such operation a found edge is unique, it is returned.
    ///        If OutputEdge cannot be determined based on given params the ngraph_error
    ///        exception is thrown.
    ///
    /// \param node An EditorNode helper structure created based on a node name
    ///             or a node output name.
    ///
    /// \param output An EditorOutput helper structure created based on a output name
    ///               or a output index.
    OutputEdge find_output_edge(const EditorNode& node, const EditorOutput& output) const;

    /// \brief Returns an OutputEdge based on a output name.
    ///
    /// \note  The output name guarantees the uniqueness of the edge.
    ///
    /// \param output_name A node output name.
    ///
    OutputEdge find_output_edge(const std::string& output_name) const;

    /// \brief Returns a vector of InputEdges which consume an output of a node
    ///        determined by provided output name.
    ///
    /// \note  The output name is deterministic in the ONNX standard.
    ///
    /// \param output_name A node output name.
    ///
    std::vector<InputEdge> find_output_consumers(const std::string& output_name) const;

    /// \brief Returns true if a provided node is correct (exists in a graph)
    ///        and is not ambiguous (identification of an ONNX node can be ambiguous
    ///        if an only tensor name is provided).
    ///
    /// \param node An EditorNode helper structure created based on a node name
    ///             or a node output name.
    ///
    bool is_correct_and_unambiguous_node(const EditorNode& node) const;

    /// \brief Returns true if a provided tensor name is correct (exists in a graph).
    ///
    /// \param name The name of tensor in a graph.
    ///
    bool is_correct_tensor_name(const std::string& name) const;

    /// \brief     Get name of input port indicated by the input edge.
    ///
    /// \note      Empty string is returned if the port name is not found.
    ///
    std::string get_input_port_name(const InputEdge& edge) const;

    /// \brief     Get name of output port indicated by the input edge.
    ///
    /// \note      Empty string is returned if the port name is not found.
    ///
    std::string get_output_port_name(const OutputEdge& edge) const;

private:
    std::vector<int> find_node_indexes(const std::string& node_name, const std::string& output_name) const;

    int get_node_input_idx(int node_index, const std::string& input_name) const;
    int get_node_output_idx(int node_index, const std::string& output_name) const;

    std::vector<std::vector<std::string>> m_node_inputs;
    std::vector<std::vector<std::string>> m_node_outputs;
    std::multimap<std::string, int> m_node_name_to_index;
    std::map<std::string, int> m_node_output_name_to_index;
    std::multimap<std::string, int> m_output_consumers_index;
};
}  // namespace onnx_editor
}  // namespace ngraph
>>>>>>> 79290a7d
<|MERGE_RESOLUTION|>--- conflicted
+++ resolved
@@ -10,129 +10,6 @@
 
 #include "editor_types.hpp"
 
-<<<<<<< HEAD
-namespace ONNX_NAMESPACE
-{
-    // Forward declaration to avoid the necessity of including paths in components
-    // that don't directly depend on the ONNX library
-    class GraphProto;
-} // namespace ONNX_NAMESPACE
-
-namespace ngraph
-{
-    namespace onnx_editor
-    {
-        /// \brief A class which allows specifying InputEdge and OutputEdge by user-friendly ONNX
-        /// names.
-        class EdgeMapper
-        {
-        public:
-            EdgeMapper() = default;
-
-            /// \brief Creates an edge mapper based on a GraphProto object.
-            ///
-            /// \note If state of graph_proto will be changed, the information from edge mapper
-            ///       is outdated. In such a case the update method should be called.
-            ///
-            /// \param graph_proto Reference to a GraphProto object.
-            EdgeMapper(const ONNX_NAMESPACE::GraphProto& graph_proto);
-
-            /// \brief Returns the InputEdge based on a node (node name or output name)
-            ///        and an input (input name or input index).
-            ///
-            /// \note  The node name can be ambiguous (many ONNX nodes can have the same name).
-            ///        In such a case the algorthim tries to match the given node name
-            ///        with the input name (providing an input index is not enough).
-            ///        If a unique edge is found, it will be returned.
-            ///        If InputEdge cannot be determined based on parameter values an ngraph_error
-            ///        exception will be thrown.
-            ///
-            /// \param node An EditorNode helper structure created based on a node name
-            ///             or a node output name.
-            ///
-            /// \param input An EditorInput helper structure created based on a input name
-            ///              or a input index.
-            InputEdge find_input_edge(const EditorNode& node, const EditorInput& input) const;
-
-            /// \brief Returns an OutputEdge based on a node (node name or output name)
-            ///        and an output (output name or output index).
-            ///
-            /// \note  The node name can be ambiguous (many ONNX nodes can have the same name).
-            ///        In such a case the algorthim will try to match the given node name
-            ///        with the output name (providing an output index is not enough).
-            ///        If after such operation a found edge is unique, it is returned.
-            ///        If OutputEdge cannot be determined based on given params the ngraph_error
-            ///        exception is thrown.
-            ///
-            /// \param node An EditorNode helper structure created based on a node name
-            ///             or a node output name.
-            ///
-            /// \param output An EditorOutput helper structure created based on a output name
-            ///               or a output index.
-            OutputEdge find_output_edge(const EditorNode& node, const EditorOutput& output) const;
-
-            /// \brief Returns an OutputEdge based on a output name.
-            ///
-            /// \note  The output name guarantees the uniqueness of the edge.
-            ///
-            /// \param output_name A node output name.
-            ///
-            OutputEdge find_output_edge(const std::string& output_name) const;
-
-            /// \brief Returns a vector of InputEdges which consume an output of a node
-            ///        determined by provided output name.
-            ///
-            /// \note  The output name is deterministic in the ONNX standard.
-            ///
-            /// \param output_name A node output name.
-            ///
-            std::vector<InputEdge> find_output_consumers(const std::string& output_name) const;
-
-            /// \brief Returns true if a provided node is correct (exists in a graph)
-            ///        and is not ambiguous (identification of an ONNX node can be ambiguous
-            ///        if an only tensor name is provided).
-            ///
-            /// \param node An EditorNode helper structure created based on a node name
-            ///             or a node output name.
-            ///
-            bool is_correct_and_unambiguous_node(const EditorNode& node) const;
-
-            /// \brief Returns true if a provided tensor name is correct (exists in a graph).
-            ///
-            /// \param name The name of tensor in a graph.
-            ///
-            bool is_correct_tensor_name(const std::string& name) const;
-
-            /// \brief     Get name of the tensor which is the source of the input edge.
-            ///
-            /// \note      Empty string is returned if the tensor name is not found.
-            ///
-            std::string get_source_tensor_name(const InputEdge& edge) const;
-
-            /// \brief     Get name of the tensor which is the target of the output edge.
-            ///
-            /// \note      Empty string is returned if the tensor name is not found.
-            ///
-            std::string get_target_tensor_name(const OutputEdge& edge) const;
-
-        private:
-            std::vector<int> find_node_indexes(const std::string& node_name,
-                                               const std::string& output_name) const;
-
-            // note: a single node can have more than one inputs with the same name
-            std::vector<int> get_node_input_indexes(int node_index,
-                                                    const std::string& input_name) const;
-            int get_node_output_idx(int node_index, const std::string& output_name) const;
-
-            std::vector<std::vector<std::string>> m_node_inputs;
-            std::vector<std::vector<std::string>> m_node_outputs;
-            std::multimap<std::string, int> m_node_name_to_index;
-            std::map<std::string, int> m_node_output_name_to_index;
-            std::multimap<std::string, int> m_output_consumers_index;
-        };
-    } // namespace onnx_editor
-} // namespace ngraph
-=======
 namespace ONNX_NAMESPACE {
 // Forward declaration to avoid the necessity of including paths in components
 // that don't directly depend on the ONNX library
@@ -221,22 +98,23 @@
     ///
     bool is_correct_tensor_name(const std::string& name) const;
 
-    /// \brief     Get name of input port indicated by the input edge.
+    /// \brief     Get name of the tensor which is the source of the input edge.
     ///
-    /// \note      Empty string is returned if the port name is not found.
+    /// \note      Empty string is returned if the tensor name is not found.
     ///
-    std::string get_input_port_name(const InputEdge& edge) const;
+    std::string get_source_tensor_name(const InputEdge& edge) const;
 
-    /// \brief     Get name of output port indicated by the input edge.
+    /// \brief     Get name of the tensor which is the target of the output edge.
     ///
-    /// \note      Empty string is returned if the port name is not found.
+    /// \note      Empty string is returned if the tensor name is not found.
     ///
-    std::string get_output_port_name(const OutputEdge& edge) const;
+    std::string get_target_tensor_name(const OutputEdge& edge) const;
 
 private:
     std::vector<int> find_node_indexes(const std::string& node_name, const std::string& output_name) const;
 
-    int get_node_input_idx(int node_index, const std::string& input_name) const;
+    // note: a single node can have more than one inputs with the same name
+    std::vector<int> get_node_input_indexes(int node_index, const std::string& input_name) const;
     int get_node_output_idx(int node_index, const std::string& output_name) const;
 
     std::vector<std::vector<std::string>> m_node_inputs;
@@ -246,5 +124,4 @@
     std::multimap<std::string, int> m_output_consumers_index;
 };
 }  // namespace onnx_editor
-}  // namespace ngraph
->>>>>>> 79290a7d
+}  // namespace ngraph