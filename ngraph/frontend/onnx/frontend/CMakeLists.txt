# Copyright (C) 2021 Intel Corporation
# SPDX-License-Identifier: Apache-2.0
#

set(TARGET_NAME onnx_ov_frontend)

set(ONNX_OPSET_VERSION 13 CACHE INTERNAL "Supported version of ONNX operator set")
set(ONNX_FRONTEND_INCLUDE_DIR ${CMAKE_CURRENT_SOURCE_DIR}/include)

file(GLOB_RECURSE LIBRARY_SRC ${CMAKE_CURRENT_SOURCE_DIR}/src/*.cpp)
file(GLOB_RECURSE LIBRARY_HEADERS ${CMAKE_CURRENT_SOURCE_DIR}/src/*.hpp)
file(GLOB_RECURSE LIBRARY_PUBLIC_HEADERS ${ONNX_FRONTEND_INCLUDE_DIR}/*.hpp)

# Remove disabled ops
list(REMOVE_ITEM LIBRARY_SRC
    ${CMAKE_CURRENT_SOURCE_DIR}/src/op/quant_conv.cpp
    )
list(REMOVE_ITEM LIBRARY_HEADERS
    ${CMAKE_CURRENT_SOURCE_DIR}/src/op/quant_conv.hpp
    )

# Create named folders for the sources within the .vcproj
# Empty name lists them directly under the .vcproj

source_group("src" FILES ${LIBRARY_SRC})
source_group("include" FILES ${LIBRARY_HEADERS})
source_group("public include" FILES ${LIBRARY_PUBLIC_HEADERS})

# Create library
add_library(${TARGET_NAME} SHARED ${LIBRARY_SRC} ${LIBRARY_HEADERS} ${LIBRARY_PUBLIC_HEADERS})
add_library(openvino::frontend::onnx ALIAS ${TARGET_NAME})

add_clang_format_target(${TARGET_NAME}_clang FOR_TARGETS ${TARGET_NAME})

ov_ncc_naming_style(FOR_TARGET ${TARGET_NAME}
                   INCLUDE_DIRECTORY "${ONNX_FRONTEND_INCLUDE_DIR}"
                   DEFINITIONS
                       $<TARGET_PROPERTY:onnx,INTERFACE_COMPILE_DEFINITIONS>
                   ADDITIONAL_INCLUDE_DIRECTORIES
                       $<TARGET_PROPERTY:frontend_common::static,INTERFACE_INCLUDE_DIRECTORIES>)

ie_add_vs_version_file(NAME ${TARGET_NAME}
                       FILEDESCRIPTION "nGraph ONNX frontend library")

ie_add_api_validator_post_build_step(TARGET ${TARGET_NAME})

<<<<<<< HEAD
target_link_libraries(${TARGET_NAME} PUBLIC ngraph
        PRIVATE frontend_manager::static
        PRIVATE ngraph::builder openvino::util onnx_common inference_engine_transformations)
=======
target_link_libraries(${TARGET_NAME} PUBLIC ngraph PRIVATE frontend_common ngraph::builder openvino::util onnx_common inference_engine_transformations)
>>>>>>> ab686a95

target_include_directories(${TARGET_NAME} PUBLIC $<BUILD_INTERFACE:${ONNX_FRONTEND_INCLUDE_DIR}>
                                                $<INSTALL_INTERFACE:${FRONTEND_INSTALL_INCLUDE}>)
target_include_directories(${TARGET_NAME} PRIVATE ${CMAKE_CURRENT_SOURCE_DIR}/src)

target_compile_definitions(${TARGET_NAME} PRIVATE ONNX_OPSET_VERSION=${ONNX_OPSET_VERSION})

set_target_properties(${TARGET_NAME} PROPERTIES EXPORT_NAME frontend::onnx)
install(TARGETS ${TARGET_NAME} EXPORT OpenVINOTargets
        RUNTIME DESTINATION ${IE_CPACK_RUNTIME_PATH} COMPONENT ngraph
        ARCHIVE DESTINATION ${IE_CPACK_ARCHIVE_PATH} COMPONENT ngraph
        LIBRARY DESTINATION ${IE_CPACK_LIBRARY_PATH} COMPONENT ngraph)

install(DIRECTORY ${ONNX_FRONTEND_INCLUDE_DIR}/onnx_frontend
                  ${ONNX_FRONTEND_INCLUDE_DIR}/onnx_import
        DESTINATION ${FRONTEND_INSTALL_INCLUDE}
        COMPONENT ngraph_dev
        FILES_MATCHING PATTERN "*.hpp")

export(TARGETS ${TARGET_NAME} NAMESPACE openvino::
       APPEND FILE "${CMAKE_BINARY_DIR}/OpenVINOTargets.cmake")<|MERGE_RESOLUTION|>--- conflicted
+++ resolved
@@ -44,13 +44,9 @@
 
 ie_add_api_validator_post_build_step(TARGET ${TARGET_NAME})
 
-<<<<<<< HEAD
 target_link_libraries(${TARGET_NAME} PUBLIC ngraph
-        PRIVATE frontend_manager::static
+        PRIVATE frontend_common::static
         PRIVATE ngraph::builder openvino::util onnx_common inference_engine_transformations)
-=======
-target_link_libraries(${TARGET_NAME} PUBLIC ngraph PRIVATE frontend_common ngraph::builder openvino::util onnx_common inference_engine_transformations)
->>>>>>> ab686a95
 
 target_include_directories(${TARGET_NAME} PUBLIC $<BUILD_INTERFACE:${ONNX_FRONTEND_INCLUDE_DIR}>
                                                 $<INSTALL_INTERFACE:${FRONTEND_INSTALL_INCLUDE}>)
