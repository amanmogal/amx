# Copyright (C) 2018-2021 Intel Corporation
# SPDX-License-Identifier: Apache-2.0
#

#------------------------------------------------------------------------------
# Configure and install Google Protobuf ...
#------------------------------------------------------------------------------

set(PUSH_CMAKE_INTERPROCEDURAL_OPTIMIZATION_RELEASE "${CMAKE_INTERPROCEDURAL_OPTIMIZATION_RELEASE}")
set(CMAKE_INTERPROCEDURAL_OPTIMIZATION_RELEASE OFF)

if (MSVC)
    set(protobuf_MSVC_STATIC_RUNTIME OFF CACHE BOOL "")
endif()

if(CMAKE_CROSSCOMPILING)
    find_program(SYSTEM_PROTOC protoc PATHS ENV PATH)

    if(SYSTEM_PROTOC)
        execute_process(
            COMMAND ${SYSTEM_PROTOC} --version
            OUTPUT_VARIABLE PROTOC_VERSION
            OUTPUT_STRIP_TRAILING_WHITESPACE
        )

        string(REPLACE " " ";" PROTOC_VERSION ${PROTOC_VERSION})
        list(GET PROTOC_VERSION -1 PROTOC_VERSION)

        message("Detected system protoc version: ${PROTOC_VERSION}")
    else()
        message(FATAL_ERROR "System Protobuf is needed while cross-compiling")
    endif()

    set(protobuf_BUILD_PROTOC_BINARIES OFF CACHE BOOL "Build libprotoc and protoc compiler" FORCE)
endif()

if (CMAKE_GENERATOR STREQUAL "Ninja")
    set(MAKE_UTIL make)
else()
    set(MAKE_UTIL $(MAKE))
endif()

set(protobuf_BUILD_TESTS OFF CACHE BOOL "Build tests")
set(protobuf_WITH_ZLIB OFF CACHE BOOL "Build with zlib support")

if (NOT BUILD_STANDALONE_STATIC)
    add_subdirectory(${CMAKE_SOURCE_DIR}/thirdparty/protobuf/cmake ${CMAKE_BINARY_DIR}/_deps/protobuf EXCLUDE_FROM_ALL)
    get_directory_property(protobuf_VERSION DIRECTORY ${CMAKE_SOURCE_DIR}/thirdparty/protobuf/cmake DEFINITION protobuf_VERSION)
endif()
if (USE_STATIC_PROTOBUF)
    include(FetchContent)
    FetchContent_Declare(
            ext_protobuf_static
            URL ${protobuf_location}
    )
    FetchContent_GetProperties(ext_protobuf_static)
    if((NOT ext_protobuf_static_POPULATED) AND BUILD_STANDALONE_STATIC)
        FetchContent_Populate(ext_protobuf_static)
        add_subdirectory(${ext_protobuf_static_SOURCE_DIR}/cmake ${ext_protobuf_static_BINARY_DIR} EXCLUDE_FROM_ALL)
        get_directory_property(protobuf_VERSION DIRECTORY ${ext_protobuf_static_SOURCE_DIR}/cmake DEFINITION protobuf_VERSION)
    endif()
endif()

<<<<<<< HEAD
if (BUILD_STANDALONE_STATIC)
    set(Protobuf_INCLUDE_DIRS ${ext_protobuf_static_SOURCE_DIR}/src)
else()
    set(Protobuf_INCLUDE_DIRS ${CMAKE_SOURCE_DIR}/thirdparty/protobuf/src)
endif()
=======
    if(CMAKE_COMPILER_IS_GNUCXX OR CMAKE_CXX_COMPILER_ID MATCHES "^(Apple)?Clang$")
        set(_proto_libs ${Protobuf_LIBRARIES})
        if(TARGET libprotoc)
            list(APPEND _proto_libs libprotoc)
            target_compile_options(libprotoc PRIVATE -Wno-all -Wno-unused-variable)
        endif()
        set_target_properties(${_proto_libs} PROPERTIES
            CXX_VISIBILITY_PRESET default
            C_VISIBILITY_PRESET default
            VISIBILITY_INLINES_HIDDEN OFF)
        foreach(target libprotobuf libprotobuf-lite)
            target_compile_options(${target}
                PRIVATE -Wno-all -Wno-unused-variable -Wno-inconsistent-missing-override
                PUBLIC -Wno-undef)
        endforeach()
    endif()
>>>>>>> 520a6bd6

if(NGRAPH_USE_PROTOBUF_LITE)
    set(Protobuf_LIBRARIES libprotobuf-lite)
else()
    set(Protobuf_LIBRARIES libprotobuf)
endif()

if(CMAKE_COMPILER_IS_GNUCXX OR CMAKE_CXX_COMPILER_ID MATCHES "^(Apple)?Clang$")
    set(_proto_libs ${Protobuf_LIBRARIES})
    if(TARGET libprotoc)
        list(APPEND _proto_libs libprotoc)
        set_target_properties(libprotoc PROPERTIES
            COMPILE_FLAGS "-Wno-all -Wno-unused-variable")
    endif()
    set_target_properties(${_proto_libs} PROPERTIES
        CXX_VISIBILITY_PRESET default
        C_VISIBILITY_PRESET default
        VISIBILITY_INLINES_HIDDEN OFF)
    set_target_properties(libprotobuf libprotobuf-lite PROPERTIES
        COMPILE_FLAGS "-Wno-all -Wno-unused-variable -Wno-inconsistent-missing-override")
endif()

if(NGRAPH_USE_PROTOBUF_LITE)
    # if only libprotobuf-lite is used, both libprotobuf and libprotobuf-lite are built
    # libprotoc target needs symbols from libprotobuf, even in libprotobuf-lite configuration
    set_target_properties(libprotobuf PROPERTIES
        CXX_VISIBILITY_PRESET default
        C_VISIBILITY_PRESET default
        VISIBILITY_INLINES_HIDDEN OFF)
endif()

if(protobuf_VERSION VERSION_LESS "3.9" AND NGRAPH_USE_PROTOBUF_LITE)
    message(FATAL_ERROR "Minimum supported version of protobuf-lite library is 3.9.0")
endif()

if(ENABLE_LTO AND protobuf_VERSION VERSION_GREATER_EQUAL "3.8")
    message(WARNING "Protobuf in version 3.8.0+ can throw runtime exceptions if LTO is enabled.")
endif()

if(CMAKE_CROSSCOMPILING AND NOT PROTOC_VERSION VERSION_EQUAL protobuf_VERSION)
    message(WARNING "system protobuf version does not match with the compiled one, please update system protobuf or submodule")
endif()

# Now make sure we restore the original flags
set(CMAKE_INTERPROCEDURAL_OPTIMIZATION_RELEASE "${PUSH_CMAKE_INTERPROCEDURAL_OPTIMIZATION_RELEASE}")

if (NOT BUILD_STANDALONE_STATIC)
    message("NGRAPH_INSTALL_LIB = ${NGRAPH_INSTALL_LIB}")
    install(TARGETS ${Protobuf_LIBRARIES}
        RUNTIME DESTINATION ${NGRAPH_INSTALL_LIB} COMPONENT ngraph
        ARCHIVE DESTINATION ${NGRAPH_INSTALL_LIB} COMPONENT ngraph
        LIBRARY DESTINATION ${NGRAPH_INSTALL_LIB} COMPONENT ngraph)
    export(TARGETS ${Protobuf_LIBRARIES} NAMESPACE ngraph:: APPEND FILE "${NGRAPH_TARGETS_FILE}")
endif()<|MERGE_RESOLUTION|>--- conflicted
+++ resolved
@@ -61,30 +61,11 @@
     endif()
 endif()
 
-<<<<<<< HEAD
 if (BUILD_STANDALONE_STATIC)
     set(Protobuf_INCLUDE_DIRS ${ext_protobuf_static_SOURCE_DIR}/src)
 else()
     set(Protobuf_INCLUDE_DIRS ${CMAKE_SOURCE_DIR}/thirdparty/protobuf/src)
 endif()
-=======
-    if(CMAKE_COMPILER_IS_GNUCXX OR CMAKE_CXX_COMPILER_ID MATCHES "^(Apple)?Clang$")
-        set(_proto_libs ${Protobuf_LIBRARIES})
-        if(TARGET libprotoc)
-            list(APPEND _proto_libs libprotoc)
-            target_compile_options(libprotoc PRIVATE -Wno-all -Wno-unused-variable)
-        endif()
-        set_target_properties(${_proto_libs} PROPERTIES
-            CXX_VISIBILITY_PRESET default
-            C_VISIBILITY_PRESET default
-            VISIBILITY_INLINES_HIDDEN OFF)
-        foreach(target libprotobuf libprotobuf-lite)
-            target_compile_options(${target}
-                PRIVATE -Wno-all -Wno-unused-variable -Wno-inconsistent-missing-override
-                PUBLIC -Wno-undef)
-        endforeach()
-    endif()
->>>>>>> 520a6bd6
 
 if(NGRAPH_USE_PROTOBUF_LITE)
     set(Protobuf_LIBRARIES libprotobuf-lite)
@@ -96,15 +77,17 @@
     set(_proto_libs ${Protobuf_LIBRARIES})
     if(TARGET libprotoc)
         list(APPEND _proto_libs libprotoc)
-        set_target_properties(libprotoc PROPERTIES
-            COMPILE_FLAGS "-Wno-all -Wno-unused-variable")
+            target_compile_options(libprotoc PRIVATE -Wno-all -Wno-unused-variable)
     endif()
     set_target_properties(${_proto_libs} PROPERTIES
         CXX_VISIBILITY_PRESET default
         C_VISIBILITY_PRESET default
         VISIBILITY_INLINES_HIDDEN OFF)
-    set_target_properties(libprotobuf libprotobuf-lite PROPERTIES
-        COMPILE_FLAGS "-Wno-all -Wno-unused-variable -Wno-inconsistent-missing-override")
+        foreach(target libprotobuf libprotobuf-lite)
+            target_compile_options(${target}
+                PRIVATE -Wno-all -Wno-unused-variable -Wno-inconsistent-missing-override
+                PUBLIC -Wno-undef)
+        endforeach()
 endif()
 
 if(NGRAPH_USE_PROTOBUF_LITE)
