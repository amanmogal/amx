# Copyright (C) 2018-2021 Intel Corporation
# SPDX-License-Identifier: Apache-2.0
#

include(FetchContent)

#------------------------------------------------------------------------------
# Download and install Google Protobuf ...
#------------------------------------------------------------------------------

set(PUSH_CMAKE_INTERPROCEDURAL_OPTIMIZATION_RELEASE "${CMAKE_INTERPROCEDURAL_OPTIMIZATION_RELEASE}")
set(CMAKE_INTERPROCEDURAL_OPTIMIZATION_RELEASE OFF)

if (MSVC)
    set(protobuf_MSVC_STATIC_RUNTIME OFF CACHE BOOL "")
endif()

# This version of PROTOBUF is required by Microsoft ONNX Runtime.
set(NGRAPH_PROTOBUF_GIT_REPO_URL "https://github.com/protocolbuffers/protobuf")

if(CMAKE_CROSSCOMPILING)
    find_program(SYSTEM_PROTOC protoc PATHS ENV PATH)

    if(SYSTEM_PROTOC)
        execute_process(
            COMMAND ${SYSTEM_PROTOC} --version
            OUTPUT_VARIABLE PROTOC_VERSION
            OUTPUT_STRIP_TRAILING_WHITESPACE
        )

        string(REPLACE " " ";" PROTOC_VERSION ${PROTOC_VERSION})
        list(GET PROTOC_VERSION -1 PROTOC_VERSION)

        message("Detected system protoc version: ${PROTOC_VERSION}")

        if(${PROTOC_VERSION} VERSION_EQUAL "3.0.0")
            message(WARNING "Protobuf 3.0.0 detected switching to 3.0.2 due to bug in gmock url")
            set(PROTOC_VERSION "3.0.2")
        endif()
    else()
        message(FATAL_ERROR "System Protobuf is needed while cross-compiling")
    endif()

    set(protobuf_BUILD_PROTOC_BINARIES OFF CACHE BOOL "Build libprotoc and protoc compiler" FORCE)
elseif(NGRAPH_USE_PROTOBUF_LITE)
    set(PROTOC_VERSION "3.9.2")
    if(ENABLE_LTO)
        message(WARNING "Protobuf in version 3.8.0+ can throw runtime exceptions if LTO is enabled.")
    endif()
else()
    set(PROTOC_VERSION "3.7.1")
endif()

set(NGRAPH_PROTOBUF_GIT_TAG "v${PROTOC_VERSION}")


if (CMAKE_GENERATOR STREQUAL "Ninja")
    set(MAKE_UTIL make)
else()
    set(MAKE_UTIL $(MAKE))
endif()

if(PROTOC_VERSION VERSION_LESS "3.9" AND NGRAPH_USE_PROTOBUF_LITE)
    message(FATAL_ERROR "Minimum supported version of protobuf-lite library is 3.9.0")
else()
    if(PROTOC_VERSION VERSION_GREATER_EQUAL "3.0")
        if (NOT BUILD_STANDALONE_STATIC)
            FetchContent_Declare(
                ext_protobuf
                GIT_REPOSITORY ${NGRAPH_PROTOBUF_GIT_REPO_URL}
                GIT_TAG ${NGRAPH_PROTOBUF_GIT_TAG}
                GIT_SHALLOW TRUE
            )
            FetchContent_GetProperties(ext_protobuf)
            if(NOT ext_protobuf_POPULATED)
                FetchContent_Populate(ext_protobuf)
                set(protobuf_BUILD_TESTS OFF CACHE BOOL "Build tests")
                set(protobuf_WITH_ZLIB OFF CACHE BOOL "Build with zlib support")
                add_subdirectory(${ext_protobuf_SOURCE_DIR}/cmake ${ext_protobuf_BINARY_DIR} EXCLUDE_FROM_ALL)
            endif()
        endif()
        if (USE_STATIC_PROTOBUF)
            FetchContent_Declare(
                    ext_protobuf_static
                    GIT_REPOSITORY ${NGRAPH_PROTOBUF_GIT_REPO_URL}
                    GIT_TAG ${NGRAPH_PROTOBUF_GIT_TAG}
                    GIT_SHALLOW TRUE
            )
            FetchContent_GetProperties(ext_protobuf_static)
            if((NOT ext_protobuf_static_POPULATED) AND BUILD_STANDALONE_STATIC)
                FetchContent_Populate(ext_protobuf_static)
                set(protobuf_BUILD_TESTS OFF CACHE BOOL "Build tests")
                set(protobuf_WITH_ZLIB OFF CACHE BOOL "Build with zlib support")
                add_subdirectory(${ext_protobuf_static_SOURCE_DIR}/cmake ${ext_protobuf_static_BINARY_DIR} EXCLUDE_FROM_ALL)
            endif()
        endif()
    else()
        message(FATAL_ERROR "Minimum supported version of protobuf library is 3.0.0")
    endif()

    if (BUILD_STANDALONE_STATIC)
        set(Protobuf_INCLUDE_DIRS ${ext_protobuf_static_SOURCE_DIR}/src)
    else()
        set(Protobuf_INCLUDE_DIRS ${ext_protobuf_SOURCE_DIR}/src)
    endif()
    if(NGRAPH_USE_PROTOBUF_LITE)
        set(Protobuf_LIBRARIES libprotobuf-lite)
    else()
        set(Protobuf_LIBRARIES libprotobuf)
    endif()

    if(CMAKE_COMPILER_IS_GNUCXX OR CMAKE_CXX_COMPILER_ID MATCHES "^(Apple)?Clang$")
        set(_proto_libs ${Protobuf_LIBRARIES})
        if(TARGET libprotoc)
            list(APPEND _proto_libs libprotoc)
            set_target_properties(libprotoc PROPERTIES
                COMPILE_FLAGS "-Wno-all -Wno-unused-variable")
        endif()
        set_target_properties(${_proto_libs} PROPERTIES
            CXX_VISIBILITY_PRESET default
            C_VISIBILITY_PRESET default
            VISIBILITY_INLINES_HIDDEN OFF)
        set_target_properties(libprotobuf libprotobuf-lite PROPERTIES
            COMPILE_FLAGS "-Wno-all -Wno-unused-variable -Wno-inconsistent-missing-override")
    endif()

    if(NGRAPH_USE_PROTOBUF_LITE)
        # if only libprotobuf-lite is used, both libprotobuf and libprotobuf-lite are built
        # libprotoc target needs symbols from libprotobuf, even in libprotobuf-lite configuration
        set_target_properties(libprotobuf PROPERTIES
            CXX_VISIBILITY_PRESET default
            C_VISIBILITY_PRESET default
            VISIBILITY_INLINES_HIDDEN OFF)
    endif()
endif()

# Now make sure we restore the original flags
set(CMAKE_INTERPROCEDURAL_OPTIMIZATION_RELEASE "${PUSH_CMAKE_INTERPROCEDURAL_OPTIMIZATION_RELEASE}")

<<<<<<< HEAD
if (NOT BUILD_STANDALONE_STATIC)
    message("NGRAPH_INSTALL_LIB = ${NGRAPH_INSTALL_LIB}")
    install(TARGETS ${Protobuf_LIBRARIES}
        RUNTIME DESTINATION ${NGRAPH_INSTALL_LIB} COMPONENT ngraph
        ARCHIVE DESTINATION ${NGRAPH_INSTALL_LIB} COMPONENT ngraph
        LIBRARY DESTINATION ${NGRAPH_INSTALL_LIB} COMPONENT ngraph)
    if (NGRAPH_EXPORT_TARGETS_ENABLE)
        export(TARGETS ${Protobuf_LIBRARIES} NAMESPACE ngraph:: APPEND FILE "${NGRAPH_TARGETS_FILE}")
    endif()
endif()
=======
install(TARGETS ${Protobuf_LIBRARIES}
    RUNTIME DESTINATION ${NGRAPH_INSTALL_LIB} COMPONENT ngraph
    ARCHIVE DESTINATION ${NGRAPH_INSTALL_LIB} COMPONENT ngraph
    LIBRARY DESTINATION ${NGRAPH_INSTALL_LIB} COMPONENT ngraph)

export(TARGETS ${Protobuf_LIBRARIES} NAMESPACE ngraph:: APPEND FILE "${NGRAPH_TARGETS_FILE}")
>>>>>>> 92239b39
<|MERGE_RESOLUTION|>--- conflicted
+++ resolved
@@ -137,22 +137,11 @@
 # Now make sure we restore the original flags
 set(CMAKE_INTERPROCEDURAL_OPTIMIZATION_RELEASE "${PUSH_CMAKE_INTERPROCEDURAL_OPTIMIZATION_RELEASE}")
 
-<<<<<<< HEAD
 if (NOT BUILD_STANDALONE_STATIC)
     message("NGRAPH_INSTALL_LIB = ${NGRAPH_INSTALL_LIB}")
     install(TARGETS ${Protobuf_LIBRARIES}
         RUNTIME DESTINATION ${NGRAPH_INSTALL_LIB} COMPONENT ngraph
         ARCHIVE DESTINATION ${NGRAPH_INSTALL_LIB} COMPONENT ngraph
         LIBRARY DESTINATION ${NGRAPH_INSTALL_LIB} COMPONENT ngraph)
-    if (NGRAPH_EXPORT_TARGETS_ENABLE)
-        export(TARGETS ${Protobuf_LIBRARIES} NAMESPACE ngraph:: APPEND FILE "${NGRAPH_TARGETS_FILE}")
-    endif()
-endif()
-=======
-install(TARGETS ${Protobuf_LIBRARIES}
-    RUNTIME DESTINATION ${NGRAPH_INSTALL_LIB} COMPONENT ngraph
-    ARCHIVE DESTINATION ${NGRAPH_INSTALL_LIB} COMPONENT ngraph
-    LIBRARY DESTINATION ${NGRAPH_INSTALL_LIB} COMPONENT ngraph)
-
-export(TARGETS ${Protobuf_LIBRARIES} NAMESPACE ngraph:: APPEND FILE "${NGRAPH_TARGETS_FILE}")
->>>>>>> 92239b39
+    export(TARGETS ${Protobuf_LIBRARIES} NAMESPACE ngraph:: APPEND FILE "${NGRAPH_TARGETS_FILE}")
+endif()