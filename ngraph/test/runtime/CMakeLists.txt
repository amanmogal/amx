--- conflicted
+++ resolved
@@ -31,15 +31,12 @@
     performance_counter.hpp
     dynamic/dynamic_backend.cpp
     dynamic/dynamic_backend.hpp
-<<<<<<< HEAD
     op/argmax.cpp
     op/argmax.hpp
     op/argmin.cpp
     op/argmin.hpp
-=======
     op/atan2.cpp
     op/atan2.hpp
->>>>>>> 84f7cd2c
     op/avg_pool.cpp
     op/avg_pool.hpp
     )
