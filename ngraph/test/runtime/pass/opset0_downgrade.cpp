//*****************************************************************************
// Copyright 2017-2020 Intel Corporation
//
// Licensed under the Apache License, Version 2.0 (the "License");
// you may not use this file except in compliance with the License.
// You may obtain a copy of the License at
//
//     http://www.apache.org/licenses/LICENSE-2.0
//
// Unless required by applicable law or agreed to in writing, software
// distributed under the License is distributed on an "AS IS" BASIS,
// WITHOUT WARRANTIES OR CONDITIONS OF ANY KIND, either express or implied.
// See the License for the specific language governing permissions and
// limitations under the License.
//*****************************************************************************

#include <algorithm>
#include <cstdint>
#include <functional>
#include <numeric>

#include "ngraph/builder/autobroadcast.hpp"
#include "ngraph/builder/reshape.hpp"
#include "ngraph/graph_util.hpp"
#include "ngraph/node.hpp"
#include "ngraph/op/util/attr_types.hpp"
#include "ngraph/op/util/op_types.hpp"
#include "ngraph/ops.hpp"
#include "ngraph/provenance.hpp"
#include "ngraph/slice_plan.hpp"
#include "ngraph/type.hpp"
#include "ngraph/validation_util.hpp"
#include "op/avg_pool.hpp"
#include "op/convolution.hpp"
#include "op/group_conv.hpp"
#include "pass/implicit_broadcast_elimination.hpp"
#include "pass/opset0_downgrade.hpp"

NGRAPH_SUPPRESS_DEPRECATED_START

using namespace std;
using namespace ngraph;

namespace opset0_downgrade
{
    template <typename OpV0, typename OpV1>
    shared_ptr<Node> op_cast_binary_elementwise_node(const shared_ptr<OpV1>& node)
    {
        const auto input_arg0 = node->input_value(0);
        const auto input_arg1 = node->input_value(1);
        const auto autob = node->get_autob();
        auto replacement_node = make_shared<OpV0>(input_arg0, input_arg1, autob);
        replace_node(node, replacement_node);
        return replacement_node;
    }

    template <typename OpV0, typename OpV1>
    shared_ptr<Node> op_cast_reduction_node(const shared_ptr<OpV1>& node)
    {
        auto replacement_node = make_shared<OpV0>(node->input_value(0), node->input_value(1));
        if (node->get_keep_dims())
        {
            string v1_op_name = string{node->get_type_name()} + ":v1";
            string v0_op_name = string{OpV0{}.get_type_name()} + ":v0";

            NGRAPH_CHECK(node->reduction_axes_constant(),
                         "Unable to convert ",
                         v1_op_name,
                         "to ",
                         v0_op_name,
                         " if reduction axes are not constant (for keep_dims=true). Node: ",
                         *node);
            auto output_pshape = replacement_node->get_output_partial_shape(0);
            NGRAPH_CHECK(output_pshape.is_static(),
                         "Unable to convert ",
                         v1_op_name,
                         "to ",
                         v0_op_name,
                         " if output shape is dynamic (for keep_dims=true). Node: ",
                         *node);
            const auto output_shape = output_pshape.to_shape();
            auto reshaped_output_shape = output_shape;
            for (const auto& axis : node->get_reduction_axes())
            {
                reshaped_output_shape.insert(reshaped_output_shape.begin() + axis, 1);
            }
            auto reshaped_product = make_shared<op::Reshape>(replacement_node->output(0),
                                                             get_default_order(output_shape),
                                                             reshaped_output_shape);
            return reshaped_product;
        }
        else
        {
            return replacement_node;
        }
    }

    // Default is that we did nothing
    shared_ptr<Node> op_cast(shared_ptr<Node> node) { return nullptr; }
    shared_ptr<Node> op_cast(shared_ptr<op::v1::Add> node)
    {
        return op_cast_binary_elementwise_node<op::v0::Add, op::v1::Add>(node);
    }

    shared_ptr<Node> op_cast(shared_ptr<op::v1::AvgPool> node)
    {
        auto const input_arg = node->input_value(0);
        const auto ceil_mode = static_cast<bool>(node->get_rounding_type());
        const auto include_padding_in_avg_computation = !node->get_exclude_pad();
        const auto pad_type = node->get_auto_pad();
        const auto padding_below = node->get_pads_begin();
        const auto padding_above = node->get_pads_end();
        const auto window_movement_strides = node->get_strides();
        const auto window_shape = node->get_kernel();

        auto replacement_node = make_shared<op::v0::AvgPool>(input_arg,
                                                             window_shape,
                                                             window_movement_strides,
                                                             padding_below,
                                                             padding_above,
                                                             include_padding_in_avg_computation,
                                                             pad_type,
                                                             ceil_mode);
        replace_node(node, replacement_node);
        return replacement_node;
    }

    shared_ptr<Node> op_cast(shared_ptr<op::v1::Convolution> node)
    {
        const auto data_arg = node->input_value(0);
        const auto filters_arg = node->input_value(1);
        const auto strides = node->get_strides();
        const size_t num_spatial_dims = strides.size();
        auto replacement_node = make_shared<op::v0::Convolution>(data_arg,
                                                                 filters_arg,
                                                                 node->get_strides(),
                                                                 node->get_dilations(),
                                                                 node->get_pads_begin(),
                                                                 node->get_pads_end(),
                                                                 Strides(num_spatial_dims, 1),
                                                                 node->get_auto_pad());
        replace_node(node, replacement_node);
        return replacement_node;
    }

    shared_ptr<Node> op_cast(shared_ptr<op::v1::ConvolutionBackpropData> node)
    {
        const auto data_arg = node->input_value(0);
        const auto filters_arg = node->input_value(1);

        auto data_pshape = data_arg.get_partial_shape();
        auto filters_pshape = filters_arg.get_partial_shape();

        NGRAPH_CHECK(data_pshape.rank().is_static() && data_pshape[0].is_static() &&
                         filters_pshape.rank().is_static() && filters_pshape[1].is_static(),
                     "Unable to convert ConvolutionBackpropData:v1 to ConvolutionBackpropData:v0 "
                     "if data shape N and filters shape C dimensions are not static. Node: ",
                     *node);

        const size_t num_spatial_dims = data_pshape.rank().get_length() - 2;

        const PartialShape output_pshape{node->get_output_partial_shape(0)};
        NGRAPH_CHECK(output_pshape.is_static(),
                     "Unable to convert ConvolutionBackpropData:v1 to ConvolutionBackpropData:v0 "
                     "if output shape is dynamic. Node: ",
                     *node);
        Shape output_shape = output_pshape.to_shape();

        auto replacement_node =
            make_shared<op::v0::ConvolutionBackpropData>(output_shape,
                                                         filters_arg,
                                                         data_arg,
                                                         node->get_strides(),
                                                         node->get_dilations(),
                                                         node->get_pads_begin(),
                                                         node->get_pads_end(),
                                                         Strides(num_spatial_dims, 1));
        replace_node(node, replacement_node);
        return replacement_node;
    }

    shared_ptr<Node> op_cast(shared_ptr<op::v1::Divide> node)
    {
        const auto input_arg0 = node->input_value(0);
        const auto input_arg1 = node->input_value(1);
        const auto autob = node->get_autob();
        const bool pydiv = node->is_pythondiv();
        auto replacement_node = make_shared<op::v0::Divide>(input_arg0, input_arg1, pydiv, autob);
        replace_node(node, replacement_node);
        return replacement_node;
    }

    shared_ptr<Node> op_cast(shared_ptr<op::v1::Reshape> node)
    {
        shared_ptr<Node> replacement_node;

        const auto target_shape_input = node->input_value(1).get_node_shared_ptr();
        const auto input_rank = node->get_input_partial_shape(0).rank();
        if (op::is_constant(target_shape_input) && node->get_output_partial_shape(0).is_static() &&
            input_rank.is_static())
        {
            const auto output_shape = node->get_output_shape(0);
            replacement_node = make_shared<op::Reshape>(
                node->input_value(0), get_default_order(input_rank.get_length()), output_shape);
        }
        else
        {
            NGRAPH_CHECK(replacement_node, "Unable to convert Reshape:v1 with dynamic shape.");
        }

        replace_node(node, replacement_node);
        return replacement_node;
    }

    shared_ptr<Node> op_cast(shared_ptr<op::v1::Equal> node)
    {
        return op_cast_binary_elementwise_node<op::v0::Equal, op::v1::Equal>(node);
    }

    shared_ptr<Node> op_cast(shared_ptr<op::v1::Greater> node)
    {
        return op_cast_binary_elementwise_node<op::v0::Greater, op::v1::Greater>(node);
    }

    shared_ptr<Node> op_cast(shared_ptr<op::v1::GreaterEqual> node)
    {
        return op_cast_binary_elementwise_node<op::v0::GreaterEq, op::v1::GreaterEqual>(node);
    }

    shared_ptr<Node> op_cast(shared_ptr<op::v1::GroupConvolution> node)
    {
        const auto data_arg = node->input_value(0);
        const auto filters_arg = node->input_value(1);
        const auto strides = node->get_strides();
        const size_t num_spatial_dims = strides.size();
        auto replacement_node = make_shared<op::v0::GroupConvolution>(data_arg,
                                                                      filters_arg,
                                                                      node->get_strides(),
                                                                      node->get_dilations(),
                                                                      node->get_pads_begin(),
                                                                      node->get_pads_end(),
                                                                      Strides(num_spatial_dims, 1),
                                                                      node->get_auto_pad());
        replace_node(node, replacement_node);
        return replacement_node;
    }

    shared_ptr<Node> op_cast(shared_ptr<op::v1::GroupConvolutionBackpropData> node)
    {
        const auto data_arg = node->input_value(0);
        const auto filters_arg = node->input_value(1);

        NGRAPH_CHECK(data_arg.get_partial_shape().is_static(),
                     "Unable to convert GroupConvolutionBackpropData:1 to "
                     "GroupConvolutionBackpropData:0 with dynamic data shape. Node: ",
                     *node);

        NGRAPH_CHECK(filters_arg.get_partial_shape().is_static(),
                     "Unable to convert GroupConvolutionBackpropData:1 to "
                     "GroupConvolutionBackpropData:0 with dynamic filters shape. Node: ",
                     *node);

        auto filters_shape = filters_arg.get_shape();
        const size_t groups = filters_shape.at(0);

        const PartialShape output_pshape{node->get_output_partial_shape(0)};
        NGRAPH_CHECK(output_pshape.is_static(),
                     "Unable to convert GroupConvolutionBackpropData:v1 to "
                     "GroupConvolutionBackpropData:v0 "
                     "if output_shape is dynamic. Node: ",
                     *node);
        Shape output_shape = output_pshape.to_shape();

        // Convert filters data layout from [GROUPS, C_INPUT, C_OUTPUT, K_D, ..., K_1]
        // into [C x M/group x k1 x k2 x ... x kn]
        filters_shape.erase(filters_shape.begin());
        filters_shape[0] *= groups;

        auto reshaped_filters = builder::opset1::reshape(node->input_value(1), filters_shape);

        auto replacement_node = make_shared<op::v0::GroupConvolutionBackpropData>(
            op::Constant::create(data_arg.get_element_type(), output_shape, {0}),
            reshaped_filters,
            data_arg,
            node->get_strides(),
            node->get_dilations(),
            node->get_pads_begin(),
            node->get_pads_end(),
            groups);
        replace_node(node, replacement_node);
        return replacement_node;
    }

    shared_ptr<Node> op_cast(shared_ptr<op::v1::Less> node)
    {
        return op_cast_binary_elementwise_node<op::v0::Less, op::v1::Less>(node);
    }

    shared_ptr<Node> op_cast(shared_ptr<op::v1::LessEqual> node)
    {
        return op_cast_binary_elementwise_node<op::v0::LessEq, op::v1::LessEqual>(node);
    }

    shared_ptr<Node> op_cast(shared_ptr<op::v1::LogicalXor> node)
    {
        return op_cast_binary_elementwise_node<op::v0::Xor, op::v1::LogicalXor>(node);
    }

    shared_ptr<Node> op_cast(shared_ptr<op::v1::Maximum> node)
    {
        return op_cast_binary_elementwise_node<op::v0::Maximum, op::v1::Maximum>(node);
    }

    shared_ptr<Node> op_cast(shared_ptr<op::v1::Minimum> node)
    {
        return op_cast_binary_elementwise_node<op::v0::Minimum, op::v1::Minimum>(node);
    }

    shared_ptr<Node> op_cast(shared_ptr<op::v1::Multiply> node)
    {
        return op_cast_binary_elementwise_node<op::v0::Multiply, op::v1::Multiply>(node);
    }

    shared_ptr<Node> op_cast(shared_ptr<op::v1::NotEqual> node)
    {
        return op_cast_binary_elementwise_node<op::v0::NotEqual, op::v1::NotEqual>(node);
    }

    shared_ptr<Node> op_cast(shared_ptr<op::v1::Power> node)
    {
        return op_cast_binary_elementwise_node<op::v0::Power, op::v1::Power>(node);
    }

    shared_ptr<Node> op_cast(shared_ptr<op::v1::ReduceMean> node)
    {
        // ReduceMean = Sum / Count
        auto sum_node = op_cast_reduction_node<op::v0::Sum, op::v1::ReduceMean>(node);

        // Count = Sum(Constant(1, shape=data.shape))
        const auto data = node->input_value(0);
        const auto axes = node->input_value(1);
        const auto const_node =
            op::v0::Constant::create(data.get_element_type(), data.get_shape(), {1});
        std::shared_ptr<Node> count_node = std::make_shared<op::v0::Sum>(const_node, axes);

        // Support keep_dims attribute
        if (node->get_keep_dims())
        {
            // In order to keep the original dimensions we need to reshape the Count node
            // before we use it in Divide with NUMPY broadcast
            auto output_shape = count_node->get_shape();
            auto reshaped_output_shape = output_shape;
            for (const auto& axis : node->get_reduction_axes())
            {
                reshaped_output_shape.insert(reshaped_output_shape.begin() + axis, 1);
            }
            count_node = make_shared<op::Reshape>(
                count_node->output(0), get_default_order(output_shape), reshaped_output_shape);
        }

        const auto replacement_node =
            std::make_shared<op::v0::Divide>(sum_node, count_node, op::AutoBroadcastSpec::NUMPY);
        replace_node(node, replacement_node);
        return replacement_node;
    }

    shared_ptr<Node> op_cast(shared_ptr<op::v1::ReduceSum> node)
    {
        auto replacement_node = op_cast_reduction_node<op::v0::Sum, op::v1::ReduceSum>(node);
        replace_node(node, replacement_node);
        return replacement_node;
    }

    shared_ptr<Node> op_cast(shared_ptr<op::v1::Select> node)
    {
        ngraph::pass::ImplicitBroadcastElimination().run_on_node(node);
        auto replacement_node = make_shared<op::v0::Select>(
            node->input_value(0), node->input_value(1), node->input_value(2));
        replace_node(node, replacement_node);
        return replacement_node;
    }

<<<<<<< HEAD
=======
    shared_ptr<Node> op_cast(shared_ptr<op::v1::StridedSlice> node)
    {
        auto convert_mask_to_axes = [](const std::vector<int64_t>& mask) {
            AxisSet axes{};
            for (auto i = 0; i < mask.size(); ++i)
            {
                if (mask[i] == 1)
                {
                    axes.emplace(i);
                }
            }
            return axes;
        };

        const auto input_data = node->input_value(0);
        const auto input_data_pshape = input_data.get_partial_shape();

        NGRAPH_CHECK(input_data_pshape.is_static(),
                     "Unable to convert StridedSlice:v1 to Slice:v0 "
                     "if input rank is not static. Node: ",
                     *node);

        const auto begin_const =
            as_type_ptr<op::Constant>(node->input_value(1).get_node_shared_ptr());
        const auto end_const =
            as_type_ptr<op::Constant>(node->input_value(2).get_node_shared_ptr());
        const auto strides = as_type_ptr<op::Constant>(node->input_value(3).get_node_shared_ptr());

        NGRAPH_CHECK(begin_const && end_const && strides,
                     "Unable to convert StridedSlice:v1 to Slice:v0 "
                     "if begin, end or strides are not constant. Node: ",
                     *node);

        SlicePlan p = make_slice_plan(input_data_pshape.to_shape(),
                                      begin_const->get_vector<int64_t>(),
                                      end_const->get_vector<int64_t>(),
                                      strides->get_vector<int64_t>(),
                                      convert_mask_to_axes(node->get_begin_mask()),
                                      convert_mask_to_axes(node->get_end_mask()),
                                      convert_mask_to_axes(node->get_new_axis_mask()),
                                      convert_mask_to_axes(node->get_shrink_axis_mask()),
                                      convert_mask_to_axes(node->get_ellipsis_mask()));

        shared_ptr<Node> replacement_node =
            make_shared<op::v0::Slice>(input_data,
                                       Coordinate(p.begins.begin(), p.begins.end()),
                                       Coordinate(p.ends.begin(), p.ends.end()),
                                       Strides(p.strides.begin(), p.strides.end()));

        if (p.reshape_in_shape != p.reshape_out_shape)
        {
            replacement_node =
                make_shared<op::Reshape>(replacement_node,
                                         ngraph::get_default_order(p.reshape_in_shape),
                                         p.reshape_out_shape);
        }

        if (!p.reverse_axes.empty())
        {
            replacement_node = make_shared<op::v1::Reverse>(
                replacement_node,
                op::Constant::create(
                    element::u64, {p.reverse_axes.size()}, p.reverse_axes.to_vector()),
                op::v1::Reverse::Mode::INDEX);
        }

        replace_node(node, replacement_node);
        return replacement_node;
    }

    shared_ptr<Node> op_cast(shared_ptr<op::v1::Split> node)
    {
        const auto num_splits = node->get_num_splits();

        auto replacement_node =
            make_shared<op::v0::Split>(node->input_value(0), node->input_value(1), num_splits);

        replace_node(node, replacement_node);
        return replacement_node;
    }

>>>>>>> d3c2d90d
    shared_ptr<Node> op_cast(shared_ptr<op::v1::Subtract> node)
    {
        return op_cast_binary_elementwise_node<op::v0::Subtract, op::v1::Subtract>(node);
    }

    shared_ptr<Node> op_cast(shared_ptr<op::v1::TopK> node)
    {
        const auto axis = node->get_axis();
        const auto sort_type = node->get_sort_type();
        const auto index_elem_type = node->get_index_element_type();

        bool compute_max;
        switch (node->get_mode())
        {
        case op::v1::TopK::Mode::MAX: compute_max = true; break;
        case op::v1::TopK::Mode::MIN: compute_max = false; break;
        default: break;
        }

        const auto arg_node = node->input_value(0);
        const auto k_node = node->input_value(1);

        auto replacement_node = make_shared<op::v0::TopK>(
            arg_node, k_node, axis, index_elem_type, compute_max, sort_type);

        // values output will be 0, indices 1
        vector<int64_t> output_order{1, 0};
        replace_node(node, replacement_node, output_order);
        return replacement_node;
    }

    shared_ptr<Node> op_cast(shared_ptr<op::v1::Transpose> node)
    {
        const auto data = node->input_value(0);

        const auto data_pshape = data.get_partial_shape();
        NGRAPH_CHECK(data_pshape.is_static(),
                     "Unable to convert Transpose:v1 to Reshape:v0 "
                     "if data shape is dynamic. Node: ",
                     *node);
        const auto data_shape = data_pshape.to_shape();

        const auto order_node = node->input_value(1).get_node_shared_ptr();
        NGRAPH_CHECK(op::is_constant(order_node),
                     "Unable to convert Transpose:v1 to Reshape:v0 "
                     "if order node is not constant. Node: ",
                     *node);
        const auto order_const = as_type_ptr<op::Constant>(order_node);

        auto order = order_const->get_axis_vector_val();
        Shape out_shape = data_shape;
        if (order.empty())
        {
            order.resize(out_shape.size());
            iota(begin(order), end(order), 0);
        }
        else
        {
            for (size_t i = 0; i < order.size(); ++i)
            {
                out_shape[i] = data_shape.at(order.at(i));
            }
        }

        auto replacement_node = make_shared<op::v0::Reshape>(data, order, out_shape);
        replace_node(node, replacement_node);
        return replacement_node;
    }

    using DispatchMap = map<NodeTypeInfo, std::function<bool(shared_ptr<Node> node)>>;

    template <typename T>
    bool op_cast_thunk(shared_ptr<Node> node)
    {
        auto downgraded_node = op_cast(as_type_ptr<T>(node));
        if (downgraded_node)
        {
            if (ngraph::get_provenance_enabled())
            {
                const std::string provenance_tag =
                    "<Opset0_Downgrade (v1 " + std::string(node->get_type_name()) + ")>";
                downgraded_node->add_provenance_tags_above(node->input_values(), {provenance_tag});
            }
            return true;
        }
        return false;
    }

    DispatchMap& get_dispatch_map()
    {
        static DispatchMap dispatch_map{
#define NGRAPH_OP(NAME, NAMESPACE) {NAMESPACE::NAME::type_info, op_cast_thunk<NAMESPACE::NAME>},
#include "ngraph/opsets/opset1_tbl.hpp"
#undef NGRAPH_OP
        };
        return dispatch_map;
    }
} // namespace opset0_downgrade

bool pass::Opset0Downgrade::run_on_node(shared_ptr<Node> node)
{
    bool modified = false;
    auto& dispatch_map = opset0_downgrade::get_dispatch_map();
    auto it = dispatch_map.find(node->get_type_info());
    if (it != dispatch_map.end())
    {
        modified = it->second(node);
    }
    return modified;
}<|MERGE_RESOLUTION|>--- conflicted
+++ resolved
@@ -380,90 +380,6 @@
         return replacement_node;
     }
 
-<<<<<<< HEAD
-=======
-    shared_ptr<Node> op_cast(shared_ptr<op::v1::StridedSlice> node)
-    {
-        auto convert_mask_to_axes = [](const std::vector<int64_t>& mask) {
-            AxisSet axes{};
-            for (auto i = 0; i < mask.size(); ++i)
-            {
-                if (mask[i] == 1)
-                {
-                    axes.emplace(i);
-                }
-            }
-            return axes;
-        };
-
-        const auto input_data = node->input_value(0);
-        const auto input_data_pshape = input_data.get_partial_shape();
-
-        NGRAPH_CHECK(input_data_pshape.is_static(),
-                     "Unable to convert StridedSlice:v1 to Slice:v0 "
-                     "if input rank is not static. Node: ",
-                     *node);
-
-        const auto begin_const =
-            as_type_ptr<op::Constant>(node->input_value(1).get_node_shared_ptr());
-        const auto end_const =
-            as_type_ptr<op::Constant>(node->input_value(2).get_node_shared_ptr());
-        const auto strides = as_type_ptr<op::Constant>(node->input_value(3).get_node_shared_ptr());
-
-        NGRAPH_CHECK(begin_const && end_const && strides,
-                     "Unable to convert StridedSlice:v1 to Slice:v0 "
-                     "if begin, end or strides are not constant. Node: ",
-                     *node);
-
-        SlicePlan p = make_slice_plan(input_data_pshape.to_shape(),
-                                      begin_const->get_vector<int64_t>(),
-                                      end_const->get_vector<int64_t>(),
-                                      strides->get_vector<int64_t>(),
-                                      convert_mask_to_axes(node->get_begin_mask()),
-                                      convert_mask_to_axes(node->get_end_mask()),
-                                      convert_mask_to_axes(node->get_new_axis_mask()),
-                                      convert_mask_to_axes(node->get_shrink_axis_mask()),
-                                      convert_mask_to_axes(node->get_ellipsis_mask()));
-
-        shared_ptr<Node> replacement_node =
-            make_shared<op::v0::Slice>(input_data,
-                                       Coordinate(p.begins.begin(), p.begins.end()),
-                                       Coordinate(p.ends.begin(), p.ends.end()),
-                                       Strides(p.strides.begin(), p.strides.end()));
-
-        if (p.reshape_in_shape != p.reshape_out_shape)
-        {
-            replacement_node =
-                make_shared<op::Reshape>(replacement_node,
-                                         ngraph::get_default_order(p.reshape_in_shape),
-                                         p.reshape_out_shape);
-        }
-
-        if (!p.reverse_axes.empty())
-        {
-            replacement_node = make_shared<op::v1::Reverse>(
-                replacement_node,
-                op::Constant::create(
-                    element::u64, {p.reverse_axes.size()}, p.reverse_axes.to_vector()),
-                op::v1::Reverse::Mode::INDEX);
-        }
-
-        replace_node(node, replacement_node);
-        return replacement_node;
-    }
-
-    shared_ptr<Node> op_cast(shared_ptr<op::v1::Split> node)
-    {
-        const auto num_splits = node->get_num_splits();
-
-        auto replacement_node =
-            make_shared<op::v0::Split>(node->input_value(0), node->input_value(1), num_splits);
-
-        replace_node(node, replacement_node);
-        return replacement_node;
-    }
-
->>>>>>> d3c2d90d
     shared_ptr<Node> op_cast(shared_ptr<op::v1::Subtract> node)
     {
         return op_cast_binary_elementwise_node<op::v0::Subtract, op::v1::Subtract>(node);
