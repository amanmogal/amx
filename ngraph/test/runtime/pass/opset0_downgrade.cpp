//*****************************************************************************
// Copyright 2017-2020 Intel Corporation
//
// Licensed under the Apache License, Version 2.0 (the "License");
// you may not use this file except in compliance with the License.
// You may obtain a copy of the License at
//
//     http://www.apache.org/licenses/LICENSE-2.0
//
// Unless required by applicable law or agreed to in writing, software
// distributed under the License is distributed on an "AS IS" BASIS,
// WITHOUT WARRANTIES OR CONDITIONS OF ANY KIND, either express or implied.
// See the License for the specific language governing permissions and
// limitations under the License.
//*****************************************************************************

#include <algorithm>
#include <cstdint>
#include <functional>
#include <numeric>

#include "ngraph/builder/autobroadcast.hpp"
#include "ngraph/builder/reshape.hpp"
#include "ngraph/graph_util.hpp"
#include "ngraph/node.hpp"
#include "ngraph/op/util/attr_types.hpp"
#include "ngraph/op/util/op_types.hpp"
#include "ngraph/ops.hpp"
#include "ngraph/provenance.hpp"
#include "ngraph/slice_plan.hpp"
#include "ngraph/type.hpp"
#include "ngraph/validation_util.hpp"
#include "op/avg_pool.hpp"
#include "op/convolution.hpp"
#include "op/group_conv.hpp"
#include "pass/implicit_broadcast_elimination.hpp"
#include "pass/opset0_downgrade.hpp"

NGRAPH_SUPPRESS_DEPRECATED_START

using namespace std;
using namespace ngraph;

namespace opset0_downgrade
{
    template <typename OpV0, typename OpV1>
    shared_ptr<Node> op_cast_binary_elementwise_node(const shared_ptr<OpV1>& node)
    {
        const auto input_arg0 = node->input_value(0);
        const auto input_arg1 = node->input_value(1);
        const auto autob = node->get_autob();
        auto replacement_node = make_shared<OpV0>(input_arg0, input_arg1, autob);
        replace_node(node, replacement_node);
        return replacement_node;
    }

    template <typename OpV0, typename OpV1>
    shared_ptr<Node> op_cast_reduction_node(const shared_ptr<OpV1>& node)
    {
        auto replacement_node = make_shared<OpV0>(node->input_value(0), node->input_value(1));
        if (node->get_keep_dims())
        {
            string v1_op_name = string{node->get_type_name()} + ":v1";
            string v0_op_name = string{OpV0{}.get_type_name()} + ":v0";

            NGRAPH_CHECK(node->reduction_axes_constant(),
                         "Unable to convert ",
                         v1_op_name,
                         "to ",
                         v0_op_name,
                         " if reduction axes are not constant (for keep_dims=true). Node: ",
                         *node);
            auto output_pshape = replacement_node->get_output_partial_shape(0);
            NGRAPH_CHECK(output_pshape.is_static(),
                         "Unable to convert ",
                         v1_op_name,
                         "to ",
                         v0_op_name,
                         " if output shape is dynamic (for keep_dims=true). Node: ",
                         *node);
            const auto output_shape = output_pshape.to_shape();
            auto reshaped_output_shape = output_shape;
            for (const auto& axis : node->get_reduction_axes())
            {
                reshaped_output_shape.insert(reshaped_output_shape.begin() + axis, 1);
            }
            auto shape_pattern = op::Constant::create(
                element::u64, {reshaped_output_shape.size()}, reshaped_output_shape);
            auto reshaped_product =
                make_shared<op::v1::Reshape>(replacement_node->output(0), shape_pattern, false);
            return reshaped_product;
        }
        else
        {
            return replacement_node;
        }
    }

    // Default is that we did nothing
    shared_ptr<Node> op_cast(shared_ptr<Node> node) { return nullptr; }
    shared_ptr<Node> op_cast(shared_ptr<op::v1::Add> node)
    {
        return op_cast_binary_elementwise_node<op::v0::Add, op::v1::Add>(node);
    }

    shared_ptr<Node> op_cast(shared_ptr<op::v1::AvgPool> node)
    {
        auto const input_arg = node->input_value(0);
        const auto ceil_mode = static_cast<bool>(node->get_rounding_type());
        const auto include_padding_in_avg_computation = !node->get_exclude_pad();
        const auto pad_type = node->get_auto_pad();
        const auto padding_below = node->get_pads_begin();
        const auto padding_above = node->get_pads_end();
        const auto window_movement_strides = node->get_strides();
        const auto window_shape = node->get_kernel();

        auto replacement_node = make_shared<op::v0::AvgPool>(input_arg,
                                                             window_shape,
                                                             window_movement_strides,
                                                             padding_below,
                                                             padding_above,
                                                             include_padding_in_avg_computation,
                                                             pad_type,
                                                             ceil_mode);
        replace_node(node, replacement_node);
        return replacement_node;
    }

    shared_ptr<Node> op_cast(shared_ptr<op::v1::Convolution> node)
    {
        const auto data_arg = node->input_value(0);
        const auto filters_arg = node->input_value(1);
        const auto strides = node->get_strides();
        const size_t num_spatial_dims = strides.size();
        auto replacement_node = make_shared<op::v0::Convolution>(data_arg,
                                                                 filters_arg,
                                                                 node->get_strides(),
                                                                 node->get_dilations(),
                                                                 node->get_pads_begin(),
                                                                 node->get_pads_end(),
                                                                 Strides(num_spatial_dims, 1),
                                                                 node->get_auto_pad());
        replace_node(node, replacement_node);
        return replacement_node;
    }

    shared_ptr<Node> op_cast(shared_ptr<op::v1::ConvolutionBackpropData> node)
    {
        const auto data_arg = node->input_value(0);
        const auto filters_arg = node->input_value(1);

        auto data_pshape = data_arg.get_partial_shape();
        auto filters_pshape = filters_arg.get_partial_shape();

        NGRAPH_CHECK(data_pshape.rank().is_static() && data_pshape[0].is_static() &&
                         filters_pshape.rank().is_static() && filters_pshape[1].is_static(),
                     "Unable to convert ConvolutionBackpropData:v1 to ConvolutionBackpropData:v0 "
                     "if data shape N and filters shape C dimensions are not static. Node: ",
                     *node);

        const size_t num_spatial_dims = data_pshape.rank().get_length() - 2;

        const PartialShape output_pshape{node->get_output_partial_shape(0)};
        NGRAPH_CHECK(output_pshape.is_static(),
                     "Unable to convert ConvolutionBackpropData:v1 to ConvolutionBackpropData:v0 "
                     "if output shape is dynamic. Node: ",
                     *node);
        Shape output_shape = output_pshape.to_shape();

        auto replacement_node =
            make_shared<op::v0::ConvolutionBackpropData>(output_shape,
                                                         filters_arg,
                                                         data_arg,
                                                         node->get_strides(),
                                                         node->get_dilations(),
                                                         node->get_pads_begin(),
                                                         node->get_pads_end(),
                                                         Strides(num_spatial_dims, 1));
        replace_node(node, replacement_node);
        return replacement_node;
    }

    shared_ptr<Node> op_cast(shared_ptr<op::v1::Divide> node)
    {
        const auto input_arg0 = node->input_value(0);
        const auto input_arg1 = node->input_value(1);
        const auto autob = node->get_autob();
        const bool pydiv = node->is_pythondiv();
        auto replacement_node = make_shared<op::v0::Divide>(input_arg0, input_arg1, pydiv, autob);
        replace_node(node, replacement_node);
        return replacement_node;
    }

    shared_ptr<Node> op_cast(shared_ptr<op::v1::Equal> node)
    {
        return op_cast_binary_elementwise_node<op::v0::Equal, op::v1::Equal>(node);
    }

    shared_ptr<Node> op_cast(shared_ptr<op::v1::Greater> node)
    {
        return op_cast_binary_elementwise_node<op::v0::Greater, op::v1::Greater>(node);
    }

    shared_ptr<Node> op_cast(shared_ptr<op::v1::GreaterEqual> node)
    {
        return op_cast_binary_elementwise_node<op::v0::GreaterEq, op::v1::GreaterEqual>(node);
    }

    shared_ptr<Node> op_cast(shared_ptr<op::v1::GroupConvolution> node)
    {
        const auto data_arg = node->input_value(0);
        const auto filters_arg = node->input_value(1);
        const auto strides = node->get_strides();
        const size_t num_spatial_dims = strides.size();
        auto replacement_node = make_shared<op::v0::GroupConvolution>(data_arg,
                                                                      filters_arg,
                                                                      node->get_strides(),
                                                                      node->get_dilations(),
                                                                      node->get_pads_begin(),
                                                                      node->get_pads_end(),
                                                                      Strides(num_spatial_dims, 1),
                                                                      node->get_auto_pad());
        replace_node(node, replacement_node);
        return replacement_node;
    }

    shared_ptr<Node> op_cast(shared_ptr<op::v1::GroupConvolutionBackpropData> node)
    {
        const auto data_arg = node->input_value(0);
        const auto filters_arg = node->input_value(1);

        NGRAPH_CHECK(data_arg.get_partial_shape().is_static(),
                     "Unable to convert GroupConvolutionBackpropData:1 to "
                     "GroupConvolutionBackpropData:0 with dynamic data shape. Node: ",
                     *node);

        NGRAPH_CHECK(filters_arg.get_partial_shape().is_static(),
                     "Unable to convert GroupConvolutionBackpropData:1 to "
                     "GroupConvolutionBackpropData:0 with dynamic filters shape. Node: ",
                     *node);

        auto filters_shape = filters_arg.get_shape();
        const size_t groups = filters_shape.at(0);

        const PartialShape output_pshape{node->get_output_partial_shape(0)};
        NGRAPH_CHECK(output_pshape.is_static(),
                     "Unable to convert GroupConvolutionBackpropData:v1 to "
                     "GroupConvolutionBackpropData:v0 "
                     "if output_shape is dynamic. Node: ",
                     *node);
        Shape output_shape = output_pshape.to_shape();

        // Convert filters data layout from [GROUPS, C_INPUT, C_OUTPUT, K_D, ..., K_1]
        // into [C x M/group x k1 x k2 x ... x kn]
        filters_shape.erase(filters_shape.begin());
        filters_shape[0] *= groups;

        auto reshaped_filters = builder::opset1::reshape(node->input_value(1), filters_shape);

        auto replacement_node = make_shared<op::v0::GroupConvolutionBackpropData>(
            op::Constant::create(data_arg.get_element_type(), output_shape, {0}),
            reshaped_filters,
            data_arg,
            node->get_strides(),
            node->get_dilations(),
            node->get_pads_begin(),
            node->get_pads_end(),
            groups);
        replace_node(node, replacement_node);
        return replacement_node;
    }

    shared_ptr<Node> op_cast(shared_ptr<op::v1::Less> node)
    {
        return op_cast_binary_elementwise_node<op::v0::Less, op::v1::Less>(node);
    }

    shared_ptr<Node> op_cast(shared_ptr<op::v1::LessEqual> node)
    {
        return op_cast_binary_elementwise_node<op::v0::LessEq, op::v1::LessEqual>(node);
    }

    shared_ptr<Node> op_cast(shared_ptr<op::v1::LogicalXor> node)
    {
        return op_cast_binary_elementwise_node<op::v0::Xor, op::v1::LogicalXor>(node);
    }

    shared_ptr<Node> op_cast(shared_ptr<op::v1::Maximum> node)
    {
        return op_cast_binary_elementwise_node<op::v0::Maximum, op::v1::Maximum>(node);
    }

    shared_ptr<Node> op_cast(shared_ptr<op::v1::Minimum> node)
    {
        return op_cast_binary_elementwise_node<op::v0::Minimum, op::v1::Minimum>(node);
    }

    shared_ptr<Node> op_cast(shared_ptr<op::v1::Multiply> node)
    {
        return op_cast_binary_elementwise_node<op::v0::Multiply, op::v1::Multiply>(node);
    }

    shared_ptr<Node> op_cast(shared_ptr<op::v1::NotEqual> node)
    {
        return op_cast_binary_elementwise_node<op::v0::NotEqual, op::v1::NotEqual>(node);
    }

    shared_ptr<Node> op_cast(shared_ptr<op::v1::Power> node)
    {
        return op_cast_binary_elementwise_node<op::v0::Power, op::v1::Power>(node);
    }

    shared_ptr<Node> op_cast(shared_ptr<op::v1::ReduceMean> node)
    {
        // ReduceMean = Sum / Count
        auto sum_node = op_cast_reduction_node<op::v0::Sum, op::v1::ReduceMean>(node);

        // Count = Sum(Constant(1, shape=data.shape))
        const auto data = node->input_value(0);
        const auto axes = node->input_value(1);
        const auto const_node =
            op::v0::Constant::create(data.get_element_type(), data.get_shape(), {1});
        std::shared_ptr<Node> count_node = std::make_shared<op::v0::Sum>(const_node, axes);

        // Support keep_dims attribute
        if (node->get_keep_dims())
        {
            // In order to keep the original dimensions we need to reshape the Count node
            // before we use it in Divide with NUMPY broadcast
            auto output_shape = count_node->get_shape();
            auto reshaped_output_shape = output_shape;
            for (const auto& axis : node->get_reduction_axes())
            {
                reshaped_output_shape.insert(reshaped_output_shape.begin() + axis, 1);
            }
            auto shape_pattern = op::Constant::create(
                element::u64, {reshaped_output_shape.size()}, reshaped_output_shape);
            count_node = make_shared<op::v1::Reshape>(count_node->output(0), shape_pattern, false);
        }

        const auto replacement_node =
            std::make_shared<op::v0::Divide>(sum_node, count_node, op::AutoBroadcastSpec::NUMPY);
        replace_node(node, replacement_node);
        return replacement_node;
    }

    shared_ptr<Node> op_cast(shared_ptr<op::v1::ReduceSum> node)
    {
        auto replacement_node = op_cast_reduction_node<op::v0::Sum, op::v1::ReduceSum>(node);
        replace_node(node, replacement_node);
        return replacement_node;
    }

    shared_ptr<Node> op_cast(shared_ptr<op::v1::Select> node)
    {
        ngraph::pass::ImplicitBroadcastElimination().run_on_node(node);
        auto replacement_node = make_shared<op::v0::Select>(
            node->input_value(0), node->input_value(1), node->input_value(2));
        replace_node(node, replacement_node);
        return replacement_node;
    }

    shared_ptr<Node> op_cast(shared_ptr<op::v1::StridedSlice> node)
    {
        auto convert_mask_to_axes = [](const std::vector<int64_t>& mask) {
            AxisSet axes{};
            for (auto i = 0; i < mask.size(); ++i)
            {
                if (mask[i] == 1)
                {
                    axes.emplace(i);
                }
            }
            return axes;
        };

        const auto input_data = node->input_value(0);
        const auto input_data_pshape = input_data.get_partial_shape();

        NGRAPH_CHECK(input_data_pshape.is_static(),
                     "Unable to convert StridedSlice:v1 to Slice:v0 "
                     "if input rank is not static. Node: ",
                     *node);

        const auto begin_const =
            as_type_ptr<op::Constant>(node->input_value(1).get_node_shared_ptr());
        const auto end_const =
            as_type_ptr<op::Constant>(node->input_value(2).get_node_shared_ptr());
        const auto strides = as_type_ptr<op::Constant>(node->input_value(3).get_node_shared_ptr());

        NGRAPH_CHECK(begin_const && end_const && strides,
                     "Unable to convert StridedSlice:v1 to Slice:v0 "
                     "if begin, end or strides are not constant. Node: ",
                     *node);

        SlicePlan p = make_slice_plan(input_data_pshape.to_shape(),
                                      begin_const->get_vector<int64_t>(),
                                      end_const->get_vector<int64_t>(),
                                      strides->get_vector<int64_t>(),
                                      convert_mask_to_axes(node->get_begin_mask()),
                                      convert_mask_to_axes(node->get_end_mask()),
                                      convert_mask_to_axes(node->get_new_axis_mask()),
                                      convert_mask_to_axes(node->get_shrink_axis_mask()),
                                      convert_mask_to_axes(node->get_ellipsis_mask()));

        shared_ptr<Node> replacement_node =
            make_shared<op::v0::Slice>(input_data,
                                       Coordinate(p.begins.begin(), p.begins.end()),
                                       Coordinate(p.ends.begin(), p.ends.end()),
                                       Strides(p.strides.begin(), p.strides.end()));

        if (p.reshape_in_shape != p.reshape_out_shape)
        {
            auto shape_pattern = op::Constant::create(
                element::u64, {p.reshape_out_shape.size()}, p.reshape_out_shape);
            replacement_node = make_shared<op::v1::Reshape>(replacement_node, shape_pattern, false);
        }

        if (!p.reverse_axes.empty())
        {
            replacement_node = make_shared<op::v1::Reverse>(
                replacement_node,
                op::Constant::create(
                    element::u64, {p.reverse_axes.size()}, p.reverse_axes.to_vector()),
                op::v1::Reverse::Mode::INDEX);
        }

        replace_node(node, replacement_node);
        return replacement_node;
    }

    shared_ptr<Node> op_cast(shared_ptr<op::v1::Split> node)
    {
        const auto num_splits = node->get_num_splits();

        auto replacement_node =
            make_shared<op::v0::Split>(node->input_value(0), node->input_value(1), num_splits);

        replace_node(node, replacement_node);
        return replacement_node;
    }

    shared_ptr<Node> op_cast(shared_ptr<op::v1::Subtract> node)
    {
        return op_cast_binary_elementwise_node<op::v0::Subtract, op::v1::Subtract>(node);
    }

<<<<<<< HEAD
    shared_ptr<Node> op_cast(shared_ptr<op::v1::Transpose> node)
    {
        const auto data = node->input_value(0);

        const auto data_pshape = data.get_partial_shape();
        NGRAPH_CHECK(data_pshape.is_static(),
                     "Unable to convert Transpose:v1 to Reshape:v0 "
                     "if data shape is dynamic. Node: ",
                     *node);
        const auto data_shape = data_pshape.to_shape();

        const auto order_node = node->input_value(1).get_node_shared_ptr();
        NGRAPH_CHECK(op::is_constant(order_node),
                     "Unable to convert Transpose:v1 to Reshape:v0 "
                     "if order node is not constant. Node: ",
                     *node);
        const auto order_const = as_type_ptr<op::Constant>(order_node);

        auto order = order_const->get_axis_vector_val();
        Shape out_shape = data_shape;
        if (order.empty())
        {
            order.resize(out_shape.size());
            iota(begin(order), end(order), 0);
        }
        else
        {
            for (size_t i = 0; i < order.size(); ++i)
            {
                out_shape[i] = data_shape.at(order.at(i));
            }
        }

        auto replacement_node = make_shared<op::v0::Reshape>(data, order, out_shape);
        replace_node(node, replacement_node);
=======
    shared_ptr<Node> op_cast(shared_ptr<op::v1::TopK> node)
    {
        const auto axis = node->get_axis();
        const auto sort_type = node->get_sort_type();
        const auto index_elem_type = node->get_index_element_type();

        bool compute_max;
        switch (node->get_mode())
        {
        case op::v1::TopK::Mode::MAX: compute_max = true; break;
        case op::v1::TopK::Mode::MIN: compute_max = false; break;
        default: break;
        }

        const auto arg_node = node->input_value(0);
        const auto k_node = node->input_value(1);

        auto replacement_node = make_shared<op::v0::TopK>(
            arg_node, k_node, axis, index_elem_type, compute_max, sort_type);

        // values output will be 0, indices 1
        vector<int64_t> output_order{1, 0};
        replace_node(node, replacement_node, output_order);
>>>>>>> 3f4d8b49
        return replacement_node;
    }

    shared_ptr<Node> op_cast(shared_ptr<op::v1::VariadicSplit> node)
    {
        const auto split_lengths = node->input_value(2).get_node_shared_ptr();

        NGRAPH_CHECK(op::is_constant(split_lengths),
                     "Unable to convert VariadicSplit:v1 to Split:v0 "
                     "if 'split_lengths' input is not constant. Node: ",
                     *node);

        const auto splits = as_type_ptr<op::Constant>(split_lengths)->cast_vector<int64_t>();
        const std::vector<size_t> splits_unsigned{splits.begin(), splits.end()};

        auto replacement_node =
            make_shared<op::v0::Split>(node->input_value(0), node->input_value(1), splits_unsigned);

        replace_node(node, replacement_node);
        return replacement_node;
    }

    using DispatchMap = map<NodeTypeInfo, std::function<bool(shared_ptr<Node> node)>>;

    template <typename T>
    bool op_cast_thunk(shared_ptr<Node> node)
    {
        auto downgraded_node = op_cast(as_type_ptr<T>(node));
        if (downgraded_node)
        {
            if (ngraph::get_provenance_enabled())
            {
                const std::string provenance_tag =
                    "<Opset0_Downgrade (v1 " + std::string(node->get_type_name()) + ")>";
                downgraded_node->add_provenance_tags_above(node->input_values(), {provenance_tag});
            }
            return true;
        }
        return false;
    }

    DispatchMap& get_dispatch_map()
    {
        static DispatchMap dispatch_map{
#define NGRAPH_OP(NAME, NAMESPACE) {NAMESPACE::NAME::type_info, op_cast_thunk<NAMESPACE::NAME>},
#include "ngraph/opsets/opset1_tbl.hpp"
#undef NGRAPH_OP
        };
        return dispatch_map;
    }
} // namespace opset0_downgrade

bool pass::Opset0Downgrade::run_on_node(shared_ptr<Node> node)
{
    bool modified = false;
    auto& dispatch_map = opset0_downgrade::get_dispatch_map();
    auto it = dispatch_map.find(node->get_type_info());
    if (it != dispatch_map.end())
    {
        modified = it->second(node);
    }
    return modified;
}<|MERGE_RESOLUTION|>--- conflicted
+++ resolved
@@ -445,70 +445,6 @@
         return op_cast_binary_elementwise_node<op::v0::Subtract, op::v1::Subtract>(node);
     }
 
-<<<<<<< HEAD
-    shared_ptr<Node> op_cast(shared_ptr<op::v1::Transpose> node)
-    {
-        const auto data = node->input_value(0);
-
-        const auto data_pshape = data.get_partial_shape();
-        NGRAPH_CHECK(data_pshape.is_static(),
-                     "Unable to convert Transpose:v1 to Reshape:v0 "
-                     "if data shape is dynamic. Node: ",
-                     *node);
-        const auto data_shape = data_pshape.to_shape();
-
-        const auto order_node = node->input_value(1).get_node_shared_ptr();
-        NGRAPH_CHECK(op::is_constant(order_node),
-                     "Unable to convert Transpose:v1 to Reshape:v0 "
-                     "if order node is not constant. Node: ",
-                     *node);
-        const auto order_const = as_type_ptr<op::Constant>(order_node);
-
-        auto order = order_const->get_axis_vector_val();
-        Shape out_shape = data_shape;
-        if (order.empty())
-        {
-            order.resize(out_shape.size());
-            iota(begin(order), end(order), 0);
-        }
-        else
-        {
-            for (size_t i = 0; i < order.size(); ++i)
-            {
-                out_shape[i] = data_shape.at(order.at(i));
-            }
-        }
-
-        auto replacement_node = make_shared<op::v0::Reshape>(data, order, out_shape);
-        replace_node(node, replacement_node);
-=======
-    shared_ptr<Node> op_cast(shared_ptr<op::v1::TopK> node)
-    {
-        const auto axis = node->get_axis();
-        const auto sort_type = node->get_sort_type();
-        const auto index_elem_type = node->get_index_element_type();
-
-        bool compute_max;
-        switch (node->get_mode())
-        {
-        case op::v1::TopK::Mode::MAX: compute_max = true; break;
-        case op::v1::TopK::Mode::MIN: compute_max = false; break;
-        default: break;
-        }
-
-        const auto arg_node = node->input_value(0);
-        const auto k_node = node->input_value(1);
-
-        auto replacement_node = make_shared<op::v0::TopK>(
-            arg_node, k_node, axis, index_elem_type, compute_max, sort_type);
-
-        // values output will be 0, indices 1
-        vector<int64_t> output_order{1, 0};
-        replace_node(node, replacement_node, output_order);
->>>>>>> 3f4d8b49
-        return replacement_node;
-    }
-
     shared_ptr<Node> op_cast(shared_ptr<op::v1::VariadicSplit> node)
     {
         const auto split_lengths = node->input_value(2).get_node_shared_ptr();
