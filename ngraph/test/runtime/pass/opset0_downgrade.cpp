--- conflicted
+++ resolved
@@ -96,342 +96,9 @@
 
     // Default is that we did nothing
     shared_ptr<Node> op_cast(shared_ptr<Node> node) { return nullptr; }
-<<<<<<< HEAD
-    shared_ptr<Node> op_cast(shared_ptr<op::v1::Reshape> node)
-    {
-        shared_ptr<Node> replacement_node;
-
-        const auto target_shape_input = node->input_value(1).get_node_shared_ptr();
-        const auto input_rank = node->get_input_partial_shape(0).rank();
-        if (op::is_constant(target_shape_input) && node->get_output_partial_shape(0).is_static() &&
-            input_rank.is_static())
-        {
-            const auto output_shape = node->get_output_shape(0);
-            replacement_node = make_shared<op::Reshape>(
-                node->input_value(0), get_default_order(input_rank.get_length()), output_shape);
-        }
-        else
-        {
-            NGRAPH_CHECK(replacement_node, "Unable to convert Reshape:v1 with dynamic shape.");
-        }
-
-=======
-    shared_ptr<Node> op_cast(shared_ptr<op::v1::Add> node)
-    {
-        return op_cast_binary_elementwise_node<op::v0::Add, op::v1::Add>(node);
-    }
-
-    shared_ptr<Node> op_cast(shared_ptr<op::v1::AvgPool> node)
-    {
-        auto const input_arg = node->input_value(0);
-        const auto ceil_mode = static_cast<bool>(node->get_rounding_type());
-        const auto include_padding_in_avg_computation = !node->get_exclude_pad();
-        const auto pad_type = node->get_auto_pad();
-        const auto padding_below = node->get_pads_begin();
-        const auto padding_above = node->get_pads_end();
-        const auto window_movement_strides = node->get_strides();
-        const auto window_shape = node->get_kernel();
-
-        auto replacement_node = make_shared<op::v0::AvgPool>(input_arg,
-                                                             window_shape,
-                                                             window_movement_strides,
-                                                             padding_below,
-                                                             padding_above,
-                                                             include_padding_in_avg_computation,
-                                                             pad_type,
-                                                             ceil_mode);
-        replace_node(node, replacement_node);
-        return replacement_node;
-    }
-
-    shared_ptr<Node> op_cast(shared_ptr<op::v1::Convolution> node)
-    {
-        const auto data_arg = node->input_value(0);
-        const auto filters_arg = node->input_value(1);
-        const auto strides = node->get_strides();
-        const size_t num_spatial_dims = strides.size();
-        auto replacement_node = make_shared<op::v0::Convolution>(data_arg,
-                                                                 filters_arg,
-                                                                 node->get_strides(),
-                                                                 node->get_dilations(),
-                                                                 node->get_pads_begin(),
-                                                                 node->get_pads_end(),
-                                                                 Strides(num_spatial_dims, 1),
-                                                                 node->get_auto_pad());
-        replace_node(node, replacement_node);
-        return replacement_node;
-    }
-
-    shared_ptr<Node> op_cast(shared_ptr<op::v1::ConvolutionBackpropData> node)
-    {
-        const auto data_arg = node->input_value(0);
-        const auto filters_arg = node->input_value(1);
-
-        auto data_pshape = data_arg.get_partial_shape();
-        auto filters_pshape = filters_arg.get_partial_shape();
-
-        NGRAPH_CHECK(data_pshape.rank().is_static() && data_pshape[0].is_static() &&
-                         filters_pshape.rank().is_static() && filters_pshape[1].is_static(),
-                     "Unable to convert ConvolutionBackpropData:v1 to ConvolutionBackpropData:v0 "
-                     "if data shape N and filters shape C dimensions are not static. Node: ",
-                     *node);
-
-        const size_t num_spatial_dims = data_pshape.rank().get_length() - 2;
-
-        const PartialShape output_pshape{node->get_output_partial_shape(0)};
-        NGRAPH_CHECK(output_pshape.is_static(),
-                     "Unable to convert ConvolutionBackpropData:v1 to ConvolutionBackpropData:v0 "
-                     "if output shape is dynamic. Node: ",
-                     *node);
-        Shape output_shape = output_pshape.to_shape();
-
-        auto replacement_node =
-            make_shared<op::v0::ConvolutionBackpropData>(output_shape,
-                                                         filters_arg,
-                                                         data_arg,
-                                                         node->get_strides(),
-                                                         node->get_dilations(),
-                                                         node->get_pads_begin(),
-                                                         node->get_pads_end(),
-                                                         Strides(num_spatial_dims, 1));
-        replace_node(node, replacement_node);
-        return replacement_node;
-    }
-
-    shared_ptr<Node> op_cast(shared_ptr<op::v1::Divide> node)
-    {
-        const auto input_arg0 = node->input_value(0);
-        const auto input_arg1 = node->input_value(1);
-        const auto autob = node->get_autob();
-        const bool pydiv = node->is_pythondiv();
-        auto replacement_node = make_shared<op::v0::Divide>(input_arg0, input_arg1, pydiv, autob);
-        replace_node(node, replacement_node);
-        return replacement_node;
-    }
-
-    shared_ptr<Node> op_cast(shared_ptr<op::v1::Equal> node)
-    {
-        return op_cast_binary_elementwise_node<op::v0::Equal, op::v1::Equal>(node);
-    }
-
-    shared_ptr<Node> op_cast(shared_ptr<op::v1::Greater> node)
-    {
-        return op_cast_binary_elementwise_node<op::v0::Greater, op::v1::Greater>(node);
-    }
-
-    shared_ptr<Node> op_cast(shared_ptr<op::v1::GreaterEqual> node)
-    {
-        return op_cast_binary_elementwise_node<op::v0::GreaterEq, op::v1::GreaterEqual>(node);
-    }
-
-    shared_ptr<Node> op_cast(shared_ptr<op::v1::GroupConvolution> node)
-    {
-        const auto data_arg = node->input_value(0);
-        const auto filters_arg = node->input_value(1);
-        const auto strides = node->get_strides();
-        const size_t num_spatial_dims = strides.size();
-        auto replacement_node = make_shared<op::v0::GroupConvolution>(data_arg,
-                                                                      filters_arg,
-                                                                      node->get_strides(),
-                                                                      node->get_dilations(),
-                                                                      node->get_pads_begin(),
-                                                                      node->get_pads_end(),
-                                                                      Strides(num_spatial_dims, 1),
-                                                                      node->get_auto_pad());
-        replace_node(node, replacement_node);
-        return replacement_node;
-    }
-
-    shared_ptr<Node> op_cast(shared_ptr<op::v1::GroupConvolutionBackpropData> node)
-    {
-        const auto data_arg = node->input_value(0);
-        const auto filters_arg = node->input_value(1);
-
-        NGRAPH_CHECK(data_arg.get_partial_shape().is_static(),
-                     "Unable to convert GroupConvolutionBackpropData:1 to "
-                     "GroupConvolutionBackpropData:0 with dynamic data shape. Node: ",
-                     *node);
-
-        NGRAPH_CHECK(filters_arg.get_partial_shape().is_static(),
-                     "Unable to convert GroupConvolutionBackpropData:1 to "
-                     "GroupConvolutionBackpropData:0 with dynamic filters shape. Node: ",
-                     *node);
-
-        auto filters_shape = filters_arg.get_shape();
-        const size_t groups = filters_shape.at(0);
-
-        const PartialShape output_pshape{node->get_output_partial_shape(0)};
-        NGRAPH_CHECK(output_pshape.is_static(),
-                     "Unable to convert GroupConvolutionBackpropData:v1 to "
-                     "GroupConvolutionBackpropData:v0 "
-                     "if output_shape is dynamic. Node: ",
-                     *node);
-        Shape output_shape = output_pshape.to_shape();
-
-        // Convert filters data layout from [GROUPS, C_INPUT, C_OUTPUT, K_D, ..., K_1]
-        // into [C x M/group x k1 x k2 x ... x kn]
-        filters_shape.erase(filters_shape.begin());
-        filters_shape[0] *= groups;
-
-        auto reshaped_filters = builder::opset1::reshape(node->input_value(1), filters_shape);
-
-        auto replacement_node = make_shared<op::v0::GroupConvolutionBackpropData>(
-            op::Constant::create(data_arg.get_element_type(), output_shape, {0}),
-            reshaped_filters,
-            data_arg,
-            node->get_strides(),
-            node->get_dilations(),
-            node->get_pads_begin(),
-            node->get_pads_end(),
-            groups);
->>>>>>> 7dc40dc6
-        replace_node(node, replacement_node);
-        return replacement_node;
-    }
-
-<<<<<<< HEAD
-=======
-    shared_ptr<Node> op_cast(shared_ptr<op::v1::Less> node)
-    {
-        return op_cast_binary_elementwise_node<op::v0::Less, op::v1::Less>(node);
-    }
-
-    shared_ptr<Node> op_cast(shared_ptr<op::v1::LessEqual> node)
-    {
-        return op_cast_binary_elementwise_node<op::v0::LessEq, op::v1::LessEqual>(node);
-    }
-
->>>>>>> 7dc40dc6
     shared_ptr<Node> op_cast(shared_ptr<op::v1::LogicalXor> node)
     {
         return op_cast_binary_elementwise_node<op::v0::Xor, op::v1::LogicalXor>(node);
-    }
-
-<<<<<<< HEAD
-    shared_ptr<Node> op_cast(shared_ptr<op::v1::ReduceSum> node)
-    {
-        auto replacement_node = op_cast_reduction_node<op::v0::Sum, op::v1::ReduceSum>(node);
-        replace_node(node, replacement_node);
-        return replacement_node;
-    }
-
-    shared_ptr<Node> op_cast(shared_ptr<op::v1::StridedSlice> node)
-    {
-        auto convert_mask_to_axes = [](const std::vector<int64_t>& mask) {
-            AxisSet axes{};
-            for (auto i = 0; i < mask.size(); ++i)
-            {
-                if (mask[i] == 1)
-                {
-                    axes.emplace(i);
-                }
-            }
-            return axes;
-        };
-
-        const auto input_data = node->input_value(0);
-        const auto input_data_pshape = input_data.get_partial_shape();
-
-        NGRAPH_CHECK(input_data_pshape.is_static(),
-                     "Unable to convert StridedSlice:v1 to Slice:v0 "
-                     "if input rank is not static. Node: ",
-                     *node);
-
-        const auto begin_const =
-            as_type_ptr<op::Constant>(node->input_value(1).get_node_shared_ptr());
-        const auto end_const =
-            as_type_ptr<op::Constant>(node->input_value(2).get_node_shared_ptr());
-        const auto strides = as_type_ptr<op::Constant>(node->input_value(3).get_node_shared_ptr());
-
-        NGRAPH_CHECK(begin_const && end_const && strides,
-                     "Unable to convert StridedSlice:v1 to Slice:v0 "
-                     "if begin, end or strides are not constant. Node: ",
-                     *node);
-
-        SlicePlan p = make_slice_plan(input_data_pshape.to_shape(),
-                                      begin_const->get_vector<int64_t>(),
-                                      end_const->get_vector<int64_t>(),
-                                      strides->get_vector<int64_t>(),
-                                      convert_mask_to_axes(node->get_begin_mask()),
-                                      convert_mask_to_axes(node->get_end_mask()),
-                                      convert_mask_to_axes(node->get_new_axis_mask()),
-                                      convert_mask_to_axes(node->get_shrink_axis_mask()),
-                                      convert_mask_to_axes(node->get_ellipsis_mask()));
-
-        shared_ptr<Node> replacement_node =
-            make_shared<op::v0::Slice>(input_data,
-                                       Coordinate(p.begins.begin(), p.begins.end()),
-                                       Coordinate(p.ends.begin(), p.ends.end()),
-                                       Strides(p.strides.begin(), p.strides.end()));
-
-        if (p.reshape_in_shape != p.reshape_out_shape)
-        {
-            replacement_node =
-                make_shared<op::Reshape>(replacement_node,
-                                         ngraph::get_default_order(p.reshape_in_shape),
-                                         p.reshape_out_shape);
-        }
-
-        if (!p.reverse_axes.empty())
-        {
-            replacement_node = make_shared<op::v1::Reverse>(
-                replacement_node,
-                op::Constant::create(
-                    element::u64, {p.reverse_axes.size()}, p.reverse_axes.to_vector()),
-                op::v1::Reverse::Mode::INDEX);
-        }
-
-=======
-    shared_ptr<Node> op_cast(shared_ptr<op::v1::Maximum> node)
-    {
-        return op_cast_binary_elementwise_node<op::v0::Maximum, op::v1::Maximum>(node);
-    }
-
-    shared_ptr<Node> op_cast(shared_ptr<op::v1::Minimum> node)
-    {
-        return op_cast_binary_elementwise_node<op::v0::Minimum, op::v1::Minimum>(node);
-    }
-
-    shared_ptr<Node> op_cast(shared_ptr<op::v1::Multiply> node)
-    {
-        return op_cast_binary_elementwise_node<op::v0::Multiply, op::v1::Multiply>(node);
-    }
-
-    shared_ptr<Node> op_cast(shared_ptr<op::v1::NotEqual> node)
-    {
-        return op_cast_binary_elementwise_node<op::v0::NotEqual, op::v1::NotEqual>(node);
-    }
-
-    shared_ptr<Node> op_cast(shared_ptr<op::v1::Power> node)
-    {
-        return op_cast_binary_elementwise_node<op::v0::Power, op::v1::Power>(node);
-    }
-
-    shared_ptr<Node> op_cast(shared_ptr<op::v1::Select> node)
-    {
-        ngraph::pass::ImplicitBroadcastElimination().run_on_node(node);
-        auto replacement_node = make_shared<op::v0::Select>(
-            node->input_value(0), node->input_value(1), node->input_value(2));
->>>>>>> 7dc40dc6
-        replace_node(node, replacement_node);
-        return replacement_node;
-    }
-
-<<<<<<< HEAD
-    shared_ptr<Node> op_cast(shared_ptr<op::v1::Split> node)
-    {
-        const auto num_splits = node->get_num_splits();
-
-        auto replacement_node =
-            make_shared<op::v0::Split>(node->input_value(0), node->input_value(1), num_splits);
-
-        replace_node(node, replacement_node);
-        return replacement_node;
-=======
-    shared_ptr<Node> op_cast(shared_ptr<op::v1::Subtract> node)
-    {
-        return op_cast_binary_elementwise_node<op::v0::Subtract, op::v1::Subtract>(node);
->>>>>>> 7dc40dc6
     }
 
     shared_ptr<Node> op_cast(shared_ptr<op::v1::TopK> node)
