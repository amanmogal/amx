//*****************************************************************************
// Copyright 2017-2020 Intel Corporation
//
// Licensed under the Apache License, Version 2.0 (the "License");
// you may not use this file except in compliance with the License.
// You may obtain a copy of the License at
//
//     http://www.apache.org/licenses/LICENSE-2.0
//
// Unless required by applicable law or agreed to in writing, software
// distributed under the License is distributed on an "AS IS" BASIS,
// WITHOUT WARRANTIES OR CONDITIONS OF ANY KIND, either express or implied.
// See the License for the specific language governing permissions and
// limitations under the License.
//*****************************************************************************
#include "opset1_upgrade.hpp"

#include <functional>
#include <iterator>
#include <limits>
#include <numeric>

#include "ngraph/builder/autobroadcast.hpp"
#include "ngraph/builder/reshape.hpp"
#include "ngraph/graph_util.hpp"
#include "ngraph/op/util/op_types.hpp"
#include "ngraph/ops.hpp"
#include "ngraph/provenance.hpp"
#include "op/avg_pool.hpp"
#include "op/convolution.hpp"
#include "op/group_conv.hpp"

NGRAPH_SUPPRESS_DEPRECATED_START

using namespace std;
using namespace ngraph;

namespace opset1_upgrade
{
    template <typename OpV0, typename OpV1>
    shared_ptr<Node> op_cast_binary_elementwise_node(const shared_ptr<OpV0>& node)
    {
        const auto autob = node->get_autob();
        auto replacement_node =
            make_shared<OpV1>(node->input_value(0), node->input_value(1), autob);
        replace_node(node, replacement_node);
        return replacement_node;
    }

    // Default is that we didn nothing
    shared_ptr<Node> op_cast(shared_ptr<Node> node) { return nullptr; }
    shared_ptr<Node> op_cast(shared_ptr<op::v0::Multiply> node)
    {
        return op_cast_binary_elementwise_node<op::v0::Multiply, op::v1::Multiply>(node);
    }

    shared_ptr<Node> op_cast(shared_ptr<op::v0::ConvolutionBackpropData> node)
    {
        auto data_batch_shape = node->get_data_batch_shape();
        auto strides = node->get_window_movement_strides_forward();
        auto dilations = node->get_window_dilation_strides_forward();
        auto pads_begin = node->get_padding_below_forward();
        auto pads_end = node->get_padding_above_forward();
        auto data_dilation_strides = node->get_data_dilation_strides_forward();

        bool is_dds_valid = all_of(data_dilation_strides.begin(),
                                   data_dilation_strides.end(),
                                   [](size_t value) { return value == 1; });

        NGRAPH_CHECK(is_dds_valid,
                     "Unable to convert ConvolutionBackpropData:0 to ConvolutionBackpropData:1 "
                     "with data dilation strides "
                     "other than `1`. Node: ",
                     *node);

        auto replacement_node = make_shared<op::v1::ConvolutionBackpropData>(
            node->input_value(1), // data
            node->input_value(0), // filters
            op::Constant::create(
                element::i64,
                Shape{data_batch_shape.size() - 2},
                vector<size_t>(data_batch_shape.begin() + 2, data_batch_shape.end())),
            strides,
            pads_begin,
            pads_end,
            dilations);
        replace_node(node, replacement_node);
        return replacement_node;
    }

    shared_ptr<Node> op_cast(shared_ptr<op::Reshape> node)
    {
        shared_ptr<Node> replacement_node =
            builder::opset1::reshape(node->input_value(0), node->get_reshape_output_shape());
        replace_node(node, replacement_node);
        return replacement_node;
    }

    shared_ptr<Node> op_cast(shared_ptr<op::v0::GroupConvolution> node)
    {
        auto strides = node->get_window_movement_strides();
        auto dilations = node->get_window_dilation_strides();
        auto pads_begin = node->get_padding_below();
        auto pads_end = node->get_padding_above();
        auto data_dilation_strides = node->get_data_dilation_strides();
        auto auto_pad = node->get_pad_type();

        bool is_dds_valid = all_of(data_dilation_strides.begin(),
                                   data_dilation_strides.end(),
                                   [](size_t value) { return value == 1; });

        NGRAPH_CHECK(is_dds_valid,
                     "Unable to convert GroupConvolution:0 to GroupConvolution:1"
                     "with data dilation strides other than `1`. Node: ",
                     *node);

        shared_ptr<Node> replacement_node;
        if (node->has_groups_in_filters())
        {
            replacement_node = make_shared<op::v1::GroupConvolution>(node->input_value(0),
                                                                     node->input_value(1),
                                                                     strides,
                                                                     pads_begin,
                                                                     pads_end,
                                                                     dilations,
                                                                     auto_pad);
        }
        else
        {
            NGRAPH_CHECK(node->get_input_partial_shape(1).is_static(),
                         "Unable to convert GroupConvolution:0 to GroupConvolution:1"
                         "with dynamic filters shape. Node: ",
                         *node);

            auto filters_shape = node->get_input_shape(1);
            auto groups = node->get_groups();
            filters_shape[0] /= groups;
            filters_shape.insert(filters_shape.begin(), groups);

            auto reshaped_filters = builder::opset1::reshape(node->input_value(1), filters_shape);

            replacement_node = make_shared<op::v1::GroupConvolution>(node->input_value(0),
                                                                     reshaped_filters,
                                                                     strides,
                                                                     pads_begin,
                                                                     pads_end,
                                                                     dilations,
                                                                     auto_pad);
        }
        replace_node(node, replacement_node);
        return replacement_node;
    }

    shared_ptr<Node> op_cast(shared_ptr<op::v0::GroupConvolutionBackpropData> node)
    {
        const auto strides = node->get_window_movement_strides();
        const auto dilations = node->get_window_dilation_strides();
        const auto pads_begin = node->get_padding_below();
        const auto pads_end = node->get_padding_above();

        const auto data_batch_pshape = node->get_input_partial_shape(0);
        const auto filters_pshape = node->get_input_partial_shape(1);

        NGRAPH_CHECK(data_batch_pshape.is_static(),
                     "Unable to convert GroupConvolutionBackpropData:0 to "
                     "GroupConvolutionBackpropData:1 with dynamic data_batch shape. Node: ",
                     *node);
        NGRAPH_CHECK(filters_pshape.is_static(),
                     "Unable to convert GroupConvolutionBackpropData:0 to "
                     "GroupConvolutionBackpropData:1 with dynamic filters shape. Node: ",
                     *node);

        auto data_batch_shape = data_batch_pshape.to_shape();
        // Remove N, C from output shape to preserve only spatial dimentions.
        data_batch_shape.erase(std::begin(data_batch_shape),
                               std::next(std::begin(data_batch_shape), 2));
        auto filters_shape = filters_pshape.to_shape();
        auto groups = node->get_groups();

        filters_shape[0] /= groups;
        filters_shape.insert(filters_shape.begin(), groups);
        auto reshaped_filters = builder::opset1::reshape(node->input_value(1), filters_shape);

        auto replacement_node = make_shared<op::v1::GroupConvolutionBackpropData>(
            node->input_value(2),
            reshaped_filters,
            op::Constant::create(element::i64, Shape{data_batch_shape.size()}, data_batch_shape),
            strides,
            pads_begin,
            pads_end,
            dilations);
        replace_node(node, replacement_node);
        return replacement_node;
    }

<<<<<<< HEAD
    shared_ptr<Node> op_cast(shared_ptr<op::Max> node)
    {
        bool keep_dims = false;
        auto replacement_node =
            make_shared<op::v1::ReduceMax>(node->input_value(0), node->input_value(1), keep_dims);
        replace_node(node, replacement_node);
        return replacement_node;
    }

    shared_ptr<Node> op_cast(shared_ptr<op::Min> node)
    {
        bool keep_dims = false;
        auto replacement_node =
            make_shared<op::v1::ReduceMin>(node->input_value(0), node->input_value(1), keep_dims);
        replace_node(node, replacement_node);
        return replacement_node;
    }

    shared_ptr<Node> op_cast(shared_ptr<op::Not> node)
    {
        auto replacement_node = make_shared<op::v1::LogicalNot>(node->input_value(0));
        replace_node(node, replacement_node);
        return replacement_node;
    }

    shared_ptr<Node> op_cast(shared_ptr<op::Or> node)
    {
        return op_cast_binary_elementwise_node<op::v0::Or, op::v1::LogicalOr>(node);
    }

    shared_ptr<Node> op_cast(shared_ptr<op::Reverse> node)
    {
        // creates a Constant node from the v0::Reverse reversed_axes attribute
        // and uses it as the second input of v1::Reverse
        const auto reversed_axes = node->get_reversed_axes();

        const auto reversed_axes_constant = op::Constant::create(
            element::i64, Shape{reversed_axes.size()}, reversed_axes.to_vector());

        const auto replacement_node = make_shared<op::v1::Reverse>(
            node->input_value(0), reversed_axes_constant, op::v1::Reverse::Mode::INDEX);

=======
    shared_ptr<Node> op_cast(shared_ptr<op::Less> node)
    {
        return op_cast_binary_elementwise_node<op::v0::Less, op::v1::Less>(node);
    }

    shared_ptr<Node> op_cast(shared_ptr<op::LessEq> node)
    {
        return op_cast_binary_elementwise_node<op::v0::LessEq, op::v1::LessEqual>(node);
    }

    shared_ptr<Node> op_cast(shared_ptr<op::Maximum> node)
    {
        return op_cast_binary_elementwise_node<op::v0::Maximum, op::v1::Maximum>(node);
    }

    shared_ptr<Node> op_cast(shared_ptr<op::Minimum> node)
    {
        return op_cast_binary_elementwise_node<op::v0::Minimum, op::v1::Minimum>(node);
    }

    shared_ptr<Node> op_cast(shared_ptr<op::Multiply> node)
    {
        return op_cast_binary_elementwise_node<op::v0::Multiply, op::v1::Multiply>(node);
    }

    shared_ptr<Node> op_cast(shared_ptr<op::NotEqual> node)
    {
        return op_cast_binary_elementwise_node<op::v0::NotEqual, op::v1::NotEqual>(node);
    }

    shared_ptr<Node> op_cast(shared_ptr<op::Power> node)
    {
        return op_cast_binary_elementwise_node<op::v0::Power, op::v1::Power>(node);
    }

    shared_ptr<Node> op_cast(shared_ptr<op::Select> node)
    {
        auto replacement_node = make_shared<op::v1::Select>(node->input_value(0),
                                                            node->input_value(1),
                                                            node->input_value(2),
                                                            op::AutoBroadcastSpec());
>>>>>>> 5ffa2cd5
        replace_node(node, replacement_node);
        return replacement_node;
    }

    shared_ptr<Node> op_cast(shared_ptr<op::Softmax> node)
    {
        NGRAPH_CHECK(op::is_constant(node->input_value(1).get_node()),
                     "axes parameter is expected to be a static constant");

        AxisSet axes = node->get_axes();

        NGRAPH_CHECK(
            axes.size() == 1,
            "Unable to convert Softmax:0 to Softmax:1 with zero or more than one axis. Node: ",
            *node);

        auto replacement_node =
            make_shared<op::v1::Softmax>(node->input_value(0), axes.to_vector()[0]);
        replace_node(node, replacement_node);
        return replacement_node;
    }

    shared_ptr<Node> op_cast(shared_ptr<op::Slice> node)
    {
        const auto data = node->input_value(0);
        const auto begin = op::Constant::create(
            element::i64, Shape{node->get_lower_bounds().size()}, node->get_lower_bounds());
        const auto end = op::Constant::create(
            element::i64, Shape{node->get_upper_bounds().size()}, node->get_upper_bounds());
        const auto strides = op::Constant::create(
            element::i64, Shape{node->get_strides().size()}, node->get_strides());
        int64_t input_size = node->get_lower_bounds().size();

        auto replacement_node = make_shared<op::v1::StridedSlice>(data,
                                                                  begin,
                                                                  end,
                                                                  strides,
                                                                  vector<int64_t>(input_size, 0),
                                                                  vector<int64_t>(input_size, 0));

        replace_node(node, replacement_node);
        return replacement_node;
    }

    shared_ptr<Node> op_cast(shared_ptr<op::Split> node)
    {
        const auto& splits_vec = node->get_splits();
        const auto first_elem = splits_vec.front();

        const bool split_evenly =
            std::all_of(splits_vec.begin(), splits_vec.end(), [first_elem](const size_t split) {
                return split == first_elem;
            });

        std::shared_ptr<Node> replacement_node;
        if (split_evenly)
        {
            replacement_node = make_shared<op::v1::Split>(
                node->input_value(0), node->input_value(1), splits_vec.front());
        }
        else
        {
            const auto split_lengths =
                ngraph::op::Constant::create(element::u64, Shape{splits_vec.size()}, splits_vec);

            replacement_node = make_shared<op::v1::VariadicSplit>(
                node->input_value(0), node->input_value(1), split_lengths);
        }

        replace_node(node, replacement_node);
        return replacement_node;
    }

    shared_ptr<Node> op_cast(shared_ptr<op::Sum> node)
    {
        bool keep_dims = false;
        auto replacement_node =
            make_shared<op::v1::ReduceSum>(node->input_value(0), node->input_value(1), keep_dims);
        replace_node(node, replacement_node);
        return replacement_node;
    }

    shared_ptr<Node> op_cast(shared_ptr<op::TopK> node)
    {
        NGRAPH_CHECK(op::is_constant(node->input_value(1).get_node()),
                     "parameter k is expected to be a static constant");
        NGRAPH_CHECK(op::is_constant(node->input_value(2).get_node()),
                     "parameter top_k_axis is expected to be a static constant");

        const auto k = node->get_k();
        const auto axis = node->get_top_k_axis();

        std::string sort;
        switch (node->get_sort())
        {
        case op::TopK::SortType::SORT_INDICES: sort = "index"; break;
        case op::TopK::SortType::SORT_VALUES: sort = "value"; break;
        case op::TopK::SortType::NONE: sort = "none"; break;
        }

        std::string mode;
        if (node->get_compute_max())
        {
            mode = "max";
        }
        else
        {
            mode = "min";
        }

        const auto k_constant = op::Constant::create(element::i64, Shape{}, {k});
        auto replacement_node =
            make_shared<op::v1::TopK>(node->input_value(0), k_constant, axis, mode, sort);

        // indices output will be 0, values 1
        vector<int64_t> output_order{1, 0};
        replace_node(node, replacement_node, output_order);
        return replacement_node;
    }

    shared_ptr<Node> op_cast(shared_ptr<op::Xor> node)
    {
        auto replacement_node = make_shared<op::v1::LogicalXor>(
            node->input_value(0), node->input_value(1), node->get_autob());
        replace_node(node, replacement_node);
        return replacement_node;
    }

    using DispatchMap = map<NodeTypeInfo, std::function<bool(shared_ptr<Node> node)>>;

    template <typename T>
    bool op_cast_thunk(shared_ptr<Node> node)
    {
        auto upgraded_node = op_cast(as_type_ptr<T>(node));
        if (upgraded_node)
        {
            if (ngraph::get_provenance_enabled())
            {
                const std::string provenance_tag =
                    "<Opset1_Upgrade (v0 " + std::string(node->get_type_name()) + ")>";
                upgraded_node->add_provenance_tags_above(node->input_values(), {provenance_tag});
            }
            return true;
        }
        return false;
    }

    DispatchMap& get_dispatch_map()
    {
        NGRAPH_SUPPRESS_DEPRECATED_START
        static DispatchMap dispatch_map{
#define NGRAPH_OP(NAME, NAMESPACE) {NAMESPACE::NAME::type_info, op_cast_thunk<NAMESPACE::NAME>},
#include "opset0_tbl.hpp"
#undef NGRAPH_OP
        };
        return dispatch_map;
        NGRAPH_SUPPRESS_DEPRECATED_END
    }
} // namespace opset1_upgrade

bool pass::Opset1Upgrade::run_on_node(shared_ptr<Node> node)
{
    bool modified = false;
    auto& dispatch_map = opset1_upgrade::get_dispatch_map();
    auto it = dispatch_map.find(node->get_type_info());
    if (it != dispatch_map.end())
    {
        modified = it->second(node);
    }
    return modified;
}<|MERGE_RESOLUTION|>--- conflicted
+++ resolved
@@ -193,96 +193,6 @@
         return replacement_node;
     }
 
-<<<<<<< HEAD
-    shared_ptr<Node> op_cast(shared_ptr<op::Max> node)
-    {
-        bool keep_dims = false;
-        auto replacement_node =
-            make_shared<op::v1::ReduceMax>(node->input_value(0), node->input_value(1), keep_dims);
-        replace_node(node, replacement_node);
-        return replacement_node;
-    }
-
-    shared_ptr<Node> op_cast(shared_ptr<op::Min> node)
-    {
-        bool keep_dims = false;
-        auto replacement_node =
-            make_shared<op::v1::ReduceMin>(node->input_value(0), node->input_value(1), keep_dims);
-        replace_node(node, replacement_node);
-        return replacement_node;
-    }
-
-    shared_ptr<Node> op_cast(shared_ptr<op::Not> node)
-    {
-        auto replacement_node = make_shared<op::v1::LogicalNot>(node->input_value(0));
-        replace_node(node, replacement_node);
-        return replacement_node;
-    }
-
-    shared_ptr<Node> op_cast(shared_ptr<op::Or> node)
-    {
-        return op_cast_binary_elementwise_node<op::v0::Or, op::v1::LogicalOr>(node);
-    }
-
-    shared_ptr<Node> op_cast(shared_ptr<op::Reverse> node)
-    {
-        // creates a Constant node from the v0::Reverse reversed_axes attribute
-        // and uses it as the second input of v1::Reverse
-        const auto reversed_axes = node->get_reversed_axes();
-
-        const auto reversed_axes_constant = op::Constant::create(
-            element::i64, Shape{reversed_axes.size()}, reversed_axes.to_vector());
-
-        const auto replacement_node = make_shared<op::v1::Reverse>(
-            node->input_value(0), reversed_axes_constant, op::v1::Reverse::Mode::INDEX);
-
-=======
-    shared_ptr<Node> op_cast(shared_ptr<op::Less> node)
-    {
-        return op_cast_binary_elementwise_node<op::v0::Less, op::v1::Less>(node);
-    }
-
-    shared_ptr<Node> op_cast(shared_ptr<op::LessEq> node)
-    {
-        return op_cast_binary_elementwise_node<op::v0::LessEq, op::v1::LessEqual>(node);
-    }
-
-    shared_ptr<Node> op_cast(shared_ptr<op::Maximum> node)
-    {
-        return op_cast_binary_elementwise_node<op::v0::Maximum, op::v1::Maximum>(node);
-    }
-
-    shared_ptr<Node> op_cast(shared_ptr<op::Minimum> node)
-    {
-        return op_cast_binary_elementwise_node<op::v0::Minimum, op::v1::Minimum>(node);
-    }
-
-    shared_ptr<Node> op_cast(shared_ptr<op::Multiply> node)
-    {
-        return op_cast_binary_elementwise_node<op::v0::Multiply, op::v1::Multiply>(node);
-    }
-
-    shared_ptr<Node> op_cast(shared_ptr<op::NotEqual> node)
-    {
-        return op_cast_binary_elementwise_node<op::v0::NotEqual, op::v1::NotEqual>(node);
-    }
-
-    shared_ptr<Node> op_cast(shared_ptr<op::Power> node)
-    {
-        return op_cast_binary_elementwise_node<op::v0::Power, op::v1::Power>(node);
-    }
-
-    shared_ptr<Node> op_cast(shared_ptr<op::Select> node)
-    {
-        auto replacement_node = make_shared<op::v1::Select>(node->input_value(0),
-                                                            node->input_value(1),
-                                                            node->input_value(2),
-                                                            op::AutoBroadcastSpec());
->>>>>>> 5ffa2cd5
-        replace_node(node, replacement_node);
-        return replacement_node;
-    }
-
     shared_ptr<Node> op_cast(shared_ptr<op::Softmax> node)
     {
         NGRAPH_CHECK(op::is_constant(node->input_value(1).get_node()),
