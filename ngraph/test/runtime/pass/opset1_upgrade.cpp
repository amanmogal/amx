--- conflicted
+++ resolved
@@ -302,33 +302,6 @@
         return op_cast_binary_elementwise_node<op::v0::NotEqual, op::v1::NotEqual>(node);
     }
 
-<<<<<<< HEAD
-    shared_ptr<Node> op_cast(shared_ptr<op::OneHot> node)
-    {
-        const auto indices = node->input_value(0).get_node_shared_ptr();
-        const auto one_hot_axis = node->get_one_hot_axis();
-
-        const auto output_pshape = node->get_output_partial_shape(0);
-        NGRAPH_CHECK(output_pshape[one_hot_axis].is_static(),
-                     "OneHot:v0 one hot axis dimension must be static ",
-                     *node);
-        const auto depth = output_pshape[one_hot_axis].get_length();
-        const auto depth_node = op::Constant::create(element::i64, Shape{}, {depth});
-
-        const auto on_value = op::Constant::create(element::i64, Shape{}, {1});
-        const auto off_value = op::Constant::create(element::i64, Shape{}, {0});
-
-        auto replacement_node =
-            make_shared<op::v1::OneHot>(indices, depth_node, on_value, off_value, one_hot_axis);
-        replace_node(node, replacement_node);
-        return replacement_node;
-=======
-    shared_ptr<Node> op_cast(shared_ptr<op::Or> node)
-    {
-        return op_cast_binary_elementwise_node<op::v0::Or, op::v1::LogicalOr>(node);
->>>>>>> c7661078
-    }
-
     shared_ptr<Node> op_cast(shared_ptr<op::Power> node)
     {
         return op_cast_binary_elementwise_node<op::v0::Power, op::v1::Power>(node);
