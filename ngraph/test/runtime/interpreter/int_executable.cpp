//*****************************************************************************
// Copyright 2017-2020 Intel Corporation
//
// Licensed under the Apache License, Version 2.0 (the "License");
// you may not use this file except in compliance with the License.
// You may obtain a copy of the License at
//
//     http://www.apache.org/licenses/LICENSE-2.0
//
// Unless required by applicable law or agreed to in writing, software
// distributed under the License is distributed on an "AS IS" BASIS,
// WITHOUT WARRANTIES OR CONDITIONS OF ANY KIND, either express or implied.
// See the License for the specific language governing permissions and
// limitations under the License.
//*****************************************************************************

#include "int_executable.hpp"
#include "evaluates_map.hpp"
#include "backend_manager.hpp"
#include "ngraph/chrome_trace.hpp"
#include "ngraph/cpio.hpp"
#include "ngraph/descriptor/layout/dense_tensor_layout.hpp"
#include "ngraph/except.hpp"
#include "ngraph/ops.hpp"
<<<<<<< HEAD
#include "ngraph/serializer.hpp"
#include "ngraph/util.hpp"
=======
#include "ngraph/pass/manager.hpp"
#include "ngraph/util.hpp"
#include "pass/fused_op_decomposition.hpp"
#include "pass/like_replacement.hpp"
#include "pass/liveness.hpp"
#include "pass/opset0_downgrade.hpp"
#include "pass/opset1_downgrade.hpp"
>>>>>>> 2caca604

using namespace std;
using namespace ngraph;

NGRAPH_SUPPRESS_DEPRECATED_START

using descriptor::layout::DenseTensorLayout;

runtime::interpreter::INTExecutable::INTExecutable(const shared_ptr<Function>& function,
                                                   bool enable_performance_collection)
    : m_is_compiled{true}
    , m_performance_counters_enabled{enable_performance_collection}
{
    m_function = clone_function(*function);
<<<<<<< HEAD
#endif
    for (const auto& node : m_function->get_ordered_ops()) {
        const auto a = node->get_type_info();
    }
=======
    auto is_supported = [](const Node& node) {
        bool retval = false;
        switch (INTExecutable::get_typeid(node))
        {
        case OP_TYPEID::Clamp:
        case OP_TYPEID::MatMul:
        case OP_TYPEID::Squeeze:
        case OP_TYPEID::PRelu:
        case OP_TYPEID::Unsqueeze: retval = true; break;
        default: break;
        }
        return retval;
    };
    pass::Manager pass_manager;
    pass_manager.register_pass<pass::LikeReplacement>();
    pass_manager.register_pass<pass::FusedOpDecomposition>(is_supported);
    pass_manager.register_pass<pass::Opset1Downgrade>();
    pass_manager.register_pass<pass::Opset0Downgrade>();
    // Need to decompose any v0 fused ops, which were produced by the downgrade pass
    pass_manager.register_pass<pass::FusedOpDecomposition>(is_supported);
    pass_manager.run_passes(m_function);
>>>>>>> 2caca604
    for (auto node : m_function->get_ordered_ops())
    {
        m_nodes.push_back(node);
    }
    set_parameters_and_results(*m_function);
}

bool runtime::interpreter::INTExecutable::call(const vector<shared_ptr<runtime::Tensor>>& outputs,
                                               const vector<shared_ptr<runtime::Tensor>>& inputs)
{
    event::Duration d1("call", "Interpreter");

    // convert inputs to HostTensor
    vector<shared_ptr<HostTensor>> func_inputs;
    for (auto tensor : inputs)
    {
        auto host_tensor = static_pointer_cast<runtime::HostTensor>(tensor);
        func_inputs.push_back(host_tensor);
    }
    if (m_nan_check_enabled)
    {
        perform_nan_check(func_inputs);
    }

    // convert outputs to HostTensor
    vector<shared_ptr<HostTensor>> func_outputs;
    for (auto tensor : outputs)
    {
        auto host_tensor = static_pointer_cast<runtime::HostTensor>(tensor);
        func_outputs.push_back(host_tensor);
    }

    // map function params -> HostTensor
    unordered_map<descriptor::Tensor*, shared_ptr<HostTensor>> tensor_map;
    size_t input_count = 0;
    for (auto param : get_parameters())
    {
        for (size_t i = 0; i < param->get_output_size(); ++i)
        {
            descriptor::Tensor* tensor = &param->output(i).get_tensor();
            tensor_map.insert({tensor, func_inputs[input_count++]});
        }
    }

    // map function outputs -> HostTensor
    for (size_t output_count = 0; output_count < get_results().size(); ++output_count)
    {
        auto output = get_results()[output_count];
        if (!is_type<op::Result>(output))
        {
            throw ngraph_error("One of function's outputs isn't op::Result");
        }
        descriptor::Tensor* tensor = &output->get_output_tensor(0);
        tensor_map.insert({tensor, func_outputs[output_count]});
    }

    // for each ordered op in the graph
    for (auto op : m_nodes)
    {
        event::Duration d2(op->description(), "Interpreter");
        if (dynamic_pointer_cast<op::Parameter>(op) != nullptr)
        {
            continue;
        }

        // get op inputs from map
        vector<shared_ptr<HostTensor>> op_inputs;
        for (auto input : op->inputs())
        {
            descriptor::Tensor* tensor = &input.get_tensor();
            op_inputs.push_back(tensor_map.at(tensor));
        }

        // get op outputs from map or create
        vector<shared_ptr<HostTensor>> op_outputs;
        for (size_t i = 0; i < op->get_output_size(); ++i)
        {
            descriptor::Tensor* tensor = &op->output(i).get_tensor();
            shared_ptr<HostTensor> host_tensor;
            auto it = tensor_map.find(tensor);
            if (it == tensor_map.end())
            {
                host_tensor = make_shared<HostTensor>(op->output(i));
                tensor_map.insert({tensor, host_tensor});
            }
            else
            {
                host_tensor = it->second;
            }
            op_outputs.push_back(host_tensor);
        }

        // get op type
        element::Type type;
        if (is_type<op::Convert>(op) || is_type<op::Quantize>(op) || is_type<op::Dequantize>(op))
        {
            type = op->get_input_element_type(0);
        }
        else if (is_type<op::Equal>(op) || is_type<op::Greater>(op) || is_type<op::GreaterEq>(op) ||
                 is_type<op::Less>(op) || is_type<op::LessEq>(op) || is_type<op::NotEqual>(op))
        {
            // Get the type of the second input, not the first
            // All BinaryElementwiseComparision ops have the same type for inputs
            // Select has bool for first input and the type we are interested in for the second
            type = op->get_input_element_type(1);
        }
        else if (is_type<op::TopK>(op))
        {
            type = op->get_output_element_type(1);
        }
        else
        {
            type = op->get_output_element_type(0);
        }

        if (m_performance_counters_enabled)
        {
            m_timer_map[op].start();
        }
        if (!op->evaluate(op_outputs, op_inputs))
        {
            evaluate_node(op, op_outputs, op_inputs);
//            throw std::runtime_error(std::string("Evaluate doesn't implemented for operation ") + op->get_type_name());
        }
        if (m_performance_counters_enabled)
        {
            m_timer_map[op].stop();
        }
        if (m_nan_check_enabled)
        {
            perform_nan_check(op_outputs, op.get());
        }
    }

    return true;
}

vector<runtime::PerformanceCounter>
    runtime::interpreter::INTExecutable::get_performance_data() const
{
    vector<runtime::PerformanceCounter> rc;
    for (const pair<shared_ptr<const Node>, stopwatch> p : m_timer_map)
    {
        rc.emplace_back(p.first, p.second.get_total_microseconds(), p.second.get_call_count());
    }
    return rc;
}

void runtime::interpreter::INTExecutable::perform_nan_check(
    const vector<shared_ptr<HostTensor>>& tensors, const Node* op)
{
    size_t arg_number = 1;
    for (const shared_ptr<HostTensor>& tensor : tensors)
    {
        const element::Type& type = tensor->get_element_type();
        if (type == element::f32)
        {
            const float* data = tensor->get_data_ptr<float>();
            for (size_t i = 0; i < tensor->get_element_count(); i++)
            {
                if (std::isnan(data[i]))
                {
                    if (op)
                    {
                        throw runtime_error("nan found in op '" + op->get_name() + "' output");
                    }
                    else
                    {
                        throw runtime_error("nan found in function's input tensor number " +
                                            to_string(arg_number));
                    }
                }
            }
        }
        else if (type == element::f64)
        {
            const double* data = tensor->get_data_ptr<double>();
            for (size_t i = 0; i < tensor->get_element_count(); i++)
            {
                if (std::isnan(data[i]))
                {
                    if (op)
                    {
                        throw runtime_error("nan found in op '" + op->get_name() + "' output");
                    }
                    else
                    {
                        throw runtime_error("nan found in function's input tensor number " +
                                            to_string(arg_number));
                    }
                }
            }
        }
        arg_number++;
    }
}

shared_ptr<ngraph::op::Parameter>
    runtime::interpreter::INTExecutable::get_parameter(size_t index) const
{
    const ParameterVector& parameters = get_parameters();
    NGRAPH_CHECK(index < parameters.size(), "create_tensor for input out of bounds");
    return parameters[index];
}

shared_ptr<ngraph::op::Result> runtime::interpreter::INTExecutable::get_result(size_t index) const
{
    const ResultVector& results = get_results();
    NGRAPH_CHECK(index < results.size(), "create_tensor for input out of bounds");
    return results[index];
}
shared_ptr<runtime::Tensor>
    runtime::interpreter::INTExecutable::create_input_tensor(size_t input_index)
{
    shared_ptr<op::Parameter> parameter = get_parameter(input_index);
    return make_shared<runtime::HostTensor>(parameter->get_element_type(), parameter->get_shape());
}

shared_ptr<runtime::Tensor>
    runtime::interpreter::INTExecutable::create_output_tensor(size_t output_index)
{
    shared_ptr<op::Result> result = get_result(output_index);
    return make_shared<runtime::HostTensor>(result->get_element_type(), result->get_shape());
}

vector<shared_ptr<runtime::Tensor>>
    runtime::interpreter::INTExecutable::create_input_tensor(size_t input_index,
                                                             size_t pipeline_depth)
{
    vector<shared_ptr<runtime::HostTensor>> tensors;
    shared_ptr<op::Parameter> parameter = get_parameter(input_index);
    for (size_t i = 0; i < pipeline_depth; i++)
    {
        shared_ptr<runtime::HostTensor> tensor;
        auto t =
            make_shared<runtime::HostTensor>(parameter->get_element_type(), parameter->get_shape());
        tensor = static_pointer_cast<runtime::HostTensor>(t);
        tensors.push_back(tensor);
    }
    vector<shared_ptr<runtime::Tensor>> result_tensors;
    for (const shared_ptr<runtime::HostTensor>& tensor : tensors)
    {
        result_tensors.push_back(tensor);
    }
    return result_tensors;
}

vector<shared_ptr<runtime::Tensor>>
    runtime::interpreter::INTExecutable::create_output_tensor(size_t output_index,
                                                              size_t pipeline_depth)
{
    vector<shared_ptr<runtime::HostTensor>> tensors;
    shared_ptr<op::Result> result = get_result(output_index);
    for (size_t i = 0; i < pipeline_depth; i++)
    {
        shared_ptr<runtime::HostTensor> tensor;
        auto t = make_shared<runtime::HostTensor>(result->get_element_type(), result->get_shape());
        tensor = static_pointer_cast<runtime::HostTensor>(t);
        tensors.push_back(tensor);
    }
    vector<shared_ptr<runtime::Tensor>> result_tensors;
    for (const shared_ptr<runtime::HostTensor>& tensor : tensors)
    {
        result_tensors.push_back(tensor);
    }
    return result_tensors;
}

bool
runtime::interpreter::INTExecutable::evaluate_node(const std::shared_ptr<Node> &node, const HostTensorVector &outputs,
                                                   const HostTensorVector &inputs) const {
    auto & map = runtime::interpreter::get_evaluators_map();
    auto it = map.find(node->get_type_info());
    bool res = false;
    if (it != map.end())
    {
        res = it->second(node, outputs, inputs);
    }
    else
    {
        throw ngraph_error(std::string("Interpreter backend doesn't implement evaluate method for OP ") +
                           node->get_type_info().name);
    }
    return res;
}<|MERGE_RESOLUTION|>--- conflicted
+++ resolved
@@ -22,18 +22,8 @@
 #include "ngraph/descriptor/layout/dense_tensor_layout.hpp"
 #include "ngraph/except.hpp"
 #include "ngraph/ops.hpp"
-<<<<<<< HEAD
 #include "ngraph/serializer.hpp"
 #include "ngraph/util.hpp"
-=======
-#include "ngraph/pass/manager.hpp"
-#include "ngraph/util.hpp"
-#include "pass/fused_op_decomposition.hpp"
-#include "pass/like_replacement.hpp"
-#include "pass/liveness.hpp"
-#include "pass/opset0_downgrade.hpp"
-#include "pass/opset1_downgrade.hpp"
->>>>>>> 2caca604
 
 using namespace std;
 using namespace ngraph;
@@ -48,34 +38,9 @@
     , m_performance_counters_enabled{enable_performance_collection}
 {
     m_function = clone_function(*function);
-<<<<<<< HEAD
-#endif
     for (const auto& node : m_function->get_ordered_ops()) {
         const auto a = node->get_type_info();
     }
-=======
-    auto is_supported = [](const Node& node) {
-        bool retval = false;
-        switch (INTExecutable::get_typeid(node))
-        {
-        case OP_TYPEID::Clamp:
-        case OP_TYPEID::MatMul:
-        case OP_TYPEID::Squeeze:
-        case OP_TYPEID::PRelu:
-        case OP_TYPEID::Unsqueeze: retval = true; break;
-        default: break;
-        }
-        return retval;
-    };
-    pass::Manager pass_manager;
-    pass_manager.register_pass<pass::LikeReplacement>();
-    pass_manager.register_pass<pass::FusedOpDecomposition>(is_supported);
-    pass_manager.register_pass<pass::Opset1Downgrade>();
-    pass_manager.register_pass<pass::Opset0Downgrade>();
-    // Need to decompose any v0 fused ops, which were produced by the downgrade pass
-    pass_manager.register_pass<pass::FusedOpDecomposition>(is_supported);
-    pass_manager.run_passes(m_function);
->>>>>>> 2caca604
     for (auto node : m_function->get_ordered_ops())
     {
         m_nodes.push_back(node);
