--- conflicted
+++ resolved
@@ -17,18 +17,14 @@
 set(LIBRARY_TYPE SHARED)
 
 if (NGRAPH_INTERPRETER_ENABLE)
-<<<<<<< HEAD
     add_library(interpreter_backend ${LIBRARY_TYPE} int_backend.cpp int_executable.cpp evaluates_map.cpp)
-=======
-    add_library(interpreter_backend ${LIBRARY_TYPE} int_backend.cpp int_executable.cpp)
 
     if(COMMAND ie_faster_build)
         ie_faster_build(interpreter_backend
-            UNITY
-        )
+                UNITY
+                )
     endif()
 
->>>>>>> 8331c397
     target_compile_definitions(interpreter_backend PRIVATE INTERPRETER_BACKEND_EXPORTS)
     if(NGRAPH_LIB_VERSIONING_ENABLE)
         set_target_properties(interpreter_backend PROPERTIES
