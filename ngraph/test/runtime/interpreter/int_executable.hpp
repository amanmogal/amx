//*****************************************************************************
// Copyright 2017-2020 Intel Corporation
//
// Licensed under the Apache License, Version 2.0 (the "License");
// you may not use this file except in compliance with the License.
// You may obtain a copy of the License at
//
//     http://www.apache.org/licenses/LICENSE-2.0
//
// Unless required by applicable law or agreed to in writing, software
// distributed under the License is distributed on an "AS IS" BASIS,
// WITHOUT WARRANTIES OR CONDITIONS OF ANY KIND, either express or implied.
// See the License for the specific language governing permissions and
// limitations under the License.
//*****************************************************************************

#pragma once

#include <initializer_list>
#include <iostream>
#include <memory>
#include <sstream>
#include <string>
#include <vector>

#include <ngraph/runtime/host_tensor.hpp>
#include "backend.hpp"
#include "int_backend_visibility.hpp"
#include "ngraph/ops.hpp"
#include "ngraph/runtime/aligned_buffer.hpp"
#include "ngraph/runtime/reference/abs.hpp"
#include "ngraph/runtime/reference/acos.hpp"
#include "ngraph/runtime/reference/asin.hpp"
#include "ngraph/runtime/reference/atan.hpp"
#include "ngraph/runtime/reference/atan2.hpp"
#include "ngraph/runtime/reference/avg_pool.hpp"
#include "ngraph/runtime/reference/batch_norm.hpp"
#include "ngraph/runtime/reference/broadcast.hpp"
#include "ngraph/runtime/reference/ceiling.hpp"
#include "ngraph/runtime/reference/concat.hpp"
#include "ngraph/runtime/reference/constant.hpp"
#include "ngraph/runtime/reference/convert.hpp"
#include "ngraph/runtime/reference/convolution.hpp"
#include "ngraph/runtime/reference/cos.hpp"
#include "ngraph/runtime/reference/cosh.hpp"
#include "ngraph/runtime/reference/ctc_greedy_decoder.hpp"
#include "ngraph/runtime/reference/ctc_loss.hpp"
#include "ngraph/runtime/reference/cum_sum.hpp"
#include "ngraph/runtime/reference/detection_output.hpp"
#include "ngraph/runtime/reference/dot.hpp"
#include "ngraph/runtime/reference/elu.hpp"
#include "ngraph/runtime/reference/embedding_bag_offsets_sum.hpp"
#include "ngraph/runtime/reference/embedding_bag_packed_sum.hpp"
#include "ngraph/runtime/reference/embedding_segments_sum.hpp"
#include "ngraph/runtime/reference/erf.hpp"
#include "ngraph/runtime/reference/exp.hpp"
#include "ngraph/runtime/reference/extract_image_patches.hpp"
#include "ngraph/runtime/reference/floor.hpp"
#include "ngraph/runtime/reference/gather.hpp"
#include "ngraph/runtime/reference/gather_nd.hpp"
#include "ngraph/runtime/reference/gather_tree.hpp"
#include "ngraph/runtime/reference/gru_cell.hpp"
#include "ngraph/runtime/reference/log.hpp"
#include "ngraph/runtime/reference/log_softmax.hpp"
#include "ngraph/runtime/reference/lrn.hpp"
#include "ngraph/runtime/reference/lstm_cell.hpp"
#include "ngraph/runtime/reference/matmul.hpp"
#include "ngraph/runtime/reference/max.hpp"
#include "ngraph/runtime/reference/max_pool.hpp"
#include "ngraph/runtime/reference/min.hpp"
#include "ngraph/runtime/reference/negate.hpp"
#include "ngraph/runtime/reference/non_max_suppression.hpp"
#include "ngraph/runtime/reference/normalize_l2.hpp"
#include "ngraph/runtime/reference/not.hpp"
#include "ngraph/runtime/reference/one_hot.hpp"
#include "ngraph/runtime/reference/pad.hpp"
#include "ngraph/runtime/reference/prior_box.hpp"
#include "ngraph/runtime/reference/product.hpp"
#include "ngraph/runtime/reference/quantize.hpp"
#include "ngraph/runtime/reference/region_yolo.hpp"
#include "ngraph/runtime/reference/relu.hpp"
#include "ngraph/runtime/reference/reorg_yolo.hpp"
#include "ngraph/runtime/reference/reshape.hpp"
#include "ngraph/runtime/reference/result.hpp"
#include "ngraph/runtime/reference/reverse.hpp"
#include "ngraph/runtime/reference/reverse_sequence.hpp"
#include "ngraph/runtime/reference/rnn_cell.hpp"
#include "ngraph/runtime/reference/round.hpp"
#include "ngraph/runtime/reference/scatter_nd_update.hpp"
#include "ngraph/runtime/reference/select.hpp"
#include "ngraph/runtime/reference/sequences.hpp"
#include "ngraph/runtime/reference/sigmoid.hpp"
#include "ngraph/runtime/reference/sign.hpp"
#include "ngraph/runtime/reference/sin.hpp"
#include "ngraph/runtime/reference/sinh.hpp"
#include "ngraph/runtime/reference/softmax.hpp"
#include "ngraph/runtime/reference/sqrt.hpp"
#include "ngraph/runtime/reference/sum.hpp"
#include "ngraph/runtime/reference/tan.hpp"
#include "ngraph/runtime/reference/tanh.hpp"
#include "ngraph/runtime/reference/tensor_iterator.hpp"
#include "ngraph/runtime/reference/topk.hpp"
#include "ngraph/runtime/tensor.hpp"
#include "op/avg_pool.hpp"
#include "op/convolution.hpp"
#include "op/group_conv.hpp"

NGRAPH_SUPPRESS_DEPRECATED_START

namespace ngraph
{
    namespace runtime
    {
        namespace interpreter
        {
            class INTBackend;
            class INTExecutable;

            // This expands the op list in op_tbl.hpp into a list of enumerations that look like
            // this:
            // Abs,
            // Acos,
            // ...
            enum class OP_TYPEID
            {
#define NGRAPH_OP(NAME, NAMESPACE) ID_SUFFIX(NAME),
#include "opset_int_tbl.hpp"
#undef NGRAPH_OP
                UnknownOp
            };
        } // namespace interpreter
    }     // namespace runtime
} // namespace ngraph

class INTERPRETER_BACKEND_API ngraph::runtime::interpreter::INTExecutable : public Executable
{
    friend class INTBackend;

public:
    INTExecutable(const std::shared_ptr<Function>& function,
                  bool enable_performance_collection = false);

    bool call(const std::vector<std::shared_ptr<Tensor>>& outputs,
              const std::vector<std::shared_ptr<Tensor>>& inputs) override;

    void set_nan_check(bool enable);

    std::vector<PerformanceCounter> get_performance_data() const override;

    std::shared_ptr<runtime::Tensor> create_input_tensor(size_t input_index) override;

    std::shared_ptr<runtime::Tensor> create_output_tensor(size_t output_index) override;

    std::vector<std::shared_ptr<runtime::Tensor>>
        create_input_tensor(size_t input_index, size_t pipeline_depth) override;

    std::vector<std::shared_ptr<runtime::Tensor>>
        create_output_tensor(size_t output_index, size_t pipeline_depth) override;

protected:
    std::shared_ptr<ngraph::op::Parameter> get_parameter(size_t index) const;
    std::shared_ptr<ngraph::op::Result> get_result(size_t index) const;
    int get_alignment() const { return 64; }
    bool m_is_compiled = false;
    bool m_nan_check_enabled = false;
    bool m_performance_counters_enabled = false;
    std::shared_ptr<Function> m_function;
    std::unordered_map<std::shared_ptr<const Node>, stopwatch> m_timer_map;
    std::vector<std::shared_ptr<Node>> m_nodes;
    std::set<std::string> m_unsupported_op_name_list;

    static OP_TYPEID get_typeid(const Node& node);

    static void perform_nan_check(const std::vector<std::shared_ptr<HostTensor>>&,
                                  const Node* op = nullptr);

    virtual void generate_calls(const element::Type& type,
                                const Node& op,
                                const std::vector<std::shared_ptr<HostTensor>>& outputs,
                                const std::vector<std::shared_ptr<HostTensor>>& inputs);

    template <typename T>
    void op_engine(const Node& node,
                   const std::vector<std::shared_ptr<HostTensor>>& out,
                   const std::vector<std::shared_ptr<HostTensor>>& args)
    {
// We want to check that every OP_TYPEID enumeration is included in the list.
// These GCC flags enable compile-time checking so that if an enumeration
// is not in the list an error is generated.
#if defined(__GNUC__) && !(__GNUC__ == 4 && __GNUC_MINOR__ == 8)
#pragma GCC diagnostic push
#pragma GCC diagnostic error "-Wswitch"
#pragma GCC diagnostic error "-Wswitch-enum"
#endif
        switch (get_typeid(node))
        {
        case OP_TYPEID::Abs:
        {
            size_t element_count = shape_size(node.get_output_shape(0));
            reference::abs<T>(
                args[0]->get_data_ptr<const T>(), out[0]->get_data_ptr<T>(), element_count);
            break;
        }
        case OP_TYPEID::Acos:
        {
            size_t element_count = shape_size(node.get_output_shape(0));
            reference::acos<T>(
                args[0]->get_data_ptr<const T>(), out[0]->get_data_ptr<T>(), element_count);
            break;
        }
        case OP_TYPEID::Asin:
        {
            size_t element_count = shape_size(node.get_output_shape(0));
            reference::asin<T>(
                args[0]->get_data_ptr<const T>(), out[0]->get_data_ptr<T>(), element_count);
            break;
        }
        case OP_TYPEID::Atan:
        {
            size_t element_count = shape_size(node.get_output_shape(0));
            reference::atan<T>(
                args[0]->get_data_ptr<const T>(), out[0]->get_data_ptr<T>(), element_count);
            break;
        }
        case OP_TYPEID::Elu:
        {
            const op::Elu* elu_node = static_cast<const op::Elu*>(&node);

            size_t element_count = shape_size(node.get_output_shape(0));
            reference::elu<T>(args[0]->get_data_ptr<const T>(),
                              out[0]->get_data_ptr<T>(),
                              element_count,
                              elu_node->get_alpha());
            break;
        }
        case OP_TYPEID::AvgPool:
        {
            const op::v0::AvgPool* avg_pool = static_cast<const op::v0::AvgPool*>(&node);

            reference::avg_pool<T>(args[0]->get_data_ptr<const T>(),
                                   out[0]->get_data_ptr<T>(),
                                   node.get_input_shape(0),
                                   node.get_output_shape(0),
                                   avg_pool->get_window_shape(),
                                   avg_pool->get_window_movement_strides(),
                                   avg_pool->get_padding_below(),
                                   avg_pool->get_padding_above(),
                                   avg_pool->get_include_padding_in_avg_computation());
            break;
        }
        case OP_TYPEID::BatchNormInference:
        {
            const ngraph::op::v0::BatchNormInference* bn =
                static_cast<const ngraph::op::v0::BatchNormInference*>(&node);
            reference::batch_norm_inference<T>(bn->get_eps_value(),
                                               args[0]->get_data_ptr<const T>(),
                                               args[1]->get_data_ptr<const T>(),
                                               args[2]->get_data_ptr<const T>(),
                                               args[3]->get_data_ptr<const T>(),
                                               args[4]->get_data_ptr<const T>(),
                                               out[0]->get_data_ptr<T>(),
                                               node.get_input_shape(2));
            break;
        }
        case OP_TYPEID::BatchNormInference_v5:
        {
            const ngraph::op::v5::BatchNormInference* bn =
                static_cast<const ngraph::op::v5::BatchNormInference*>(&node);
            reference::batch_norm_inference<T>(bn->get_eps_value(),
                                               args[1]->get_data_ptr<const T>(),
                                               args[2]->get_data_ptr<const T>(),
                                               args[0]->get_data_ptr<const T>(),
                                               args[3]->get_data_ptr<const T>(),
                                               args[4]->get_data_ptr<const T>(),
                                               out[0]->get_data_ptr<T>(),
                                               node.get_input_shape(0));
            break;
        }
        case OP_TYPEID::Ceiling:
        {
            size_t element_count = shape_size(node.get_output_shape(0));
            reference::ceiling<T>(
                args[0]->get_data_ptr<const T>(), out[0]->get_data_ptr<T>(), element_count);
            break;
        }
        case OP_TYPEID::Convert:
        {
            // const op::Convert* c = static_cast<const op::Convert*>(&node);
            element::Type type = node.get_element_type();
            std::stringstream ss;
            size_t element_count = shape_size(node.get_output_shape(0));
            switch (type)
            {
            case element::Type_t::boolean:
                reference::convert_to_bool<T>(
                    args[0]->get_data_ptr<const T>(), out[0]->get_data_ptr<char>(), element_count);
                break;
            case element::Type_t::f32:
                reference::convert<T>(
                    args[0]->get_data_ptr<const T>(), out[0]->get_data_ptr<float>(), element_count);
                break;
            case element::Type_t::f64:
                reference::convert<T>(args[0]->get_data_ptr<const T>(),
                                      out[0]->get_data_ptr<double>(),
                                      element_count);
                break;
            case element::Type_t::i8:
                reference::convert<T>(args[0]->get_data_ptr<const T>(),
                                      out[0]->get_data_ptr<int8_t>(),
                                      element_count);
                break;
            case element::Type_t::i16:
                reference::convert<T>(args[0]->get_data_ptr<const T>(),
                                      out[0]->get_data_ptr<int16_t>(),
                                      element_count);
                break;
            case element::Type_t::i32:
                reference::convert<T>(args[0]->get_data_ptr<const T>(),
                                      out[0]->get_data_ptr<int32_t>(),
                                      element_count);
                break;
            case element::Type_t::i64:
                reference::convert<T>(args[0]->get_data_ptr<const T>(),
                                      out[0]->get_data_ptr<int64_t>(),
                                      element_count);
                break;
            case element::Type_t::u8:
                reference::convert<T>(args[0]->get_data_ptr<const T>(),
                                      out[0]->get_data_ptr<uint8_t>(),
                                      element_count);
                break;
            case element::Type_t::u16:
                reference::convert<T>(args[0]->get_data_ptr<const T>(),
                                      out[0]->get_data_ptr<uint16_t>(),
                                      element_count);
                break;
            case element::Type_t::u32:
                reference::convert<T>(args[0]->get_data_ptr<const T>(),
                                      out[0]->get_data_ptr<uint32_t>(),
                                      element_count);
                break;
            case element::Type_t::u64:
                reference::convert<T>(args[0]->get_data_ptr<const T>(),
                                      out[0]->get_data_ptr<uint64_t>(),
                                      element_count);
                break;
            case element::Type_t::undefined:
            case element::Type_t::dynamic:
            case element::Type_t::u1:
            case element::Type_t::bf16:
            case element::Type_t::f16:
                ss << "unsupported element type " << type << " op Convert";
                throw std::runtime_error(ss.str());
            }
            break;
        }
        case OP_TYPEID::Convolution:
        {
            const op::v0::Convolution* c = static_cast<const op::v0::Convolution*>(&node);
            reference::convolution<T>(args[0]->get_data_ptr<const T>(),
                                      args[1]->get_data_ptr<const T>(),
                                      out[0]->get_data_ptr<T>(),
                                      node.get_input_shape(0),
                                      node.get_input_shape(1),
                                      node.get_output_shape(0),
                                      c->get_window_movement_strides(),
                                      c->get_window_dilation_strides(),
                                      c->get_padding_below(),
                                      c->get_padding_above(),
                                      c->get_data_dilation_strides());

            break;
        }
        case OP_TYPEID::ConvolutionBackpropData:
        {
            // Note that args[1] and args[0] are switched here from the usual order.
            const op::v0::ConvolutionBackpropData* c =
                static_cast<const op::v0::ConvolutionBackpropData*>(&node);
            reference::convolution_backprop_in<T>(args[1]->get_data_ptr<const T>(),
                                                  args[0]->get_data_ptr<const T>(),
                                                  out[0]->get_data_ptr<T>(),
                                                  c->get_input_shape(1),
                                                  c->get_input_shape(0),
                                                  c->get_data_batch_shape(),
                                                  c->get_data_dilation_strides_forward(),
                                                  c->get_window_dilation_strides_forward(),
                                                  c->compute_backward_delta_out_pad_below(),
                                                  c->compute_backward_delta_out_pad_above(),
                                                  c->get_window_movement_strides_forward());
            break;
        }
        case OP_TYPEID::Cos:
        {
            size_t element_count = shape_size(node.get_output_shape(0));
            reference::cos<T>(
                args[0]->get_data_ptr<const T>(), out[0]->get_data_ptr<T>(), element_count);
            break;
        }
        case OP_TYPEID::Cosh:
        {
            size_t element_count = shape_size(node.get_output_shape(0));
            reference::cosh<T>(
                args[0]->get_data_ptr<const T>(), out[0]->get_data_ptr<T>(), element_count);
            break;
        }
        case OP_TYPEID::CTCGreedyDecoder_v0:
        {
            const auto ctc_greedy_dec = static_cast<const op::v0::CTCGreedyDecoder*>(&node);
            reference::ctc_greedy_decoder<T>(args[0]->get_data_ptr<const T>(),
                                             args[1]->get_data_ptr<const T>(),
                                             out[0]->get_data_ptr<T>(),
                                             args[0]->get_shape(),
                                             args[1]->get_shape(),
                                             out[0]->get_shape(),
                                             ctc_greedy_dec->get_ctc_merge_repeated());
            break;
        }
        case OP_TYPEID::CTCLoss_v4:
        {
            const op::v4::CTCLoss* ctc_loss = static_cast<const op::v4::CTCLoss*>(&node);
            auto t_int = node.get_input_element_type(1);
            if (t_int == element::i32)
            {
                reference::CTCLoss<T, int32_t>(
                    args[0]->get_data_ptr<const T>(),
                    ctc_loss->get_input_shape(0),
                    args[1]->get_data_ptr<const int32_t>(),
                    args[2]->get_data_ptr<const int32_t>(),
                    args[3]->get_data_ptr<const int32_t>(),
                    args.size() > 4 ? args[4]->get_data_ptr<const int32_t>() : nullptr,
                    ctc_loss->get_preprocess_collapse_repeated(),
                    ctc_loss->get_ctc_merge_repeated(),
                    ctc_loss->get_unique(),
                    out[0]->get_data_ptr<T>());
            }
            else if (t_int == element::i64)
            {
                reference::CTCLoss<T, int64_t>(
                    args[0]->get_data_ptr<const T>(),
                    ctc_loss->get_input_shape(0),
                    args[1]->get_data_ptr<const int64_t>(),
                    args[2]->get_data_ptr<const int64_t>(),
                    args[3]->get_data_ptr<const int64_t>(),
                    args.size() > 4 ? args[4]->get_data_ptr<const int64_t>() : nullptr,
                    ctc_loss->get_preprocess_collapse_repeated(),
                    ctc_loss->get_ctc_merge_repeated(),
                    ctc_loss->get_unique(),
                    out[0]->get_data_ptr<T>());
            }
            break;
        }
        case OP_TYPEID::CumSum:
        {
            const op::CumSum* cumsum = static_cast<const op::CumSum*>(&node);
            auto axis_et = node.get_input_element_type(1);
            if (axis_et == element::i32)
            {
                reference::cumsum<T, int32_t>(args[0]->get_data_ptr<const T>(),
                                              args[1]->get_data_ptr<const int32_t>(),
                                              out[0]->get_data_ptr<T>(),
                                              node.get_input_shape(0),
                                              cumsum->is_exclusive(),
                                              cumsum->is_reverse());
            }
            else if (axis_et == element::i64)
            {
                reference::cumsum<T, int64_t>(args[0]->get_data_ptr<const T>(),
                                              args[1]->get_data_ptr<const int64_t>(),
                                              out[0]->get_data_ptr<T>(),
                                              node.get_input_shape(0),
                                              cumsum->is_exclusive(),
                                              cumsum->is_reverse());
            }
            break;
        }
        case OP_TYPEID::Dot:
        {
            const op::Dot* dot = static_cast<const op::Dot*>(&node);

            reference::dot(args[0]->get_data_ptr<const T>(),
                           args[1]->get_data_ptr<const T>(),
                           out[0]->get_data_ptr<T>(),
                           node.get_input_shape(0),
                           node.get_input_shape(1),
                           node.get_output_shape(0),
                           dot->get_reduction_axes_count());
            break;
        }
        case OP_TYPEID::EmbeddingBagOffsetsSum_v3:
        {
            const op::EmbeddingBagOffsetsSum* embed =
                static_cast<const op::EmbeddingBagOffsetsSum*>(&node);
            auto indicesType = embed->input(1).get_element_type();
            size_t indices_num = shape_size(embed->get_input_shape(1));

            if (indicesType == element::u64 || indicesType == element::i64)
            {
                reference::embeddingBagOffsetsSum<T, size_t>(
                    args[0]->get_data_ptr<const T>(),
                    args[1]->get_data_ptr<const size_t>(),
                    args[2]->get_data_ptr<const size_t>(),
                    args.size() > 3 ? args[3]->get_data_ptr<const size_t>() : nullptr,
                    args.size() > 4 ? args[4]->get_data_ptr<const T>() : nullptr,
                    out[0]->get_data_ptr<T>(),
                    indices_num,
                    embed->get_shape());
            }
            else if (indicesType == element::u32 || indicesType == element::i32)
            {
                reference::embeddingBagOffsetsSum<T, unsigned>(
                    args[0]->get_data_ptr<const T>(),
                    args[1]->get_data_ptr<const unsigned>(),
                    args[2]->get_data_ptr<const unsigned>(),
                    args.size() > 3 ? args[3]->get_data_ptr<const unsigned>() : nullptr,
                    args.size() > 4 ? args[4]->get_data_ptr<const T>() : nullptr,
                    out[0]->get_data_ptr<T>(),
                    indices_num,
                    embed->get_shape());
            }
            else
            {
                throw ngraph_error(std::string("Unsupported index type ") +
                                   indicesType.c_type_string() +
                                   std::string(" in EmbeddingBagOffsetsSum"));
            }
            break;
        }
        case OP_TYPEID::EmbeddingBagPackedSum_v3:
        {
            const op::EmbeddingBagPackedSum* embed =
                static_cast<const op::EmbeddingBagPackedSum*>(&node);
            auto indicesType = embed->input(1).get_element_type();

            if (indicesType == element::u64 || indicesType == element::i64)
            {
                reference::embeddingBagPackedSum<T, size_t>(
                    args[0]->get_data_ptr<const T>(),
                    args[1]->get_data_ptr<const size_t>(),
                    args.size() > 2 ? args[2]->get_data_ptr<const T>() : nullptr,
                    out[0]->get_data_ptr<T>(),
                    embed->get_input_shape(1),
                    embed->get_shape());
            }
            else if (indicesType == element::u32 || indicesType == element::i32)
            {
                reference::embeddingBagPackedSum<T, unsigned>(
                    args[0]->get_data_ptr<const T>(),
                    args[1]->get_data_ptr<const unsigned>(),
                    args.size() > 2 ? args[2]->get_data_ptr<const T>() : nullptr,
                    out[0]->get_data_ptr<T>(),
                    embed->get_input_shape(1),
                    embed->get_shape());
            }
            else
            {
                throw ngraph_error(std::string("Unsupported index type ") +
                                   indicesType.c_type_string() +
                                   std::string(" in EmbeddingBagPackedSum"));
            }
            break;
        }
        case OP_TYPEID::EmbeddingSegmentsSum_v3:
        {
            const op::EmbeddingSegmentsSum* embed =
                static_cast<const op::EmbeddingSegmentsSum*>(&node);
            auto indicesType = embed->input(1).get_element_type();
            size_t indices_num = shape_size(embed->get_input_shape(1));

            if (indicesType == element::u64 || indicesType == element::i64)
            {
                reference::embeddingSegmentsSum<T, size_t>(
                    args[0]->get_data_ptr<const T>(),
                    args[1]->get_data_ptr<const size_t>(),
                    args[2]->get_data_ptr<const size_t>(),
                    args.size() > 4 ? args[4]->get_data_ptr<const size_t>() : nullptr,
                    args.size() > 5 ? args[5]->get_data_ptr<const T>() : nullptr,
                    out[0]->get_data_ptr<T>(),
                    embed->get_input_shape(0),
                    embed->get_input_shape(1),
                    embed->get_shape());
            }
            else if (indicesType == element::u32 || indicesType == element::i32)
            {
                reference::embeddingSegmentsSum<T, unsigned>(
                    args[0]->get_data_ptr<const T>(),
                    args[1]->get_data_ptr<const unsigned>(),
                    args[2]->get_data_ptr<const unsigned>(),
                    args.size() > 4 ? args[4]->get_data_ptr<const unsigned>() : nullptr,
                    args.size() > 5 ? args[5]->get_data_ptr<const T>() : nullptr,
                    out[0]->get_data_ptr<T>(),
                    embed->get_input_shape(0),
                    embed->get_input_shape(1),
                    embed->get_shape());
            }
            else
            {
                throw ngraph_error(std::string("Unsupported index type ") +
                                   indicesType.c_type_string() +
                                   std::string(" in EmbeddingSegmentsSum"));
            }
            break;
        }
        case OP_TYPEID::Erf:
        {
            size_t element_count = shape_size(node.get_output_shape(0));
            reference::erf<T>(
                args[0]->get_data_ptr<const T>(), out[0]->get_data_ptr<T>(), element_count);
            break;
        }
        case OP_TYPEID::ExtractImagePatches_v3:
        {
            const op::ExtractImagePatches* extImgPatches =
                static_cast<const op::ExtractImagePatches*>(&node);
            reference::extractImagePatches<T, size_t>(extImgPatches,
                                                      args[0]->get_data_ptr<const T>(),
                                                      out[0]->get_data_ptr<T>(),
                                                      extImgPatches->get_input_shape(0),
                                                      extImgPatches->get_shape());
            break;
        }
        case OP_TYPEID::Exp:
        {
            size_t element_count = shape_size(node.get_output_shape(0));
            reference::exp<T>(
                args[0]->get_data_ptr<const T>(), out[0]->get_data_ptr<T>(), element_count);
            break;
        }
#ifdef INTERPRETER_USE_HYBRID
        case OP_TYPEID::FunctionCall:
        {
            auto f = static_cast<const runtime::hybrid::op::FunctionCall*>(&node);
            auto backend = f->get_backend();
            auto executable = f->get_executable();

            std::vector<std::shared_ptr<Tensor>> outputs;
            std::vector<std::shared_ptr<Tensor>> inputs;
            for (const std::shared_ptr<HostTensor>& t : out)
            {
                auto backend_tensor = backend->create_tensor(
                    t->get_element_type(), t->get_shape(), t->get_data_ptr());
                outputs.push_back(backend_tensor);
            }
            for (const std::shared_ptr<HostTensor>& t : args)
            {
                auto backend_tensor = backend->create_tensor(
                    t->get_element_type(), t->get_shape(), t->get_data_ptr());
                inputs.push_back(backend_tensor);
            }
            executable->call(outputs, inputs);
            break;
        }
#endif
        case OP_TYPEID::Floor:
        {
            size_t element_count = shape_size(node.get_output_shape(0));
            reference::floor<T>(
                args[0]->get_data_ptr<const T>(), out[0]->get_data_ptr<T>(), element_count);
            break;
        }
        case OP_TYPEID::GatherND_v5:
        {
            const op::v5::GatherND* gatherNDNode = static_cast<const op::v5::GatherND*>(&node);
            if (node.get_input_element_type(1) == element::i64)
            {
                reference::gather_nd<T, int64_t>(args[0]->get_data_ptr<T>(),
                                                 args[1]->get_data_ptr<int64_t>(),
                                                 out[0]->get_data_ptr<T>(),
                                                 node.get_input_shape(0),
                                                 node.get_input_shape(1),
                                                 node.get_output_shape(0),
                                                 gatherNDNode->get_batch_dims());
            }
            else if (node.get_input_element_type(1) == element::i32)
            {
                reference::gather_nd<T, int32_t>(args[0]->get_data_ptr<T>(),
                                                 args[1]->get_data_ptr<int32_t>(),
                                                 out[0]->get_data_ptr<T>(),
                                                 node.get_input_shape(0),
                                                 node.get_input_shape(1),
                                                 node.get_output_shape(0),
                                                 gatherNDNode->get_batch_dims());
            }
            else
            {
                throw ngraph_error("Unexpected type");
            }
            break;
        }
        case OP_TYPEID::GRUCell_v3:
        {
            const op::v3::GRUCell* gru_cell = static_cast<const op::v3::GRUCell*>(&node);
            runtime::reference::gru_cell(args[0]->get_data_ptr<T>(),
                                         args[0]->get_shape(),
                                         args[1]->get_data_ptr<T>(),
                                         args[1]->get_shape(),
                                         args[2]->get_data_ptr<T>(),
                                         args[2]->get_shape(),
                                         args[3]->get_data_ptr<T>(),
                                         args[3]->get_shape(),
                                         args[4]->get_data_ptr<T>(),
                                         args[4]->get_shape(),
                                         out[0]->get_data_ptr<T>(),
                                         gru_cell->get_activations()[0],
                                         gru_cell->get_activations()[1],
                                         gru_cell->get_clip(),
                                         gru_cell->get_linear_before_reset());
            break;
        }
        case OP_TYPEID::LSTMCell_v4:
        {
            const op::v4::LSTMCell* lstm_cell = static_cast<const op::v4::LSTMCell*>(&node);
            runtime::reference::lstm_cell(args[0]->get_data_ptr<T>(),
                                          args[0]->get_shape(),
                                          args[1]->get_data_ptr<T>(),
                                          args[1]->get_shape(),
                                          args[2]->get_data_ptr<T>(),
                                          args[2]->get_shape(),
                                          args[3]->get_data_ptr<T>(),
                                          args[3]->get_shape(),
                                          args[4]->get_data_ptr<T>(),
                                          args[4]->get_shape(),
                                          args[5]->get_data_ptr<T>(),
                                          args[5]->get_shape(),
                                          out[0]->get_data_ptr<T>(),
                                          out[1]->get_data_ptr<T>(),
                                          lstm_cell->get_activations()[0],
                                          lstm_cell->get_activations()[1],
                                          lstm_cell->get_activations()[2],
                                          lstm_cell->get_clip());
            break;
        }
        case OP_TYPEID::RNNCell_v0:
        {
            const op::v0::RNNCell* rnn_cell = static_cast<const op::v0::RNNCell*>(&node);
            runtime::reference::rnn_cell(args[0]->get_data_ptr<T>(),
                                         args[0]->get_shape(),
                                         args[1]->get_data_ptr<T>(),
                                         args[1]->get_shape(),
                                         args[2]->get_data_ptr<T>(),
                                         args[2]->get_shape(),
                                         args[3]->get_data_ptr<T>(),
                                         args[3]->get_shape(),
                                         args[4]->get_data_ptr<T>(),
                                         args[4]->get_shape(),
                                         out[0]->get_data_ptr<T>(),
                                         rnn_cell->get_activations()[0],
                                         rnn_cell->get_clip());
            break;
        }
        case OP_TYPEID::LSTMSequence:
        case OP_TYPEID::LSTMSequence_v5:
        {
            auto lstm_seq = static_cast<const op::v5::LSTMSequence*>(&node);
            runtime::reference::lstm_sequence<T>(args[0]->get_data_ptr<char>(),
                                                 args[0]->get_shape(),
                                                 args[1]->get_data_ptr<char>(),
                                                 args[1]->get_shape(),
                                                 args[2]->get_data_ptr<char>(),
                                                 args[2]->get_shape(),
                                                 args[3]->get_data_ptr<char>(),
                                                 args[3]->get_shape(),
                                                 args[4]->get_data_ptr<char>(),
                                                 args[4]->get_shape(),
                                                 args[5]->get_data_ptr<char>(),
                                                 args[5]->get_shape(),
                                                 args[6]->get_data_ptr<char>(),
                                                 args[6]->get_shape(),
                                                 out[0]->get_data_ptr<char>(),
                                                 out[1]->get_data_ptr<char>(),
                                                 out[2]->get_data_ptr<char>(),
                                                 lstm_seq->get_activations()[0],
                                                 lstm_seq->get_activations()[1],
                                                 lstm_seq->get_activations()[2],
                                                 lstm_seq->get_clip(),
                                                 lstm_seq->get_direction());
            break;
        }
        case OP_TYPEID::GRUSequence_v5:
        {
            auto gru_seq = static_cast<const op::v5::GRUSequence*>(&node);
            runtime::reference::gru_sequence<T>(args[0]->get_data_ptr<char>(),
                                                args[0]->get_shape(),
                                                args[1]->get_data_ptr<char>(),
                                                args[1]->get_shape(),
                                                args[2]->get_data_ptr<char>(),
                                                args[2]->get_shape(),
                                                args[3]->get_data_ptr<char>(),
                                                args[3]->get_shape(),
                                                args[4]->get_data_ptr<char>(),
                                                args[4]->get_shape(),
                                                args[5]->get_data_ptr<char>(),
                                                args[5]->get_shape(),
                                                out[0]->get_data_ptr<char>(),
                                                out[1]->get_data_ptr<char>(),
                                                gru_seq->get_activations()[0],
                                                gru_seq->get_activations()[1],
                                                gru_seq->get_clip(),
                                                gru_seq->get_direction(),
                                                gru_seq->get_linear_before_reset());
            break;
        }
        case OP_TYPEID::RNNSequence_v5:
        {
            auto rnn_seq = static_cast<const op::v5::RNNSequence*>(&node);
            runtime::reference::rnn_sequence<T>(args[0]->get_data_ptr<char>(),
                                                args[0]->get_shape(),
                                                args[1]->get_data_ptr<char>(),
                                                args[1]->get_shape(),
                                                args[2]->get_data_ptr<char>(),
                                                args[2]->get_shape(),
                                                args[3]->get_data_ptr<char>(),
                                                args[3]->get_shape(),
                                                args[4]->get_data_ptr<char>(),
                                                args[4]->get_shape(),
                                                args[5]->get_data_ptr<char>(),
                                                args[5]->get_shape(),
                                                out[0]->get_data_ptr<char>(),
                                                out[1]->get_data_ptr<char>(),
                                                rnn_seq->get_activations()[0],
                                                rnn_seq->get_clip(),
                                                rnn_seq->get_direction());
            break;
        }
        case OP_TYPEID::Log:
        {
            size_t element_count = shape_size(node.get_output_shape(0));
            reference::log<T>(
                args[0]->get_data_ptr<const T>(), out[0]->get_data_ptr<T>(), element_count);
            break;
        }
        case OP_TYPEID::LogSoftmax_v5:
        {
            const op::v5::LogSoftmax* log_softmax = static_cast<const op::v5::LogSoftmax*>(&node);
            int64_t i_axis = log_softmax->get_axis();
            if (i_axis < 0)
            {
                i_axis += args[0]->get_partial_shape().rank().get_length();
            }
            reference::log_softmax<T>(args[0]->get_data_ptr<const T>(),
                                      out[0]->get_data_ptr<T>(),
                                      node.get_output_shape(0),
                                      AxisSet{(size_t)i_axis});
            break;
        }
        case OP_TYPEID::LRN:
        {
            const op::LRN* lrn = static_cast<const op::LRN*>(&node);
            reference::lrn<T>(args[0]->get_data_ptr<const T>(),
                              lrn->get_reduction_axes(),
                              out[0]->get_data_ptr<T>(),
                              node.get_input_shape(0),
                              lrn->get_alpha(),
                              lrn->get_beta(),
                              lrn->get_bias(),
                              lrn->get_nsize());
            break;
        }
        case OP_TYPEID::Negative:
        {
            size_t element_count = shape_size(node.get_output_shape(0));
            reference::negate<T>(
                args[0]->get_data_ptr<const T>(), out[0]->get_data_ptr<T>(), element_count);
            break;
        }
        case OP_TYPEID::LogicalNot_v1:
        {
            size_t element_count = shape_size(node.get_output_shape(0));
            reference::logical_not(
                args[0]->get_data_ptr<const T>(), out[0]->get_data_ptr<T>(), element_count);
            break;
        }
        case OP_TYPEID::OneHot_v1:
        {
            const op::v1::OneHot* oh = static_cast<const op::v1::OneHot*>(&node);
            T on_value = args[2]->get_data_ptr<T>()[0];
            T off_value = args[3]->get_data_ptr<T>()[0];

            switch (args[0]->get_element_type())
            {
            case element::Type_t::i8:
                reference::one_hot(args[0]->get_data_ptr<const int8_t>(),
                                   out[0]->get_data_ptr<T>(),
                                   node.get_input_shape(0),
                                   node.get_output_shape(0),
                                   oh->get_axis(),
                                   on_value,
                                   off_value);
                break;
            case element::Type_t::i16:
                reference::one_hot(args[0]->get_data_ptr<const int16_t>(),
                                   out[0]->get_data_ptr<T>(),
                                   node.get_input_shape(0),
                                   node.get_output_shape(0),
                                   oh->get_axis(),
                                   on_value,
                                   off_value);
                break;
            case element::Type_t::i32:
                reference::one_hot(args[0]->get_data_ptr<const int32_t>(),
                                   out[0]->get_data_ptr<T>(),
                                   node.get_input_shape(0),
                                   node.get_output_shape(0),
                                   oh->get_axis(),
                                   on_value,
                                   off_value);
                break;
            case element::Type_t::i64:
                reference::one_hot(args[0]->get_data_ptr<const int64_t>(),
                                   out[0]->get_data_ptr<T>(),
                                   node.get_input_shape(0),
                                   node.get_output_shape(0),
                                   oh->get_axis(),
                                   on_value,
                                   off_value);
                break;
            case element::Type_t::u8:
                reference::one_hot(args[0]->get_data_ptr<const uint8_t>(),
                                   out[0]->get_data_ptr<T>(),
                                   node.get_input_shape(0),
                                   node.get_output_shape(0),
                                   oh->get_axis(),
                                   on_value,
                                   off_value);
                break;
            case element::Type_t::u16:
                reference::one_hot(args[0]->get_data_ptr<const uint16_t>(),
                                   out[0]->get_data_ptr<T>(),
                                   node.get_input_shape(0),
                                   node.get_output_shape(0),
                                   oh->get_axis(),
                                   on_value,
                                   off_value);
                break;
            case element::Type_t::u32:
                reference::one_hot(args[0]->get_data_ptr<const uint32_t>(),
                                   out[0]->get_data_ptr<T>(),
                                   node.get_input_shape(0),
                                   node.get_output_shape(0),
                                   oh->get_axis(),
                                   on_value,
                                   off_value);
                break;
            case element::Type_t::u64:
                reference::one_hot(args[0]->get_data_ptr<const uint64_t>(),
                                   out[0]->get_data_ptr<T>(),
                                   node.get_input_shape(0),
                                   node.get_output_shape(0),
                                   oh->get_axis(),
                                   on_value,
                                   off_value);
                break;
            case element::Type_t::undefined:
            case element::Type_t::dynamic:
            case element::Type_t::u1:
            case element::Type_t::boolean:
            case element::Type_t::bf16:
            case element::Type_t::f16:
            case element::Type_t::f32:
            case element::Type_t::f64:
            default: NGRAPH_CHECK(false, "Indices input element type must be integer");
            }

            break;
        }
        case OP_TYPEID::Parameter: break;
        case OP_TYPEID::PriorBox:
        {
            const op::PriorBox* pbox = static_cast<const op::PriorBox*>(&node);
            runtime::reference::prior_box<T>(args[0]->get_data_ptr<T>(),
                                             args[1]->get_data_ptr<T>(),
                                             out[0]->get_data_ptr<float>(),
                                             out[0]->get_shape(),
                                             pbox->get_attrs());
            break;
        }
        case OP_TYPEID::ReorgYolo_v0:
        {
            const op::v0::ReorgYolo* reorg_yolo = static_cast<const op::v0::ReorgYolo*>(&node);
            runtime::reference::reorg_yolo(args[0]->get_data_ptr<char>(),
                                           out[0]->get_data_ptr<char>(),
                                           args[0]->get_shape(),
                                           reorg_yolo->get_strides().at(0),
                                           args[0]->get_element_type().size());
            break;
        }
        case OP_TYPEID::Quantize:
        {
            const op::Quantize* quantize = static_cast<const op::Quantize*>(&node);
            auto type = quantize->get_element_type();

            if (type == element::u8)
            {
                reference::quantize<T>(args[0]->get_data_ptr<const T>(),
                                       args[1]->get_data_ptr<const T>(),
                                       args[2]->get_data_ptr<const uint8_t>(),
                                       out[0]->get_data_ptr<uint8_t>(),
                                       node.get_input_shape(0),
                                       node.get_input_shape(1),
                                       quantize->get_axes(),
                                       quantize->get_round_mode());
            }
            else if (type == element::i8)
            {
                reference::quantize<T>(args[0]->get_data_ptr<const T>(),
                                       args[1]->get_data_ptr<const T>(),
                                       args[2]->get_data_ptr<const int8_t>(),
                                       out[0]->get_data_ptr<int8_t>(),
                                       node.get_input_shape(0),
                                       node.get_input_shape(1),
                                       quantize->get_axes(),
                                       quantize->get_round_mode());
            }
            else if (type == element::i32)
            {
                reference::quantize<T>(args[0]->get_data_ptr<const T>(),
                                       args[1]->get_data_ptr<const T>(),
                                       args[2]->get_data_ptr<const int32_t>(),
                                       out[0]->get_data_ptr<int32_t>(),
                                       node.get_input_shape(0),
                                       node.get_input_shape(1),
                                       quantize->get_axes(),
                                       quantize->get_round_mode());
            }
            else
            {
                std::stringstream ss;
                ss << "unsupported element type " << type << " op Quantize";
                throw std::runtime_error(ss.str());
            }

            break;
        }
        case OP_TYPEID::QuantizedDot:
        {
            const op::QuantizedDot* qd = static_cast<const op::QuantizedDot*>(&node);

            auto input0_element_type = qd->get_input_element_type(0);
            auto input1_element_type = qd->get_input_element_type(1);
            auto output_element_type = qd->get_output_element_type(0);

            if (input0_element_type == element::u8 && input1_element_type == element::i8 &&
                output_element_type == element::i8)
            {
                reference::dot<uint8_t, int8_t, int8_t, int32_t>(
                    args[0]->get_data_ptr<const uint8_t>(),
                    args[1]->get_data_ptr<const int8_t>(),
                    out[0]->get_data_ptr<int8_t>(),
                    node.get_input_shape(0),
                    node.get_input_shape(1),
                    node.get_output_shape(0),
                    1,
                    args[2]->get_data_ptr<const float>(),
                    args[3]->get_data_ptr<const uint8_t>(),
                    args[4]->get_data_ptr<const float>(),
                    args[5]->get_data_ptr<const int8_t>(),
                    args[6]->get_data_ptr<const float>(),
                    args[7]->get_data_ptr<const int8_t>());
            }
            else if (input0_element_type == element::u8 && input1_element_type == element::u8 &&
                     output_element_type == element::u8)
            {
                reference::dot<uint8_t, uint8_t, uint8_t, int32_t>(
                    args[0]->get_data_ptr<const uint8_t>(),
                    args[1]->get_data_ptr<const uint8_t>(),
                    out[0]->get_data_ptr<uint8_t>(),
                    node.get_input_shape(0),
                    node.get_input_shape(1),
                    node.get_output_shape(0),
                    1,
                    args[2]->get_data_ptr<const float>(),
                    args[3]->get_data_ptr<const uint8_t>(),
                    args[4]->get_data_ptr<const float>(),
                    args[5]->get_data_ptr<const uint8_t>(),
                    args[6]->get_data_ptr<const float>(),
                    args[7]->get_data_ptr<const uint8_t>());
            }
            else if (input0_element_type == element::u8 && input1_element_type == element::u8 &&
                     output_element_type == element::i32)
            {
                reference::dot<uint8_t, uint8_t, int32_t, int32_t>(
                    args[0]->get_data_ptr<const uint8_t>(),
                    args[1]->get_data_ptr<const uint8_t>(),
                    out[0]->get_data_ptr<int32_t>(),
                    node.get_input_shape(0),
                    node.get_input_shape(1),
                    node.get_output_shape(0),
                    1,
                    args[2]->get_data_ptr<const float>(),
                    args[3]->get_data_ptr<const uint8_t>(),
                    args[4]->get_data_ptr<const float>(),
                    args[5]->get_data_ptr<const uint8_t>(),
                    args[6]->get_data_ptr<const float>(),
                    args[7]->get_data_ptr<const int32_t>());
            }
            else if (input0_element_type == element::u8 && input1_element_type == element::i8 &&
                     output_element_type == element::i32)
            {
                reference::dot<uint8_t, int8_t, int32_t, int32_t>(
                    args[0]->get_data_ptr<const uint8_t>(),
                    args[1]->get_data_ptr<const int8_t>(),
                    out[0]->get_data_ptr<int32_t>(),
                    node.get_input_shape(0),
                    node.get_input_shape(1),
                    node.get_output_shape(0),
                    1,
                    args[2]->get_data_ptr<const float>(),
                    args[3]->get_data_ptr<const uint8_t>(),
                    args[4]->get_data_ptr<const float>(),
                    args[5]->get_data_ptr<const int8_t>(),
                    args[6]->get_data_ptr<const float>(),
                    args[7]->get_data_ptr<const int32_t>());
            }
            else
            {
                std::stringstream ss;
                ss << "unsupported element type";
                throw std::runtime_error(ss.str());
            }

            break;
        }
        case OP_TYPEID::RegionYolo_v0:
        {
            const op::RegionYolo* region_yolo = static_cast<const op::RegionYolo*>(&node);
            reference::region_yolo<T>(args[0]->get_data_ptr<const T>(),
                                      out[0]->get_data_ptr<T>(),
                                      args[0]->get_shape(),
                                      region_yolo->get_num_coords(),
                                      region_yolo->get_num_classes(),
                                      region_yolo->get_num_regions(),
                                      region_yolo->get_do_softmax(),
                                      region_yolo->get_mask());
            break;
        }
        case OP_TYPEID::Relu:
        {
            size_t element_count = shape_size(node.get_output_shape(0));
            reference::relu<T>(
                args[0]->get_data_ptr<const T>(), out[0]->get_data_ptr<T>(), element_count);
            break;
        }
        case OP_TYPEID::ReverseSequence:
        {
            const op::ReverseSequence* reverse = static_cast<const op::ReverseSequence*>(&node);

            if (node.get_input_element_type(1) == element::i32)
            {
                reference::reverse_sequence<T, int32_t>(args[0]->get_data_ptr<const T>(),
                                                        out[0]->get_data_ptr<T>(),
                                                        node.get_input_shape(0),
                                                        reverse->get_batch_axis(),
                                                        reverse->get_sequence_axis(),
                                                        args[1]->get_data_ptr<const int32_t>());
            }
            else
            {
                throw ngraph_error("only int32 indices are supported");
            }
            break;
        }
        case OP_TYPEID::Select:
        {
            size_t element_count = shape_size(node.get_output_shape(0));
            reference::select<T>(args[0]->get_data_ptr<const char>(),
                                 args[1]->get_data_ptr<const T>(),
                                 args[2]->get_data_ptr<const T>(),
                                 out[0]->get_data_ptr<T>(),
                                 element_count);
            break;
        }
        case OP_TYPEID::Sigmoid:
        {
            size_t element_count = shape_size(node.get_output_shape(0));
            reference::sigmoid<T>(
                args[0]->get_data_ptr<const T>(), out[0]->get_data_ptr<T>(), element_count);
            break;
        }
        case OP_TYPEID::Sign:
        {
            size_t element_count = shape_size(node.get_output_shape(0));
            reference::sign<T>(
                args[0]->get_data_ptr<const T>(), out[0]->get_data_ptr<T>(), element_count);
            break;
        }
        case OP_TYPEID::Sin:
        {
            size_t element_count = shape_size(node.get_output_shape(0));
            reference::sin<T>(
                args[0]->get_data_ptr<const T>(), out[0]->get_data_ptr<T>(), element_count);
            break;
        }
        case OP_TYPEID::Sinh:
        {
            size_t element_count = shape_size(node.get_output_shape(0));
            reference::sinh<T>(
                args[0]->get_data_ptr<const T>(), out[0]->get_data_ptr<T>(), element_count);
            break;
        }
        case OP_TYPEID::Sqrt:
        {
            size_t element_count = shape_size(node.get_output_shape(0));
            reference::sqrt<T>(
                args[0]->get_data_ptr<const T>(), out[0]->get_data_ptr<T>(), element_count);
            break;
        }
        case OP_TYPEID::Tan:
        {
            size_t element_count = shape_size(node.get_output_shape(0));
            reference::tan<T>(
                args[0]->get_data_ptr<const T>(), out[0]->get_data_ptr<T>(), element_count);
            break;
        }
        case OP_TYPEID::Tanh:
        {
            size_t element_count = shape_size(node.get_output_shape(0));
            reference::tanh<T>(
                args[0]->get_data_ptr<const T>(), out[0]->get_data_ptr<T>(), element_count);
            break;
        }
<<<<<<< HEAD
        case OP_TYPEID::TensorIterator:
        {
            auto ti = dynamic_cast<const op::v0::TensorIterator&>(node);
            reference::custom_evaluate_function evaluate =
                [](const std::shared_ptr<ngraph::Function>& function,
                   const HostTensorVector& inputs) -> HostTensorVector {
                const auto& parameters = function->get_parameters();
                const auto& parametersNumber = parameters.size();
                const auto& inputsNumber = inputs.size();
                NGRAPH_CHECK(parametersNumber == inputsNumber,
                             "Got function (",
                             function->get_friendly_name(),
                             ") with ",
                             parametersNumber,
                             " parameters, but ",
                             inputsNumber,
                             " input blobs");

                auto inputTensors = std::vector<std::shared_ptr<runtime::Tensor>>{};
                for (const auto& parameter : parameters)
                {
                    const auto& parameterIndex = function->get_parameter_index(parameter);
                    const auto& parameterShape = parameter->get_shape();
                    const auto& parameterType = parameter->get_element_type();
                    const auto& parameterSize = shape_size(parameterShape) * parameterType.size();

                    const auto& input = inputs[parameterIndex];
                    const auto& inputSize = input->get_size_in_bytes();
                    NGRAPH_CHECK(parameterSize == inputSize,
                                 "Got parameter (",
                                 parameter->get_friendly_name(),
                                 ") of size ",
                                 parameterSize,
                                 " bytes, but corresponding input with index ",
                                 parameterIndex,
                                 " has ",
                                 inputSize,
                                 " bytes");

                    auto tensor =
                        std::make_shared<runtime::HostTensor>(parameterType, parameterShape);
                    tensor->write(input->get_data_ptr(), parameterSize);
                    inputTensors.push_back(tensor);
                }

                const auto& results = function->get_results();
                std::vector<std::shared_ptr<ngraph::runtime::Tensor>> outputTensors;
                outputTensors.reserve(results.size());
                for (size_t i = 0; i < results.size(); ++i)
                {
                    outputTensors.push_back(std::make_shared<HostTensor>());
                }
                runtime::Backend::set_backend_shared_library_search_directory("");
                auto backend = runtime::Backend::create("INTERPRETER");
                auto handle = backend->compile(function);
                handle->call_with_validate(outputTensors, inputTensors);
                vector<shared_ptr<HostTensor>> func_outputs;
                func_outputs.reserve(outputTensors.size());
                for (const auto& tensor : outputTensors)
                {
                    auto host_tensor = static_pointer_cast<runtime::HostTensor>(tensor);
                    func_outputs.push_back(host_tensor);
                }
                return func_outputs;
            };
            reference::tensor_iterator(ti.get_num_iterations(),
                                       ti.get_function(),
                                       ti.get_output_descriptions(),
                                       ti.get_input_descriptions(),
                                       out,
                                       args,
                                       evaluate);
            break;
        }
        case OP_TYPEID::TopK:
        {
            const op::TopK* topk = static_cast<const op::TopK*>(&node);
            if (node.get_output_element_type(0) == element::i64)
            {
                reference::topk<T, int64_t>(args[0]->get_data_ptr<const T>(),
                                            out[0]->get_data_ptr<int64_t>(),
                                            out[1]->get_data_ptr<T>(),
                                            node.get_input_shape(0),
                                            node.get_output_shape(0),
                                            topk->get_top_k_axis(),
                                            topk->get_k(),
                                            topk->get_compute_max(),
                                            topk->get_sort());
            }
            else if (node.get_output_element_type(0) == element::i32)
            {
                reference::topk<T, int32_t>(args[0]->get_data_ptr<const T>(),
                                            out[0]->get_data_ptr<int32_t>(),
                                            out[1]->get_data_ptr<T>(),
                                            node.get_input_shape(0),
                                            node.get_output_shape(0),
                                            topk->get_top_k_axis(),
                                            topk->get_k(),
                                            topk->get_compute_max(),
                                            topk->get_sort());
            }
            else
            {
                throw ngraph_error("Unexpected type");
            }
            break;
        }
=======
>>>>>>> 1220fb2f
        case OP_TYPEID::DetectionOutput_v0:
        {
            const op::DetectionOutput* detOut = static_cast<const op::DetectionOutput*>(&node);
            reference::referenceDetectionOutput<T> refDetOut(
                detOut->get_attrs(), node.get_input_shape(0), node.get_input_shape(2));
            if (node.get_input_size() == 3)
            {
                refDetOut.run(args[0]->get_data_ptr<const T>(),
                              args[1]->get_data_ptr<const T>(),
                              args[2]->get_data_ptr<const T>(),
                              nullptr,
                              nullptr,
                              out[0]->get_data_ptr<T>());
            }
            else if (node.get_input_size() == 5)
            {
                refDetOut.run(args[0]->get_data_ptr<const T>(),
                              args[1]->get_data_ptr<const T>(),
                              args[2]->get_data_ptr<const T>(),
                              args[3]->get_data_ptr<const T>(),
                              args[4]->get_data_ptr<const T>(),
                              out[0]->get_data_ptr<T>());
            }
            else
            {
                throw ngraph_error("DetectionOutput layer supports only 3 or 5 inputs");
            }

            break;
        }
        case OP_TYPEID::ScatterNDUpdate_v3:
        {
            const op::ScatterNDUpdate* scatterNDUpd =
                static_cast<const op::v3::ScatterNDUpdate*>(&node);
            auto idxType = scatterNDUpd->get_input_element_type(1);
            if (idxType == element::i32)
            {
                reference::scatterNdUpdate<T, int32_t>(args[0]->get_data_ptr<const T>(),
                                                       args[1]->get_data_ptr<const int32_t>(),
                                                       args[2]->get_data_ptr<const T>(),
                                                       out[0]->get_data_ptr<T>(),
                                                       node.get_input_shape(0),
                                                       node.get_input_shape(1),
                                                       node.get_input_shape(2));
            }
            else if (idxType == element::i64)
            {
                reference::scatterNdUpdate<T, int64_t>(args[0]->get_data_ptr<const T>(),
                                                       args[1]->get_data_ptr<const int64_t>(),
                                                       args[2]->get_data_ptr<const T>(),
                                                       out[0]->get_data_ptr<T>(),
                                                       node.get_input_shape(0),
                                                       node.get_input_shape(1),
                                                       node.get_input_shape(2));
            }
            else
            {
                throw ngraph_error(
                    "ScatterNDUpdate layer support only i32 and i64 'indices' input precision!");
            }

            break;
        }
        case OP_TYPEID::GatherTree_v1:
        {
            reference::gather_tree(args[0]->get_data_ptr<const char>(),
                                   args[1]->get_data_ptr<const char>(),
                                   args[2]->get_data_ptr<const char>(),
                                   args[3]->get_data_ptr<const char>(),
                                   out[0]->get_data_ptr<char>(),
                                   node.get_input_shape(0),
                                   node.get_input_shape(1),
                                   node.get_input_shape(2),
                                   node.get_input_shape(3),
                                   args[1]->get_element_type());
            break;
        }
        case OP_TYPEID::NormalizeL2:
        {
            const op::NormalizeL2* norm = static_cast<const op::NormalizeL2*>(&node);
            reference::normalize_l2<T>(args[0]->get_data_ptr<const T>(),
                                       out[0]->get_data_ptr<T>(),
                                       node.get_input_shape(0),
                                       norm->get_reduction_axes(),
                                       norm->get_eps(),
                                       norm->get_eps_mode());
            break;
        }
        case OP_TYPEID::NonMaxSuppression_v5:
        {
            const op::v5::NonMaxSuppression* nms =
                static_cast<const op::v5::NonMaxSuppression*>(&node);

            auto info = reference::get_info_for_nms5_evaluation(nms, args);

            std::vector<int64_t> selected_indices(info.out_shape_size);
            std::vector<float> selected_scores(info.out_shape_size);
            int64_t valid_outputs = 0;

            reference::non_max_suppression(info.boxes_data.data(),
                                           info.boxes_shape,
                                           info.scores_data.data(),
                                           info.scores_shape,
                                           info.max_output_boxes_per_class,
                                           info.iou_threshold,
                                           info.score_threshold,
                                           info.soft_nms_sigma,
                                           selected_indices.data(),
                                           info.out_shape,
                                           selected_scores.data(),
                                           info.out_shape,
                                           &valid_outputs,
                                           info.sort_result_descending);

            auto selected_scores_type =
                (args.size() < 4) ? element::f32 : args[3]->get_element_type();

            reference::nms5_postprocessing(out,
                                           info.output_type,
                                           selected_indices,
                                           selected_scores,
                                           valid_outputs,
                                           selected_scores_type);
            break;
        }

        // Fused Ops are not supported in interpreter. They need to be decomposed before execution
        case OP_TYPEID::DepthToSpace:
        case OP_TYPEID::FakeQuantize:
        case OP_TYPEID::Gather:
        case OP_TYPEID::Gelu:
        case OP_TYPEID::GRN:
        case OP_TYPEID::GroupConvolution:
        case OP_TYPEID::GroupConvolutionBackpropData:
        case OP_TYPEID::HardSigmoid:
        case OP_TYPEID::Interpolate:
        case OP_TYPEID::MVN:
        case OP_TYPEID::PRelu:
        case OP_TYPEID::ScatterUpdate_v3:
        case OP_TYPEID::Selu:
        case OP_TYPEID::ShuffleChannels:
        case OP_TYPEID::SpaceToDepth:
        case OP_TYPEID::SquaredDifference:
        case OP_TYPEID::Tile:
        case OP_TYPEID::UnknownOp:
            throw unsupported_op("Unsupported op '" + node.description() + "'");
        case OP_TYPEID::Add:
        case OP_TYPEID::Broadcast:
        case OP_TYPEID::Clamp:
        case OP_TYPEID::Concat:
        case OP_TYPEID::Constant:
        case OP_TYPEID::Divide:
        case OP_TYPEID::Equal:
        case OP_TYPEID::Greater:
        case OP_TYPEID::GreaterEq:
        case OP_TYPEID::Less:
        case OP_TYPEID::LessEq:
        case OP_TYPEID::LessEqual_v1:
        case OP_TYPEID::LogicalAnd_v1:
        case OP_TYPEID::LogicalOr_v1:
        case OP_TYPEID::LogicalXor_v1:
        case OP_TYPEID::Loop_v5:
        case OP_TYPEID::MatMul:
        case OP_TYPEID::Maximum:
        case OP_TYPEID::Minimum:
        case OP_TYPEID::Multiply:
        case OP_TYPEID::NonZero_v3:
        case OP_TYPEID::NotEqual:
        case OP_TYPEID::Power:
        case OP_TYPEID::Range:
        case OP_TYPEID::Reshape_v1:
        case OP_TYPEID::Result:
        case OP_TYPEID::Reverse_v1:
        case OP_TYPEID::Round_v5:
        case OP_TYPEID::ShapeOf_v3:
        case OP_TYPEID::ShapeOf:
        case OP_TYPEID::Softmax_v1:
        case OP_TYPEID::Split_v1:
        case OP_TYPEID::Squeeze:
        case OP_TYPEID::Subtract:
        case OP_TYPEID::Unsqueeze:
        case OP_TYPEID::Xor:
            // These ops are handled by op evaluators so nothing to do
            break;
#if defined(__GNUC__) && !(__GNUC__ == 4 && __GNUC_MINOR__ == 8)
#pragma GCC diagnostic pop
#endif
        }
    }
};

NGRAPH_SUPPRESS_DEPRECATED_END<|MERGE_RESOLUTION|>--- conflicted
+++ resolved
@@ -1217,7 +1217,6 @@
                 args[0]->get_data_ptr<const T>(), out[0]->get_data_ptr<T>(), element_count);
             break;
         }
-<<<<<<< HEAD
         case OP_TYPEID::TensorIterator:
         {
             auto ti = dynamic_cast<const op::v0::TensorIterator&>(node);
@@ -1292,41 +1291,6 @@
                                        evaluate);
             break;
         }
-        case OP_TYPEID::TopK:
-        {
-            const op::TopK* topk = static_cast<const op::TopK*>(&node);
-            if (node.get_output_element_type(0) == element::i64)
-            {
-                reference::topk<T, int64_t>(args[0]->get_data_ptr<const T>(),
-                                            out[0]->get_data_ptr<int64_t>(),
-                                            out[1]->get_data_ptr<T>(),
-                                            node.get_input_shape(0),
-                                            node.get_output_shape(0),
-                                            topk->get_top_k_axis(),
-                                            topk->get_k(),
-                                            topk->get_compute_max(),
-                                            topk->get_sort());
-            }
-            else if (node.get_output_element_type(0) == element::i32)
-            {
-                reference::topk<T, int32_t>(args[0]->get_data_ptr<const T>(),
-                                            out[0]->get_data_ptr<int32_t>(),
-                                            out[1]->get_data_ptr<T>(),
-                                            node.get_input_shape(0),
-                                            node.get_output_shape(0),
-                                            topk->get_top_k_axis(),
-                                            topk->get_k(),
-                                            topk->get_compute_max(),
-                                            topk->get_sort());
-            }
-            else
-            {
-                throw ngraph_error("Unexpected type");
-            }
-            break;
-        }
-=======
->>>>>>> 1220fb2f
         case OP_TYPEID::DetectionOutput_v0:
         {
             const op::DetectionOutput* detOut = static_cast<const op::DetectionOutput*>(&node);
