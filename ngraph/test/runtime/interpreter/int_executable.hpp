//*****************************************************************************
// Copyright 2017-2020 Intel Corporation
//
// Licensed under the Apache License, Version 2.0 (the "License");
// you may not use this file except in compliance with the License.
// You may obtain a copy of the License at
//
//     http://www.apache.org/licenses/LICENSE-2.0
//
// Unless required by applicable law or agreed to in writing, software
// distributed under the License is distributed on an "AS IS" BASIS,
// WITHOUT WARRANTIES OR CONDITIONS OF ANY KIND, either express or implied.
// See the License for the specific language governing permissions and
// limitations under the License.
//*****************************************************************************

#pragma once

#include <initializer_list>
#include <iostream>
#include <memory>
#include <sstream>
#include <string>
#include <vector>

#include <ngraph/runtime/host_tensor.hpp>
#include "backend.hpp"
#include "int_backend_visibility.hpp"
#include "ngraph/ops.hpp"
#include "ngraph/runtime/aligned_buffer.hpp"
#include "ngraph/runtime/reference/abs.hpp"
#include "ngraph/runtime/reference/acos.hpp"
#include "ngraph/runtime/reference/asin.hpp"
#include "ngraph/runtime/reference/atan.hpp"
#include "ngraph/runtime/reference/atan2.hpp"
#include "ngraph/runtime/reference/avg_pool.hpp"
#include "ngraph/runtime/reference/batch_norm.hpp"
#include "ngraph/runtime/reference/broadcast.hpp"
#include "ngraph/runtime/reference/ceiling.hpp"
#include "ngraph/runtime/reference/concat.hpp"
#include "ngraph/runtime/reference/constant.hpp"
#include "ngraph/runtime/reference/convert.hpp"
#include "ngraph/runtime/reference/convolution.hpp"
#include "ngraph/runtime/reference/cos.hpp"
#include "ngraph/runtime/reference/cosh.hpp"
#include "ngraph/runtime/reference/ctc_greedy_decoder.hpp"
#include "ngraph/runtime/reference/ctc_loss.hpp"
#include "ngraph/runtime/reference/cum_sum.hpp"
#include "ngraph/runtime/reference/detection_output.hpp"
#include "ngraph/runtime/reference/dot.hpp"
#include "ngraph/runtime/reference/elu.hpp"
#include "ngraph/runtime/reference/embedding_bag_offsets_sum.hpp"
#include "ngraph/runtime/reference/embedding_bag_packed_sum.hpp"
#include "ngraph/runtime/reference/embedding_segments_sum.hpp"
#include "ngraph/runtime/reference/erf.hpp"
#include "ngraph/runtime/reference/exp.hpp"
#include "ngraph/runtime/reference/extract_image_patches.hpp"
#include "ngraph/runtime/reference/floor.hpp"
#include "ngraph/runtime/reference/gather.hpp"
#include "ngraph/runtime/reference/gather_nd.hpp"
#include "ngraph/runtime/reference/gather_tree.hpp"
#include "ngraph/runtime/reference/gru_cell.hpp"
#include "ngraph/runtime/reference/log.hpp"
#include "ngraph/runtime/reference/log_softmax.hpp"
#include "ngraph/runtime/reference/lrn.hpp"
#include "ngraph/runtime/reference/lstm_cell.hpp"
#include "ngraph/runtime/reference/matmul.hpp"
#include "ngraph/runtime/reference/max.hpp"
#include "ngraph/runtime/reference/max_pool.hpp"
#include "ngraph/runtime/reference/min.hpp"
#include "ngraph/runtime/reference/negate.hpp"
#include "ngraph/runtime/reference/normalize_l2.hpp"
#include "ngraph/runtime/reference/not.hpp"
#include "ngraph/runtime/reference/one_hot.hpp"
#include "ngraph/runtime/reference/pad.hpp"
#include "ngraph/runtime/reference/prior_box.hpp"
#include "ngraph/runtime/reference/product.hpp"
#include "ngraph/runtime/reference/quantize.hpp"
#include "ngraph/runtime/reference/region_yolo.hpp"
#include "ngraph/runtime/reference/relu.hpp"
#include "ngraph/runtime/reference/reorg_yolo.hpp"
#include "ngraph/runtime/reference/reshape.hpp"
#include "ngraph/runtime/reference/result.hpp"
#include "ngraph/runtime/reference/reverse.hpp"
#include "ngraph/runtime/reference/reverse_sequence.hpp"
#include "ngraph/runtime/reference/rnn_cell.hpp"
#include "ngraph/runtime/reference/round.hpp"
#include "ngraph/runtime/reference/scatter_nd_update.hpp"
#include "ngraph/runtime/reference/select.hpp"
#include "ngraph/runtime/reference/sequences.hpp"
#include "ngraph/runtime/reference/sigmoid.hpp"
#include "ngraph/runtime/reference/sign.hpp"
#include "ngraph/runtime/reference/sin.hpp"
#include "ngraph/runtime/reference/sinh.hpp"
#include "ngraph/runtime/reference/softmax.hpp"
#include "ngraph/runtime/reference/sqrt.hpp"
#include "ngraph/runtime/reference/sum.hpp"
#include "ngraph/runtime/reference/tan.hpp"
#include "ngraph/runtime/reference/tanh.hpp"
#include "ngraph/runtime/reference/topk.hpp"
#include "ngraph/runtime/tensor.hpp"
#include "op/avg_pool.hpp"
#include "op/convolution.hpp"
#include "op/group_conv.hpp"

NGRAPH_SUPPRESS_DEPRECATED_START

namespace ngraph
{
    namespace runtime
    {
        namespace interpreter
        {
            class INTBackend;
            class INTExecutable;

            // This expands the op list in op_tbl.hpp into a list of enumerations that look like
            // this:
            // Abs,
            // Acos,
            // ...
            enum class OP_TYPEID
            {
#define NGRAPH_OP(NAME, NAMESPACE) ID_SUFFIX(NAME),
#include "opset_int_tbl.hpp"
#undef NGRAPH_OP
                UnknownOp
            };
        } // namespace interpreter
    }     // namespace runtime
} // namespace ngraph

class INTERPRETER_BACKEND_API ngraph::runtime::interpreter::INTExecutable : public Executable
{
    friend class INTBackend;

public:
    INTExecutable(const std::shared_ptr<Function>& function,
                  bool enable_performance_collection = false);

    bool call(const std::vector<std::shared_ptr<Tensor>>& outputs,
              const std::vector<std::shared_ptr<Tensor>>& inputs) override;

    void set_nan_check(bool enable);

    std::vector<PerformanceCounter> get_performance_data() const override;

    std::shared_ptr<runtime::Tensor> create_input_tensor(size_t input_index) override;

    std::shared_ptr<runtime::Tensor> create_output_tensor(size_t output_index) override;

    std::vector<std::shared_ptr<runtime::Tensor>>
        create_input_tensor(size_t input_index, size_t pipeline_depth) override;

    std::vector<std::shared_ptr<runtime::Tensor>>
        create_output_tensor(size_t output_index, size_t pipeline_depth) override;

protected:
    std::shared_ptr<ngraph::op::Parameter> get_parameter(size_t index) const;
    std::shared_ptr<ngraph::op::Result> get_result(size_t index) const;
    int get_alignment() const { return 64; }
    bool m_is_compiled = false;
    bool m_nan_check_enabled = false;
    bool m_performance_counters_enabled = false;
    std::shared_ptr<Function> m_function;
    std::unordered_map<std::shared_ptr<const Node>, stopwatch> m_timer_map;
    std::vector<std::shared_ptr<Node>> m_nodes;
    std::set<std::string> m_unsupported_op_name_list;

    static OP_TYPEID get_typeid(const Node& node);

    static void perform_nan_check(const std::vector<std::shared_ptr<HostTensor>>&,
                                  const Node* op = nullptr);

    virtual void generate_calls(const element::Type& type,
                                const Node& op,
                                const std::vector<std::shared_ptr<HostTensor>>& outputs,
                                const std::vector<std::shared_ptr<HostTensor>>& inputs);

    template <typename T>
    void op_engine(const Node& node,
                   const std::vector<std::shared_ptr<HostTensor>>& out,
                   const std::vector<std::shared_ptr<HostTensor>>& args)
    {
// We want to check that every OP_TYPEID enumeration is included in the list.
// These GCC flags enable compile-time checking so that if an enumeration
// is not in the list an error is generated.
#if defined(__GNUC__) && !(__GNUC__ == 4 && __GNUC_MINOR__ == 8)
#pragma GCC diagnostic push
#pragma GCC diagnostic error "-Wswitch"
#pragma GCC diagnostic error "-Wswitch-enum"
#endif
        switch (get_typeid(node))
        {
        case OP_TYPEID::Abs:
        {
            size_t element_count = shape_size(node.get_output_shape(0));
            reference::abs<T>(
                args[0]->get_data_ptr<const T>(), out[0]->get_data_ptr<T>(), element_count);
            break;
        }
        case OP_TYPEID::Acos:
        {
            size_t element_count = shape_size(node.get_output_shape(0));
            reference::acos<T>(
                args[0]->get_data_ptr<const T>(), out[0]->get_data_ptr<T>(), element_count);
            break;
        }
        case OP_TYPEID::Asin:
        {
            size_t element_count = shape_size(node.get_output_shape(0));
            reference::asin<T>(
                args[0]->get_data_ptr<const T>(), out[0]->get_data_ptr<T>(), element_count);
            break;
        }
        case OP_TYPEID::Atan:
        {
            size_t element_count = shape_size(node.get_output_shape(0));
            reference::atan<T>(
                args[0]->get_data_ptr<const T>(), out[0]->get_data_ptr<T>(), element_count);
            break;
        }
        case OP_TYPEID::Elu:
        {
            const op::Elu* elu_node = static_cast<const op::Elu*>(&node);

            size_t element_count = shape_size(node.get_output_shape(0));
            reference::elu<T>(args[0]->get_data_ptr<const T>(),
                              out[0]->get_data_ptr<T>(),
                              element_count,
                              elu_node->get_alpha());
            break;
        }
        case OP_TYPEID::AvgPool:
        {
            const op::v0::AvgPool* avg_pool = static_cast<const op::v0::AvgPool*>(&node);

            reference::avg_pool<T>(args[0]->get_data_ptr<const T>(),
                                   out[0]->get_data_ptr<T>(),
                                   node.get_input_shape(0),
                                   node.get_output_shape(0),
                                   avg_pool->get_window_shape(),
                                   avg_pool->get_window_movement_strides(),
                                   avg_pool->get_padding_below(),
                                   avg_pool->get_padding_above(),
                                   avg_pool->get_include_padding_in_avg_computation());
            break;
        }
        case OP_TYPEID::BatchNormInference:
        {
            const ngraph::op::v0::BatchNormInference* bn =
                static_cast<const ngraph::op::v0::BatchNormInference*>(&node);
            reference::batch_norm_inference<T>(bn->get_eps_value(),
                                               args[0]->get_data_ptr<const T>(),
                                               args[1]->get_data_ptr<const T>(),
                                               args[2]->get_data_ptr<const T>(),
                                               args[3]->get_data_ptr<const T>(),
                                               args[4]->get_data_ptr<const T>(),
                                               out[0]->get_data_ptr<T>(),
                                               node.get_input_shape(2));
            break;
        }
        case OP_TYPEID::BatchNormInference_v5:
        {
            const ngraph::op::v5::BatchNormInference* bn =
                static_cast<const ngraph::op::v5::BatchNormInference*>(&node);
            reference::batch_norm_inference<T>(bn->get_eps_value(),
                                               args[1]->get_data_ptr<const T>(),
                                               args[2]->get_data_ptr<const T>(),
                                               args[0]->get_data_ptr<const T>(),
                                               args[3]->get_data_ptr<const T>(),
                                               args[4]->get_data_ptr<const T>(),
                                               out[0]->get_data_ptr<T>(),
                                               node.get_input_shape(0));
            break;
        }
        case OP_TYPEID::Ceiling:
        {
            size_t element_count = shape_size(node.get_output_shape(0));
            reference::ceiling<T>(
                args[0]->get_data_ptr<const T>(), out[0]->get_data_ptr<T>(), element_count);
            break;
        }
        case OP_TYPEID::Convert:
        {
            // const op::Convert* c = static_cast<const op::Convert*>(&node);
            element::Type type = node.get_element_type();
            std::stringstream ss;
            size_t element_count = shape_size(node.get_output_shape(0));
            switch (type)
            {
            case element::Type_t::boolean:
                reference::convert_to_bool<T>(
                    args[0]->get_data_ptr<const T>(), out[0]->get_data_ptr<char>(), element_count);
                break;
            case element::Type_t::f32:
                reference::convert<T>(
                    args[0]->get_data_ptr<const T>(), out[0]->get_data_ptr<float>(), element_count);
                break;
            case element::Type_t::f64:
                reference::convert<T>(args[0]->get_data_ptr<const T>(),
                                      out[0]->get_data_ptr<double>(),
                                      element_count);
                break;
            case element::Type_t::i8:
                reference::convert<T>(args[0]->get_data_ptr<const T>(),
                                      out[0]->get_data_ptr<int8_t>(),
                                      element_count);
                break;
            case element::Type_t::i16:
                reference::convert<T>(args[0]->get_data_ptr<const T>(),
                                      out[0]->get_data_ptr<int16_t>(),
                                      element_count);
                break;
            case element::Type_t::i32:
                reference::convert<T>(args[0]->get_data_ptr<const T>(),
                                      out[0]->get_data_ptr<int32_t>(),
                                      element_count);
                break;
            case element::Type_t::i64:
                reference::convert<T>(args[0]->get_data_ptr<const T>(),
                                      out[0]->get_data_ptr<int64_t>(),
                                      element_count);
                break;
            case element::Type_t::u8:
                reference::convert<T>(args[0]->get_data_ptr<const T>(),
                                      out[0]->get_data_ptr<uint8_t>(),
                                      element_count);
                break;
            case element::Type_t::u16:
                reference::convert<T>(args[0]->get_data_ptr<const T>(),
                                      out[0]->get_data_ptr<uint16_t>(),
                                      element_count);
                break;
            case element::Type_t::u32:
                reference::convert<T>(args[0]->get_data_ptr<const T>(),
                                      out[0]->get_data_ptr<uint32_t>(),
                                      element_count);
                break;
            case element::Type_t::u64:
                reference::convert<T>(args[0]->get_data_ptr<const T>(),
                                      out[0]->get_data_ptr<uint64_t>(),
                                      element_count);
                break;
            case element::Type_t::undefined:
            case element::Type_t::dynamic:
            case element::Type_t::u1:
            case element::Type_t::bf16:
            case element::Type_t::f16:
                ss << "unsupported element type " << type << " op Convert";
                throw std::runtime_error(ss.str());
            }
            break;
        }
        case OP_TYPEID::Convolution:
        {
            const op::v0::Convolution* c = static_cast<const op::v0::Convolution*>(&node);
            reference::convolution<T>(args[0]->get_data_ptr<const T>(),
                                      args[1]->get_data_ptr<const T>(),
                                      out[0]->get_data_ptr<T>(),
                                      node.get_input_shape(0),
                                      node.get_input_shape(1),
                                      node.get_output_shape(0),
                                      c->get_window_movement_strides(),
                                      c->get_window_dilation_strides(),
                                      c->get_padding_below(),
                                      c->get_padding_above(),
                                      c->get_data_dilation_strides());

            break;
        }
        case OP_TYPEID::ConvolutionBackpropData:
        {
            // Note that args[1] and args[0] are switched here from the usual order.
            const op::v0::ConvolutionBackpropData* c =
                static_cast<const op::v0::ConvolutionBackpropData*>(&node);
            reference::convolution_backprop_in<T>(args[1]->get_data_ptr<const T>(),
                                                  args[0]->get_data_ptr<const T>(),
                                                  out[0]->get_data_ptr<T>(),
                                                  c->get_input_shape(1),
                                                  c->get_input_shape(0),
                                                  c->get_data_batch_shape(),
                                                  c->get_data_dilation_strides_forward(),
                                                  c->get_window_dilation_strides_forward(),
                                                  c->compute_backward_delta_out_pad_below(),
                                                  c->compute_backward_delta_out_pad_above(),
                                                  c->get_window_movement_strides_forward());
            break;
        }
        case OP_TYPEID::Cos:
        {
            size_t element_count = shape_size(node.get_output_shape(0));
            reference::cos<T>(
                args[0]->get_data_ptr<const T>(), out[0]->get_data_ptr<T>(), element_count);
            break;
        }
        case OP_TYPEID::Cosh:
        {
            size_t element_count = shape_size(node.get_output_shape(0));
            reference::cosh<T>(
                args[0]->get_data_ptr<const T>(), out[0]->get_data_ptr<T>(), element_count);
            break;
        }
        case OP_TYPEID::CTCGreedyDecoder_v0:
        {
            const auto ctc_greedy_dec = static_cast<const op::v0::CTCGreedyDecoder*>(&node);
            reference::ctc_greedy_decoder<T>(args[0]->get_data_ptr<const T>(),
                                             args[1]->get_data_ptr<const T>(),
                                             out[0]->get_data_ptr<T>(),
                                             args[0]->get_shape(),
                                             args[1]->get_shape(),
                                             out[0]->get_shape(),
                                             ctc_greedy_dec->get_ctc_merge_repeated());
            break;
        }
        case OP_TYPEID::CTCLoss_v4:
        {
            const op::v4::CTCLoss* ctc_loss = static_cast<const op::v4::CTCLoss*>(&node);
            auto t_int = node.get_input_element_type(1);
            if (t_int == element::i32)
            {
                reference::CTCLoss<T, int32_t>(
                    args[0]->get_data_ptr<const T>(),
                    ctc_loss->get_input_shape(0),
                    args[1]->get_data_ptr<const int32_t>(),
                    args[2]->get_data_ptr<const int32_t>(),
                    args[3]->get_data_ptr<const int32_t>(),
                    args.size() > 4 ? args[4]->get_data_ptr<const int32_t>() : nullptr,
                    ctc_loss->get_preprocess_collapse_repeated(),
                    ctc_loss->get_ctc_merge_repeated(),
                    ctc_loss->get_unique(),
                    out[0]->get_data_ptr<T>());
            }
            else if (t_int == element::i64)
            {
                reference::CTCLoss<T, int64_t>(
                    args[0]->get_data_ptr<const T>(),
                    ctc_loss->get_input_shape(0),
                    args[1]->get_data_ptr<const int64_t>(),
                    args[2]->get_data_ptr<const int64_t>(),
                    args[3]->get_data_ptr<const int64_t>(),
                    args.size() > 4 ? args[4]->get_data_ptr<const int64_t>() : nullptr,
                    ctc_loss->get_preprocess_collapse_repeated(),
                    ctc_loss->get_ctc_merge_repeated(),
                    ctc_loss->get_unique(),
                    out[0]->get_data_ptr<T>());
            }
            break;
        }
        case OP_TYPEID::CumSum:
        {
            const op::CumSum* cumsum = static_cast<const op::CumSum*>(&node);
            auto axis_et = node.get_input_element_type(1);
            if (axis_et == element::i32)
            {
                reference::cumsum<T, int32_t>(args[0]->get_data_ptr<const T>(),
                                              args[1]->get_data_ptr<const int32_t>(),
                                              out[0]->get_data_ptr<T>(),
                                              node.get_input_shape(0),
                                              cumsum->is_exclusive(),
                                              cumsum->is_reverse());
            }
            else if (axis_et == element::i64)
            {
                reference::cumsum<T, int64_t>(args[0]->get_data_ptr<const T>(),
                                              args[1]->get_data_ptr<const int64_t>(),
                                              out[0]->get_data_ptr<T>(),
                                              node.get_input_shape(0),
                                              cumsum->is_exclusive(),
                                              cumsum->is_reverse());
            }
            break;
        }
        case OP_TYPEID::Dot:
        {
            const op::Dot* dot = static_cast<const op::Dot*>(&node);

            reference::dot(args[0]->get_data_ptr<const T>(),
                           args[1]->get_data_ptr<const T>(),
                           out[0]->get_data_ptr<T>(),
                           node.get_input_shape(0),
                           node.get_input_shape(1),
                           node.get_output_shape(0),
                           dot->get_reduction_axes_count());
            break;
        }
        case OP_TYPEID::EmbeddingBagOffsetsSum_v3:
        {
            const op::EmbeddingBagOffsetsSum* embed =
                static_cast<const op::EmbeddingBagOffsetsSum*>(&node);
            auto indicesType = embed->input(1).get_element_type();
            size_t indices_num = shape_size(embed->get_input_shape(1));

            if (indicesType == element::u64 || indicesType == element::i64)
            {
                reference::embeddingBagOffsetsSum<T, size_t>(
                    args[0]->get_data_ptr<const T>(),
                    args[1]->get_data_ptr<const size_t>(),
                    args[2]->get_data_ptr<const size_t>(),
                    args.size() > 3 ? args[3]->get_data_ptr<const size_t>() : nullptr,
                    args.size() > 4 ? args[4]->get_data_ptr<const T>() : nullptr,
                    out[0]->get_data_ptr<T>(),
                    indices_num,
                    embed->get_shape());
            }
            else if (indicesType == element::u32 || indicesType == element::i32)
            {
                reference::embeddingBagOffsetsSum<T, unsigned>(
                    args[0]->get_data_ptr<const T>(),
                    args[1]->get_data_ptr<const unsigned>(),
                    args[2]->get_data_ptr<const unsigned>(),
                    args.size() > 3 ? args[3]->get_data_ptr<const unsigned>() : nullptr,
                    args.size() > 4 ? args[4]->get_data_ptr<const T>() : nullptr,
                    out[0]->get_data_ptr<T>(),
                    indices_num,
                    embed->get_shape());
            }
            else
            {
                throw ngraph_error(std::string("Unsupported index type ") +
                                   indicesType.c_type_string() +
                                   std::string(" in EmbeddingBagOffsetsSum"));
            }
            break;
        }
        case OP_TYPEID::EmbeddingBagPackedSum_v3:
        {
            const op::EmbeddingBagPackedSum* embed =
                static_cast<const op::EmbeddingBagPackedSum*>(&node);
            auto indicesType = embed->input(1).get_element_type();

            if (indicesType == element::u64 || indicesType == element::i64)
            {
                reference::embeddingBagPackedSum<T, size_t>(
                    args[0]->get_data_ptr<const T>(),
                    args[1]->get_data_ptr<const size_t>(),
                    args.size() > 2 ? args[2]->get_data_ptr<const T>() : nullptr,
                    out[0]->get_data_ptr<T>(),
                    embed->get_input_shape(1),
                    embed->get_shape());
            }
            else if (indicesType == element::u32 || indicesType == element::i32)
            {
                reference::embeddingBagPackedSum<T, unsigned>(
                    args[0]->get_data_ptr<const T>(),
                    args[1]->get_data_ptr<const unsigned>(),
                    args.size() > 2 ? args[2]->get_data_ptr<const T>() : nullptr,
                    out[0]->get_data_ptr<T>(),
                    embed->get_input_shape(1),
                    embed->get_shape());
            }
            else
            {
                throw ngraph_error(std::string("Unsupported index type ") +
                                   indicesType.c_type_string() +
                                   std::string(" in EmbeddingBagPackedSum"));
            }
            break;
        }
        case OP_TYPEID::EmbeddingSegmentsSum_v3:
        {
            const op::EmbeddingSegmentsSum* embed =
                static_cast<const op::EmbeddingSegmentsSum*>(&node);
            auto indicesType = embed->input(1).get_element_type();
            size_t indices_num = shape_size(embed->get_input_shape(1));

            if (indicesType == element::u64 || indicesType == element::i64)
            {
                reference::embeddingSegmentsSum<T, size_t>(
                    args[0]->get_data_ptr<const T>(),
                    args[1]->get_data_ptr<const size_t>(),
                    args[2]->get_data_ptr<const size_t>(),
                    args.size() > 4 ? args[4]->get_data_ptr<const size_t>() : nullptr,
                    args.size() > 5 ? args[5]->get_data_ptr<const T>() : nullptr,
                    out[0]->get_data_ptr<T>(),
                    embed->get_input_shape(0),
                    embed->get_input_shape(1),
                    embed->get_shape());
            }
            else if (indicesType == element::u32 || indicesType == element::i32)
            {
                reference::embeddingSegmentsSum<T, unsigned>(
                    args[0]->get_data_ptr<const T>(),
                    args[1]->get_data_ptr<const unsigned>(),
                    args[2]->get_data_ptr<const unsigned>(),
                    args.size() > 4 ? args[4]->get_data_ptr<const unsigned>() : nullptr,
                    args.size() > 5 ? args[5]->get_data_ptr<const T>() : nullptr,
                    out[0]->get_data_ptr<T>(),
                    embed->get_input_shape(0),
                    embed->get_input_shape(1),
                    embed->get_shape());
            }
            else
            {
                throw ngraph_error(std::string("Unsupported index type ") +
                                   indicesType.c_type_string() +
                                   std::string(" in EmbeddingSegmentsSum"));
            }
            break;
        }
        case OP_TYPEID::Erf:
        {
            size_t element_count = shape_size(node.get_output_shape(0));
            reference::erf<T>(
                args[0]->get_data_ptr<const T>(), out[0]->get_data_ptr<T>(), element_count);
            break;
        }
        case OP_TYPEID::ExtractImagePatches_v3:
        {
            const op::ExtractImagePatches* extImgPatches =
                static_cast<const op::ExtractImagePatches*>(&node);
            reference::extractImagePatches<T, size_t>(extImgPatches,
                                                      args[0]->get_data_ptr<const T>(),
                                                      out[0]->get_data_ptr<T>(),
                                                      extImgPatches->get_input_shape(0),
                                                      extImgPatches->get_shape());
            break;
        }
        case OP_TYPEID::Exp:
        {
            size_t element_count = shape_size(node.get_output_shape(0));
            reference::exp<T>(
                args[0]->get_data_ptr<const T>(), out[0]->get_data_ptr<T>(), element_count);
            break;
        }
#ifdef INTERPRETER_USE_HYBRID
        case OP_TYPEID::FunctionCall:
        {
            auto f = static_cast<const runtime::hybrid::op::FunctionCall*>(&node);
            auto backend = f->get_backend();
            auto executable = f->get_executable();

            std::vector<std::shared_ptr<Tensor>> outputs;
            std::vector<std::shared_ptr<Tensor>> inputs;
            for (const std::shared_ptr<HostTensor>& t : out)
            {
                auto backend_tensor = backend->create_tensor(
                    t->get_element_type(), t->get_shape(), t->get_data_ptr());
                outputs.push_back(backend_tensor);
            }
            for (const std::shared_ptr<HostTensor>& t : args)
            {
                auto backend_tensor = backend->create_tensor(
                    t->get_element_type(), t->get_shape(), t->get_data_ptr());
                inputs.push_back(backend_tensor);
            }
            executable->call(outputs, inputs);
            break;
        }
#endif
        case OP_TYPEID::Floor:
        {
            size_t element_count = shape_size(node.get_output_shape(0));
            reference::floor<T>(
                args[0]->get_data_ptr<const T>(), out[0]->get_data_ptr<T>(), element_count);
            break;
        }
        case OP_TYPEID::GatherND_v5:
        {
            const op::v5::GatherND* gatherNDNode = static_cast<const op::v5::GatherND*>(&node);
            if (node.get_input_element_type(1) == element::i64)
            {
                reference::gather_nd<T, int64_t>(args[0]->get_data_ptr<T>(),
                                                 args[1]->get_data_ptr<int64_t>(),
                                                 out[0]->get_data_ptr<T>(),
                                                 node.get_input_shape(0),
                                                 node.get_input_shape(1),
                                                 node.get_output_shape(0),
                                                 gatherNDNode->get_batch_dims());
            }
            else if (node.get_input_element_type(1) == element::i32)
            {
                reference::gather_nd<T, int32_t>(args[0]->get_data_ptr<T>(),
                                                 args[1]->get_data_ptr<int32_t>(),
                                                 out[0]->get_data_ptr<T>(),
                                                 node.get_input_shape(0),
                                                 node.get_input_shape(1),
                                                 node.get_output_shape(0),
                                                 gatherNDNode->get_batch_dims());
            }
            else
            {
                throw ngraph_error("Unexpected type");
            }
            break;
        }
        case OP_TYPEID::GRUCell_v3:
        {
            const op::v3::GRUCell* gru_cell = static_cast<const op::v3::GRUCell*>(&node);
            runtime::reference::gru_cell(args[0]->get_data_ptr<T>(),
                                         args[0]->get_shape(),
                                         args[1]->get_data_ptr<T>(),
                                         args[1]->get_shape(),
                                         args[2]->get_data_ptr<T>(),
                                         args[2]->get_shape(),
                                         args[3]->get_data_ptr<T>(),
                                         args[3]->get_shape(),
                                         args[4]->get_data_ptr<T>(),
                                         args[4]->get_shape(),
                                         out[0]->get_data_ptr<T>(),
                                         gru_cell->get_activations()[0],
                                         gru_cell->get_activations()[1],
                                         gru_cell->get_clip(),
                                         gru_cell->get_linear_before_reset());
            break;
        }
        case OP_TYPEID::LSTMCell_v4:
        {
            const op::v4::LSTMCell* lstm_cell = static_cast<const op::v4::LSTMCell*>(&node);
            runtime::reference::lstm_cell(args[0]->get_data_ptr<T>(),
                                          args[0]->get_shape(),
                                          args[1]->get_data_ptr<T>(),
                                          args[1]->get_shape(),
                                          args[2]->get_data_ptr<T>(),
                                          args[2]->get_shape(),
                                          args[3]->get_data_ptr<T>(),
                                          args[3]->get_shape(),
                                          args[4]->get_data_ptr<T>(),
                                          args[4]->get_shape(),
                                          args[5]->get_data_ptr<T>(),
                                          args[5]->get_shape(),
                                          out[0]->get_data_ptr<T>(),
                                          out[1]->get_data_ptr<T>(),
                                          lstm_cell->get_activations()[0],
                                          lstm_cell->get_activations()[1],
                                          lstm_cell->get_activations()[2],
                                          lstm_cell->get_clip());
            break;
        }
        case OP_TYPEID::RNNCell_v0:
        {
            const op::v0::RNNCell* rnn_cell = static_cast<const op::v0::RNNCell*>(&node);
            runtime::reference::rnn_cell(args[0]->get_data_ptr<T>(),
                                         args[0]->get_shape(),
                                         args[1]->get_data_ptr<T>(),
                                         args[1]->get_shape(),
                                         args[2]->get_data_ptr<T>(),
                                         args[2]->get_shape(),
                                         args[3]->get_data_ptr<T>(),
                                         args[3]->get_shape(),
                                         args[4]->get_data_ptr<T>(),
                                         args[4]->get_shape(),
                                         out[0]->get_data_ptr<T>(),
                                         rnn_cell->get_activations()[0],
                                         rnn_cell->get_clip());
            break;
        }
        case OP_TYPEID::LSTMSequence:
        case OP_TYPEID::LSTMSequence_v5:
        {
            auto lstm_seq = static_cast<const op::v5::LSTMSequence*>(&node);
            runtime::reference::lstm_sequence<T>(args[0]->get_data_ptr<char>(),
                                                 args[0]->get_shape(),
                                                 args[1]->get_data_ptr<char>(),
                                                 args[1]->get_shape(),
                                                 args[2]->get_data_ptr<char>(),
                                                 args[2]->get_shape(),
                                                 args[3]->get_data_ptr<char>(),
                                                 args[3]->get_shape(),
                                                 args[4]->get_data_ptr<char>(),
                                                 args[4]->get_shape(),
                                                 args[5]->get_data_ptr<char>(),
                                                 args[5]->get_shape(),
                                                 args[6]->get_data_ptr<char>(),
                                                 args[6]->get_shape(),
                                                 out[0]->get_data_ptr<char>(),
                                                 out[1]->get_data_ptr<char>(),
                                                 out[2]->get_data_ptr<char>(),
                                                 lstm_seq->get_activations()[0],
                                                 lstm_seq->get_activations()[1],
                                                 lstm_seq->get_activations()[2],
                                                 lstm_seq->get_clip(),
                                                 lstm_seq->get_direction());
            break;
        }
        case OP_TYPEID::GRUSequence_v5:
        {
            auto gru_seq = static_cast<const op::v5::GRUSequence*>(&node);
            runtime::reference::gru_sequence<T>(args[0]->get_data_ptr<char>(),
                                                args[0]->get_shape(),
                                                args[1]->get_data_ptr<char>(),
                                                args[1]->get_shape(),
                                                args[2]->get_data_ptr<char>(),
                                                args[2]->get_shape(),
                                                args[3]->get_data_ptr<char>(),
                                                args[3]->get_shape(),
                                                args[4]->get_data_ptr<char>(),
                                                args[4]->get_shape(),
                                                args[5]->get_data_ptr<char>(),
                                                args[5]->get_shape(),
                                                out[0]->get_data_ptr<char>(),
                                                out[1]->get_data_ptr<char>(),
                                                gru_seq->get_activations()[0],
                                                gru_seq->get_activations()[1],
                                                gru_seq->get_clip(),
                                                gru_seq->get_direction(),
                                                gru_seq->get_linear_before_reset());
            break;
        }
        case OP_TYPEID::RNNSequence_v5:
        {
            auto rnn_seq = static_cast<const op::v5::RNNSequence*>(&node);
            runtime::reference::rnn_sequence<T>(args[0]->get_data_ptr<char>(),
                                                args[0]->get_shape(),
                                                args[1]->get_data_ptr<char>(),
                                                args[1]->get_shape(),
                                                args[2]->get_data_ptr<char>(),
                                                args[2]->get_shape(),
                                                args[3]->get_data_ptr<char>(),
                                                args[3]->get_shape(),
                                                args[4]->get_data_ptr<char>(),
                                                args[4]->get_shape(),
                                                args[5]->get_data_ptr<char>(),
                                                args[5]->get_shape(),
                                                out[0]->get_data_ptr<char>(),
                                                out[1]->get_data_ptr<char>(),
                                                rnn_seq->get_activations()[0],
                                                rnn_seq->get_clip(),
                                                rnn_seq->get_direction());
            break;
        }
        case OP_TYPEID::Log:
        {
            size_t element_count = shape_size(node.get_output_shape(0));
            reference::log<T>(
                args[0]->get_data_ptr<const T>(), out[0]->get_data_ptr<T>(), element_count);
            break;
        }
        case OP_TYPEID::LogSoftmax_v5:
        {
            const op::v5::LogSoftmax* log_softmax = static_cast<const op::v5::LogSoftmax*>(&node);
            int64_t i_axis = log_softmax->get_axis();
            if (i_axis < 0)
            {
                i_axis += args[0]->get_partial_shape().rank().get_length();
            }
            reference::log_softmax<T>(args[0]->get_data_ptr<const T>(),
                                      out[0]->get_data_ptr<T>(),
                                      node.get_output_shape(0),
                                      AxisSet{(size_t)i_axis});
            break;
        }
        case OP_TYPEID::LRN:
        {
            const op::LRN* lrn = static_cast<const op::LRN*>(&node);
            reference::lrn<T>(args[0]->get_data_ptr<const T>(),
                              lrn->get_reduction_axes(),
                              out[0]->get_data_ptr<T>(),
                              node.get_input_shape(0),
                              lrn->get_alpha(),
                              lrn->get_beta(),
                              lrn->get_bias(),
                              lrn->get_nsize());
            break;
        }
        case OP_TYPEID::Negative:
        {
            size_t element_count = shape_size(node.get_output_shape(0));
            reference::negate<T>(
                args[0]->get_data_ptr<const T>(), out[0]->get_data_ptr<T>(), element_count);
            break;
        }
        case OP_TYPEID::LogicalNot_v1:
        {
            size_t element_count = shape_size(node.get_output_shape(0));
            reference::logical_not(
                args[0]->get_data_ptr<const T>(), out[0]->get_data_ptr<T>(), element_count);
            break;
        }
        case OP_TYPEID::OneHot_v1:
        {
            const op::v1::OneHot* oh = static_cast<const op::v1::OneHot*>(&node);
            T on_value = args[2]->get_data_ptr<T>()[0];
            T off_value = args[3]->get_data_ptr<T>()[0];

            switch (args[0]->get_element_type())
            {
            case element::Type_t::i8:
                reference::one_hot(args[0]->get_data_ptr<const int8_t>(),
                                   out[0]->get_data_ptr<T>(),
                                   node.get_input_shape(0),
                                   node.get_output_shape(0),
                                   oh->get_axis(),
                                   on_value,
                                   off_value);
                break;
            case element::Type_t::i16:
                reference::one_hot(args[0]->get_data_ptr<const int16_t>(),
                                   out[0]->get_data_ptr<T>(),
                                   node.get_input_shape(0),
                                   node.get_output_shape(0),
                                   oh->get_axis(),
                                   on_value,
                                   off_value);
                break;
            case element::Type_t::i32:
                reference::one_hot(args[0]->get_data_ptr<const int32_t>(),
                                   out[0]->get_data_ptr<T>(),
                                   node.get_input_shape(0),
                                   node.get_output_shape(0),
                                   oh->get_axis(),
                                   on_value,
                                   off_value);
                break;
            case element::Type_t::i64:
                reference::one_hot(args[0]->get_data_ptr<const int64_t>(),
                                   out[0]->get_data_ptr<T>(),
                                   node.get_input_shape(0),
                                   node.get_output_shape(0),
                                   oh->get_axis(),
                                   on_value,
                                   off_value);
                break;
            case element::Type_t::u8:
                reference::one_hot(args[0]->get_data_ptr<const uint8_t>(),
                                   out[0]->get_data_ptr<T>(),
                                   node.get_input_shape(0),
                                   node.get_output_shape(0),
                                   oh->get_axis(),
                                   on_value,
                                   off_value);
                break;
            case element::Type_t::u16:
                reference::one_hot(args[0]->get_data_ptr<const uint16_t>(),
                                   out[0]->get_data_ptr<T>(),
                                   node.get_input_shape(0),
                                   node.get_output_shape(0),
                                   oh->get_axis(),
                                   on_value,
                                   off_value);
                break;
            case element::Type_t::u32:
                reference::one_hot(args[0]->get_data_ptr<const uint32_t>(),
                                   out[0]->get_data_ptr<T>(),
                                   node.get_input_shape(0),
                                   node.get_output_shape(0),
                                   oh->get_axis(),
                                   on_value,
                                   off_value);
                break;
            case element::Type_t::u64:
                reference::one_hot(args[0]->get_data_ptr<const uint64_t>(),
                                   out[0]->get_data_ptr<T>(),
                                   node.get_input_shape(0),
                                   node.get_output_shape(0),
                                   oh->get_axis(),
                                   on_value,
                                   off_value);
                break;
            case element::Type_t::undefined:
            case element::Type_t::dynamic:
            case element::Type_t::u1:
            case element::Type_t::boolean:
            case element::Type_t::bf16:
            case element::Type_t::f16:
            case element::Type_t::f32:
            case element::Type_t::f64:
            default: NGRAPH_CHECK(false, "Indices input element type must be integer");
            }

            break;
        }
        case OP_TYPEID::Parameter: break;
        case OP_TYPEID::PriorBox:
        {
            const op::PriorBox* pbox = static_cast<const op::PriorBox*>(&node);
            runtime::reference::prior_box<T>(args[0]->get_data_ptr<T>(),
                                             args[1]->get_data_ptr<T>(),
                                             out[0]->get_data_ptr<float>(),
                                             out[0]->get_shape(),
                                             pbox->get_attrs());
            break;
        }
        case OP_TYPEID::ReorgYolo_v0:
        {
            const op::v0::ReorgYolo* reorg_yolo = static_cast<const op::v0::ReorgYolo*>(&node);
            runtime::reference::reorg_yolo(args[0]->get_data_ptr<char>(),
                                           out[0]->get_data_ptr<char>(),
                                           args[0]->get_shape(),
                                           reorg_yolo->get_strides().at(0),
                                           args[0]->get_element_type().size());
            break;
        }
<<<<<<< HEAD

        case OP_TYPEID::QuantizedConvolution:
        {
            const op::QuantizedConvolution* qc =
                static_cast<const op::QuantizedConvolution*>(&node);

            auto input_element_type = qc->get_input_element_type(0);
            auto filter_element_type = qc->get_input_element_type(1);
            auto output_element_type = qc->get_output_element_type(0);

            if (input_element_type == element::u8 && filter_element_type == element::i8 &&
                output_element_type == element::i8)
            {
                reference::convolution<uint8_t, int8_t, int8_t, int32_t>(
                    args[0]->get_data_ptr<const uint8_t>(),
                    args[1]->get_data_ptr<const int8_t>(),
                    out[0]->get_data_ptr<int8_t>(),
                    node.get_input_shape(0),
                    node.get_input_shape(1),
                    node.get_output_shape(0),
                    qc->get_window_movement_strides(),
                    qc->get_window_dilation_strides(),
                    qc->get_padding_below(),
                    qc->get_padding_above(),
                    qc->get_data_dilation_strides(),
                    args[2]->get_data_ptr<const float>(),
                    args[3]->get_data_ptr<const uint8_t>(),
                    args[4]->get_data_ptr<const float>(),
                    args[5]->get_data_ptr<const int8_t>(),
                    args[6]->get_data_ptr<const float>(),
                    args[7]->get_data_ptr<const int8_t>());
            }
            else if (input_element_type == element::u8 && filter_element_type == element::u8 &&
                     output_element_type == element::u8)
            {
                reference::convolution<uint8_t, uint8_t, uint8_t, int32_t>(
                    args[0]->get_data_ptr<const uint8_t>(),
                    args[1]->get_data_ptr<const uint8_t>(),
                    out[0]->get_data_ptr<uint8_t>(),
                    node.get_input_shape(0),
                    node.get_input_shape(1),
                    node.get_output_shape(0),
                    qc->get_window_movement_strides(),
                    qc->get_window_dilation_strides(),
                    qc->get_padding_below(),
                    qc->get_padding_above(),
                    qc->get_data_dilation_strides(),
                    args[2]->get_data_ptr<const float>(),
                    args[3]->get_data_ptr<const uint8_t>(),
                    args[4]->get_data_ptr<const float>(),
                    args[5]->get_data_ptr<const uint8_t>(),
                    args[6]->get_data_ptr<const float>(),
                    args[7]->get_data_ptr<const uint8_t>());
            }
            else if (input_element_type == element::u8 && filter_element_type == element::i8 &&
                     output_element_type == element::i32)
            {
                reference::convolution<uint8_t, int8_t, int32_t, int32_t>(
                    args[0]->get_data_ptr<const uint8_t>(),
                    args[1]->get_data_ptr<const int8_t>(),
                    out[0]->get_data_ptr<int32_t>(),
                    node.get_input_shape(0),
                    node.get_input_shape(1),
                    node.get_output_shape(0),
                    qc->get_window_movement_strides(),
                    qc->get_window_dilation_strides(),
                    qc->get_padding_below(),
                    qc->get_padding_above(),
                    qc->get_data_dilation_strides(),
                    args[2]->get_data_ptr<const float>(),
                    args[3]->get_data_ptr<const uint8_t>(),
                    args[4]->get_data_ptr<const float>(),
                    args[5]->get_data_ptr<const int8_t>(),
                    args[6]->get_data_ptr<const float>(),
                    args[7]->get_data_ptr<const int32_t>());
            }
            else if (input_element_type == element::u8 && filter_element_type == element::u8 &&
                     output_element_type == element::i32)
            {
                reference::convolution<uint8_t, uint8_t, int32_t, int32_t>(
                    args[0]->get_data_ptr<const uint8_t>(),
                    args[1]->get_data_ptr<const uint8_t>(),
                    out[0]->get_data_ptr<int32_t>(),
                    node.get_input_shape(0),
                    node.get_input_shape(1),
                    node.get_output_shape(0),
                    qc->get_window_movement_strides(),
                    qc->get_window_dilation_strides(),
                    qc->get_padding_below(),
                    qc->get_padding_above(),
                    qc->get_data_dilation_strides(),
                    args[2]->get_data_ptr<const float>(),
                    args[3]->get_data_ptr<const uint8_t>(),
                    args[4]->get_data_ptr<const float>(),
                    args[5]->get_data_ptr<const uint8_t>(),
                    args[6]->get_data_ptr<const float>(),
                    args[7]->get_data_ptr<const int32_t>());
=======
        case OP_TYPEID::Quantize:
        {
            const op::Quantize* quantize = static_cast<const op::Quantize*>(&node);
            auto type = quantize->get_element_type();

            if (type == element::u8)
            {
                reference::quantize<T>(args[0]->get_data_ptr<const T>(),
                                       args[1]->get_data_ptr<const T>(),
                                       args[2]->get_data_ptr<const uint8_t>(),
                                       out[0]->get_data_ptr<uint8_t>(),
                                       node.get_input_shape(0),
                                       node.get_input_shape(1),
                                       quantize->get_axes(),
                                       quantize->get_round_mode());
            }
            else if (type == element::i8)
            {
                reference::quantize<T>(args[0]->get_data_ptr<const T>(),
                                       args[1]->get_data_ptr<const T>(),
                                       args[2]->get_data_ptr<const int8_t>(),
                                       out[0]->get_data_ptr<int8_t>(),
                                       node.get_input_shape(0),
                                       node.get_input_shape(1),
                                       quantize->get_axes(),
                                       quantize->get_round_mode());
            }
            else if (type == element::i32)
            {
                reference::quantize<T>(args[0]->get_data_ptr<const T>(),
                                       args[1]->get_data_ptr<const T>(),
                                       args[2]->get_data_ptr<const int32_t>(),
                                       out[0]->get_data_ptr<int32_t>(),
                                       node.get_input_shape(0),
                                       node.get_input_shape(1),
                                       quantize->get_axes(),
                                       quantize->get_round_mode());
>>>>>>> fbf7cc70
            }
            else
            {
                std::stringstream ss;
<<<<<<< HEAD
                ss << "unsupported element type";
=======
                ss << "unsupported element type " << type << " op Quantize";
>>>>>>> fbf7cc70
                throw std::runtime_error(ss.str());
            }

            break;
        }
<<<<<<< HEAD

=======
>>>>>>> fbf7cc70
        case OP_TYPEID::QuantizedDot:
        {
            const op::QuantizedDot* qd = static_cast<const op::QuantizedDot*>(&node);

            auto input0_element_type = qd->get_input_element_type(0);
            auto input1_element_type = qd->get_input_element_type(1);
            auto output_element_type = qd->get_output_element_type(0);

            if (input0_element_type == element::u8 && input1_element_type == element::i8 &&
                output_element_type == element::i8)
            {
                reference::dot<uint8_t, int8_t, int8_t, int32_t>(
                    args[0]->get_data_ptr<const uint8_t>(),
                    args[1]->get_data_ptr<const int8_t>(),
                    out[0]->get_data_ptr<int8_t>(),
                    node.get_input_shape(0),
                    node.get_input_shape(1),
                    node.get_output_shape(0),
                    1,
                    args[2]->get_data_ptr<const float>(),
                    args[3]->get_data_ptr<const uint8_t>(),
                    args[4]->get_data_ptr<const float>(),
                    args[5]->get_data_ptr<const int8_t>(),
                    args[6]->get_data_ptr<const float>(),
                    args[7]->get_data_ptr<const int8_t>());
            }
            else if (input0_element_type == element::u8 && input1_element_type == element::u8 &&
                     output_element_type == element::u8)
            {
                reference::dot<uint8_t, uint8_t, uint8_t, int32_t>(
                    args[0]->get_data_ptr<const uint8_t>(),
                    args[1]->get_data_ptr<const uint8_t>(),
                    out[0]->get_data_ptr<uint8_t>(),
                    node.get_input_shape(0),
                    node.get_input_shape(1),
                    node.get_output_shape(0),
                    1,
                    args[2]->get_data_ptr<const float>(),
                    args[3]->get_data_ptr<const uint8_t>(),
                    args[4]->get_data_ptr<const float>(),
                    args[5]->get_data_ptr<const uint8_t>(),
                    args[6]->get_data_ptr<const float>(),
                    args[7]->get_data_ptr<const uint8_t>());
            }
            else if (input0_element_type == element::u8 && input1_element_type == element::u8 &&
                     output_element_type == element::i32)
            {
                reference::dot<uint8_t, uint8_t, int32_t, int32_t>(
                    args[0]->get_data_ptr<const uint8_t>(),
                    args[1]->get_data_ptr<const uint8_t>(),
                    out[0]->get_data_ptr<int32_t>(),
                    node.get_input_shape(0),
                    node.get_input_shape(1),
                    node.get_output_shape(0),
                    1,
                    args[2]->get_data_ptr<const float>(),
                    args[3]->get_data_ptr<const uint8_t>(),
                    args[4]->get_data_ptr<const float>(),
                    args[5]->get_data_ptr<const uint8_t>(),
                    args[6]->get_data_ptr<const float>(),
                    args[7]->get_data_ptr<const int32_t>());
            }
            else if (input0_element_type == element::u8 && input1_element_type == element::i8 &&
                     output_element_type == element::i32)
            {
                reference::dot<uint8_t, int8_t, int32_t, int32_t>(
                    args[0]->get_data_ptr<const uint8_t>(),
                    args[1]->get_data_ptr<const int8_t>(),
                    out[0]->get_data_ptr<int32_t>(),
                    node.get_input_shape(0),
                    node.get_input_shape(1),
                    node.get_output_shape(0),
                    1,
                    args[2]->get_data_ptr<const float>(),
                    args[3]->get_data_ptr<const uint8_t>(),
                    args[4]->get_data_ptr<const float>(),
                    args[5]->get_data_ptr<const int8_t>(),
                    args[6]->get_data_ptr<const float>(),
                    args[7]->get_data_ptr<const int32_t>());
            }
            else
            {
                std::stringstream ss;
                ss << "unsupported element type";
                throw std::runtime_error(ss.str());
            }

            break;
        }
        case OP_TYPEID::RegionYolo_v0:
        {
            const op::RegionYolo* region_yolo = static_cast<const op::RegionYolo*>(&node);
            reference::region_yolo<T>(args[0]->get_data_ptr<const T>(),
                                      out[0]->get_data_ptr<T>(),
                                      args[0]->get_shape(),
                                      region_yolo->get_num_coords(),
                                      region_yolo->get_num_classes(),
                                      region_yolo->get_num_regions(),
                                      region_yolo->get_do_softmax(),
                                      region_yolo->get_mask());
            break;
        }
        case OP_TYPEID::Relu:
        {
            size_t element_count = shape_size(node.get_output_shape(0));
            reference::relu<T>(
                args[0]->get_data_ptr<const T>(), out[0]->get_data_ptr<T>(), element_count);
            break;
        }
        case OP_TYPEID::ReverseSequence:
        {
            const op::ReverseSequence* reverse = static_cast<const op::ReverseSequence*>(&node);

            if (node.get_input_element_type(1) == element::i32)
            {
                reference::reverse_sequence<T, int32_t>(args[0]->get_data_ptr<const T>(),
                                                        out[0]->get_data_ptr<T>(),
                                                        node.get_input_shape(0),
                                                        reverse->get_batch_axis(),
                                                        reverse->get_sequence_axis(),
                                                        args[1]->get_data_ptr<const int32_t>());
            }
            else
            {
                throw ngraph_error("only int32 indices are supported");
            }
            break;
        }
        case OP_TYPEID::Select:
        {
            size_t element_count = shape_size(node.get_output_shape(0));
            reference::select<T>(args[0]->get_data_ptr<const char>(),
                                 args[1]->get_data_ptr<const T>(),
                                 args[2]->get_data_ptr<const T>(),
                                 out[0]->get_data_ptr<T>(),
                                 element_count);
            break;
        }
        case OP_TYPEID::Sigmoid:
        {
            size_t element_count = shape_size(node.get_output_shape(0));
            reference::sigmoid<T>(
                args[0]->get_data_ptr<const T>(), out[0]->get_data_ptr<T>(), element_count);
            break;
        }
        case OP_TYPEID::Sign:
        {
            size_t element_count = shape_size(node.get_output_shape(0));
            reference::sign<T>(
                args[0]->get_data_ptr<const T>(), out[0]->get_data_ptr<T>(), element_count);
            break;
        }
        case OP_TYPEID::Sin:
        {
            size_t element_count = shape_size(node.get_output_shape(0));
            reference::sin<T>(
                args[0]->get_data_ptr<const T>(), out[0]->get_data_ptr<T>(), element_count);
            break;
        }
        case OP_TYPEID::Sinh:
        {
            size_t element_count = shape_size(node.get_output_shape(0));
            reference::sinh<T>(
                args[0]->get_data_ptr<const T>(), out[0]->get_data_ptr<T>(), element_count);
            break;
        }
        case OP_TYPEID::Sqrt:
        {
            size_t element_count = shape_size(node.get_output_shape(0));
            reference::sqrt<T>(
                args[0]->get_data_ptr<const T>(), out[0]->get_data_ptr<T>(), element_count);
            break;
        }
        case OP_TYPEID::Tan:
        {
            size_t element_count = shape_size(node.get_output_shape(0));
            reference::tan<T>(
                args[0]->get_data_ptr<const T>(), out[0]->get_data_ptr<T>(), element_count);
            break;
        }
        case OP_TYPEID::Tanh:
        {
            size_t element_count = shape_size(node.get_output_shape(0));
            reference::tanh<T>(
                args[0]->get_data_ptr<const T>(), out[0]->get_data_ptr<T>(), element_count);
            break;
        }
        case OP_TYPEID::TopK:
        {
            const op::TopK* topk = static_cast<const op::TopK*>(&node);
            if (node.get_output_element_type(0) == element::i64)
            {
                reference::topk<T, int64_t>(args[0]->get_data_ptr<const T>(),
                                            out[0]->get_data_ptr<int64_t>(),
                                            out[1]->get_data_ptr<T>(),
                                            node.get_input_shape(0),
                                            node.get_output_shape(0),
                                            topk->get_top_k_axis(),
                                            topk->get_k(),
                                            topk->get_compute_max(),
                                            topk->get_sort());
            }
            else if (node.get_output_element_type(0) == element::i32)
            {
                reference::topk<T, int32_t>(args[0]->get_data_ptr<const T>(),
                                            out[0]->get_data_ptr<int32_t>(),
                                            out[1]->get_data_ptr<T>(),
                                            node.get_input_shape(0),
                                            node.get_output_shape(0),
                                            topk->get_top_k_axis(),
                                            topk->get_k(),
                                            topk->get_compute_max(),
                                            topk->get_sort());
            }
            else
            {
                throw ngraph_error("Unexpected type");
            }
            break;
        }
        case OP_TYPEID::DetectionOutput_v0:
        {
            const op::DetectionOutput* detOut = static_cast<const op::DetectionOutput*>(&node);
            reference::referenceDetectionOutput<T> refDetOut(
                detOut->get_attrs(), node.get_input_shape(0), node.get_input_shape(2));
            if (node.get_input_size() == 3)
            {
                refDetOut.run(args[0]->get_data_ptr<const T>(),
                              args[1]->get_data_ptr<const T>(),
                              args[2]->get_data_ptr<const T>(),
                              nullptr,
                              nullptr,
                              out[0]->get_data_ptr<T>());
            }
            else if (node.get_input_size() == 5)
            {
                refDetOut.run(args[0]->get_data_ptr<const T>(),
                              args[1]->get_data_ptr<const T>(),
                              args[2]->get_data_ptr<const T>(),
                              args[3]->get_data_ptr<const T>(),
                              args[4]->get_data_ptr<const T>(),
                              out[0]->get_data_ptr<T>());
            }
            else
            {
                throw ngraph_error("DetectionOutput layer supports only 3 or 5 inputs");
            }

            break;
        }
        case OP_TYPEID::ScatterNDUpdate_v3:
        {
            const op::ScatterNDUpdate* scatterNDUpd =
                static_cast<const op::v3::ScatterNDUpdate*>(&node);
            auto idxType = scatterNDUpd->get_input_element_type(1);
            if (idxType == element::i32)
            {
                reference::scatterNdUpdate<T, int32_t>(args[0]->get_data_ptr<const T>(),
                                                       args[1]->get_data_ptr<const int32_t>(),
                                                       args[2]->get_data_ptr<const T>(),
                                                       out[0]->get_data_ptr<T>(),
                                                       node.get_input_shape(0),
                                                       node.get_input_shape(1),
                                                       node.get_input_shape(2));
            }
            else if (idxType == element::i64)
            {
                reference::scatterNdUpdate<T, int64_t>(args[0]->get_data_ptr<const T>(),
                                                       args[1]->get_data_ptr<const int64_t>(),
                                                       args[2]->get_data_ptr<const T>(),
                                                       out[0]->get_data_ptr<T>(),
                                                       node.get_input_shape(0),
                                                       node.get_input_shape(1),
                                                       node.get_input_shape(2));
            }
            else
            {
                throw ngraph_error(
                    "ScatterNDUpdate layer support only i32 and i64 'indices' input precision!");
            }

            break;
        }
        case OP_TYPEID::GatherTree_v1:
        {
            reference::gather_tree(args[0]->get_data_ptr<const char>(),
                                   args[1]->get_data_ptr<const char>(),
                                   args[2]->get_data_ptr<const char>(),
                                   args[3]->get_data_ptr<const char>(),
                                   out[0]->get_data_ptr<char>(),
                                   node.get_input_shape(0),
                                   node.get_input_shape(1),
                                   node.get_input_shape(2),
                                   node.get_input_shape(3),
                                   args[1]->get_element_type());
            break;
        }
        case OP_TYPEID::NormalizeL2:
        {
            const op::NormalizeL2* norm = static_cast<const op::NormalizeL2*>(&node);
            reference::normalize_l2<T>(args[0]->get_data_ptr<const T>(),
                                       out[0]->get_data_ptr<T>(),
                                       node.get_input_shape(0),
                                       norm->get_reduction_axes(),
                                       norm->get_eps(),
                                       norm->get_eps_mode());
            break;
        }

        // Fused Ops are not supported in interpreter. They need to be decomposed before execution
        case OP_TYPEID::DepthToSpace:
        case OP_TYPEID::FakeQuantize:
        case OP_TYPEID::Gather:
        case OP_TYPEID::Gelu:
        case OP_TYPEID::GRN:
        case OP_TYPEID::GroupConvolution:
        case OP_TYPEID::GroupConvolutionBackpropData:
        case OP_TYPEID::HardSigmoid:
        case OP_TYPEID::Interpolate:
        case OP_TYPEID::MVN:
        case OP_TYPEID::PRelu:
        case OP_TYPEID::ScatterUpdate_v3:
        case OP_TYPEID::Selu:
        case OP_TYPEID::ShuffleChannels:
        case OP_TYPEID::SpaceToDepth:
        case OP_TYPEID::SquaredDifference:
        case OP_TYPEID::TensorIterator:
        case OP_TYPEID::Tile:
        case OP_TYPEID::UnknownOp:
            throw unsupported_op("Unsupported op '" + node.description() + "'");
        case OP_TYPEID::Add:
        case OP_TYPEID::Broadcast:
        case OP_TYPEID::Clamp:
        case OP_TYPEID::Concat:
        case OP_TYPEID::Constant:
        case OP_TYPEID::Divide:
        case OP_TYPEID::Equal:
        case OP_TYPEID::Greater:
        case OP_TYPEID::GreaterEq:
        case OP_TYPEID::Less:
        case OP_TYPEID::LessEq:
        case OP_TYPEID::LessEqual_v1:
        case OP_TYPEID::LogicalAnd_v1:
        case OP_TYPEID::LogicalOr_v1:
        case OP_TYPEID::LogicalXor_v1:
        case OP_TYPEID::MatMul:
        case OP_TYPEID::Maximum:
        case OP_TYPEID::Minimum:
        case OP_TYPEID::Multiply:
        case OP_TYPEID::NonZero_v3:
        case OP_TYPEID::NotEqual:
        case OP_TYPEID::Power:
        case OP_TYPEID::Quantize:
        case OP_TYPEID::Range:
        case OP_TYPEID::Reshape_v1:
        case OP_TYPEID::Result:
        case OP_TYPEID::Reverse_v1:
        case OP_TYPEID::Round_v5:
        case OP_TYPEID::ShapeOf_v3:
        case OP_TYPEID::ShapeOf:
        case OP_TYPEID::Softmax:
        case OP_TYPEID::Split_v1:
        case OP_TYPEID::Squeeze:
        case OP_TYPEID::Subtract:
        case OP_TYPEID::Unsqueeze:
        case OP_TYPEID::Xor:
            // These ops are handled by op evaluators so nothing to do
            break;
#if defined(__GNUC__) && !(__GNUC__ == 4 && __GNUC_MINOR__ == 8)
#pragma GCC diagnostic pop
#endif
        }
    }
};

NGRAPH_SUPPRESS_DEPRECATED_END<|MERGE_RESOLUTION|>--- conflicted
+++ resolved
@@ -981,161 +981,6 @@
                                            args[0]->get_element_type().size());
             break;
         }
-<<<<<<< HEAD
-
-        case OP_TYPEID::QuantizedConvolution:
-        {
-            const op::QuantizedConvolution* qc =
-                static_cast<const op::QuantizedConvolution*>(&node);
-
-            auto input_element_type = qc->get_input_element_type(0);
-            auto filter_element_type = qc->get_input_element_type(1);
-            auto output_element_type = qc->get_output_element_type(0);
-
-            if (input_element_type == element::u8 && filter_element_type == element::i8 &&
-                output_element_type == element::i8)
-            {
-                reference::convolution<uint8_t, int8_t, int8_t, int32_t>(
-                    args[0]->get_data_ptr<const uint8_t>(),
-                    args[1]->get_data_ptr<const int8_t>(),
-                    out[0]->get_data_ptr<int8_t>(),
-                    node.get_input_shape(0),
-                    node.get_input_shape(1),
-                    node.get_output_shape(0),
-                    qc->get_window_movement_strides(),
-                    qc->get_window_dilation_strides(),
-                    qc->get_padding_below(),
-                    qc->get_padding_above(),
-                    qc->get_data_dilation_strides(),
-                    args[2]->get_data_ptr<const float>(),
-                    args[3]->get_data_ptr<const uint8_t>(),
-                    args[4]->get_data_ptr<const float>(),
-                    args[5]->get_data_ptr<const int8_t>(),
-                    args[6]->get_data_ptr<const float>(),
-                    args[7]->get_data_ptr<const int8_t>());
-            }
-            else if (input_element_type == element::u8 && filter_element_type == element::u8 &&
-                     output_element_type == element::u8)
-            {
-                reference::convolution<uint8_t, uint8_t, uint8_t, int32_t>(
-                    args[0]->get_data_ptr<const uint8_t>(),
-                    args[1]->get_data_ptr<const uint8_t>(),
-                    out[0]->get_data_ptr<uint8_t>(),
-                    node.get_input_shape(0),
-                    node.get_input_shape(1),
-                    node.get_output_shape(0),
-                    qc->get_window_movement_strides(),
-                    qc->get_window_dilation_strides(),
-                    qc->get_padding_below(),
-                    qc->get_padding_above(),
-                    qc->get_data_dilation_strides(),
-                    args[2]->get_data_ptr<const float>(),
-                    args[3]->get_data_ptr<const uint8_t>(),
-                    args[4]->get_data_ptr<const float>(),
-                    args[5]->get_data_ptr<const uint8_t>(),
-                    args[6]->get_data_ptr<const float>(),
-                    args[7]->get_data_ptr<const uint8_t>());
-            }
-            else if (input_element_type == element::u8 && filter_element_type == element::i8 &&
-                     output_element_type == element::i32)
-            {
-                reference::convolution<uint8_t, int8_t, int32_t, int32_t>(
-                    args[0]->get_data_ptr<const uint8_t>(),
-                    args[1]->get_data_ptr<const int8_t>(),
-                    out[0]->get_data_ptr<int32_t>(),
-                    node.get_input_shape(0),
-                    node.get_input_shape(1),
-                    node.get_output_shape(0),
-                    qc->get_window_movement_strides(),
-                    qc->get_window_dilation_strides(),
-                    qc->get_padding_below(),
-                    qc->get_padding_above(),
-                    qc->get_data_dilation_strides(),
-                    args[2]->get_data_ptr<const float>(),
-                    args[3]->get_data_ptr<const uint8_t>(),
-                    args[4]->get_data_ptr<const float>(),
-                    args[5]->get_data_ptr<const int8_t>(),
-                    args[6]->get_data_ptr<const float>(),
-                    args[7]->get_data_ptr<const int32_t>());
-            }
-            else if (input_element_type == element::u8 && filter_element_type == element::u8 &&
-                     output_element_type == element::i32)
-            {
-                reference::convolution<uint8_t, uint8_t, int32_t, int32_t>(
-                    args[0]->get_data_ptr<const uint8_t>(),
-                    args[1]->get_data_ptr<const uint8_t>(),
-                    out[0]->get_data_ptr<int32_t>(),
-                    node.get_input_shape(0),
-                    node.get_input_shape(1),
-                    node.get_output_shape(0),
-                    qc->get_window_movement_strides(),
-                    qc->get_window_dilation_strides(),
-                    qc->get_padding_below(),
-                    qc->get_padding_above(),
-                    qc->get_data_dilation_strides(),
-                    args[2]->get_data_ptr<const float>(),
-                    args[3]->get_data_ptr<const uint8_t>(),
-                    args[4]->get_data_ptr<const float>(),
-                    args[5]->get_data_ptr<const uint8_t>(),
-                    args[6]->get_data_ptr<const float>(),
-                    args[7]->get_data_ptr<const int32_t>());
-=======
-        case OP_TYPEID::Quantize:
-        {
-            const op::Quantize* quantize = static_cast<const op::Quantize*>(&node);
-            auto type = quantize->get_element_type();
-
-            if (type == element::u8)
-            {
-                reference::quantize<T>(args[0]->get_data_ptr<const T>(),
-                                       args[1]->get_data_ptr<const T>(),
-                                       args[2]->get_data_ptr<const uint8_t>(),
-                                       out[0]->get_data_ptr<uint8_t>(),
-                                       node.get_input_shape(0),
-                                       node.get_input_shape(1),
-                                       quantize->get_axes(),
-                                       quantize->get_round_mode());
-            }
-            else if (type == element::i8)
-            {
-                reference::quantize<T>(args[0]->get_data_ptr<const T>(),
-                                       args[1]->get_data_ptr<const T>(),
-                                       args[2]->get_data_ptr<const int8_t>(),
-                                       out[0]->get_data_ptr<int8_t>(),
-                                       node.get_input_shape(0),
-                                       node.get_input_shape(1),
-                                       quantize->get_axes(),
-                                       quantize->get_round_mode());
-            }
-            else if (type == element::i32)
-            {
-                reference::quantize<T>(args[0]->get_data_ptr<const T>(),
-                                       args[1]->get_data_ptr<const T>(),
-                                       args[2]->get_data_ptr<const int32_t>(),
-                                       out[0]->get_data_ptr<int32_t>(),
-                                       node.get_input_shape(0),
-                                       node.get_input_shape(1),
-                                       quantize->get_axes(),
-                                       quantize->get_round_mode());
->>>>>>> fbf7cc70
-            }
-            else
-            {
-                std::stringstream ss;
-<<<<<<< HEAD
-                ss << "unsupported element type";
-=======
-                ss << "unsupported element type " << type << " op Quantize";
->>>>>>> fbf7cc70
-                throw std::runtime_error(ss.str());
-            }
-
-            break;
-        }
-<<<<<<< HEAD
-
-=======
->>>>>>> fbf7cc70
         case OP_TYPEID::QuantizedDot:
         {
             const op::QuantizedDot* qd = static_cast<const op::QuantizedDot*>(&node);
