--- conflicted
+++ resolved
@@ -105,1345 +105,4 @@
 
     InfoForNMS5 get_info_for_nms5_eval(const op::v5::NonMaxSuppression* nms5,
                                        const std::vector<std::shared_ptr<HostTensor>>& inputs);
-<<<<<<< HEAD
-
-    template <typename T>
-    void op_engine(const Node& node,
-                   const std::vector<std::shared_ptr<HostTensor>>& out,
-                   const std::vector<std::shared_ptr<HostTensor>>& args)
-    {
-// We want to check that every OP_TYPEID enumeration is included in the list.
-// These GCC flags enable compile-time checking so that if an enumeration
-// is not in the list an error is generated.
-#if defined(__GNUC__) && !(__GNUC__ == 4 && __GNUC_MINOR__ == 8)
-#pragma GCC diagnostic push
-#pragma GCC diagnostic error "-Wswitch"
-#pragma GCC diagnostic error "-Wswitch-enum"
-#endif
-        switch (get_typeid(node))
-        {
-        case OP_TYPEID::Abs:
-        {
-            size_t element_count = shape_size(node.get_output_shape(0));
-            reference::abs<T>(
-                args[0]->get_data_ptr<const T>(), out[0]->get_data_ptr<T>(), element_count);
-            break;
-        }
-        case OP_TYPEID::Acos:
-        {
-            size_t element_count = shape_size(node.get_output_shape(0));
-            reference::acos<T>(
-                args[0]->get_data_ptr<const T>(), out[0]->get_data_ptr<T>(), element_count);
-            break;
-        }
-        case OP_TYPEID::Asin:
-        {
-            size_t element_count = shape_size(node.get_output_shape(0));
-            reference::asin<T>(
-                args[0]->get_data_ptr<const T>(), out[0]->get_data_ptr<T>(), element_count);
-            break;
-        }
-        case OP_TYPEID::Atan:
-        {
-            size_t element_count = shape_size(node.get_output_shape(0));
-            reference::atan<T>(
-                args[0]->get_data_ptr<const T>(), out[0]->get_data_ptr<T>(), element_count);
-            break;
-        }
-        case OP_TYPEID::Elu:
-        {
-            const op::Elu* elu_node = static_cast<const op::Elu*>(&node);
-
-            size_t element_count = shape_size(node.get_output_shape(0));
-            reference::elu<T>(args[0]->get_data_ptr<const T>(),
-                              out[0]->get_data_ptr<T>(),
-                              element_count,
-                              elu_node->get_alpha());
-            break;
-        }
-        case OP_TYPEID::AvgPool:
-        {
-            const op::v0::AvgPool* avg_pool = static_cast<const op::v0::AvgPool*>(&node);
-
-            reference::avg_pool<T>(args[0]->get_data_ptr<const T>(),
-                                   out[0]->get_data_ptr<T>(),
-                                   node.get_input_shape(0),
-                                   node.get_output_shape(0),
-                                   avg_pool->get_window_shape(),
-                                   avg_pool->get_window_movement_strides(),
-                                   avg_pool->get_padding_below(),
-                                   avg_pool->get_padding_above(),
-                                   avg_pool->get_include_padding_in_avg_computation());
-            break;
-        }
-        case OP_TYPEID::BatchNormInference:
-        {
-            const ngraph::op::v0::BatchNormInference* bn =
-                static_cast<const ngraph::op::v0::BatchNormInference*>(&node);
-            reference::batch_norm_inference<T>(bn->get_eps_value(),
-                                               args[0]->get_data_ptr<const T>(),
-                                               args[1]->get_data_ptr<const T>(),
-                                               args[2]->get_data_ptr<const T>(),
-                                               args[3]->get_data_ptr<const T>(),
-                                               args[4]->get_data_ptr<const T>(),
-                                               out[0]->get_data_ptr<T>(),
-                                               node.get_input_shape(2));
-            break;
-        }
-        case OP_TYPEID::BatchNormInference_v5:
-        {
-            const ngraph::op::v5::BatchNormInference* bn =
-                static_cast<const ngraph::op::v5::BatchNormInference*>(&node);
-            reference::batch_norm_inference<T>(bn->get_eps_value(),
-                                               args[1]->get_data_ptr<const T>(),
-                                               args[2]->get_data_ptr<const T>(),
-                                               args[0]->get_data_ptr<const T>(),
-                                               args[3]->get_data_ptr<const T>(),
-                                               args[4]->get_data_ptr<const T>(),
-                                               out[0]->get_data_ptr<T>(),
-                                               node.get_input_shape(0));
-            break;
-        }
-        case OP_TYPEID::Ceiling:
-        {
-            size_t element_count = shape_size(node.get_output_shape(0));
-            reference::ceiling<T>(
-                args[0]->get_data_ptr<const T>(), out[0]->get_data_ptr<T>(), element_count);
-            break;
-        }
-        case OP_TYPEID::Convert:
-        {
-            // const op::Convert* c = static_cast<const op::Convert*>(&node);
-            element::Type type = node.get_element_type();
-            std::stringstream ss;
-            size_t element_count = shape_size(node.get_output_shape(0));
-            switch (type)
-            {
-            case element::Type_t::boolean:
-                reference::convert_to_bool<T>(
-                    args[0]->get_data_ptr<const T>(), out[0]->get_data_ptr<char>(), element_count);
-                break;
-            case element::Type_t::f32:
-                reference::convert<T>(
-                    args[0]->get_data_ptr<const T>(), out[0]->get_data_ptr<float>(), element_count);
-                break;
-            case element::Type_t::f64:
-                reference::convert<T>(args[0]->get_data_ptr<const T>(),
-                                      out[0]->get_data_ptr<double>(),
-                                      element_count);
-                break;
-            case element::Type_t::i8:
-                reference::convert<T>(args[0]->get_data_ptr<const T>(),
-                                      out[0]->get_data_ptr<int8_t>(),
-                                      element_count);
-                break;
-            case element::Type_t::i16:
-                reference::convert<T>(args[0]->get_data_ptr<const T>(),
-                                      out[0]->get_data_ptr<int16_t>(),
-                                      element_count);
-                break;
-            case element::Type_t::i32:
-                reference::convert<T>(args[0]->get_data_ptr<const T>(),
-                                      out[0]->get_data_ptr<int32_t>(),
-                                      element_count);
-                break;
-            case element::Type_t::i64:
-                reference::convert<T>(args[0]->get_data_ptr<const T>(),
-                                      out[0]->get_data_ptr<int64_t>(),
-                                      element_count);
-                break;
-            case element::Type_t::u8:
-                reference::convert<T>(args[0]->get_data_ptr<const T>(),
-                                      out[0]->get_data_ptr<uint8_t>(),
-                                      element_count);
-                break;
-            case element::Type_t::u16:
-                reference::convert<T>(args[0]->get_data_ptr<const T>(),
-                                      out[0]->get_data_ptr<uint16_t>(),
-                                      element_count);
-                break;
-            case element::Type_t::u32:
-                reference::convert<T>(args[0]->get_data_ptr<const T>(),
-                                      out[0]->get_data_ptr<uint32_t>(),
-                                      element_count);
-                break;
-            case element::Type_t::u64:
-                reference::convert<T>(args[0]->get_data_ptr<const T>(),
-                                      out[0]->get_data_ptr<uint64_t>(),
-                                      element_count);
-                break;
-            case element::Type_t::undefined:
-            case element::Type_t::dynamic:
-            case element::Type_t::u1:
-            case element::Type_t::bf16:
-            case element::Type_t::f16:
-                ss << "unsupported element type " << type << " op Convert";
-                throw std::runtime_error(ss.str());
-            }
-            break;
-        }
-        case OP_TYPEID::Convolution:
-        {
-            const op::v0::Convolution* c = static_cast<const op::v0::Convolution*>(&node);
-            reference::convolution<T>(args[0]->get_data_ptr<const T>(),
-                                      args[1]->get_data_ptr<const T>(),
-                                      out[0]->get_data_ptr<T>(),
-                                      node.get_input_shape(0),
-                                      node.get_input_shape(1),
-                                      node.get_output_shape(0),
-                                      c->get_window_movement_strides(),
-                                      c->get_window_dilation_strides(),
-                                      c->get_padding_below(),
-                                      c->get_padding_above(),
-                                      c->get_data_dilation_strides());
-
-            break;
-        }
-        case OP_TYPEID::ConvolutionBackpropData:
-        {
-            // Note that args[1] and args[0] are switched here from the usual order.
-            const op::v0::ConvolutionBackpropData* c =
-                static_cast<const op::v0::ConvolutionBackpropData*>(&node);
-            reference::convolution_backprop_in<T>(args[1]->get_data_ptr<const T>(),
-                                                  args[0]->get_data_ptr<const T>(),
-                                                  out[0]->get_data_ptr<T>(),
-                                                  c->get_input_shape(1),
-                                                  c->get_input_shape(0),
-                                                  c->get_data_batch_shape(),
-                                                  c->get_data_dilation_strides_forward(),
-                                                  c->get_window_dilation_strides_forward(),
-                                                  c->compute_backward_delta_out_pad_below(),
-                                                  c->compute_backward_delta_out_pad_above(),
-                                                  c->get_window_movement_strides_forward());
-            break;
-        }
-        case OP_TYPEID::Cos:
-        {
-            size_t element_count = shape_size(node.get_output_shape(0));
-            reference::cos<T>(
-                args[0]->get_data_ptr<const T>(), out[0]->get_data_ptr<T>(), element_count);
-            break;
-        }
-        case OP_TYPEID::Cosh:
-        {
-            size_t element_count = shape_size(node.get_output_shape(0));
-            reference::cosh<T>(
-                args[0]->get_data_ptr<const T>(), out[0]->get_data_ptr<T>(), element_count);
-            break;
-        }
-        case OP_TYPEID::CTCGreedyDecoder_v0:
-        {
-            const auto ctc_greedy_dec = static_cast<const op::v0::CTCGreedyDecoder*>(&node);
-            reference::ctc_greedy_decoder<T>(args[0]->get_data_ptr<const T>(),
-                                             args[1]->get_data_ptr<const T>(),
-                                             out[0]->get_data_ptr<T>(),
-                                             args[0]->get_shape(),
-                                             args[1]->get_shape(),
-                                             out[0]->get_shape(),
-                                             ctc_greedy_dec->get_ctc_merge_repeated());
-            break;
-        }
-        case OP_TYPEID::CTCLoss_v4:
-        {
-            const op::v4::CTCLoss* ctc_loss = static_cast<const op::v4::CTCLoss*>(&node);
-            auto t_int = node.get_input_element_type(1);
-            if (t_int == element::i32)
-            {
-                reference::CTCLoss<T, int32_t>(
-                    args[0]->get_data_ptr<const T>(),
-                    ctc_loss->get_input_shape(0),
-                    args[1]->get_data_ptr<const int32_t>(),
-                    args[2]->get_data_ptr<const int32_t>(),
-                    args[3]->get_data_ptr<const int32_t>(),
-                    args.size() > 4 ? args[4]->get_data_ptr<const int32_t>() : nullptr,
-                    ctc_loss->get_preprocess_collapse_repeated(),
-                    ctc_loss->get_ctc_merge_repeated(),
-                    ctc_loss->get_unique(),
-                    out[0]->get_data_ptr<T>());
-            }
-            else if (t_int == element::i64)
-            {
-                reference::CTCLoss<T, int64_t>(
-                    args[0]->get_data_ptr<const T>(),
-                    ctc_loss->get_input_shape(0),
-                    args[1]->get_data_ptr<const int64_t>(),
-                    args[2]->get_data_ptr<const int64_t>(),
-                    args[3]->get_data_ptr<const int64_t>(),
-                    args.size() > 4 ? args[4]->get_data_ptr<const int64_t>() : nullptr,
-                    ctc_loss->get_preprocess_collapse_repeated(),
-                    ctc_loss->get_ctc_merge_repeated(),
-                    ctc_loss->get_unique(),
-                    out[0]->get_data_ptr<T>());
-            }
-            break;
-        }
-        case OP_TYPEID::CumSum:
-        {
-            const op::CumSum* cumsum = static_cast<const op::CumSum*>(&node);
-            auto axis_et = node.get_input_element_type(1);
-            if (axis_et == element::i32)
-            {
-                reference::cumsum<T, int32_t>(args[0]->get_data_ptr<const T>(),
-                                              args[1]->get_data_ptr<const int32_t>(),
-                                              out[0]->get_data_ptr<T>(),
-                                              node.get_input_shape(0),
-                                              cumsum->is_exclusive(),
-                                              cumsum->is_reverse());
-            }
-            else if (axis_et == element::i64)
-            {
-                reference::cumsum<T, int64_t>(args[0]->get_data_ptr<const T>(),
-                                              args[1]->get_data_ptr<const int64_t>(),
-                                              out[0]->get_data_ptr<T>(),
-                                              node.get_input_shape(0),
-                                              cumsum->is_exclusive(),
-                                              cumsum->is_reverse());
-            }
-            break;
-        }
-        case OP_TYPEID::EmbeddingBagOffsetsSum_v3:
-        {
-            const op::EmbeddingBagOffsetsSum* embed =
-                static_cast<const op::EmbeddingBagOffsetsSum*>(&node);
-            auto indicesType = embed->input(1).get_element_type();
-            size_t indices_num = shape_size(embed->get_input_shape(1));
-
-            if (indicesType == element::u64 || indicesType == element::i64)
-            {
-                reference::embeddingBagOffsetsSum<T, size_t>(
-                    args[0]->get_data_ptr<const T>(),
-                    args[1]->get_data_ptr<const size_t>(),
-                    args[2]->get_data_ptr<const size_t>(),
-                    args.size() > 3 ? args[3]->get_data_ptr<const size_t>() : nullptr,
-                    args.size() > 4 ? args[4]->get_data_ptr<const T>() : nullptr,
-                    out[0]->get_data_ptr<T>(),
-                    indices_num,
-                    embed->get_shape());
-            }
-            else if (indicesType == element::u32 || indicesType == element::i32)
-            {
-                reference::embeddingBagOffsetsSum<T, unsigned>(
-                    args[0]->get_data_ptr<const T>(),
-                    args[1]->get_data_ptr<const unsigned>(),
-                    args[2]->get_data_ptr<const unsigned>(),
-                    args.size() > 3 ? args[3]->get_data_ptr<const unsigned>() : nullptr,
-                    args.size() > 4 ? args[4]->get_data_ptr<const T>() : nullptr,
-                    out[0]->get_data_ptr<T>(),
-                    indices_num,
-                    embed->get_shape());
-            }
-            else
-            {
-                throw ngraph_error(std::string("Unsupported index type ") +
-                                   indicesType.c_type_string() +
-                                   std::string(" in EmbeddingBagOffsetsSum"));
-            }
-            break;
-        }
-        case OP_TYPEID::EmbeddingBagPackedSum_v3:
-        {
-            const op::EmbeddingBagPackedSum* embed =
-                static_cast<const op::EmbeddingBagPackedSum*>(&node);
-            auto indicesType = embed->input(1).get_element_type();
-
-            if (indicesType == element::u64 || indicesType == element::i64)
-            {
-                reference::embeddingBagPackedSum<T, size_t>(
-                    args[0]->get_data_ptr<const T>(),
-                    args[1]->get_data_ptr<const size_t>(),
-                    args.size() > 2 ? args[2]->get_data_ptr<const T>() : nullptr,
-                    out[0]->get_data_ptr<T>(),
-                    embed->get_input_shape(1),
-                    embed->get_shape());
-            }
-            else if (indicesType == element::u32 || indicesType == element::i32)
-            {
-                reference::embeddingBagPackedSum<T, unsigned>(
-                    args[0]->get_data_ptr<const T>(),
-                    args[1]->get_data_ptr<const unsigned>(),
-                    args.size() > 2 ? args[2]->get_data_ptr<const T>() : nullptr,
-                    out[0]->get_data_ptr<T>(),
-                    embed->get_input_shape(1),
-                    embed->get_shape());
-            }
-            else
-            {
-                throw ngraph_error(std::string("Unsupported index type ") +
-                                   indicesType.c_type_string() +
-                                   std::string(" in EmbeddingBagPackedSum"));
-            }
-            break;
-        }
-        case OP_TYPEID::EmbeddingSegmentsSum_v3:
-        {
-            const op::EmbeddingSegmentsSum* embed =
-                static_cast<const op::EmbeddingSegmentsSum*>(&node);
-            auto indicesType = embed->input(1).get_element_type();
-            size_t indices_num = shape_size(embed->get_input_shape(1));
-
-            if (indicesType == element::u64 || indicesType == element::i64)
-            {
-                reference::embeddingSegmentsSum<T, size_t>(
-                    args[0]->get_data_ptr<const T>(),
-                    args[1]->get_data_ptr<const size_t>(),
-                    args[2]->get_data_ptr<const size_t>(),
-                    args.size() > 4 ? args[4]->get_data_ptr<const size_t>() : nullptr,
-                    args.size() > 5 ? args[5]->get_data_ptr<const T>() : nullptr,
-                    out[0]->get_data_ptr<T>(),
-                    embed->get_input_shape(0),
-                    embed->get_input_shape(1),
-                    embed->get_shape());
-            }
-            else if (indicesType == element::u32 || indicesType == element::i32)
-            {
-                reference::embeddingSegmentsSum<T, unsigned>(
-                    args[0]->get_data_ptr<const T>(),
-                    args[1]->get_data_ptr<const unsigned>(),
-                    args[2]->get_data_ptr<const unsigned>(),
-                    args.size() > 4 ? args[4]->get_data_ptr<const unsigned>() : nullptr,
-                    args.size() > 5 ? args[5]->get_data_ptr<const T>() : nullptr,
-                    out[0]->get_data_ptr<T>(),
-                    embed->get_input_shape(0),
-                    embed->get_input_shape(1),
-                    embed->get_shape());
-            }
-            else
-            {
-                throw ngraph_error(std::string("Unsupported index type ") +
-                                   indicesType.c_type_string() +
-                                   std::string(" in EmbeddingSegmentsSum"));
-            }
-            break;
-        }
-        case OP_TYPEID::Erf:
-        {
-            size_t element_count = shape_size(node.get_output_shape(0));
-            reference::erf<T>(
-                args[0]->get_data_ptr<const T>(), out[0]->get_data_ptr<T>(), element_count);
-            break;
-        }
-        case OP_TYPEID::ExtractImagePatches_v3:
-        {
-            const op::ExtractImagePatches* extImgPatches =
-                static_cast<const op::ExtractImagePatches*>(&node);
-            reference::extractImagePatches<T, size_t>(extImgPatches,
-                                                      args[0]->get_data_ptr<const T>(),
-                                                      out[0]->get_data_ptr<T>(),
-                                                      extImgPatches->get_input_shape(0),
-                                                      extImgPatches->get_shape());
-            break;
-        }
-        case OP_TYPEID::Exp:
-        {
-            size_t element_count = shape_size(node.get_output_shape(0));
-            reference::exp<T>(
-                args[0]->get_data_ptr<const T>(), out[0]->get_data_ptr<T>(), element_count);
-            break;
-        }
-#ifdef INTERPRETER_USE_HYBRID
-        case OP_TYPEID::FunctionCall:
-        {
-            auto f = static_cast<const runtime::hybrid::op::FunctionCall*>(&node);
-            auto backend = f->get_backend();
-            auto executable = f->get_executable();
-
-            std::vector<std::shared_ptr<Tensor>> outputs;
-            std::vector<std::shared_ptr<Tensor>> inputs;
-            for (const std::shared_ptr<HostTensor>& t : out)
-            {
-                auto backend_tensor = backend->create_tensor(
-                    t->get_element_type(), t->get_shape(), t->get_data_ptr());
-                outputs.push_back(backend_tensor);
-            }
-            for (const std::shared_ptr<HostTensor>& t : args)
-            {
-                auto backend_tensor = backend->create_tensor(
-                    t->get_element_type(), t->get_shape(), t->get_data_ptr());
-                inputs.push_back(backend_tensor);
-            }
-            executable->call(outputs, inputs);
-            break;
-        }
-#endif
-        case OP_TYPEID::Floor:
-        {
-            size_t element_count = shape_size(node.get_output_shape(0));
-            reference::floor<T>(
-                args[0]->get_data_ptr<const T>(), out[0]->get_data_ptr<T>(), element_count);
-            break;
-        }
-        case OP_TYPEID::GatherND_v5:
-        {
-            const op::v5::GatherND* gatherNDNode = static_cast<const op::v5::GatherND*>(&node);
-            if (node.get_input_element_type(1) == element::i64)
-            {
-                reference::gather_nd<T, int64_t>(args[0]->get_data_ptr<T>(),
-                                                 args[1]->get_data_ptr<int64_t>(),
-                                                 out[0]->get_data_ptr<T>(),
-                                                 node.get_input_shape(0),
-                                                 node.get_input_shape(1),
-                                                 node.get_output_shape(0),
-                                                 gatherNDNode->get_batch_dims());
-            }
-            else if (node.get_input_element_type(1) == element::i32)
-            {
-                reference::gather_nd<T, int32_t>(args[0]->get_data_ptr<T>(),
-                                                 args[1]->get_data_ptr<int32_t>(),
-                                                 out[0]->get_data_ptr<T>(),
-                                                 node.get_input_shape(0),
-                                                 node.get_input_shape(1),
-                                                 node.get_output_shape(0),
-                                                 gatherNDNode->get_batch_dims());
-            }
-            else
-            {
-                throw ngraph_error("Unexpected type");
-            }
-            break;
-        }
-        case OP_TYPEID::GRUCell_v3:
-        {
-            const op::v3::GRUCell* gru_cell = static_cast<const op::v3::GRUCell*>(&node);
-            runtime::reference::gru_cell(args[0]->get_data_ptr<T>(),
-                                         args[0]->get_shape(),
-                                         args[1]->get_data_ptr<T>(),
-                                         args[1]->get_shape(),
-                                         args[2]->get_data_ptr<T>(),
-                                         args[2]->get_shape(),
-                                         args[3]->get_data_ptr<T>(),
-                                         args[3]->get_shape(),
-                                         args[4]->get_data_ptr<T>(),
-                                         args[4]->get_shape(),
-                                         out[0]->get_data_ptr<T>(),
-                                         gru_cell->get_activations()[0],
-                                         gru_cell->get_activations()[1],
-                                         gru_cell->get_clip(),
-                                         gru_cell->get_linear_before_reset());
-            break;
-        }
-        case OP_TYPEID::LSTMCell_v0:
-        case OP_TYPEID::LSTMCell_v4:
-        {
-            const op::v4::LSTMCell* lstm_cell = static_cast<const op::v4::LSTMCell*>(&node);
-            runtime::reference::lstm_cell(args[0]->get_data_ptr<T>(),
-                                          args[0]->get_shape(),
-                                          args[1]->get_data_ptr<T>(),
-                                          args[1]->get_shape(),
-                                          args[2]->get_data_ptr<T>(),
-                                          args[2]->get_shape(),
-                                          args[3]->get_data_ptr<T>(),
-                                          args[3]->get_shape(),
-                                          args[4]->get_data_ptr<T>(),
-                                          args[4]->get_shape(),
-                                          args[5]->get_data_ptr<T>(),
-                                          args[5]->get_shape(),
-                                          out[0]->get_data_ptr<T>(),
-                                          out[1]->get_data_ptr<T>(),
-                                          lstm_cell->get_activations()[0],
-                                          lstm_cell->get_activations()[1],
-                                          lstm_cell->get_activations()[2],
-                                          lstm_cell->get_clip());
-            break;
-        }
-        case OP_TYPEID::RNNCell_v0:
-        {
-            const op::v0::RNNCell* rnn_cell = static_cast<const op::v0::RNNCell*>(&node);
-            runtime::reference::rnn_cell(args[0]->get_data_ptr<T>(),
-                                         args[0]->get_shape(),
-                                         args[1]->get_data_ptr<T>(),
-                                         args[1]->get_shape(),
-                                         args[2]->get_data_ptr<T>(),
-                                         args[2]->get_shape(),
-                                         args[3]->get_data_ptr<T>(),
-                                         args[3]->get_shape(),
-                                         args[4]->get_data_ptr<T>(),
-                                         args[4]->get_shape(),
-                                         out[0]->get_data_ptr<T>(),
-                                         rnn_cell->get_activations()[0],
-                                         rnn_cell->get_clip());
-            break;
-        }
-        case OP_TYPEID::LSTMSequence:
-        case OP_TYPEID::LSTMSequence_v5:
-        {
-            auto lstm_seq = static_cast<const op::v5::LSTMSequence*>(&node);
-            auto type = args[3]->get_element_type();
-            if (type == element::i64 || type == element::u64)
-            {
-                runtime::reference::lstm_sequence<T, int64_t>(args[0]->get_data_ptr<char>(),
-                                                              args[0]->get_shape(),
-                                                              args[1]->get_data_ptr<char>(),
-                                                              args[1]->get_shape(),
-                                                              args[2]->get_data_ptr<char>(),
-                                                              args[2]->get_shape(),
-                                                              args[3]->get_data_ptr<char>(),
-                                                              args[3]->get_shape(),
-                                                              args[4]->get_data_ptr<char>(),
-                                                              args[4]->get_shape(),
-                                                              args[5]->get_data_ptr<char>(),
-                                                              args[5]->get_shape(),
-                                                              args[6]->get_data_ptr<char>(),
-                                                              args[6]->get_shape(),
-                                                              out[0]->get_data_ptr<char>(),
-                                                              out[1]->get_data_ptr<char>(),
-                                                              out[2]->get_data_ptr<char>(),
-                                                              lstm_seq->get_activations()[0],
-                                                              lstm_seq->get_activations()[1],
-                                                              lstm_seq->get_activations()[2],
-                                                              lstm_seq->get_clip(),
-                                                              lstm_seq->get_direction());
-            }
-            else if (type == element::i32 || type == element::u32)
-            {
-                runtime::reference::lstm_sequence<T, int32_t>(args[0]->get_data_ptr<char>(),
-                                                              args[0]->get_shape(),
-                                                              args[1]->get_data_ptr<char>(),
-                                                              args[1]->get_shape(),
-                                                              args[2]->get_data_ptr<char>(),
-                                                              args[2]->get_shape(),
-                                                              args[3]->get_data_ptr<char>(),
-                                                              args[3]->get_shape(),
-                                                              args[4]->get_data_ptr<char>(),
-                                                              args[4]->get_shape(),
-                                                              args[5]->get_data_ptr<char>(),
-                                                              args[5]->get_shape(),
-                                                              args[6]->get_data_ptr<char>(),
-                                                              args[6]->get_shape(),
-                                                              out[0]->get_data_ptr<char>(),
-                                                              out[1]->get_data_ptr<char>(),
-                                                              out[2]->get_data_ptr<char>(),
-                                                              lstm_seq->get_activations()[0],
-                                                              lstm_seq->get_activations()[1],
-                                                              lstm_seq->get_activations()[2],
-                                                              lstm_seq->get_clip(),
-                                                              lstm_seq->get_direction());
-            }
-            else
-            {
-                std::stringstream ss;
-                ss << "unsupported element type " << type << " op LSTMSequence";
-                throw std::runtime_error(ss.str());
-            }
-            break;
-        }
-        case OP_TYPEID::GRUSequence_v5:
-        {
-            auto gru_seq = static_cast<const op::v5::GRUSequence*>(&node);
-            auto type = args[2]->get_element_type();
-            if (type == element::i64 || type == element::u64)
-            {
-                runtime::reference::gru_sequence<T, int64_t>(args[0]->get_data_ptr<char>(),
-                                                             args[0]->get_shape(),
-                                                             args[1]->get_data_ptr<char>(),
-                                                             args[1]->get_shape(),
-                                                             args[2]->get_data_ptr<char>(),
-                                                             args[2]->get_shape(),
-                                                             args[3]->get_data_ptr<char>(),
-                                                             args[3]->get_shape(),
-                                                             args[4]->get_data_ptr<char>(),
-                                                             args[4]->get_shape(),
-                                                             args[5]->get_data_ptr<char>(),
-                                                             args[5]->get_shape(),
-                                                             out[0]->get_data_ptr<char>(),
-                                                             out[1]->get_data_ptr<char>(),
-                                                             gru_seq->get_activations()[0],
-                                                             gru_seq->get_activations()[1],
-                                                             gru_seq->get_clip(),
-                                                             gru_seq->get_direction(),
-                                                             gru_seq->get_linear_before_reset());
-            }
-            else if (type == element::i32 || type == element::u32)
-            {
-                runtime::reference::gru_sequence<T, int32_t>(args[0]->get_data_ptr<char>(),
-                                                             args[0]->get_shape(),
-                                                             args[1]->get_data_ptr<char>(),
-                                                             args[1]->get_shape(),
-                                                             args[2]->get_data_ptr<char>(),
-                                                             args[2]->get_shape(),
-                                                             args[3]->get_data_ptr<char>(),
-                                                             args[3]->get_shape(),
-                                                             args[4]->get_data_ptr<char>(),
-                                                             args[4]->get_shape(),
-                                                             args[5]->get_data_ptr<char>(),
-                                                             args[5]->get_shape(),
-                                                             out[0]->get_data_ptr<char>(),
-                                                             out[1]->get_data_ptr<char>(),
-                                                             gru_seq->get_activations()[0],
-                                                             gru_seq->get_activations()[1],
-                                                             gru_seq->get_clip(),
-                                                             gru_seq->get_direction(),
-                                                             gru_seq->get_linear_before_reset());
-            }
-            else
-            {
-                std::stringstream ss;
-                ss << "unsupported element type " << type << " op GRUSequence";
-                throw std::runtime_error(ss.str());
-            }
-            break;
-        }
-        case OP_TYPEID::HardSigmoid:
-        {
-            size_t element_cout = shape_size(node.get_output_shape(0));
-            const T alpha = args[1]->get_data_ptr<const T>()[0];
-            const T beta = args[2]->get_data_ptr<const T>()[0];
-            runtime::reference::hard_sigmoid<T>(args[0]->get_data_ptr<const T>(),
-                                                alpha,
-                                                beta,
-                                                out[0]->get_data_ptr<T>(),
-                                                element_cout);
-            break;
-        }
-
-        case OP_TYPEID::RNNSequence_v5:
-        {
-            auto rnn_seq = static_cast<const op::v5::RNNSequence*>(&node);
-            auto type = args[2]->get_element_type();
-            if (type == element::i64 || type == element::u64)
-            {
-                runtime::reference::rnn_sequence<T, int64_t>(args[0]->get_data_ptr<char>(),
-                                                             args[0]->get_shape(),
-                                                             args[1]->get_data_ptr<char>(),
-                                                             args[1]->get_shape(),
-                                                             args[2]->get_data_ptr<char>(),
-                                                             args[2]->get_shape(),
-                                                             args[3]->get_data_ptr<char>(),
-                                                             args[3]->get_shape(),
-                                                             args[4]->get_data_ptr<char>(),
-                                                             args[4]->get_shape(),
-                                                             args[5]->get_data_ptr<char>(),
-                                                             args[5]->get_shape(),
-                                                             out[0]->get_data_ptr<char>(),
-                                                             out[1]->get_data_ptr<char>(),
-                                                             rnn_seq->get_activations()[0],
-                                                             rnn_seq->get_clip(),
-                                                             rnn_seq->get_direction());
-            }
-            else if (type == element::i32 || type == element::u32)
-            {
-                runtime::reference::rnn_sequence<T, int32_t>(args[0]->get_data_ptr<char>(),
-                                                             args[0]->get_shape(),
-                                                             args[1]->get_data_ptr<char>(),
-                                                             args[1]->get_shape(),
-                                                             args[2]->get_data_ptr<char>(),
-                                                             args[2]->get_shape(),
-                                                             args[3]->get_data_ptr<char>(),
-                                                             args[3]->get_shape(),
-                                                             args[4]->get_data_ptr<char>(),
-                                                             args[4]->get_shape(),
-                                                             args[5]->get_data_ptr<char>(),
-                                                             args[5]->get_shape(),
-                                                             out[0]->get_data_ptr<char>(),
-                                                             out[1]->get_data_ptr<char>(),
-                                                             rnn_seq->get_activations()[0],
-                                                             rnn_seq->get_clip(),
-                                                             rnn_seq->get_direction());
-            }
-            else
-            {
-                std::stringstream ss;
-                ss << "unsupported element type " << type << " op RNNSequence";
-                throw std::runtime_error(ss.str());
-            }
-            break;
-        }
-        case OP_TYPEID::Log:
-        {
-            size_t element_count = shape_size(node.get_output_shape(0));
-            reference::log<T>(
-                args[0]->get_data_ptr<const T>(), out[0]->get_data_ptr<T>(), element_count);
-            break;
-        }
-        case OP_TYPEID::LogSoftmax_v5:
-        {
-            const op::v5::LogSoftmax* log_softmax = static_cast<const op::v5::LogSoftmax*>(&node);
-            int64_t i_axis = log_softmax->get_axis();
-            if (i_axis < 0)
-            {
-                i_axis += args[0]->get_partial_shape().rank().get_length();
-            }
-            reference::log_softmax<T>(args[0]->get_data_ptr<const T>(),
-                                      out[0]->get_data_ptr<T>(),
-                                      node.get_output_shape(0),
-                                      AxisSet{(size_t)i_axis});
-            break;
-        }
-        case OP_TYPEID::LRN:
-        {
-            const op::LRN* lrn = static_cast<const op::LRN*>(&node);
-            reference::lrn<T>(args[0]->get_data_ptr<const T>(),
-                              lrn->get_reduction_axes(),
-                              out[0]->get_data_ptr<T>(),
-                              node.get_input_shape(0),
-                              lrn->get_alpha(),
-                              lrn->get_beta(),
-                              lrn->get_bias(),
-                              lrn->get_nsize());
-            break;
-        }
-        case OP_TYPEID::Negative:
-        {
-            size_t element_count = shape_size(node.get_output_shape(0));
-            reference::negate<T>(
-                args[0]->get_data_ptr<const T>(), out[0]->get_data_ptr<T>(), element_count);
-            break;
-        }
-        case OP_TYPEID::LogicalNot_v1:
-        {
-            size_t element_count = shape_size(node.get_output_shape(0));
-            reference::logical_not(
-                args[0]->get_data_ptr<const T>(), out[0]->get_data_ptr<T>(), element_count);
-            break;
-        }
-        case OP_TYPEID::OneHot_v1:
-        {
-            const op::v1::OneHot* oh = static_cast<const op::v1::OneHot*>(&node);
-            T on_value = args[2]->get_data_ptr<T>()[0];
-            T off_value = args[3]->get_data_ptr<T>()[0];
-
-            switch (args[0]->get_element_type())
-            {
-            case element::Type_t::i8:
-                reference::one_hot(args[0]->get_data_ptr<const int8_t>(),
-                                   out[0]->get_data_ptr<T>(),
-                                   node.get_input_shape(0),
-                                   node.get_output_shape(0),
-                                   oh->get_axis(),
-                                   on_value,
-                                   off_value);
-                break;
-            case element::Type_t::i16:
-                reference::one_hot(args[0]->get_data_ptr<const int16_t>(),
-                                   out[0]->get_data_ptr<T>(),
-                                   node.get_input_shape(0),
-                                   node.get_output_shape(0),
-                                   oh->get_axis(),
-                                   on_value,
-                                   off_value);
-                break;
-            case element::Type_t::i32:
-                reference::one_hot(args[0]->get_data_ptr<const int32_t>(),
-                                   out[0]->get_data_ptr<T>(),
-                                   node.get_input_shape(0),
-                                   node.get_output_shape(0),
-                                   oh->get_axis(),
-                                   on_value,
-                                   off_value);
-                break;
-            case element::Type_t::i64:
-                reference::one_hot(args[0]->get_data_ptr<const int64_t>(),
-                                   out[0]->get_data_ptr<T>(),
-                                   node.get_input_shape(0),
-                                   node.get_output_shape(0),
-                                   oh->get_axis(),
-                                   on_value,
-                                   off_value);
-                break;
-            case element::Type_t::u8:
-                reference::one_hot(args[0]->get_data_ptr<const uint8_t>(),
-                                   out[0]->get_data_ptr<T>(),
-                                   node.get_input_shape(0),
-                                   node.get_output_shape(0),
-                                   oh->get_axis(),
-                                   on_value,
-                                   off_value);
-                break;
-            case element::Type_t::u16:
-                reference::one_hot(args[0]->get_data_ptr<const uint16_t>(),
-                                   out[0]->get_data_ptr<T>(),
-                                   node.get_input_shape(0),
-                                   node.get_output_shape(0),
-                                   oh->get_axis(),
-                                   on_value,
-                                   off_value);
-                break;
-            case element::Type_t::u32:
-                reference::one_hot(args[0]->get_data_ptr<const uint32_t>(),
-                                   out[0]->get_data_ptr<T>(),
-                                   node.get_input_shape(0),
-                                   node.get_output_shape(0),
-                                   oh->get_axis(),
-                                   on_value,
-                                   off_value);
-                break;
-            case element::Type_t::u64:
-                reference::one_hot(args[0]->get_data_ptr<const uint64_t>(),
-                                   out[0]->get_data_ptr<T>(),
-                                   node.get_input_shape(0),
-                                   node.get_output_shape(0),
-                                   oh->get_axis(),
-                                   on_value,
-                                   off_value);
-                break;
-            case element::Type_t::undefined:
-            case element::Type_t::dynamic:
-            case element::Type_t::u1:
-            case element::Type_t::boolean:
-            case element::Type_t::bf16:
-            case element::Type_t::f16:
-            case element::Type_t::f32:
-            case element::Type_t::f64:
-            default: NGRAPH_CHECK(false, "Indices input element type must be integer");
-            }
-
-            break;
-        }
-        case OP_TYPEID::Parameter: break;
-        case OP_TYPEID::PriorBox:
-        {
-            const op::PriorBox* pbox = static_cast<const op::PriorBox*>(&node);
-            runtime::reference::prior_box<T>(args[0]->get_data_ptr<T>(),
-                                             args[1]->get_data_ptr<T>(),
-                                             out[0]->get_data_ptr<float>(),
-                                             out[0]->get_shape(),
-                                             pbox->get_attrs());
-            break;
-        }
-        case OP_TYPEID::ReorgYolo_v0:
-        {
-            const op::v0::ReorgYolo* reorg_yolo = static_cast<const op::v0::ReorgYolo*>(&node);
-            runtime::reference::reorg_yolo(args[0]->get_data_ptr<char>(),
-                                           out[0]->get_data_ptr<char>(),
-                                           args[0]->get_shape(),
-                                           reorg_yolo->get_strides().at(0),
-                                           args[0]->get_element_type().size());
-            break;
-        }
-        case OP_TYPEID::Quantize:
-        {
-            const op::Quantize* quantize = static_cast<const op::Quantize*>(&node);
-            auto type = quantize->get_element_type();
-
-            if (type == element::u8)
-            {
-                reference::quantize<T>(args[0]->get_data_ptr<const T>(),
-                                       args[1]->get_data_ptr<const T>(),
-                                       args[2]->get_data_ptr<const uint8_t>(),
-                                       out[0]->get_data_ptr<uint8_t>(),
-                                       node.get_input_shape(0),
-                                       node.get_input_shape(1),
-                                       quantize->get_axes(),
-                                       quantize->get_round_mode());
-            }
-            else if (type == element::i8)
-            {
-                reference::quantize<T>(args[0]->get_data_ptr<const T>(),
-                                       args[1]->get_data_ptr<const T>(),
-                                       args[2]->get_data_ptr<const int8_t>(),
-                                       out[0]->get_data_ptr<int8_t>(),
-                                       node.get_input_shape(0),
-                                       node.get_input_shape(1),
-                                       quantize->get_axes(),
-                                       quantize->get_round_mode());
-            }
-            else if (type == element::i32)
-            {
-                reference::quantize<T>(args[0]->get_data_ptr<const T>(),
-                                       args[1]->get_data_ptr<const T>(),
-                                       args[2]->get_data_ptr<const int32_t>(),
-                                       out[0]->get_data_ptr<int32_t>(),
-                                       node.get_input_shape(0),
-                                       node.get_input_shape(1),
-                                       quantize->get_axes(),
-                                       quantize->get_round_mode());
-            }
-            else
-            {
-                std::stringstream ss;
-                ss << "unsupported element type " << type << " op Quantize";
-                throw std::runtime_error(ss.str());
-            }
-
-            break;
-        }
-        case OP_TYPEID::RegionYolo_v0:
-        {
-            const op::RegionYolo* region_yolo = static_cast<const op::RegionYolo*>(&node);
-            reference::region_yolo<T>(args[0]->get_data_ptr<const T>(),
-                                      out[0]->get_data_ptr<T>(),
-                                      args[0]->get_shape(),
-                                      region_yolo->get_num_coords(),
-                                      region_yolo->get_num_classes(),
-                                      region_yolo->get_num_regions(),
-                                      region_yolo->get_do_softmax(),
-                                      region_yolo->get_mask());
-            break;
-        }
-        case OP_TYPEID::Relu:
-        {
-            size_t element_count = shape_size(node.get_output_shape(0));
-            reference::relu<T>(
-                args[0]->get_data_ptr<const T>(), out[0]->get_data_ptr<T>(), element_count);
-            break;
-        }
-        case OP_TYPEID::ReverseSequence:
-        {
-            const op::ReverseSequence* reverse = static_cast<const op::ReverseSequence*>(&node);
-
-            if (node.get_input_element_type(1) == element::i32)
-            {
-                reference::reverse_sequence<T, int32_t>(args[0]->get_data_ptr<const T>(),
-                                                        out[0]->get_data_ptr<T>(),
-                                                        node.get_input_shape(0),
-                                                        reverse->get_batch_axis(),
-                                                        reverse->get_sequence_axis(),
-                                                        args[1]->get_data_ptr<const int32_t>());
-            }
-            else if (node.get_input_element_type(1) == element::i64)
-            {
-                reference::reverse_sequence<T, int64_t>(args[0]->get_data_ptr<const T>(),
-                                                        out[0]->get_data_ptr<T>(),
-                                                        node.get_input_shape(0),
-                                                        reverse->get_batch_axis(),
-                                                        reverse->get_sequence_axis(),
-                                                        args[1]->get_data_ptr<const int64_t>());
-            }
-            else
-            {
-                throw ngraph_error("only int32 indices are supported");
-            }
-            break;
-        }
-        case OP_TYPEID::ROIPooling_v0:
-        {
-            const op::ROIPooling* roi_pooling = static_cast<const op::ROIPooling*>(&node);
-            reference::roi_pooling<T>(args[0]->get_data_ptr<const T>(),
-                                      args[1]->get_data_ptr<const T>(),
-                                      out[0]->get_data_ptr<T>(),
-                                      node.get_input_shape(0),
-                                      node.get_input_shape(1),
-                                      node.get_output_shape(0),
-                                      roi_pooling->get_spatial_scale(),
-                                      roi_pooling->get_method());
-            break;
-        }
-        case OP_TYPEID::Select:
-        {
-            size_t element_count = shape_size(node.get_output_shape(0));
-            reference::select<T>(args[0]->get_data_ptr<const char>(),
-                                 args[1]->get_data_ptr<const T>(),
-                                 args[2]->get_data_ptr<const T>(),
-                                 out[0]->get_data_ptr<T>(),
-                                 element_count);
-            break;
-        }
-        case OP_TYPEID::Sigmoid:
-        {
-            size_t element_count = shape_size(node.get_output_shape(0));
-            reference::sigmoid<T>(
-                args[0]->get_data_ptr<const T>(), out[0]->get_data_ptr<T>(), element_count);
-            break;
-        }
-        case OP_TYPEID::Sign:
-        {
-            size_t element_count = shape_size(node.get_output_shape(0));
-            reference::sign<T>(
-                args[0]->get_data_ptr<const T>(), out[0]->get_data_ptr<T>(), element_count);
-            break;
-        }
-        case OP_TYPEID::Sin:
-        {
-            size_t element_count = shape_size(node.get_output_shape(0));
-            reference::sin<T>(
-                args[0]->get_data_ptr<const T>(), out[0]->get_data_ptr<T>(), element_count);
-            break;
-        }
-        case OP_TYPEID::Sinh:
-        {
-            size_t element_count = shape_size(node.get_output_shape(0));
-            reference::sinh<T>(
-                args[0]->get_data_ptr<const T>(), out[0]->get_data_ptr<T>(), element_count);
-            break;
-        }
-        case OP_TYPEID::Sqrt:
-        {
-            size_t element_count = shape_size(node.get_output_shape(0));
-            reference::sqrt<T>(
-                args[0]->get_data_ptr<const T>(), out[0]->get_data_ptr<T>(), element_count);
-            break;
-        }
-        case OP_TYPEID::Tan:
-        {
-            size_t element_count = shape_size(node.get_output_shape(0));
-            reference::tan<T>(
-                args[0]->get_data_ptr<const T>(), out[0]->get_data_ptr<T>(), element_count);
-            break;
-        }
-        case OP_TYPEID::Tanh:
-        {
-            size_t element_count = shape_size(node.get_output_shape(0));
-            reference::tanh<T>(
-                args[0]->get_data_ptr<const T>(), out[0]->get_data_ptr<T>(), element_count);
-            break;
-        }
-        case OP_TYPEID::TensorIterator:
-        {
-            auto ti = dynamic_cast<const op::v0::TensorIterator&>(node);
-
-            reference::custom_evaluate_function evaluate =
-                [](const std::shared_ptr<ngraph::Function>& function,
-                   const HostTensorVector& inputs,
-                   HostTensorVector& outputs) -> void {
-                const auto& parameters = function->get_parameters();
-                const auto& parametersNumber = parameters.size();
-                const auto& inputsNumber = inputs.size();
-                NGRAPH_CHECK(parametersNumber == inputsNumber,
-                             "Got function (",
-                             function->get_friendly_name(),
-                             ") with ",
-                             parametersNumber,
-                             " parameters, but ",
-                             inputsNumber,
-                             " input blobs");
-
-                auto inputTensors = std::vector<std::shared_ptr<runtime::Tensor>>{};
-                for (const auto& parameter : parameters)
-                {
-                    const auto& parameterIndex = function->get_parameter_index(parameter);
-                    const auto& parameterShape = parameter->get_shape();
-                    const auto& parameterType = parameter->get_element_type();
-                    const auto& parameterSize = shape_size(parameterShape) * parameterType.size();
-
-                    const auto& input = inputs[parameterIndex];
-                    const auto& inputSize = input->get_size_in_bytes();
-                    NGRAPH_CHECK(parameterSize == inputSize,
-                                 "Got parameter (",
-                                 parameter->get_friendly_name(),
-                                 ") of size ",
-                                 parameterSize,
-                                 " bytes, but corresponding input with index ",
-                                 parameterIndex,
-                                 " has ",
-                                 inputSize,
-                                 " bytes");
-
-                    auto tensor =
-                        std::make_shared<runtime::HostTensor>(parameterType, parameterShape);
-                    tensor->write(input->get_data_ptr(), parameterSize);
-                    inputTensors.push_back(tensor);
-                }
-
-                const auto& results = function->get_results();
-                std::vector<std::shared_ptr<ngraph::runtime::Tensor>> outputTensors;
-                outputTensors.reserve(results.size());
-                for (size_t i = 0; i < results.size(); ++i)
-                {
-                    outputTensors.push_back(std::make_shared<HostTensor>());
-                }
-                runtime::Backend::set_backend_shared_library_search_directory("");
-                auto backend = runtime::Backend::create("INTERPRETER");
-                auto handle = backend->compile(function);
-                handle->call_with_validate(outputTensors, inputTensors);
-
-                outputs.reserve(outputTensors.size());
-                for (const auto& tensor : outputTensors)
-                {
-                    auto host_tensor = static_pointer_cast<runtime::HostTensor>(tensor);
-                    outputs.push_back(host_tensor);
-                }
-            };
-            reference::tensor_iterator(ti.get_num_iterations(),
-                                       ti.get_function(),
-                                       ti.get_output_descriptions(),
-                                       ti.get_input_descriptions(),
-                                       out,
-                                       args,
-                                       evaluate);
-            break;
-        }
-        case OP_TYPEID::DetectionOutput_v0:
-        {
-            const op::DetectionOutput* detOut = static_cast<const op::DetectionOutput*>(&node);
-            reference::referenceDetectionOutput<T> refDetOut(detOut->get_attrs(),
-                                                             node.get_input_shape(0),
-                                                             node.get_input_shape(2),
-                                                             node.get_output_shape(0));
-            if (node.get_input_size() == 3)
-            {
-                refDetOut.run(args[0]->get_data_ptr<const T>(),
-                              args[1]->get_data_ptr<const T>(),
-                              args[2]->get_data_ptr<const T>(),
-                              nullptr,
-                              nullptr,
-                              out[0]->get_data_ptr<T>());
-            }
-            else if (node.get_input_size() == 5)
-            {
-                refDetOut.run(args[0]->get_data_ptr<const T>(),
-                              args[1]->get_data_ptr<const T>(),
-                              args[2]->get_data_ptr<const T>(),
-                              args[3]->get_data_ptr<const T>(),
-                              args[4]->get_data_ptr<const T>(),
-                              out[0]->get_data_ptr<T>());
-            }
-            else
-            {
-                throw ngraph_error("DetectionOutput layer supports only 3 or 5 inputs");
-            }
-
-            break;
-        }
-        case OP_TYPEID::ScatterNDUpdate_v3:
-        {
-            const op::ScatterNDUpdate* scatterNDUpd =
-                static_cast<const op::v3::ScatterNDUpdate*>(&node);
-            auto idxType = scatterNDUpd->get_input_element_type(1);
-            if (idxType == element::i32)
-            {
-                reference::scatterNdUpdate<T, int32_t>(args[0]->get_data_ptr<const T>(),
-                                                       args[1]->get_data_ptr<const int32_t>(),
-                                                       args[2]->get_data_ptr<const T>(),
-                                                       out[0]->get_data_ptr<T>(),
-                                                       node.get_input_shape(0),
-                                                       node.get_input_shape(1),
-                                                       node.get_input_shape(2));
-            }
-            else if (idxType == element::i64)
-            {
-                reference::scatterNdUpdate<T, int64_t>(args[0]->get_data_ptr<const T>(),
-                                                       args[1]->get_data_ptr<const int64_t>(),
-                                                       args[2]->get_data_ptr<const T>(),
-                                                       out[0]->get_data_ptr<T>(),
-                                                       node.get_input_shape(0),
-                                                       node.get_input_shape(1),
-                                                       node.get_input_shape(2));
-            }
-            else
-            {
-                throw ngraph_error(
-                    "ScatterNDUpdate layer support only i32 and i64 'indices' input precision!");
-            }
-
-            break;
-        }
-        case OP_TYPEID::GatherTree_v1:
-        {
-            reference::gather_tree(args[0]->get_data_ptr<const char>(),
-                                   args[1]->get_data_ptr<const char>(),
-                                   args[2]->get_data_ptr<const char>(),
-                                   args[3]->get_data_ptr<const char>(),
-                                   out[0]->get_data_ptr<char>(),
-                                   node.get_input_shape(0),
-                                   node.get_input_shape(1),
-                                   node.get_input_shape(2),
-                                   node.get_input_shape(3),
-                                   args[1]->get_element_type());
-            break;
-        }
-        case OP_TYPEID::NormalizeL2:
-        {
-            const op::NormalizeL2* norm = static_cast<const op::NormalizeL2*>(&node);
-            reference::normalize_l2<T>(args[0]->get_data_ptr<const T>(),
-                                       out[0]->get_data_ptr<T>(),
-                                       node.get_input_shape(0),
-                                       norm->get_reduction_axes(),
-                                       norm->get_eps(),
-                                       norm->get_eps_mode());
-            break;
-        }
-        case OP_TYPEID::NonMaxSuppression_v5:
-        {
-            const op::v5::NonMaxSuppression* nms =
-                static_cast<const op::v5::NonMaxSuppression*>(&node);
-
-            auto info = get_info_for_nms5_eval(nms, args);
-
-            std::vector<int64_t> selected_indices(info.out_shape_size);
-            std::vector<float> selected_scores(info.out_shape_size);
-            int64_t valid_outputs = 0;
-
-            reference::non_max_suppression(info.boxes_data.data(),
-                                           info.boxes_shape,
-                                           info.scores_data.data(),
-                                           info.scores_shape,
-                                           info.max_output_boxes_per_class,
-                                           info.iou_threshold,
-                                           info.score_threshold,
-                                           info.soft_nms_sigma,
-                                           selected_indices.data(),
-                                           info.out_shape,
-                                           selected_scores.data(),
-                                           info.out_shape,
-                                           &valid_outputs,
-                                           info.sort_result_descending);
-
-            auto selected_scores_type =
-                (args.size() < 4) ? element::f32 : args[3]->get_element_type();
-
-            reference::nms5_postprocessing(out,
-                                           info.output_type,
-                                           selected_indices,
-                                           selected_scores,
-                                           valid_outputs,
-                                           selected_scores_type);
-            break;
-        }
-
-        // Fused Ops are not supported in interpreter. They need to be decomposed before execution
-        case OP_TYPEID::DepthToSpace:
-        case OP_TYPEID::FakeQuantize:
-        case OP_TYPEID::Gather:
-        case OP_TYPEID::Gelu:
-        case OP_TYPEID::GRN:
-        case OP_TYPEID::GroupConvolution:
-        case OP_TYPEID::GroupConvolutionBackpropData:
-        case OP_TYPEID::Interpolate:
-        case OP_TYPEID::MVN:
-        case OP_TYPEID::PRelu:
-        case OP_TYPEID::ScatterUpdate_v3:
-        case OP_TYPEID::Selu:
-        case OP_TYPEID::ShuffleChannels:
-        case OP_TYPEID::SpaceToDepth:
-        case OP_TYPEID::SquaredDifference:
-        case OP_TYPEID::Tile:
-        case OP_TYPEID::UnknownOp:
-            throw unsupported_op("Unsupported op '" + node.description() + "'");
-        case OP_TYPEID::Add:
-        case OP_TYPEID::Broadcast:
-        case OP_TYPEID::Clamp:
-        case OP_TYPEID::Concat:
-        case OP_TYPEID::Constant:
-        case OP_TYPEID::Divide:
-        case OP_TYPEID::Equal:
-        case OP_TYPEID::Greater:
-        case OP_TYPEID::GreaterEq:
-        case OP_TYPEID::Less:
-        case OP_TYPEID::LessEq:
-        case OP_TYPEID::LessEqual_v1:
-        case OP_TYPEID::LogicalAnd_v1:
-        case OP_TYPEID::LogicalOr_v1:
-        case OP_TYPEID::LogicalXor_v1:
-        case OP_TYPEID::Loop_v5:
-        case OP_TYPEID::MatMul:
-        case OP_TYPEID::Maximum:
-        case OP_TYPEID::Minimum:
-        case OP_TYPEID::Multiply:
-        case OP_TYPEID::NonZero_v3:
-        case OP_TYPEID::NotEqual:
-        case OP_TYPEID::Power:
-        case OP_TYPEID::Range:
-        case OP_TYPEID::Reshape_v1:
-        case OP_TYPEID::Result:
-        case OP_TYPEID::Reverse_v1:
-        case OP_TYPEID::Round_v5:
-        case OP_TYPEID::ShapeOf_v3:
-        case OP_TYPEID::ShapeOf:
-        case OP_TYPEID::Softmax_v1:
-        case OP_TYPEID::Split_v1:
-        case OP_TYPEID::Squeeze:
-        case OP_TYPEID::Subtract:
-        case OP_TYPEID::Unsqueeze:
-        case OP_TYPEID::Xor:
-            // These ops are handled by op evaluators so nothing to do
-            break;
-#if defined(__GNUC__) && !(__GNUC__ == 4 && __GNUC_MINOR__ == 8)
-#pragma GCC diagnostic pop
-#endif
-        }
-    }
-};
-
-NGRAPH_SUPPRESS_DEPRECATED_END
-=======
-};
->>>>>>> 78d09d96
+};