//*****************************************************************************
// Copyright 2017-2020 Intel Corporation
//
// Licensed under the Apache License, Version 2.0 (the "License");
// you may not use this file except in compliance with the License.
// You may obtain a copy of the License at
//
//     http://www.apache.org/licenses/LICENSE-2.0
//
// Unless required by applicable law or agreed to in writing, software
// distributed under the License is distributed on an "AS IS" BASIS,
// WITHOUT WARRANTIES OR CONDITIONS OF ANY KIND, either express or implied.
// See the License for the specific language governing permissions and
// limitations under the License.
//*****************************************************************************

#include "evaluates_map.hpp"
#include <interpreter/reference/mod.hpp>
#include <ngraph/runtime/reference/any.hpp>
#include <ngraph/runtime/reference/batch_norm.hpp>
#include <ngraph/runtime/reference/ceiling.hpp>
#include <ngraph/runtime/reference/convert.hpp>
#include <ngraph/runtime/reference/dequantize.hpp>
#include <ngraph/runtime/reference/dot.hpp>
#include <ngraph/runtime/reference/gather_nd.hpp>
#include <ngraph/runtime/reference/gru_cell.hpp>
#include <ngraph/runtime/reference/lstm_cell.hpp>
#include <ngraph/runtime/reference/one_hot.hpp>
#include <ngraph/runtime/reference/pad.hpp>
#include <ngraph/runtime/reference/prior_box.hpp>
#include <ngraph/runtime/reference/quantize.hpp>
#include <ngraph/runtime/reference/replace_slice.hpp>
#include <ngraph/runtime/reference/reverse_sequence.hpp>
#include <ngraph/runtime/reference/rnn_cell.hpp>
#include <ngraph/runtime/reference/select.hpp>
#include "ngraph/ops.hpp"
#include "ngraph/runtime/reference/avg_pool.hpp"
#include "ngraph/runtime/reference/batch_norm.hpp"
#include "ngraph/runtime/reference/batch_norm.hpp"
#include "ngraph/runtime/reference/convolution.hpp"
#include "ngraph/runtime/reference/ctc_loss.hpp"
#include "ngraph/runtime/reference/cum_sum.hpp"
#include "ngraph/runtime/reference/detection_output.hpp"
#include "ngraph/runtime/reference/embedding_bag_offsets_sum.hpp"
#include "ngraph/runtime/reference/embedding_bag_packed_sum.hpp"
#include "ngraph/runtime/reference/embedding_segments_sum.hpp"
#include "ngraph/runtime/reference/gather_tree.hpp"
#include "ngraph/runtime/reference/lrn.hpp"
#include "ngraph/runtime/reference/mvn.hpp"
#include "ngraph/runtime/reference/reverse_sequence.hpp"
#include "ngraph/runtime/reference/scatter_nd_update.hpp"
#include "reference/elu.hpp"
#include "reference/gelu.hpp"
#include "reference/hard_sigmoid.hpp"
#include "reference/selu.hpp"
#include "ngraph/runtime/reference/quantize.hpp"

using namespace ngraph;
using namespace std;

namespace
{
    template <element::Type_t ET>
    bool evaluate(shared_ptr<Node> op,
                  const HostTensorVector& outputs,
                  const HostTensorVector& inputs)
    {
        return false;
    }

    template <element::Type_t ET>
    bool evaluate(const shared_ptr<op::v1::Convolution>& op,
                  const HostTensorVector& outputs,
                  const HostTensorVector& inputs)
    {
        const auto filter_data = inputs[1]->get_data_ptr<ET>();
        auto out_data_ptr = outputs[0]->get_data_ptr<ET>();
        const auto in_data_ptr = inputs[0]->get_data_ptr<ET>();
        const auto& out_shape = outputs[0]->get_shape();
        const auto& in_shape = inputs[0]->get_shape();
        const auto& filter_shape = inputs[1]->get_shape();
        Strides in_dilation(std::vector<size_t>(in_shape.size() - 2));
        std::fill(in_dilation.begin(), in_dilation.end(), 1);
        runtime::reference::convolution<typename element_type_traits<ET>::value_type>(
            in_data_ptr,
            filter_data,
            out_data_ptr,
            in_shape,
            filter_shape,
            out_shape,
            op->get_strides(),
            op->get_dilations(),
            op->get_pads_begin(),
            op->get_pads_end(),
            in_dilation);
        return true;
    }

    template <element::Type_t ET>
    bool evaluate(const shared_ptr<op::v1::ConvolutionBackpropData>& op,
                  const HostTensorVector& outputs,
                  const HostTensorVector& inputs)
    {
        const auto filter_data = inputs[1]->get_data_ptr<ET>();
        auto out_data_ptr = outputs[0]->get_data_ptr<ET>();
        const auto in_data_ptr = inputs[0]->get_data_ptr<ET>();
        const auto& out_shape = outputs[0]->get_shape();
        const auto& in_shape = inputs[0]->get_shape();
        const auto& filter_shape = inputs[1]->get_shape();
        Strides in_dilation(std::vector<size_t>(in_shape.size() - 2));
        std::fill(in_dilation.begin(), in_dilation.end(), 1);
        runtime::reference::convolution_backprop_in<typename element_type_traits<ET>::value_type>(
            in_data_ptr,
            filter_data,
            out_data_ptr,
            in_shape,
            filter_shape,
            out_shape,
            in_dilation,
            op->get_dilations(),
            op->get_pads_begin(),
            op->get_pads_end(),
            op->get_strides());
        return true;
    }

    template <element::Type_t ET>
    bool evaluate(const shared_ptr<op::v1::GroupConvolution>& op,
                  const HostTensorVector& outputs,
                  const HostTensorVector& inputs)
    {
        const auto filter_data = inputs[1]->get_data_ptr<ET>();
        auto out_data_ptr = outputs[0]->get_data_ptr<ET>();
        const auto in_data_ptr = inputs[0]->get_data_ptr<ET>();
        const auto& out_shape = outputs[0]->get_shape();
        const auto& in_shape = inputs[0]->get_shape();
        const auto& filter_shape = inputs[1]->get_shape();
        Strides in_dilation(std::vector<size_t>(in_shape.size() - 2));
        std::fill(in_dilation.begin(), in_dilation.end(), 1);
        runtime::reference::convolution<typename element_type_traits<ET>::value_type>(
            in_data_ptr,
            filter_data,
            out_data_ptr,
            in_shape,
            filter_shape,
            out_shape,
            op->get_strides(),
            op->get_dilations(),
            op->get_pads_begin(),
            op->get_pads_end(),
            in_dilation,
            filter_shape.at(0));
        return true;
    }

    template <element::Type_t ET>
    bool evaluate(const shared_ptr<op::v1::GroupConvolutionBackpropData>& op,
                  const HostTensorVector& outputs,
                  const HostTensorVector& inputs)
    {
        const auto filter_data = inputs[1]->get_data_ptr<ET>();
        auto out_data_ptr = outputs[0]->get_data_ptr<ET>();
        const auto in_data_ptr = inputs[0]->get_data_ptr<ET>();
        const auto& out_shape = outputs[0]->get_shape();
        const auto& in_shape = inputs[0]->get_shape();
        const auto& filter_shape = inputs[1]->get_shape();
        Strides in_dilation(std::vector<size_t>(in_shape.size() - 2));
        std::fill(in_dilation.begin(), in_dilation.end(), 1);
        runtime::reference::convolution_backprop_in<typename element_type_traits<ET>::value_type>(
            in_data_ptr,
            filter_data,
            out_data_ptr,
            in_shape,
            filter_shape,
            out_shape,
            in_dilation,
            op->get_dilations(),
            op->get_pads_begin(),
            op->get_pads_end(),
            op->get_strides(),
            filter_shape.at(0));
        return true;
    }

    template <element::Type_t ET>
    bool evaluate(const shared_ptr<op::v0::CumSum>& op,
                  const HostTensorVector& outputs,
                  const HostTensorVector& inputs)
    {
        using T = typename element_type_traits<ET>::value_type;

#define REF_CALL(U)                                                                                \
    runtime::reference::cumsum<T, typename element_type_traits<U>::value_type>(                    \
        inputs[0]->get_data_ptr<ET>(),                                                             \
        inputs[1]->get_data_ptr<U>(),                                                              \
        outputs[0]->get_data_ptr<ET>(),                                                            \
        inputs[0]->get_shape(),                                                                    \
        op->is_exclusive(),                                                                        \
        op->is_reverse());                                                                         \
    break;

        switch (inputs[1]->get_element_type())
        {
        case element::Type_t::i64: { REF_CALL(element::Type_t::i64);
        }
        default: REF_CALL(element::Type_t::i32);
        }
#undef REF_CALL
        return true;
    }

    template <element::Type_t ET>
    bool evaluate(const shared_ptr<op::v3::EmbeddingSegmentsSum>& op,
                  const HostTensorVector& outputs,
                  const HostTensorVector& inputs)
    {
        using T = typename element_type_traits<ET>::value_type;
#define REF_CALL(elType)                                                                           \
    runtime::reference::embeddingSegmentsSum<T, typename element_type_traits<elType>::value_type>( \
        inputs[0]->get_data_ptr<ET>(),                                                             \
        inputs[1]->get_data_ptr<elType>(),                                                         \
        inputs[2]->get_data_ptr<elType>(),                                                         \
        inputs.size() > 4 ? inputs[4]->get_data_ptr<elType>() : nullptr,                           \
        inputs.size() > 5 ? inputs[5]->get_data_ptr<ET>() : nullptr,                               \
        outputs[0]->get_data_ptr<ET>(),                                                            \
        inputs[0]->get_shape(),                                                                    \
        inputs[1]->get_shape(),                                                                    \
        outputs[0]->get_shape());                                                                  \
    break;

        switch (inputs[1]->get_element_type())
        {
        case element::Type_t::i32: REF_CALL(element::Type_t::i32);
        case element::Type_t::i64: REF_CALL(element::Type_t::i64);
        default: return false;
        }
#undef REF_CALL
        return true;
    }

    template <element::Type_t ET>
    bool evaluate(const shared_ptr<op::v3::EmbeddingBagOffsetsSum>& op,
                  const HostTensorVector& outputs,
                  const HostTensorVector& inputs)
    {
        using T = typename element_type_traits<ET>::value_type;
#define REF_CALL(elType)                                                                           \
    runtime::reference::embeddingBagOffsetsSum<T,                                                  \
                                               typename element_type_traits<elType>::value_type>(  \
        inputs[0]->get_data_ptr<ET>(),                                                             \
        inputs[1]->get_data_ptr<elType>(),                                                         \
        inputs[2]->get_data_ptr<elType>(),                                                         \
        inputs.size() > 3 ? inputs[3]->get_data_ptr<elType>() : nullptr,                           \
        inputs.size() > 4 ? inputs[4]->get_data_ptr<ET>() : nullptr,                               \
        outputs[0]->get_data_ptr<ET>(),                                                            \
        shape_size(inputs[1]->get_shape()),                                                        \
        outputs[0]->get_shape());                                                                  \
    break;

        switch (inputs[1]->get_element_type())
        {
        case element::Type_t::i32: REF_CALL(element::Type_t::i32);
        case element::Type_t::i64: REF_CALL(element::Type_t::i64);
        default: return false;
        }
#undef REF_CALL
        return true;
    }

    template <element::Type_t ET>
    bool evaluate(const shared_ptr<op::v3::EmbeddingBagPackedSum>& op,
                  const HostTensorVector& outputs,
                  const HostTensorVector& inputs)
    {
        using T = typename element_type_traits<ET>::value_type;
#define REF_CALL(elType)                                                                           \
    runtime::reference::embeddingBagPackedSum<T,                                                   \
                                              typename element_type_traits<elType>::value_type>(   \
        inputs[0]->get_data_ptr<ET>(),                                                             \
        inputs[1]->get_data_ptr<elType>(),                                                         \
        inputs.size() > 2 ? inputs[2]->get_data_ptr<ET>() : nullptr,                               \
        outputs[0]->get_data_ptr<ET>(),                                                            \
        inputs[1]->get_shape(),                                                                    \
        outputs[0]->get_shape());                                                                  \
    break;

        switch (inputs[1]->get_element_type())
        {
        case element::Type_t::i32: REF_CALL(element::Type_t::i32);
        case element::Type_t::i64: REF_CALL(element::Type_t::i64);
        default: return false;
        }
#undef REF_CALL
        return true;
    }

    template <element::Type_t ET>
    bool evaluate(const shared_ptr<op::v0::MVN>& op,
                  const HostTensorVector& outputs,
                  const HostTensorVector& inputs)
    {
        using T = typename element_type_traits<ET>::value_type;
        runtime::reference::mvn<T>(inputs[0]->get_data_ptr<ET>(),
                                   outputs[0]->get_data_ptr<ET>(),
                                   inputs[0]->get_shape(),
                                   op->get_normalize_variance(),
                                   op->get_reduction_axes(),
                                   op->get_eps());
        return true;
    }

    template <element::Type_t ET>
    bool evaluate(const shared_ptr<op::v0::LRN>& op,
                  const HostTensorVector& outputs,
                  const HostTensorVector& inputs)
    {
        using T = typename element_type_traits<ET>::value_type;
        runtime::reference::lrn<T>(inputs[0]->get_data_ptr<ET>(),
                                   op->get_reduction_axes(),
                                   outputs[0]->get_data_ptr<ET>(),
                                   inputs[0]->get_shape(),
                                   op->get_alpha(),
                                   op->get_beta(),
                                   op->get_bias(),
                                   op->get_nsize());
        return true;
    }

    template <element::Type_t ET>
    bool evaluate(const shared_ptr<op::v0::DetectionOutput>& op,
                  const HostTensorVector& outputs,
                  const HostTensorVector& input)
    {
        using T = typename element_type_traits<ET>::value_type;
        runtime::reference::referenceDetectionOutput<T> refDetOut(
            op->get_attrs(), op->get_input_shape(0), op->get_input_shape(2));
        if (op->get_input_size() == 3)
        {
            refDetOut.run(input[0]->get_data_ptr<const T>(),
                          input[1]->get_data_ptr<const T>(),
                          input[2]->get_data_ptr<const T>(),
                          nullptr,
                          nullptr,
                          outputs[0]->get_data_ptr<T>());
        }
        else if (op->get_input_size() == 5)
        {
            refDetOut.run(input[0]->get_data_ptr<const T>(),
                          input[1]->get_data_ptr<const T>(),
                          input[2]->get_data_ptr<const T>(),
                          input[3]->get_data_ptr<const T>(),
                          input[4]->get_data_ptr<const T>(),
                          outputs[0]->get_data_ptr<T>());
        }
        else
        {
            throw ngraph_error("DetectionOutput layer supports only 3 or 5 inputs");
        }
        return true;
    }

    template <element::Type_t ET>
    bool evaluate(const shared_ptr<op::v3::ScatterNDUpdate>& op,
                  const HostTensorVector& outputs,
                  const HostTensorVector& input)
    {
        using T = typename element_type_traits<ET>::value_type;
        auto idxType = op->get_input_element_type(1);
        if (idxType == element::i32)
        {
            runtime::reference::scatterNdUpdate<T, int32_t>(input[0]->get_data_ptr<const T>(),
                                                            input[1]->get_data_ptr<const int32_t>(),
                                                            input[2]->get_data_ptr<const T>(),
                                                            outputs[0]->get_data_ptr<T>(),
                                                            op->get_input_shape(0),
                                                            op->get_input_shape(1),
                                                            op->get_input_shape(2));
        }
        else if (idxType == element::i64)
        {
            runtime::reference::scatterNdUpdate<T, int64_t>(input[0]->get_data_ptr<const T>(),
                                                            input[1]->get_data_ptr<const int64_t>(),
                                                            input[2]->get_data_ptr<const T>(),
                                                            outputs[0]->get_data_ptr<T>(),
                                                            op->get_input_shape(0),
                                                            op->get_input_shape(1),
                                                            op->get_input_shape(2));
        }
        else
        {
            throw ngraph_error(
                "ScatterNDUpdate layer support only i32 and i64 'indices' input precision!");
        }
        return true;
    }

    template <element::Type_t ET>
    bool evaluate(const shared_ptr<op::v1::Select>& op,
                  const HostTensorVector& outputs,
                  const HostTensorVector& input)
    {
        using T = typename element_type_traits<ET>::value_type;
        runtime::reference::select<T>(input[0]->get_data_ptr<const char>(),
                                      input[1]->get_data_ptr<const T>(),
                                      input[2]->get_data_ptr<const T>(),
                                      outputs[0]->get_data_ptr<T>(),
                                      op->get_input_shape(0),
                                      op->get_input_shape(1),
                                      op->get_input_shape(2),
                                      op->get_auto_broadcast());
        return true;
    }

    template <element::Type_t ET>
    bool evaluate(const shared_ptr<op::v1::AvgPool>& op,
                  const HostTensorVector& outputs,
                  const HostTensorVector& input)
    {
        using T = typename element_type_traits<ET>::value_type;
        runtime::reference::avg_pool<T>(input[0]->get_data_ptr<T>(),
                                        outputs[0]->get_data_ptr<T>(),
                                        input[0]->get_shape(),
                                        op->get_output_shape(0),
                                        op->get_kernel(),
                                        op->get_strides(),
                                        op->get_pads_begin(),
                                        op->get_pads_end(),
                                        !op->get_exclude_pad());
        return true;
    }

    template <element::Type_t ET>
    bool evaluate(const shared_ptr<op::v0::HardSigmoid>& op,
                  const HostTensorVector& outputs,
                  const HostTensorVector& input)
    {
        using T = typename element_type_traits<ET>::value_type;
        runtime::reference::hard_sigmoid<T>(input[0]->get_data_ptr<T>(),
                                            input[1]->get_data_ptr<T>(),
                                            input[2]->get_data_ptr<T>(),
                                            outputs[0]->get_data_ptr<T>(),
                                            shape_size(input[0]->get_shape()),
                                            shape_size(input[1]->get_shape()),
                                            shape_size(input[2]->get_shape()));
        return true;
    }

    template <element::Type_t ET>
    bool evaluate(const shared_ptr<op::v0::Elu>& op,
                  const HostTensorVector& outputs,
                  const HostTensorVector& input)
    {
        using T = typename element_type_traits<ET>::value_type;
        runtime::reference::elu<T>(input[0]->get_data_ptr<T>(),
                                   outputs[0]->get_data_ptr<T>(),
                                   shape_size(input[0]->get_shape()),
                                   op->get_alpha());
        return true;
    }

    template<element::Type_t ET>
    bool evaluate(const shared_ptr<op::v0::PriorBox> &op,
                  const HostTensorVector &outputs,
                  const HostTensorVector &input) {
        using T = typename element_type_traits<ET>::value_type;
        std::cout << "djdkldld" << std::endl;
<<<<<<< HEAD
        std::cout << input[0]->get_data_ptr<T>()[0] << " " << input[0]->get_data_ptr<T>()[1] << std::endl;
        auto cons = dynamic_pointer_cast<op::v0::Constant>(op->input_value(0).get_node_shared_ptr());
=======
        std::cout << input[0]->get_data_ptr<T>()[0] << " " << input[0]->get_data_ptr<T>()[1]
                  << std::endl;
        auto cons =
            dynamic_pointer_cast<op::v0::Constant>(op->input_value(0).get_node_shared_ptr());
>>>>>>> f0a53992
        auto vec = cons->get_vector<int64_t>();
        runtime::reference::prior_box<T>(input[0]->get_data_ptr<T>(),
                                         input[1]->get_data_ptr<T>(),
                                         outputs[0]->get_data_ptr<float>(),
                                         outputs[0]->get_shape(),
                                         op->get_attrs());
        return true;
    }

    template<element::Type_t ET>
    bool evaluate(const shared_ptr<op::v1::Mod> &op,
                  const HostTensorVector &outputs,
                  const HostTensorVector &input) {
        using T = typename element_type_traits<ET>::value_type;
        runtime::reference::mod<T>(input[0]->get_data_ptr<T>(),
                                   input[1]->get_data_ptr<T>(),
                                   outputs[0]->get_data_ptr<T>(),
                                   input[0]->get_shape(),
                                   op->get_auto_broadcast());
        return true;
    }

    template <element::Type_t ET>
    bool evaluate(const shared_ptr<op::v0::Selu>& op,
                  const HostTensorVector& outputs,
                  const HostTensorVector& input)
    {
        using T = typename element_type_traits<ET>::value_type;
        runtime::reference::selu<T>(input[0]->get_data_ptr<T>(),
                                    input[1]->get_data_ptr<T>(),
                                    input[2]->get_data_ptr<T>(),
                                    outputs[0]->get_data_ptr<T>(),
                                    shape_size(input[0]->get_shape()),
                                    shape_size(input[1]->get_shape()),
                                    shape_size(input[2]->get_shape()));
        return true;
    }

    template <element::Type_t ET>
    bool evaluate(const shared_ptr<op::v0::Ceiling>& op,
                  const HostTensorVector& outputs,
                  const HostTensorVector& input)
    {
        using T = typename element_type_traits<ET>::value_type;
        runtime::reference::ceiling<T>(input[0]->get_data_ptr<T>(),
                                       outputs[0]->get_data_ptr<T>(),
                                       shape_size(input[0]->get_shape()));
        return true;
    }

    template <element::Type_t ET>
    bool evaluate(const shared_ptr<op::v0::Gelu>& op,
                  const HostTensorVector& outputs,
                  const HostTensorVector& input)
    {
        using T = typename element_type_traits<ET>::value_type;
        runtime::reference::gelu<T>(input[0]->get_data_ptr<T>(),
                                    outputs[0]->get_data_ptr<T>(),
                                    shape_size(input[0]->get_shape()));
        return true;
    }

    template <element::Type_t ET>
    bool evaluate(const shared_ptr<op::v4::CTCLoss>& op,
                  const HostTensorVector& outputs,
                  const HostTensorVector& input)
    {
        using T = typename element_type_traits<ET>::value_type;
#define REF_CALL(elType)                                                                           \
    runtime::reference::CTCLoss<T, typename element_type_traits<elType>::value_type>(              \
        input[0]->get_data_ptr<T>(),                                                               \
        input[0]->get_shape(),                                                                     \
        input[1]->get_data_ptr<elType>(),                                                          \
        input[2]->get_data_ptr<elType>(),                                                          \
        input[3]->get_data_ptr<elType>(),                                                          \
        input[4]->get_data_ptr<elType>(),                                                          \
        op->get_preprocess_collapse_repeated(),                                                    \
        op->get_ctc_merge_repeated(),                                                              \
        op->get_unique(),                                                                          \
        outputs[0]->get_data_ptr<T>());                                                            \
    break;

        switch (input[1]->get_element_type())
        {
        case element::Type_t::i32: REF_CALL(element::Type_t::i32);
        case element::Type_t::i64: REF_CALL(element::Type_t::i64);
        default: return false;
        }
#undef REF_CALL
        return true;
    }

    template <element::Type_t ET>
    bool evaluate(const shared_ptr<op::v0::BatchNormInference>& op,
                  const HostTensorVector& outputs,
                  const HostTensorVector& input)
    {
        using T = typename element_type_traits<ET>::value_type;
        runtime::reference::batch_norm_inference<T>(op->get_eps_value(),
                                                    input[0]->get_data_ptr<T>(),
                                                    input[1]->get_data_ptr<T>(),
                                                    input[2]->get_data_ptr<T>(),
                                                    input[3]->get_data_ptr<T>(),
                                                    input[4]->get_data_ptr<T>(),
                                                    outputs[0]->get_data_ptr<T>(),
                                                    input[2]->get_shape());
        return true;
    }

    template <element::Type_t ET>
    bool evaluate(const shared_ptr<op::v0::ReverseSequence>& op,
                  const HostTensorVector& outputs,
                  const HostTensorVector& input)
    {
        using T = typename element_type_traits<ET>::value_type;

#define REF_CALL(U)                                                                                \
    runtime::reference::reverse_sequence<T, typename element_type_traits<U>::value_type>(          \
        input[0]->get_data_ptr<T>(),                                                               \
        outputs[0]->get_data_ptr<T>(),                                                             \
        input[0]->get_shape(),                                                                     \
        op->get_batch_axis(),                                                                      \
        op->get_origin_sequence_axis(),                                                            \
        input[1]->get_data_ptr<U>());                                                              \
    break;

        switch (input[1]->get_element_type())
        {
        case element::Type_t::boolean: REF_CALL(element::Type_t::boolean)
        case element::Type_t::i8: REF_CALL(element::Type_t::i8);
        case element::Type_t::i16: REF_CALL(element::Type_t::i16);
        case element::Type_t::i32: REF_CALL(element::Type_t::i32);
        case element::Type_t::i64: REF_CALL(element::Type_t::i64);
        case element::Type_t::u8: REF_CALL(element::Type_t::u8);
        case element::Type_t::u16: REF_CALL(element::Type_t::u16);
        case element::Type_t::u32: REF_CALL(element::Type_t::u32);
        case element::Type_t::u64: REF_CALL(element::Type_t::u64);
        case element::Type_t::f16: REF_CALL(element::Type_t::f16);
        case element::Type_t::f32: REF_CALL(element::Type_t::f32);
        case element::Type_t::f64: REF_CALL(element::Type_t::f64);
        default: return false;
        }
#undef REF_CALL
        return true;
    }

    template <element::Type_t OUT_ET>
    bool evaluate(const shared_ptr<op::v0::Convert>& op,
                  const HostTensorVector& outputs,
                  const HostTensorVector& input)
    {
        using TO = typename element_type_traits<OUT_ET>::value_type;
        if (OUT_ET == element::Type_t::boolean)
        {
#define REF_CALL_BOOL(TI)                                                                          \
    runtime::reference::convert_to_bool<typename element_type_traits<TI>::value_type>(             \
        input[0]->get_data_ptr<TI>(),                                                              \
        outputs[0]->get_data_ptr<char>(),                                                          \
        shape_size(input[0]->get_shape()));                                                        \
    break;
            switch (input[0]->get_element_type())
            {
            case element::Type_t::boolean: REF_CALL_BOOL(element::Type_t::boolean);
            case element::Type_t::i8: REF_CALL_BOOL(element::Type_t::i8);
            case element::Type_t::i16: REF_CALL_BOOL(element::Type_t::i16);
            case element::Type_t::i32: REF_CALL_BOOL(element::Type_t::i32);
            case element::Type_t::i64: REF_CALL_BOOL(element::Type_t::i64);
            case element::Type_t::u8: REF_CALL_BOOL(element::Type_t::u8);
            case element::Type_t::u16: REF_CALL_BOOL(element::Type_t::u16);
            case element::Type_t::u32: REF_CALL_BOOL(element::Type_t::u32);
            case element::Type_t::u64: REF_CALL_BOOL(element::Type_t::u64);
            case element::Type_t::f16: REF_CALL_BOOL(element::Type_t::f16);
            case element::Type_t::f32: REF_CALL_BOOL(element::Type_t::f32);
            case element::Type_t::f64: REF_CALL_BOOL(element::Type_t::f64);
            default: return false;
            }
#undef REF_CALL_BOOL
        }
        else
        {
#define REF_CALL(TI)                                                                               \
    runtime::reference::convert<typename element_type_traits<TI>::value_type, TO>(                 \
        input[0]->get_data_ptr<TI>(),                                                              \
        outputs[0]->get_data_ptr<TO>(),                                                            \
        shape_size(input[0]->get_shape()));                                                        \
    break;

            switch (input[0]->get_element_type())
            {
            case element::Type_t::boolean: REF_CALL(element::Type_t::boolean);
            case element::Type_t::i8: REF_CALL(element::Type_t::i8);
            case element::Type_t::i16: REF_CALL(element::Type_t::i16);
            case element::Type_t::i32: REF_CALL(element::Type_t::i32);
            case element::Type_t::i64: REF_CALL(element::Type_t::i64);
            case element::Type_t::u8: REF_CALL(element::Type_t::u8);
            case element::Type_t::u16: REF_CALL(element::Type_t::u16);
            case element::Type_t::u32: REF_CALL(element::Type_t::u32);
            case element::Type_t::u64: REF_CALL(element::Type_t::u64);
            case element::Type_t::f16: REF_CALL(element::Type_t::f16);
            case element::Type_t::f32: REF_CALL(element::Type_t::f32);
            case element::Type_t::f64: REF_CALL(element::Type_t::f64);
            default: return false;
            }
#undef REF_CALL
        }
        return true;
    }

    //    TODO: Rewrite to v1
    template <element::Type_t ET>
    bool evaluate(const shared_ptr<op::v1::OneHot>& op,
                  const HostTensorVector& outputs,
                  const HostTensorVector& inputs)
    {
        using T = typename element_type_traits<ET>::value_type;
        switch (inputs[0]->get_element_type())
        {
        case element::Type_t::i32:
            runtime::reference::one_hot<element_type_traits<element::Type_t::i32>::value_type, T>(
                inputs[0]->get_data_ptr<element::Type_t::i32>(),
                outputs[0]->get_data_ptr<T>(),
                inputs[0]->get_shape(),
                outputs[0]->get_shape(),
                op->get_axis(),
                inputs[2]->get_data_ptr<T>()[0],
                inputs[3]->get_data_ptr<T>()[0]);
            break;
        case element::Type_t::i64:
            runtime::reference::one_hot<element_type_traits<element::Type_t::i64>::value_type, T>(
                inputs[0]->get_data_ptr<element::Type_t::i64>(),
                outputs[0]->get_data_ptr<T>(),
                inputs[0]->get_shape(),
                outputs[0]->get_shape(),
                op->get_axis(),
                inputs[2]->get_data_ptr<T>()[0],
                inputs[3]->get_data_ptr<T>()[0]);
            break;
        default:
            std::stringstream ss;
            ss << "Unhandled input precision " << inputs[0]->get_element_type().get_type_name()
               << " in v1::OneHot evaluate call";
            throw ngraph_error(ss.str());
        }
        return true;
    }

    template <element::Type_t ET>
    bool evaluate(const shared_ptr<op::v0::RNNCell>& op,
                  const HostTensorVector& outputs,
                  const HostTensorVector& inputs)
    {
        using T = typename element_type_traits<ET>::value_type;
        runtime::reference::rnn_cell<T>(inputs[0]->get_data_ptr<ET>(),
                                        inputs[0]->get_shape(),
                                        inputs[1]->get_data_ptr<ET>(),
                                        inputs[1]->get_shape(),
                                        inputs[2]->get_data_ptr<ET>(),
                                        inputs[2]->get_shape(),
                                        inputs[3]->get_data_ptr<ET>(),
                                        inputs[3]->get_shape(),
                                        inputs[4]->get_data_ptr<ET>(),
                                        inputs[4]->get_shape(),
                                        outputs[0]->get_data_ptr<ET>(),
                                        op->get_activations().front(),
                                        op->get_clip());
        return true;
    }

    template <element::Type_t ET>
    bool evaluate(const shared_ptr<op::v4::LSTMCell>& op,
                  const HostTensorVector& outputs,
                  const HostTensorVector& inputs)
    {
        using T = typename element_type_traits<ET>::value_type;
        runtime::reference::lstm_cell<T>(inputs[0]->get_data_ptr<ET>(),
                                         inputs[0]->get_shape(),
                                         inputs[1]->get_data_ptr<ET>(),
                                         inputs[1]->get_shape(),
                                         inputs[2]->get_data_ptr<ET>(),
                                         inputs[2]->get_shape(),
                                         inputs[3]->get_data_ptr<ET>(),
                                         inputs[3]->get_shape(),
                                         inputs[4]->get_data_ptr<ET>(),
                                         inputs[4]->get_shape(),
                                         inputs[5]->get_data_ptr<ET>(),
                                         inputs[5]->get_shape(),
                                         outputs[0]->get_data_ptr<ET>(),
                                         outputs[1]->get_data_ptr<ET>(),
                                         op->get_activations()[0],
                                         op->get_activations()[1],
                                         op->get_activations()[2],
                                         op->get_clip());
        return true;
    }

    template <element::Type_t ET>
    bool evaluate(const shared_ptr<op::v3::GRUCell>& op,
                  const HostTensorVector& outputs,
                  const HostTensorVector& inputs)
    {
        using T = typename element_type_traits<ET>::value_type;
        runtime::reference::gru_cell<T>(inputs[0]->get_data_ptr<ET>(),
                                        inputs[0]->get_shape(),
                                        inputs[1]->get_data_ptr<ET>(),
                                        inputs[1]->get_shape(),
                                        inputs[2]->get_data_ptr<ET>(),
                                        inputs[2]->get_shape(),
                                        inputs[3]->get_data_ptr<ET>(),
                                        inputs[3]->get_shape(),
                                        inputs[4]->get_data_ptr<ET>(),
                                        inputs[4]->get_shape(),
                                        outputs[0]->get_data_ptr<ET>(),
                                        op->get_activations()[0],
                                        op->get_activations()[1],
                                        op->get_clip(),
                                        op->get_linear_before_reset());
        return true;
    }

    template <element::Type_t ET>
    bool evaluate(const shared_ptr<op::v1::Pad>& op,
                  const HostTensorVector& outputs,
                  const HostTensorVector& inputs)
    {
        using T = typename element_type_traits<ET>::value_type;
        runtime::reference::pad(inputs[0]->get_data_ptr<char>(),
                                inputs[1]->get_data_ptr<char>(),
                                outputs[0]->get_data_ptr<char>(),
                                shape_size(inputs[0]->get_shape()),
                                inputs[1]->get_shape(),
                                outputs[0]->get_shape(),
                                op->get_pads_end(),
                                op->get_pads_begin(),
                                op->get_pad_mode());
        return true;
    }

    template <element::Type_t ET>
    bool evaluate(const shared_ptr<op::v1::GatherTree>& op,
                  const HostTensorVector& outputs,
                  const HostTensorVector& inputs)
    {
        using T = typename element_type_traits<ET>::value_type;
        runtime::reference::gather_tree(inputs[0]->get_data_ptr<const char>(),
                                        inputs[1]->get_data_ptr<const char>(),
                                        inputs[2]->get_data_ptr<const char>(),
                                        inputs[3]->get_data_ptr<const char>(),
                                        outputs[0]->get_data_ptr<char>(),
                                        op->get_input_shape(0),
                                        op->get_input_shape(1),
                                        op->get_input_shape(2),
                                        op->get_input_shape(3),
                                        inputs[1]->get_element_type());
        return true;
    }

<<<<<<< HEAD
    template<element::Type_t ET>
    bool evaluate(const shared_ptr<op::v0::Quantize> &op,
                  const HostTensorVector &outputs,
                  const HostTensorVector &inputs) {
        using T = typename element_type_traits<ET>::value_type;
#define REF_CALL(U) \
        runtime::reference::quantize<T>(inputs[0]->get_data_ptr<const T>(), \
                                        inputs[1]->get_data_ptr<const T>(), \
                                        inputs[2]->get_data_ptr<const U>(), \
                                        outputs[0]->get_data_ptr<U>(), \
                                        op->get_input_shape(0), \
                                        op->get_input_shape(1), \
                                        op->get_axes(), \
                                        op->get_round_mode()); \
        break;

        switch (op->get_element_type()) {
            case element::Type_t::u8:
            REF_CALL(uint8_t)
            case element::Type_t::i8:
            REF_CALL(int8_t)
            case element::Type_t::i32:
            REF_CALL(int32_t)
            default:
                std::stringstream ss;
                ss << "unsupported element type " << op->get_element_type() << " for op Quantize";
                throw ngraph_error(ss.str());
        }
#undef REF_CALL
        return true;
    }

    template<typename T>
=======
    template <typename T>
>>>>>>> f0a53992
    bool evaluate_node(std::shared_ptr<Node> node,
                       const HostTensorVector& outputs,
                       const HostTensorVector& inputs)
    {
        auto element_type = node->get_output_element_type(0);
        if (is_type<op::v1::Select>(node))
        {
            element_type = node->get_input_element_type(1);
        }
        else if (is_type<op::v0::PriorBox>(node))
        {
            element_type = node->get_input_element_type(0);
        }
        for (size_t i = 1; i < node->outputs().size(); i++)
        {
            if (element_type != node->get_output_element_type(i))
            {
                throw std::logic_error("Output node element types is not equal");
            }
        }
        switch (element_type)
        {
        case element::Type_t::boolean:
            return evaluate<element::Type_t::boolean>(as_type_ptr<T>(node), outputs, inputs);
            ;
        //            case element::Type_t::bf16:
        //                break;
        case element::Type_t::f16:
            return evaluate<element::Type_t::f16>(as_type_ptr<T>(node), outputs, inputs);
        case element::Type_t::f64:
            return evaluate<element::Type_t::f64>(as_type_ptr<T>(node), outputs, inputs);
        case element::Type_t::f32:
            return evaluate<element::Type_t::f32>(as_type_ptr<T>(node), outputs, inputs);
        case element::Type_t::i8:
            return evaluate<element::Type_t::i8>(as_type_ptr<T>(node), outputs, inputs);
        case element::Type_t::i16:
            return evaluate<element::Type_t::i16>(as_type_ptr<T>(node), outputs, inputs);
        case element::Type_t::i32:
            return evaluate<element::Type_t::i32>(as_type_ptr<T>(node), outputs, inputs);
        case element::Type_t::i64:
            return evaluate<element::Type_t::i64>(as_type_ptr<T>(node), outputs, inputs);
        case element::Type_t::u8:
            return evaluate<element::Type_t::u8>(as_type_ptr<T>(node), outputs, inputs);
        case element::Type_t::u16:
            return evaluate<element::Type_t::u16>(as_type_ptr<T>(node), outputs, inputs);
        case element::Type_t::u32:
            return evaluate<element::Type_t::u32>(as_type_ptr<T>(node), outputs, inputs);
        default:
            throw ngraph_error(std::string("Unhandled data type ") +
                               node->get_element_type().get_type_name() +
                               std::string("in evaluate_node()"));
        }
    }
} // namespace

runtime::interpreter::EvaluatorsMap& runtime::interpreter::get_evaluators_map()
{
    static runtime::interpreter::EvaluatorsMap evaluatorsMap{
#define NGRAPH_OP(NAME, NAMESPACE) {NAMESPACE::NAME::type_info, evaluate_node<NAMESPACE::NAME>},

#include "opset_int_tbl.hpp"

#undef NGRAPH_OP
    };
    return evaluatorsMap;
}<|MERGE_RESOLUTION|>--- conflicted
+++ resolved
@@ -463,17 +463,6 @@
                   const HostTensorVector &outputs,
                   const HostTensorVector &input) {
         using T = typename element_type_traits<ET>::value_type;
-        std::cout << "djdkldld" << std::endl;
-<<<<<<< HEAD
-        std::cout << input[0]->get_data_ptr<T>()[0] << " " << input[0]->get_data_ptr<T>()[1] << std::endl;
-        auto cons = dynamic_pointer_cast<op::v0::Constant>(op->input_value(0).get_node_shared_ptr());
-=======
-        std::cout << input[0]->get_data_ptr<T>()[0] << " " << input[0]->get_data_ptr<T>()[1]
-                  << std::endl;
-        auto cons =
-            dynamic_pointer_cast<op::v0::Constant>(op->input_value(0).get_node_shared_ptr());
->>>>>>> f0a53992
-        auto vec = cons->get_vector<int64_t>();
         runtime::reference::prior_box<T>(input[0]->get_data_ptr<T>(),
                                          input[1]->get_data_ptr<T>(),
                                          outputs[0]->get_data_ptr<float>(),
@@ -829,7 +818,6 @@
         return true;
     }
 
-<<<<<<< HEAD
     template<element::Type_t ET>
     bool evaluate(const shared_ptr<op::v0::Quantize> &op,
                   const HostTensorVector &outputs,
@@ -862,10 +850,7 @@
         return true;
     }
 
-    template<typename T>
-=======
     template <typename T>
->>>>>>> f0a53992
     bool evaluate_node(std::shared_ptr<Node> node,
                        const HostTensorVector& outputs,
                        const HostTensorVector& inputs)
