// Copyright (C) 2018-2021 Intel Corporation
// SPDX-License-Identifier: Apache-2.0
//

#include "evaluates_map.hpp"

#include "backend.hpp"
#include "ngraph/ops.hpp"

#include <ngraph/runtime/reference/abs.hpp>
#include <ngraph/runtime/reference/adaptive_avg_pool.hpp>
#include <ngraph/runtime/reference/adaptive_max_pool.hpp>
#include <ngraph/runtime/reference/avg_pool.hpp>
#include <ngraph/runtime/reference/batch_norm.hpp>
#include <ngraph/runtime/reference/binary_convolution.hpp>
#include <ngraph/runtime/reference/bucketize.hpp>
#include <ngraph/runtime/reference/ceiling.hpp>
#include <ngraph/runtime/reference/convert.hpp>
#include <ngraph/runtime/reference/convolution.hpp>
#include <ngraph/runtime/reference/convolution_backprop_data.hpp>
#include <ngraph/runtime/reference/ctc_greedy_decoder.hpp>
#include <ngraph/runtime/reference/ctc_greedy_decoder_seq_len.hpp>
#include <ngraph/runtime/reference/ctc_loss.hpp>
#include <ngraph/runtime/reference/cum_sum.hpp>
#include <ngraph/runtime/reference/deformable_convolution.hpp>
#include <ngraph/runtime/reference/deformable_psroi_pooling.hpp>
#include <ngraph/runtime/reference/detection_output.hpp>
#include <ngraph/runtime/reference/einsum.hpp>
#include <ngraph/runtime/reference/elu.hpp>
#include <ngraph/runtime/reference/embedding_bag_offsets_sum.hpp>
#include <ngraph/runtime/reference/embedding_bag_packed_sum.hpp>
#include <ngraph/runtime/reference/embedding_segments_sum.hpp>
#include <ngraph/runtime/reference/experimental_detectron_detection_output.hpp>
#include <ngraph/runtime/reference/experimental_detectron_prior_grid_generator.hpp>
#include <ngraph/runtime/reference/experimental_detectron_topk_rois.hpp>
#include <ngraph/runtime/reference/experimental_detectron_proposal_single_image.hpp>
#include <ngraph/runtime/reference/extract_image_patches.hpp>
#include <ngraph/runtime/reference/fake_quantize.hpp>
#include <ngraph/runtime/reference/fft.hpp>
#include <ngraph/runtime/reference/gather_elements.hpp>
#include <ngraph/runtime/reference/gather_nd.hpp>
#include <ngraph/runtime/reference/gather_tree.hpp>
#include <ngraph/runtime/reference/gelu.hpp>
#include <ngraph/runtime/reference/grn.hpp>
#include <ngraph/runtime/reference/group_convolution.hpp>
#include <ngraph/runtime/reference/group_convolution_backprop_data.hpp>
#include <ngraph/runtime/reference/gru_cell.hpp>
#include <ngraph/runtime/reference/hard_sigmoid.hpp>
#include <ngraph/runtime/reference/log_softmax.hpp>
#include <ngraph/runtime/reference/lrn.hpp>
#include <ngraph/runtime/reference/lstm_cell.hpp>
#include <ngraph/runtime/reference/matrix_nms.hpp>
#include <ngraph/runtime/reference/mod.hpp>
#include <ngraph/runtime/reference/multiclass_nms.hpp>
#include <ngraph/runtime/reference/mvn.hpp>
#include <ngraph/runtime/reference/non_max_suppression.hpp>
#include <ngraph/runtime/reference/normalize_l2.hpp>
#include <ngraph/runtime/reference/pad.hpp>
#include <ngraph/runtime/reference/prior_box.hpp>
#include <ngraph/runtime/reference/proposal.hpp>
#include <ngraph/runtime/reference/psroi_pooling.hpp>
#include <ngraph/runtime/reference/region_yolo.hpp>
#include <ngraph/runtime/reference/reorg_yolo.hpp>
#include <ngraph/runtime/reference/reverse_sequence.hpp>
#include <ngraph/runtime/reference/rnn_cell.hpp>
#include <ngraph/runtime/reference/roi_pooling.hpp>
#include <ngraph/runtime/reference/roll.hpp>
#include <ngraph/runtime/reference/scatter_nd_update.hpp>
#include <ngraph/runtime/reference/select.hpp>
#include <ngraph/runtime/reference/selu.hpp>
#include <ngraph/runtime/reference/sequences.hpp>
#include <ngraph/runtime/reference/sign.hpp>
#include <ngraph/runtime/reference/squared_difference.hpp>
#include <ngraph/runtime/reference/tensor_iterator.hpp>
#include <ngraph/runtime/reference/utils/nms_common.hpp>

using namespace ngraph;
using namespace std;

namespace
{
    template <element::Type_t ET>
    bool evaluate(shared_ptr<Node> op,
                  const HostTensorVector& outputs,
                  const HostTensorVector& inputs)
    {
        return false;
    }

    namespace bucketize_v3
    {
        template <element::Type_t t1, element::Type_t t2, element::Type_t t3>
        inline void evaluate(const shared_ptr<op::v3::Bucketize>& op,
                             const HostTensorVector& outputs,
                             const HostTensorVector& inputs)
        {
            using T1 = typename element_type_traits<t1>::value_type;
            using T2 = typename element_type_traits<t2>::value_type;
            using T3 = typename element_type_traits<t3>::value_type;

            runtime::reference::bucketize<T1, T2, T3>(inputs[0]->get_data_ptr<T1>(),
                                                      inputs[1]->get_data_ptr<T2>(),
                                                      outputs[0]->get_data_ptr<T3>(),
                                                      op->get_input_shape(0),
                                                      op->get_input_shape(1),
                                                      op->get_with_right_bound());
        }

        static inline constexpr uint16_t getElementMask(element::Type_t type1,
                                                        element::Type_t type2)
        {
            return (static_cast<uint8_t>(type1)) | (static_cast<uint8_t>(type2) << 8);
        }

    } // namespace bucketize_v3

    template <element::Type_t ET>
    bool evaluate(const shared_ptr<op::v3::Bucketize>& op,
                  const HostTensorVector& outputs,
                  const HostTensorVector& inputs)
    {
        switch (bucketize_v3::getElementMask(op->get_input_element_type(0),
                                             op->get_input_element_type(1)))
        {
        case bucketize_v3::getElementMask(element::Type_t::f32, element::Type_t::f32):
            bucketize_v3::evaluate<element::Type_t::f32, element::Type_t::f32, ET>(
                op, outputs, inputs);
            break;
        case bucketize_v3::getElementMask(element::Type_t::f32, element::Type_t::f16):
            bucketize_v3::evaluate<element::Type_t::f32, element::Type_t::f16, ET>(
                op, outputs, inputs);
            break;
        case bucketize_v3::getElementMask(element::Type_t::f32, element::Type_t::i32):
            bucketize_v3::evaluate<element::Type_t::f32, element::Type_t::i32, ET>(
                op, outputs, inputs);
            break;
        case bucketize_v3::getElementMask(element::Type_t::f32, element::Type_t::i64):
            bucketize_v3::evaluate<element::Type_t::f32, element::Type_t::i64, ET>(
                op, outputs, inputs);
            break;
        case bucketize_v3::getElementMask(element::Type_t::f16, element::Type_t::f32):
            bucketize_v3::evaluate<element::Type_t::f16, element::Type_t::f32, ET>(
                op, outputs, inputs);
            break;
        case bucketize_v3::getElementMask(element::Type_t::f16, element::Type_t::f16):
            bucketize_v3::evaluate<element::Type_t::f16, element::Type_t::f16, ET>(
                op, outputs, inputs);
            break;
        case bucketize_v3::getElementMask(element::Type_t::f16, element::Type_t::i32):
            bucketize_v3::evaluate<element::Type_t::f16, element::Type_t::i32, ET>(
                op, outputs, inputs);
            break;
        case bucketize_v3::getElementMask(element::Type_t::f16, element::Type_t::i64):
            bucketize_v3::evaluate<element::Type_t::f32, element::Type_t::i64, ET>(
                op, outputs, inputs);
            break;
        case bucketize_v3::getElementMask(element::Type_t::i32, element::Type_t::f32):
            bucketize_v3::evaluate<element::Type_t::i32, element::Type_t::f32, ET>(
                op, outputs, inputs);
            break;
        case bucketize_v3::getElementMask(element::Type_t::i32, element::Type_t::f16):
            bucketize_v3::evaluate<element::Type_t::i32, element::Type_t::f16, ET>(
                op, outputs, inputs);
            break;
        case bucketize_v3::getElementMask(element::Type_t::i32, element::Type_t::i32):
            bucketize_v3::evaluate<element::Type_t::i32, element::Type_t::i32, ET>(
                op, outputs, inputs);
            break;
        case bucketize_v3::getElementMask(element::Type_t::i32, element::Type_t::i64):
            bucketize_v3::evaluate<element::Type_t::i32, element::Type_t::i64, ET>(
                op, outputs, inputs);
            break;
        case bucketize_v3::getElementMask(element::Type_t::i64, element::Type_t::f32):
            bucketize_v3::evaluate<element::Type_t::i64, element::Type_t::f32, ET>(
                op, outputs, inputs);
            break;
        case bucketize_v3::getElementMask(element::Type_t::i64, element::Type_t::f16):
            bucketize_v3::evaluate<element::Type_t::i64, element::Type_t::f16, ET>(
                op, outputs, inputs);
            break;
        case bucketize_v3::getElementMask(element::Type_t::i64, element::Type_t::i32):
            bucketize_v3::evaluate<element::Type_t::i64, element::Type_t::i32, ET>(
                op, outputs, inputs);
            break;
        case bucketize_v3::getElementMask(element::Type_t::i64, element::Type_t::i64):
            bucketize_v3::evaluate<element::Type_t::i64, element::Type_t::i64, ET>(
                op, outputs, inputs);
            break;
        default: return false;
        }
        return true;
    }

    template <element::Type_t ET>
    bool evaluate(const shared_ptr<op::v1::Convolution>& op,
                  const HostTensorVector& outputs,
                  const HostTensorVector& inputs)
    {
        const auto filter_data = inputs[1]->get_data_ptr<ET>();
        auto out_data_ptr = outputs[0]->get_data_ptr<ET>();
        const auto in_data_ptr = inputs[0]->get_data_ptr<ET>();
        const auto& out_shape = outputs[0]->get_shape();
        const auto& in_shape = inputs[0]->get_shape();
        const auto& filter_shape = inputs[1]->get_shape();
        runtime::reference::convolution<typename element_type_traits<ET>::value_type>(
            in_data_ptr,
            filter_data,
            out_data_ptr,
            in_shape,
            filter_shape,
            out_shape,
            op->get_strides(),
            op->get_dilations(),
            op->get_pads_begin(),
            op->get_pads_end());
        return true;
    }

    namespace bin_conv_v1
    {
        template <element::Type_t t_in, element::Type_t t_f>
        inline void evaluate(const shared_ptr<op::v1::BinaryConvolution>& op,
                             const HostTensorVector& outputs,
                             const HostTensorVector& inputs)
        {
            using T_IN = typename element_type_traits<t_in>::value_type;
            using T_F = typename element_type_traits<t_f>::value_type;

            const auto in_data_ptr = inputs[0]->get_data_ptr<T_IN>();
            const auto filter_data_ptr = inputs[1]->get_data_ptr<T_F>();
            auto out_data_ptr = outputs[0]->get_data_ptr<T_IN>();
            const auto in_shape = inputs[0]->get_shape();
            const auto filter_shape = inputs[1]->get_shape();
            const auto out_shape = outputs[0]->get_shape();

            runtime::reference::binary_convolution<T_IN, T_F>(in_data_ptr,
                                                              filter_data_ptr,
                                                              out_data_ptr,
                                                              in_shape,
                                                              filter_shape,
                                                              out_shape,
                                                              op->get_strides(),
                                                              op->get_dilations(),
                                                              op->get_pads_begin(),
                                                              op->get_pads_end(),
                                                              op->get_pad_value());
        }
    } // bin_conv_v1

    template <element::Type_t ET>
    bool evaluate(const shared_ptr<op::v1::BinaryConvolution>& op,
                  const HostTensorVector& outputs,
                  const HostTensorVector& inputs)
    {
        switch (inputs[1]->get_element_type())
        {
        case element::Type_t::u1:
            bin_conv_v1::evaluate<ET, element::Type_t::u8>(op, outputs, inputs);
            break;
        default:
            throw std::runtime_error(
                "BinaryConvolution supports only u1 element type for filters input");
            break;
        }
        return true;
    }

    template <element::Type_t ET>
    bool evaluate(const shared_ptr<op::v1::ConvolutionBackpropData>& op,
                  const HostTensorVector& outputs,
                  const HostTensorVector& inputs)
    {
        const auto filter_data = inputs[1]->get_data_ptr<ET>();
        auto out_data_ptr = outputs[0]->get_data_ptr<ET>();
        const auto in_data_ptr = inputs[0]->get_data_ptr<ET>();
        const auto& out_shape = outputs[0]->get_shape();
        const auto& in_shape = inputs[0]->get_shape();
        const auto& filter_shape = inputs[1]->get_shape();
        Strides in_dilation(std::vector<size_t>(in_shape.size() - 2));
        std::fill(in_dilation.begin(), in_dilation.end(), 1);
        runtime::reference::convolution_backprop_in<typename element_type_traits<ET>::value_type>(
            in_data_ptr,
            filter_data,
            out_data_ptr,
            in_shape,
            filter_shape,
            out_shape,
            in_dilation,
            op->get_dilations(),
            op->get_pads_begin(),
            op->get_pads_end(),
            op->get_strides(),
            op->get_output_padding());
        return true;
    }

    template <element::Type_t ET>
    bool evaluate(const shared_ptr<op::v1::GroupConvolution>& op,
                  const HostTensorVector& outputs,
                  const HostTensorVector& inputs)
    {
        const auto filter_data = inputs[1]->get_data_ptr<ET>();
        auto out_data_ptr = outputs[0]->get_data_ptr<ET>();
        const auto in_data_ptr = inputs[0]->get_data_ptr<ET>();
        const auto& out_shape = outputs[0]->get_shape();
        const auto& in_shape = inputs[0]->get_shape();
        const auto& filter_shape = inputs[1]->get_shape();
        runtime::reference::group_convolution<typename element_type_traits<ET>::value_type>(
            in_data_ptr,
            filter_data,
            out_data_ptr,
            in_shape,
            filter_shape,
            out_shape,
            op->get_strides(),
            op->get_dilations(),
            op->get_pads_begin(),
            op->get_pads_end());
        return true;
    }

    template <element::Type_t ET>
    bool evaluate(const shared_ptr<op::v1::GroupConvolutionBackpropData>& op,
                  const HostTensorVector& outputs,
                  const HostTensorVector& inputs)
    {
        const auto in_data_ptr = inputs[0]->get_data_ptr<ET>();
        const auto filter_data_ptr = inputs[1]->get_data_ptr<ET>();
        const auto out_data_ptr = outputs[0]->get_data_ptr<ET>();
        const auto in_shape = inputs[0]->get_shape();
        const auto filter_shape = inputs[1]->get_shape();
        const auto out_shape = outputs[0]->get_shape();
        runtime::reference::group_convolution_backprop_data<
            typename element_type_traits<ET>::value_type>(in_data_ptr,
                                                          filter_data_ptr,
                                                          out_data_ptr,
                                                          in_shape,
                                                          filter_shape,
                                                          out_shape,
                                                          op->get_strides(),
                                                          op->get_dilations(),
                                                          op->get_pads_begin(),
                                                          op->get_pads_end(),
                                                          op->get_output_padding());
        return true;
    }

    template <element::Type_t ET>
    bool evaluate(const shared_ptr<op::v1::DeformableConvolution>& op,
                  const HostTensorVector& outputs,
                  const HostTensorVector& inputs)
    {
        const auto in_data_ptr = inputs[0]->get_data_ptr<ET>();
        const auto offset_data_ptr = inputs[1]->get_data_ptr<ET>();
        const auto filter_data_ptr = inputs[2]->get_data_ptr<ET>();
        auto out_data_ptr = outputs[0]->get_data_ptr<ET>();
        const auto& out_shape = outputs[0]->get_shape();
        const auto& in_shape = inputs[0]->get_shape();
        const auto& offset_shape = inputs[1]->get_shape();
        const auto& filter_shape = inputs[2]->get_shape();
        runtime::reference::deformable_convolution<typename element_type_traits<ET>::value_type>(
            in_data_ptr,
            offset_data_ptr,
            filter_data_ptr,
            out_data_ptr,
            in_shape,
            offset_shape,
            filter_shape,
            out_shape,
            op->get_strides(),
            op->get_dilations(),
            op->get_pads_begin(),
            op->get_pads_end(),
            op->get_group(),
            op->get_deformable_group());
        return true;
    }

    namespace cum_sum_v0
    {
        template <element::Type_t t1, element::Type_t t2>
        inline void evaluate(const shared_ptr<op::v0::CumSum>& op,
                             const HostTensorVector& outputs,
                             const HostTensorVector& inputs)
        {
            using T1 = typename element_type_traits<t1>::value_type;
            using T2 = typename element_type_traits<t2>::value_type;
            runtime::reference::cumsum<T1, T2>(inputs[0]->get_data_ptr<T1>(),
                                               inputs[1]->get_data_ptr<T2>(),
                                               outputs[0]->get_data_ptr<T1>(),
                                               inputs[0]->get_shape(),
                                               op->is_exclusive(),
                                               op->is_reverse());
        }
    } // namespace cum_sum_v0

    template <element::Type_t ET>
    bool evaluate(const shared_ptr<op::v0::CumSum>& op,
                  const HostTensorVector& outputs,
                  const HostTensorVector& inputs)
    {
        switch (inputs[1]->get_element_type())
        {
        case element::Type_t::i64:
            cum_sum_v0::evaluate<ET, element::Type_t::i64>(op, outputs, inputs);
            break;
        default: cum_sum_v0::evaluate<ET, element::Type_t::i32>(op, outputs, inputs); break;
        }
        return true;
    }

    namespace embedding_offsets_sum_v3
    {
        template <element::Type_t t1, element::Type_t t2>
        inline void evaluate(const shared_ptr<op::v3::EmbeddingSegmentsSum>& op,
                             const HostTensorVector& outputs,
                             const HostTensorVector& inputs)
        {
            using T1 = typename element_type_traits<t1>::value_type;
            using T2 = typename element_type_traits<t2>::value_type;
            runtime::reference::embeddingSegmentsSum<T1, T2>(
                inputs[0]->get_data_ptr<T1>(),
                inputs[1]->get_data_ptr<T2>(),
                inputs[2]->get_data_ptr<T2>(),
                inputs.size() > 4 ? inputs[4]->get_data_ptr<T2>() : nullptr,
                inputs.size() > 5 ? inputs[5]->get_data_ptr<T1>() : nullptr,
                outputs[0]->get_data_ptr<T1>(),
                inputs[0]->get_shape(),
                inputs[1]->get_shape(),
                outputs[0]->get_shape());
        }
    } // namespace embedding_offsets_sum_v3

    template <element::Type_t ET>
    bool evaluate(const shared_ptr<op::v3::EmbeddingSegmentsSum>& op,
                  const HostTensorVector& outputs,
                  const HostTensorVector& inputs)
    {
        switch (inputs[1]->get_element_type())
        {
        case element::Type_t::i32:
            embedding_offsets_sum_v3::evaluate<ET, element::Type_t::i32>(op, outputs, inputs);
            break;
        case element::Type_t::i64:
            embedding_offsets_sum_v3::evaluate<ET, element::Type_t::i64>(op, outputs, inputs);
            break;
        default: return false;
        }
        return true;
    }

    namespace embedding_bag_offsets_sum_v3
    {
        template <element::Type_t t1, element::Type_t t2>
        inline void evaluate(const shared_ptr<op::v3::EmbeddingBagOffsetsSum>& op,
                             const HostTensorVector& outputs,
                             const HostTensorVector& inputs)
        {
            using T1 = typename element_type_traits<t1>::value_type;
            using T2 = typename element_type_traits<t2>::value_type;
            runtime::reference::embeddingBagOffsetsSum<T1, T2>(
                inputs[0]->get_data_ptr<T1>(),
                inputs[1]->get_data_ptr<T2>(),
                inputs[2]->get_data_ptr<T2>(),
                inputs.size() > 3 ? inputs[3]->get_data_ptr<T2>() : nullptr,
                inputs.size() > 4 ? inputs[4]->get_data_ptr<T1>() : nullptr,
                outputs[0]->get_data_ptr<T1>(),
                shape_size(inputs[1]->get_shape()),
                outputs[0]->get_shape());
        }
    } // namespace embedding_bag_offsets_sum_v3

    template <element::Type_t ET>
    bool evaluate(const shared_ptr<op::v3::EmbeddingBagOffsetsSum>& op,
                  const HostTensorVector& outputs,
                  const HostTensorVector& inputs)
    {
        switch (inputs[1]->get_element_type())
        {
        case element::Type_t::i32:
            embedding_bag_offsets_sum_v3::evaluate<ET, element::Type_t::i32>(op, outputs, inputs);
            break;
        case element::Type_t::i64:
            embedding_bag_offsets_sum_v3::evaluate<ET, element::Type_t::i64>(op, outputs, inputs);
            break;
        default: return false;
        }
        return true;
    }

    namespace embedding_bag_packed_sum_v3
    {
        template <element::Type_t t1, element::Type_t t2>
        inline void evaluate(const shared_ptr<op::v3::EmbeddingBagPackedSum>& op,
                             const HostTensorVector& outputs,
                             const HostTensorVector& inputs)
        {
            using T1 = typename element_type_traits<t1>::value_type;
            using T2 = typename element_type_traits<t2>::value_type;
            runtime::reference::embeddingBagPackedSum<T1, T2>(
                inputs[0]->get_data_ptr<T1>(),
                inputs[1]->get_data_ptr<T2>(),
                inputs.size() > 2 ? inputs[2]->get_data_ptr<T1>() : nullptr,
                outputs[0]->get_data_ptr<T1>(),
                inputs[1]->get_shape(),
                outputs[0]->get_shape());
        }
    } // namespace embedding_bag_packed_sum_v3

    template <element::Type_t ET>
    bool evaluate(const shared_ptr<op::v3::EmbeddingBagPackedSum>& op,
                  const HostTensorVector& outputs,
                  const HostTensorVector& inputs)
    {
        switch (inputs[1]->get_element_type())
        {
        case element::Type_t::i32:
            embedding_bag_packed_sum_v3::evaluate<ET, element::Type_t::i32>(op, outputs, inputs);
            break;
        case element::Type_t::i64:
            embedding_bag_packed_sum_v3::evaluate<ET, element::Type_t::i64>(op, outputs, inputs);
            break;
        default: return false;
        }

        return true;
    }

    template <element::Type_t ET>
    bool evaluate(const shared_ptr<op::v0::MVN>& op,
                  const HostTensorVector& outputs,
                  const HostTensorVector& inputs)
    {
        using T = typename element_type_traits<ET>::value_type;
        runtime::reference::mvn<T>(inputs[0]->get_data_ptr<ET>(),
                                   outputs[0]->get_data_ptr<ET>(),
                                   inputs[0]->get_shape(),
                                   op->get_normalize_variance(),
                                   op->get_reduction_axes(),
                                   op->get_eps());
        return true;
    }

    namespace mvn_6_axes
    {
        template <typename T>
        AxisSet mvn_6_reduction_axes(const HostTensorPtr& axes_input, size_t rank)
        {
            T* a = axes_input->get_data_ptr<T>();
            auto v = std::vector<T>(a, a + axes_input->get_shape()[0]);
            std::vector<size_t> axes(v.size(), 0);
            for (size_t i = 0; i < v.size(); i++)
            {
                if (v[i] < 0)
                {
                    if (rank + v[i] < 0)
                    {
                        throw ngraph_error("Unexpected axis");
                    }
                    axes[i] = (size_t)(rank + v[i]);
                }
                else
                {
                    axes[i] = (size_t)(v[i]);
                }
            }
            return AxisSet(axes);
        }
    } // mvn_6_axes

    template <element::Type_t ET>
    bool evaluate(const shared_ptr<op::v6::MVN>& op,
                  const HostTensorVector& outputs,
                  const HostTensorVector& inputs)
    {
        using T = typename element_type_traits<ET>::value_type;
        AxisSet reduction_axes;
        auto rank = inputs[0]->get_shape().size();
        if (inputs[1]->get_element_type() == element::i64)
        {
            reduction_axes = mvn_6_axes::mvn_6_reduction_axes<int64_t>(inputs[1], rank);
        }
        else if (inputs[1]->get_element_type() == element::i32)
        {
            reduction_axes = mvn_6_axes::mvn_6_reduction_axes<int32_t>(inputs[1], rank);
        }
        else
        {
            throw ngraph_error("Unexpected indices type");
        }
        runtime::reference::mvn_6<T>(inputs[0]->get_data_ptr<ET>(),
                                     outputs[0]->get_data_ptr<ET>(),
                                     inputs[0]->get_shape(),
                                     reduction_axes,
                                     op->get_normalize_variance(),
                                     op->get_eps(),
                                     op->get_eps_mode());
        return true;
    }

    namespace
    {
        std::vector<float> get_floats(const std::shared_ptr<HostTensor>& input, const Shape& shape)
        {
            size_t input_size = shape_size(shape);
            std::vector<float> result(input_size);

            switch (input->get_element_type())
            {
            case element::Type_t::bf16:
            {
                bfloat16* p = input->get_data_ptr<bfloat16>();
                for (size_t i = 0; i < input_size; ++i)
                {
                    result[i] = float(p[i]);
                }
            }
            break;
            case element::Type_t::f16:
            {
                float16* p = input->get_data_ptr<float16>();
                for (size_t i = 0; i < input_size; ++i)
                {
                    result[i] = float(p[i]);
                }
            }
            break;
            case element::Type_t::f32:
            {
                float* p = input->get_data_ptr<float>();
                memcpy(result.data(), p, input_size * sizeof(float));
            }
            break;
            default: throw std::runtime_error("Unsupported data type."); break;
            }

            return result;
        }

        std::vector<int64_t> get_integers(const std::shared_ptr<HostTensor>& input,
                                          const Shape& shape)
        {
            size_t input_size = shape_size(shape);
            std::vector<int64_t> result(input_size);

            switch (input->get_element_type())
            {
            case element::Type_t::i8:
            {
                auto p = input->get_data_ptr<int8_t>();
                for (size_t i = 0; i < input_size; ++i)
                {
                    result[i] = int64_t(p[i]);
                }
            }
            break;
            case element::Type_t::i16:
            {
                auto p = input->get_data_ptr<int16_t>();
                for (size_t i = 0; i < input_size; ++i)
                {
                    result[i] = int64_t(p[i]);
                }
            }
            break;
            case element::Type_t::i32:
            {
                auto p = input->get_data_ptr<int32_t>();
                for (size_t i = 0; i < input_size; ++i)
                {
                    result[i] = int64_t(p[i]);
                }
            }
            break;
            case element::Type_t::i64:
            {
                auto p = input->get_data_ptr<int64_t>();
                for (size_t i = 0; i < input_size; ++i)
                {
                    result[i] = int64_t(p[i]);
                }
            }
            break;
            case element::Type_t::u8:
            {
                auto p = input->get_data_ptr<uint8_t>();
                for (size_t i = 0; i < input_size; ++i)
                {
                    result[i] = int64_t(p[i]);
                }
            }
            break;
            case element::Type_t::u16:
            {
                auto p = input->get_data_ptr<uint16_t>();
                for (size_t i = 0; i < input_size; ++i)
                {
                    result[i] = int64_t(p[i]);
                }
            }
            break;
            case element::Type_t::u32:
            {
                auto p = input->get_data_ptr<uint32_t>();
                for (size_t i = 0; i < input_size; ++i)
                {
                    result[i] = int64_t(p[i]);
                }
            }
            break;
            case element::Type_t::u64:
            {
                auto p = input->get_data_ptr<uint64_t>();
                for (size_t i = 0; i < input_size; ++i)
                {
                    result[i] = int64_t(p[i]);
                }
            }
            break;
            default:
                throw std::runtime_error("Unsupported data type in op NonMaxSuppression-5");
                break;
            }

            return result;
        }
    } // namespace

    namespace nms_v5
    {
        using V5BoxEncoding = op::v5::NonMaxSuppression::BoxEncodingType;

        struct InfoForNMS5
        {
            int64_t max_output_boxes_per_class;
            float iou_threshold;
            float score_threshold;
            float soft_nms_sigma;
            Shape out_shape;
            Shape boxes_shape;
            Shape scores_shape;
            std::vector<float> boxes_data;
            std::vector<float> scores_data;
            size_t out_shape_size;
            bool sort_result_descending;
            ngraph::element::Type output_type;
        };

        constexpr size_t boxes_port = 0;
        constexpr size_t scores_port = 1;

        PartialShape
            infer_selected_indices_shape(const std::vector<std::shared_ptr<HostTensor>>& inputs,
                                         int64_t max_output_boxes_per_class)
        {
            const auto boxes_ps = inputs[boxes_port]->get_partial_shape();
            const auto scores_ps = inputs[scores_port]->get_partial_shape();

            // NonMaxSuppression produces triplets
            // that have the following format: [batch_index, class_index, box_index]
            PartialShape result = {Dimension::dynamic(), 3};

            if (boxes_ps.rank().is_static() && scores_ps.rank().is_static())
            {
                const auto num_boxes_boxes = boxes_ps[1];
                if (num_boxes_boxes.is_static() && scores_ps[0].is_static() &&
                    scores_ps[1].is_static())
                {
                    const auto num_boxes = num_boxes_boxes.get_length();
                    const auto num_classes = scores_ps[1].get_length();

                    result[0] = std::min(num_boxes, max_output_boxes_per_class) * num_classes *
                                scores_ps[0].get_length();
                }
            }
            return result;
        }

        void normalize_corner(float* boxes, const Shape& boxes_shape)
        {
            size_t total_num_of_boxes = shape_size(boxes_shape) / 4;
            for (size_t i = 0; i < total_num_of_boxes; ++i)
            {
                float* current_box = boxes + 4 * i;

                float y1 = current_box[0];
                float x1 = current_box[1];
                float y2 = current_box[2];
                float x2 = current_box[3];

                float ymin = std::min(y1, y2);
                float ymax = std::max(y1, y2);
                float xmin = std::min(x1, x2);
                float xmax = std::max(x1, x2);

                current_box[0] = ymin;
                current_box[1] = xmin;
                current_box[2] = ymax;
                current_box[3] = xmax;
            }
        }

        void normalize_center(float* boxes, const Shape& boxes_shape)
        {
            size_t total_num_of_boxes = shape_size(boxes_shape) / 4;
            for (size_t i = 0; i < total_num_of_boxes; ++i)
            {
                float* current_box = boxes + 4 * i;

                float x_center = current_box[0];
                float y_center = current_box[1];
                float width = current_box[2];
                float height = current_box[3];

                float y1 = y_center - height / 2.0;
                float x1 = x_center - width / 2.0;
                float y2 = y_center + height / 2.0;
                float x2 = x_center + width / 2.0;

                current_box[0] = y1;
                current_box[1] = x1;
                current_box[2] = y2;
                current_box[3] = x2;
            }
        }

        void normalize_box_encoding(float* boxes,
                                    const Shape& boxes_shape,
                                    const V5BoxEncoding box_encoding)
        {
            if (box_encoding == V5BoxEncoding::CORNER)
            {
                normalize_corner(boxes, boxes_shape);
            }
            else
            {
                normalize_center(boxes, boxes_shape);
            }
        }

        std::vector<float> prepare_boxes_data(const std::shared_ptr<HostTensor>& boxes,
                                              const Shape& boxes_shape,
                                              const V5BoxEncoding box_encoding)
        {
            auto result = get_floats(boxes, boxes_shape);
            normalize_box_encoding(result.data(), boxes_shape, box_encoding);
            return result;
        }

        std::vector<float> prepare_scores_data(const std::shared_ptr<HostTensor>& scores,
                                               const Shape& scores_shape)
        {
            auto result = get_floats(scores, scores_shape);
            return result;
        }

        InfoForNMS5 get_info_for_nms5_eval(const std::shared_ptr<op::v5::NonMaxSuppression>& nms5,
                                           const std::vector<std::shared_ptr<HostTensor>>& inputs)
        {
            InfoForNMS5 result;

            result.max_output_boxes_per_class =
                inputs.size() > 2 ? get_integers(inputs[2], Shape({}))[0] : 0;
            result.iou_threshold = inputs.size() > 3 ? get_floats(inputs[3], Shape({}))[0] : 0.0f;
            result.score_threshold = inputs.size() > 4 ? get_floats(inputs[4], Shape({}))[0] : 0.0f;
            result.soft_nms_sigma = inputs.size() > 5 ? get_floats(inputs[5], Shape({}))[0] : 0.0f;

            auto selected_indices_shape =
                infer_selected_indices_shape(inputs, result.max_output_boxes_per_class);
            result.out_shape = selected_indices_shape.to_shape();

            result.boxes_shape = inputs[boxes_port]->get_shape();
            result.scores_shape = inputs[scores_port]->get_shape();

            result.boxes_data = prepare_boxes_data(
                inputs[boxes_port], result.boxes_shape, nms5->get_box_encoding());
            result.scores_data = prepare_scores_data(inputs[scores_port], result.scores_shape);

            result.out_shape_size = shape_size(result.out_shape);

            result.sort_result_descending = nms5->get_sort_result_descending();

            result.output_type = nms5->get_output_type();

            return result;
        }

    } // namespace nms_v5

    template <element::Type_t ET>
    bool evaluate(const shared_ptr<op::v5::NonMaxSuppression>& op,
                  const HostTensorVector& outputs,
                  const HostTensorVector& inputs)
    {
        auto info = nms_v5::get_info_for_nms5_eval(op, inputs);

        std::vector<int64_t> selected_indices(info.out_shape_size);
        std::vector<float> selected_scores(info.out_shape_size);
        int64_t valid_outputs = 0;

        runtime::reference::non_max_suppression(info.boxes_data.data(),
                                                info.boxes_shape,
                                                info.scores_data.data(),
                                                info.scores_shape,
                                                info.max_output_boxes_per_class,
                                                info.iou_threshold,
                                                info.score_threshold,
                                                info.soft_nms_sigma,
                                                selected_indices.data(),
                                                info.out_shape,
                                                selected_scores.data(),
                                                info.out_shape,
                                                &valid_outputs,
                                                info.sort_result_descending);

        auto selected_scores_type =
            (inputs.size() < 4) ? element::f32 : inputs[3]->get_element_type();

        runtime::reference::nms5_postprocessing(outputs,
                                                info.output_type,
                                                selected_indices,
                                                selected_scores,
                                                valid_outputs,
                                                selected_scores_type);
        return true;
    }

    namespace matrix_nms_v8
    {
        using SortResultType = op::v8::MatrixNms::SortResultType;
        struct InfoForNMS
        {
            Shape selected_outputs_shape;
            Shape selected_indices_shape;
            Shape boxes_shape;
            Shape scores_shape;
            std::vector<float> boxes_data;
            std::vector<float> scores_data;
            size_t selected_outputs_shape_size;
            size_t selected_indices_shape_size;
        };

        constexpr size_t boxes_port = 0;
        constexpr size_t scores_port = 1;

        PartialShape
            infer_selected_outputs_shape(const std::vector<std::shared_ptr<HostTensor>>& inputs,
                                         int nms_top_k, int keep_top_k)
        {
            const auto boxes_ps = inputs[boxes_port]->get_partial_shape();
            const auto scores_ps = inputs[scores_port]->get_partial_shape();

            PartialShape result = {Dimension::dynamic(), 6};

            if (boxes_ps.rank().is_static() && scores_ps.rank().is_static())
            {
                const auto num_boxes_boxes = boxes_ps[1];
                if (num_boxes_boxes.is_static() && scores_ps[0].is_static() && scores_ps[1].is_static())
                {
                    const auto num_boxes = num_boxes_boxes.get_length();
                    const auto num_classes = scores_ps[1].get_length();
                    int64_t max_output_boxes_per_class = 0;
                    if (nms_top_k >= 0)
                        max_output_boxes_per_class = std::min(num_boxes, (int64_t)nms_top_k);
                    else
                        max_output_boxes_per_class = num_boxes;

                    auto max_output_boxes_per_batch = max_output_boxes_per_class * num_classes;
                    if (keep_top_k >= 0)
                        max_output_boxes_per_batch =
                            std::min(max_output_boxes_per_batch, (int64_t)keep_top_k);

                    result[0] = max_output_boxes_per_batch * scores_ps[0].get_length();
                }
            }

            return result;
        }

        std::vector<float> prepare_boxes_data(const std::shared_ptr<HostTensor>& boxes,
                                              const Shape& boxes_shape)
        {
            auto result = get_floats(boxes, boxes_shape);
            return result;
        }

        std::vector<float> prepare_scores_data(const std::shared_ptr<HostTensor>& scores,
                                               const Shape& scores_shape)
        {
            auto result = get_floats(scores, scores_shape);
            return result;
        }

        InfoForNMS get_info_for_nms_eval(const std::shared_ptr<op::v8::MatrixNms>& nms,
                                           const std::vector<std::shared_ptr<HostTensor>>& inputs)
        {
            InfoForNMS result;

            auto selected_outputs_shape =
                infer_selected_outputs_shape(inputs, nms->get_nms_top_k(), nms->get_keep_top_k());
            result.selected_outputs_shape = selected_outputs_shape.to_shape();
            result.selected_indices_shape = {result.selected_outputs_shape[0], 1};

            result.boxes_shape = inputs[boxes_port]->get_shape();
            result.scores_shape = inputs[scores_port]->get_shape();

            result.boxes_data = prepare_boxes_data(inputs[boxes_port], result.boxes_shape);
            result.scores_data = prepare_scores_data(inputs[scores_port], result.scores_shape);

            result.selected_outputs_shape_size = shape_size(result.selected_outputs_shape);
            result.selected_indices_shape_size = shape_size(result.selected_indices_shape);

            return result;
        }
    } // namespace matrix_nms_v8

    template <element::Type_t ET>
    bool evaluate(const shared_ptr<op::v8::MatrixNms>& op,
                  const HostTensorVector& outputs,
                  const HostTensorVector& inputs)
    {
        auto info = matrix_nms_v8::get_info_for_nms_eval(op, inputs);

        std::vector<float> selected_outputs(info.selected_outputs_shape_size);
        std::vector<int64_t> selected_indices(info.selected_indices_shape_size);
        std::vector<int64_t> valid_outputs(info.boxes_shape[0]);

        runtime::reference::matrix_nms(info.boxes_data.data(),
                                                info.boxes_shape,
                                                info.scores_data.data(),
                                                info.scores_shape,
                                                op->get_attrs(),
                                                selected_outputs.data(),
                                                info.selected_outputs_shape,
                                                selected_indices.data(),
                                                info.selected_indices_shape,
                                                valid_outputs.data());

        void* pscores = nullptr;
        void* pselected_num = nullptr;
        void* prois;
        size_t num_selected = static_cast<size_t>(std::accumulate(valid_outputs.begin(), valid_outputs.end(), 0));

        outputs[0]->set_shape({num_selected, 6});
        prois = outputs[0]->get_data_ptr();

        if (outputs.size() >= 2)
        {
            outputs[1]->set_shape({num_selected, 1});
            pscores = outputs[1]->get_data_ptr();
        }
        if (outputs.size() >= 3)
        {
            pselected_num = outputs[2]->get_data_ptr();
        }

        runtime::reference::nms_common::nms_common_postprocessing(prois,
                                                pscores,
                                                pselected_num,
                                                op->get_output_type(),
                                                selected_outputs,
                                                selected_indices,
                                                valid_outputs);
        return true;
    }

    namespace multiclass_nms_v8
    {
        using SortResultType = op::v8::MulticlassNms::SortResultType;
        struct InfoForNMS
        {
            Shape selected_outputs_shape;
            Shape selected_indices_shape;
            Shape boxes_shape;
            Shape scores_shape;
            std::vector<float> boxes_data;
            std::vector<float> scores_data;
            size_t selected_outputs_shape_size;
            size_t selected_indices_shape_size;
        };

        constexpr size_t boxes_port = 0;
        constexpr size_t scores_port = 1;

        PartialShape
            infer_selected_outputs_shape(const std::vector<std::shared_ptr<HostTensor>>& inputs,
                                         int nms_top_k, int keep_top_k)
        {
            const auto boxes_ps = inputs[boxes_port]->get_partial_shape();
            const auto scores_ps = inputs[scores_port]->get_partial_shape();

            PartialShape result = {Dimension::dynamic(), 6};

            if (boxes_ps.rank().is_static() && scores_ps.rank().is_static())
            {
                const auto num_boxes_boxes = boxes_ps[1];
                if (num_boxes_boxes.is_static() && scores_ps[0].is_static() && scores_ps[1].is_static())
                {
                    const auto num_boxes = num_boxes_boxes.get_length();
                    const auto num_classes = scores_ps[1].get_length();
                    int64_t max_output_boxes_per_class = 0;
                    if (nms_top_k >= 0)
                        max_output_boxes_per_class = std::min(num_boxes, (int64_t)nms_top_k);
                    else
                        max_output_boxes_per_class = num_boxes;

                    auto max_output_boxes_per_batch = max_output_boxes_per_class * num_classes;
                    if (keep_top_k >= 0)
                        max_output_boxes_per_batch =
                            std::min(max_output_boxes_per_batch, (int64_t)keep_top_k);

                    result[0] = max_output_boxes_per_batch * scores_ps[0].get_length();
                }
            }

            return result;
        }

        std::vector<float> prepare_boxes_data(const std::shared_ptr<HostTensor>& boxes,
                                              const Shape& boxes_shape)
        {
            auto result = get_floats(boxes, boxes_shape);
            return result;
        }

        std::vector<float> prepare_scores_data(const std::shared_ptr<HostTensor>& scores,
                                               const Shape& scores_shape)
        {
            auto result = get_floats(scores, scores_shape);
            return result;
        }

        InfoForNMS get_info_for_nms_eval(const std::shared_ptr<op::v8::MulticlassNms>& nms,
                                           const std::vector<std::shared_ptr<HostTensor>>& inputs)
        {
            InfoForNMS result;

            auto selected_outputs_shape =
                infer_selected_outputs_shape(inputs, nms->get_nms_top_k(), nms->get_keep_top_k());
            result.selected_outputs_shape = selected_outputs_shape.to_shape();
            result.selected_indices_shape = {result.selected_outputs_shape[0], 1};

            result.boxes_shape = inputs[boxes_port]->get_shape();
            result.scores_shape = inputs[scores_port]->get_shape();

            result.boxes_data = prepare_boxes_data(inputs[boxes_port], result.boxes_shape);
            result.scores_data = prepare_scores_data(inputs[scores_port], result.scores_shape);

            result.selected_outputs_shape_size = shape_size(result.selected_outputs_shape);
            result.selected_indices_shape_size = shape_size(result.selected_indices_shape);

            return result;
        }
    } // namespace multiclass_nms_v8

    template <element::Type_t ET>
    bool evaluate(const shared_ptr<op::v8::MulticlassNms>& op,
                  const HostTensorVector& outputs,
                  const HostTensorVector& inputs)
    {
        auto info = multiclass_nms_v8::get_info_for_nms_eval(op, inputs);

        std::vector<float> selected_outputs(info.selected_outputs_shape_size);
        std::vector<int64_t> selected_indices(info.selected_indices_shape_size);
        std::vector<int64_t> valid_outputs(inputs[0]->get_shape()[0]);

        runtime::reference::multiclass_nms(info.boxes_data.data(),
                                                info.boxes_shape,
                                                info.scores_data.data(),
                                                info.scores_shape,
                                                op->get_attrs(),
                                                selected_outputs.data(),
                                                info.selected_outputs_shape,
                                                selected_indices.data(),
                                                info.selected_indices_shape,
                                                valid_outputs.data());                                                  

        void* pscores = nullptr;
        void* pselected_num = nullptr;
        void* prois;
        size_t num_selected = static_cast<size_t>(std::accumulate(valid_outputs.begin(), valid_outputs.end(), 0));

        outputs[0]->set_shape({num_selected, 6});
        prois = outputs[0]->get_data_ptr();

        if (outputs.size() >= 2)
        {
            outputs[1]->set_shape({num_selected, 1});
            pscores = outputs[1]->get_data_ptr();
        }
        if (outputs.size() >= 3)
        {
            pselected_num = outputs[2]->get_data_ptr();
        }

        runtime::reference::nms_common::nms_common_postprocessing(prois,
                                                pscores,
                                                pselected_num,
                                                op->get_output_type(),
                                                selected_outputs,
                                                selected_indices,
                                                valid_outputs);

        return true;
    }

    namespace experimental_prior_grid
    {
        struct InfoForEDPriorGrid
        {
            Shape output_shape;
            int64_t grid_h;
            int64_t grid_w;
            float stride_h;
            float stride_w;
        };

        constexpr size_t priors_port = 0;
        constexpr size_t feature_map_port = 1;

        PartialShape infer_output_shape(const std::vector<std::shared_ptr<HostTensor>>& inputs,
                                        bool flatten)
        {
            PartialShape out_shape = {
                Dimension::dynamic(), Dimension::dynamic(), Dimension::dynamic(), 4};

            if (flatten)
            {
                out_shape = PartialShape{Dimension::dynamic(), 4};
            }

            const auto priors_shape = inputs[priors_port]->get_partial_shape();
            const auto feature_map_shape = inputs[feature_map_port]->get_partial_shape();

            if (priors_shape.rank().is_dynamic() || feature_map_shape.rank().is_dynamic())
            {
                return out_shape;
            }

            auto num_priors = priors_shape[0];
            auto featmap_height = feature_map_shape[2];
            auto featmap_width = feature_map_shape[3];

            if (flatten)
            {
                out_shape = PartialShape{featmap_height * featmap_width * num_priors, 4};
            }
            else
            {
                out_shape = PartialShape{featmap_height, featmap_width, num_priors, 4};
            }

            return out_shape;
        }

        InfoForEDPriorGrid get_info_for_ed_prior_grid_eval(
            const std::shared_ptr<op::v6::ExperimentalDetectronPriorGridGenerator>& prior_grid,
            const std::vector<std::shared_ptr<HostTensor>>& inputs)
        {
            InfoForEDPriorGrid result;

            auto attrs = prior_grid->get_attrs();

            result.grid_h = attrs.h;
            result.grid_w = attrs.w;
            result.stride_h = attrs.stride_y;
            result.stride_w = attrs.stride_x;

            auto output_rois_shape = infer_output_shape(inputs, attrs.flatten);
            result.output_shape = output_rois_shape.to_shape();

            return result;
        }
    } // namespace experimental_prior_grid

    template <element::Type_t ET>
    bool evaluate(const shared_ptr<op::v6::ExperimentalDetectronPriorGridGenerator>& op,
                  const HostTensorVector& outputs,
                  const HostTensorVector& inputs)
    {
        auto info = experimental_prior_grid::get_info_for_ed_prior_grid_eval(op, inputs);

        using T = typename element_type_traits<ET>::value_type;
        outputs[0]->set_shape(info.output_shape);
        runtime::reference::experimental_detectron_prior_grid_generator<T>(
            inputs[0]->get_data_ptr<const T>(),
            inputs[0]->get_shape(),
            inputs[1]->get_shape(),
            inputs[2]->get_shape(),
            outputs[0]->get_data_ptr<T>(),
            info.grid_h,
            info.grid_w,
            info.stride_h,
            info.stride_w);

        return true;
    }

    template <element::Type_t ET>
    bool evaluate(const shared_ptr<op::v6::ExperimentalDetectronDetectionOutput>& op,
                  const HostTensorVector& outputs,
                  const HostTensorVector& inputs)
    {
        const auto attrs = op->get_attrs();
        size_t rois_num = attrs.max_detections_per_image;

        const Shape output_boxes_shape = Shape{rois_num, 4};
        const Shape output_classes_shape = Shape{rois_num};
        const Shape output_scores_shape = Shape{rois_num};

        const auto output_type = op->get_input_element_type(0);

        const auto boxes_data = get_floats(inputs[0], inputs[0]->get_shape());
        const auto input_deltas_data = get_floats(inputs[1], inputs[1]->get_shape());
        const auto input_scores_data = get_floats(inputs[2], inputs[2]->get_shape());
        const auto input_im_info_data = get_floats(inputs[3], inputs[3]->get_shape());

        std::vector<float> output_boxes(shape_size(output_boxes_shape));
        std::vector<int32_t> output_classes(shape_size(output_classes_shape));
        std::vector<float> output_scores(shape_size(output_scores_shape));

        outputs[0]->set_element_type(output_type);
        outputs[0]->set_shape(output_boxes_shape);
        outputs[1]->set_element_type(element::Type_t::i32);
        outputs[1]->set_shape(output_classes_shape);
        outputs[2]->set_element_type(output_type);
        outputs[2]->set_shape(output_scores_shape);

        runtime::reference::experimental_detectron_detection_output(boxes_data.data(),
                                                                    input_deltas_data.data(),
                                                                    input_scores_data.data(),
                                                                    input_im_info_data.data(),
                                                                    attrs,
                                                                    output_boxes.data(),
                                                                    output_scores.data(),
                                                                    output_classes.data());

        runtime::reference::experimental_detectron_detection_output_postprocessing(
            outputs[0]->get_data_ptr(),
            outputs[1]->get_data_ptr(),
            outputs[2]->get_data_ptr(),
            output_type,
            output_boxes,
            output_classes,
            output_scores,
            output_boxes_shape,
            output_classes_shape,
            output_scores_shape);

        return true;
    }

    namespace fft_v7
    {
        struct InfoForFFT7
        {
            std::vector<float> input_data;
            std::vector<int64_t> axes_data;
            Shape input_data_shape;
            Shape axes_data_shape;
            Shape output_shape;
        };

        std::vector<int64_t> get_signal_size(const std::vector<std::shared_ptr<HostTensor>>& inputs,
                                             size_t num_of_axes)
        {
            if (inputs.size() == 3)
            {
                return get_integers(inputs[2], inputs[2]->get_shape());
            }

            return std::vector<int64_t>(num_of_axes, static_cast<int64_t>(-1));
        }

        InfoForFFT7 get_info_for_fft7_eval(const std::vector<std::shared_ptr<HostTensor>>& inputs)
        {
            InfoForFFT7 result;

            result.input_data_shape = inputs[0]->get_shape();
            result.axes_data_shape = inputs[1]->get_shape();
            result.input_data = get_floats(inputs[0], result.input_data_shape);
            result.axes_data = get_integers(inputs[1], result.axes_data_shape);

            auto output_shape = result.input_data_shape;

            int64_t input_rank = static_cast<int64_t>(result.input_data_shape.size());
            int64_t complex_data_rank = input_rank - 1;
            auto canonicalized_axes = runtime::reference::canonicalize_axes(
                result.axes_data.data(), result.axes_data_shape, complex_data_rank);

            size_t num_of_axes = result.axes_data.size();
            auto signal_size = get_signal_size(inputs, num_of_axes);

            for (size_t i = 0; i < num_of_axes; ++i)
            {
                int64_t current_axis = canonicalized_axes[i];
                int64_t current_signal_size = signal_size[i];
                if (current_signal_size != -1)
                {
                    output_shape[current_axis] = current_signal_size;
                }
            }

            result.output_shape = output_shape;

            return result;
        }
    } // namespace fft_v7

    template <element::Type_t ET>
    bool evaluate(const shared_ptr<op::v7::DFT>& op,
                  const HostTensorVector& outputs,
                  const HostTensorVector& inputs)
    {
        auto info = fft_v7::get_info_for_fft7_eval(inputs);
        outputs[0]->set_shape(info.output_shape);

        std::vector<float> fft_result(shape_size(info.output_shape), 0.0f);
        runtime::reference::fft(info.input_data.data(),
                                info.input_data_shape,
                                info.axes_data.data(),
                                info.axes_data_shape,
                                fft_result.data(),
                                info.output_shape,
                                runtime::reference::FFTKind::Forward);

        const auto output_type = op->get_input_element_type(0);
        runtime::reference::fft_postprocessing(outputs, output_type, fft_result);
        return true;
    }

    template <element::Type_t ET>
    bool evaluate(const shared_ptr<op::v7::IDFT>& op,
                  const HostTensorVector& outputs,
                  const HostTensorVector& inputs)
    {
        auto info = fft_v7::get_info_for_fft7_eval(inputs);
        outputs[0]->set_shape(info.output_shape);

        std::vector<float> fft_result(shape_size(info.output_shape), 0.0f);
        runtime::reference::fft(info.input_data.data(),
                                info.input_data_shape,
                                info.axes_data.data(),
                                info.axes_data_shape,
                                fft_result.data(),
                                info.output_shape,
                                runtime::reference::FFTKind::Inverse);

        const auto output_type = op->get_input_element_type(0);
        runtime::reference::fft_postprocessing(outputs, output_type, fft_result);
        return true;
    }

    template <element::Type_t ET>
    bool evaluate(const shared_ptr<op::v0::LRN>& op,
                  const HostTensorVector& outputs,
                  const HostTensorVector& inputs)
    {
        using T = typename element_type_traits<ET>::value_type;
        runtime::reference::lrn<T>(inputs[0]->get_data_ptr<ET>(),
                                   op->get_reduction_axes(),
                                   outputs[0]->get_data_ptr<ET>(),
                                   inputs[0]->get_shape(),
                                   op->get_alpha(),
                                   op->get_beta(),
                                   op->get_bias(),
                                   op->get_nsize());
        return true;
    }

    template <element::Type_t ET>
    bool evaluate(const shared_ptr<op::v0::GRN>& op,
                  const HostTensorVector& outputs,
                  const HostTensorVector& inputs)
    {
        using T = typename element_type_traits<ET>::value_type;
        runtime::reference::grn<T>(inputs[0]->get_data_ptr<ET>(),
                                   outputs[0]->get_data_ptr<ET>(),
                                   op->get_bias(),
                                   inputs[0]->get_shape());
        return true;
    }

    template <element::Type_t ET>
    bool evaluate(const shared_ptr<op::v0::DetectionOutput>& op,
                  const HostTensorVector& outputs,
                  const HostTensorVector& inputs)
    {
        using T = typename element_type_traits<ET>::value_type;
        runtime::reference::referenceDetectionOutput<T> refDetOut(op->get_attrs(),
                                                                  op->get_input_shape(0),
                                                                  op->get_input_shape(2),
                                                                  op->get_output_shape(0));
        if (op->get_input_size() == 3)
        {
            refDetOut.run(inputs[0]->get_data_ptr<const T>(),
                          inputs[1]->get_data_ptr<const T>(),
                          inputs[2]->get_data_ptr<const T>(),
                          nullptr,
                          nullptr,
                          outputs[0]->get_data_ptr<T>());
        }
        else if (op->get_input_size() == 5)
        {
            refDetOut.run(inputs[0]->get_data_ptr<const T>(),
                          inputs[1]->get_data_ptr<const T>(),
                          inputs[2]->get_data_ptr<const T>(),
                          inputs[3]->get_data_ptr<const T>(),
                          inputs[4]->get_data_ptr<const T>(),
                          outputs[0]->get_data_ptr<T>());
        }
        else
        {
            throw ngraph_error("DetectionOutput layer supports only 3 or 5 inputs");
        }
        return true;
    }

    template <element::Type_t ET>
    bool evaluate(const shared_ptr<op::v3::ScatterNDUpdate>& op,
                  const HostTensorVector& outputs,
                  const HostTensorVector& inputs)
    {
        using T = typename element_type_traits<ET>::value_type;
        auto idxType = op->get_input_element_type(1);
        if (idxType == element::i32)
        {
            runtime::reference::scatterNdUpdate<T, int32_t>(
                inputs[0]->get_data_ptr<const T>(),
                inputs[1]->get_data_ptr<const int32_t>(),
                inputs[2]->get_data_ptr<const T>(),
                outputs[0]->get_data_ptr<T>(),
                op->get_input_shape(0),
                op->get_input_shape(1),
                op->get_input_shape(2));
        }
        else if (idxType == element::i64)
        {
            runtime::reference::scatterNdUpdate<T, int64_t>(
                inputs[0]->get_data_ptr<const T>(),
                inputs[1]->get_data_ptr<const int64_t>(),
                inputs[2]->get_data_ptr<const T>(),
                outputs[0]->get_data_ptr<T>(),
                op->get_input_shape(0),
                op->get_input_shape(1),
                op->get_input_shape(2));
        }
        else
        {
            throw ngraph_error(
                "ScatterNDUpdate layer support only i32 and i64 'indices' input precision!");
        }
        return true;
    }

    template <element::Type_t ET>
    bool evaluate(const shared_ptr<op::v1::Select>& op,
                  const HostTensorVector& outputs,
                  const HostTensorVector& inputs)
    {
        using T = typename element_type_traits<ET>::value_type;

        runtime::reference::select<T>(inputs[0]->get_data_ptr<const char>(),
                                      inputs[1]->get_data_ptr<const T>(),
                                      inputs[2]->get_data_ptr<const T>(),
                                      outputs[0]->get_data_ptr<T>(),
                                      op->get_input_shape(0),
                                      op->get_input_shape(1),
                                      op->get_input_shape(2),
                                      op->get_auto_broadcast());
        return true;
    }

    template <element::Type_t ET>
    bool evaluate(const shared_ptr<op::v1::AvgPool>& op,
                  const HostTensorVector& outputs,
                  const HostTensorVector& inputs)
    {
        using T = typename element_type_traits<ET>::value_type;
        runtime::reference::avg_pool<T>(inputs[0]->get_data_ptr<T>(),
                                        outputs[0]->get_data_ptr<T>(),
                                        inputs[0]->get_shape(),
                                        op->get_output_shape(0),
                                        op->get_kernel(),
                                        op->get_strides(),
                                        op->get_pads_begin(),
                                        op->get_pads_end(),
                                        !op->get_exclude_pad());
        return true;
    }

    template <element::Type_t ET>
    bool evaluate(const shared_ptr<op::v0::HardSigmoid>& op,
                  const HostTensorVector& outputs,
                  const HostTensorVector& inputs)
    {
        using T = typename element_type_traits<ET>::value_type;
        runtime::reference::hard_sigmoid<T>(inputs[0]->get_data_ptr<T>(),
                                            inputs[1]->get_data_ptr<const T>()[0],
                                            inputs[2]->get_data_ptr<const T>()[0],
                                            outputs[0]->get_data_ptr<T>(),
                                            shape_size(outputs[0]->get_shape()));
        return true;
    }

    template <element::Type_t ET>
    bool evaluate(const shared_ptr<op::v0::Elu>& op,
                  const HostTensorVector& outputs,
                  const HostTensorVector& inputs)
    {
        using T = typename element_type_traits<ET>::value_type;
        runtime::reference::elu<T>(inputs[0]->get_data_ptr<T>(),
                                   outputs[0]->get_data_ptr<T>(),
                                   shape_size(inputs[0]->get_shape()),
                                   op->get_alpha());
        return true;
    }

    template <element::Type_t ET>
    bool evaluate(const shared_ptr<op::v0::PriorBox>& op,
                  const HostTensorVector& outputs,
                  const HostTensorVector& inputs)
    {
        using T = typename element_type_traits<ET>::value_type;
        runtime::reference::prior_box<T>(inputs[0]->get_data_ptr<T>(),
                                         inputs[1]->get_data_ptr<T>(),
                                         outputs[0]->get_data_ptr<float>(),
                                         outputs[0]->get_shape(),
                                         op->get_attrs());
        return true;
    }

    template <element::Type_t ET>
    bool evaluate(const shared_ptr<op::v0::Proposal>& op,
                  const HostTensorVector& outputs,
                  const HostTensorVector& inputs)
    {
        using T = typename element_type_traits<ET>::value_type;
        runtime::reference::proposal_v0<T>(inputs[0]->get_data_ptr<T>(),
                                           inputs[1]->get_data_ptr<T>(),
                                           inputs[2]->get_data_ptr<T>(),
                                           outputs[0]->get_data_ptr<T>(),
                                           inputs[0]->get_shape(),
                                           inputs[1]->get_shape(),
                                           inputs[2]->get_shape(),
                                           outputs[0]->get_shape(),
                                           op.get()->get_attrs());
        return true;
    }

    template <element::Type_t ET>
    bool evaluate(const shared_ptr<op::v4::Proposal>& op,
                  const HostTensorVector& outputs,
                  const HostTensorVector& inputs)
    {
        using T = typename element_type_traits<ET>::value_type;
        runtime::reference::proposal_v4<T>(inputs[0]->get_data_ptr<T>(),
                                           inputs[1]->get_data_ptr<T>(),
                                           inputs[2]->get_data_ptr<T>(),
                                           outputs[0]->get_data_ptr<T>(),
                                           outputs[1]->get_data_ptr<T>(),
                                           inputs[0]->get_shape(),
                                           inputs[1]->get_shape(),
                                           inputs[2]->get_shape(),
                                           outputs[0]->get_shape(),
                                           outputs[1]->get_shape(),
                                           op.get()->get_attrs());
        return true;
    }

    template <element::Type_t ET>
    bool evaluate(const shared_ptr<op::v1::Mod>& op,
                  const HostTensorVector& outputs,
                  const HostTensorVector& inputs)
    {
        using T = typename element_type_traits<ET>::value_type;
        runtime::reference::mod<T>(inputs[0]->get_data_ptr<T>(),
                                   inputs[1]->get_data_ptr<T>(),
                                   outputs[0]->get_data_ptr<T>(),
                                   inputs[0]->get_shape(),
                                   inputs[1]->get_shape(),
                                   op->get_autob());
        return true;
    }

    template <element::Type_t ET>
    bool evaluate(const shared_ptr<op::v0::Selu>& op,
                  const HostTensorVector& outputs,
                  const HostTensorVector& inputs)
    {
        using T = typename element_type_traits<ET>::value_type;
        runtime::reference::selu<T>(inputs[0]->get_data_ptr<T>(),
                                    inputs[1]->get_data_ptr<T>(),
                                    inputs[2]->get_data_ptr<T>(),
                                    outputs[0]->get_data_ptr<T>(),
                                    shape_size(inputs[0]->get_shape()),
                                    shape_size(inputs[1]->get_shape()),
                                    shape_size(inputs[2]->get_shape()));
        return true;
    }

    template <element::Type_t ET>
    bool evaluate(const shared_ptr<op::v0::Ceiling>& op,
                  const HostTensorVector& outputs,
                  const HostTensorVector& inputs)
    {
        using T = typename element_type_traits<ET>::value_type;
        runtime::reference::ceiling<T>(inputs[0]->get_data_ptr<T>(),
                                       outputs[0]->get_data_ptr<T>(),
                                       shape_size(inputs[0]->get_shape()));
        return true;
    }

    template <element::Type_t ET>
    bool evaluate(const shared_ptr<op::v0::Gelu>& op,
                  const HostTensorVector& outputs,
                  const HostTensorVector& inputs)
    {
        using T = typename element_type_traits<ET>::value_type;
        runtime::reference::gelu<T>(inputs[0]->get_data_ptr<T>(),
                                    outputs[0]->get_data_ptr<T>(),
                                    op::GeluApproximationMode::ERF,
                                    shape_size(inputs[0]->get_shape()));
        return true;
    }

    template <element::Type_t ET>
    bool evaluate(const shared_ptr<op::v7::Gelu>& op,
                  const HostTensorVector& outputs,
                  const HostTensorVector& inputs)
    {
        using T = typename element_type_traits<ET>::value_type;
        runtime::reference::gelu<T>(inputs[0]->get_data_ptr<T>(),
                                    outputs[0]->get_data_ptr<T>(),
                                    op->get_approximation_mode(),
                                    shape_size(inputs[0]->get_shape()));
        return true;
    }

    template <element::Type_t ET>
    bool evaluate(const shared_ptr<op::v0::Relu>& op,
                  const HostTensorVector& outputs,
                  const HostTensorVector& inputs)
    {
        using T = typename element_type_traits<ET>::value_type;
        runtime::reference::relu<T>(inputs[0]->get_data_ptr<T>(),
                                    outputs[0]->get_data_ptr<T>(),
                                    shape_size(inputs[0]->get_shape()));
        return true;
    }

    template <element::Type_t ET>
    bool evaluate(const shared_ptr<op::v0::Sign>& op,
                  const HostTensorVector& outputs,
                  const HostTensorVector& inputs)
    {
        using T = typename element_type_traits<ET>::value_type;
        runtime::reference::sign<T>(inputs[0]->get_data_ptr<T>(),
                                    outputs[0]->get_data_ptr<T>(),
                                    shape_size(inputs[0]->get_shape()));
        return true;
    }

    template <element::Type_t ET>
    bool evaluate(const shared_ptr<op::v0::Abs>& op,
                  const HostTensorVector& outputs,
                  const HostTensorVector& inputs)
    {
        using T = typename element_type_traits<ET>::value_type;
        runtime::reference::abs<T>(inputs[0]->get_data_ptr<T>(),
                                   outputs[0]->get_data_ptr<T>(),
                                   shape_size(inputs[0]->get_shape()));
        return true;
    }

    namespace ctc_loss_v4
    {
        template <element::Type_t t1, element::Type_t t2>
        inline void evaluate(const shared_ptr<op::v4::CTCLoss>& op,
                             const HostTensorVector& outputs,
                             const HostTensorVector& inputs)
        {
            using T1 = typename element_type_traits<t1>::value_type;
            using T2 = typename element_type_traits<t2>::value_type;
            runtime::reference::CTCLoss<T1, T2>(inputs[0]->get_data_ptr<T1>(),
                                                inputs[0]->get_shape(),
                                                inputs[1]->get_data_ptr<T2>(),
                                                inputs[2]->get_data_ptr<T2>(),
                                                inputs[3]->get_data_ptr<T2>(),
                                                inputs[4]->get_data_ptr<T2>(),
                                                op->get_preprocess_collapse_repeated(),
                                                op->get_ctc_merge_repeated(),
                                                op->get_unique(),
                                                outputs[0]->get_data_ptr<T1>());
        }
    } // namespace ctc_loss_v4

    template <element::Type_t ET>
    bool evaluate(const shared_ptr<op::v4::CTCLoss>& op,
                  const HostTensorVector& outputs,
                  const HostTensorVector& inputs)
    {
        switch (inputs[1]->get_element_type())
        {
        case element::Type_t::i32:
            ctc_loss_v4::evaluate<ET, element::Type_t::i32>(op, outputs, inputs);
            break;
        case element::Type_t::i64:
            ctc_loss_v4::evaluate<ET, element::Type_t::i64>(op, outputs, inputs);
            break;
        default: return false;
        }
        return true;
    }

    template <element::Type_t ET>
    bool evaluate(const shared_ptr<op::v0::BatchNormInference>& op,
                  const HostTensorVector& outputs,
                  const HostTensorVector& inputs)
    {
        using T = typename element_type_traits<ET>::value_type;
        runtime::reference::batch_norm_inference<T>(op->get_eps_value(),
                                                    inputs[2]->get_data_ptr<T>(),
                                                    inputs[0]->get_data_ptr<T>(),
                                                    inputs[1]->get_data_ptr<T>(),
                                                    inputs[3]->get_data_ptr<T>(),
                                                    inputs[4]->get_data_ptr<T>(),
                                                    outputs[0]->get_data_ptr<T>(),
                                                    inputs[2]->get_shape());
        return true;
    }

    template <element::Type_t ET>
    bool evaluate(const shared_ptr<op::v5::BatchNormInference>& op,
                  const HostTensorVector& outputs,
                  const HostTensorVector& inputs)
    {
        using T = typename element_type_traits<ET>::value_type;
        runtime::reference::batch_norm_inference<T>(op->get_eps_value(),
                                                    inputs[0]->get_data_ptr<const T>(),
                                                    inputs[1]->get_data_ptr<const T>(),
                                                    inputs[2]->get_data_ptr<const T>(),
                                                    inputs[3]->get_data_ptr<const T>(),
                                                    inputs[4]->get_data_ptr<const T>(),
                                                    outputs[0]->get_data_ptr<T>(),
                                                    op->get_input_shape(0));
        return true;
    }

    namespace reverse_sequence_v0
    {
        template <element::Type_t t1, element::Type_t t2>
        inline void evaluate(const shared_ptr<op::v0::ReverseSequence>& op,
                             const HostTensorVector& outputs,
                             const HostTensorVector& inputs)
        {
            using T1 = typename element_type_traits<t1>::value_type;
            using T2 = typename element_type_traits<t2>::value_type;
            runtime::reference::reverse_sequence<T1, T2>(inputs[0]->get_data_ptr<T1>(),
                                                         outputs[0]->get_data_ptr<T1>(),
                                                         inputs[0]->get_shape(),
                                                         op->get_batch_axis(),
                                                         op->get_sequence_axis(),
                                                         inputs[1]->get_data_ptr<T2>());
        }
    } // namespace reverse_sequence_v0

    template <element::Type_t ET>
    bool evaluate(const shared_ptr<op::v0::ReverseSequence>& op,
                  const HostTensorVector& outputs,
                  const HostTensorVector& inputs)
    {
        switch (inputs[1]->get_element_type())
        {
        case element::Type_t::boolean:
            reverse_sequence_v0::evaluate<ET, element::Type_t::boolean>(op, outputs, inputs);
            break;
        case element::Type_t::i8:
            reverse_sequence_v0::evaluate<ET, element::Type_t::i8>(op, outputs, inputs);
            break;
        case element::Type_t::i16:
            reverse_sequence_v0::evaluate<ET, element::Type_t::i16>(op, outputs, inputs);
            break;
        case element::Type_t::i32:
            reverse_sequence_v0::evaluate<ET, element::Type_t::i32>(op, outputs, inputs);
            break;
        case element::Type_t::i64:
            reverse_sequence_v0::evaluate<ET, element::Type_t::i64>(op, outputs, inputs);
            break;
        case element::Type_t::u8:
            reverse_sequence_v0::evaluate<ET, element::Type_t::u8>(op, outputs, inputs);
            break;
        case element::Type_t::u16:
            reverse_sequence_v0::evaluate<ET, element::Type_t::u16>(op, outputs, inputs);
            break;
        case element::Type_t::u32:
            reverse_sequence_v0::evaluate<ET, element::Type_t::u32>(op, outputs, inputs);
            break;
        case element::Type_t::u64:
            reverse_sequence_v0::evaluate<ET, element::Type_t::u64>(op, outputs, inputs);
            break;
        case element::Type_t::f16:
            reverse_sequence_v0::evaluate<ET, element::Type_t::f16>(op, outputs, inputs);
            break;
        case element::Type_t::f32:
            reverse_sequence_v0::evaluate<ET, element::Type_t::f32>(op, outputs, inputs);
            break;
        case element::Type_t::f64:
            reverse_sequence_v0::evaluate<ET, element::Type_t::f64>(op, outputs, inputs);
            break;
        default: return false;
        }
        return true;
    }

    template <element::Type_t ET>
    bool evaluate(const shared_ptr<op::v3::ExtractImagePatches>& op,
                  const HostTensorVector& outputs,
                  const HostTensorVector& inputs)
    {
        using T = typename element_type_traits<ET>::value_type;
        runtime::reference::extract_image_patches<T>(op,
                                                     inputs[0]->get_data_ptr<T>(),
                                                     outputs[0]->get_data_ptr<T>(),
                                                     inputs[0]->get_shape(),
                                                     outputs[0]->get_shape());
        return true;
    }

    namespace convert_like_v1
    {
        template <element::Type_t ti, element::Type_t to>
        inline void evaluate(const shared_ptr<op::v1::ConvertLike>& op,
                             const HostTensorVector& outputs,
                             const HostTensorVector& inputs)
        {
            using TI = typename element_type_traits<ti>::value_type;
            using TO = typename element_type_traits<to>::value_type;
            runtime::reference::convert<TI, TO>(inputs[0]->get_data_ptr<TI>(),
                                                outputs[0]->get_data_ptr<TO>(),
                                                shape_size(inputs[0]->get_shape()));
        }

    } // namespace convert_like_v1

    template <element::Type_t OUT_ET>
    bool evaluate(const shared_ptr<op::v1::ConvertLike>& op,
                  const HostTensorVector& outputs,
                  const HostTensorVector& inputs)
    {
        switch (inputs[0]->get_element_type())
        {
        case element::Type_t::boolean:
            convert_like_v1::evaluate<element::Type_t::boolean, OUT_ET>(op, outputs, inputs);
            break;
        case element::Type_t::u8:
            convert_like_v1::evaluate<element::Type_t::u8, OUT_ET>(op, outputs, inputs);
            break;
        case element::Type_t::u16:
            convert_like_v1::evaluate<element::Type_t::u16, OUT_ET>(op, outputs, inputs);
            break;
        case element::Type_t::u32:
            convert_like_v1::evaluate<element::Type_t::u32, OUT_ET>(op, outputs, inputs);
            break;
        case element::Type_t::u64:
            convert_like_v1::evaluate<element::Type_t::u64, OUT_ET>(op, outputs, inputs);
            break;
        case element::Type_t::i8:
            convert_like_v1::evaluate<element::Type_t::i8, OUT_ET>(op, outputs, inputs);
            break;
        case element::Type_t::i16:
            convert_like_v1::evaluate<element::Type_t::i16, OUT_ET>(op, outputs, inputs);
            break;
        case element::Type_t::i32:
            convert_like_v1::evaluate<element::Type_t::i32, OUT_ET>(op, outputs, inputs);
            break;
        case element::Type_t::i64:
            convert_like_v1::evaluate<element::Type_t::i64, OUT_ET>(op, outputs, inputs);
            break;
        case element::Type_t::bf16:
            convert_like_v1::evaluate<element::Type_t::bf16, OUT_ET>(op, outputs, inputs);
            break;
        case element::Type_t::f16:
            convert_like_v1::evaluate<element::Type_t::f16, OUT_ET>(op, outputs, inputs);
            break;
        case element::Type_t::f32:
            convert_like_v1::evaluate<element::Type_t::f32, OUT_ET>(op, outputs, inputs);
            break;
        default: return false;
        }
        return true;
    }
    template <element::Type_t ET>
    bool evaluate(const shared_ptr<op::v0::RNNCell>& op,
                  const HostTensorVector& outputs,
                  const HostTensorVector& inputs)
    {
        using T = typename element_type_traits<ET>::value_type;
        runtime::reference::rnn_cell<T>(inputs[0]->get_data_ptr<ET>(),
                                        inputs[0]->get_shape(),
                                        inputs[1]->get_data_ptr<ET>(),
                                        inputs[1]->get_shape(),
                                        inputs[2]->get_data_ptr<ET>(),
                                        inputs[2]->get_shape(),
                                        inputs[3]->get_data_ptr<ET>(),
                                        inputs[3]->get_shape(),
                                        inputs[4]->get_data_ptr<ET>(),
                                        inputs[4]->get_shape(),
                                        outputs[0]->get_data_ptr<ET>(),
                                        op->get_activations().front(),
                                        op->get_clip());
        return true;
    }

    template <element::Type_t ET>
    bool evaluate(const shared_ptr<op::v4::LSTMCell>& op,
                  const HostTensorVector& outputs,
                  const HostTensorVector& inputs)
    {
        using T = typename element_type_traits<ET>::value_type;
        runtime::reference::lstm_cell<T>(inputs[0]->get_data_ptr<ET>(),
                                         inputs[0]->get_shape(),
                                         inputs[1]->get_data_ptr<ET>(),
                                         inputs[1]->get_shape(),
                                         inputs[2]->get_data_ptr<ET>(),
                                         inputs[2]->get_shape(),
                                         inputs[3]->get_data_ptr<ET>(),
                                         inputs[3]->get_shape(),
                                         inputs[4]->get_data_ptr<ET>(),
                                         inputs[4]->get_shape(),
                                         inputs[5]->get_data_ptr<ET>(),
                                         inputs[5]->get_shape(),
                                         outputs[0]->get_data_ptr<ET>(),
                                         outputs[1]->get_data_ptr<ET>(),
                                         op->get_activations()[0],
                                         op->get_activations()[1],
                                         op->get_activations()[2],
                                         op->get_clip());
        return true;
    }

    template <element::Type_t ET>
    bool evaluate(const shared_ptr<op::v3::GRUCell>& op,
                  const HostTensorVector& outputs,
                  const HostTensorVector& inputs)
    {
        using T = typename element_type_traits<ET>::value_type;
        runtime::reference::gru_cell<T>(inputs[0]->get_data_ptr<ET>(),
                                        inputs[0]->get_shape(),
                                        inputs[1]->get_data_ptr<ET>(),
                                        inputs[1]->get_shape(),
                                        inputs[2]->get_data_ptr<ET>(),
                                        inputs[2]->get_shape(),
                                        inputs[3]->get_data_ptr<ET>(),
                                        inputs[3]->get_shape(),
                                        inputs[4]->get_data_ptr<ET>(),
                                        inputs[4]->get_shape(),
                                        outputs[0]->get_data_ptr<ET>(),
                                        op->get_activations()[0],
                                        op->get_activations()[1],
                                        op->get_clip(),
                                        op->get_linear_before_reset());
        return true;
    }

    namespace rnn_seq_v5
    {
        template <element::Type_t t1, element::Type_t t2>
        inline void evaluate(const shared_ptr<op::v5::RNNSequence>& op,
                             const HostTensorVector& outputs,
                             const HostTensorVector& inputs)
        {
            using T1 = typename element_type_traits<t1>::value_type;
            using T2 = typename element_type_traits<t2>::value_type;
            runtime::reference::rnn_sequence<T1, T2>(inputs[0]->get_data_ptr<char>(),
                                                     inputs[0]->get_shape(),
                                                     inputs[1]->get_data_ptr<char>(),
                                                     inputs[1]->get_shape(),
                                                     inputs[2]->get_data_ptr<char>(),
                                                     inputs[2]->get_shape(),
                                                     inputs[3]->get_data_ptr<char>(),
                                                     inputs[3]->get_shape(),
                                                     inputs[4]->get_data_ptr<char>(),
                                                     inputs[4]->get_shape(),
                                                     inputs[5]->get_data_ptr<char>(),
                                                     inputs[5]->get_shape(),
                                                     outputs[0]->get_data_ptr<char>(),
                                                     outputs[1]->get_data_ptr<char>(),
                                                     op->get_activations()[0],
                                                     op->get_clip(),
                                                     op->get_direction());
        }
    } // namespace rnn_seq_v5

    template <element::Type_t ET>
    bool evaluate(const shared_ptr<op::v5::RNNSequence>& op,
                  const HostTensorVector& outputs,
                  const HostTensorVector& inputs)
    {
        switch (inputs[2]->get_element_type())
        {
        case element::Type_t::i64:
        case element::Type_t::u64:
            rnn_seq_v5::evaluate<ET, element::Type_t::i64>(op, outputs, inputs);
            break;
        case element::Type_t::i32:
        case element::Type_t::u32:
            rnn_seq_v5::evaluate<ET, element::Type_t::i32>(op, outputs, inputs);
            break;
        default: return false;
        }
        return true;
    }

    namespace lstm_seq_v5
    {
        template <element::Type_t t1, element::Type_t t2>
        inline void evaluate(const shared_ptr<op::v5::LSTMSequence>& op,
                             const HostTensorVector& outputs,
                             const HostTensorVector& inputs)
        {
            using T1 = typename element_type_traits<t1>::value_type;
            using T2 = typename element_type_traits<t2>::value_type;
            runtime::reference::lstm_sequence<T1, T2>(inputs[0]->get_data_ptr<char>(),
                                                      inputs[0]->get_shape(),
                                                      inputs[1]->get_data_ptr<char>(),
                                                      inputs[1]->get_shape(),
                                                      inputs[2]->get_data_ptr<char>(),
                                                      inputs[2]->get_shape(),
                                                      inputs[3]->get_data_ptr<char>(),
                                                      inputs[3]->get_shape(),
                                                      inputs[4]->get_data_ptr<char>(),
                                                      inputs[4]->get_shape(),
                                                      inputs[5]->get_data_ptr<char>(),
                                                      inputs[5]->get_shape(),
                                                      inputs[6]->get_data_ptr<char>(),
                                                      inputs[6]->get_shape(),
                                                      outputs[0]->get_data_ptr<char>(),
                                                      outputs[1]->get_data_ptr<char>(),
                                                      outputs[2]->get_data_ptr<char>(),
                                                      op->get_activations()[0],
                                                      op->get_activations()[1],
                                                      op->get_activations()[2],
                                                      op->get_clip(),
                                                      op->get_direction());
        }
    } // namespace lstm_seq_v5

    template <element::Type_t ET>
    bool evaluate(const shared_ptr<op::v5::LSTMSequence>& op,
                  const HostTensorVector& outputs,
                  const HostTensorVector& inputs)
    {
        switch (inputs[3]->get_element_type())
        {
        case element::Type_t::i64:
        case element::Type_t::u64:
            lstm_seq_v5::evaluate<ET, element::Type_t::i64>(op, outputs, inputs);
            break;
        case element::Type_t::i32:
        case element::Type_t::u32:
            lstm_seq_v5::evaluate<ET, element::Type_t::i32>(op, outputs, inputs);
            break;
        default: return false;
        }
        return true;
    }

    namespace ti_v0
    {
        runtime::reference::custom_evaluate_function evaluate =
            [](const std::shared_ptr<ngraph::Function>& function,
               const HostTensorVector& inputs,
               HostTensorVector& outputs) -> void {
            const auto& parameters = function->get_parameters();
            const auto& parametersNumber = parameters.size();
            const auto& inputsNumber = inputs.size();
            NGRAPH_CHECK(parametersNumber == inputsNumber,
                         "Got function (",
                         function->get_friendly_name(),
                         ") with ",
                         parametersNumber,
                         " parameters, but ",
                         inputsNumber,
                         " input blobs");

            auto inputTensors = std::vector<std::shared_ptr<runtime::Tensor>>{};
            for (const auto& parameter : parameters)
            {
                const auto& parameterIndex = function->get_parameter_index(parameter);
                const auto& parameterShape = parameter->get_shape();
                const auto& parameterType = parameter->get_element_type();
                const auto& parameterSize = shape_size(parameterShape) * parameterType.size();

                const auto& input = inputs[parameterIndex];
                const auto& inputSize = input->get_size_in_bytes();
                NGRAPH_CHECK(parameterSize == inputSize,
                             "Got parameter (",
                             parameter->get_friendly_name(),
                             ") of size ",
                             parameterSize,
                             " bytes, but corresponding input with index ",
                             parameterIndex,
                             " has ",
                             inputSize,
                             " bytes");

                auto tensor = std::make_shared<runtime::HostTensor>(parameterType, parameterShape);
                tensor->write(input->get_data_ptr(), parameterSize);
                inputTensors.push_back(tensor);
            }

            const auto& results = function->get_results();
            std::vector<std::shared_ptr<ngraph::runtime::Tensor>> outputTensors;
            outputTensors.reserve(results.size());
            for (size_t i = 0; i < results.size(); ++i)
            {
                outputTensors.push_back(std::make_shared<HostTensor>());
            }
            runtime::Backend::set_backend_shared_library_search_directory("");
            auto backend = runtime::Backend::create("INTERPRETER");
            auto handle = backend->compile(function);
            handle->call_with_validate(outputTensors, inputTensors);

            outputs.reserve(outputTensors.size());
            for (const auto& tensor : outputTensors)
            {
                auto host_tensor = static_pointer_cast<runtime::HostTensor>(tensor);
                outputs.push_back(host_tensor);
            }
        };
    } // namespace ti_v0

    template <element::Type_t ET>
    bool evaluate(const shared_ptr<op::v0::TensorIterator>& op,
                  const HostTensorVector& outputs,
                  const HostTensorVector& inputs)
    {
        runtime::reference::tensor_iterator(op->get_num_iterations(),
                                            op->get_function(),
                                            op->get_output_descriptions(),
                                            op->get_input_descriptions(),
                                            outputs,
                                            inputs,
                                            ti_v0::evaluate);
        return true;
    }

    namespace gru_seq_v5
    {
        template <element::Type_t t1, element::Type_t t2>
        inline void evaluate(const shared_ptr<op::v5::GRUSequence>& op,
                             const HostTensorVector& outputs,
                             const HostTensorVector& inputs)
        {
            using T1 = typename element_type_traits<t1>::value_type;
            using T2 = typename element_type_traits<t2>::value_type;
            runtime::reference::gru_sequence<T1, T2>(inputs[0]->get_data_ptr<char>(),
                                                     inputs[0]->get_shape(),
                                                     inputs[1]->get_data_ptr<char>(),
                                                     inputs[1]->get_shape(),
                                                     inputs[2]->get_data_ptr<char>(),
                                                     inputs[2]->get_shape(),
                                                     inputs[3]->get_data_ptr<char>(),
                                                     inputs[3]->get_shape(),
                                                     inputs[4]->get_data_ptr<char>(),
                                                     inputs[4]->get_shape(),
                                                     inputs[5]->get_data_ptr<char>(),
                                                     inputs[5]->get_shape(),
                                                     outputs[0]->get_data_ptr<char>(),
                                                     outputs[1]->get_data_ptr<char>(),
                                                     op->get_activations()[0],
                                                     op->get_activations()[1],
                                                     op->get_clip(),
                                                     op->get_direction(),
                                                     op->get_linear_before_reset());
        }
    } // namespace gru_seq_v5

    template <element::Type_t ET>
    bool evaluate(const shared_ptr<op::v5::GRUSequence>& op,
                  const HostTensorVector& outputs,
                  const HostTensorVector& inputs)
    {
        switch (inputs[2]->get_element_type())
        {
        case element::Type_t::i64:
        case element::Type_t::u64:
            gru_seq_v5::evaluate<ET, element::Type_t::i64>(op, outputs, inputs);
            break;
        case element::Type_t::i32:
        case element::Type_t::u32:
            gru_seq_v5::evaluate<ET, element::Type_t::i32>(op, outputs, inputs);
            break;
        default: return false;
        }
        return true;
    }
    template <element::Type_t ET>
    bool evaluate(const shared_ptr<op::v0::ROIPooling>& op,
                  const HostTensorVector& outputs,
                  const HostTensorVector& inputs)
    {
        using T = typename element_type_traits<ET>::value_type;
        runtime::reference::roi_pooling<T>(inputs[0]->get_data_ptr<const T>(),
                                           inputs[1]->get_data_ptr<const T>(),
                                           outputs[0]->get_data_ptr<T>(),
                                           op->get_input_shape(0),
                                           op->get_input_shape(1),
                                           op->get_output_shape(0),
                                           op->get_spatial_scale(),
                                           op->get_method());
        return true;
    }
    template <element::Type_t ET>
    bool evaluate(const shared_ptr<op::v0::ReorgYolo>& op,
                  const HostTensorVector& outputs,
                  const HostTensorVector& inputs)
    {
        runtime::reference::reorg_yolo(inputs[0]->get_data_ptr<char>(),
                                       outputs[0]->get_data_ptr<char>(),
                                       inputs[0]->get_shape(),
                                       op->get_strides().at(0),
                                       inputs[0]->get_element_type().size());
        return true;
    }

    template <element::Type_t ET>
    bool evaluate(const shared_ptr<op::v0::RegionYolo>& op,
                  const HostTensorVector& outputs,
                  const HostTensorVector& inputs)
    {
        using T = typename element_type_traits<ET>::value_type;
        runtime::reference::region_yolo<T>(inputs[0]->get_data_ptr<const T>(),
                                           outputs[0]->get_data_ptr<T>(),
                                           inputs[0]->get_shape(),
                                           op->get_num_coords(),
                                           op->get_num_classes(),
                                           op->get_num_regions(),
                                           op->get_do_softmax(),
                                           op->get_mask());
        return true;
    }

    template <element::Type_t ET>
    bool evaluate(const shared_ptr<op::v1::Pad>& op,
                  const HostTensorVector& outputs,
                  const HostTensorVector& inputs)
    {
        runtime::reference::pad(inputs[0]->get_data_ptr<char>(),
                                inputs[1]->get_data_ptr<char>(),
                                outputs[0]->get_data_ptr<char>(),
                                shape_size(inputs[0]->get_shape()),
                                inputs[1]->get_shape(),
                                outputs[0]->get_shape(),
                                op->get_pads_end(),
                                op->get_pads_begin(),
                                op->get_pad_mode());
        return true;
    }

    template <element::Type_t ET>
    bool evaluate(const shared_ptr<op::v1::GatherTree>& op,
                  const HostTensorVector& outputs,
                  const HostTensorVector& inputs)
    {
        runtime::reference::gather_tree(inputs[0]->get_data_ptr<const char>(),
                                        inputs[1]->get_data_ptr<const char>(),
                                        inputs[2]->get_data_ptr<const char>(),
                                        inputs[3]->get_data_ptr<const char>(),
                                        outputs[0]->get_data_ptr<char>(),
                                        op->get_input_shape(0),
                                        op->get_input_shape(1),
                                        op->get_input_shape(2),
                                        op->get_input_shape(3),
                                        inputs[1]->get_element_type());
        return true;
    }

    template <element::Type_t ET>
    bool evaluate(const shared_ptr<op::v0::FakeQuantize>& op,
                  const HostTensorVector& outputs,
                  const HostTensorVector& inputs)
    {
        using T = typename element_type_traits<ET>::value_type;
        runtime::reference::fake_quantize<T>(inputs[0]->get_data_ptr<const T>(),
                                             inputs[1]->get_data_ptr<const T>(),
                                             inputs[2]->get_data_ptr<const T>(),
                                             inputs[3]->get_data_ptr<const T>(),
                                             inputs[4]->get_data_ptr<const T>(),
                                             outputs[0]->get_data_ptr<T>(),
                                             op->get_input_shape(0),
                                             op->get_input_shape(1),
                                             op->get_input_shape(2),
                                             op->get_input_shape(3),
                                             op->get_input_shape(4),
                                             op->get_levels());
        return true;
    }

    template <element::Type_t ET>
    bool evaluate(const shared_ptr<op::v0::NormalizeL2>& op,
                  const HostTensorVector& outputs,
                  const HostTensorVector& inputs)
    {
        using T = typename element_type_traits<ET>::value_type;
        runtime::reference::normalize_l2<T>(inputs[0]->get_data_ptr<const T>(),
                                            outputs[0]->get_data_ptr<T>(),
                                            op->get_input_shape(0),
                                            op->get_reduction_axes(),
                                            op->get_eps(),
                                            op->get_eps_mode());
        return true;
    }

    template <element::Type_t ET>
    bool evaluate(const shared_ptr<op::v0::CTCGreedyDecoder>& op,
                  const HostTensorVector& outputs,
                  const HostTensorVector& inputs)
    {
        using T = typename element_type_traits<ET>::value_type;
        runtime::reference::ctc_greedy_decoder<T>(inputs[0]->get_data_ptr<const T>(),
                                                  inputs[1]->get_data_ptr<const T>(),
                                                  outputs[0]->get_data_ptr<T>(),
                                                  inputs[0]->get_shape(),
                                                  inputs[1]->get_shape(),
                                                  outputs[0]->get_shape(),
                                                  op->get_ctc_merge_repeated());
        return true;
    }

    namespace ctc_greedy_decoder_v6
    {
        template <element::Type_t T1, element::Type_t T2, element::Type_t TOUT>
        inline void evaluate(const shared_ptr<op::v6::CTCGreedyDecoderSeqLen>& op,
                             const HostTensorVector& outputs,
                             const HostTensorVector& inputs)
        {
            using TF = typename element_type_traits<T1>::value_type;
            using TI = typename element_type_traits<T2>::value_type;
            using TIND1 = typename element_type_traits<TOUT>::value_type;
            TI blank_index_val = inputs[0]->get_shape().back() - 1;
            const TI *blank_index = &blank_index_val;
            if (inputs.size() == 3) {
                blank_index = inputs[2]->get_data_ptr<const TI>();
            }
            if (op->get_sequence_length_type() == element::i32)
            {
                runtime::reference::ctc_greedy_decoder_seq_len<TF>(
                    inputs[0]->get_data_ptr<const TF>(),
                    inputs[1]->get_data_ptr<const TI>(),
                    blank_index,
                    outputs[0]->get_data_ptr<TIND1>(),
                    outputs[1]->get_data_ptr<int32_t>(),
                    inputs[0]->get_shape(),
                    outputs[0]->get_shape(),
                    op->get_merge_repeated());
            }
            else if (op->get_sequence_length_type() == element::i64)
            {
                runtime::reference::ctc_greedy_decoder_seq_len<TF>(
                    inputs[0]->get_data_ptr<const TF>(),
                    inputs[1]->get_data_ptr<const TI>(),
                    blank_index,
                    outputs[0]->get_data_ptr<TIND1>(),
                    outputs[1]->get_data_ptr<int64_t>(),
                    inputs[0]->get_shape(),
                    outputs[0]->get_shape(),
                    op->get_merge_repeated());
            }
        }
    }
    template <element::Type_t ET>
    bool evaluate(const shared_ptr<op::v6::CTCGreedyDecoderSeqLen>& op,
                  const HostTensorVector& outputs,
                  const HostTensorVector& inputs)
    {
        const auto& dataType = inputs[0]->get_element_type();
        const auto& seqLenType = inputs[1]->get_element_type();
        if (dataType == element::Type_t::f16 && seqLenType == element::Type_t::i32)
        {
            ctc_greedy_decoder_v6::evaluate<element::Type_t::f16, element::Type_t::i32, ET>(
                op, outputs, inputs);
        }
        else if (dataType == element::Type_t::f32 && seqLenType == element::Type_t::i32)
        {
            ctc_greedy_decoder_v6::evaluate<element::Type_t::f32, element::Type_t::i32, ET>(
                op, outputs, inputs);
        }
        else if (dataType == element::Type_t::f64 && seqLenType == element::Type_t::i32)
        {
            ctc_greedy_decoder_v6::evaluate<element::Type_t::f64, element::Type_t::i32, ET>(
                op, outputs, inputs);
        }
        else if (dataType == element::Type_t::f16 && seqLenType == element::Type_t::i64)
        {
            ctc_greedy_decoder_v6::evaluate<element::Type_t::f16, element::Type_t::i64, ET>(
                op, outputs, inputs);
        }
        else if (dataType == element::Type_t::f32 && seqLenType == element::Type_t::i64)
        {
            ctc_greedy_decoder_v6::evaluate<element::Type_t::f32, element::Type_t::i64, ET>(
                op, outputs, inputs);
        }
        else if (dataType == element::Type_t::f64 && seqLenType == element::Type_t::i64)
        {
            ctc_greedy_decoder_v6::evaluate<element::Type_t::f64, element::Type_t::i64, ET>(
                op, outputs, inputs);
        }
        else
        {
            return false;
        }
        return true;
    }

    template <element::Type_t ET>
    bool evaluate(const shared_ptr<op::v6::ExperimentalDetectronTopKROIs>& op,
                  const HostTensorVector& outputs,
                  const HostTensorVector& inputs)
    {
        using T = typename element_type_traits<ET>::value_type;
        size_t max_rois = op->get_max_rois();
        outputs[0]->set_shape(Shape{max_rois, 4});
        runtime::reference::experimental_detectron_topk_rois<T>(inputs[0]->get_data_ptr<const T>(),
                                                                inputs[1]->get_data_ptr<const T>(),
                                                                inputs[0]->get_shape(),
                                                                inputs[1]->get_shape(),
                                                                max_rois,
                                                                outputs[0]->get_data_ptr<T>());
        return true;
    }

    template <element::Type_t ET>
    bool evaluate(const shared_ptr<op::v6::ExperimentalDetectronGenerateProposalsSingleImage>& op,
                  const HostTensorVector& outputs,
                  const HostTensorVector& inputs)
    {
        const auto attrs = op->get_attrs();

        size_t post_nms_count = 0;
        if (attrs.post_nms_count < 0)
        {
            throw ngraph_error("The attribute post_nms_count of the operation "
                               "ExperimentalDetectronGenerateProposalsSingleImage must be a "
                               "nonnegative integer.");
        }
        else
        {
            post_nms_count = static_cast<size_t>(attrs.post_nms_count);
        }

        const Shape output_rois_shape = Shape{post_nms_count, 4};
        const Shape output_scores_shape = Shape{post_nms_count};

        const auto output_type = op->get_input_element_type(0);

        const auto im_info_shape = inputs[0]->get_shape();
        const auto anchors_shape = inputs[1]->get_shape();
        const auto deltas_shape = inputs[2]->get_shape();
        const auto scores_shape = inputs[3]->get_shape();

        const auto im_info_data = get_floats(inputs[0], im_info_shape);
        const auto anchors_data = get_floats(inputs[1], anchors_shape);
        const auto deltas_data = get_floats(inputs[2], deltas_shape);
        const auto scores_data = get_floats(inputs[3], scores_shape);

        std::vector<float> output_rois(shape_size(output_rois_shape));
        std::vector<float> output_scores(shape_size(output_scores_shape));

        outputs[0]->set_element_type(output_type);
        outputs[0]->set_shape(output_rois_shape);
        outputs[1]->set_element_type(output_type);
        outputs[1]->set_shape(output_scores_shape);

        runtime::reference::experimental_detectron_proposals_single_image(im_info_data.data(),
                                                                          anchors_data.data(),
                                                                          deltas_data.data(),
                                                                          scores_data.data(),
                                                                          attrs,
                                                                          im_info_shape,
                                                                          anchors_shape,
                                                                          deltas_shape,
                                                                          scores_shape,
                                                                          output_rois.data(),
                                                                          output_scores.data());
        runtime::reference::experimental_detectron_proposals_single_image_postprocessing(
            outputs[0]->get_data_ptr(),
            outputs[1]->get_data_ptr(),
            output_type,
            output_rois,
            output_scores,
            output_rois_shape,
            output_scores_shape);

        return true;
    }

    template <element::Type_t ET>
    bool evaluate(const shared_ptr<op::v0::SquaredDifference>& op,
                  const HostTensorVector& outputs,
                  const HostTensorVector& inputs)
    {
        using T = typename element_type_traits<ET>::value_type;
        runtime::reference::squared_difference<T>(inputs[0]->get_data_ptr<const T>(),
                                                  inputs[1]->get_data_ptr<const T>(),
                                                  outputs[0]->get_data_ptr<T>(),
                                                  inputs[0]->get_shape(),
                                                  inputs[1]->get_shape(),
                                                  op->get_autob());
        return true;
    }

    template <element::Type_t ET>
    bool evaluate(const shared_ptr<op::v6::GatherElements>& op,
                  const HostTensorVector& outputs,
                  const HostTensorVector& inputs)
    {
        using T = typename element_type_traits<ET>::value_type;
        Shape params_shape = inputs[0]->get_shape();
        Shape indices_shape = inputs[1]->get_shape();

        outputs[0]->set_shape(indices_shape);

        if (inputs[1]->get_element_type() == element::i64)
        {
            runtime::reference::gather_elements<T, int64_t>(inputs[0]->get_data_ptr<ET>(),
                                                            inputs[1]->get_data_ptr<int64_t>(),
                                                            outputs[0]->get_data_ptr<ET>(),
                                                            inputs[0]->get_shape(),
                                                            inputs[1]->get_shape(),
                                                            outputs[0]->get_shape(),
                                                            op->get_axis());
        }
        else if (inputs[1]->get_element_type() == element::i32)
        {
            runtime::reference::gather_elements<T, int32_t>(inputs[0]->get_data_ptr<ET>(),
                                                            inputs[1]->get_data_ptr<int32_t>(),
                                                            outputs[0]->get_data_ptr<ET>(),
                                                            inputs[0]->get_shape(),
                                                            inputs[1]->get_shape(),
                                                            outputs[0]->get_shape(),
                                                            op->get_axis());
        }
        else
        {
            throw ngraph_error("Unexpected indices type");
        }

        return true;
    }

    template <element::Type_t ET>
    bool evaluate(const shared_ptr<op::v5::GatherND>& op,
                  const HostTensorVector& outputs,
                  const HostTensorVector& inputs)
    {
        using T = typename element_type_traits<ET>::value_type;
        if (op->get_input_element_type(1) == element::i64)
        {
            runtime::reference::gather_nd<T, int64_t>(inputs[0]->get_data_ptr<T>(),
                                                      inputs[1]->get_data_ptr<int64_t>(),
                                                      outputs[0]->get_data_ptr<T>(),
                                                      op->get_input_shape(0),
                                                      op->get_input_shape(1),
                                                      op->get_output_shape(0),
                                                      op->get_batch_dims());
        }
        else if (op->get_input_element_type(1) == element::i32)
        {
            runtime::reference::gather_nd<T, int32_t>(inputs[0]->get_data_ptr<T>(),
                                                      inputs[1]->get_data_ptr<int32_t>(),
                                                      outputs[0]->get_data_ptr<T>(),
                                                      op->get_input_shape(0),
                                                      op->get_input_shape(1),
                                                      op->get_output_shape(0),
                                                      op->get_batch_dims());
        }
        else
        {
            throw ngraph_error("Unexpected indices type for GatherND operation");
        }
        return true;
    }

    template <element::Type_t ET>
    bool evaluate(const shared_ptr<op::v5::LogSoftmax>& op,
                  const HostTensorVector& outputs,
                  const HostTensorVector& inputs)
    {
        using T = typename element_type_traits<ET>::value_type;
        int64_t i_axis = op->get_axis();
        if (i_axis < 0)
        {
            i_axis += inputs[0]->get_partial_shape().rank().get_length();
        }
        runtime::reference::log_softmax<T>(inputs[0]->get_data_ptr<const T>(),
                                           outputs[0]->get_data_ptr<T>(),
                                           op->get_output_shape(0),
                                           AxisSet{(size_t)i_axis});
        return true;
    }

    template <element::Type_t ET>
    bool evaluate(const shared_ptr<op::PSROIPooling>& op,
                  const HostTensorVector& outputs,
                  const HostTensorVector& inputs)
    {
        using T = typename element_type_traits<ET>::value_type;
        runtime::reference::psroi_pooling<T>(inputs[0]->get_data_ptr<T>(),
                                             inputs[0]->get_shape(),
                                             inputs[1]->get_data_ptr<T>(),
                                             inputs[1]->get_shape(),
                                             outputs[0]->get_data_ptr<T>(),
                                             outputs[0]->get_shape(),
                                             op->get_mode(),
                                             op->get_spatial_scale(),
                                             op->get_spatial_bins_x(),
                                             op->get_spatial_bins_y());

        return true;
    }
    template <element::Type_t ET>
    bool evaluate(const shared_ptr<op::v1::DeformablePSROIPooling>& op,
                  const HostTensorVector& outputs,
                  const HostTensorVector& inputs)
    {
        using T = typename element_type_traits<ET>::value_type;
        NGRAPH_CHECK(inputs.size() > 1 && inputs[1]->get_shape().size() == 2,
                        "2D tensor must be provided as second input. ");
        outputs[0]->set_shape({inputs[1]->get_shape()[0],
                               static_cast<size_t>(op->get_output_dim()),
                               static_cast<size_t>(op->get_group_size()),
                               static_cast<size_t>(op->get_group_size())});

        const bool has_offset_intput = inputs.size() == 3;
        if (has_offset_intput)
        {
            runtime::reference::deformable_psroi_pooling<T>(inputs[0]->get_data_ptr<T>(),
                                                inputs[0]->get_shape(),
                                                inputs[1]->get_data_ptr<T>(),
                                                inputs[1]->get_shape(),
                                                inputs[2]->get_data_ptr<T>(),
                                                inputs[2]->get_shape(),
                                                outputs[0]->get_data_ptr<T>(),
                                                outputs[0]->get_shape(),
                                                op->get_mode(),
                                                op->get_spatial_scale(),
                                                op->get_spatial_bins_x(),
                                                op->get_spatial_bins_y(),
                                                op->get_trans_std(),
                                                op->get_part_size());
        }
        else
        {
           runtime::reference::deformable_psroi_pooling<T>(inputs[0]->get_data_ptr<T>(),
                                                inputs[0]->get_shape(),
                                                inputs[1]->get_data_ptr<T>(),
                                                inputs[1]->get_shape(),
                                                nullptr,
                                                ngraph::Shape(),
                                                outputs[0]->get_data_ptr<T>(),
                                                outputs[0]->get_shape(),
                                                op->get_mode(),
                                                op->get_spatial_scale(),
                                                op->get_spatial_bins_x(),
                                                op->get_spatial_bins_y(),
                                                op->get_trans_std(),
                                                op->get_part_size());
        }
        return true;
    }

    template <element::Type_t ET>
    bool evaluate(const shared_ptr<op::v7::Roll>& op,
                  const HostTensorVector& outputs,
                  const HostTensorVector& inputs)
    {
        const auto& shiftType = inputs[1]->get_element_type();
        std::vector<int64_t> shift_int64;
        if (shiftType == element::Type_t::i32)
        {
            auto shift = inputs[1]->get_data_ptr<const int32_t>();
            shift_int64.resize(shape_size(inputs[1]->get_shape()));
            std::transform(shift,
                           shift + shape_size(inputs[1]->get_shape()),
                           shift_int64.begin(),
                           [](const int32_t& elem) { return static_cast<int64_t>(elem); });
        }
        const auto& axesType = inputs[2]->get_element_type();
        std::vector<int64_t> axes_int64;
        if (axesType == element::Type_t::i32)
        {
            auto axes = inputs[2]->get_data_ptr<const int32_t>();
            axes_int64.resize(shape_size(inputs[2]->get_shape()));
            std::transform(axes,
                           axes + shape_size(inputs[2]->get_shape()),
                           axes_int64.begin(),
                           [](const int32_t& elem) { return static_cast<int64_t>(elem); });
        }
        runtime::reference::roll(inputs[0]->get_data_ptr<const char>(),
                                 inputs[1]->get_element_type() != element::Type_t::i64
                                     ? shift_int64.data()
                                     : inputs[1]->get_data_ptr<const int64_t>(),
                                 inputs[2]->get_element_type() != element::Type_t::i64
                                     ? axes_int64.data()
                                     : inputs[2]->get_data_ptr<const int64_t>(),
                                 outputs[0]->get_data_ptr<char>(),
                                 inputs[0]->get_shape(),
                                 inputs[1]->get_shape(),
                                 inputs[2]->get_shape(),
                                 inputs[0]->get_element_type().size());
        return true;
    }

    template <element::Type_t ET>
    bool evaluate(const shared_ptr<op::v7::Einsum>& op,
                  const HostTensorVector& outputs,
                  const HostTensorVector& inputs)
    {
        const auto equation = op->get_equation();
        runtime::reference::einsum(outputs, inputs, equation);
        return true;
    }

    template <element::Type_t ET>
    bool evaluate(const shared_ptr<op::v8::AdaptiveAvgPool>& op,
                  const HostTensorVector& outputs,
                  const HostTensorVector& inputs)
    {
        using T = typename element_type_traits<ET>::value_type;
        runtime::reference::adaptive_avg_pool(inputs[0]->get_data_ptr<T>(),
                                              outputs[0]->get_data_ptr<T>(),
                                              inputs[0]->get_shape(),
                                              op->get_output_shape(0));
        return true;
    }

    template <element::Type_t ET>
    bool evaluate(const shared_ptr<op::v8::AdaptiveMaxPool>& op,
                  const HostTensorVector& outputs,
                  const HostTensorVector& inputs)
    {
        using T = typename element_type_traits<ET>::value_type;
<<<<<<< HEAD
        if (op->get_index_element_type() == element::i32) {
            runtime::reference::adaptive_max_pool(inputs[0]->get_data_ptr<T>(),
                                                  outputs[0]->get_data_ptr<T>(),
                                                  outputs[1]->get_data_ptr<int32_t>(),
                                                  inputs[0]->get_shape(),
                                                  op->get_output_shape(0));
        } else if (op->get_index_element_type() == element::i64) {
            runtime::reference::adaptive_max_pool(inputs[0]->get_data_ptr<T>(),
                                                  outputs[0]->get_data_ptr<T>(),
                                                  outputs[1]->get_data_ptr<int64_t>(),
                                                  inputs[0]->get_shape(),
                                                  op->get_output_shape(0));
        }

=======
        runtime::reference::adaptive_max_pool(inputs[0]->get_data_ptr<T>(),
                                              outputs[0]->get_data_ptr<T>(),
                                              outputs[1]->get_data_ptr<int64_t>(),
                                              inputs[0]->get_shape(),
                                              op->get_output_shape(0));
>>>>>>> 79a6ad0c
        return true;
    }

    template <typename T>
    bool evaluate_node(std::shared_ptr<Node> node,
                       const HostTensorVector& outputs,
                       const HostTensorVector& inputs)
    {
        auto element_type = node->get_output_element_type(0);
        if (is_type<op::v1::Select>(node))
        {
            element_type = node->get_input_element_type(1);
        }
        else if (is_type<op::v0::PriorBox>(node))
        {
            element_type = node->get_input_element_type(0);
        }
        for (size_t i = 1; i < node->outputs().size(); i++)
        {
            if ((is_type<op::v5::NonMaxSuppression>(node) ||
<<<<<<< HEAD
                 is_type<op::v6::ExperimentalDetectronDetectionOutput>(node) ||
                 is_type<op::v8::AdaptiveMaxPool>(node)) &&
                i == 1)
=======
                 is_type<op::v8::MulticlassNms>(node) ||
                 is_type<op::v8::MatrixNms>(node) ||
                 is_type<op::v6::ExperimentalDetectronDetectionOutput>(node) ||
                 is_type<op::v8::AdaptiveMaxPool>(node)) &&
                 i == 1)
>>>>>>> 79a6ad0c
            {
                continue;
            }
        }
        switch (element_type)
        {
        case element::Type_t::boolean:
            return evaluate<element::Type_t::boolean>(as_type_ptr<T>(node), outputs, inputs);
        case element::Type_t::bf16:
            return evaluate<element::Type_t::bf16>(as_type_ptr<T>(node), outputs, inputs);
        case element::Type_t::f16:
            return evaluate<element::Type_t::f16>(as_type_ptr<T>(node), outputs, inputs);
        case element::Type_t::f64:
            return evaluate<element::Type_t::f64>(as_type_ptr<T>(node), outputs, inputs);
        case element::Type_t::f32:
            return evaluate<element::Type_t::f32>(as_type_ptr<T>(node), outputs, inputs);
        case element::Type_t::i8:
            return evaluate<element::Type_t::i8>(as_type_ptr<T>(node), outputs, inputs);
        case element::Type_t::i16:
            return evaluate<element::Type_t::i16>(as_type_ptr<T>(node), outputs, inputs);
        case element::Type_t::i32:
            return evaluate<element::Type_t::i32>(as_type_ptr<T>(node), outputs, inputs);
        case element::Type_t::i64:
            return evaluate<element::Type_t::i64>(as_type_ptr<T>(node), outputs, inputs);
        case element::Type_t::u8:
            return evaluate<element::Type_t::u8>(as_type_ptr<T>(node), outputs, inputs);
        case element::Type_t::u16:
            return evaluate<element::Type_t::u16>(as_type_ptr<T>(node), outputs, inputs);
        case element::Type_t::u32:
            return evaluate<element::Type_t::u32>(as_type_ptr<T>(node), outputs, inputs);
        case element::Type_t::u64:
            return evaluate<element::Type_t::u64>(as_type_ptr<T>(node), outputs, inputs);
        default:
            throw ngraph_error(std::string("Unhandled data type ") +
                               node->get_element_type().get_type_name() +
                               std::string("in evaluate_node()"));
        }
    }
} // namespace

runtime::interpreter::EvaluatorsMap& runtime::interpreter::get_evaluators_map()
{
    static runtime::interpreter::EvaluatorsMap evaluatorsMap{
#define NGRAPH_OP(NAME, NAMESPACE) {NAMESPACE::NAME::type_info, evaluate_node<NAMESPACE::NAME>},

#include "opset_int_tbl.hpp"

#undef NGRAPH_OP
    };
    return evaluatorsMap;
}<|MERGE_RESOLUTION|>--- conflicted
+++ resolved
@@ -1173,7 +1173,7 @@
                                                 info.selected_outputs_shape,
                                                 selected_indices.data(),
                                                 info.selected_indices_shape,
-                                                valid_outputs.data());                                                  
+                                                valid_outputs.data());
 
         void* pscores = nullptr;
         void* pselected_num = nullptr;
@@ -2842,7 +2842,6 @@
                   const HostTensorVector& inputs)
     {
         using T = typename element_type_traits<ET>::value_type;
-<<<<<<< HEAD
         if (op->get_index_element_type() == element::i32) {
             runtime::reference::adaptive_max_pool(inputs[0]->get_data_ptr<T>(),
                                                   outputs[0]->get_data_ptr<T>(),
@@ -2857,13 +2856,6 @@
                                                   op->get_output_shape(0));
         }
 
-=======
-        runtime::reference::adaptive_max_pool(inputs[0]->get_data_ptr<T>(),
-                                              outputs[0]->get_data_ptr<T>(),
-                                              outputs[1]->get_data_ptr<int64_t>(),
-                                              inputs[0]->get_shape(),
-                                              op->get_output_shape(0));
->>>>>>> 79a6ad0c
         return true;
     }
 
@@ -2884,17 +2876,11 @@
         for (size_t i = 1; i < node->outputs().size(); i++)
         {
             if ((is_type<op::v5::NonMaxSuppression>(node) ||
-<<<<<<< HEAD
-                 is_type<op::v6::ExperimentalDetectronDetectionOutput>(node) ||
-                 is_type<op::v8::AdaptiveMaxPool>(node)) &&
-                i == 1)
-=======
                  is_type<op::v8::MulticlassNms>(node) ||
                  is_type<op::v8::MatrixNms>(node) ||
                  is_type<op::v6::ExperimentalDetectronDetectionOutput>(node) ||
                  is_type<op::v8::AdaptiveMaxPool>(node)) &&
                  i == 1)
->>>>>>> 79a6ad0c
             {
                 continue;
             }
