--- conflicted
+++ resolved
@@ -415,12 +415,6 @@
     backend/add.in.cpp
     backend/aliased_output.in.cpp
     backend/api.in.cpp
-<<<<<<< HEAD
-    backend/atan.in.cpp
-=======
-    backend/asin.in.cpp
-    backend/asinh.in.cpp
->>>>>>> b8286292
     backend/auto_broadcast.in.cpp
     backend/avg_pool.in.cpp
     backend/batch_norm.in.cpp
