# Copyright (C) 2018-2021 Intel Corporation
# SPDX-License-Identifier: Apache-2.0
#

add_definitions("-DSERIALIZED_ZOO=\"${CMAKE_CURRENT_SOURCE_DIR}/models\"")
set(NGRAPH_ONNX_NAMESPACE ngraph_onnx)

add_subdirectory(runtime)

if(NOT NGRAPH_UNIT_TEST_ENABLE)
    message(STATUS "unit tests disabled")
    return()
endif()

message(STATUS "unit tests enabled")

if(LINUX)
    set(CMAKE_BUILD_WITH_INSTALL_RPATH FALSE)
endif()

set(SRC
    aligned_buffer.cpp
    all_close_f.cpp
    bfloat16.cpp
    build_graph.cpp
    builder_autobroadcast.cpp
    check.cpp
    conditional_compilation/ngraph_cc_collect.cpp
    conditional_compilation/ngraph_cc_off.cpp
    conditional_compilation/ngraph_cc_on.cpp
    constant.cpp
    constant_folding.cpp
    control_dependencies.cpp
    convert_u1_to_string.cpp
    coordinate.cpp
    coordinate_range.cpp
    copy.cpp
    element_type.cpp
    eval.cpp
    file_util.cpp
    float16.cpp
    graph_rewrite.cpp
    includes.cpp
    input_output_assign.cpp
    int4.cpp
    intervals.cpp
    main.cpp
    matcher_pass.cpp
    misc.cpp
    node_input_output.cpp
    op.cpp
    op_eval/binary_convolution.cpp
    op_eval/bucketize.cpp
    op_eval/clamp.cpp
    op_eval/einsum.cpp
    op_eval/floor_mod.cpp
    op_eval/gelu.cpp
    op_eval/hsigmoid.cpp
    op_eval/hswish.cpp
    op_eval/interpolate.cpp
    op_eval/matmul.cpp
    op_eval/memory.cpp
    op_eval/mish.cpp
    op_eval/non_zero.cpp
    op_eval/reduce_max.cpp
    op_eval/reduce_min.cpp
    op_eval/reduce_prod.cpp
    op_eval/reduce_sum.cpp
    op_eval/roi_align.cpp
    op_eval/roi_pooling.cpp
    op_eval/round.cpp
    op_eval/softplus.cpp
    op_eval/split.cpp
    op_eval/swish.cpp
    op_eval/strided_slice.cpp
    op_eval/transpose.cpp
    op_eval/variadic_split.cpp
    opset1.cpp
    partial_shape.cpp
    pass_config.cpp
    pass_manager.cpp
    pattern.cpp
    provenance.cpp
    replace_node.cpp
    reshape_opt_kernel.cpp
    shape.cpp
    span.cpp
    specialize_function.cpp
    tensor.cpp
    type_prop/abs.cpp
    type_prop/acos.cpp
    type_prop/adaptive_avg_pool.cpp
    type_prop/adaptive_max_pool.cpp
    type_prop/asin.cpp
    type_prop/asinh.cpp
    type_prop/assign.cpp
    type_prop/atan.cpp
    type_prop/avg_pool.cpp
    type_prop/batch_norm.cpp
    type_prop/batch_to_space.cpp
    type_prop/binary_convolution.cpp
    type_prop/binary_elementwise.cpp
    type_prop/broadcast.cpp
    type_prop/bucketize.cpp
    type_prop/ceiling.cpp
    type_prop/clamp.cpp
    type_prop/concat.cpp
    type_prop/constant.cpp
    type_prop/convert.cpp
    type_prop/convolution.cpp
    type_prop/convolution_backprop_data.cpp
    type_prop/cos.cpp
    type_prop/cosh.cpp
    type_prop/ctc_greedy_decoder.cpp
    type_prop/ctc_greedy_decoder_seq_len.cpp
    type_prop/ctc_loss.cpp
    type_prop/deformable_convolution.cpp
    type_prop/deformable_convolution_opset8.cpp
    type_prop/deformable_psroi_pooling.cpp
    type_prop/detection_output.cpp
    type_prop/depth_to_space.cpp
    type_prop/dft.cpp
    type_prop/dyn_reshape.cpp
    type_prop/einsum.cpp
    type_prop/exp.cpp
    type_prop/experimental_detectron_generate_proposals.cpp
    type_prop/experimental_detectron_roi_feature_extractor.cpp
    type_prop/experimental_detectron_topkrois.cpp
    type_prop/strided_slice.cpp
    type_prop/elu.cpp
    type_prop/embeddingbag_offsetssum.cpp
    type_prop/experimental_detectron_detection_output.cpp
    type_prop/experimental_detectron_prior_grid_generator.cpp
    type_prop/extractimagepatches.cpp
    type_prop/embeddingbag_packedsum.cpp
    type_prop/embedding_segments_sum.cpp
    type_prop/fake_quantize.cpp
    type_prop/floor.cpp
    type_prop/floor_mod.cpp
    type_prop/gather.cpp
    type_prop/gather_elements.cpp
    type_prop/gather_nd.cpp
    type_prop/gather_tree.cpp
    type_prop/grn.cpp
    type_prop/group_convolution.cpp
    type_prop/group_convolution_backprop_data.cpp
    type_prop/gru_cell.cpp
    type_prop/gru_sequence.cpp
    type_prop/hard_sigmoid.cpp
    type_prop/hsigmoid.cpp
    type_prop/hswish.cpp
    type_prop/idft.cpp
    type_prop/interpolate.cpp
    type_prop/lrn.cpp
    type_prop/lstm_cell.cpp
    type_prop/lstm_sequence.cpp
    type_prop/loop.cpp
    type_prop/matmul.cpp
    type_prop/matrix_nms.cpp
    type_prop/maximum.cpp
    type_prop/max_pool.cpp
    type_prop/minimum.cpp
    type_prop/mish.cpp
    type_prop/mod.cpp
    type_prop/multiclass_nms.cpp
    type_prop/mvn.cpp
    type_prop/negative.cpp
    type_prop/non_max_suppression.cpp
    type_prop/non_zero.cpp
    type_prop/normalize_l2.cpp
    type_prop/one_hot.cpp
    type_prop/pad.cpp
    type_prop/parameter.cpp
    type_prop/power.cpp
    type_prop/prelu.cpp
    type_prop/prior_box.cpp
    type_prop/proposal.cpp
    type_prop/psroi_pooling.cpp
<<<<<<< HEAD
    type_prop/random_uniform.cpp
=======
    type_prop/prior_box_clustered.cpp
>>>>>>> d7e97ee2
    type_prop/range.cpp
    type_prop/read_value.cpp
    type_prop/reduce_l1.cpp
    type_prop/reduce_l2.cpp
    type_prop/reduce_logical_and.cpp
    type_prop/reduce_logical_or.cpp
    type_prop/reduce_max.cpp
    type_prop/reduce_mean.cpp
    type_prop/reduce_min.cpp
    type_prop/reduce_prod.cpp
    type_prop/reduce_sum.cpp
    type_prop/reorg_yolo.cpp
    type_prop/reshape.cpp
    type_prop/result.cpp
    type_prop/reverse.cpp
    type_prop/reverse_sequence.cpp
    type_prop/roi_align.cpp
    type_prop/roi_pooling.cpp
    type_prop/roll.cpp
    type_prop/round.cpp
    type_prop/rnn_cell.cpp
    type_prop/rnn_sequence.cpp
    type_prop/round.cpp
    type_prop/scatter_elements_update.cpp
    type_prop/scatter_nd_update.cpp
    type_prop/scatter_update.cpp
    type_prop/select.cpp
    type_prop/selu.cpp
    type_prop/shape_of.cpp
    type_prop/shuffle_channels.cpp
    type_prop/sign.cpp
    type_prop/sin.cpp
    type_prop/sinh.cpp
    type_prop/softmax.cpp
    type_prop/softplus.cpp
    type_prop/space_to_batch.cpp
    type_prop/space_to_depth.cpp
    type_prop/split.cpp
    type_prop/sqrt.cpp
    type_prop/squared_difference.cpp
    type_prop/squeeze.cpp
    type_prop/swish.cpp
    type_prop/ti.cpp
    type_prop/tile.cpp
    type_prop/top_k.cpp
    type_prop/transpose.cpp
    type_prop/unary_elementwise.cpp
    type_prop/unsqueeze.cpp
    type_prop/variadic_split.cpp
    type_prop_layers.cpp
    visitors/partial_shape.cpp
    visitors/user_op.cpp
    visitors/value_map.cpp
    visitors/op/adaptive_avg_pool.cpp
    visitors/op/adaptive_max_pool.cpp
    visitors/op/asinh.cpp
    visitors/op/atan.cpp
    visitors/op/batch_norm.cpp
    visitors/op/batch_to_space.cpp
    visitors/op/broadcast.cpp
    visitors/op/bucketize.cpp
    visitors/op/ceiling.cpp
    visitors/op/constant.cpp
    visitors/op/convert.cpp
    visitors/op/convolution_backprop.cpp
    visitors/op/cos.cpp
    visitors/op/cosh.cpp
    visitors/op/cum_sum.cpp
    visitors/op/deformable_convolution.cpp
    visitors/op/deformable_psroi_pooling.cpp
    visitors/op/depth_to_space.cpp
    visitors/op/detection_output.cpp
    visitors/op/einsum.cpp
    visitors/op/elu.cpp
    visitors/op/extractimagepatches.cpp
    visitors/op/fake_quantize.cpp
    visitors/op/floor.cpp
    visitors/op/gather.cpp
    visitors/op/gelu.cpp
    visitors/op/grn.cpp
    visitors/op/group_conv.cpp
    visitors/op/interpolate.cpp
    visitors/op/log.cpp
    visitors/op/logical_xor.cpp
    visitors/op/lrn.cpp
    visitors/op/lstm_cell.cpp
    visitors/op/lstm_sequence.cpp
    visitors/op/matmul.cpp
    visitors/op/matrix_nms.cpp
    visitors/op/max_pool.cpp
    visitors/op/mish.cpp
    visitors/op/mod.cpp
    visitors/op/multiclass_nms.cpp
    visitors/op/mvn.cpp
    visitors/op/negative.cpp
    visitors/op/non_max_suppression.cpp
    visitors/op/non_zero.cpp
    visitors/op/normalize_l2.cpp
    visitors/op/one_hot.cpp
    visitors/op/pad.cpp
    visitors/op/parameter.cpp
    visitors/op/prior_box.cpp
    visitors/op/prior_box_clustered.cpp
    visitors/op/proposal.cpp
    visitors/op/psroi_pooling.cpp
    visitors/op/random_uniform.cpp
    visitors/op/reduce_l1.cpp
    visitors/op/reduce_l2.cpp
    visitors/op/reduce_logical_and.cpp
    visitors/op/reduce_logical_or.cpp
    visitors/op/reduce_max.cpp
    visitors/op/reduce_mean.cpp
    visitors/op/reduce_min.cpp
    visitors/op/reduce_prod.cpp
    visitors/op/reduce_sum.cpp
    visitors/op/region_yolo.cpp
    visitors/op/reorg_yolo.cpp
    visitors/op/reshape.cpp
    visitors/op/result.cpp
    visitors/op/reverse.cpp
    visitors/op/reverse_sequence.cpp
    visitors/op/rnn_cell.cpp
    visitors/op/roi_pooling.cpp
    visitors/op/round.cpp
    visitors/op/space_to_depth.cpp
    visitors/op/selu.cpp
    visitors/op/shuffle_channels.cpp
    visitors/op/sign.cpp
    visitors/op/sinh.cpp
    visitors/op/softmax.cpp
    visitors/op/softplus.cpp
    visitors/op/space_to_batch.cpp
    visitors/op/space_to_depth.cpp
    visitors/op/split.cpp
    visitors/op/squared_difference.cpp
    visitors/op/squeeze.cpp
    visitors/op/sqrt.cpp
    visitors/op/strided_slice.cpp
    visitors/op/swish.cpp
    visitors/op/tanh.cpp
    visitors/op/topk.cpp
    visitors/op/transpose.cpp
    visitors/op/unsqueeze.cpp
    visitors/op/variadic_split.cpp
    uint4.cpp
    util.cpp
)

set_source_files_properties(includes.cpp PROPERTIES COMPILE_DEFINITIONS
    NGRAPH_INCLUDES="${PROJECT_SOURCE_DIR}/src/ngraph")

if (ENABLE_MKL_DNN AND NGRAPH_UNIT_TEST_BACKENDS_ENABLE)
    message(STATUS "NGRAPH_TESTS: IE:CPU enabled")
    set(ACTIVE_BACKEND_LIST ${ACTIVE_BACKEND_LIST} "IE:CPU")
    if (ENABLE_STRICT_DEPENDENCIES)
        # For convinience add a runtime dependency to build along with this target.
        # Warning: Parallel build with -GNinja may not be efficient.
        list(APPEND UNIT_TESTS_DEPENDENCIES MKLDNNPlugin)
    endif()
endif()

if (ENABLE_CLDNN AND NGRAPH_UNIT_TEST_BACKENDS_ENABLE)
    message(STATUS "NGRAPH_TESTS: IE:GPU enabled")
    set(ACTIVE_BACKEND_LIST ${ACTIVE_BACKEND_LIST} "IE:GPU")
    if (ENABLE_STRICT_DEPENDENCIES)
        # For convinience add a runtime dependency to build along with this target.
        # Warning: Parallel build with -GNinja may not be efficient.
        list(APPEND UNIT_TESTS_DEPENDENCIES clDNNPlugin)
    endif()
endif()

if (NGRAPH_UNIT_TEST_BACKENDS_ENABLE)
    list(APPEND SRC
        builder.cpp
        backend_api.cpp)
    set(ACTIVE_BACKEND_LIST ${ACTIVE_BACKEND_LIST} INTERPRETER)
endif()

add_definitions("-DTEST_FILES=\"${CMAKE_CURRENT_SOURCE_DIR}/files\"")
add_subdirectory(util)

# backend specific test files must meet the following requirements:
# 1) The must be named <name>.in.cpp
# 2) They must be in the `test/backend` directory
# 3) Include "util/test_control.hpp" in your cpp file
# 4) add the line `static string s_manifest = "${MANIFEST}";` to your cpp file
# 5) Use the `NGRAPH_TEST` macro in place of `TEST`.
# All such files are configured via cmake which replaces all instances of cmake variables
# such as ${BACKEND_NAME} with their values, such as CPU, GPU, or INTERPRETER.

set(MULTI_TEST_SRC
    backend/abc.in.cpp
    backend/abs.in.cpp
    backend/acos.in.cpp
    backend/acosh.in.cpp
    backend/adaptive_avg_pool.in.cpp
    backend/adaptive_max_pool.in.cpp
    backend/add.in.cpp
    backend/aliased_output.in.cpp
    backend/api.in.cpp
    backend/asin.in.cpp
    backend/asinh.in.cpp
    backend/atan.in.cpp
    backend/atanh.in.cpp
    backend/auto_broadcast.in.cpp
    backend/avg_pool.in.cpp
    backend/batch_norm.in.cpp
    backend/batch_to_space.in.cpp
    backend/broadcast.in.cpp
    backend/bucketize.in.cpp
    backend/builder_reduce_ops_opset1.in.cpp
    backend/ceiling.in.cpp
    backend/comparison.in.cpp
    backend/concat.in.cpp
    backend/constant.in.cpp
    backend/convert_like.in.cpp
    backend/convolution_backprop.in.cpp
    backend/convolution.in.cpp
    backend/binary_convolution.in.cpp
    backend/clamp.in.cpp
    backend/cos.in.cpp
    backend/cosh.in.cpp
    backend/ctc_greedy_decoder.in.cpp
    backend/ctc_greedy_decoder_seq_len.in.cpp
    backend/cum_sum.in.cpp
    backend/deformable_psroi_pooling.in.cpp
    backend/detection_output.in.cpp
    backend/dft.in.cpp
    backend/divide.in.cpp
    backend/deformable_convolution.in.cpp
    backend/deformable_convolution_opset8.in.cpp
    backend/depth_to_space.in.cpp
    backend/dyn_reshape.in.cpp
    backend/experimental_detectron_generate_proposals.in.cpp
    backend/experimental_detectron_topk_rois.in.cpp
    backend/strided_slice.in.cpp
    backend/dynamic.in.cpp
    backend/elu.in.cpp
    backend/erf.in.cpp
    backend/exp.in.cpp
    backend/experimental_detectron_detection_output.in.cpp
    backend/experimental_detectron_prior_grid.in.cpp
    backend/fake_quantize.in.cpp
    backend/floor.in.cpp
    backend/floor_mod.in.cpp
    backend/function_name.in.cpp
    backend/fused_op.in.cpp
    backend/gather.in.cpp
    backend/gather_elements.in.cpp
    backend/gather_nd.in.cpp
    backend/gelu.in.cpp
    backend/group_convolution.in.cpp
    backend/group_convolution_backprop_data.in.cpp
    backend/hard_sigmoid.in.cpp
    backend/idft.in.cpp
    backend/interpolate.in.cpp
    backend/log.in.cpp
    backend/log_softmax.in.cpp
    backend/logical_and.in.cpp
    backend/logical_not.in.cpp
    backend/logical_or.in.cpp
    backend/logical_xor.in.cpp
    backend/lrn.in.cpp
    backend/matmul.in.cpp
    backend/matrix_nms.in.cpp
    backend/maximum.in.cpp
    backend/max_pool.in.cpp
    backend/minimum.in.cpp
    backend/mish.in.cpp
    backend/mod.in.cpp
    backend/multiclass_nms.in.cpp
    backend/multiple_backends.in.cpp
    backend/multiple_result.in.cpp
    backend/multiply.in.cpp
    backend/mvn.in.cpp
    backend/negative.in.cpp
    backend/node_name.in.cpp
    backend/normalize_l2.in.cpp
    backend/non_max_suppression.in.cpp
    backend/non_zero.in.cpp
    backend/numeric.in.cpp
    backend/one_hot.in.cpp
    backend/pad.in.cpp
    backend/parameter_as_output.in.cpp
    backend/power.in.cpp
    backend/prelu.in.cpp
    backend/prior_box_clustered.in.cpp
    backend/prior_box.in.cpp
    backend/proposal.in.cpp
    backend/psroi_pooling.in.cpp
    backend/random_uniform.in.cpp
    backend/range.in.cpp
    backend/recurrent_cells.in.cpp
    backend/reduce_l1.in.cpp
    backend/reduce_l2.in.cpp
    backend/reduce_max.in.cpp
    backend/reduce_mean.in.cpp
    backend/reduce_min.in.cpp
    backend/reduce_prod.in.cpp
    backend/reduce_sum.in.cpp
    backend/region_yolo.in.cpp
    backend/relu.in.cpp
    backend/reorg_yolo.in.cpp
    backend/reshape.in.cpp
    backend/result.in.cpp
    backend/reverse_sequence.in.cpp
    backend/reverse.in.cpp
    backend/roi_pooling.in.cpp
    backend/roll.in.cpp
    backend/round.in.cpp
    backend/scatter_nd_update.in.cpp
    backend/space_to_depth.in.cpp
    backend/select.in.cpp
    backend/selu.in.cpp
    backend/shape_of.in.cpp
    backend/shuffle_channels.in.cpp
    backend/sigmoid.in.cpp
    backend/sin.in.cpp
    backend/sinh.in.cpp
    backend/softmax.in.cpp
    backend/softplus.in.cpp
    backend/space_to_batch.in.cpp
    backend/split.in.cpp
    backend/sqrt.in.cpp
    backend/squared_difference.in.cpp
    backend/squeeze.in.cpp
    backend/subtract.in.cpp
    backend/swish.in.cpp
    backend/tan.in.cpp
    backend/tanh.in.cpp
    backend/tile.in.cpp
    backend/topk.in.cpp
    backend/transpose.in.cpp
    backend/unhandled_op.in.cpp
    backend/unsqueeze.in.cpp
    backend/validate_call.in.cpp
    backend/variadic_split.in.cpp
    backend/zero_sized.in.cpp
)

if (NGRAPH_ONNX_IMPORT_ENABLE AND NOT NGRAPH_USE_PROTOBUF_LITE)
    list(APPEND MULTI_TEST_SRC
            onnx/onnx_import.in.cpp
            onnx/onnx_import_controlflow.in.cpp
            onnx/onnx_import_const_folding.in.cpp
            onnx/onnx_import_convpool.in.cpp
            onnx/onnx_import_dyn_shapes.in.cpp
            onnx/onnx_import_external_data.in.cpp
            onnx/onnx_import_org_openvino.in.cpp
            onnx/onnx_import_provenance.in.cpp
            onnx/onnx_import_reshape.in.cpp
            onnx/onnx_import_rnn.in.cpp
            onnx/onnx_import_quant.in.cpp)
    list(APPEND SRC
            onnx/onnx_import_exceptions.cpp
            onnx/onnx_import_library.cpp
            onnx/onnx_tensor_names.cpp)
endif()

if (NGRAPH_ONNX_IMPORT_ENABLE)
    list(APPEND SRC onnx/onnx_editor.cpp)
    list(APPEND MULTI_TEST_SRC
        onnx/onnx_test_utils.in.cpp
        onnx/onnx_import_with_editor.in.cpp)
endif()

# SOURCE FOR FRONTEND TESTING

file(GLOB FRONTEND_TESTS_SRC ${CMAKE_CURRENT_SOURCE_DIR}/frontend/frontend_manager.cpp)
set(SRC ${FRONTEND_TESTS_SRC} ${SRC})

file(GLOB FRONTEND_SHARED_TESTS_SRC ${CMAKE_CURRENT_SOURCE_DIR}/frontend/shared/src/*.cpp)
file(GLOB FRONTEND_SHARED_TESTS_HDR ${CMAKE_CURRENT_SOURCE_DIR}/frontend/shared/include/*.hpp)
set(SRC ${FRONTEND_SHARED_TESTS_SRC} ${SRC})

# ---- PaddlePaddle FrontEnd testing ------
if (NGRAPH_PDPD_FRONTEND_ENABLE)
    ie_check_pip_package(paddlepaddle WARNING)

    if(paddlepaddle_FOUND)
        file(GLOB FRONTEND_PDPD_TESTS_SRC ${CMAKE_CURRENT_SOURCE_DIR}/frontend/paddlepaddle/*.cpp)
        set(SRC ${FRONTEND_PDPD_TESTS_SRC} ${SRC})
        set(TEST_PDPD_MODELS ${CMAKE_CURRENT_BINARY_DIR}/pdpd_test_models/)
        add_definitions("-DTEST_PDPD_MODELS=\"${TEST_PDPD_MODELS}\"")
    endif()
endif()
# ---- End PaddlePaddle FrontEnd testing ------

add_clang_format_target(unit-test_clang FOR_SOURCES ${SRC} ${MULTI_TEST_SRC} ${FRONTEND_SHARED_TESTS_HDR})

foreach(BACKEND_NAME ${ACTIVE_BACKEND_LIST})
    string(TOLOWER ${BACKEND_NAME} BACKEND_DIR)
    string(REGEX REPLACE "([a-z0-9]+):(.*)" "\\1" BACKEND_DIR ${BACKEND_DIR})
    set(MANIFEST ${CMAKE_CURRENT_SOURCE_DIR}/runtime/${BACKEND_DIR}/unit_test.manifest)

    foreach(TEST_SRC ${MULTI_TEST_SRC})
        string(REPLACE ":" "_" BACKEND_NAME ${BACKEND_NAME})
        string(REPLACE ".in." "_${BACKEND_NAME}." TARGET_NAME ${TEST_SRC})
        configure_file(${TEST_SRC} ${TARGET_NAME})
        set(SRC ${CMAKE_CURRENT_BINARY_DIR}/${TARGET_NAME} ${SRC})
    endforeach()

    message(STATUS "Adding unit test for backend ${BACKEND_NAME}")
endforeach()

add_executable(unit-test ${SRC})

target_include_directories(unit-test PRIVATE ".")
target_include_directories(unit-test PRIVATE ${CMAKE_CURRENT_SOURCE_DIR}/runtime)
target_include_directories(unit-test PRIVATE ${CMAKE_CURRENT_SOURCE_DIR}/frontend/shared/include)

add_definitions("-DCURDIR=\"${CMAKE_CURRENT_SOURCE_DIR}\"")
add_definitions("-DJSON_INCLUDES=\"${JSON_INCLUDE_DIR}\"")

if(UNIT_TESTS_DEPENDENCIES)
    add_dependencies(unit-test ${UNIT_TESTS_DEPENDENCIES})
endif()

target_link_libraries(unit-test PRIVATE ngraph_test_util
                                        ngraph::builder
                                        ${CMAKE_DL_LIBS}
                                        ie_backend
                                        interpreter_backend
                                        Threads::Threads
                                        openvino::conditional_compilation)

# Protobuf-lite does not support parsing files from prototxt format
# Since most of the onnx models are stored in this format it have to be disabled
if (NGRAPH_ONNX_IMPORT_ENABLE AND NOT NGRAPH_USE_PROTOBUF_LITE)
    # It's needed by onnx_import_library.cpp and onnx_import_exceptions.cpp tests to include onnx_pb.h.
    # Not linking statically to libprotobuf (linked into libonnx) avoids false-failing onnx_editor tests.
    target_include_directories(unit-test
        SYSTEM PRIVATE
            $<TARGET_PROPERTY:onnx,INTERFACE_INCLUDE_DIRECTORIES>
            $<TARGET_PROPERTY:onnx_proto,INTERFACE_INCLUDE_DIRECTORIES>
            ${Protobuf_INCLUDE_DIRS})
    target_compile_definitions(unit-test
        PRIVATE $<TARGET_PROPERTY:onnx,INTERFACE_COMPILE_DEFINITIONS>)

    get_target_property(ONNX_IMPORTER_SRC_DIR onnx_importer SOURCE_DIR)
    target_include_directories(unit-test PRIVATE ${ONNX_IMPORTER_SRC_DIR}/src)
endif()

if (CMAKE_CXX_COMPILER_ID MATCHES "^(Apple)?Clang$")
    target_compile_options(unit-test PRIVATE -Wno-undef -Wno-reserved-id-macro)
endif()

if (NGRAPH_ONNX_IMPORT_ENABLE)
    target_link_libraries(unit-test PRIVATE onnx_importer)
endif()

install(TARGETS unit-test
        RUNTIME DESTINATION tests
        COMPONENT tests
        EXCLUDE_FROM_ALL)

############ FRONTEND ############
target_include_directories(unit-test PRIVATE ${FRONTEND_INCLUDE_PATH} frontend/shared/include)
target_link_libraries(unit-test PRIVATE frontend_manager cnpy)

add_subdirectory(frontend)
### END FRONTEND ###

#PaddlePaddle - test models generator
if (NGRAPH_PDPD_FRONTEND_ENABLE AND paddlepaddle_FOUND)
    file(GLOB_RECURSE PDPD_GEN_SCRIPTS ${CMAKE_CURRENT_SOURCE_DIR}/files/paddlepaddle/gen_scripts/generate_*.py)
    set(OUT_FILES "")
    foreach(GEN_SCRIPT ${PDPD_GEN_SCRIPTS})
        get_filename_component(FILE_WE ${GEN_SCRIPT} NAME_WE)
        set(OUT_DONE_FILE ${TEST_PDPD_MODELS}/${FILE_WE}_done.txt)
        set(OUT_FILES ${OUT_DONE_FILE} ${OUT_FILES})
        add_custom_command(OUTPUT ${OUT_DONE_FILE}
                COMMAND ${PYTHON_EXECUTABLE}
                        ${CMAKE_CURRENT_SOURCE_DIR}/files/paddlepaddle/gen_wrapper.py
                        ${GEN_SCRIPT}
                        ${TEST_PDPD_MODELS}
                        ${OUT_DONE_FILE}
                DEPENDS ${GEN_SCRIPT} ${CMAKE_CURRENT_SOURCE_DIR}/files/paddlepaddle/gen_wrapper.py
                )
    endforeach()
    add_custom_target(pdpd_test_models DEPENDS ${OUT_FILES})
    add_dependencies(unit-test pdpd_test_models)
    add_dependencies(unit-test paddlepaddle_ngraph_frontend)
endif()<|MERGE_RESOLUTION|>--- conflicted
+++ resolved
@@ -176,11 +176,8 @@
     type_prop/prior_box.cpp
     type_prop/proposal.cpp
     type_prop/psroi_pooling.cpp
-<<<<<<< HEAD
+    type_prop/prior_box_clustered.cpp
     type_prop/random_uniform.cpp
-=======
-    type_prop/prior_box_clustered.cpp
->>>>>>> d7e97ee2
     type_prop/range.cpp
     type_prop/read_value.cpp
     type_prop/reduce_l1.cpp
