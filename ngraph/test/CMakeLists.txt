# Copyright (C) 2018-2021 Intel Corporation
# SPDX-License-Identifier: Apache-2.0
#

add_definitions(-DSERIALIZED_ZOO=\"${TEST_MODEL_ZOO}/ngraph/models\")
set(NGRAPH_ONNX_NAMESPACE ngraph_onnx)

add_subdirectory(runtime)

if(NOT NGRAPH_UNIT_TEST_ENABLE)
    message(STATUS "unit tests disabled")
    return()
endif()

message(STATUS "unit tests enabled")

if(LINUX)
    set(CMAKE_BUILD_WITH_INSTALL_RPATH FALSE)
endif()

set(SRC
    aligned_buffer.cpp
    all_close_f.cpp
    bfloat16.cpp
    build_graph.cpp
    builder_autobroadcast.cpp
    check.cpp
    conditional_compilation/ngraph_cc_collect.cpp
    conditional_compilation/ngraph_cc_off.cpp
    conditional_compilation/ngraph_cc_on.cpp
    constant.cpp
    constant_folding.cpp
    control_dependencies.cpp
    convert_u1_to_string.cpp
    coordinate.cpp
    coordinate_range.cpp
    copy.cpp
    element_type.cpp
    eval.cpp
    file_util.cpp
    float16.cpp
    graph_rewrite.cpp
    includes.cpp
    input_output_assign.cpp
    int4.cpp
    intervals.cpp
    main.cpp
    matcher_pass.cpp
    misc.cpp
    node_input_output.cpp
    op.cpp
    op_eval/binary_convolution.cpp
    op_eval/bucketize.cpp
    op_eval/clamp.cpp
    op_eval/einsum.cpp
    op_eval/floor_mod.cpp
    op_eval/gelu.cpp
    op_eval/hsigmoid.cpp
    op_eval/hswish.cpp
    op_eval/interpolate.cpp
    op_eval/matmul.cpp
    op_eval/memory.cpp
    op_eval/mish.cpp
    op_eval/non_zero.cpp
    op_eval/reduce_max.cpp
    op_eval/reduce_min.cpp
    op_eval/reduce_prod.cpp
    op_eval/reduce_sum.cpp
    op_eval/roi_align.cpp
    op_eval/roi_pooling.cpp
    op_eval/round.cpp
    op_eval/softplus.cpp
    op_eval/split.cpp
    op_eval/swish.cpp
    op_eval/strided_slice.cpp
    op_eval/transpose.cpp
    op_eval/variadic_split.cpp
    opset1.cpp
    partial_shape.cpp
    pass_config.cpp
    pass_manager.cpp
    pattern.cpp
    provenance.cpp
    replace_node.cpp
    reshape_opt_kernel.cpp
    shape.cpp
    span.cpp
    specialize_function.cpp
    tensor.cpp
    type_prop/abs.cpp
    type_prop/acos.cpp
    type_prop/adaptive_avg_pool.cpp
    type_prop/adaptive_max_pool.cpp
    type_prop/asin.cpp
    type_prop/asinh.cpp
    type_prop/assign.cpp
    type_prop/atan.cpp
    type_prop/atanh.cpp
    type_prop/avg_pool.cpp
    type_prop/batch_norm.cpp
    type_prop/batch_to_space.cpp
    type_prop/binary_convolution.cpp
    type_prop/binary_elementwise.cpp
    type_prop/broadcast.cpp
    type_prop/bucketize.cpp
    type_prop/ceiling.cpp
    type_prop/clamp.cpp
    type_prop/concat.cpp
    type_prop/constant.cpp
    type_prop/convert.cpp
    type_prop/convolution.cpp
    type_prop/convolution_backprop_data.cpp
    type_prop/cos.cpp
    type_prop/cosh.cpp
    type_prop/ctc_greedy_decoder.cpp
    type_prop/ctc_greedy_decoder_seq_len.cpp
    type_prop/ctc_loss.cpp
    type_prop/cum_sum.cpp
    type_prop/deformable_convolution.cpp
    type_prop/deformable_convolution_opset8.cpp
    type_prop/deformable_psroi_pooling.cpp
    type_prop/detection_output.cpp
    type_prop/depth_to_space.cpp
    type_prop/dft.cpp
    type_prop/dyn_reshape.cpp
    type_prop/einsum.cpp
    type_prop/erf.cpp
    type_prop/exp.cpp
    type_prop/experimental_detectron_generate_proposals.cpp
    type_prop/experimental_detectron_roi_feature_extractor.cpp
    type_prop/experimental_detectron_topkrois.cpp
    type_prop/strided_slice.cpp
    type_prop/elu.cpp
    type_prop/embeddingbag_offsetssum.cpp
    type_prop/experimental_detectron_detection_output.cpp
    type_prop/experimental_detectron_prior_grid_generator.cpp
    type_prop/extractimagepatches.cpp
    type_prop/embeddingbag_packedsum.cpp
    type_prop/embedding_segments_sum.cpp
    type_prop/fake_quantize.cpp
    type_prop/floor.cpp
    type_prop/floor_mod.cpp
    type_prop/gather.cpp
    type_prop/gather_elements.cpp
    type_prop/gather_nd.cpp
    type_prop/gather_tree.cpp
    type_prop/grn.cpp
    type_prop/group_convolution.cpp
    type_prop/group_convolution_backprop_data.cpp
    type_prop/gru_cell.cpp
    type_prop/gru_sequence.cpp
    type_prop/hard_sigmoid.cpp
    type_prop/hsigmoid.cpp
    type_prop/hswish.cpp
    type_prop/idft.cpp
    type_prop/interpolate.cpp
    type_prop/logical_and.cpp
    type_prop/logical_not.cpp
    type_prop/logical_or.cpp
    type_prop/logical_xor.cpp
    type_prop/lrn.cpp
    type_prop/lstm_cell.cpp
    type_prop/lstm_sequence.cpp
    type_prop/loop.cpp
    type_prop/matmul.cpp
    type_prop/matrix_nms.cpp
    type_prop/maximum.cpp
    type_prop/max_pool.cpp
    type_prop/minimum.cpp
    type_prop/mish.cpp
    type_prop/mod.cpp
    type_prop/multiclass_nms.cpp
    type_prop/mvn.cpp
    type_prop/negative.cpp
    type_prop/non_max_suppression.cpp
    type_prop/non_zero.cpp
    type_prop/normalize_l2.cpp
    type_prop/one_hot.cpp
    type_prop/pad.cpp
    type_prop/parameter.cpp
    type_prop/power.cpp
    type_prop/prelu.cpp
    type_prop/prior_box.cpp
    type_prop/proposal.cpp
    type_prop/psroi_pooling.cpp
    type_prop/prior_box_clustered.cpp
    type_prop/random_uniform.cpp
    type_prop/range.cpp
    type_prop/read_value.cpp
    type_prop/reduce_l1.cpp
    type_prop/reduce_l2.cpp
    type_prop/reduce_logical_and.cpp
    type_prop/reduce_logical_or.cpp
    type_prop/reduce_max.cpp
    type_prop/reduce_mean.cpp
    type_prop/reduce_min.cpp
    type_prop/reduce_prod.cpp
    type_prop/reduce_sum.cpp
    type_prop/reorg_yolo.cpp
    type_prop/reshape.cpp
    type_prop/result.cpp
    type_prop/reverse.cpp
    type_prop/reverse_sequence.cpp
    type_prop/roi_align.cpp
    type_prop/roi_pooling.cpp
    type_prop/roll.cpp
    type_prop/round.cpp
    type_prop/rnn_cell.cpp
    type_prop/rnn_sequence.cpp
    type_prop/round.cpp
    type_prop/scatter_elements_update.cpp
    type_prop/scatter_nd_update.cpp
    type_prop/scatter_update.cpp
    type_prop/select.cpp
    type_prop/selu.cpp
    type_prop/shape_of.cpp
    type_prop/shuffle_channels.cpp
    type_prop/sign.cpp
    type_prop/sin.cpp
    type_prop/sinh.cpp
    type_prop/softmax.cpp
    type_prop/softplus.cpp
    type_prop/space_to_batch.cpp
    type_prop/space_to_depth.cpp
    type_prop/split.cpp
    type_prop/sqrt.cpp
    type_prop/squared_difference.cpp
    type_prop/squeeze.cpp
    type_prop/swish.cpp
    type_prop/tan.cpp
    type_prop/ti.cpp
    type_prop/tile.cpp
    type_prop/top_k.cpp
    type_prop/transpose.cpp
    type_prop/unary_elementwise.cpp
    type_prop/unsqueeze.cpp
    type_prop/variadic_split.cpp
    type_prop_layers.cpp
    visitors/partial_shape.cpp
    visitors/user_op.cpp
    visitors/value_map.cpp
    visitors/op/acosh.cpp
    visitors/op/adaptive_avg_pool.cpp
    visitors/op/adaptive_max_pool.cpp
    visitors/op/add.cpp
    visitors/op/asinh.cpp
    visitors/op/atan.cpp
    visitors/op/atanh.cpp
    visitors/op/batch_norm.cpp
    visitors/op/batch_to_space.cpp
    visitors/op/broadcast.cpp
    visitors/op/bucketize.cpp
    visitors/op/ceiling.cpp
    visitors/op/constant.cpp
    visitors/op/convert.cpp
    visitors/op/convolution_backprop.cpp
    visitors/op/cos.cpp
    visitors/op/cosh.cpp
    visitors/op/cum_sum.cpp
    visitors/op/deformable_convolution.cpp
    visitors/op/deformable_psroi_pooling.cpp
    visitors/op/depth_to_space.cpp
    visitors/op/detection_output.cpp
    visitors/op/einsum.cpp
    visitors/op/elu.cpp
    visitors/op/equal.cpp
    visitors/op/erf.cpp
    visitors/op/extractimagepatches.cpp
    visitors/op/fake_quantize.cpp
    visitors/op/floor_mod.cpp
    visitors/op/floor.cpp
    visitors/op/gather.cpp
    visitors/op/gelu.cpp
    visitors/op/greater_equal.cpp
    visitors/op/greater.cpp
    visitors/op/grn.cpp
    visitors/op/group_conv.cpp
    visitors/op/interpolate.cpp
    visitors/op/less_equal.cpp
    visitors/op/less.cpp
    visitors/op/log.cpp
    visitors/op/logical_and.cpp
    visitors/op/logical_or.cpp
    visitors/op/logical_not.cpp
    visitors/op/logical_xor.cpp
    visitors/op/lrn.cpp
    visitors/op/lstm_cell.cpp
    visitors/op/lstm_sequence.cpp
    visitors/op/matmul.cpp
    visitors/op/matrix_nms.cpp
    visitors/op/max_pool.cpp
    visitors/op/maximum.cpp
    visitors/op/minimum.cpp
    visitors/op/mish.cpp
    visitors/op/mod.cpp
    visitors/op/multiclass_nms.cpp
    visitors/op/multiply.cpp
    visitors/op/mvn.cpp
    visitors/op/negative.cpp
    visitors/op/non_max_suppression.cpp
    visitors/op/non_zero.cpp
    visitors/op/normalize_l2.cpp
    visitors/op/not_equal.cpp
    visitors/op/one_hot.cpp
    visitors/op/pad.cpp
    visitors/op/parameter.cpp
    visitors/op/power.cpp
    visitors/op/prior_box.cpp
    visitors/op/prior_box_clustered.cpp
    visitors/op/proposal.cpp
    visitors/op/psroi_pooling.cpp
    visitors/op/random_uniform.cpp
    visitors/op/reduce_l1.cpp
    visitors/op/reduce_l2.cpp
    visitors/op/reduce_logical_and.cpp
    visitors/op/reduce_logical_or.cpp
    visitors/op/reduce_max.cpp
    visitors/op/reduce_mean.cpp
    visitors/op/reduce_min.cpp
    visitors/op/reduce_prod.cpp
    visitors/op/reduce_sum.cpp
    visitors/op/region_yolo.cpp
    visitors/op/reorg_yolo.cpp
    visitors/op/reshape.cpp
    visitors/op/result.cpp
    visitors/op/reverse.cpp
    visitors/op/reverse_sequence.cpp
    visitors/op/rnn_cell.cpp
    visitors/op/roi_pooling.cpp
    visitors/op/round.cpp
    visitors/op/select.cpp
    visitors/op/space_to_depth.cpp
    visitors/op/selu.cpp
    visitors/op/shuffle_channels.cpp
    visitors/op/sign.cpp
    visitors/op/sinh.cpp
    visitors/op/softmax.cpp
    visitors/op/softplus.cpp
    visitors/op/space_to_batch.cpp
    visitors/op/space_to_depth.cpp
    visitors/op/split.cpp
    visitors/op/sqrt.cpp
    visitors/op/squared_difference.cpp
    visitors/op/squeeze.cpp
    visitors/op/strided_slice.cpp
    visitors/op/subtract.cpp
    visitors/op/swish.cpp
    visitors/op/tan.cpp
    visitors/op/tanh.cpp
    visitors/op/topk.cpp
    visitors/op/transpose.cpp
    visitors/op/unsqueeze.cpp
    visitors/op/variadic_split.cpp
    uint4.cpp
    util.cpp
)

set_source_files_properties(includes.cpp PROPERTIES COMPILE_DEFINITIONS
    NGRAPH_INCLUDES="${PROJECT_SOURCE_DIR}/src/ngraph")

if (ENABLE_MKL_DNN AND NGRAPH_UNIT_TEST_BACKENDS_ENABLE)
    message(STATUS "NGRAPH_TESTS: IE:CPU enabled")
    set(ACTIVE_BACKEND_LIST ${ACTIVE_BACKEND_LIST} "IE:CPU")
    if (ENABLE_STRICT_DEPENDENCIES)
        # For convinience add a runtime dependency to build along with this target.
        # Warning: Parallel build with -GNinja may not be efficient.
        list(APPEND UNIT_TESTS_DEPENDENCIES MKLDNNPlugin)
    endif()
endif()

if (ENABLE_CLDNN AND NGRAPH_UNIT_TEST_BACKENDS_ENABLE)
    message(STATUS "NGRAPH_TESTS: IE:GPU enabled")
    set(ACTIVE_BACKEND_LIST ${ACTIVE_BACKEND_LIST} "IE:GPU")
    if (ENABLE_STRICT_DEPENDENCIES)
        # For convinience add a runtime dependency to build along with this target.
        # Warning: Parallel build with -GNinja may not be efficient.
        list(APPEND UNIT_TESTS_DEPENDENCIES clDNNPlugin)
    endif()
endif()

if (NGRAPH_UNIT_TEST_BACKENDS_ENABLE)
    list(APPEND SRC
        builder.cpp
        backend_api.cpp)
    set(ACTIVE_BACKEND_LIST ${ACTIVE_BACKEND_LIST} INTERPRETER)
endif()

add_definitions("-DTEST_FILES=\"${TEST_MODEL_ZOO}/ngraph/files\"")
add_subdirectory(util)

# backend specific test files must meet the following requirements:
# 1) The must be named <name>.in.cpp
# 2) They must be in the `test/backend` directory
# 3) Include "util/test_control.hpp" in your cpp file
# 4) add the line `static string s_manifest = "${MANIFEST}";` to your cpp file
# 5) Use the `NGRAPH_TEST` macro in place of `TEST`.
# All such files are configured via cmake which replaces all instances of cmake variables
# such as ${BACKEND_NAME} with their values, such as CPU, GPU, or INTERPRETER.

set(MULTI_TEST_SRC
    backend/abc.in.cpp
    backend/abs.in.cpp
    backend/acos.in.cpp
    backend/adaptive_avg_pool.in.cpp
    backend/adaptive_max_pool.in.cpp
    backend/add.in.cpp
    backend/aliased_output.in.cpp
    backend/api.in.cpp
    backend/asin.in.cpp
    backend/asinh.in.cpp
    backend/atan.in.cpp
    backend/auto_broadcast.in.cpp
    backend/avg_pool.in.cpp
    backend/batch_norm.in.cpp
    backend/batch_to_space.in.cpp
    backend/broadcast.in.cpp
    backend/bucketize.in.cpp
    backend/builder_reduce_ops_opset1.in.cpp
    backend/ceiling.in.cpp
    backend/comparison.in.cpp
    backend/concat.in.cpp
    backend/constant.in.cpp
    backend/convolution_backprop.in.cpp
    backend/convolution.in.cpp
    backend/binary_convolution.in.cpp
    backend/clamp.in.cpp
    backend/cos.in.cpp
    backend/cosh.in.cpp
    backend/ctc_greedy_decoder.in.cpp
    backend/ctc_greedy_decoder_seq_len.in.cpp
    backend/cum_sum.in.cpp
    backend/deformable_psroi_pooling.in.cpp
    backend/detection_output.in.cpp
    backend/dft.in.cpp
    backend/divide.in.cpp
    backend/deformable_convolution.in.cpp
    backend/deformable_convolution_opset8.in.cpp
    backend/depth_to_space.in.cpp
    backend/dyn_reshape.in.cpp
    backend/experimental_detectron_generate_proposals.in.cpp
    backend/experimental_detectron_topk_rois.in.cpp
    backend/strided_slice.in.cpp
    backend/dynamic.in.cpp
    backend/elu.in.cpp
    backend/exp.in.cpp
    backend/experimental_detectron_detection_output.in.cpp
    backend/experimental_detectron_prior_grid.in.cpp
    backend/fake_quantize.in.cpp
    backend/floor.in.cpp
    backend/floor_mod.in.cpp
    backend/function_name.in.cpp
    backend/fused_op.in.cpp
    backend/gather.in.cpp
    backend/gather_elements.in.cpp
    backend/gather_nd.in.cpp
    backend/gelu.in.cpp
    backend/group_convolution.in.cpp
    backend/group_convolution_backprop_data.in.cpp
    backend/hard_sigmoid.in.cpp
    backend/idft.in.cpp
    backend/interpolate.in.cpp
    backend/log.in.cpp
    backend/log_softmax.in.cpp
<<<<<<< HEAD
    backend/logical_xor.in.cpp
=======
    backend/logical_not.in.cpp
>>>>>>> b7f29a46
    backend/lrn.in.cpp
    backend/matmul.in.cpp
    backend/matrix_nms.in.cpp
    backend/maximum.in.cpp
    backend/max_pool.in.cpp
    backend/minimum.in.cpp
    backend/mish.in.cpp
    backend/mod.in.cpp
    backend/multiclass_nms.in.cpp
    backend/multiple_backends.in.cpp
    backend/multiple_result.in.cpp
    backend/multiply.in.cpp
    backend/negative.in.cpp
    backend/node_name.in.cpp
    backend/normalize_l2.in.cpp
    backend/non_max_suppression.in.cpp
    backend/non_zero.in.cpp
    backend/one_hot.in.cpp
    backend/pad.in.cpp
    backend/parameter_as_output.in.cpp
    backend/power.in.cpp
    backend/prelu.in.cpp
    backend/prior_box_clustered.in.cpp
    backend/prior_box.in.cpp
    backend/proposal.in.cpp
    backend/psroi_pooling.in.cpp
    backend/range.in.cpp
    backend/recurrent_cells.in.cpp
    backend/reduce_l1.in.cpp
    backend/reduce_l2.in.cpp
    backend/reduce_max.in.cpp
    backend/reduce_mean.in.cpp
    backend/reduce_min.in.cpp
    backend/reduce_prod.in.cpp
    backend/reduce_sum.in.cpp
    backend/region_yolo.in.cpp
    backend/relu.in.cpp
    backend/reorg_yolo.in.cpp
    backend/reshape.in.cpp
    backend/result.in.cpp
    backend/reverse_sequence.in.cpp
    backend/reverse.in.cpp
    backend/roll.in.cpp
    backend/round.in.cpp
    backend/scatter_nd_update.in.cpp
    backend/space_to_depth.in.cpp
    backend/selu.in.cpp
    backend/shape_of.in.cpp
    backend/shuffle_channels.in.cpp
    backend/sigmoid.in.cpp
    backend/sin.in.cpp
    backend/sinh.in.cpp
    backend/softmax.in.cpp
    backend/softplus.in.cpp
    backend/space_to_batch.in.cpp
    backend/split.in.cpp
    backend/sqrt.in.cpp
    backend/squared_difference.in.cpp
    backend/squeeze.in.cpp
    backend/subtract.in.cpp
    backend/swish.in.cpp
    backend/tanh.in.cpp
    backend/tile.in.cpp
    backend/topk.in.cpp
    backend/transpose.in.cpp
    backend/unhandled_op.in.cpp
    backend/unsqueeze.in.cpp
    backend/validate_call.in.cpp
    backend/variadic_split.in.cpp
    backend/zero_sized.in.cpp
)

if (NGRAPH_ONNX_FRONTEND_ENABLE)
    list(APPEND MULTI_TEST_SRC
            onnx/onnx_import.in.cpp
            onnx/onnx_import_controlflow.in.cpp
            onnx/onnx_import_const_folding.in.cpp
            onnx/onnx_import_convpool.in.cpp
            onnx/onnx_import_deprecated.in.cpp
            onnx/onnx_import_dyn_shapes.in.cpp
            onnx/onnx_import_external_data.in.cpp
            onnx/onnx_import_org_openvino.in.cpp
            onnx/onnx_import_provenance.in.cpp
            onnx/onnx_import_reshape.in.cpp
            onnx/onnx_import_rnn.in.cpp
            onnx/onnx_import_quant.in.cpp)
    list(APPEND SRC
            onnx/onnx_import_exceptions.cpp
            onnx/onnx_import_library.cpp
            onnx/onnx_tensor_names.cpp)
endif()

if (NGRAPH_ONNX_FRONTEND_ENABLE)
    list(APPEND SRC onnx/onnx_editor.cpp)
    list(APPEND MULTI_TEST_SRC
        onnx/onnx_test_utils.in.cpp
        onnx/onnx_import_with_editor.in.cpp)
endif()

# SOURCE FOR FRONTEND TESTING
file(GLOB FRONTEND_TESTS_SRC ${CMAKE_CURRENT_SOURCE_DIR}/frontend/frontend_manager.cpp)
list(APPEND SRC ${FRONTEND_TESTS_SRC})

foreach(src IN LISTS SRC MULTI_TEST_SRC)
    if(IS_ABSOLUTE "${src}")
        list(APPEND full_src_names ${src})
    else()
        list(APPEND full_src_names "${CMAKE_CURRENT_SOURCE_DIR}/${src}")
    endif()
endforeach()
add_clang_format_target(unit-test_clang FOR_SOURCES ${full_src_names})

foreach(BACKEND_NAME ${ACTIVE_BACKEND_LIST})
    string(TOLOWER ${BACKEND_NAME} BACKEND_DIR)
    string(REGEX REPLACE "([a-z0-9]+):(.*)" "\\1" BACKEND_DIR ${BACKEND_DIR})
    set(MANIFEST ${CMAKE_CURRENT_SOURCE_DIR}/runtime/${BACKEND_DIR}/unit_test.manifest)

    foreach(TEST_SRC ${MULTI_TEST_SRC})
        string(REPLACE ":" "_" BACKEND_NAME ${BACKEND_NAME})
        string(REPLACE ".in." "_${BACKEND_NAME}." TARGET_NAME ${TEST_SRC})
        configure_file(${TEST_SRC} ${TARGET_NAME})
        set(SRC ${CMAKE_CURRENT_BINARY_DIR}/${TARGET_NAME} ${SRC})
    endforeach()

    message(STATUS "Adding unit test for backend ${BACKEND_NAME}")
endforeach()

add_executable(unit-test ${SRC})

target_include_directories(unit-test PRIVATE ".")
target_include_directories(unit-test PRIVATE ${CMAKE_CURRENT_SOURCE_DIR}/runtime)

add_definitions("-DCURDIR=\"${CMAKE_CURRENT_SOURCE_DIR}\"")
add_definitions("-DJSON_INCLUDES=\"${JSON_INCLUDE_DIR}\"")

if(UNIT_TESTS_DEPENDENCIES)
    add_dependencies(unit-test ${UNIT_TESTS_DEPENDENCIES})
endif()

target_link_libraries(unit-test PRIVATE ngraph_test_util
                                        ngraph::builder
                                        ${CMAKE_DL_LIBS}
                                        ie_backend
                                        interpreter_backend
                                        Threads::Threads
                                        openvino::conditional_compilation
                                        frontend_manager)

# Protobuf-lite does not support parsing files from prototxt format
# Since most of the onnx models are stored in this format it have to be disabled
if (NGRAPH_ONNX_FRONTEND_ENABLE)
    # It's needed by onnx_import_library.cpp and onnx_import_exceptions.cpp tests to include onnx_pb.h.
    # Not linking statically to libprotobuf (linked into libonnx) avoids false-failing onnx_editor tests.
    target_include_directories(unit-test
        SYSTEM PRIVATE
            $<TARGET_PROPERTY:onnx,INTERFACE_INCLUDE_DIRECTORIES>
            $<TARGET_PROPERTY:onnx_proto,INTERFACE_INCLUDE_DIRECTORIES>
            ${Protobuf_INCLUDE_DIRS})
    target_compile_definitions(unit-test
        PRIVATE $<TARGET_PROPERTY:onnx,INTERFACE_COMPILE_DEFINITIONS>)
endif()

if (OV_COMPILER_IS_CLANG)
    target_compile_options(unit-test PRIVATE -Wno-undef -Wno-reserved-id-macro)
endif()

if (NGRAPH_ONNX_FRONTEND_ENABLE)
    get_target_property(ONNX_FRONTEND_SRC_DIR onnx_ngraph_frontend SOURCE_DIR)
    target_include_directories(unit-test PRIVATE ${ONNX_FRONTEND_SRC_DIR}/src)
    target_link_libraries(unit-test PRIVATE onnx_ngraph_frontend)
    if (LINUX)
        target_link_options(unit-test PRIVATE -Wl,--exclude-libs,ALL)
    elseif(APPLE)
        target_link_options(unit-test PRIVATE -Wl,-dead_strip)
    endif()
endif()

install(TARGETS unit-test
        RUNTIME DESTINATION tests
        COMPONENT tests
        EXCLUDE_FROM_ALL)

add_subdirectory(frontend)

# process models
add_dependencies(unit-test test_model_zoo)<|MERGE_RESOLUTION|>--- conflicted
+++ resolved
@@ -461,11 +461,8 @@
     backend/interpolate.in.cpp
     backend/log.in.cpp
     backend/log_softmax.in.cpp
-<<<<<<< HEAD
+    backend/logical_not.in.cpp
     backend/logical_xor.in.cpp
-=======
-    backend/logical_not.in.cpp
->>>>>>> b7f29a46
     backend/lrn.in.cpp
     backend/matmul.in.cpp
     backend/matrix_nms.in.cpp
