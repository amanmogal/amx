# Copyright (C) 2018-2021 Intel Corporation
# SPDX-License-Identifier: Apache-2.0
#

add_definitions("-DSERIALIZED_ZOO=\"${CMAKE_CURRENT_SOURCE_DIR}/models\"")
set(NGRAPH_ONNX_NAMESPACE ngraph_onnx)

add_subdirectory(runtime)

if(NOT NGRAPH_UNIT_TEST_ENABLE)
    message(STATUS "unit tests disabled")
    return()
endif()

message(STATUS "unit tests enabled")

if(LINUX)
    set(CMAKE_BUILD_WITH_INSTALL_RPATH FALSE)
endif()

if(CMAKE_CXX_COMPILER_ID STREQUAL "Clang")
    if(CMAKE_CXX_COMPILER_VERSION VERSION_GREATER "4.0.0")
        # gtest has issues with this with v1.8.x
        # gtest issue is supposed to be addressed after v1.8.x
        add_compile_options(-Wno-zero-as-null-pointer-constant)
    endif()
endif()

set(SRC
    aligned_buffer.cpp
    all_close_f.cpp
    bfloat16.cpp
    build_graph.cpp
    builder_autobroadcast.cpp
    check.cpp
    conditional_compilation/ngraph_cc_collect.cpp
    conditional_compilation/ngraph_cc_off.cpp
    conditional_compilation/ngraph_cc_on.cpp
    constant.cpp
    constant_folding.cpp
    control_dependencies.cpp
    convert_u1_to_string.cpp
    coordinate.cpp
    coordinate_range.cpp
    copy.cpp
    element_type.cpp
    eval.cpp
    file_util.cpp
    float16.cpp
    graph_rewrite.cpp
    includes.cpp
    input_output_assign.cpp
    int4.cpp
    intervals.cpp
    main.cpp
    matcher_pass.cpp
    misc.cpp
    ngraph_api.cpp
    node_input_output.cpp
    op.cpp
    op_eval/binary_convolution.cpp
    op_eval/bucketize.cpp
    op_eval/clamp.cpp
    op_eval/floor_mod.cpp
    op_eval/gelu.cpp
    op_eval/hsigmoid.cpp
    op_eval/hswish.cpp
    op_eval/interpolate.cpp
    op_eval/matmul.cpp
    op_eval/memory.cpp
    op_eval/mish.cpp
    op_eval/non_zero.cpp
    op_eval/reduce_l1.cpp
    op_eval/reduce_l2.cpp
    op_eval/roi_align.cpp
    op_eval/roi_pooling.cpp
    op_eval/round.cpp
    op_eval/softplus.cpp
    op_eval/split.cpp
    op_eval/swish.cpp
    op_eval/strided_slice.cpp
    op_eval/transpose.cpp
    op_eval/variadic_split.cpp
    op_is.cpp
    opset1.cpp
    partial_shape.cpp
    pass_config.cpp
    pass_liveness.cpp
    pass_manager.cpp
    pass_shape_relevance.cpp
    pattern.cpp
    provenance.cpp
    replace_node.cpp
    shape.cpp
    span.cpp
    specialize_function.cpp
    tensor.cpp
    type_prop/assign.cpp
    type_prop/avg_pool.cpp
    type_prop/batch_norm.cpp
    type_prop/batch_to_space.cpp
    type_prop/binary_convolution.cpp
    type_prop/binary_elementwise.cpp
    type_prop/broadcast.cpp
    type_prop/bucketize.cpp
    type_prop/clamp.cpp
    type_prop/concat.cpp
    type_prop/constant.cpp
    type_prop/convert.cpp
    type_prop/convolution.cpp
    type_prop/convolution_backprop_data.cpp
    type_prop/ctc_greedy_decoder.cpp
    type_prop/ctc_greedy_decoder_seq_len.cpp
    type_prop/ctc_loss.cpp
    type_prop/deformable_convolution.cpp
    type_prop/deformable_psroi_pooling.cpp
    type_prop/detection_output.cpp
    type_prop/depth_to_space.cpp
    type_prop/dft.cpp
    type_prop/dyn_reshape.cpp
    type_prop/einsum.cpp
    type_prop/experimental_detectron_generate_proposals.cpp
    type_prop/experimental_detectron_roi_feature_extractor.cpp
    type_prop/experimental_detectron_topkrois.cpp
    type_prop/strided_slice.cpp
    type_prop/elu.cpp
    type_prop/embeddingbag_offsetssum.cpp
    type_prop/experimental_detectron_detection_output.cpp
    type_prop/experimental_detectron_prior_grid_generator.cpp
    type_prop/extractimagepatches.cpp
    type_prop/embeddingbag_packedsum.cpp
    type_prop/embedding_segments_sum.cpp
    type_prop/fake_quantize.cpp
    type_prop/floor_mod.cpp
    type_prop/gather.cpp
    type_prop/gather_elements.cpp
    type_prop/gather_nd.cpp
    type_prop/gather_tree.cpp
    type_prop/grn.cpp
    type_prop/group_convolution.cpp
    type_prop/group_convolution_backprop_data.cpp
    type_prop/gru_cell.cpp
    type_prop/gru_sequence.cpp
    type_prop/hard_sigmoid.cpp
    type_prop/hsigmoid.cpp
    type_prop/hswish.cpp
    type_prop/idft.cpp
    type_prop/interpolate.cpp
    type_prop/lrn.cpp
    type_prop/lstm_cell.cpp
    type_prop/lstm_sequence.cpp
    type_prop/loop.cpp
    type_prop/matmul.cpp
    type_prop/maximum.cpp
    type_prop/max_pool.cpp
    type_prop/minimum.cpp
    type_prop/mish.cpp
    type_prop/mod.cpp
    type_prop/mvn.cpp
    type_prop/non_max_suppression.cpp
    type_prop/non_zero.cpp
    type_prop/normalize.cpp
    type_prop/one_hot.cpp
    type_prop/pad.cpp
    type_prop/parameter.cpp
    type_prop/power.cpp
    type_prop/prelu.cpp
    type_prop/proposal.cpp
    type_prop/psroi_pooling.cpp
    type_prop/range.cpp
    type_prop/read_value.cpp
    type_prop/reduce_l1.cpp
    type_prop/reduce_l2.cpp
    type_prop/reorg_yolo.cpp
    type_prop/reshape.cpp
    type_prop/result.cpp
    type_prop/reverse.cpp
    type_prop/reverse_sequence.cpp
    type_prop/roi_align.cpp
    type_prop/roi_pooling.cpp
    type_prop/roll.cpp
    type_prop/round.cpp
    type_prop/rnn_cell.cpp
    type_prop/rnn_sequence.cpp
    type_prop/round.cpp
    type_prop/scatter_elements_update.cpp
    type_prop/scatter_nd_update.cpp
    type_prop/scatter_update.cpp
    type_prop/select.cpp
    type_prop/shape_of.cpp
    type_prop/shuffle_channels.cpp
    type_prop/softmax.cpp
    type_prop/softplus.cpp
    type_prop/space_to_batch.cpp
    type_prop/space_to_depth.cpp
    type_prop/split.cpp
    type_prop/squared_difference.cpp
    type_prop/squeeze.cpp
    type_prop/swish.cpp
    type_prop/reduce_mean.cpp
    type_prop/reduce_prod.cpp
    type_prop/reduce_sum.cpp
    type_prop/ti.cpp
    type_prop/tile.cpp
    type_prop/top_k.cpp
    type_prop/transpose.cpp
    type_prop/unary_elementwise.cpp
    type_prop/unary_ops.cpp
    type_prop/unsqueeze.cpp
    type_prop/variadic_split.cpp
    type_prop_layers.cpp
    visitors/partial_shape.cpp
    visitors/user_op.cpp
    visitors/value_map.cpp
    visitors/op/batch_norm.cpp
    visitors/op/broadcast.cpp
    visitors/op/bucketize.cpp
    visitors/op/constant.cpp
    visitors/op/convert.cpp
    visitors/op/convolution_backprop.cpp
    visitors/op/cum_sum.cpp
    visitors/op/deformable_psroi_pooling.cpp
    visitors/op/detection_output.cpp
    visitors/op/elu.cpp
    visitors/op/extractimagepatches.cpp
    visitors/op/fake_quantize.cpp
    visitors/op/floor.cpp
    visitors/op/gather.cpp
    visitors/op/gelu.cpp
    visitors/op/grn.cpp
    visitors/op/group_conv.cpp
    visitors/op/interpolate.cpp
    visitors/op/logical_xor.cpp
    visitors/op/lrn.cpp
    visitors/op/lstm_cell.cpp
    visitors/op/lstm_sequence.cpp
    visitors/op/matmul.cpp
    visitors/op/max_pool.cpp
    visitors/op/mod.cpp
    visitors/op/mvn.cpp
    visitors/op/non_max_suppression.cpp
    visitors/op/normalize_l2.cpp
    visitors/op/one_hot.cpp
    visitors/op/pad.cpp
    visitors/op/prior_box.cpp
    visitors/op/proposal.cpp
    visitors/op/psroi_pooling.cpp
    visitors/op/reduce_l1.cpp
    visitors/op/reduce_l2.cpp
    visitors/op/reduce_logical_and.cpp
    visitors/op/reduce_logical_or.cpp
    visitors/op/reduce_max.cpp
    visitors/op/reduce_mean.cpp
    visitors/op/reduce_min.cpp
    visitors/op/reduce_prod.cpp
    visitors/op/reduce_sum.cpp
    visitors/op/region_yolo.cpp
    visitors/op/reorg_yolo.cpp
    visitors/op/reshape.cpp
    visitors/op/result.cpp
    visitors/op/reverse.cpp
    visitors/op/reverse_sequence.cpp
    visitors/op/rnn_cell.cpp
    visitors/op/roi_pooling.cpp
    visitors/op/shuffle_channels.cpp
    visitors/op/softmax.cpp
    visitors/op/space_to_depth.cpp
    visitors/op/split.cpp
    visitors/op/squared_difference.cpp
    visitors/op/squeeze.cpp
    visitors/op/sqrt.cpp
    visitors/op/strided_slice.cpp
    visitors/op/tanh.cpp
    visitors/op/topk.cpp
    visitors/op/transpose.cpp
    visitors/op/unsqueeze.cpp
    uint4.cpp
    util.cpp
)

set_source_files_properties(includes.cpp PROPERTIES COMPILE_DEFINITIONS
    NGRAPH_INCLUDES="${PROJECT_SOURCE_DIR}/src/ngraph")

if (ENABLE_MKL_DNN)
    message(STATUS "NGRAPH_TESTS: IE:CPU enabled")
    set(ACTIVE_BACKEND_LIST ${ACTIVE_BACKEND_LIST} "IE:CPU")
    list(APPEND UNIT_TESTS_DEPENDENCIES MKLDNNPlugin)
endif()

if (ENABLE_CLDNN)
    message(STATUS "NGRAPH_TESTS: IE:GPU enabled")
    set(ACTIVE_BACKEND_LIST ${ACTIVE_BACKEND_LIST} "IE:GPU")
    list(APPEND UNIT_TESTS_DEPENDENCIES clDNNPlugin)
endif()

if (NGRAPH_INTERPRETER_ENABLE)
    list(APPEND SRC
        builder.cpp
        backend_api.cpp)
    set(ACTIVE_BACKEND_LIST ${ACTIVE_BACKEND_LIST} INTERPRETER)
endif()

add_definitions("-DTEST_FILES=\"${CMAKE_CURRENT_SOURCE_DIR}/files\"")
add_subdirectory(util)

# backend specific test files must meet the following requirements:
# 1) The must be named <name>.in.cpp
# 2) They must be in the `test/backend` directory
# 3) Include "util/test_control.hpp" in your cpp file
# 4) add the line `static string s_manifest = "${MANIFEST}";` to your cpp file
# 5) Use the `NGRAPH_TEST` macro in place of `TEST`.
# All such files are configured via cmake which replaces all instances of cmake variables
# such as ${BACKEND_NAME} with their values, such as CPU, GPU, or INTERPRETER.

set(MULTI_TEST_SRC
    backend/abc.in.cpp
    backend/abs.in.cpp
    backend/acos.in.cpp
    backend/acosh.in.cpp
    backend/add.in.cpp
    backend/aliased_output.in.cpp
    backend/api.in.cpp
    backend/asin.in.cpp
    backend/asinh.in.cpp
    backend/atan.in.cpp
    backend/atanh.in.cpp
    backend/auto_broadcast.in.cpp
    backend/avg_pool.in.cpp
    backend/batch_norm.in.cpp
    backend/broadcast.in.cpp
    backend/bucketize.in.cpp
    backend/builder_reduce_ops_opset1.in.cpp
    backend/ceiling.in.cpp
    backend/comparison.in.cpp
    backend/concat.in.cpp
    backend/constant.in.cpp
    backend/convert.in.cpp
    backend/convert_like.in.cpp
    backend/convolution.in.cpp
    backend/binary_convolution.in.cpp
    backend/clamp.in.cpp
    backend/cos.in.cpp
    backend/cosh.in.cpp
    backend/ctc_greedy_decoder.in.cpp
    backend/ctc_greedy_decoder_seq_len.in.cpp
    backend/cum_sum.in.cpp
    backend/deformable_psroi_pooling.in.cpp
    backend/detection_output.in.cpp
    backend/dft.in.cpp
    backend/divide.in.cpp
    backend/deformable_convolution.in.cpp
    backend/dyn_reshape.in.cpp
    backend/experimental_detectron_topk_rois.in.cpp
    backend/strided_slice.in.cpp
    backend/dynamic.in.cpp
    backend/elu.in.cpp
    backend/erf.in.cpp
    backend/exp.in.cpp
    backend/experimental_detectron_detection_output.in.cpp
    backend/experimental_detectron_prior_grid.in.cpp
    backend/floor.in.cpp
    backend/floor_mod.in.cpp
    backend/function_name.in.cpp
    backend/fused_op.in.cpp
    backend/gather.in.cpp
    backend/gather_elements.in.cpp
    backend/gather_nd.in.cpp
    backend/gelu.in.cpp
    backend/group_convolution.in.cpp
    backend/group_convolution_backprop_data.in.cpp
    backend/hard_sigmoid.in.cpp
    backend/idft.in.cpp
    backend/interpolate.in.cpp
    backend/log.in.cpp
    backend/log_softmax.in.cpp
    backend/logical_and.in.cpp
    backend/logical_not.in.cpp
    backend/logical_or.in.cpp
    backend/logical_xor.in.cpp
    backend/lrn.in.cpp
    backend/matmul.in.cpp
    backend/maximum.in.cpp
    backend/max_pool.in.cpp
    backend/minimum.in.cpp
    backend/mod.in.cpp
    backend/multiple_backends.in.cpp
    backend/multiple_result.in.cpp
    backend/multiply.in.cpp
    backend/mvn.in.cpp
    backend/negative.in.cpp
    backend/node_name.in.cpp
    backend/normalize_l2.in.cpp
    backend/non_max_suppression.in.cpp
    backend/non_zero.in.cpp
    backend/numeric.in.cpp
    backend/one_hot.in.cpp
    backend/pad.in.cpp
    backend/parameter_as_output.in.cpp
    backend/power.in.cpp
    backend/proposal.in.cpp
    backend/psroi_pooling.in.cpp
    backend/range.in.cpp
    backend/recurrent_cells.in.cpp
    backend/reduce_max.in.cpp
    backend/reduce_mean.in.cpp
    backend/reduce_min.in.cpp
    backend/reduce_prod.in.cpp
    backend/reduce_sum.in.cpp
    backend/region_yolo.in.cpp
    backend/relu.in.cpp
    backend/reorg_yolo.in.cpp
    backend/reshape.in.cpp
    backend/result.in.cpp
    backend/reverse_sequence.in.cpp
    backend/reverse.in.cpp
    backend/roi_pooling.in.cpp
    backend/roll.in.cpp
    backend/round.in.cpp
    backend/scatter_nd_update.in.cpp
    backend/select.in.cpp
    backend/shape_of.in.cpp
    backend/sigmoid.in.cpp
    backend/sign.in.cpp
    backend/sin.in.cpp
    backend/sinh.in.cpp
    backend/softmax.in.cpp
    backend/split.in.cpp
    backend/sqrt.in.cpp
    backend/squared_difference.in.cpp
    backend/squeeze.in.cpp
    backend/subtract.in.cpp
    backend/tan.in.cpp
    backend/tanh.in.cpp
    backend/tile.in.cpp
    backend/topk.in.cpp
    backend/transpose.in.cpp
    backend/unhandled_op.in.cpp
    backend/unsqueeze.in.cpp
    backend/validate_call.in.cpp
    backend/zero_sized.in.cpp
)

if (NGRAPH_ONNX_IMPORT_ENABLE AND NOT NGRAPH_USE_PROTOBUF_LITE)
    list(APPEND MULTI_TEST_SRC
            onnx/onnx_import.in.cpp
            onnx/onnx_import_controlflow.in.cpp
            onnx/onnx_import_const_folding.in.cpp
            onnx/onnx_import_convpool.in.cpp
            onnx/onnx_import_dyn_shapes.in.cpp
            onnx/onnx_import_external_data.in.cpp
            onnx/onnx_import_org_openvino.in.cpp
            onnx/onnx_import_provenance.in.cpp
            onnx/onnx_import_reshape.in.cpp
            onnx/onnx_import_rnn.in.cpp
            onnx/onnx_import_quant.in.cpp)
    list(APPEND SRC
            onnx/onnx_import_exceptions.cpp
            onnx/onnx_import_library.cpp
            onnx/onnx_tensor_names.cpp)
endif()

if (NGRAPH_ONNX_EDITOR_ENABLE)
    list(APPEND SRC onnx/onnx_editor.cpp)
    list(APPEND MULTI_TEST_SRC
        onnx/onnx_test_utils.in.cpp
        onnx/onnx_import_with_editor.in.cpp)
endif()

add_clang_format_target(unit-test_clang FOR_SOURCES ${SRC} ${MULTI_TEST_SRC})

foreach(BACKEND_NAME ${ACTIVE_BACKEND_LIST})
    string(TOLOWER ${BACKEND_NAME} BACKEND_DIR)
    string(REGEX REPLACE "([a-z0-9]+):(.*)" "\\1" BACKEND_DIR ${BACKEND_DIR})
    set(MANIFEST ${CMAKE_CURRENT_SOURCE_DIR}/runtime/${BACKEND_DIR}/unit_test.manifest)

    foreach(TEST_SRC ${MULTI_TEST_SRC})
        string(REPLACE ":" "_" BACKEND_NAME ${BACKEND_NAME})
        string(REPLACE ".in." "_${BACKEND_NAME}." TARGET_NAME ${TEST_SRC})
        configure_file(${TEST_SRC} ${TARGET_NAME})
        set(SRC ${CMAKE_CURRENT_BINARY_DIR}/${TARGET_NAME} ${SRC})
    endforeach()

    message(STATUS "Adding unit test for backend ${BACKEND_NAME}")
endforeach()

# SOURCE FOR FRONTEND TESTING
<<<<<<< HEAD

# ---TODO FIXME --DO_NOT_RELEASE-- (mnosov)
set(SRC ${CMAKE_CURRENT_SOURCE_DIR}/main.cpp) # DEBUG trick to disable all unit tests for faster build
# --- END OF --DO_NOT_RELEASE--

=======
>>>>>>> f8822293
file(GLOB FRONTEND_TESTS_SRC ${CMAKE_CURRENT_SOURCE_DIR}/frontend/frontend_manager.cpp)
set(SRC ${FRONTEND_TESTS_SRC} ${SRC})

file(GLOB FRONTEND_SHARED_TESTS_SRC ${CMAKE_CURRENT_SOURCE_DIR}/frontend/shared/src/*.cpp)
set(SRC ${FRONTEND_SHARED_TESTS_SRC} ${SRC})

<<<<<<< HEAD
# TODO: try to find a way to move it out of common CMakeLists
if (NGRAPH_PDPD_FRONTEND_ENABLE)

    find_package(Python3 COMPONENTS Interpreter)
    set(PDPD_PYTHON_OK TRUE)
    if(NOT Python3_FOUND)
        message("Python3 is required to build the PDPD frontend unit tests")
        set(PDPD_PYTHON_OK FALSE)
    endif()

    if (PDPD_PYTHON_OK)
        execute_process(
                COMMAND ${Python3_EXECUTABLE} -m pip show paddlepaddle
                RESULT_VARIABLE PIP_EXIT_CODE
                OUTPUT_QUIET
        )

        if (NOT ${PIP_EXIT_CODE} EQUAL 0)
            message("Python paddlepaddle package is not installed. Please use \"pip install paddlepaddle==2.0.1\".")
            set(PDPD_PYTHON_OK FALSE)
        endif()
    endif()

    if (PDPD_PYTHON_OK)
        file(GLOB FRONTEND_PDPD_TESTS_SRC ${CMAKE_CURRENT_SOURCE_DIR}/frontend/paddlepaddle/*.cpp)
        set(SRC ${FRONTEND_PDPD_TESTS_SRC} ${SRC})
        set(TEST_PDPD_MODELS ${CMAKE_CURRENT_BINARY_DIR}/pdpd_test_models/)
        add_definitions("-DTEST_PDPD_MODELS=\"${TEST_PDPD_MODELS}\"")
    endif()
endif()
#-----

=======
>>>>>>> f8822293
add_executable(unit-test ${SRC})

target_include_directories(unit-test PRIVATE ".")
target_include_directories(unit-test PRIVATE ${CMAKE_CURRENT_SOURCE_DIR}/runtime)

add_definitions("-DCURDIR=\"${CMAKE_CURRENT_SOURCE_DIR}\"")
add_definitions("-DJSON_INCLUDES=\"${JSON_INCLUDE_DIR}\"")

if(UNIT_TESTS_DEPENDENCIES)
    add_dependencies(unit-test ${UNIT_TESTS_DEPENDENCIES})
endif()

if(NGRAPH_ADDRESS_SANITIZER)
    add_compile_options(-g -fsanitize=address -fno-omit-frame-pointer)
endif()

target_link_libraries(unit-test PRIVATE ngraph_test_util
                                        ngraph::builder
                                        openvino::conditional_compilation)

# Protobuf-lite does not support parsing files from prototxt format
# Since most of the onnx models are stored in this format it have to be disabled
if (NGRAPH_ONNX_IMPORT_ENABLE AND NOT NGRAPH_USE_PROTOBUF_LITE)
    # It's needed by onnx_import_library.cpp and onnx_import_exceptions.cpp tests to include onnx_pb.h.
    # Not linking statically to libprotobuf (linked into libonnx) avoids false-failing onnx_editor tests.
    target_include_directories(unit-test
        SYSTEM PRIVATE
            $<TARGET_PROPERTY:onnx,INTERFACE_INCLUDE_DIRECTORIES>
            $<TARGET_PROPERTY:onnx_proto,INTERFACE_INCLUDE_DIRECTORIES>
            ${Protobuf_INCLUDE_DIRS})
    target_compile_definitions(unit-test
        PRIVATE $<TARGET_PROPERTY:onnx,INTERFACE_COMPILE_DEFINITIONS>)

    get_target_property(ONNX_IMPORTER_SRC_DIR onnx_importer SOURCE_DIR)
    target_include_directories(unit-test PRIVATE ${ONNX_IMPORTER_SRC_DIR}/src)
endif()

target_compile_definitions(unit-test PRIVATE NGRAPH_VERSION_LABEL="${NGRAPH_VERSION_LABEL}")
if(NOT WIN32)
    target_link_libraries(unit-test PRIVATE pthread)
endif()
target_link_libraries(unit-test PRIVATE ${CMAKE_DL_LIBS})

if (NOT CMAKE_CXX_COMPILER_ID STREQUAL "MSVC")
    target_compile_options(unit-test PRIVATE -Wno-missing-braces)
endif()

if ("${CMAKE_CXX_COMPILER_ID}" MATCHES "^(Apple)?Clang$")
    target_compile_options(unit-test PRIVATE -Wno-undef -Wno-reserved-id-macro)
endif()

# So many type_prop tests these days that we need to set /bigobj flag for MSVC.
# We should probably split up type_prop.cpp.
if (MSVC)
    target_compile_options(unit-test PRIVATE "/bigobj")
endif()

target_link_libraries(unit-test PRIVATE ie_backend)

if (NGRAPH_ONNX_IMPORT_ENABLE)
    target_link_libraries(unit-test PRIVATE onnx_importer)
endif()

if (NGRAPH_ONNX_EDITOR_ENABLE)
    target_link_libraries(unit-test PRIVATE onnx_editor)
endif()

if (NGRAPH_INTERPRETER_ENABLE)
    target_compile_definitions(unit-test PRIVATE NGRAPH_INTERPRETER_ENABLE)
    target_link_libraries(unit-test PRIVATE interpreter_backend)
endif()

############ FRONTEND ############
target_include_directories(unit-test PRIVATE ${FRONTEND_INCLUDE_PATH})
target_link_libraries(unit-test PRIVATE frontend_manager)

add_subdirectory(frontend)
<<<<<<< HEAD

### END FRONTEND ###

#PaddlePaddle
if (NGRAPH_PDPD_FRONTEND_ENABLE AND PDPD_PYTHON_OK)
    file(GLOB_RECURSE PDPD_GEN_SCRIPTS ${CMAKE_CURRENT_SOURCE_DIR}/files/paddlepaddle/gen_scripts/generate_*.py)
    set(OUT_FILES "")
    foreach(GEN_SCRIPT ${PDPD_GEN_SCRIPTS})
        get_filename_component(FILE_WE ${GEN_SCRIPT} NAME_WE)
        set(OUT_DONE_FILE ${TEST_PDPD_MODELS}/${FILE_WE}_done.txt)
        set(OUT_FILES ${OUT_DONE_FILE} ${OUT_FILES})
        add_custom_command(OUTPUT ${OUT_DONE_FILE}
                COMMAND ${Python3_EXECUTABLE}
                        ${CMAKE_CURRENT_SOURCE_DIR}/files/paddlepaddle/gen_wrapper.py
                        ${GEN_SCRIPT}
                        ${TEST_PDPD_MODELS}
                        ${OUT_DONE_FILE}
                DEPENDS ${GEN_SCRIPT} ${CMAKE_CURRENT_SOURCE_DIR}/files/paddlepaddle/gen_wrapper.py
                )
    endforeach()
    add_custom_target(pdpd_test_models DEPENDS ${OUT_FILES})
    add_dependencies(unit-test pdpd_test_models)
    add_dependencies(unit-test paddlepaddle_ngraph_frontend)

    target_link_libraries(unit-test PRIVATE libnpy)
endif()
=======
### END FRONTEND ###
>>>>>>> f8822293
<|MERGE_RESOLUTION|>--- conflicted
+++ resolved
@@ -484,21 +484,17 @@
 endforeach()
 
 # SOURCE FOR FRONTEND TESTING
-<<<<<<< HEAD
 
 # ---TODO FIXME --DO_NOT_RELEASE-- (mnosov)
 set(SRC ${CMAKE_CURRENT_SOURCE_DIR}/main.cpp) # DEBUG trick to disable all unit tests for faster build
 # --- END OF --DO_NOT_RELEASE--
 
-=======
->>>>>>> f8822293
 file(GLOB FRONTEND_TESTS_SRC ${CMAKE_CURRENT_SOURCE_DIR}/frontend/frontend_manager.cpp)
 set(SRC ${FRONTEND_TESTS_SRC} ${SRC})
 
 file(GLOB FRONTEND_SHARED_TESTS_SRC ${CMAKE_CURRENT_SOURCE_DIR}/frontend/shared/src/*.cpp)
 set(SRC ${FRONTEND_SHARED_TESTS_SRC} ${SRC})
 
-<<<<<<< HEAD
 # TODO: try to find a way to move it out of common CMakeLists
 if (NGRAPH_PDPD_FRONTEND_ENABLE)
 
@@ -531,8 +527,6 @@
 endif()
 #-----
 
-=======
->>>>>>> f8822293
 add_executable(unit-test ${SRC})
 
 target_include_directories(unit-test PRIVATE ".")
@@ -610,8 +604,6 @@
 target_link_libraries(unit-test PRIVATE frontend_manager)
 
 add_subdirectory(frontend)
-<<<<<<< HEAD
-
 ### END FRONTEND ###
 
 #PaddlePaddle
@@ -636,7 +628,4 @@
     add_dependencies(unit-test paddlepaddle_ngraph_frontend)
 
     target_link_libraries(unit-test PRIVATE libnpy)
-endif()
-=======
-### END FRONTEND ###
->>>>>>> f8822293
+endif()