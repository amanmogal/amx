# Copyright (C) 2018-2021 Intel Corporation
# SPDX-License-Identifier: Apache-2.0
#

add_definitions("-DSERIALIZED_ZOO=\"${CMAKE_CURRENT_SOURCE_DIR}/models\"")
set(NGRAPH_ONNX_NAMESPACE ngraph_onnx)

add_subdirectory(runtime)

if(NOT NGRAPH_UNIT_TEST_ENABLE)
    message(STATUS "unit tests disabled")
    return()
endif()

message(STATUS "unit tests enabled")

if(LINUX)
    set(CMAKE_BUILD_WITH_INSTALL_RPATH FALSE)
endif()

set(SRC
    aligned_buffer.cpp
    all_close_f.cpp
    bfloat16.cpp
    build_graph.cpp
    builder_autobroadcast.cpp
    check.cpp
    conditional_compilation/ngraph_cc_collect.cpp
    conditional_compilation/ngraph_cc_off.cpp
    conditional_compilation/ngraph_cc_on.cpp
    constant.cpp
    constant_folding.cpp
    control_dependencies.cpp
    convert_u1_to_string.cpp
    coordinate.cpp
    coordinate_range.cpp
    copy.cpp
    element_type.cpp
    eval.cpp
    file_util.cpp
    float16.cpp
    graph_rewrite.cpp
    includes.cpp
    input_output_assign.cpp
    int4.cpp
    intervals.cpp
    main.cpp
    matcher_pass.cpp
    misc.cpp
    node_input_output.cpp
    op.cpp
    op_eval/binary_convolution.cpp
    op_eval/bucketize.cpp
    op_eval/clamp.cpp
    op_eval/einsum.cpp
    op_eval/floor_mod.cpp
    op_eval/gelu.cpp
    op_eval/hsigmoid.cpp
    op_eval/hswish.cpp
    op_eval/interpolate.cpp
    op_eval/matmul.cpp
    op_eval/memory.cpp
    op_eval/mish.cpp
    op_eval/non_zero.cpp
    op_eval/reduce_max.cpp
    op_eval/reduce_min.cpp
    op_eval/reduce_prod.cpp
    op_eval/reduce_sum.cpp
    op_eval/roi_align.cpp
    op_eval/roi_pooling.cpp
    op_eval/round.cpp
    op_eval/softplus.cpp
    op_eval/split.cpp
    op_eval/swish.cpp
    op_eval/strided_slice.cpp
    op_eval/transpose.cpp
    op_eval/variadic_split.cpp
    opset1.cpp
    partial_shape.cpp
    pass_config.cpp
    pass_manager.cpp
    pattern.cpp
    provenance.cpp
    replace_node.cpp
    reshape_opt_kernel.cpp
    shape.cpp
    span.cpp
    specialize_function.cpp
    tensor.cpp
    type_prop/abs.cpp
    type_prop/acos.cpp
    type_prop/adaptive_avg_pool.cpp
    type_prop/adaptive_max_pool.cpp
    type_prop/asin.cpp
    type_prop/asinh.cpp
    type_prop/assign.cpp
    type_prop/atan.cpp
    type_prop/avg_pool.cpp
    type_prop/batch_norm.cpp
    type_prop/batch_to_space.cpp
    type_prop/binary_convolution.cpp
    type_prop/binary_elementwise.cpp
    type_prop/broadcast.cpp
    type_prop/bucketize.cpp
    type_prop/ceiling.cpp
    type_prop/clamp.cpp
    type_prop/concat.cpp
    type_prop/constant.cpp
    type_prop/convert.cpp
    type_prop/convolution.cpp
    type_prop/convolution_backprop_data.cpp
    type_prop/cos.cpp
    type_prop/cosh.cpp
    type_prop/ctc_greedy_decoder.cpp
    type_prop/ctc_greedy_decoder_seq_len.cpp
    type_prop/ctc_loss.cpp
    type_prop/deformable_convolution.cpp
    type_prop/deformable_convolution_opset8.cpp
    type_prop/deformable_psroi_pooling.cpp
    type_prop/detection_output.cpp
    type_prop/depth_to_space.cpp
    type_prop/dft.cpp
    type_prop/dyn_reshape.cpp
    type_prop/einsum.cpp
    type_prop/erf.cpp
    type_prop/exp.cpp
    type_prop/experimental_detectron_generate_proposals.cpp
    type_prop/experimental_detectron_roi_feature_extractor.cpp
    type_prop/experimental_detectron_topkrois.cpp
    type_prop/strided_slice.cpp
    type_prop/elu.cpp
    type_prop/embeddingbag_offsetssum.cpp
    type_prop/experimental_detectron_detection_output.cpp
    type_prop/experimental_detectron_prior_grid_generator.cpp
    type_prop/extractimagepatches.cpp
    type_prop/embeddingbag_packedsum.cpp
    type_prop/embedding_segments_sum.cpp
    type_prop/fake_quantize.cpp
    type_prop/floor.cpp
    type_prop/floor_mod.cpp
    type_prop/gather.cpp
    type_prop/gather_elements.cpp
    type_prop/gather_nd.cpp
    type_prop/gather_tree.cpp
    type_prop/grn.cpp
    type_prop/group_convolution.cpp
    type_prop/group_convolution_backprop_data.cpp
    type_prop/gru_cell.cpp
    type_prop/gru_sequence.cpp
    type_prop/hard_sigmoid.cpp
    type_prop/hsigmoid.cpp
    type_prop/hswish.cpp
    type_prop/idft.cpp
    type_prop/interpolate.cpp
    type_prop/lrn.cpp
    type_prop/lstm_cell.cpp
    type_prop/lstm_sequence.cpp
    type_prop/loop.cpp
    type_prop/matmul.cpp
    type_prop/matrix_nms.cpp
    type_prop/maximum.cpp
    type_prop/max_pool.cpp
    type_prop/minimum.cpp
    type_prop/mish.cpp
    type_prop/mod.cpp
    type_prop/multiclass_nms.cpp
    type_prop/mvn.cpp
    type_prop/negative.cpp
    type_prop/non_max_suppression.cpp
    type_prop/non_zero.cpp
    type_prop/normalize_l2.cpp
    type_prop/one_hot.cpp
    type_prop/pad.cpp
    type_prop/parameter.cpp
    type_prop/power.cpp
    type_prop/prelu.cpp
    type_prop/prior_box.cpp
    type_prop/proposal.cpp
    type_prop/psroi_pooling.cpp
    type_prop/prior_box_clustered.cpp
    type_prop/random_uniform.cpp
    type_prop/range.cpp
    type_prop/read_value.cpp
    type_prop/reduce_l1.cpp
    type_prop/reduce_l2.cpp
    type_prop/reduce_logical_and.cpp
    type_prop/reduce_logical_or.cpp
    type_prop/reduce_max.cpp
    type_prop/reduce_mean.cpp
    type_prop/reduce_min.cpp
    type_prop/reduce_prod.cpp
    type_prop/reduce_sum.cpp
    type_prop/reorg_yolo.cpp
    type_prop/reshape.cpp
    type_prop/result.cpp
    type_prop/reverse.cpp
    type_prop/reverse_sequence.cpp
    type_prop/roi_align.cpp
    type_prop/roi_pooling.cpp
    type_prop/roll.cpp
    type_prop/round.cpp
    type_prop/rnn_cell.cpp
    type_prop/rnn_sequence.cpp
    type_prop/round.cpp
    type_prop/scatter_elements_update.cpp
    type_prop/scatter_nd_update.cpp
    type_prop/scatter_update.cpp
    type_prop/select.cpp
    type_prop/selu.cpp
    type_prop/shape_of.cpp
    type_prop/shuffle_channels.cpp
    type_prop/sign.cpp
    type_prop/sin.cpp
    type_prop/sinh.cpp
    type_prop/softmax.cpp
    type_prop/softplus.cpp
    type_prop/space_to_batch.cpp
    type_prop/space_to_depth.cpp
    type_prop/split.cpp
    type_prop/sqrt.cpp
    type_prop/squared_difference.cpp
    type_prop/squeeze.cpp
    type_prop/swish.cpp
    type_prop/ti.cpp
    type_prop/tile.cpp
    type_prop/top_k.cpp
    type_prop/transpose.cpp
    type_prop/unary_elementwise.cpp
    type_prop/unsqueeze.cpp
    type_prop/variadic_split.cpp
    type_prop_layers.cpp
    visitors/partial_shape.cpp
    visitors/user_op.cpp
    visitors/value_map.cpp
    visitors/op/acosh.cpp
    visitors/op/adaptive_avg_pool.cpp
    visitors/op/adaptive_max_pool.cpp
    visitors/op/add.cpp
    visitors/op/asinh.cpp
    visitors/op/atan.cpp
    visitors/op/batch_norm.cpp
    visitors/op/batch_to_space.cpp
    visitors/op/broadcast.cpp
    visitors/op/bucketize.cpp
    visitors/op/ceiling.cpp
    visitors/op/constant.cpp
    visitors/op/convert.cpp
    visitors/op/convolution_backprop.cpp
    visitors/op/cos.cpp
    visitors/op/cosh.cpp
    visitors/op/cum_sum.cpp
    visitors/op/deformable_convolution.cpp
    visitors/op/deformable_psroi_pooling.cpp
    visitors/op/depth_to_space.cpp
    visitors/op/detection_output.cpp
    visitors/op/einsum.cpp
    visitors/op/elu.cpp
    visitors/op/equal.cpp
    visitors/op/erf.cpp
    visitors/op/extractimagepatches.cpp
    visitors/op/fake_quantize.cpp
    visitors/op/floor_mod.cpp
    visitors/op/floor.cpp
    visitors/op/gather.cpp
    visitors/op/gelu.cpp
    visitors/op/greater_equal.cpp
    visitors/op/greater.cpp
    visitors/op/grn.cpp
    visitors/op/group_conv.cpp
    visitors/op/interpolate.cpp
    visitors/op/less_equal.cpp
    visitors/op/less.cpp
    visitors/op/log.cpp
    visitors/op/logical_or.cpp
    visitors/op/logical_xor.cpp
    visitors/op/lrn.cpp
    visitors/op/lstm_cell.cpp
    visitors/op/lstm_sequence.cpp
    visitors/op/matmul.cpp
    visitors/op/matrix_nms.cpp
    visitors/op/max_pool.cpp
    visitors/op/maximum.cpp
    visitors/op/minimum.cpp
    visitors/op/mish.cpp
    visitors/op/mod.cpp
    visitors/op/multiclass_nms.cpp
    visitors/op/multiply.cpp
    visitors/op/mvn.cpp
    visitors/op/negative.cpp
    visitors/op/non_max_suppression.cpp
    visitors/op/non_zero.cpp
    visitors/op/normalize_l2.cpp
    visitors/op/not_equal.cpp
    visitors/op/one_hot.cpp
    visitors/op/pad.cpp
    visitors/op/parameter.cpp
    visitors/op/power.cpp
    visitors/op/prior_box.cpp
    visitors/op/prior_box_clustered.cpp
    visitors/op/proposal.cpp
    visitors/op/psroi_pooling.cpp
    visitors/op/random_uniform.cpp
    visitors/op/reduce_l1.cpp
    visitors/op/reduce_l2.cpp
    visitors/op/reduce_logical_and.cpp
    visitors/op/reduce_logical_or.cpp
    visitors/op/reduce_max.cpp
    visitors/op/reduce_mean.cpp
    visitors/op/reduce_min.cpp
    visitors/op/reduce_prod.cpp
    visitors/op/reduce_sum.cpp
    visitors/op/region_yolo.cpp
    visitors/op/reorg_yolo.cpp
    visitors/op/reshape.cpp
    visitors/op/result.cpp
    visitors/op/reverse.cpp
    visitors/op/reverse_sequence.cpp
    visitors/op/rnn_cell.cpp
    visitors/op/roi_pooling.cpp
    visitors/op/round.cpp
    visitors/op/select.cpp
    visitors/op/space_to_depth.cpp
    visitors/op/selu.cpp
    visitors/op/shuffle_channels.cpp
    visitors/op/sign.cpp
    visitors/op/sinh.cpp
    visitors/op/softmax.cpp
    visitors/op/softplus.cpp
    visitors/op/space_to_batch.cpp
    visitors/op/space_to_depth.cpp
    visitors/op/split.cpp
    visitors/op/sqrt.cpp
    visitors/op/squared_difference.cpp
    visitors/op/squeeze.cpp
    visitors/op/strided_slice.cpp
    visitors/op/subtract.cpp
    visitors/op/swish.cpp
    visitors/op/tanh.cpp
    visitors/op/topk.cpp
    visitors/op/transpose.cpp
    visitors/op/unsqueeze.cpp
    visitors/op/variadic_split.cpp
    uint4.cpp
    util.cpp
)

set_source_files_properties(includes.cpp PROPERTIES COMPILE_DEFINITIONS
    NGRAPH_INCLUDES="${PROJECT_SOURCE_DIR}/src/ngraph")

if (ENABLE_MKL_DNN AND NGRAPH_UNIT_TEST_BACKENDS_ENABLE)
    message(STATUS "NGRAPH_TESTS: IE:CPU enabled")
    set(ACTIVE_BACKEND_LIST ${ACTIVE_BACKEND_LIST} "IE:CPU")
    if (ENABLE_STRICT_DEPENDENCIES)
        # For convinience add a runtime dependency to build along with this target.
        # Warning: Parallel build with -GNinja may not be efficient.
        list(APPEND UNIT_TESTS_DEPENDENCIES MKLDNNPlugin)
    endif()
endif()

if (ENABLE_CLDNN AND NGRAPH_UNIT_TEST_BACKENDS_ENABLE)
    message(STATUS "NGRAPH_TESTS: IE:GPU enabled")
    set(ACTIVE_BACKEND_LIST ${ACTIVE_BACKEND_LIST} "IE:GPU")
    if (ENABLE_STRICT_DEPENDENCIES)
        # For convinience add a runtime dependency to build along with this target.
        # Warning: Parallel build with -GNinja may not be efficient.
        list(APPEND UNIT_TESTS_DEPENDENCIES clDNNPlugin)
    endif()
endif()

if (NGRAPH_UNIT_TEST_BACKENDS_ENABLE)
    list(APPEND SRC
        builder.cpp
        backend_api.cpp)
    set(ACTIVE_BACKEND_LIST ${ACTIVE_BACKEND_LIST} INTERPRETER)
endif()

add_definitions("-DTEST_FILES=\"${CMAKE_CURRENT_SOURCE_DIR}/files\"")
add_subdirectory(util)

# backend specific test files must meet the following requirements:
# 1) The must be named <name>.in.cpp
# 2) They must be in the `test/backend` directory
# 3) Include "util/test_control.hpp" in your cpp file
# 4) add the line `static string s_manifest = "${MANIFEST}";` to your cpp file
# 5) Use the `NGRAPH_TEST` macro in place of `TEST`.
# All such files are configured via cmake which replaces all instances of cmake variables
# such as ${BACKEND_NAME} with their values, such as CPU, GPU, or INTERPRETER.

set(MULTI_TEST_SRC
    backend/abc.in.cpp
    backend/abs.in.cpp
    backend/acos.in.cpp
    backend/adaptive_avg_pool.in.cpp
    backend/adaptive_max_pool.in.cpp
    backend/add.in.cpp
    backend/aliased_output.in.cpp
    backend/api.in.cpp
    backend/asin.in.cpp
    backend/asinh.in.cpp
    backend/atan.in.cpp
    backend/atanh.in.cpp
    backend/auto_broadcast.in.cpp
    backend/avg_pool.in.cpp
    backend/batch_norm.in.cpp
    backend/batch_to_space.in.cpp
    backend/broadcast.in.cpp
    backend/bucketize.in.cpp
    backend/builder_reduce_ops_opset1.in.cpp
    backend/ceiling.in.cpp
    backend/comparison.in.cpp
    backend/concat.in.cpp
    backend/constant.in.cpp
    backend/convert_like.in.cpp
    backend/convolution_backprop.in.cpp
    backend/convolution.in.cpp
    backend/binary_convolution.in.cpp
    backend/clamp.in.cpp
    backend/cos.in.cpp
    backend/cosh.in.cpp
    backend/ctc_greedy_decoder.in.cpp
    backend/ctc_greedy_decoder_seq_len.in.cpp
    backend/cum_sum.in.cpp
    backend/deformable_psroi_pooling.in.cpp
    backend/detection_output.in.cpp
    backend/dft.in.cpp
    backend/divide.in.cpp
    backend/deformable_convolution.in.cpp
    backend/deformable_convolution_opset8.in.cpp
    backend/depth_to_space.in.cpp
    backend/dyn_reshape.in.cpp
    backend/experimental_detectron_generate_proposals.in.cpp
    backend/experimental_detectron_topk_rois.in.cpp
    backend/strided_slice.in.cpp
    backend/dynamic.in.cpp
    backend/elu.in.cpp
    backend/exp.in.cpp
    backend/experimental_detectron_detection_output.in.cpp
    backend/experimental_detectron_prior_grid.in.cpp
    backend/fake_quantize.in.cpp
    backend/floor.in.cpp
    backend/floor_mod.in.cpp
    backend/function_name.in.cpp
    backend/fused_op.in.cpp
    backend/gather.in.cpp
    backend/gather_elements.in.cpp
    backend/gather_nd.in.cpp
    backend/gelu.in.cpp
    backend/group_convolution.in.cpp
    backend/group_convolution_backprop_data.in.cpp
    backend/hard_sigmoid.in.cpp
    backend/idft.in.cpp
    backend/interpolate.in.cpp
    backend/log.in.cpp
    backend/log_softmax.in.cpp
    backend/logical_and.in.cpp
    backend/logical_not.in.cpp
    backend/logical_or.in.cpp
    backend/logical_xor.in.cpp
    backend/lrn.in.cpp
    backend/matmul.in.cpp
    backend/matrix_nms.in.cpp
    backend/maximum.in.cpp
    backend/max_pool.in.cpp
    backend/minimum.in.cpp
    backend/mish.in.cpp
    backend/mod.in.cpp
    backend/multiclass_nms.in.cpp
    backend/multiple_backends.in.cpp
    backend/multiple_result.in.cpp
    backend/multiply.in.cpp
    backend/negative.in.cpp
    backend/node_name.in.cpp
    backend/normalize_l2.in.cpp
    backend/non_max_suppression.in.cpp
    backend/non_zero.in.cpp
    backend/numeric.in.cpp
    backend/one_hot.in.cpp
    backend/pad.in.cpp
    backend/parameter_as_output.in.cpp
    backend/power.in.cpp
    backend/prelu.in.cpp
    backend/prior_box_clustered.in.cpp
    backend/prior_box.in.cpp
    backend/proposal.in.cpp
    backend/psroi_pooling.in.cpp
    backend/range.in.cpp
    backend/recurrent_cells.in.cpp
    backend/reduce_l1.in.cpp
    backend/reduce_l2.in.cpp
    backend/reduce_max.in.cpp
    backend/reduce_mean.in.cpp
    backend/reduce_min.in.cpp
    backend/reduce_prod.in.cpp
    backend/reduce_sum.in.cpp
    backend/region_yolo.in.cpp
    backend/relu.in.cpp
    backend/reorg_yolo.in.cpp
    backend/reshape.in.cpp
    backend/result.in.cpp
    backend/reverse_sequence.in.cpp
    backend/reverse.in.cpp
    backend/roll.in.cpp
    backend/round.in.cpp
    backend/scatter_nd_update.in.cpp
    backend/space_to_depth.in.cpp
    backend/selu.in.cpp
    backend/shape_of.in.cpp
    backend/shuffle_channels.in.cpp
    backend/sigmoid.in.cpp
    backend/sin.in.cpp
    backend/sinh.in.cpp
    backend/softmax.in.cpp
    backend/softplus.in.cpp
    backend/space_to_batch.in.cpp
    backend/split.in.cpp
    backend/sqrt.in.cpp
    backend/squared_difference.in.cpp
    backend/squeeze.in.cpp
    backend/subtract.in.cpp
    backend/swish.in.cpp
    backend/tan.in.cpp
    backend/tanh.in.cpp
    backend/tile.in.cpp
    backend/topk.in.cpp
    backend/transpose.in.cpp
    backend/unhandled_op.in.cpp
    backend/unsqueeze.in.cpp
    backend/validate_call.in.cpp
    backend/variadic_split.in.cpp
    backend/zero_sized.in.cpp
)

if (NGRAPH_ONNX_IMPORT_ENABLE AND NOT NGRAPH_USE_PROTOBUF_LITE)
    list(APPEND MULTI_TEST_SRC
            onnx/onnx_import.in.cpp
            onnx/onnx_import_controlflow.in.cpp
            onnx/onnx_import_const_folding.in.cpp
            onnx/onnx_import_convpool.in.cpp
            onnx/onnx_import_dyn_shapes.in.cpp
            onnx/onnx_import_external_data.in.cpp
            onnx/onnx_import_org_openvino.in.cpp
            onnx/onnx_import_provenance.in.cpp
            onnx/onnx_import_reshape.in.cpp
            onnx/onnx_import_rnn.in.cpp
            onnx/onnx_import_quant.in.cpp)
    list(APPEND SRC
            onnx/onnx_import_exceptions.cpp
            onnx/onnx_import_library.cpp
            onnx/onnx_tensor_names.cpp)
endif()

if (NGRAPH_ONNX_IMPORT_ENABLE)
    list(APPEND SRC onnx/onnx_editor.cpp)
    list(APPEND MULTI_TEST_SRC
        onnx/onnx_test_utils.in.cpp
        onnx/onnx_import_with_editor.in.cpp)
endif()

# SOURCE FOR FRONTEND TESTING
file(GLOB FRONTEND_TESTS_SRC ${CMAKE_CURRENT_SOURCE_DIR}/frontend/frontend_manager.cpp)
set(SRC ${FRONTEND_TESTS_SRC} ${SRC})

add_clang_format_target(unit-test_clang FOR_SOURCES ${SRC} ${MULTI_TEST_SRC})

foreach(BACKEND_NAME ${ACTIVE_BACKEND_LIST})
    string(TOLOWER ${BACKEND_NAME} BACKEND_DIR)
    string(REGEX REPLACE "([a-z0-9]+):(.*)" "\\1" BACKEND_DIR ${BACKEND_DIR})
    set(MANIFEST ${CMAKE_CURRENT_SOURCE_DIR}/runtime/${BACKEND_DIR}/unit_test.manifest)

    foreach(TEST_SRC ${MULTI_TEST_SRC})
        string(REPLACE ":" "_" BACKEND_NAME ${BACKEND_NAME})
        string(REPLACE ".in." "_${BACKEND_NAME}." TARGET_NAME ${TEST_SRC})
        configure_file(${TEST_SRC} ${TARGET_NAME})
        set(SRC ${CMAKE_CURRENT_BINARY_DIR}/${TARGET_NAME} ${SRC})
    endforeach()

    message(STATUS "Adding unit test for backend ${BACKEND_NAME}")
endforeach()

add_executable(unit-test ${SRC})

target_include_directories(unit-test PRIVATE ".")
target_include_directories(unit-test PRIVATE ${CMAKE_CURRENT_SOURCE_DIR}/runtime)

add_definitions("-DCURDIR=\"${CMAKE_CURRENT_SOURCE_DIR}\"")
add_definitions("-DJSON_INCLUDES=\"${JSON_INCLUDE_DIR}\"")

if(UNIT_TESTS_DEPENDENCIES)
    add_dependencies(unit-test ${UNIT_TESTS_DEPENDENCIES})
endif()

target_link_libraries(unit-test PRIVATE ngraph_test_util
                                        ngraph::builder
                                        ${CMAKE_DL_LIBS}
                                        ie_backend
                                        interpreter_backend
                                        Threads::Threads
                                        openvino::conditional_compilation
                                        frontend_manager)

# Protobuf-lite does not support parsing files from prototxt format
# Since most of the onnx models are stored in this format it have to be disabled
if (NGRAPH_ONNX_IMPORT_ENABLE AND NOT NGRAPH_USE_PROTOBUF_LITE)
    # It's needed by onnx_import_library.cpp and onnx_import_exceptions.cpp tests to include onnx_pb.h.
    # Not linking statically to libprotobuf (linked into libonnx) avoids false-failing onnx_editor tests.
    target_include_directories(unit-test
        SYSTEM PRIVATE
            $<TARGET_PROPERTY:onnx,INTERFACE_INCLUDE_DIRECTORIES>
            $<TARGET_PROPERTY:onnx_proto,INTERFACE_INCLUDE_DIRECTORIES>
            ${Protobuf_INCLUDE_DIRS})
    target_compile_definitions(unit-test
        PRIVATE $<TARGET_PROPERTY:onnx,INTERFACE_COMPILE_DEFINITIONS>)
endif()

if (OV_COMPILER_IS_CLANG)
    target_compile_options(unit-test PRIVATE -Wno-undef -Wno-reserved-id-macro)
endif()

if (NGRAPH_ONNX_IMPORT_ENABLE)
    get_target_property(ONNX_IMPORTER_SRC_DIR onnx_importer SOURCE_DIR)
    target_include_directories(unit-test PRIVATE ${ONNX_IMPORTER_SRC_DIR}/src)

    target_link_libraries(unit-test PRIVATE onnx_importer)
endif()

install(TARGETS unit-test
        RUNTIME DESTINATION tests
        COMPONENT tests
        EXCLUDE_FROM_ALL)

<<<<<<< HEAD
add_subdirectory(frontend)
=======
############ FRONTEND ############
target_include_directories(unit-test PRIVATE ${FRONTEND_INCLUDE_PATH} frontend/shared/include)
target_link_libraries(unit-test PRIVATE frontend_manager cnpy commonTestUtils)

add_subdirectory(frontend)
### END FRONTEND ###

#PaddlePaddle - test models generator
if (NGRAPH_PDPD_FRONTEND_ENABLE AND paddlepaddle_FOUND)
    file(GLOB_RECURSE PDPD_GEN_SCRIPTS ${CMAKE_CURRENT_SOURCE_DIR}/files/paddlepaddle/gen_scripts/generate_*.py)
    set(OUT_FILES "")
    foreach(GEN_SCRIPT ${PDPD_GEN_SCRIPTS})
        get_filename_component(FILE_WE ${GEN_SCRIPT} NAME_WE)
        set(OUT_DONE_FILE ${TEST_PADDLE_MODELS}/${FILE_WE}_done.txt)
        set(OUT_FILES ${OUT_DONE_FILE} ${OUT_FILES})
        add_custom_command(OUTPUT ${OUT_DONE_FILE}
                COMMAND ${PYTHON_EXECUTABLE}
                        ${CMAKE_CURRENT_SOURCE_DIR}/files/paddlepaddle/gen_wrapper.py
                        ${GEN_SCRIPT}
                        ${TEST_PADDLE_MODELS}
                        ${OUT_DONE_FILE}
                DEPENDS ${GEN_SCRIPT} ${CMAKE_CURRENT_SOURCE_DIR}/files/paddlepaddle/gen_wrapper.py
                )
    endforeach()
    add_custom_target(paddlepaddle_test_models DEPENDS ${OUT_FILES})
    add_dependencies(unit-test paddlepaddle_test_models)
    add_dependencies(unit-test paddlepaddle_ngraph_frontend)

    install(DIRECTORY ${TEST_PADDLE_MODELS}
            DESTINATION tests/${PADDLE_TEST_MODELS_DIRNAME}
            COMPONENT tests
            EXCLUDE_FROM_ALL)
endif()
>>>>>>> c0c2f2da
<|MERGE_RESOLUTION|>--- conflicted
+++ resolved
@@ -628,40 +628,4 @@
         COMPONENT tests
         EXCLUDE_FROM_ALL)
 
-<<<<<<< HEAD
-add_subdirectory(frontend)
-=======
-############ FRONTEND ############
-target_include_directories(unit-test PRIVATE ${FRONTEND_INCLUDE_PATH} frontend/shared/include)
-target_link_libraries(unit-test PRIVATE frontend_manager cnpy commonTestUtils)
-
-add_subdirectory(frontend)
-### END FRONTEND ###
-
-#PaddlePaddle - test models generator
-if (NGRAPH_PDPD_FRONTEND_ENABLE AND paddlepaddle_FOUND)
-    file(GLOB_RECURSE PDPD_GEN_SCRIPTS ${CMAKE_CURRENT_SOURCE_DIR}/files/paddlepaddle/gen_scripts/generate_*.py)
-    set(OUT_FILES "")
-    foreach(GEN_SCRIPT ${PDPD_GEN_SCRIPTS})
-        get_filename_component(FILE_WE ${GEN_SCRIPT} NAME_WE)
-        set(OUT_DONE_FILE ${TEST_PADDLE_MODELS}/${FILE_WE}_done.txt)
-        set(OUT_FILES ${OUT_DONE_FILE} ${OUT_FILES})
-        add_custom_command(OUTPUT ${OUT_DONE_FILE}
-                COMMAND ${PYTHON_EXECUTABLE}
-                        ${CMAKE_CURRENT_SOURCE_DIR}/files/paddlepaddle/gen_wrapper.py
-                        ${GEN_SCRIPT}
-                        ${TEST_PADDLE_MODELS}
-                        ${OUT_DONE_FILE}
-                DEPENDS ${GEN_SCRIPT} ${CMAKE_CURRENT_SOURCE_DIR}/files/paddlepaddle/gen_wrapper.py
-                )
-    endforeach()
-    add_custom_target(paddlepaddle_test_models DEPENDS ${OUT_FILES})
-    add_dependencies(unit-test paddlepaddle_test_models)
-    add_dependencies(unit-test paddlepaddle_ngraph_frontend)
-
-    install(DIRECTORY ${TEST_PADDLE_MODELS}
-            DESTINATION tests/${PADDLE_TEST_MODELS_DIRNAME}
-            COMPONENT tests
-            EXCLUDE_FROM_ALL)
-endif()
->>>>>>> c0c2f2da
+add_subdirectory(frontend)