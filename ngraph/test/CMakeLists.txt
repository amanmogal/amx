# Copyright (C) 2018-2021 Intel Corporation
# SPDX-License-Identifier: Apache-2.0
#

add_definitions(-DSERIALIZED_ZOO=\"${TEST_MODEL_ZOO}/ngraph/models\")
set(NGRAPH_ONNX_NAMESPACE ngraph_onnx)

add_subdirectory(runtime)

if(NOT NGRAPH_UNIT_TEST_ENABLE)
    message(STATUS "unit tests disabled")
    return()
endif()

message(STATUS "unit tests enabled")

if(LINUX)
    set(CMAKE_BUILD_WITH_INSTALL_RPATH FALSE)
endif()

set(SRC
    aligned_buffer.cpp
    all_close_f.cpp
    bfloat16.cpp
    build_graph.cpp
    builder_autobroadcast.cpp
    check.cpp
    conditional_compilation/ngraph_cc_collect.cpp
    conditional_compilation/ngraph_cc_off.cpp
    conditional_compilation/ngraph_cc_on.cpp
    constant.cpp
    constant_folding.cpp
    control_dependencies.cpp
    convert_u1_to_string.cpp
    coordinate.cpp
    coordinate_range.cpp
    copy.cpp
    element_type.cpp
    eval.cpp
    file_util.cpp
    float16.cpp
    graph_rewrite.cpp
    includes.cpp
    input_output_assign.cpp
    int4.cpp
    intervals.cpp
    main.cpp
    matcher_pass.cpp
    misc.cpp
    node_input_output.cpp
    op.cpp
    op_eval/binary_convolution.cpp
    op_eval/bucketize.cpp
    op_eval/clamp.cpp
    op_eval/einsum.cpp
    op_eval/floor_mod.cpp
    op_eval/gelu.cpp
    op_eval/hsigmoid.cpp
    op_eval/hswish.cpp
    op_eval/interpolate.cpp
    op_eval/matmul.cpp
    op_eval/memory.cpp
    op_eval/mish.cpp
    op_eval/non_zero.cpp
    op_eval/reduce_max.cpp
    op_eval/reduce_min.cpp
    op_eval/reduce_prod.cpp
    op_eval/reduce_sum.cpp
    op_eval/roi_align.cpp
    op_eval/roi_pooling.cpp
    op_eval/round.cpp
    op_eval/softplus.cpp
    op_eval/split.cpp
    op_eval/swish.cpp
    op_eval/strided_slice.cpp
    op_eval/transpose.cpp
    op_eval/variadic_split.cpp
    opset1.cpp
    partial_shape.cpp
    pass_config.cpp
    pass_manager.cpp
    pattern.cpp
    provenance.cpp
    replace_node.cpp
    reshape_opt_kernel.cpp
    shape.cpp
    span.cpp
    specialize_function.cpp
    tensor.cpp
    type_prop/abs.cpp
    type_prop/acos.cpp
    type_prop/adaptive_avg_pool.cpp
    type_prop/adaptive_max_pool.cpp
    type_prop/asin.cpp
    type_prop/asinh.cpp
    type_prop/assign.cpp
    type_prop/atan.cpp
    type_prop/avg_pool.cpp
    type_prop/batch_norm.cpp
    type_prop/batch_to_space.cpp
    type_prop/binary_convolution.cpp
    type_prop/binary_elementwise.cpp
    type_prop/broadcast.cpp
    type_prop/bucketize.cpp
    type_prop/ceiling.cpp
    type_prop/clamp.cpp
    type_prop/concat.cpp
    type_prop/constant.cpp
    type_prop/convert.cpp
    type_prop/convolution.cpp
    type_prop/convolution_backprop_data.cpp
    type_prop/cos.cpp
    type_prop/cosh.cpp
    type_prop/ctc_greedy_decoder.cpp
    type_prop/ctc_greedy_decoder_seq_len.cpp
    type_prop/ctc_loss.cpp
    type_prop/deformable_convolution.cpp
    type_prop/deformable_convolution_opset8.cpp
    type_prop/deformable_psroi_pooling.cpp
    type_prop/detection_output.cpp
    type_prop/depth_to_space.cpp
    type_prop/dft.cpp
    type_prop/dyn_reshape.cpp
    type_prop/einsum.cpp
    type_prop/erf.cpp
    type_prop/exp.cpp
    type_prop/experimental_detectron_generate_proposals.cpp
    type_prop/experimental_detectron_roi_feature_extractor.cpp
    type_prop/experimental_detectron_topkrois.cpp
    type_prop/strided_slice.cpp
    type_prop/elu.cpp
    type_prop/embeddingbag_offsetssum.cpp
    type_prop/experimental_detectron_detection_output.cpp
    type_prop/experimental_detectron_prior_grid_generator.cpp
    type_prop/extractimagepatches.cpp
    type_prop/embeddingbag_packedsum.cpp
    type_prop/embedding_segments_sum.cpp
    type_prop/fake_quantize.cpp
    type_prop/floor.cpp
    type_prop/floor_mod.cpp
    type_prop/gather.cpp
    type_prop/gather_elements.cpp
    type_prop/gather_nd.cpp
    type_prop/gather_tree.cpp
    type_prop/grn.cpp
    type_prop/group_convolution.cpp
    type_prop/group_convolution_backprop_data.cpp
    type_prop/gru_cell.cpp
    type_prop/gru_sequence.cpp
    type_prop/hard_sigmoid.cpp
    type_prop/hsigmoid.cpp
    type_prop/hswish.cpp
    type_prop/idft.cpp
    type_prop/interpolate.cpp
    type_prop/lrn.cpp
    type_prop/lstm_cell.cpp
    type_prop/lstm_sequence.cpp
    type_prop/loop.cpp
    type_prop/matmul.cpp
    type_prop/matrix_nms.cpp
    type_prop/maximum.cpp
    type_prop/max_pool.cpp
    type_prop/minimum.cpp
    type_prop/mish.cpp
    type_prop/mod.cpp
    type_prop/multiclass_nms.cpp
    type_prop/mvn.cpp
    type_prop/negative.cpp
    type_prop/non_max_suppression.cpp
    type_prop/non_zero.cpp
    type_prop/normalize_l2.cpp
    type_prop/one_hot.cpp
    type_prop/pad.cpp
    type_prop/parameter.cpp
    type_prop/power.cpp
    type_prop/prelu.cpp
    type_prop/prior_box.cpp
    type_prop/proposal.cpp
    type_prop/psroi_pooling.cpp
    type_prop/prior_box_clustered.cpp
    type_prop/random_uniform.cpp
    type_prop/range.cpp
    type_prop/read_value.cpp
    type_prop/reduce_l1.cpp
    type_prop/reduce_l2.cpp
    type_prop/reduce_logical_and.cpp
    type_prop/reduce_logical_or.cpp
    type_prop/reduce_max.cpp
    type_prop/reduce_mean.cpp
    type_prop/reduce_min.cpp
    type_prop/reduce_prod.cpp
    type_prop/reduce_sum.cpp
    type_prop/reorg_yolo.cpp
    type_prop/reshape.cpp
    type_prop/result.cpp
    type_prop/reverse.cpp
    type_prop/reverse_sequence.cpp
    type_prop/roi_align.cpp
    type_prop/roi_pooling.cpp
    type_prop/roll.cpp
    type_prop/round.cpp
    type_prop/rnn_cell.cpp
    type_prop/rnn_sequence.cpp
    type_prop/round.cpp
    type_prop/scatter_elements_update.cpp
    type_prop/scatter_nd_update.cpp
    type_prop/scatter_update.cpp
    type_prop/select.cpp
    type_prop/selu.cpp
    type_prop/shape_of.cpp
    type_prop/shuffle_channels.cpp
    type_prop/sign.cpp
    type_prop/sin.cpp
    type_prop/sinh.cpp
    type_prop/softmax.cpp
    type_prop/softplus.cpp
    type_prop/space_to_batch.cpp
    type_prop/space_to_depth.cpp
    type_prop/split.cpp
    type_prop/sqrt.cpp
    type_prop/squared_difference.cpp
    type_prop/squeeze.cpp
    type_prop/swish.cpp
    type_prop/ti.cpp
    type_prop/tile.cpp
    type_prop/top_k.cpp
    type_prop/transpose.cpp
    type_prop/unary_elementwise.cpp
    type_prop/unsqueeze.cpp
    type_prop/variadic_split.cpp
    type_prop_layers.cpp
    visitors/partial_shape.cpp
    visitors/user_op.cpp
    visitors/value_map.cpp
    visitors/op/acosh.cpp
    visitors/op/adaptive_avg_pool.cpp
    visitors/op/adaptive_max_pool.cpp
    visitors/op/add.cpp
    visitors/op/asinh.cpp
    visitors/op/atan.cpp
    visitors/op/batch_norm.cpp
    visitors/op/batch_to_space.cpp
    visitors/op/broadcast.cpp
    visitors/op/bucketize.cpp
    visitors/op/ceiling.cpp
    visitors/op/constant.cpp
    visitors/op/convert.cpp
    visitors/op/convolution_backprop.cpp
    visitors/op/cos.cpp
    visitors/op/cosh.cpp
    visitors/op/cum_sum.cpp
    visitors/op/deformable_convolution.cpp
    visitors/op/deformable_psroi_pooling.cpp
    visitors/op/depth_to_space.cpp
    visitors/op/detection_output.cpp
    visitors/op/einsum.cpp
    visitors/op/elu.cpp
    visitors/op/equal.cpp
    visitors/op/erf.cpp
    visitors/op/extractimagepatches.cpp
    visitors/op/fake_quantize.cpp
    visitors/op/floor_mod.cpp
    visitors/op/floor.cpp
    visitors/op/gather.cpp
    visitors/op/gelu.cpp
    visitors/op/greater_equal.cpp
    visitors/op/greater.cpp
    visitors/op/grn.cpp
    visitors/op/group_conv.cpp
    visitors/op/interpolate.cpp
    visitors/op/less_equal.cpp
    visitors/op/less.cpp
    visitors/op/log.cpp
    visitors/op/logical_or.cpp
    visitors/op/logical_xor.cpp
    visitors/op/lrn.cpp
    visitors/op/lstm_cell.cpp
    visitors/op/lstm_sequence.cpp
    visitors/op/matmul.cpp
    visitors/op/matrix_nms.cpp
    visitors/op/max_pool.cpp
    visitors/op/maximum.cpp
    visitors/op/minimum.cpp
    visitors/op/mish.cpp
    visitors/op/mod.cpp
    visitors/op/multiclass_nms.cpp
    visitors/op/multiply.cpp
    visitors/op/mvn.cpp
    visitors/op/negative.cpp
    visitors/op/non_max_suppression.cpp
    visitors/op/non_zero.cpp
    visitors/op/normalize_l2.cpp
    visitors/op/not_equal.cpp
    visitors/op/one_hot.cpp
    visitors/op/pad.cpp
    visitors/op/parameter.cpp
    visitors/op/power.cpp
    visitors/op/prior_box.cpp
    visitors/op/prior_box_clustered.cpp
    visitors/op/proposal.cpp
    visitors/op/psroi_pooling.cpp
    visitors/op/random_uniform.cpp
    visitors/op/reduce_l1.cpp
    visitors/op/reduce_l2.cpp
    visitors/op/reduce_logical_and.cpp
    visitors/op/reduce_logical_or.cpp
    visitors/op/reduce_max.cpp
    visitors/op/reduce_mean.cpp
    visitors/op/reduce_min.cpp
    visitors/op/reduce_prod.cpp
    visitors/op/reduce_sum.cpp
    visitors/op/region_yolo.cpp
    visitors/op/reorg_yolo.cpp
    visitors/op/reshape.cpp
    visitors/op/result.cpp
    visitors/op/reverse.cpp
    visitors/op/reverse_sequence.cpp
    visitors/op/rnn_cell.cpp
    visitors/op/roi_pooling.cpp
    visitors/op/round.cpp
    visitors/op/select.cpp
    visitors/op/space_to_depth.cpp
    visitors/op/selu.cpp
    visitors/op/shuffle_channels.cpp
    visitors/op/sign.cpp
    visitors/op/sinh.cpp
    visitors/op/softmax.cpp
    visitors/op/softplus.cpp
    visitors/op/space_to_batch.cpp
    visitors/op/space_to_depth.cpp
    visitors/op/split.cpp
    visitors/op/sqrt.cpp
    visitors/op/squared_difference.cpp
    visitors/op/squeeze.cpp
    visitors/op/strided_slice.cpp
    visitors/op/subtract.cpp
    visitors/op/swish.cpp
    visitors/op/tanh.cpp
    visitors/op/topk.cpp
    visitors/op/transpose.cpp
    visitors/op/unsqueeze.cpp
    visitors/op/variadic_split.cpp
    uint4.cpp
    util.cpp
)

set_source_files_properties(includes.cpp PROPERTIES COMPILE_DEFINITIONS
    NGRAPH_INCLUDES="${PROJECT_SOURCE_DIR}/src/ngraph")

if (ENABLE_MKL_DNN AND NGRAPH_UNIT_TEST_BACKENDS_ENABLE)
    message(STATUS "NGRAPH_TESTS: IE:CPU enabled")
    set(ACTIVE_BACKEND_LIST ${ACTIVE_BACKEND_LIST} "IE:CPU")
    if (ENABLE_STRICT_DEPENDENCIES)
        # For convinience add a runtime dependency to build along with this target.
        # Warning: Parallel build with -GNinja may not be efficient.
        list(APPEND UNIT_TESTS_DEPENDENCIES MKLDNNPlugin)
    endif()
endif()

if (ENABLE_CLDNN AND NGRAPH_UNIT_TEST_BACKENDS_ENABLE)
    message(STATUS "NGRAPH_TESTS: IE:GPU enabled")
    set(ACTIVE_BACKEND_LIST ${ACTIVE_BACKEND_LIST} "IE:GPU")
    if (ENABLE_STRICT_DEPENDENCIES)
        # For convinience add a runtime dependency to build along with this target.
        # Warning: Parallel build with -GNinja may not be efficient.
        list(APPEND UNIT_TESTS_DEPENDENCIES clDNNPlugin)
    endif()
endif()

if (NGRAPH_UNIT_TEST_BACKENDS_ENABLE)
    list(APPEND SRC
        builder.cpp
        backend_api.cpp)
    set(ACTIVE_BACKEND_LIST ${ACTIVE_BACKEND_LIST} INTERPRETER)
endif()

add_definitions("-DTEST_FILES=\"${TEST_MODEL_ZOO}/ngraph/files\"")
add_subdirectory(util)

# backend specific test files must meet the following requirements:
# 1) The must be named <name>.in.cpp
# 2) They must be in the `test/backend` directory
# 3) Include "util/test_control.hpp" in your cpp file
# 4) add the line `static string s_manifest = "${MANIFEST}";` to your cpp file
# 5) Use the `NGRAPH_TEST` macro in place of `TEST`.
# All such files are configured via cmake which replaces all instances of cmake variables
# such as ${BACKEND_NAME} with their values, such as CPU, GPU, or INTERPRETER.

set(MULTI_TEST_SRC
    backend/abc.in.cpp
    backend/abs.in.cpp
    backend/acos.in.cpp
    backend/adaptive_avg_pool.in.cpp
    backend/adaptive_max_pool.in.cpp
    backend/add.in.cpp
    backend/aliased_output.in.cpp
    backend/api.in.cpp
    backend/asin.in.cpp
    backend/asinh.in.cpp
    backend/atan.in.cpp
    backend/atanh.in.cpp
    backend/auto_broadcast.in.cpp
    backend/avg_pool.in.cpp
    backend/batch_norm.in.cpp
    backend/batch_to_space.in.cpp
    backend/broadcast.in.cpp
    backend/bucketize.in.cpp
    backend/builder_reduce_ops_opset1.in.cpp
    backend/ceiling.in.cpp
    backend/comparison.in.cpp
    backend/concat.in.cpp
    backend/constant.in.cpp
    backend/convert_like.in.cpp
    backend/convolution_backprop.in.cpp
    backend/convolution.in.cpp
    backend/binary_convolution.in.cpp
    backend/clamp.in.cpp
    backend/cos.in.cpp
    backend/cosh.in.cpp
    backend/ctc_greedy_decoder.in.cpp
    backend/ctc_greedy_decoder_seq_len.in.cpp
    backend/cum_sum.in.cpp
    backend/deformable_psroi_pooling.in.cpp
    backend/detection_output.in.cpp
    backend/dft.in.cpp
    backend/divide.in.cpp
    backend/deformable_convolution.in.cpp
    backend/deformable_convolution_opset8.in.cpp
    backend/depth_to_space.in.cpp
    backend/dyn_reshape.in.cpp
    backend/experimental_detectron_generate_proposals.in.cpp
    backend/experimental_detectron_topk_rois.in.cpp
    backend/strided_slice.in.cpp
    backend/dynamic.in.cpp
    backend/elu.in.cpp
    backend/exp.in.cpp
    backend/experimental_detectron_detection_output.in.cpp
    backend/experimental_detectron_prior_grid.in.cpp
    backend/fake_quantize.in.cpp
    backend/floor.in.cpp
    backend/floor_mod.in.cpp
    backend/function_name.in.cpp
    backend/fused_op.in.cpp
    backend/gather.in.cpp
    backend/gather_elements.in.cpp
    backend/gather_nd.in.cpp
    backend/gelu.in.cpp
    backend/group_convolution.in.cpp
    backend/group_convolution_backprop_data.in.cpp
    backend/hard_sigmoid.in.cpp
    backend/idft.in.cpp
    backend/interpolate.in.cpp
    backend/log.in.cpp
    backend/log_softmax.in.cpp
    backend/logical_and.in.cpp
    backend/logical_not.in.cpp
    backend/logical_or.in.cpp
    backend/logical_xor.in.cpp
    backend/lrn.in.cpp
    backend/matmul.in.cpp
    backend/matrix_nms.in.cpp
    backend/maximum.in.cpp
    backend/max_pool.in.cpp
    backend/minimum.in.cpp
    backend/mish.in.cpp
    backend/mod.in.cpp
    backend/multiclass_nms.in.cpp
    backend/multiple_backends.in.cpp
    backend/multiple_result.in.cpp
    backend/multiply.in.cpp
    backend/negative.in.cpp
    backend/node_name.in.cpp
    backend/normalize_l2.in.cpp
    backend/non_max_suppression.in.cpp
    backend/non_zero.in.cpp
    backend/numeric.in.cpp
    backend/one_hot.in.cpp
    backend/pad.in.cpp
    backend/parameter_as_output.in.cpp
    backend/power.in.cpp
    backend/prelu.in.cpp
    backend/prior_box_clustered.in.cpp
    backend/prior_box.in.cpp
    backend/proposal.in.cpp
    backend/psroi_pooling.in.cpp
    backend/range.in.cpp
    backend/recurrent_cells.in.cpp
    backend/reduce_l1.in.cpp
    backend/reduce_l2.in.cpp
    backend/reduce_max.in.cpp
    backend/reduce_mean.in.cpp
    backend/reduce_min.in.cpp
    backend/reduce_prod.in.cpp
    backend/reduce_sum.in.cpp
    backend/region_yolo.in.cpp
    backend/relu.in.cpp
    backend/reorg_yolo.in.cpp
    backend/reshape.in.cpp
    backend/result.in.cpp
    backend/reverse_sequence.in.cpp
    backend/reverse.in.cpp
    backend/roll.in.cpp
    backend/round.in.cpp
    backend/scatter_nd_update.in.cpp
    backend/space_to_depth.in.cpp
    backend/selu.in.cpp
    backend/shape_of.in.cpp
    backend/shuffle_channels.in.cpp
    backend/sigmoid.in.cpp
    backend/sin.in.cpp
    backend/sinh.in.cpp
    backend/softmax.in.cpp
    backend/softplus.in.cpp
    backend/space_to_batch.in.cpp
    backend/split.in.cpp
    backend/sqrt.in.cpp
    backend/squared_difference.in.cpp
    backend/squeeze.in.cpp
    backend/subtract.in.cpp
    backend/swish.in.cpp
    backend/tan.in.cpp
    backend/tanh.in.cpp
    backend/tile.in.cpp
    backend/topk.in.cpp
    backend/transpose.in.cpp
    backend/unhandled_op.in.cpp
    backend/unsqueeze.in.cpp
    backend/validate_call.in.cpp
    backend/variadic_split.in.cpp
    backend/zero_sized.in.cpp
)

<<<<<<< HEAD
if (NGRAPH_ONNX_FRONTEND_ENABLE AND NOT NGRAPH_USE_PROTOBUF_LITE)
=======
if (NGRAPH_ONNX_IMPORT_ENABLE)
>>>>>>> d28ecc4f
    list(APPEND MULTI_TEST_SRC
            onnx/onnx_import.in.cpp
            onnx/onnx_import_controlflow.in.cpp
            onnx/onnx_import_const_folding.in.cpp
            onnx/onnx_import_convpool.in.cpp
            onnx/onnx_import_dyn_shapes.in.cpp
            onnx/onnx_import_external_data.in.cpp
            onnx/onnx_import_org_openvino.in.cpp
            onnx/onnx_import_provenance.in.cpp
            onnx/onnx_import_reshape.in.cpp
            onnx/onnx_import_rnn.in.cpp
            onnx/onnx_import_quant.in.cpp)
    list(APPEND SRC
            onnx/onnx_import_exceptions.cpp
            onnx/onnx_import_library.cpp
            onnx/onnx_tensor_names.cpp)
endif()

if (NGRAPH_ONNX_FRONTEND_ENABLE)
    list(APPEND SRC onnx/onnx_editor.cpp)
    list(APPEND MULTI_TEST_SRC
        onnx/onnx_test_utils.in.cpp
        onnx/onnx_import_with_editor.in.cpp)
endif()

# SOURCE FOR FRONTEND TESTING

file(GLOB FRONTEND_TESTS_SRC ${CMAKE_CURRENT_SOURCE_DIR}/frontend/frontend_manager.cpp)
set(SRC ${FRONTEND_TESTS_SRC} ${SRC})

file(GLOB FRONTEND_SHARED_TESTS_SRC ${CMAKE_CURRENT_SOURCE_DIR}/frontend/shared/src/*.cpp)
file(GLOB FRONTEND_SHARED_TESTS_HDR ${CMAKE_CURRENT_SOURCE_DIR}/frontend/shared/include/*.hpp)
set(SRC ${FRONTEND_SHARED_TESTS_SRC} ${SRC})

add_definitions("-DTEST_MODEL_BUILD_DIR=\"${CMAKE_CURRENT_BINARY_DIR}\"")

# ---- PaddlePaddle FrontEnd testing ------
if (NGRAPH_PDPD_FRONTEND_ENABLE)
    ie_check_pip_package(paddlepaddle WARNING)

    if(paddlepaddle_FOUND)
        file(GLOB FRONTEND_PDPD_TESTS_SRC ${CMAKE_CURRENT_SOURCE_DIR}/frontend/paddlepaddle/*.cpp)
        set(SRC ${FRONTEND_PDPD_TESTS_SRC} ${SRC})
        set(PADDLE_TEST_MODELS_DIRNAME paddle_test_models)
        set(TEST_PADDLE_MODELS ${CMAKE_CURRENT_BINARY_DIR}/${PADDLE_TEST_MODELS_DIRNAME}/)
        add_definitions("-DTEST_PADDLE_MODELS_DIRNAME=\"${PADDLE_TEST_MODELS_DIRNAME}/\"")
    endif()
endif()
# ---- End PaddlePaddle FrontEnd testing ------

add_clang_format_target(unit-test_clang FOR_SOURCES ${SRC} ${MULTI_TEST_SRC} ${FRONTEND_SHARED_TESTS_HDR})

foreach(BACKEND_NAME ${ACTIVE_BACKEND_LIST})
    string(TOLOWER ${BACKEND_NAME} BACKEND_DIR)
    string(REGEX REPLACE "([a-z0-9]+):(.*)" "\\1" BACKEND_DIR ${BACKEND_DIR})
    set(MANIFEST ${CMAKE_CURRENT_SOURCE_DIR}/runtime/${BACKEND_DIR}/unit_test.manifest)

    foreach(TEST_SRC ${MULTI_TEST_SRC})
        string(REPLACE ":" "_" BACKEND_NAME ${BACKEND_NAME})
        string(REPLACE ".in." "_${BACKEND_NAME}." TARGET_NAME ${TEST_SRC})
        configure_file(${TEST_SRC} ${TARGET_NAME})
        set(SRC ${CMAKE_CURRENT_BINARY_DIR}/${TARGET_NAME} ${SRC})
    endforeach()

    message(STATUS "Adding unit test for backend ${BACKEND_NAME}")
endforeach()

add_executable(unit-test ${SRC})

target_include_directories(unit-test PRIVATE ".")
target_include_directories(unit-test PRIVATE ${CMAKE_CURRENT_SOURCE_DIR}/runtime)
target_include_directories(unit-test PRIVATE ${CMAKE_CURRENT_SOURCE_DIR}/frontend/shared/include)

add_definitions("-DCURDIR=\"${CMAKE_CURRENT_SOURCE_DIR}\"")
add_definitions("-DJSON_INCLUDES=\"${JSON_INCLUDE_DIR}\"")

if(UNIT_TESTS_DEPENDENCIES)
    add_dependencies(unit-test ${UNIT_TESTS_DEPENDENCIES})
endif()

target_link_libraries(unit-test PRIVATE ngraph_test_util
                                        ngraph::builder
                                        ${CMAKE_DL_LIBS}
                                        ie_backend
                                        interpreter_backend
                                        Threads::Threads
                                        openvino::conditional_compilation)

# Protobuf-lite does not support parsing files from prototxt format
# Since most of the onnx models are stored in this format it have to be disabled
<<<<<<< HEAD
if (NGRAPH_ONNX_FRONTEND_ENABLE AND NOT NGRAPH_USE_PROTOBUF_LITE)
=======
if (NGRAPH_ONNX_IMPORT_ENABLE)
>>>>>>> d28ecc4f
    # It's needed by onnx_import_library.cpp and onnx_import_exceptions.cpp tests to include onnx_pb.h.
    # Not linking statically to libprotobuf (linked into libonnx) avoids false-failing onnx_editor tests.
    target_include_directories(unit-test
        SYSTEM PRIVATE
            $<TARGET_PROPERTY:onnx,INTERFACE_INCLUDE_DIRECTORIES>
            $<TARGET_PROPERTY:onnx_proto,INTERFACE_INCLUDE_DIRECTORIES>
            ${Protobuf_INCLUDE_DIRS})
    target_compile_definitions(unit-test
        PRIVATE $<TARGET_PROPERTY:onnx,INTERFACE_COMPILE_DEFINITIONS>)
endif()

if (OV_COMPILER_IS_CLANG)
    target_compile_options(unit-test PRIVATE -Wno-undef -Wno-reserved-id-macro)
endif()

if (NGRAPH_ONNX_FRONTEND_ENABLE)
    get_target_property(ONNX_FRONTEND_SRC_DIR onnx_ngraph_frontend SOURCE_DIR)
    target_include_directories(unit-test PRIVATE ${ONNX_FRONTEND_SRC_DIR}/src)

    target_link_libraries(unit-test PRIVATE onnx_ngraph_frontend)
    if (LINUX)
        target_link_options(unit-test PRIVATE -Wl,--exclude-libs,ALL)
    endif()
endif()

install(TARGETS unit-test
        RUNTIME DESTINATION tests
        COMPONENT tests
        EXCLUDE_FROM_ALL)

############ FRONTEND ############
target_include_directories(unit-test PRIVATE ${FRONTEND_INCLUDE_PATH} frontend/shared/include)
target_link_libraries(unit-test PRIVATE frontend_manager cnpy commonTestUtils)

add_subdirectory(frontend)
### END FRONTEND ###

#PaddlePaddle - test models generator
if (NGRAPH_PDPD_FRONTEND_ENABLE AND paddlepaddle_FOUND)
    file(GLOB_RECURSE PDPD_GEN_SCRIPTS ${CMAKE_CURRENT_SOURCE_DIR}/files/paddlepaddle/gen_scripts/generate_*.py)
    set(OUT_FILES "")
    foreach(GEN_SCRIPT ${PDPD_GEN_SCRIPTS})
        get_filename_component(FILE_WE ${GEN_SCRIPT} NAME_WE)
        set(OUT_DONE_FILE ${TEST_PADDLE_MODELS}/${FILE_WE}_done.txt)
        set(OUT_FILES ${OUT_DONE_FILE} ${OUT_FILES})
        add_custom_command(OUTPUT ${OUT_DONE_FILE}
                COMMAND ${PYTHON_EXECUTABLE}
                        ${CMAKE_CURRENT_SOURCE_DIR}/files/paddlepaddle/gen_wrapper.py
                        ${GEN_SCRIPT}
                        ${TEST_PADDLE_MODELS}
                        ${OUT_DONE_FILE}
                DEPENDS ${GEN_SCRIPT} ${CMAKE_CURRENT_SOURCE_DIR}/files/paddlepaddle/gen_wrapper.py
                )
    endforeach()
    add_custom_target(paddlepaddle_test_models DEPENDS ${OUT_FILES})
    add_dependencies(unit-test paddlepaddle_test_models)
    add_dependencies(unit-test paddlepaddle_ngraph_frontend)

    install(DIRECTORY ${TEST_PADDLE_MODELS}
            DESTINATION tests/${PADDLE_TEST_MODELS_DIRNAME}
            COMPONENT tests
            EXCLUDE_FROM_ALL)
endif()

# process models
add_dependencies(unit-test test_model_zoo)<|MERGE_RESOLUTION|>--- conflicted
+++ resolved
@@ -530,11 +530,7 @@
     backend/zero_sized.in.cpp
 )
 
-<<<<<<< HEAD
-if (NGRAPH_ONNX_FRONTEND_ENABLE AND NOT NGRAPH_USE_PROTOBUF_LITE)
-=======
-if (NGRAPH_ONNX_IMPORT_ENABLE)
->>>>>>> d28ecc4f
+if (NGRAPH_ONNX_FRONTEND_ENABLE)
     list(APPEND MULTI_TEST_SRC
             onnx/onnx_import.in.cpp
             onnx/onnx_import_controlflow.in.cpp
@@ -625,11 +621,7 @@
 
 # Protobuf-lite does not support parsing files from prototxt format
 # Since most of the onnx models are stored in this format it have to be disabled
-<<<<<<< HEAD
-if (NGRAPH_ONNX_FRONTEND_ENABLE AND NOT NGRAPH_USE_PROTOBUF_LITE)
-=======
-if (NGRAPH_ONNX_IMPORT_ENABLE)
->>>>>>> d28ecc4f
+if (NGRAPH_ONNX_FRONTEND_ENABLE)
     # It's needed by onnx_import_library.cpp and onnx_import_exceptions.cpp tests to include onnx_pb.h.
     # Not linking statically to libprotobuf (linked into libonnx) avoids false-failing onnx_editor tests.
     target_include_directories(unit-test
