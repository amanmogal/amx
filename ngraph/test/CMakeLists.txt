--- conflicted
+++ resolved
@@ -468,8 +468,6 @@
         onnx/onnx_import_with_editor.in.cpp)
 endif()
 
-<<<<<<< HEAD
-=======
 # SOURCE AND HEADERS FOR FRONTEND TESTING
 file(GLOB FRONTEND_TESTS_SRC ${CMAKE_CURRENT_SOURCE_DIR}/frontend/frontend_manager.cpp)
 set(SRC ${FRONTEND_TESTS_SRC} ${SRC})
@@ -478,9 +476,38 @@
 file(GLOB FRONTEND_SHARED_TESTS_HDR ${CMAKE_CURRENT_SOURCE_DIR}/frontend/shared/include/*.hpp)
 set(SRC ${FRONTEND_SHARED_TESTS_SRC} ${SRC})
 
+if (NGRAPH_PDPD_FRONTEND_ENABLE)
+
+    find_package(Python3 COMPONENTS Interpreter)
+    set(PDPD_PYTHON_OK TRUE)
+    if(NOT Python3_FOUND)
+        message("Python3 is required to build the PDPD frontend unit tests")
+        set(PDPD_PYTHON_OK FALSE)
+    endif()
+
+    if (PDPD_PYTHON_OK)
+        execute_process(
+                COMMAND ${Python3_EXECUTABLE} -m pip show paddlepaddle
+                RESULT_VARIABLE PIP_EXIT_CODE
+                OUTPUT_QUIET
+        )
+
+        if (NOT ${PIP_EXIT_CODE} EQUAL 0)
+            message("Python paddlepaddle package is not installed. Please use \"pip install paddlepaddle==2.0.1\".")
+            set(PDPD_PYTHON_OK FALSE)
+        endif()
+    endif()
+
+    if (PDPD_PYTHON_OK)
+        file(GLOB FRONTEND_PDPD_TESTS_SRC ${CMAKE_CURRENT_SOURCE_DIR}/frontend/paddlepaddle/*.cpp)
+        set(SRC ${FRONTEND_PDPD_TESTS_SRC} ${SRC})
+        set(TEST_PDPD_MODELS ${CMAKE_CURRENT_BINARY_DIR}/pdpd_test_models/)
+        add_definitions("-DTEST_PDPD_MODELS=\"${TEST_PDPD_MODELS}\"")
+    endif()
+endif()
+
 add_clang_format_target(unit-test_clang FOR_SOURCES ${SRC} ${MULTI_TEST_SRC} ${FRONTEND_SHARED_TESTS_HDR})
 
->>>>>>> c80e9394
 foreach(BACKEND_NAME ${ACTIVE_BACKEND_LIST})
     string(TOLOWER ${BACKEND_NAME} BACKEND_DIR)
     string(REGEX REPLACE "([a-z0-9]+):(.*)" "\\1" BACKEND_DIR ${BACKEND_DIR})
@@ -496,57 +523,15 @@
     message(STATUS "Adding unit test for backend ${BACKEND_NAME}")
 endforeach()
 
-<<<<<<< HEAD
-# SOURCE FOR FRONTEND TESTING
-
 # ---TODO FIXME --DO_NOT_RELEASE-- (mnosov)
 set(SRC ${CMAKE_CURRENT_SOURCE_DIR}/main.cpp) # DEBUG trick to disable all unit tests for faster build
+set(SRC ${FRONTEND_TESTS_SRC} ${SRC})
+set(SRC ${FRONTEND_SHARED_TESTS_SRC} ${SRC})
+if (PDPD_PYTHON_OK)
+    set(SRC ${FRONTEND_PDPD_TESTS_SRC} ${SRC})
+endif()
 # --- END OF --DO_NOT_RELEASE--
 
-file(GLOB FRONTEND_TESTS_SRC ${CMAKE_CURRENT_SOURCE_DIR}/frontend/frontend_manager.cpp)
-set(SRC ${FRONTEND_TESTS_SRC} ${SRC})
-
-file(GLOB FRONTEND_SHARED_TESTS_SRC ${CMAKE_CURRENT_SOURCE_DIR}/frontend/shared/src/*.cpp)
-file(GLOB FRONTEND_SHARED_TESTS_HDR ${CMAKE_CURRENT_SOURCE_DIR}/frontend/shared/include/*.hpp)
-set(SRC ${FRONTEND_SHARED_TESTS_SRC} ${SRC})
-set(HDR ${FRONTEND_SHARED_TESTS_HDR})
-
-# TODO: try to find a way to move it out of common CMakeLists
-if (NGRAPH_PDPD_FRONTEND_ENABLE)
-
-    find_package(Python3 COMPONENTS Interpreter)
-    set(PDPD_PYTHON_OK TRUE)
-    if(NOT Python3_FOUND)
-        message("Python3 is required to build the PDPD frontend unit tests")
-        set(PDPD_PYTHON_OK FALSE)
-    endif()
-
-    if (PDPD_PYTHON_OK)
-        execute_process(
-                COMMAND ${Python3_EXECUTABLE} -m pip show paddlepaddle
-                RESULT_VARIABLE PIP_EXIT_CODE
-                OUTPUT_QUIET
-        )
-
-        if (NOT ${PIP_EXIT_CODE} EQUAL 0)
-            message("Python paddlepaddle package is not installed. Please use \"pip install paddlepaddle==2.0.1\".")
-            set(PDPD_PYTHON_OK FALSE)
-        endif()
-    endif()
-
-    if (PDPD_PYTHON_OK)
-        file(GLOB FRONTEND_PDPD_TESTS_SRC ${CMAKE_CURRENT_SOURCE_DIR}/frontend/paddlepaddle/*.cpp)
-        set(SRC ${FRONTEND_PDPD_TESTS_SRC} ${SRC})
-        set(TEST_PDPD_MODELS ${CMAKE_CURRENT_BINARY_DIR}/pdpd_test_models/)
-        add_definitions("-DTEST_PDPD_MODELS=\"${TEST_PDPD_MODELS}\"")
-    endif()
-endif()
-#-----
-
-add_clang_format_target(unit-test_clang FOR_SOURCES ${SRC} ${MULTI_TEST_SRC} ${HDR})
-
-=======
->>>>>>> c80e9394
 add_executable(unit-test ${SRC})
 
 target_include_directories(unit-test PRIVATE ".")
