--- conflicted
+++ resolved
@@ -87,11 +87,8 @@
     span.cpp
     specialize_function.cpp
     tensor.cpp
-<<<<<<< HEAD
     threading.cpp
-=======
     type_info.cpp
->>>>>>> 03cc6627
     type_prop/abs.cpp
     type_prop/acos.cpp
     type_prop/adaptive_avg_pool.cpp
