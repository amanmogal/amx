--- conflicted
+++ resolved
@@ -296,11 +296,8 @@
     backend/group_convolution.in.cpp
     backend/interpolate.in.cpp
     backend/log.in.cpp
-<<<<<<< HEAD
+    backend/log_softmax.in.cpp
     backend/logical_and.in.cpp
-=======
-    backend/log_softmax.in.cpp
->>>>>>> e364271c
     backend/logical_or.in.cpp
     backend/logical_xor.in.cpp
     backend/lrn.in.cpp
