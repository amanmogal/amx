# ******************************************************************************
# Copyright 2017-2021 Intel Corporation
#
# Licensed under the Apache License, Version 2.0 (the "License");
# you may not use this file except in compliance with the License.
# You may obtain a copy of the License at
#
#     http://www.apache.org/licenses/LICENSE-2.0
#
# Unless required by applicable law or agreed to in writing, software
# distributed under the License is distributed on an "AS IS" BASIS,
# WITHOUT WARRANTIES OR CONDITIONS OF ANY KIND, either express or implied.
# See the License for the specific language governing permissions and
# limitations under the License.
# ******************************************************************************

add_definitions("-DSERIALIZED_ZOO=\"${CMAKE_CURRENT_SOURCE_DIR}/models\"")
set(NGRAPH_ONNX_NAMESPACE ngraph_onnx)

add_subdirectory(runtime)

if(NOT NGRAPH_UNIT_TEST_ENABLE)
    message(STATUS "unit tests disabled")
    add_subdirectory(util)
    return()
endif()

message(STATUS "unit tests enabled")

if(LINUX)
    set(CMAKE_BUILD_WITH_INSTALL_RPATH FALSE)
endif()

if(CMAKE_CXX_COMPILER_ID STREQUAL "Clang")
    if(CMAKE_CXX_COMPILER_VERSION VERSION_GREATER "4.0.0")
        # gtest has issues with this with v1.8.x
        # gtest issue is supposed to be addressed after v1.8.x
        add_compile_options(-Wno-zero-as-null-pointer-constant)
    endif()
endif()

set(SRC
    aligned_buffer.cpp
    all_close_f.cpp
    attributes.cpp
    bfloat16.cpp
    build_graph.cpp
    builder_autobroadcast.cpp
    check.cpp
    conditional_compilation/ngraph_cc_collect.cpp
    conditional_compilation/ngraph_cc_off.cpp
    conditional_compilation/ngraph_cc_on.cpp
    constant.cpp
    constant_folding.cpp
    control_dependencies.cpp
    convert_u1_to_string.cpp
    coordinate.cpp
    coordinate_range.cpp
    copy.cpp
    element_type.cpp
    eval.cpp
    file_util.cpp
    float16.cpp
    graph_rewrite.cpp
    includes.cpp
    input_output_assign.cpp
    intervals.cpp
    main.cpp
    matcher_pass.cpp
    misc.cpp
    ngraph_api.cpp
    node_input_output.cpp
    op.cpp
    op_eval/bucketize.cpp
    op_eval/floor_mod.cpp
    op_eval/hsigmoid.cpp
    op_eval/hswish.cpp
    op_eval/interpolate.cpp
    op_eval/matmul.cpp
    op_eval/mish.cpp
    op_eval/non_zero.cpp
    op_eval/reduce_l1.cpp
    op_eval/reduce_l2.cpp
    op_eval/roi_align.cpp
    op_eval/roi_pooling.cpp
    op_eval/round.cpp
    op_eval/softplus.cpp
    op_eval/split.cpp
    op_eval/swish.cpp
    op_eval/strided_slice.cpp
    op_eval/variadic_split.cpp
    op_is.cpp
    opset1.cpp
    partial_shape.cpp
    pass_config.cpp
    pass_liveness.cpp
    pass_manager.cpp
    pass_shape_relevance.cpp
    pattern.cpp
    provenance.cpp
    replace_node.cpp
    shape.cpp
    specialize_function.cpp
    tensor.cpp
    type_prop/assign.cpp
    type_prop/avg_pool.cpp
    type_prop/batch_norm.cpp
    type_prop/batch_to_space.cpp
    type_prop/binary_convolution.cpp
    type_prop/binary_elementwise.cpp
    type_prop/broadcast.cpp
    type_prop/bucketize.cpp
    type_prop/clamp.cpp
    type_prop/concat.cpp
    type_prop/constant.cpp
    type_prop/convert.cpp
    type_prop/convolution.cpp
    type_prop/ctc_greedy_decoder.cpp
    type_prop/ctc_greedy_decoder_seq_len.cpp
    type_prop/ctc_loss.cpp
    type_prop/deformable_convolution.cpp
    type_prop/deformable_psroi_pooling.cpp
    type_prop/detection_output.cpp
    type_prop/depth_to_space.cpp
    type_prop/dyn_reshape.cpp
    type_prop/experimental_detectron_generate_proposals.cpp
    type_prop/experimental_detectron_roi_feature_extractor.cpp
    type_prop/experimental_detectron_topkrois.cpp
    type_prop/strided_slice.cpp
    type_prop/elu.cpp
    type_prop/embeddingbag_offsetssum.cpp
    type_prop/experimental_detectron_detection_output.cpp
    type_prop/experimental_detectron_prior_grid_generator.cpp
    type_prop/extractimagepatches.cpp
    type_prop/embeddingbag_packedsum.cpp
    type_prop/embedding_segments_sum.cpp
    type_prop/fake_quantize.cpp
    type_prop/gather.cpp
    type_prop/gather_elements.cpp
    type_prop/gather_nd.cpp
    type_prop/gather_tree.cpp
    type_prop/grn.cpp
    type_prop/group_convolution.cpp
    type_prop/group_convolution_backprop_data.cpp
    type_prop/gru_cell.cpp
    type_prop/gru_sequence.cpp
    type_prop/hard_sigmoid.cpp
    type_prop/hsigmoid.cpp
    type_prop/hswish.cpp
    type_prop/interpolate.cpp
    type_prop/lrn.cpp
    type_prop/lstm_cell.cpp
    type_prop/lstm_sequence.cpp
    type_prop/loop.cpp
    type_prop/matmul.cpp
    type_prop/max_pool.cpp
    type_prop/mish.cpp
    type_prop/mvn.cpp
    type_prop/non_max_suppression.cpp
    type_prop/non_zero.cpp
    type_prop/normalize.cpp
    type_prop/one_hot.cpp
    type_prop/pad.cpp
    type_prop/parameter.cpp
    type_prop/prelu.cpp
    type_prop/proposal.cpp
    type_prop/psroi_pooling.cpp
    type_prop/range.cpp
    type_prop/read_value.cpp
    type_prop/reduce_l1.cpp
    type_prop/reduce_l2.cpp
    type_prop/reorg_yolo.cpp
    type_prop/reshape.cpp
    type_prop/reverse.cpp
    type_prop/reverse_sequence.cpp
    type_prop/roi_align.cpp
    type_prop/roi_pooling.cpp
    type_prop/round.cpp
    type_prop/rnn_cell.cpp
    type_prop/rnn_sequence.cpp
    type_prop/round.cpp
    type_prop/scatter_elements_update.cpp
    type_prop/scatter_nd_update.cpp
    type_prop/scatter_update.cpp
    type_prop/select.cpp
    type_prop/shape_of.cpp
    type_prop/shuffle_channels.cpp
    type_prop/softmax.cpp
    type_prop/softplus.cpp
    type_prop/space_to_batch.cpp
    type_prop/space_to_depth.cpp
    type_prop/split.cpp
    type_prop/squared_difference.cpp
    type_prop/squeeze.cpp
    type_prop/swish.cpp
    type_prop/reduce_mean.cpp
    type_prop/reduce_prod.cpp
    type_prop/reduce_sum.cpp
    type_prop/ti.cpp
    type_prop/tile.cpp
    type_prop/top_k.cpp
    type_prop/transpose.cpp
    type_prop/unary_elementwise.cpp
    type_prop/unary_ops.cpp
    type_prop/unsqueeze.cpp
    type_prop/variadic_split.cpp
    type_prop_layers.cpp
    util.cpp
)

set_source_files_properties(includes.cpp PROPERTIES COMPILE_DEFINITIONS
    NGRAPH_INCLUDES="${PROJECT_SOURCE_DIR}/src/ngraph")

if (ENABLE_MKL_DNN)
    message(STATUS "NGRAPH_TESTS: IE:CPU enabled")
    set(ACTIVE_BACKEND_LIST ${ACTIVE_BACKEND_LIST} "IE:CPU")
    list(APPEND UNIT_TESTS_DEPENDENCIES MKLDNNPlugin)
endif()

if (ENABLE_CLDNN)
    message(STATUS "NGRAPH_TESTS: IE:GPU enabled")
    set(ACTIVE_BACKEND_LIST ${ACTIVE_BACKEND_LIST} "IE:GPU")
    list(APPEND UNIT_TESTS_DEPENDENCIES clDNNPlugin)
endif()

if (NGRAPH_INTERPRETER_ENABLE)
    list(APPEND SRC
        builder.cpp
        backend_api.cpp)
    set(ACTIVE_BACKEND_LIST ${ACTIVE_BACKEND_LIST} INTERPRETER)
endif()

add_definitions("-DTEST_FILES=\"${CMAKE_CURRENT_SOURCE_DIR}/files\"")
add_subdirectory(util)

# backend specific test files must meet the following requirements:
# 1) The must be named <name>.in.cpp
# 2) They must be in the `test/backend` directory
# 3) Include "util/test_control.hpp" in your cpp file
# 4) add the line `static string s_manifest = "${MANIFEST}";` to your cpp file
# 5) Use the `NGRAPH_TEST` macro in place of `TEST`.
# All such files are configured via cmake which replaces all instances of cmake variables
# such as ${BACKEND_NAME} with their values, such as CPU, GPU, or INTERPRETER.

set(MULTI_TEST_SRC
    backend/abc.in.cpp
    backend/abs.in.cpp
    backend/acos.in.cpp
    backend/acosh.in.cpp
    backend/add.in.cpp
    backend/aliased_output.in.cpp
    backend/api.in.cpp
    backend/asin.in.cpp
    backend/asinh.in.cpp
    backend/atan.in.cpp
    backend/atanh.in.cpp
    backend/auto_broadcast.in.cpp
    backend/avg_pool.in.cpp
    backend/batch_norm.in.cpp
    backend/broadcast.in.cpp
    backend/bucketize.in.cpp
    backend/builder_reduce_ops_opset1.in.cpp
    backend/ceiling.in.cpp
    backend/comparison.in.cpp
    backend/concat.in.cpp
    backend/constant.in.cpp
    backend/convert.in.cpp
    backend/convert_like.in.cpp
    backend/convolution.in.cpp
    backend/cos.in.cpp
    backend/cosh.in.cpp
    backend/ctc_greedy_decoder.in.cpp
    backend/ctc_greedy_decoder_seq_len.in.cpp
    backend/cum_sum.in.cpp
    backend/detection_output.in.cpp
    backend/divide.in.cpp
    backend/dyn_reshape.in.cpp
    backend/strided_slice.in.cpp
    backend/dynamic.in.cpp
    backend/erf.in.cpp
    backend/exp.in.cpp
    backend/floor.in.cpp
    backend/function_name.in.cpp
    backend/fused_op.in.cpp
    backend/gather.in.cpp
    backend/gather_elements.in.cpp
    backend/gather_nd.in.cpp
    backend/gelu.in.cpp
    backend/group_convolution.in.cpp
    backend/group_convolution_backprop_data.in.cpp
    backend/hard_sigmoid.in.cpp
    backend/interpolate.in.cpp
    backend/log.in.cpp
    backend/log_softmax.in.cpp
    backend/logical_and.in.cpp
    backend/logical_not.in.cpp
    backend/logical_or.in.cpp
    backend/logical_xor.in.cpp
    backend/lrn.in.cpp
    backend/matmul.in.cpp
    backend/maximum.in.cpp
    backend/max_pool.in.cpp
    backend/minimum.in.cpp
    backend/multiple_backends.in.cpp
    backend/multiple_result.in.cpp
    backend/multiply.in.cpp
    backend/mvn.in.cpp
    backend/negative.in.cpp
    backend/node_name.in.cpp
    backend/normalize_l2.in.cpp
    backend/non_max_suppression.in.cpp
    backend/non_zero.in.cpp
    backend/numeric.in.cpp
    backend/one_hot.in.cpp
    backend/pad.in.cpp
    backend/parameter_as_output.in.cpp
    backend/power.in.cpp
    backend/proposal.in.cpp
    backend/psroi_pooling.in.cpp
    backend/range.in.cpp
    backend/reduce_max.in.cpp
    backend/reduce_mean.in.cpp
    backend/reduce_min.in.cpp
    backend/reduce_prod.in.cpp
    backend/reduce_sum.in.cpp
    backend/region_yolo.in.cpp
    backend/relu.in.cpp
    backend/reorg_yolo.in.cpp
    backend/reshape.in.cpp
    backend/reverse_sequence.in.cpp
    backend/reverse.in.cpp
    backend/roi_pooling.in.cpp
    backend/round.in.cpp
    backend/select.in.cpp
    backend/shape_of.in.cpp
    backend/sigmoid.in.cpp
    backend/sign.in.cpp
    backend/sin.in.cpp
    backend/sinh.in.cpp
    backend/softmax.in.cpp
    backend/split.in.cpp
    backend/sqrt.in.cpp
    backend/subtract.in.cpp
    backend/tan.in.cpp
    backend/tanh.in.cpp
    backend/tile.in.cpp
    backend/topk.in.cpp
    backend/transpose.in.cpp
    backend/unhandled_op.in.cpp
    backend/validate_call.in.cpp
    backend/zero_sized.in.cpp
)

if (NGRAPH_ONNX_IMPORT_ENABLE AND NOT NGRAPH_USE_PROTOBUF_LITE)
    list(APPEND MULTI_TEST_SRC
            onnx/onnx_import.in.cpp
            onnx/onnx_import_controlflow.in.cpp
            onnx/onnx_import_const_folding.in.cpp
            onnx/onnx_import_convpool.in.cpp
            onnx/onnx_import_dyn_shapes.in.cpp
            onnx/onnx_import_external_data.in.cpp
            onnx/onnx_import_org_openvino.in.cpp
            onnx/onnx_import_provenance.in.cpp
            onnx/onnx_import_reshape.in.cpp
            onnx/onnx_import_rnn.in.cpp
            onnx/onnx_import_quant.in.cpp
            onnx/onnx_test_utils.in.cpp)
    list(APPEND SRC
            onnx/onnx_import_exceptions.cpp
            onnx/onnx_import_library.cpp
            onnx/onnx_editor.cpp
            onnx/onnx_tensor_names.cpp)
endif()

foreach(BACKEND_NAME ${ACTIVE_BACKEND_LIST})
    string(TOLOWER ${BACKEND_NAME} BACKEND_DIR)
    string(REGEX REPLACE "([a-z0-9]+):(.*)" "\\1" BACKEND_DIR ${BACKEND_DIR})
    set(MANIFEST ${CMAKE_CURRENT_SOURCE_DIR}/runtime/${BACKEND_DIR}/unit_test.manifest)

    foreach(TEST_SRC ${MULTI_TEST_SRC})
        string(REPLACE ":" "_" BACKEND_NAME ${BACKEND_NAME})
        string(REPLACE ".in." "_${BACKEND_NAME}." TARGET_NAME ${TEST_SRC})
        configure_file(${TEST_SRC} ${TARGET_NAME})
        set(SRC ${CMAKE_CURRENT_BINARY_DIR}/${TARGET_NAME} ${SRC})
    endforeach()

    message(STATUS "Adding unit test for backend ${BACKEND_NAME}")
endforeach()

add_executable(unit-test ${SRC})

target_include_directories(unit-test PRIVATE ".")
target_include_directories(unit-test PRIVATE ${CMAKE_CURRENT_SOURCE_DIR}/runtime)

add_definitions("-DCURDIR=\"${CMAKE_CURRENT_SOURCE_DIR}\"")
add_definitions("-DJSON_INCLUDES=\"${JSON_INCLUDE_DIR}\"")

if(UNIT_TESTS_DEPENDENCIES)
    add_dependencies(unit-test ${UNIT_TESTS_DEPENDENCIES})
endif()

if(NGRAPH_ADDRESS_SANITIZER)
    add_compile_options(-g -fsanitize=address -fno-omit-frame-pointer)
endif()

target_link_libraries(unit-test PRIVATE ngraph_test_util
                                        openvino::conditional_compilation
                                        openvino::itt
                                        ngraph
                                        ngraph::builder
                                        ngraph_backend
                                        libgtest)

if (LINUX)
    target_compile_options(unit-test PRIVATE -fno-lto)
    target_link_options(unit-test PRIVATE -Wl,--exclude-libs,ALL -fno-lto)
endif()

# Protobuf-lite does not support parsing files from prototxt format
# Since most of the onnx models are stored in this format it have to be disabled
if (NGRAPH_ONNX_IMPORT_ENABLE AND NOT NGRAPH_USE_PROTOBUF_LITE)
<<<<<<< HEAD
    # It's needed by onnx/onnx_import_library.cpp test and allows to NOT link statically
    # to onnx lib, what conflicts with onnx_importer lib false failing onnx_editor tests.
    foreach(_lib onnx onnx_proto ${Protobuf_LIBRARIES})
        get_target_property(_incl_dirs ${_lib} INTERFACE_INCLUDE_DIRECTORIES)
        target_include_directories(unit-test PRIVATE ${_incl_dirs})
    endforeach()
    get_target_property(_cmpl_defs_from_onnx onnx INTERFACE_COMPILE_DEFINITIONS)
    target_compile_definitions(unit-test PRIVATE ${_cmpl_defs_from_onnx})
=======
    # It's needed by onnx_import_library.cpp and onnx_import_exceptions.cpp tests to include onnx_pb.h.
    # Not linking statically to libprotobuf (linked into libonnx) avoids false-failing onnx_editor tests.
    target_include_directories(unit-test
        SYSTEM PRIVATE
            $<TARGET_PROPERTY:onnx,INTERFACE_INCLUDE_DIRECTORIES>
            $<TARGET_PROPERTY:onnx_proto,INTERFACE_INCLUDE_DIRECTORIES>
            ${Protobuf_INCLUDE_DIRS})
    target_compile_definitions(unit-test
        PRIVATE $<TARGET_PROPERTY:onnx,INTERFACE_COMPILE_DEFINITIONS>)
>>>>>>> b800f08c

    get_target_property(ONNX_IMPORTER_SRC_DIR onnx_importer SOURCE_DIR)
    target_include_directories(unit-test PRIVATE ${ONNX_IMPORTER_SRC_DIR}/src)

    get_target_property(ONNX_EDITOR_SRC_DIR onnx_editor SOURCE_DIR)
    target_include_directories(unit-test PRIVATE ${ONNX_EDITOR_SRC_DIR}/src)
endif()

target_compile_definitions(unit-test PRIVATE NGRAPH_VERSION_LABEL="${NGRAPH_VERSION_LABEL}")
if(NOT WIN32)
    target_link_libraries(unit-test PRIVATE pthread)
endif()
target_link_libraries(unit-test PRIVATE ${CMAKE_DL_LIBS})

if ("${CMAKE_CXX_COMPILER_ID}" MATCHES "^(Apple)?Clang$")
    target_compile_options(unit-test PRIVATE -Wno-undef -Wno-reserved-id-macro)
endif()

# So many type_prop tests these days that we need to set /bigobj flag for MSVC.
# We should probably split up type_prop.cpp.
if (MSVC)
    target_compile_options(unit-test PRIVATE "/bigobj")
endif()

if (TARGET inference_engine)
    target_link_libraries(unit-test PRIVATE inference_engine)
endif()

if (NGRAPH_ONNX_IMPORT_ENABLE)
    target_link_libraries(unit-test PRIVATE onnx_importer)
    target_link_libraries(unit-test PRIVATE onnx_editor)
endif()

target_link_libraries(unit-test PRIVATE ie_backend)

if (NGRAPH_INTERPRETER_ENABLE)
    target_compile_definitions(unit-test PRIVATE NGRAPH_INTERPRETER_ENABLE)
    target_link_libraries(unit-test PRIVATE interpreter_backend)
endif()<|MERGE_RESOLUTION|>--- conflicted
+++ resolved
@@ -419,16 +419,6 @@
 # Protobuf-lite does not support parsing files from prototxt format
 # Since most of the onnx models are stored in this format it have to be disabled
 if (NGRAPH_ONNX_IMPORT_ENABLE AND NOT NGRAPH_USE_PROTOBUF_LITE)
-<<<<<<< HEAD
-    # It's needed by onnx/onnx_import_library.cpp test and allows to NOT link statically
-    # to onnx lib, what conflicts with onnx_importer lib false failing onnx_editor tests.
-    foreach(_lib onnx onnx_proto ${Protobuf_LIBRARIES})
-        get_target_property(_incl_dirs ${_lib} INTERFACE_INCLUDE_DIRECTORIES)
-        target_include_directories(unit-test PRIVATE ${_incl_dirs})
-    endforeach()
-    get_target_property(_cmpl_defs_from_onnx onnx INTERFACE_COMPILE_DEFINITIONS)
-    target_compile_definitions(unit-test PRIVATE ${_cmpl_defs_from_onnx})
-=======
     # It's needed by onnx_import_library.cpp and onnx_import_exceptions.cpp tests to include onnx_pb.h.
     # Not linking statically to libprotobuf (linked into libonnx) avoids false-failing onnx_editor tests.
     target_include_directories(unit-test
@@ -438,7 +428,6 @@
             ${Protobuf_INCLUDE_DIRS})
     target_compile_definitions(unit-test
         PRIVATE $<TARGET_PROPERTY:onnx,INTERFACE_COMPILE_DEFINITIONS>)
->>>>>>> b800f08c
 
     get_target_property(ONNX_IMPORTER_SRC_DIR onnx_importer SOURCE_DIR)
     target_include_directories(unit-test PRIVATE ${ONNX_IMPORTER_SRC_DIR}/src)
