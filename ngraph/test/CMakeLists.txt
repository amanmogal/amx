--- conflicted
+++ resolved
@@ -153,11 +153,8 @@
     type_prop/idft.cpp
     type_prop/interpolate.cpp
     type_prop/logical_and.cpp
-<<<<<<< HEAD
+    type_prop/logical_or.cpp
     type_prop/logical_xor.cpp
-=======
-    type_prop/logical_or.cpp
->>>>>>> bf6c34d7
     type_prop/lrn.cpp
     type_prop/lstm_cell.cpp
     type_prop/lstm_sequence.cpp
@@ -461,11 +458,8 @@
     backend/log.in.cpp
     backend/log_softmax.in.cpp
     backend/logical_not.in.cpp
-<<<<<<< HEAD
     backend/logical_or.in.cpp
-=======
     backend/logical_xor.in.cpp
->>>>>>> bf6c34d7
     backend/lrn.in.cpp
     backend/matmul.in.cpp
     backend/matrix_nms.in.cpp
