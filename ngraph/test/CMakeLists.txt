--- conflicted
+++ resolved
@@ -69,12 +69,9 @@
     ngraph_api.cpp
     node_input_output.cpp
     op.cpp
-<<<<<<< HEAD
+    op_eval/floor_mod.cpp
+    op_eval/hswish.cpp
     op_eval/interpolate.cpp
-=======
-    op_eval/floor_mod.cpp
->>>>>>> 38eb4a23
-    op_eval/hswish.cpp
     op_eval/matmul.cpp
     op_eval/mish.cpp
     op_eval/non_zero.cpp
