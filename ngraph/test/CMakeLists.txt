# Copyright (C) 2018-2021 Intel Corporation
# SPDX-License-Identifier: Apache-2.0
#

add_definitions(-DSERIALIZED_ZOO=\"${TEST_MODEL_ZOO}/ngraph/models\")
set(NGRAPH_ONNX_NAMESPACE ngraph_onnx)

add_subdirectory(runtime)

if(NOT NGRAPH_UNIT_TEST_ENABLE)
    message(STATUS "nGraph unit tests disabled")
    return()
endif()

message(STATUS "nGraph unit tests enabled")

if(LINUX)
    set(CMAKE_BUILD_WITH_INSTALL_RPATH FALSE)
endif()

set(SRC
    aligned_buffer.cpp
    all_close_f.cpp
    bfloat16.cpp
    build_graph.cpp
    builder_autobroadcast.cpp
    check.cpp
    conditional_compilation/ngraph_cc_collect.cpp
    conditional_compilation/ngraph_cc_off.cpp
    conditional_compilation/ngraph_cc_on.cpp
    constant.cpp
    constant_folding.cpp
    control_dependencies.cpp
    convert_u1_to_string.cpp
    coordinate.cpp
    coordinate_range.cpp
    copy.cpp
    element_type.cpp
    eval.cpp
    extension.cpp
    file_util.cpp
    float16.cpp
    framework_node.cpp
    function.cpp
    graph_rewrite.cpp
    input_output_assign.cpp
    int4.cpp
    intervals.cpp
    layout.cpp
    main.cpp
    matcher_pass.cpp
    misc.cpp
    rtti.cpp
    node_input_output.cpp
    rtti.cpp
    op.cpp
    opset.cpp
    op_eval/binary_convolution.cpp
    op_eval/bucketize.cpp
    op_eval/clamp.cpp
    op_eval/einsum.cpp
    op_eval/floor_mod.cpp
    op_eval/gelu.cpp
    op_eval/hsigmoid.cpp
    op_eval/hswish.cpp
    op_eval/interpolate.cpp
    op_eval/matmul.cpp
    op_eval/memory.cpp
    op_eval/mish.cpp
    op_eval/non_zero.cpp
    op_eval/roi_align.cpp
    op_eval/roi_pooling.cpp
    op_eval/round.cpp
    op_eval/softplus.cpp
    op_eval/split.cpp
    op_eval/swish.cpp
    op_eval/strided_slice.cpp
    op_eval/transpose.cpp
    op_eval/variadic_split.cpp
    opset1.cpp
    ov_default_allocator_test.cpp
    ov_tensor_test.cpp
    partial_shape.cpp
    pass_config.cpp
    pass_manager.cpp
    pattern.cpp
    preprocess.cpp
    provenance.cpp
    replace_node.cpp
    reshape_opt_kernel.cpp
    shape.cpp
    span.cpp
    specialize_function.cpp
    tensor.cpp
    threading.cpp
    type_info.cpp
    type_prop/abs.cpp
    type_prop/acos.cpp
    type_prop/adaptive_avg_pool.cpp
    type_prop/adaptive_max_pool.cpp
    type_prop/asin.cpp
    type_prop/asinh.cpp
    type_prop/assign.cpp
    type_prop/atan.cpp
    type_prop/atanh.cpp
    type_prop/avg_pool.cpp
    type_prop/batch_norm.cpp
    type_prop/batch_to_space.cpp
    type_prop/binary_convolution.cpp
    type_prop/binary_elementwise.cpp
    type_prop/broadcast.cpp
    type_prop/bucketize.cpp
    type_prop/ceiling.cpp
    type_prop/clamp.cpp
    type_prop/concat.cpp
    type_prop/constant.cpp
    type_prop/convert.cpp
    type_prop/convert_color_nv12.cpp
    type_prop/convolution.cpp
    type_prop/convolution_backprop_data.cpp
    type_prop/cos.cpp
    type_prop/cosh.cpp
    type_prop/ctc_greedy_decoder.cpp
    type_prop/ctc_greedy_decoder_seq_len.cpp
    type_prop/ctc_loss.cpp
    type_prop/cum_sum.cpp
    type_prop/deformable_convolution.cpp
    type_prop/deformable_convolution_opset8.cpp
    type_prop/deformable_psroi_pooling.cpp
    type_prop/detection_output.cpp
    type_prop/depth_to_space.cpp
    type_prop/dft.cpp
    type_prop/dyn_reshape.cpp
    type_prop/einsum.cpp
    type_prop/erf.cpp
    type_prop/exp.cpp
    type_prop/experimental_detectron_generate_proposals.cpp
    type_prop/experimental_detectron_roi_feature_extractor.cpp
    type_prop/experimental_detectron_topkrois.cpp
    type_prop/strided_slice.cpp
    type_prop/elu.cpp
    type_prop/embeddingbag_offsetssum.cpp
    type_prop/experimental_detectron_detection_output.cpp
    type_prop/experimental_detectron_prior_grid_generator.cpp
    type_prop/extractimagepatches.cpp
    type_prop/embeddingbag_packedsum.cpp
    type_prop/embedding_segments_sum.cpp
    type_prop/fake_quantize.cpp
    type_prop/floor.cpp
    type_prop/floor_mod.cpp
    type_prop/framework_node.cpp
    type_prop/gather.cpp
    type_prop/gather_elements.cpp
    type_prop/gather_nd.cpp
    type_prop/gather_tree.cpp
    type_prop/gelu.cpp
    type_prop/grn.cpp
    type_prop/group_convolution.cpp
    type_prop/group_convolution_backprop_data.cpp
    type_prop/gru_cell.cpp
    type_prop/gru_sequence.cpp
    type_prop/hard_sigmoid.cpp
    type_prop/hsigmoid.cpp
    type_prop/hswish.cpp
    type_prop/idft.cpp
    type_prop/interpolate.cpp
    type_prop/logical_and.cpp
    type_prop/logical_not.cpp
    type_prop/logical_or.cpp
    type_prop/logical_xor.cpp
    type_prop/lrn.cpp
    type_prop/lstm_cell.cpp
    type_prop/lstm_sequence.cpp
    type_prop/loop.cpp
    type_prop/matmul.cpp
    type_prop/matrix_nms.cpp
    type_prop/maximum.cpp
    type_prop/max_pool.cpp
    type_prop/minimum.cpp
    type_prop/mish.cpp
    type_prop/mod.cpp
    type_prop/multiclass_nms.cpp
    type_prop/mvn.cpp
    type_prop/negative.cpp
    type_prop/non_max_suppression.cpp
    type_prop/non_zero.cpp
    type_prop/normalize_l2.cpp
    type_prop/one_hot.cpp
    type_prop/pad.cpp
    type_prop/parameter.cpp
    type_prop/power.cpp
    type_prop/prelu.cpp
    type_prop/prior_box.cpp
    type_prop/proposal.cpp
    type_prop/psroi_pooling.cpp
    type_prop/prior_box_clustered.cpp
    type_prop/random_uniform.cpp
    type_prop/range.cpp
    type_prop/read_value.cpp
    type_prop/reduce_l1.cpp
    type_prop/reduce_l2.cpp
    type_prop/reduce_logical_and.cpp
    type_prop/reduce_logical_or.cpp
    type_prop/reduce_max.cpp
    type_prop/reduce_mean.cpp
    type_prop/reduce_min.cpp
    type_prop/reduce_prod.cpp
    type_prop/reduce_sum.cpp
    type_prop/reorg_yolo.cpp
    type_prop/reshape.cpp
    type_prop/result.cpp
    type_prop/reverse.cpp
    type_prop/reverse_sequence.cpp
    type_prop/roi_align.cpp
    type_prop/roi_pooling.cpp
    type_prop/roll.cpp
    type_prop/round.cpp
    type_prop/rnn_cell.cpp
    type_prop/rnn_sequence.cpp
    type_prop/round.cpp
    type_prop/scatter_elements_update.cpp
    type_prop/scatter_nd_update.cpp
    type_prop/scatter_update.cpp
    type_prop/select.cpp
    type_prop/selu.cpp
    type_prop/shape_of.cpp
    type_prop/shuffle_channels.cpp
    type_prop/sign.cpp
    type_prop/sin.cpp
    type_prop/sinh.cpp
    type_prop/slice.cpp
    type_prop/softmax.cpp
    type_prop/softplus.cpp
    type_prop/space_to_batch.cpp
    type_prop/space_to_depth.cpp
    type_prop/split.cpp
    type_prop/sqrt.cpp
    type_prop/squared_difference.cpp
    type_prop/squeeze.cpp
    type_prop/swish.cpp
    type_prop/tan.cpp
    type_prop/tanh.cpp
    type_prop/ti.cpp
    type_prop/tile.cpp
    type_prop/top_k.cpp
    type_prop/transpose.cpp
    type_prop/unary_elementwise.cpp
    type_prop/unsqueeze.cpp
    type_prop/variadic_split.cpp
    type_prop_layers.cpp
    visitors/partial_shape.cpp
    visitors/user_op.cpp
    visitors/value_map.cpp
    visitors/op/acos.cpp
    visitors/op/acosh.cpp
    visitors/op/adaptive_avg_pool.cpp
    visitors/op/adaptive_max_pool.cpp
    visitors/op/add.cpp
    visitors/op/asin.cpp
    visitors/op/asinh.cpp
    visitors/op/atan.cpp
    visitors/op/atanh.cpp
    visitors/op/batch_norm.cpp
    visitors/op/batch_to_space.cpp
    visitors/op/broadcast.cpp
    visitors/op/bucketize.cpp
    visitors/op/ceiling.cpp
    visitors/op/constant.cpp
    visitors/op/convert.cpp
    visitors/op/convert_color_nv12.cpp
    visitors/op/convolution_backprop.cpp
    visitors/op/convolution.cpp
    visitors/op/cos.cpp
    visitors/op/cosh.cpp
    visitors/op/ctc_loss.cpp
    visitors/op/cum_sum.cpp
    visitors/op/deformable_convolution.cpp
    visitors/op/deformable_psroi_pooling.cpp
    visitors/op/depth_to_space.cpp
    visitors/op/detection_output.cpp
    visitors/op/einsum.cpp
    visitors/op/elu.cpp
    visitors/op/equal.cpp
    visitors/op/erf.cpp
    visitors/op/extractimagepatches.cpp
    visitors/op/fake_quantize.cpp
    visitors/op/floor_mod.cpp
    visitors/op/floor.cpp
    visitors/op/gather.cpp
    visitors/op/gather_tree.cpp
    visitors/op/gelu.cpp
    visitors/op/greater_equal.cpp
    visitors/op/greater.cpp
    visitors/op/grn.cpp
    visitors/op/group_conv.cpp
    visitors/op/interpolate.cpp
    visitors/op/if.cpp
    visitors/op/less_equal.cpp
    visitors/op/less.cpp
    visitors/op/log.cpp
    visitors/op/logical_and.cpp
    visitors/op/logical_or.cpp
    visitors/op/logical_not.cpp
    visitors/op/logical_xor.cpp
    visitors/op/lrn.cpp
    visitors/op/lstm_cell.cpp
    visitors/op/lstm_sequence.cpp
    visitors/op/matmul.cpp
    visitors/op/matrix_nms.cpp
    visitors/op/max_pool.cpp
    visitors/op/maximum.cpp
    visitors/op/minimum.cpp
    visitors/op/mish.cpp
    visitors/op/mod.cpp
    visitors/op/multiclass_nms.cpp
    visitors/op/multiply.cpp
    visitors/op/mvn.cpp
    visitors/op/negative.cpp
    visitors/op/non_max_suppression.cpp
    visitors/op/non_zero.cpp
    visitors/op/normalize_l2.cpp
    visitors/op/not_equal.cpp
    visitors/op/one_hot.cpp
    visitors/op/pad.cpp
    visitors/op/parameter.cpp
    visitors/op/power.cpp
    visitors/op/prior_box.cpp
    visitors/op/prior_box_clustered.cpp
    visitors/op/proposal.cpp
    visitors/op/psroi_pooling.cpp
    visitors/op/random_uniform.cpp
    visitors/op/reduce_l1.cpp
    visitors/op/reduce_l2.cpp
    visitors/op/reduce_logical_and.cpp
    visitors/op/reduce_logical_or.cpp
    visitors/op/reduce_max.cpp
    visitors/op/reduce_mean.cpp
    visitors/op/reduce_min.cpp
    visitors/op/reduce_prod.cpp
    visitors/op/reduce_sum.cpp
    visitors/op/region_yolo.cpp
    visitors/op/reorg_yolo.cpp
    visitors/op/reshape.cpp
    visitors/op/result.cpp
    visitors/op/reverse.cpp
    visitors/op/reverse_sequence.cpp
    visitors/op/rnn_cell.cpp
    visitors/op/rnn_sequence.cpp
    visitors/op/roi_pooling.cpp
    visitors/op/round.cpp
    visitors/op/scatter_elements_update.cpp
    visitors/op/scatter_update.cpp
    visitors/op/select.cpp
    visitors/op/space_to_depth.cpp
    visitors/op/selu.cpp
    visitors/op/shuffle_channels.cpp
    visitors/op/sign.cpp
    visitors/op/sin.cpp
    visitors/op/sinh.cpp
    visitors/op/slice.cpp
    visitors/op/softmax.cpp
    visitors/op/softplus.cpp
    visitors/op/space_to_batch.cpp
    visitors/op/space_to_depth.cpp
    visitors/op/split.cpp
    visitors/op/sqrt.cpp
    visitors/op/squared_difference.cpp
    visitors/op/squeeze.cpp
    visitors/op/strided_slice.cpp
    visitors/op/subtract.cpp
    visitors/op/swish.cpp
    visitors/op/tan.cpp
    visitors/op/tanh.cpp
    visitors/op/topk.cpp
    visitors/op/transpose.cpp
    visitors/op/unsqueeze.cpp
    visitors/op/variadic_split.cpp
    uint4.cpp
    util.cpp
)

if(SUGGEST_OVERRIDE_SUPPORTED)
    set_source_files_properties(ov_tensor_test.cpp
                                PROPERTIES COMPILE_OPTIONS -Wno-suggest-override)
endif()

list(APPEND UNIT_TESTS_DEPENDENCIES template_ov_extension)

if (ENABLE_MKL_DNN AND NGRAPH_UNIT_TEST_BACKENDS_ENABLE)
    message(STATUS "NGRAPH_TESTS: IE:CPU enabled")
    set(ACTIVE_BACKEND_LIST ${ACTIVE_BACKEND_LIST} "IE:CPU")
    if (ENABLE_STRICT_DEPENDENCIES)
        # For convinience add a runtime dependency to build along with this target.
        # Warning: Parallel build with -GNinja may not be efficient.
        list(APPEND UNIT_TESTS_DEPENDENCIES MKLDNNPlugin)
    endif()
endif()

if (ENABLE_CLDNN AND NGRAPH_UNIT_TEST_BACKENDS_ENABLE)
    message(STATUS "NGRAPH_TESTS: IE:GPU enabled")
    set(ACTIVE_BACKEND_LIST ${ACTIVE_BACKEND_LIST} "IE:GPU")
    if (ENABLE_STRICT_DEPENDENCIES)
        # For convinience add a runtime dependency to build along with this target.
        # Warning: Parallel build with -GNinja may not be efficient.
        list(APPEND UNIT_TESTS_DEPENDENCIES clDNNPlugin)
    endif()
endif()

if (NGRAPH_UNIT_TEST_BACKENDS_ENABLE)
    list(APPEND SRC
        builder.cpp
        backend_api.cpp)
    set(ACTIVE_BACKEND_LIST ${ACTIVE_BACKEND_LIST} INTERPRETER)
endif()

add_definitions("-DTEST_FILES=\"${TEST_MODEL_ZOO}/ngraph/files\"")
add_subdirectory(util)
add_subdirectory(engines_util)
if (NGRAPH_ONNX_FRONTEND_ENABLE)
    add_subdirectory(onnx_test_util)
endif()


# backend specific test files must meet the following requirements:
# 1) The must be named <name>.in.cpp
# 2) They must be in the `test/backend` directory
# 3) Include "util/test_control.hpp" in your cpp file
# 4) add the line `static string s_manifest = "${MANIFEST}";` to your cpp file
# 5) Use the `NGRAPH_TEST` macro in place of `TEST`.
# All such files are configured via cmake which replaces all instances of cmake variables
# such as ${BACKEND_NAME} with their values, such as CPU, GPU, or INTERPRETER.

set(MULTI_TEST_SRC
    backend/abc.in.cpp
    backend/abs.in.cpp
    backend/adaptive_avg_pool.in.cpp
    backend/adaptive_max_pool.in.cpp
    backend/add.in.cpp
    backend/aliased_output.in.cpp
    backend/api.in.cpp
    backend/auto_broadcast.in.cpp
    backend/avg_pool.in.cpp
    backend/batch_norm.in.cpp
    backend/batch_to_space.in.cpp
    backend/broadcast.in.cpp
    backend/bucketize.in.cpp
    backend/builder_reduce_ops_opset1.in.cpp
    backend/ceiling.in.cpp
    backend/concat.in.cpp
    backend/constant.in.cpp
    backend/convolution_backprop.in.cpp
    backend/binary_convolution.in.cpp
    backend/clamp.in.cpp
    backend/ctc_greedy_decoder.in.cpp
    backend/ctc_greedy_decoder_seq_len.in.cpp
    backend/deformable_psroi_pooling.in.cpp
    backend/detection_output.in.cpp
    backend/dft.in.cpp
    backend/divide.in.cpp
    backend/deformable_convolution.in.cpp
    backend/deformable_convolution_opset8.in.cpp
    backend/depth_to_space.in.cpp
    backend/dyn_reshape.in.cpp
    backend/experimental_detectron_generate_proposals.in.cpp
    backend/experimental_detectron_topk_rois.in.cpp
    backend/strided_slice.in.cpp
    backend/dynamic.in.cpp
    backend/elu.in.cpp
    backend/exp.in.cpp
    backend/experimental_detectron_detection_output.in.cpp
    backend/experimental_detectron_prior_grid.in.cpp
    backend/fake_quantize.in.cpp
    backend/floor.in.cpp
    backend/floor_mod.in.cpp
    backend/function_name.in.cpp
    backend/gather.in.cpp
    backend/gather_elements.in.cpp
    backend/gather_nd.in.cpp
    backend/gelu.in.cpp
    backend/group_convolution.in.cpp
    backend/group_convolution_backprop_data.in.cpp
    backend/hard_sigmoid.in.cpp
    backend/idft.in.cpp
    backend/interpolate.in.cpp
    backend/log.in.cpp
    backend/log_softmax.in.cpp
    backend/lrn.in.cpp
    backend/matmul.in.cpp
    backend/matrix_nms.in.cpp
    backend/maximum.in.cpp
    backend/max_pool.in.cpp
    backend/mish.in.cpp
    backend/mod.in.cpp
    backend/multiclass_nms.in.cpp
    backend/multiple_backends.in.cpp
    backend/multiple_result.in.cpp
    backend/multiply.in.cpp
    backend/negative.in.cpp
    backend/node_name.in.cpp
    backend/normalize_l2.in.cpp
    backend/non_max_suppression.in.cpp
    backend/non_zero.in.cpp
    backend/one_hot.in.cpp
    backend/pad.in.cpp
    backend/parameter_as_output.in.cpp
    backend/power.in.cpp
    backend/prelu.in.cpp
    backend/prior_box_clustered.in.cpp
    backend/prior_box.in.cpp
    backend/proposal.in.cpp
    backend/psroi_pooling.in.cpp
    backend/range.in.cpp
    backend/recurrent_cells.in.cpp
    backend/region_yolo.in.cpp
    backend/relu.in.cpp
    backend/reorg_yolo.in.cpp
    backend/reshape.in.cpp
    backend/result.in.cpp
    backend/reverse.in.cpp
    backend/roll.in.cpp
    backend/round.in.cpp
    backend/scatter_nd_update.in.cpp
    backend/space_to_depth.in.cpp
    backend/selu.in.cpp
    backend/shape_of.in.cpp
    backend/shuffle_channels.in.cpp
    backend/sigmoid.in.cpp
    backend/softmax.in.cpp
    backend/softplus.in.cpp
    backend/space_to_batch.in.cpp
    backend/split.in.cpp
    backend/sqrt.in.cpp
    backend/squared_difference.in.cpp
    backend/squeeze.in.cpp
    backend/subtract.in.cpp
    backend/swish.in.cpp
    backend/tile.in.cpp
    backend/topk.in.cpp
    backend/transpose.in.cpp
    backend/unhandled_op.in.cpp
    backend/unsqueeze.in.cpp
    backend/validate_call.in.cpp
    backend/variadic_split.in.cpp
    backend/zero_sized.in.cpp
)

if (NGRAPH_ONNX_FRONTEND_ENABLE)
    list(APPEND MULTI_TEST_SRC
            onnx/onnx_import.in.cpp
            onnx/onnx_import_com_microsoft.in.cpp
            onnx/onnx_import_controlflow.in.cpp
            onnx/onnx_import_const_folding.in.cpp
            onnx/onnx_import_convpool.in.cpp
            onnx/onnx_import_deprecated.in.cpp
            onnx/onnx_import_dyn_shapes.in.cpp
            onnx/onnx_import_external_data.in.cpp
            onnx/onnx_import_org_openvino.in.cpp
            onnx/onnx_import_provenance.in.cpp
            onnx/onnx_import_reshape.in.cpp
            onnx/onnx_import_rnn.in.cpp
            onnx/onnx_import_quant.in.cpp)
    list(APPEND SRC
            onnx/onnx_import_exceptions.cpp
            onnx/onnx_import_library.cpp
            onnx/onnx_tensor_names.cpp)
endif()

if (NGRAPH_ONNX_FRONTEND_ENABLE)
    list(APPEND SRC onnx/onnx_editor.cpp)
    list(APPEND MULTI_TEST_SRC
        onnx/onnx_test_utils.in.cpp
        onnx/onnx_import_with_editor.in.cpp)
endif()

# SOURCE FOR FRONTEND TESTING
file(GLOB FRONTEND_TESTS_SRC ${CMAKE_CURRENT_SOURCE_DIR}/frontend/frontend_manager.cpp)
list(APPEND SRC ${FRONTEND_TESTS_SRC})

foreach(src IN LISTS SRC MULTI_TEST_SRC)
    if(IS_ABSOLUTE "${src}")
        list(APPEND full_src_names ${src})
    else()
        list(APPEND full_src_names "${CMAKE_CURRENT_SOURCE_DIR}/${src}")
    endif()
endforeach()
add_clang_format_target(unit-test_clang FOR_SOURCES ${full_src_names})

foreach(BACKEND_NAME ${ACTIVE_BACKEND_LIST})
    string(TOLOWER ${BACKEND_NAME} BACKEND_DIR)
    string(REGEX REPLACE "([a-z0-9]+):(.*)" "\\1" BACKEND_DIR ${BACKEND_DIR})
    set(MANIFEST ${CMAKE_CURRENT_SOURCE_DIR}/runtime/${BACKEND_DIR}/unit_test.manifest)

    foreach(TEST_SRC ${MULTI_TEST_SRC})
        string(REPLACE ":" "_" BACKEND_NAME ${BACKEND_NAME})
        string(REPLACE ".in." "_${BACKEND_NAME}." TARGET_NAME ${TEST_SRC})
        configure_file(${TEST_SRC} ${TARGET_NAME})
        set(SRC ${CMAKE_CURRENT_BINARY_DIR}/${TARGET_NAME} ${SRC})
    endforeach()

    message(STATUS "Adding unit test for backend ${BACKEND_NAME}")
endforeach()

add_executable(unit-test ${SRC})

target_include_directories(unit-test PRIVATE ".")
target_include_directories(unit-test PRIVATE ${CMAKE_CURRENT_SOURCE_DIR}/runtime)

get_target_property(NGRAPH_SRC_DIR openvino::core SOURCE_DIR)
target_include_directories(unit-test PRIVATE ${NGRAPH_SRC_DIR}/src)

target_compile_definitions(unit-test
    PRIVATE
        SHARED_LIB_PREFIX="${CMAKE_SHARED_LIBRARY_PREFIX}"
        SHARED_LIB_SUFFIX="${IE_BUILD_POSTFIX}${CMAKE_SHARED_LIBRARY_SUFFIX}")

if(UNIT_TESTS_DEPENDENCIES)
    add_dependencies(unit-test ${UNIT_TESTS_DEPENDENCIES})
endif()

target_link_libraries(unit-test PRIVATE ngraph_test_util
                                        engines_test_util
                                        ngraph::builder
                                        ${CMAKE_DL_LIBS}
                                        ie_backend
                                        interpreter_backend
                                        Threads::Threads
                                        openvino::conditional_compilation
<<<<<<< HEAD
                                        openvino::util
                                        frontend_manager)
=======
                                        frontend_manager
                                PUBLIC commonTestUtils)
>>>>>>> d7902045

# Protobuf-lite does not support parsing files from prototxt format
# Since most of the onnx models are stored in this format it have to be disabled
if (NGRAPH_ONNX_FRONTEND_ENABLE)
    # It's needed by onnx_import_library.cpp and onnx_import_exceptions.cpp tests to include onnx_pb.h.
    # Not linking statically to libprotobuf (linked into libonnx) avoids false-failing onnx_editor tests.
    target_include_directories(unit-test
        SYSTEM PRIVATE
            $<TARGET_PROPERTY:onnx,INTERFACE_INCLUDE_DIRECTORIES>
            $<TARGET_PROPERTY:onnx_proto,INTERFACE_INCLUDE_DIRECTORIES>
            ${Protobuf_INCLUDE_DIRS})
    target_compile_definitions(unit-test
        PRIVATE $<TARGET_PROPERTY:onnx,INTERFACE_COMPILE_DEFINITIONS>)
endif()

if (OV_COMPILER_IS_CLANG)
    target_compile_options(unit-test PRIVATE -Wno-undef -Wno-reserved-id-macro)
endif()

if (NGRAPH_ONNX_FRONTEND_ENABLE)
    get_target_property(ONNX_FRONTEND_SRC_DIR onnx_ngraph_frontend SOURCE_DIR)
    target_include_directories(unit-test PRIVATE ${ONNX_FRONTEND_SRC_DIR}/src)
    target_link_libraries(unit-test PRIVATE onnx_ngraph_frontend onnx_test_util)
    if (LINUX)
        target_link_options(unit-test PRIVATE -Wl,--exclude-libs,ALL)
    elseif(APPLE)
        target_link_options(unit-test PRIVATE -Wl,-dead_strip)
    endif()
endif()

install(TARGETS unit-test
        RUNTIME DESTINATION tests
        COMPONENT tests
        EXCLUDE_FROM_ALL)

add_subdirectory(frontend)

# process models
add_dependencies(unit-test test_model_zoo)<|MERGE_RESOLUTION|>--- conflicted
+++ resolved
@@ -625,13 +625,8 @@
                                         interpreter_backend
                                         Threads::Threads
                                         openvino::conditional_compilation
-<<<<<<< HEAD
                                         openvino::util
                                         frontend_manager)
-=======
-                                        frontend_manager
-                                PUBLIC commonTestUtils)
->>>>>>> d7902045
 
 # Protobuf-lite does not support parsing files from prototxt format
 # Since most of the onnx models are stored in this format it have to be disabled
