# Copyright (C) 2018-2021 Intel Corporation
# SPDX-License-Identifier: Apache-2.0
#

add_definitions("-DSERIALIZED_ZOO=\"${CMAKE_CURRENT_SOURCE_DIR}/models\"")
set(NGRAPH_ONNX_NAMESPACE ngraph_onnx)

add_subdirectory(runtime)

if(NOT NGRAPH_UNIT_TEST_ENABLE)
    message(STATUS "unit tests disabled")
    return()
endif()

message(STATUS "unit tests enabled")

if(LINUX)
    set(CMAKE_BUILD_WITH_INSTALL_RPATH FALSE)
endif()

set(SRC
    aligned_buffer.cpp
    all_close_f.cpp
    bfloat16.cpp
    build_graph.cpp
    builder_autobroadcast.cpp
    check.cpp
    conditional_compilation/ngraph_cc_collect.cpp
    conditional_compilation/ngraph_cc_off.cpp
    conditional_compilation/ngraph_cc_on.cpp
    constant.cpp
    constant_folding.cpp
    control_dependencies.cpp
    convert_u1_to_string.cpp
    coordinate.cpp
    coordinate_range.cpp
    copy.cpp
    element_type.cpp
    eval.cpp
    file_util.cpp
    float16.cpp
    graph_rewrite.cpp
    includes.cpp
    input_output_assign.cpp
    int4.cpp
    intervals.cpp
    main.cpp
    matcher_pass.cpp
    misc.cpp
    node_input_output.cpp
    op.cpp
    op_eval/binary_convolution.cpp
    op_eval/bucketize.cpp
    op_eval/clamp.cpp
    op_eval/einsum.cpp
    op_eval/floor_mod.cpp
    op_eval/gelu.cpp
    op_eval/hsigmoid.cpp
    op_eval/hswish.cpp
    op_eval/interpolate.cpp
    op_eval/matmul.cpp
    op_eval/memory.cpp
    op_eval/mish.cpp
    op_eval/non_zero.cpp
    op_eval/reduce_max.cpp
    op_eval/reduce_min.cpp
    op_eval/reduce_prod.cpp
    op_eval/reduce_sum.cpp
    op_eval/roi_align.cpp
    op_eval/roi_pooling.cpp
    op_eval/round.cpp
    op_eval/softplus.cpp
    op_eval/split.cpp
    op_eval/swish.cpp
    op_eval/strided_slice.cpp
    op_eval/transpose.cpp
    op_eval/variadic_split.cpp
    opset1.cpp
    partial_shape.cpp
    pass_config.cpp
    pass_manager.cpp
    pattern.cpp
    provenance.cpp
    replace_node.cpp
    reshape_opt_kernel.cpp
    shape.cpp
    span.cpp
    specialize_function.cpp
    tensor.cpp
    type_prop/abs.cpp
    type_prop/acos.cpp
    type_prop/adaptive_avg_pool.cpp
    type_prop/adaptive_max_pool.cpp
    type_prop/asin.cpp
    type_prop/asinh.cpp
    type_prop/assign.cpp
    type_prop/atan.cpp
    type_prop/avg_pool.cpp
    type_prop/batch_norm.cpp
    type_prop/batch_to_space.cpp
    type_prop/binary_convolution.cpp
    type_prop/binary_elementwise.cpp
    type_prop/broadcast.cpp
    type_prop/bucketize.cpp
    type_prop/ceiling.cpp
    type_prop/clamp.cpp
    type_prop/concat.cpp
    type_prop/constant.cpp
    type_prop/convert.cpp
    type_prop/convolution.cpp
    type_prop/convolution_backprop_data.cpp
    type_prop/cos.cpp
    type_prop/cosh.cpp
    type_prop/ctc_greedy_decoder.cpp
    type_prop/ctc_greedy_decoder_seq_len.cpp
    type_prop/ctc_loss.cpp
    type_prop/deformable_convolution.cpp
    type_prop/deformable_convolution_opset8.cpp
    type_prop/deformable_psroi_pooling.cpp
    type_prop/detection_output.cpp
    type_prop/depth_to_space.cpp
    type_prop/dft.cpp
    type_prop/dyn_reshape.cpp
    type_prop/einsum.cpp
    type_prop/exp.cpp
    type_prop/experimental_detectron_generate_proposals.cpp
    type_prop/experimental_detectron_roi_feature_extractor.cpp
    type_prop/experimental_detectron_topkrois.cpp
    type_prop/strided_slice.cpp
    type_prop/elu.cpp
    type_prop/embeddingbag_offsetssum.cpp
    type_prop/experimental_detectron_detection_output.cpp
    type_prop/experimental_detectron_prior_grid_generator.cpp
    type_prop/extractimagepatches.cpp
    type_prop/embeddingbag_packedsum.cpp
    type_prop/embedding_segments_sum.cpp
    type_prop/fake_quantize.cpp
    type_prop/floor.cpp
    type_prop/floor_mod.cpp
    type_prop/gather.cpp
    type_prop/gather_elements.cpp
    type_prop/gather_nd.cpp
    type_prop/gather_tree.cpp
    type_prop/grn.cpp
    type_prop/group_convolution.cpp
    type_prop/group_convolution_backprop_data.cpp
    type_prop/gru_cell.cpp
    type_prop/gru_sequence.cpp
    type_prop/hard_sigmoid.cpp
    type_prop/hsigmoid.cpp
    type_prop/hswish.cpp
    type_prop/idft.cpp
    type_prop/interpolate.cpp
    type_prop/lrn.cpp
    type_prop/lstm_cell.cpp
    type_prop/lstm_sequence.cpp
    type_prop/loop.cpp
    type_prop/matmul.cpp
    type_prop/matrix_nms.cpp    
    type_prop/maximum.cpp
    type_prop/max_pool.cpp
    type_prop/minimum.cpp
    type_prop/mish.cpp
    type_prop/mod.cpp
    type_prop/multiclass_nms.cpp
    type_prop/mvn.cpp
    type_prop/negative.cpp
    type_prop/non_max_suppression.cpp
    type_prop/non_zero.cpp
    type_prop/normalize_l2.cpp
    type_prop/one_hot.cpp
    type_prop/pad.cpp
    type_prop/parameter.cpp
    type_prop/power.cpp
    type_prop/prelu.cpp
    type_prop/prior_box.cpp
    type_prop/proposal.cpp
    type_prop/psroi_pooling.cpp
    type_prop/range.cpp
    type_prop/read_value.cpp
    type_prop/reduce_l1.cpp
    type_prop/reduce_l2.cpp
    type_prop/reduce_logical_and.cpp
    type_prop/reduce_logical_or.cpp
    type_prop/reduce_max.cpp
    type_prop/reduce_mean.cpp
    type_prop/reduce_min.cpp
    type_prop/reduce_prod.cpp
    type_prop/reduce_sum.cpp
    type_prop/reorg_yolo.cpp
    type_prop/reshape.cpp
    type_prop/result.cpp
    type_prop/reverse.cpp
    type_prop/reverse_sequence.cpp
    type_prop/roi_align.cpp
    type_prop/roi_pooling.cpp
    type_prop/roll.cpp
    type_prop/round.cpp
    type_prop/rnn_cell.cpp
    type_prop/rnn_sequence.cpp
    type_prop/round.cpp
    type_prop/scatter_elements_update.cpp
    type_prop/scatter_nd_update.cpp
    type_prop/scatter_update.cpp
    type_prop/select.cpp
    type_prop/selu.cpp
    type_prop/shape_of.cpp
    type_prop/shuffle_channels.cpp
    type_prop/sin.cpp
    type_prop/sinh.cpp
    type_prop/softmax.cpp
    type_prop/softplus.cpp
    type_prop/space_to_batch.cpp
    type_prop/space_to_depth.cpp
    type_prop/split.cpp
    type_prop/sqrt.cpp
    type_prop/squared_difference.cpp
    type_prop/squeeze.cpp
    type_prop/swish.cpp
    type_prop/ti.cpp
    type_prop/tile.cpp
    type_prop/top_k.cpp
    type_prop/transpose.cpp
    type_prop/unary_elementwise.cpp
    type_prop/unsqueeze.cpp
    type_prop/variadic_split.cpp
    type_prop_layers.cpp
    visitors/partial_shape.cpp
    visitors/user_op.cpp
    visitors/value_map.cpp
    visitors/op/adaptive_avg_pool.cpp
    visitors/op/adaptive_max_pool.cpp
    visitors/op/asinh.cpp
    visitors/op/atan.cpp
    visitors/op/batch_norm.cpp
    visitors/op/batch_to_space.cpp
    visitors/op/broadcast.cpp
    visitors/op/bucketize.cpp
    visitors/op/ceiling.cpp
    visitors/op/constant.cpp
    visitors/op/convert.cpp
    visitors/op/convolution_backprop.cpp
    visitors/op/cos.cpp
    visitors/op/cosh.cpp
    visitors/op/cum_sum.cpp
    visitors/op/deformable_convolution.cpp
    visitors/op/deformable_psroi_pooling.cpp
    visitors/op/depth_to_space.cpp
    visitors/op/detection_output.cpp
    visitors/op/einsum.cpp
    visitors/op/elu.cpp
    visitors/op/extractimagepatches.cpp
    visitors/op/fake_quantize.cpp
    visitors/op/floor.cpp
    visitors/op/gather.cpp
    visitors/op/gelu.cpp
    visitors/op/grn.cpp
    visitors/op/group_conv.cpp
    visitors/op/interpolate.cpp
    visitors/op/log.cpp
    visitors/op/logical_xor.cpp
    visitors/op/lrn.cpp
    visitors/op/lstm_cell.cpp
    visitors/op/lstm_sequence.cpp
    visitors/op/matmul.cpp
    visitors/op/matrix_nms.cpp
    visitors/op/max_pool.cpp
    visitors/op/mish.cpp
    visitors/op/mod.cpp
    visitors/op/multiclass_nms.cpp
    visitors/op/mvn.cpp
    visitors/op/negative.cpp
    visitors/op/non_max_suppression.cpp
    visitors/op/non_zero.cpp
    visitors/op/normalize_l2.cpp
    visitors/op/one_hot.cpp
    visitors/op/pad.cpp
    visitors/op/parameter.cpp
    visitors/op/prior_box.cpp
    visitors/op/proposal.cpp
    visitors/op/psroi_pooling.cpp
    visitors/op/reduce_l1.cpp
    visitors/op/reduce_l2.cpp
    visitors/op/reduce_logical_and.cpp
    visitors/op/reduce_logical_or.cpp
    visitors/op/reduce_max.cpp
    visitors/op/reduce_mean.cpp
    visitors/op/reduce_min.cpp
    visitors/op/reduce_prod.cpp
    visitors/op/reduce_sum.cpp
    visitors/op/region_yolo.cpp
    visitors/op/reorg_yolo.cpp
    visitors/op/reshape.cpp
    visitors/op/result.cpp
    visitors/op/reverse.cpp
    visitors/op/reverse_sequence.cpp
    visitors/op/rnn_cell.cpp
    visitors/op/roi_pooling.cpp
    visitors/op/round.cpp
<<<<<<< HEAD
    visitors/op/select.cpp
=======
    visitors/op/space_to_depth.cpp
>>>>>>> 8fb11826
    visitors/op/selu.cpp
    visitors/op/shuffle_channels.cpp
    visitors/op/sinh.cpp
    visitors/op/softmax.cpp
    visitors/op/softplus.cpp
    visitors/op/space_to_batch.cpp
    visitors/op/space_to_depth.cpp
    visitors/op/split.cpp
    visitors/op/squared_difference.cpp
    visitors/op/squeeze.cpp
    visitors/op/sqrt.cpp
    visitors/op/strided_slice.cpp
    visitors/op/swish.cpp
    visitors/op/tanh.cpp
    visitors/op/topk.cpp
    visitors/op/transpose.cpp
    visitors/op/unsqueeze.cpp
    visitors/op/variadic_split.cpp
    uint4.cpp
    util.cpp
)

set_source_files_properties(includes.cpp PROPERTIES COMPILE_DEFINITIONS
    NGRAPH_INCLUDES="${PROJECT_SOURCE_DIR}/src/ngraph")

if (ENABLE_MKL_DNN AND NGRAPH_UNIT_TEST_BACKENDS_ENABLE)
    message(STATUS "NGRAPH_TESTS: IE:CPU enabled")
    set(ACTIVE_BACKEND_LIST ${ACTIVE_BACKEND_LIST} "IE:CPU")
    if (ENABLE_STRICT_DEPENDENCIES)
        # For convinience add a runtime dependency to build along with this target.
        # Warning: Parallel build with -GNinja may not be efficient.
        list(APPEND UNIT_TESTS_DEPENDENCIES MKLDNNPlugin)
    endif()
endif()

if (ENABLE_CLDNN AND NGRAPH_UNIT_TEST_BACKENDS_ENABLE)
    message(STATUS "NGRAPH_TESTS: IE:GPU enabled")
    set(ACTIVE_BACKEND_LIST ${ACTIVE_BACKEND_LIST} "IE:GPU")
    if (ENABLE_STRICT_DEPENDENCIES)
        # For convinience add a runtime dependency to build along with this target.
        # Warning: Parallel build with -GNinja may not be efficient.
        list(APPEND UNIT_TESTS_DEPENDENCIES clDNNPlugin)
    endif()
endif()

if (NGRAPH_UNIT_TEST_BACKENDS_ENABLE)
    list(APPEND SRC
        builder.cpp
        backend_api.cpp)
    set(ACTIVE_BACKEND_LIST ${ACTIVE_BACKEND_LIST} INTERPRETER)
endif()

add_definitions("-DTEST_FILES=\"${CMAKE_CURRENT_SOURCE_DIR}/files\"")
add_subdirectory(util)

# backend specific test files must meet the following requirements:
# 1) The must be named <name>.in.cpp
# 2) They must be in the `test/backend` directory
# 3) Include "util/test_control.hpp" in your cpp file
# 4) add the line `static string s_manifest = "${MANIFEST}";` to your cpp file
# 5) Use the `NGRAPH_TEST` macro in place of `TEST`.
# All such files are configured via cmake which replaces all instances of cmake variables
# such as ${BACKEND_NAME} with their values, such as CPU, GPU, or INTERPRETER.

set(MULTI_TEST_SRC
    backend/abc.in.cpp
    backend/abs.in.cpp
    backend/acos.in.cpp
    backend/acosh.in.cpp
    backend/adaptive_avg_pool.in.cpp
    backend/adaptive_max_pool.in.cpp
    backend/add.in.cpp
    backend/aliased_output.in.cpp
    backend/api.in.cpp
    backend/asin.in.cpp
    backend/asinh.in.cpp
    backend/atan.in.cpp
    backend/atanh.in.cpp
    backend/auto_broadcast.in.cpp
    backend/avg_pool.in.cpp
    backend/batch_norm.in.cpp
    backend/batch_to_space.in.cpp
    backend/broadcast.in.cpp
    backend/bucketize.in.cpp
    backend/builder_reduce_ops_opset1.in.cpp
    backend/ceiling.in.cpp
    backend/comparison.in.cpp
    backend/concat.in.cpp
    backend/constant.in.cpp
    backend/convert.in.cpp
    backend/convert_like.in.cpp
    backend/convolution_backprop.in.cpp
    backend/convolution.in.cpp
    backend/binary_convolution.in.cpp
    backend/clamp.in.cpp
    backend/cos.in.cpp
    backend/cosh.in.cpp
    backend/ctc_greedy_decoder.in.cpp
    backend/ctc_greedy_decoder_seq_len.in.cpp
    backend/cum_sum.in.cpp
    backend/deformable_psroi_pooling.in.cpp
    backend/detection_output.in.cpp
    backend/dft.in.cpp
    backend/divide.in.cpp
    backend/deformable_convolution.in.cpp
    backend/depth_to_space.in.cpp
    backend/dyn_reshape.in.cpp
    backend/experimental_detectron_generate_proposals.in.cpp
    backend/experimental_detectron_topk_rois.in.cpp
    backend/strided_slice.in.cpp
    backend/dynamic.in.cpp
    backend/elu.in.cpp
    backend/erf.in.cpp
    backend/exp.in.cpp
    backend/experimental_detectron_detection_output.in.cpp
    backend/experimental_detectron_prior_grid.in.cpp
    backend/floor.in.cpp
    backend/floor_mod.in.cpp
    backend/function_name.in.cpp
    backend/fused_op.in.cpp
    backend/gather.in.cpp
    backend/gather_elements.in.cpp
    backend/gather_nd.in.cpp
    backend/gelu.in.cpp
    backend/group_convolution.in.cpp
    backend/group_convolution_backprop_data.in.cpp
    backend/hard_sigmoid.in.cpp
    backend/idft.in.cpp
    backend/interpolate.in.cpp
    backend/log.in.cpp
    backend/log_softmax.in.cpp
    backend/logical_and.in.cpp
    backend/logical_not.in.cpp
    backend/logical_or.in.cpp
    backend/logical_xor.in.cpp
    backend/lrn.in.cpp
    backend/matmul.in.cpp
    backend/matrix_nms.in.cpp
    backend/maximum.in.cpp
    backend/max_pool.in.cpp
    backend/minimum.in.cpp
    backend/mish.in.cpp
    backend/mod.in.cpp
    backend/multiclass_nms.in.cpp
    backend/multiple_backends.in.cpp
    backend/multiple_result.in.cpp
    backend/multiply.in.cpp
    backend/mvn.in.cpp
    backend/negative.in.cpp
    backend/node_name.in.cpp
    backend/normalize_l2.in.cpp
    backend/non_max_suppression.in.cpp
    backend/non_zero.in.cpp
    backend/numeric.in.cpp
    backend/one_hot.in.cpp
    backend/pad.in.cpp
    backend/parameter_as_output.in.cpp
    backend/power.in.cpp
    backend/prelu.in.cpp
    backend/prior_box.in.cpp
    backend/proposal.in.cpp
    backend/psroi_pooling.in.cpp
    backend/range.in.cpp
    backend/recurrent_cells.in.cpp
    backend/reduce_l1.in.cpp
    backend/reduce_l2.in.cpp
    backend/reduce_max.in.cpp
    backend/reduce_mean.in.cpp
    backend/reduce_min.in.cpp
    backend/reduce_prod.in.cpp
    backend/reduce_sum.in.cpp
    backend/region_yolo.in.cpp
    backend/relu.in.cpp
    backend/reorg_yolo.in.cpp
    backend/reshape.in.cpp
    backend/result.in.cpp
    backend/reverse_sequence.in.cpp
    backend/reverse.in.cpp
    backend/roi_pooling.in.cpp
    backend/roll.in.cpp
    backend/round.in.cpp
    backend/scatter_nd_update.in.cpp
    backend/space_to_depth.in.cpp
    backend/select.in.cpp
    backend/selu.in.cpp
    backend/shape_of.in.cpp
    backend/shuffle_channels.in.cpp
    backend/sigmoid.in.cpp
    backend/sign.in.cpp
    backend/sin.in.cpp
    backend/sinh.in.cpp
    backend/softmax.in.cpp
    backend/softplus.in.cpp
    backend/space_to_batch.in.cpp
    backend/split.in.cpp
    backend/sqrt.in.cpp
    backend/squared_difference.in.cpp
    backend/squeeze.in.cpp
    backend/subtract.in.cpp
    backend/swish.in.cpp
    backend/tan.in.cpp
    backend/tanh.in.cpp
    backend/tile.in.cpp
    backend/topk.in.cpp
    backend/transpose.in.cpp
    backend/unhandled_op.in.cpp
    backend/unsqueeze.in.cpp
    backend/validate_call.in.cpp
    backend/variadic_split.in.cpp
    backend/zero_sized.in.cpp
)

if (NGRAPH_ONNX_IMPORT_ENABLE AND NOT NGRAPH_USE_PROTOBUF_LITE)
    list(APPEND MULTI_TEST_SRC
            onnx/onnx_import.in.cpp
            onnx/onnx_import_controlflow.in.cpp
            onnx/onnx_import_const_folding.in.cpp
            onnx/onnx_import_convpool.in.cpp
            onnx/onnx_import_dyn_shapes.in.cpp
            onnx/onnx_import_external_data.in.cpp
            onnx/onnx_import_org_openvino.in.cpp
            onnx/onnx_import_provenance.in.cpp
            onnx/onnx_import_reshape.in.cpp
            onnx/onnx_import_rnn.in.cpp
            onnx/onnx_import_quant.in.cpp)
    list(APPEND SRC
            onnx/onnx_import_exceptions.cpp
            onnx/onnx_import_library.cpp
            onnx/onnx_tensor_names.cpp)
endif()

if (NGRAPH_ONNX_EDITOR_ENABLE)
    list(APPEND SRC onnx/onnx_editor.cpp)
    list(APPEND MULTI_TEST_SRC
        onnx/onnx_test_utils.in.cpp
        onnx/onnx_import_with_editor.in.cpp)
endif()

# SOURCE FOR FRONTEND TESTING

file(GLOB FRONTEND_TESTS_SRC ${CMAKE_CURRENT_SOURCE_DIR}/frontend/frontend_manager.cpp)
set(SRC ${FRONTEND_TESTS_SRC} ${SRC})

file(GLOB FRONTEND_SHARED_TESTS_SRC ${CMAKE_CURRENT_SOURCE_DIR}/frontend/shared/src/*.cpp)
file(GLOB FRONTEND_SHARED_TESTS_HDR ${CMAKE_CURRENT_SOURCE_DIR}/frontend/shared/include/*.hpp)
set(SRC ${FRONTEND_SHARED_TESTS_SRC} ${SRC})

# ---- PaddlePaddle FrontEnd testing ------
if (NGRAPH_PDPD_FRONTEND_ENABLE)
    ie_check_pip_package(paddlepaddle WARNING)

    if(paddlepaddle_FOUND)
        file(GLOB FRONTEND_PDPD_TESTS_SRC ${CMAKE_CURRENT_SOURCE_DIR}/frontend/paddlepaddle/*.cpp)
        set(SRC ${FRONTEND_PDPD_TESTS_SRC} ${SRC})
        set(TEST_PDPD_MODELS ${CMAKE_CURRENT_BINARY_DIR}/pdpd_test_models/)
        add_definitions("-DTEST_PDPD_MODELS=\"${TEST_PDPD_MODELS}\"")
    endif()
endif()
# ---- End PaddlePaddle FrontEnd testing ------

add_clang_format_target(unit-test_clang FOR_SOURCES ${SRC} ${MULTI_TEST_SRC} ${FRONTEND_SHARED_TESTS_HDR})

foreach(BACKEND_NAME ${ACTIVE_BACKEND_LIST})
    string(TOLOWER ${BACKEND_NAME} BACKEND_DIR)
    string(REGEX REPLACE "([a-z0-9]+):(.*)" "\\1" BACKEND_DIR ${BACKEND_DIR})
    set(MANIFEST ${CMAKE_CURRENT_SOURCE_DIR}/runtime/${BACKEND_DIR}/unit_test.manifest)

    foreach(TEST_SRC ${MULTI_TEST_SRC})
        string(REPLACE ":" "_" BACKEND_NAME ${BACKEND_NAME})
        string(REPLACE ".in." "_${BACKEND_NAME}." TARGET_NAME ${TEST_SRC})
        configure_file(${TEST_SRC} ${TARGET_NAME})
        set(SRC ${CMAKE_CURRENT_BINARY_DIR}/${TARGET_NAME} ${SRC})
    endforeach()

    message(STATUS "Adding unit test for backend ${BACKEND_NAME}")
endforeach()

add_executable(unit-test ${SRC})

target_include_directories(unit-test PRIVATE ".")
target_include_directories(unit-test PRIVATE ${CMAKE_CURRENT_SOURCE_DIR}/runtime)
target_include_directories(unit-test PRIVATE ${CMAKE_CURRENT_SOURCE_DIR}/frontend/shared/include)

add_definitions("-DCURDIR=\"${CMAKE_CURRENT_SOURCE_DIR}\"")
add_definitions("-DJSON_INCLUDES=\"${JSON_INCLUDE_DIR}\"")

if(UNIT_TESTS_DEPENDENCIES)
    add_dependencies(unit-test ${UNIT_TESTS_DEPENDENCIES})
endif()

target_link_libraries(unit-test PRIVATE ngraph_test_util
                                        ngraph::builder
                                        openvino::conditional_compilation)

# Protobuf-lite does not support parsing files from prototxt format
# Since most of the onnx models are stored in this format it have to be disabled
if (NGRAPH_ONNX_IMPORT_ENABLE AND NOT NGRAPH_USE_PROTOBUF_LITE)
    # It's needed by onnx_import_library.cpp and onnx_import_exceptions.cpp tests to include onnx_pb.h.
    # Not linking statically to libprotobuf (linked into libonnx) avoids false-failing onnx_editor tests.
    target_include_directories(unit-test
        SYSTEM PRIVATE
            $<TARGET_PROPERTY:onnx,INTERFACE_INCLUDE_DIRECTORIES>
            $<TARGET_PROPERTY:onnx_proto,INTERFACE_INCLUDE_DIRECTORIES>
            ${Protobuf_INCLUDE_DIRS})
    target_compile_definitions(unit-test
        PRIVATE $<TARGET_PROPERTY:onnx,INTERFACE_COMPILE_DEFINITIONS>)

    get_target_property(ONNX_IMPORTER_SRC_DIR onnx_importer SOURCE_DIR)
    target_include_directories(unit-test PRIVATE ${ONNX_IMPORTER_SRC_DIR}/src)
endif()

if(NOT WIN32)
    target_link_libraries(unit-test PRIVATE pthread)
endif()
target_link_libraries(unit-test PRIVATE ${CMAKE_DL_LIBS})

if (NOT CMAKE_CXX_COMPILER_ID STREQUAL "MSVC")
    target_compile_options(unit-test PRIVATE -Wno-missing-braces)
endif()

if ("${CMAKE_CXX_COMPILER_ID}" MATCHES "^(Apple)?Clang$")
    target_compile_options(unit-test PRIVATE -Wno-undef -Wno-reserved-id-macro)
endif()

# So many type_prop tests these days that we need to set /bigobj flag for MSVC.
# We should probably split up type_prop.cpp.
if (MSVC)
    target_compile_options(unit-test PRIVATE "/bigobj")
endif()

target_link_libraries(unit-test PRIVATE ie_backend)

if (NGRAPH_ONNX_IMPORT_ENABLE)
    target_link_libraries(unit-test PRIVATE onnx_importer)
endif()

if (NGRAPH_ONNX_EDITOR_ENABLE)
    target_link_libraries(unit-test PRIVATE onnx_editor)
endif()

target_link_libraries(unit-test PRIVATE interpreter_backend)

install(TARGETS unit-test
        RUNTIME DESTINATION tests
        COMPONENT tests
        EXCLUDE_FROM_ALL)

############ FRONTEND ############
target_include_directories(unit-test PRIVATE ${FRONTEND_INCLUDE_PATH})
target_link_libraries(unit-test PRIVATE frontend_manager)
target_link_libraries(unit-test PRIVATE cnpy)

add_subdirectory(frontend)
### END FRONTEND ###

#PaddlePaddle - test models generator
if (NGRAPH_PDPD_FRONTEND_ENABLE AND paddlepaddle_FOUND)
    file(GLOB_RECURSE PDPD_GEN_SCRIPTS ${CMAKE_CURRENT_SOURCE_DIR}/files/paddlepaddle/gen_scripts/generate_*.py)
    set(OUT_FILES "")
    foreach(GEN_SCRIPT ${PDPD_GEN_SCRIPTS})
        get_filename_component(FILE_WE ${GEN_SCRIPT} NAME_WE)
        set(OUT_DONE_FILE ${TEST_PDPD_MODELS}/${FILE_WE}_done.txt)
        set(OUT_FILES ${OUT_DONE_FILE} ${OUT_FILES})
        add_custom_command(OUTPUT ${OUT_DONE_FILE}
                COMMAND ${PYTHON_EXECUTABLE}
                        ${CMAKE_CURRENT_SOURCE_DIR}/files/paddlepaddle/gen_wrapper.py
                        ${GEN_SCRIPT}
                        ${TEST_PDPD_MODELS}
                        ${OUT_DONE_FILE}
                DEPENDS ${GEN_SCRIPT} ${CMAKE_CURRENT_SOURCE_DIR}/files/paddlepaddle/gen_wrapper.py
                )
    endforeach()
    add_custom_target(pdpd_test_models DEPENDS ${OUT_FILES})
    add_dependencies(unit-test pdpd_test_models)
    add_dependencies(unit-test paddlepaddle_ngraph_frontend)
endif()<|MERGE_RESOLUTION|>--- conflicted
+++ resolved
@@ -297,11 +297,8 @@
     visitors/op/rnn_cell.cpp
     visitors/op/roi_pooling.cpp
     visitors/op/round.cpp
-<<<<<<< HEAD
     visitors/op/select.cpp
-=======
     visitors/op/space_to_depth.cpp
->>>>>>> 8fb11826
     visitors/op/selu.cpp
     visitors/op/shuffle_channels.cpp
     visitors/op/sinh.cpp
