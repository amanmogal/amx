--- conflicted
+++ resolved
@@ -465,12 +465,6 @@
     backend/ceiling.in.cpp
     backend/concat.in.cpp
     backend/constant.in.cpp
-<<<<<<< HEAD
-    backend/clamp.in.cpp
-=======
-    backend/convolution_backprop.in.cpp
-    backend/binary_convolution.in.cpp
->>>>>>> a8f01095
     backend/ctc_greedy_decoder.in.cpp
     backend/ctc_greedy_decoder_seq_len.in.cpp
     backend/deformable_psroi_pooling.in.cpp
