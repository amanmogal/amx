# Copyright (C) 2018-2021 Intel Corporation
# SPDX-License-Identifier: Apache-2.0
#

add_definitions(-DSERIALIZED_ZOO=\"${TEST_MODEL_ZOO}/ngraph/models\")
set(NGRAPH_ONNX_NAMESPACE ngraph_onnx)

add_subdirectory(runtime)

if(NOT NGRAPH_UNIT_TEST_ENABLE)
    message(STATUS "nGraph unit tests disabled")
    return()
endif()

message(STATUS "nGraph unit tests enabled")

if(LINUX)
    set(CMAKE_BUILD_WITH_INSTALL_RPATH FALSE)
endif()

set(SRC
    aligned_buffer.cpp
    all_close_f.cpp
    bfloat16.cpp
    build_graph.cpp
    builder_autobroadcast.cpp
    check.cpp
    conditional_compilation/ngraph_cc_collect.cpp
    conditional_compilation/ngraph_cc_off.cpp
    conditional_compilation/ngraph_cc_on.cpp
    constant.cpp
    constant_folding.cpp
    control_dependencies.cpp
    convert_u1_to_string.cpp
    coordinate.cpp
    coordinate_range.cpp
    copy.cpp
    element_type.cpp
    eval.cpp
    file_util.cpp
    float16.cpp
    framework_node.cpp
    function.cpp
    graph_rewrite.cpp
    includes.cpp
    input_output_assign.cpp
    int4.cpp
    intervals.cpp
    layout.cpp
    main.cpp
    matcher_pass.cpp
    misc.cpp
    rtti.cpp
    node_input_output.cpp
    rtti.cpp
    op.cpp
    opset.cpp
    op_eval/binary_convolution.cpp
    op_eval/bucketize.cpp
    op_eval/clamp.cpp
    op_eval/einsum.cpp
    op_eval/floor_mod.cpp
    op_eval/gelu.cpp
    op_eval/hsigmoid.cpp
    op_eval/hswish.cpp
    op_eval/interpolate.cpp
    op_eval/matmul.cpp
    op_eval/memory.cpp
    op_eval/mish.cpp
    op_eval/non_zero.cpp
    op_eval/roi_align.cpp
    op_eval/roi_pooling.cpp
    op_eval/round.cpp
    op_eval/softplus.cpp
    op_eval/split.cpp
    op_eval/swish.cpp
    op_eval/strided_slice.cpp
    op_eval/transpose.cpp
    op_eval/variadic_split.cpp
    opset1.cpp
    ov_default_allocator_test.cpp
    ov_tensor_test.cpp
    partial_shape.cpp
    pass_config.cpp
    pass_manager.cpp
    pass/serialization/cleanup.cpp
    pass/serialization/const_compression.cpp
    pass/serialization/deterministicity.cpp
    pass/serialization/serialize.cpp
    pattern.cpp
    preprocess.cpp
    replace_node.cpp
    reshape_opt_kernel.cpp
    shape.cpp
    span.cpp
    specialize_function.cpp
    tensor.cpp
    threading.cpp
    type_info.cpp
    type_prop/abs.cpp
    type_prop/acos.cpp
    type_prop/adaptive_avg_pool.cpp
    type_prop/adaptive_max_pool.cpp
    type_prop/add.cpp
    type_prop/asin.cpp
    type_prop/asinh.cpp
    type_prop/assign.cpp
    type_prop/atan.cpp
    type_prop/atanh.cpp
    type_prop/avg_pool.cpp
    type_prop/batch_norm.cpp
    type_prop/batch_to_space.cpp
    type_prop/binary_convolution.cpp
    type_prop/binary_elementwise.cpp
    type_prop/broadcast.cpp
    type_prop/bucketize.cpp
    type_prop/ceiling.cpp
    type_prop/clamp.cpp
    type_prop/concat.cpp
    type_prop/constant.cpp
    type_prop/convert.cpp
    type_prop/convert_color_nv12.cpp
    type_prop/convolution.cpp
    type_prop/convolution_backprop_data.cpp
    type_prop/cos.cpp
    type_prop/cosh.cpp
    type_prop/ctc_greedy_decoder.cpp
    type_prop/ctc_greedy_decoder_seq_len.cpp
    type_prop/ctc_loss.cpp
    type_prop/cum_sum.cpp
    type_prop/deformable_convolution.cpp
    type_prop/deformable_convolution_opset8.cpp
    type_prop/deformable_psroi_pooling.cpp
    type_prop/detection_output.cpp
    type_prop/depth_to_space.cpp
    type_prop/dft.cpp
    type_prop/dyn_reshape.cpp
    type_prop/einsum.cpp
    type_prop/erf.cpp
    type_prop/exp.cpp
    type_prop/experimental_detectron_generate_proposals.cpp
    type_prop/experimental_detectron_roi_feature_extractor.cpp
    type_prop/experimental_detectron_topkrois.cpp
    type_prop/strided_slice.cpp
    type_prop/elu.cpp
    type_prop/embeddingbag_offsetssum.cpp
    type_prop/experimental_detectron_detection_output.cpp
    type_prop/experimental_detectron_prior_grid_generator.cpp
    type_prop/extractimagepatches.cpp
    type_prop/embeddingbag_packedsum.cpp
    type_prop/embedding_segments_sum.cpp
    type_prop/fake_quantize.cpp
    type_prop/floor.cpp
    type_prop/floor_mod.cpp
    type_prop/framework_node.cpp
    type_prop/gather.cpp
    type_prop/gather_elements.cpp
    type_prop/gather_nd.cpp
    type_prop/gather_tree.cpp
    type_prop/gelu.cpp
    type_prop/grn.cpp
    type_prop/group_convolution.cpp
    type_prop/group_convolution_backprop_data.cpp
    type_prop/gru_cell.cpp
    type_prop/gru_sequence.cpp
    type_prop/hard_sigmoid.cpp
    type_prop/hsigmoid.cpp
    type_prop/hswish.cpp
    type_prop/idft.cpp
    type_prop/interpolate.cpp
    type_prop/logical_and.cpp
    type_prop/logical_not.cpp
    type_prop/logical_or.cpp
    type_prop/logical_xor.cpp
    type_prop/lrn.cpp
    type_prop/lstm_cell.cpp
    type_prop/lstm_sequence.cpp
    type_prop/loop.cpp
    type_prop/matmul.cpp
    type_prop/matrix_nms.cpp
    type_prop/maximum.cpp
    type_prop/max_pool.cpp
    type_prop/minimum.cpp
    type_prop/mish.cpp
    type_prop/mod.cpp
    type_prop/multiclass_nms.cpp
    type_prop/mvn.cpp
    type_prop/negative.cpp
    type_prop/non_max_suppression.cpp
    type_prop/non_zero.cpp
    type_prop/normalize_l2.cpp
    type_prop/one_hot.cpp
    type_prop/pad.cpp
    type_prop/parameter.cpp
    type_prop/power.cpp
    type_prop/prelu.cpp
    type_prop/prior_box.cpp
    type_prop/proposal.cpp
    type_prop/psroi_pooling.cpp
    type_prop/prior_box_clustered.cpp
    type_prop/random_uniform.cpp
    type_prop/range.cpp
    type_prop/read_value.cpp
    type_prop/reduce_l1.cpp
    type_prop/reduce_l2.cpp
    type_prop/reduce_logical_and.cpp
    type_prop/reduce_logical_or.cpp
    type_prop/reduce_max.cpp
    type_prop/reduce_mean.cpp
    type_prop/reduce_min.cpp
    type_prop/reduce_prod.cpp
    type_prop/reduce_sum.cpp
    type_prop/relu.cpp
    type_prop/reorg_yolo.cpp
    type_prop/reshape.cpp
    type_prop/result.cpp
    type_prop/reverse.cpp
    type_prop/reverse_sequence.cpp
    type_prop/roi_align.cpp
    type_prop/roi_pooling.cpp
    type_prop/roll.cpp
    type_prop/round.cpp
    type_prop/rnn_cell.cpp
    type_prop/rnn_sequence.cpp
    type_prop/round.cpp
    type_prop/scatter_elements_update.cpp
    type_prop/scatter_nd_update.cpp
    type_prop/scatter_update.cpp
    type_prop/select.cpp
    type_prop/selu.cpp
    type_prop/shape_of.cpp
    type_prop/shuffle_channels.cpp
    type_prop/sigmoid.cpp
    type_prop/sign.cpp
    type_prop/sin.cpp
    type_prop/sinh.cpp
    type_prop/slice.cpp
    type_prop/softmax.cpp
    type_prop/softplus.cpp
    type_prop/space_to_batch.cpp
    type_prop/space_to_depth.cpp
    type_prop/split.cpp
    type_prop/sqrt.cpp
    type_prop/squared_difference.cpp
    type_prop/squeeze.cpp
    type_prop/swish.cpp
    type_prop/tan.cpp
    type_prop/tanh.cpp
    type_prop/ti.cpp
    type_prop/tile.cpp
    type_prop/top_k.cpp
    type_prop/transpose.cpp
    type_prop/unary_elementwise.cpp
    type_prop/unsqueeze.cpp
    type_prop/variadic_split.cpp
    type_prop_layers.cpp
    visitors/partial_shape.cpp
    visitors/user_op.cpp
    visitors/value_map.cpp
    visitors/op/acos.cpp
    visitors/op/acosh.cpp
    visitors/op/adaptive_avg_pool.cpp
    visitors/op/adaptive_max_pool.cpp
    visitors/op/add.cpp
    visitors/op/asin.cpp
    visitors/op/asinh.cpp
    visitors/op/atan.cpp
    visitors/op/atanh.cpp
    visitors/op/batch_norm.cpp
    visitors/op/batch_to_space.cpp
    visitors/op/binary_convolution.cpp
    visitors/op/broadcast.cpp
    visitors/op/bucketize.cpp
    visitors/op/ceiling.cpp
    visitors/op/clamp.cpp
    visitors/op/constant.cpp
    visitors/op/convert.cpp
    visitors/op/convert_color_nv12.cpp
    visitors/op/convolution_backprop.cpp
    visitors/op/convolution.cpp
    visitors/op/cos.cpp
    visitors/op/cosh.cpp
    visitors/op/ctc_loss.cpp
    visitors/op/cum_sum.cpp
    visitors/op/deformable_convolution.cpp
    visitors/op/deformable_psroi_pooling.cpp
    visitors/op/depth_to_space.cpp
    visitors/op/detection_output.cpp
    visitors/op/divide.cpp
    visitors/op/einsum.cpp
    visitors/op/elu.cpp
    visitors/op/equal.cpp
    visitors/op/erf.cpp
    visitors/op/exp.cpp
    visitors/op/extractimagepatches.cpp
    visitors/op/fake_quantize.cpp
    visitors/op/floor_mod.cpp
    visitors/op/floor.cpp
    visitors/op/gather.cpp
    visitors/op/gather_tree.cpp
    visitors/op/gelu.cpp
    visitors/op/greater_equal.cpp
    visitors/op/greater.cpp
    visitors/op/grn.cpp
    visitors/op/gru_cell.cpp
    visitors/op/gru_sequence.cpp
    visitors/op/group_conv.cpp
    visitors/op/hard_sigmoid.cpp
    visitors/op/hsigmoid.cpp
    visitors/op/hswish.cpp
    visitors/op/interpolate.cpp
    visitors/op/if.cpp
    visitors/op/less_equal.cpp
    visitors/op/less.cpp
    visitors/op/log.cpp
    visitors/op/log_softmax.cpp
    visitors/op/logical_and.cpp
    visitors/op/logical_or.cpp
    visitors/op/logical_not.cpp
    visitors/op/logical_xor.cpp
    visitors/op/lrn.cpp
    visitors/op/lstm_cell.cpp
    visitors/op/lstm_sequence.cpp
    visitors/op/matmul.cpp
    visitors/op/matrix_nms.cpp
    visitors/op/max_pool.cpp
    visitors/op/maximum.cpp
    visitors/op/minimum.cpp
    visitors/op/mish.cpp
    visitors/op/mod.cpp
    visitors/op/multiclass_nms.cpp
    visitors/op/multiply.cpp
    visitors/op/mvn.cpp
    visitors/op/negative.cpp
    visitors/op/non_max_suppression.cpp
    visitors/op/non_zero.cpp
    visitors/op/normalize_l2.cpp
    visitors/op/not_equal.cpp
    visitors/op/one_hot.cpp
    visitors/op/pad.cpp
    visitors/op/parameter.cpp
    visitors/op/power.cpp
    visitors/op/prelu.cpp
    visitors/op/prior_box.cpp
    visitors/op/prior_box_clustered.cpp
    visitors/op/proposal.cpp
    visitors/op/psroi_pooling.cpp
    visitors/op/random_uniform.cpp
    visitors/op/reduce_l1.cpp
    visitors/op/reduce_l2.cpp
    visitors/op/reduce_logical_and.cpp
    visitors/op/reduce_logical_or.cpp
    visitors/op/reduce_max.cpp
    visitors/op/reduce_mean.cpp
    visitors/op/reduce_min.cpp
    visitors/op/reduce_prod.cpp
    visitors/op/reduce_sum.cpp
    visitors/op/region_yolo.cpp
    visitors/op/relu.cpp
    visitors/op/reorg_yolo.cpp
    visitors/op/reshape.cpp
    visitors/op/result.cpp
    visitors/op/reverse.cpp
    visitors/op/reverse_sequence.cpp
    visitors/op/rnn_cell.cpp
    visitors/op/rnn_sequence.cpp
    visitors/op/roi_pooling.cpp
    visitors/op/round.cpp
    visitors/op/scatter_elements_update.cpp
    visitors/op/scatter_update.cpp
    visitors/op/select.cpp
    visitors/op/space_to_depth.cpp
    visitors/op/selu.cpp
    visitors/op/shuffle_channels.cpp
    visitors/op/sigmoid.cpp
    visitors/op/sign.cpp
    visitors/op/sin.cpp
    visitors/op/sinh.cpp
    visitors/op/slice.cpp
    visitors/op/softmax.cpp
    visitors/op/softplus.cpp
    visitors/op/space_to_batch.cpp
    visitors/op/space_to_depth.cpp
    visitors/op/split.cpp
    visitors/op/sqrt.cpp
    visitors/op/squared_difference.cpp
    visitors/op/squeeze.cpp
    visitors/op/strided_slice.cpp
    visitors/op/subtract.cpp
    visitors/op/swish.cpp
    visitors/op/tan.cpp
    visitors/op/tanh.cpp
    visitors/op/topk.cpp
    visitors/op/transpose.cpp
    visitors/op/unsqueeze.cpp
    visitors/op/variadic_split.cpp
    uint4.cpp
    util.cpp
)

if(SUGGEST_OVERRIDE_SUPPORTED)
    set_source_files_properties(ov_tensor_test.cpp
                                PROPERTIES COMPILE_OPTIONS -Wno-suggest-override)
endif()

set_source_files_properties(includes.cpp PROPERTIES COMPILE_DEFINITIONS
    NGRAPH_INCLUDES="${PROJECT_SOURCE_DIR}/src/ngraph")

if (ENABLE_MKL_DNN AND NGRAPH_UNIT_TEST_BACKENDS_ENABLE)
    message(STATUS "NGRAPH_TESTS: IE:CPU enabled")
    set(ACTIVE_BACKEND_LIST ${ACTIVE_BACKEND_LIST} "IE:CPU")
    if (ENABLE_STRICT_DEPENDENCIES)
        # For convinience add a runtime dependency to build along with this target.
        # Warning: Parallel build with -GNinja may not be efficient.
        list(APPEND UNIT_TESTS_DEPENDENCIES MKLDNNPlugin)
    endif()
endif()

if (ENABLE_CLDNN AND NGRAPH_UNIT_TEST_BACKENDS_ENABLE)
    message(STATUS "NGRAPH_TESTS: IE:GPU enabled")
    set(ACTIVE_BACKEND_LIST ${ACTIVE_BACKEND_LIST} "IE:GPU")
    if (ENABLE_STRICT_DEPENDENCIES)
        # For convinience add a runtime dependency to build along with this target.
        # Warning: Parallel build with -GNinja may not be efficient.
        list(APPEND UNIT_TESTS_DEPENDENCIES clDNNPlugin)
    endif()
endif()

if (NGRAPH_UNIT_TEST_BACKENDS_ENABLE)
    list(APPEND SRC
        builder.cpp
        backend_api.cpp)
    set(ACTIVE_BACKEND_LIST ${ACTIVE_BACKEND_LIST} INTERPRETER)
endif()

add_definitions("-DTEST_FILES=\"${TEST_MODEL_ZOO}/ngraph/files\"")
add_subdirectory(util)
add_subdirectory(engines_util)
if (NGRAPH_ONNX_FRONTEND_ENABLE)
    add_subdirectory(onnx_test_util)
endif()


# backend specific test files must meet the following requirements:
# 1) The must be named <name>.in.cpp
# 2) They must be in the `test/backend` directory
# 3) Include "util/test_control.hpp" in your cpp file
# 4) add the line `static string s_manifest = "${MANIFEST}";` to your cpp file
# 5) Use the `NGRAPH_TEST` macro in place of `TEST`.
# All such files are configured via cmake which replaces all instances of cmake variables
# such as ${BACKEND_NAME} with their values, such as CPU, GPU, or INTERPRETER.

set(MULTI_TEST_SRC
    backend/abc.in.cpp
    backend/adaptive_avg_pool.in.cpp
    backend/adaptive_max_pool.in.cpp
    backend/aliased_output.in.cpp
    backend/api.in.cpp
    backend/auto_broadcast.in.cpp
    backend/avg_pool.in.cpp
    backend/batch_norm.in.cpp
    backend/batch_to_space.in.cpp
    backend/broadcast.in.cpp
    backend/builder_reduce_ops_opset1.in.cpp
    backend/concat.in.cpp
    backend/constant.in.cpp
    backend/ctc_greedy_decoder.in.cpp
    backend/ctc_greedy_decoder_seq_len.in.cpp
    backend/detection_output.in.cpp
    backend/dft.in.cpp
    backend/depth_to_space.in.cpp
    backend/dyn_reshape.in.cpp
    backend/experimental_detectron_generate_proposals.in.cpp
    backend/experimental_detectron_topk_rois.in.cpp
    backend/strided_slice.in.cpp
    backend/dynamic.in.cpp
    backend/experimental_detectron_detection_output.in.cpp
    backend/experimental_detectron_prior_grid.in.cpp
    backend/fake_quantize.in.cpp
    backend/function_name.in.cpp
    backend/gather.in.cpp
    backend/gather_elements.in.cpp
    backend/gather_nd.in.cpp
    backend/idft.in.cpp
    backend/interpolate.in.cpp
    backend/lrn.in.cpp
    backend/matmul.in.cpp
    backend/matrix_nms.in.cpp
    backend/max_pool.in.cpp
    backend/multiclass_nms.in.cpp
    backend/multiple_backends.in.cpp
    backend/multiple_result.in.cpp
    backend/node_name.in.cpp
    backend/normalize_l2.in.cpp
    backend/non_max_suppression.in.cpp
    backend/one_hot.in.cpp
    backend/pad.in.cpp
    backend/parameter_as_output.in.cpp
    backend/prior_box_clustered.in.cpp
    backend/prior_box.in.cpp
    backend/proposal.in.cpp
<<<<<<< HEAD
    backend/range.in.cpp
=======
    backend/psroi_pooling.in.cpp
>>>>>>> 54daae48
    backend/recurrent_cells.in.cpp
    backend/region_yolo.in.cpp
    backend/reorg_yolo.in.cpp
    backend/reshape.in.cpp
    backend/result.in.cpp
    backend/reverse.in.cpp
    backend/roll.in.cpp
    backend/scatter_nd_update.in.cpp
    backend/space_to_depth.in.cpp
    backend/shape_of.in.cpp
    backend/shuffle_channels.in.cpp
    backend/space_to_batch.in.cpp
    backend/split.in.cpp
    backend/sqrt.in.cpp
    backend/squeeze.in.cpp
    backend/tile.in.cpp
    backend/topk.in.cpp
    backend/transpose.in.cpp
    backend/unhandled_op.in.cpp
    backend/unsqueeze.in.cpp
    backend/validate_call.in.cpp
    backend/variadic_split.in.cpp
    backend/zero_sized.in.cpp
)

if (NGRAPH_ONNX_FRONTEND_ENABLE)
    list(APPEND MULTI_TEST_SRC
            onnx/onnx_import.in.cpp
            onnx/onnx_import_com_microsoft.in.cpp
            onnx/onnx_import_controlflow.in.cpp
            onnx/onnx_import_const_folding.in.cpp
            onnx/onnx_import_convpool.in.cpp
            onnx/onnx_import_deprecated.in.cpp
            onnx/onnx_import_dyn_shapes.in.cpp
            onnx/onnx_import_external_data.in.cpp
            onnx/onnx_import_org_openvino.in.cpp
            onnx/onnx_import_reshape.in.cpp
            onnx/onnx_import_rnn.in.cpp
            onnx/onnx_import_quant.in.cpp)
    list(APPEND SRC
            onnx/onnx_import_exceptions.cpp
            onnx/onnx_import_library.cpp
            onnx/onnx_tensor_names.cpp
            onnx/onnx_transformations.cpp)
endif()

if (NGRAPH_ONNX_FRONTEND_ENABLE)
    list(APPEND SRC onnx/onnx_editor.cpp)
    list(APPEND MULTI_TEST_SRC
        onnx/onnx_test_utils.in.cpp
        onnx/onnx_import_with_editor.in.cpp)
endif()

# SOURCE FOR FRONTEND TESTING
file(GLOB FRONTEND_TESTS_SRC ${CMAKE_CURRENT_SOURCE_DIR}/frontend/frontend_manager.cpp)
list(APPEND SRC ${FRONTEND_TESTS_SRC})

foreach(src IN LISTS SRC MULTI_TEST_SRC)
    if(IS_ABSOLUTE "${src}")
        list(APPEND full_src_names ${src})
    else()
        list(APPEND full_src_names "${CMAKE_CURRENT_SOURCE_DIR}/${src}")
    endif()
endforeach()
add_clang_format_target(unit-test_clang FOR_SOURCES ${full_src_names})

foreach(BACKEND_NAME ${ACTIVE_BACKEND_LIST})
    string(TOLOWER ${BACKEND_NAME} BACKEND_DIR)
    string(REGEX REPLACE "([a-z0-9]+):(.*)" "\\1" BACKEND_DIR ${BACKEND_DIR})
    set(MANIFEST ${CMAKE_CURRENT_SOURCE_DIR}/runtime/${BACKEND_DIR}/unit_test.manifest)

    foreach(TEST_SRC ${MULTI_TEST_SRC})
        string(REPLACE ":" "_" BACKEND_NAME ${BACKEND_NAME})
        string(REPLACE ".in." "_${BACKEND_NAME}." TARGET_NAME ${TEST_SRC})
        configure_file(${TEST_SRC} ${TARGET_NAME})
        set(SRC ${CMAKE_CURRENT_BINARY_DIR}/${TARGET_NAME} ${SRC})
    endforeach()

    message(STATUS "Adding unit test for backend ${BACKEND_NAME}")
endforeach()

add_executable(unit-test ${SRC})

add_dependencies(unit-test template_extension)

target_include_directories(unit-test PRIVATE ".")
target_include_directories(unit-test PRIVATE ${CMAKE_CURRENT_SOURCE_DIR}/runtime)

get_target_property(NGRAPH_SRC_DIR openvino::core SOURCE_DIR)
target_include_directories(unit-test PRIVATE ${NGRAPH_SRC_DIR}/src)

add_definitions("-DCURDIR=\"${CMAKE_CURRENT_SOURCE_DIR}\"")
add_definitions("-DJSON_INCLUDES=\"${JSON_INCLUDE_DIR}\"")

if(UNIT_TESTS_DEPENDENCIES)
    add_dependencies(unit-test ${UNIT_TESTS_DEPENDENCIES})
endif()

target_link_libraries(unit-test PRIVATE ngraph_test_util
                                        engines_test_util
                                        ngraph::builder
                                        openvino::util
                                        pugixml::static
                                        ${CMAKE_DL_LIBS}
                                        ie_backend
                                        interpreter_backend
                                        Threads::Threads
                                        openvino::conditional_compilation
                                        frontend_manager)

# Protobuf-lite does not support parsing files from prototxt format
# Since most of the onnx models are stored in this format it have to be disabled
if (NGRAPH_ONNX_FRONTEND_ENABLE)
    # It's needed by onnx_import_library.cpp and onnx_import_exceptions.cpp tests to include onnx_pb.h.
    # Not linking statically to libprotobuf (linked into libonnx) avoids false-failing onnx_editor tests.
    target_include_directories(unit-test
        SYSTEM PRIVATE
            $<TARGET_PROPERTY:onnx,INTERFACE_INCLUDE_DIRECTORIES>
            $<TARGET_PROPERTY:onnx_proto,INTERFACE_INCLUDE_DIRECTORIES>
            ${Protobuf_INCLUDE_DIRS})
    target_compile_definitions(unit-test
        PRIVATE $<TARGET_PROPERTY:onnx,INTERFACE_COMPILE_DEFINITIONS>)
    target_compile_definitions(unit-test PRIVATE NGRAPH_ONNX_FRONTEND_ENABLE)
endif()

if (OV_COMPILER_IS_CLANG)
    target_compile_options(unit-test PRIVATE -Wno-undef -Wno-reserved-id-macro)
endif()

if (NGRAPH_ONNX_FRONTEND_ENABLE)
    get_target_property(ONNX_FRONTEND_SRC_DIR onnx_ngraph_frontend SOURCE_DIR)
    target_include_directories(unit-test PRIVATE ${ONNX_FRONTEND_SRC_DIR}/src)
    target_link_libraries(unit-test PRIVATE onnx_ngraph_frontend onnx_test_util)
    if (LINUX)
        target_link_options(unit-test PRIVATE -Wl,--exclude-libs,ALL)
    elseif(APPLE)
        target_link_options(unit-test PRIVATE -Wl,-dead_strip)
    endif()
endif()

if(NGRAPH_IR_FRONTEND_ENABLE)
    add_dependencies(unit-test ir_ngraph_frontend)
endif()

install(TARGETS unit-test
        RUNTIME DESTINATION tests
        COMPONENT tests
        EXCLUDE_FROM_ALL)

add_subdirectory(frontend)

# process models
add_dependencies(unit-test test_model_zoo)<|MERGE_RESOLUTION|>--- conflicted
+++ resolved
@@ -499,11 +499,6 @@
     backend/prior_box_clustered.in.cpp
     backend/prior_box.in.cpp
     backend/proposal.in.cpp
-<<<<<<< HEAD
-    backend/range.in.cpp
-=======
-    backend/psroi_pooling.in.cpp
->>>>>>> 54daae48
     backend/recurrent_cells.in.cpp
     backend/region_yolo.in.cpp
     backend/reorg_yolo.in.cpp
