--- conflicted
+++ resolved
@@ -623,14 +623,6 @@
     target_link_libraries(unit-test PRIVATE onnx_importer)
 endif()
 
-<<<<<<< HEAD
-if (NGRAPH_ONNX_EDITOR_ENABLE)
-    target_link_libraries(unit-test PRIVATE onnx_editor)
-endif()
-=======
-target_link_libraries(unit-test PRIVATE interpreter_backend)
->>>>>>> 4c968fe4
-
 install(TARGETS unit-test
         RUNTIME DESTINATION tests
         COMPONENT tests
