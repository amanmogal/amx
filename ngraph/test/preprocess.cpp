--- conflicted
+++ resolved
@@ -182,11 +182,7 @@
     f = p.build(f);
 
     auto result = std::make_shared<HostTensor>();
-<<<<<<< HEAD
-    f->evaluate({result}, {make_host_tensor<element::f32>(Shape{1, 3, 1, 1}, {-3., 5., 7.})});
-=======
-    f->evaluate({result}, {make_host_tensor<element::f32>(StaticShape{1, 3, 1, 1}, {-9., 17., -1.})});
->>>>>>> 2236c610
+    f->evaluate({result}, {make_host_tensor<element::f32>(Shape{1, 3, 1, 1}, {-9., 17., -1.})});
     auto result_val = read_vector<int8_t>(result);
     EXPECT_TRUE(all_close(std::vector<int8_t>{3, 2, 1}, result_val));
     EXPECT_EQ(f->get_parameters().front()->get_element_type(), element::f32);
@@ -211,7 +207,7 @@
 }
 
 TEST(pre_post_process, mean_scale_vector_tensor_layout) {
-    auto f = create_simple_function(element::f32, Shape{Dimension::dynamic(), 3, 2, 1});
+    auto f = create_simple_function(element::f32, PartialShape{Dimension::dynamic(), 3, 2, 1});
     ASSERT_EQ(f->get_output_element_type(0), element::f32);
     f = PrePostProcessor()
             .input(InputInfo()
@@ -220,14 +216,13 @@
             .build(f);
 
     auto result = std::make_shared<HostTensor>();
-    f->evaluate({result},
-                {make_host_tensor<ngraph::element::f32>(StaticShape{1, 3, 2, 1}, {5., 1., 5., 11., 11., -1.})});
+    f->evaluate({result}, {make_host_tensor<ngraph::element::f32>(Shape{1, 3, 2, 1}, {5., 1., 5., 11., 11., -1.})});
     auto result_val = read_vector<float>(result);
     EXPECT_TRUE(all_close_f(std::vector<float>{2., 0., 1., 3., 2., -1.}, result_val));
 }
 
 TEST(pre_post_process, scale_vector_no_channels_layout) {
-    auto f = create_simple_function(element::f32, StaticShape{1, 3, 224, 224});
+    auto f = create_simple_function(element::f32, Shape{1, 3, 224, 224});
     ASSERT_EQ(f->get_output_element_type(0), element::f32);
     ASSERT_ANY_THROW(f = PrePostProcessor()
                              .input(InputInfo()
@@ -237,7 +232,7 @@
 }
 
 TEST(pre_post_process, mean_vector_no_layout) {
-    auto f = create_simple_function(element::f32, Shape{Dimension::dynamic(), 3, 224, 224});
+    auto f = create_simple_function(element::f32, PartialShape{Dimension::dynamic(), 3, 224, 224});
     ASSERT_EQ(f->get_output_element_type(0), element::f32);
     ASSERT_ANY_THROW(
         f = PrePostProcessor().input(InputInfo().preprocess(PreProcessSteps().mean({0.1f, 0.2f, 0.3f}))).build(f));
