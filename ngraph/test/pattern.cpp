--- conflicted
+++ resolved
@@ -60,25 +60,15 @@
     // construct varaiance
     auto N = op::Constant::create(element::f32, Shape{3}, {2, 2, 2});
     auto input = std::make_shared<pattern::op::Label>(element::f32, Shape{2, 3});
-<<<<<<< HEAD
     auto input_sq = std::make_shared<op::v1::Multiply>(input, input);
-    auto sum_input = std::make_shared<op::Sum>(input, AxisSet{0});
+    auto sum_input =
+        std::make_shared<op::v1::ReduceSum>(input, op::Constant::create(element::i64, {1}, {0}));
     auto square_sumed_input = std::make_shared<op::v1::Multiply>(sum_input, sum_input);
-    auto sum_squared_input = std::make_shared<op::Sum>(input_sq, AxisSet{0});
+    auto sum_squared_input =
+        std::make_shared<op::v1::ReduceSum>(input_sq, op::Constant::create(element::i64, {1}, {0}));
     auto avg_input_sum_sq = std::make_shared<op::v1::Divide>(square_sumed_input, N);
     auto xmu = std::make_shared<op::v1::Subtract>(sum_squared_input, avg_input_sum_sq);
     auto variance = std::make_shared<op::v1::Divide>(xmu, N);
-=======
-    auto input_sq = std::make_shared<op::Multiply>(input, input);
-    auto sum_input =
-        std::make_shared<op::v1::ReduceSum>(input, op::Constant::create(element::i64, {1}, {0}));
-    auto square_sumed_input = std::make_shared<op::Multiply>(sum_input, sum_input);
-    auto sum_squared_input =
-        std::make_shared<op::v1::ReduceSum>(input_sq, op::Constant::create(element::i64, {1}, {0}));
-    auto avg_input_sum_sq = std::make_shared<op::Divide>(square_sumed_input, N);
-    auto xmu = std::make_shared<op::Subtract>(sum_squared_input, avg_input_sum_sq);
-    auto variance = std::make_shared<op::Divide>(xmu, N);
->>>>>>> 7dc40dc6
     auto variance_label =
         std::make_shared<pattern::op::Label>(variance, nullptr, NodeVector{variance});
 
@@ -90,14 +80,9 @@
     // construct mean;
     auto input = std::make_shared<pattern::op::Label>(element::f32, Shape{2, 3});
     auto N = op::Constant::create(element::f32, Shape{3}, {2, 2, 2});
-<<<<<<< HEAD
-    auto sum_input1 = std::make_shared<op::Sum>(input, AxisSet{0});
-    auto mean = std::make_shared<op::v1::Divide>(sum_input1, N);
-=======
     auto sum_input1 =
         std::make_shared<op::v1::ReduceSum>(input, op::Constant::create(element::i64, {1}, {0}));
-    auto mean = std::make_shared<op::Divide>(sum_input1, N);
->>>>>>> 7dc40dc6
+    auto mean = std::make_shared<op::v1::Divide>(sum_input1, N);
     auto mean_label = std::make_shared<pattern::op::Label>(mean, nullptr, NodeVector{mean});
     return mean_label;
 }
@@ -535,14 +520,9 @@
 
     auto input = std::make_shared<op::Parameter>(element::f32, Shape{2, 3});
     auto N = op::Constant::create(element::f32, Shape{3}, {2, 2, 2});
-<<<<<<< HEAD
-    auto sum_input1 = std::make_shared<op::Sum>(input, AxisSet{0});
-    auto mean = std::make_shared<op::v1::Divide>(sum_input1, N);
-=======
     auto sum_input1 =
         std::make_shared<op::v1::ReduceSum>(input, op::Constant::create(element::i64, {1}, {0}));
-    auto mean = std::make_shared<op::Divide>(sum_input1, N);
->>>>>>> 7dc40dc6
+    auto mean = std::make_shared<op::v1::Divide>(sum_input1, N);
 
     auto mean_graph = construct_mean_graph();
     ASSERT_TRUE(n.match(mean_graph, mean));
@@ -555,25 +535,15 @@
     TestMatcher n;
     auto N = op::Constant::create(element::f32, Shape{3}, {2, 2, 2});
     auto input = std::make_shared<pattern::op::Label>(element::f32, Shape{2, 3});
-<<<<<<< HEAD
     auto input_sq = std::make_shared<op::v1::Multiply>(input, input);
-    auto sum_input = std::make_shared<op::Sum>(input, AxisSet{0});
+    auto sum_input =
+        std::make_shared<op::v1::ReduceSum>(input, op::Constant::create(element::i64, {1}, {0}));
     auto square_sumed_input = std::make_shared<op::v1::Multiply>(sum_input, sum_input);
-    auto sum_squared_input = std::make_shared<op::Sum>(input_sq, AxisSet{0});
+    auto sum_squared_input =
+        std::make_shared<op::v1::ReduceSum>(input_sq, op::Constant::create(element::i64, {1}, {0}));
     auto avg_input_sum_sq = std::make_shared<op::v1::Divide>(square_sumed_input, N);
     auto xmu = std::make_shared<op::v1::Subtract>(sum_squared_input, avg_input_sum_sq);
     auto variance = std::make_shared<op::v1::Divide>(xmu, N);
-=======
-    auto input_sq = std::make_shared<op::Multiply>(input, input);
-    auto sum_input =
-        std::make_shared<op::v1::ReduceSum>(input, op::Constant::create(element::i64, {1}, {0}));
-    auto square_sumed_input = std::make_shared<op::Multiply>(sum_input, sum_input);
-    auto sum_squared_input =
-        std::make_shared<op::v1::ReduceSum>(input_sq, op::Constant::create(element::i64, {1}, {0}));
-    auto avg_input_sum_sq = std::make_shared<op::Divide>(square_sumed_input, N);
-    auto xmu = std::make_shared<op::Subtract>(sum_squared_input, avg_input_sum_sq);
-    auto variance = std::make_shared<op::Divide>(xmu, N);
->>>>>>> 7dc40dc6
 
     auto var_graph = construct_variance_graph();
     ASSERT_TRUE(n.match(var_graph, variance));
