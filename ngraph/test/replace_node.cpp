--- conflicted
+++ resolved
@@ -65,17 +65,10 @@
     auto y = make_shared<op::Parameter>(element::Type_t::f32, Shape{2});
     auto z = make_shared<op::Parameter>(element::Type_t::f32, Shape{2});
 
-<<<<<<< HEAD
     auto add = make_shared<op::v1::Add>(x, y);
-    auto k = make_shared<op::Constant>(element::f32, Shape{2}, vector<float>{1, 2});
+    auto k = make_shared<op::Constant>(element::Type_t::f32, Shape{2}, vector<float>{1, 2});
     auto mul = make_shared<op::v1::Multiply>(add, k);
     auto sub = make_shared<op::v1::Subtract>(mul, z);
-=======
-    auto add = x + y;
-    auto k = make_shared<op::Constant>(element::Type_t::f32, Shape{2}, vector<float>{1, 2});
-    auto mul = add * k;
-    auto sub = mul - z;
->>>>>>> 8344c290
 
     auto f = make_shared<Function>(NodeVector{sub}, ParameterVector{x, y, z});
 
@@ -84,17 +77,11 @@
     parameter_replacement_map[x] = x_replacement;
 
     unordered_map<shared_ptr<Node>, shared_ptr<Node>> body_replacement_map;
-<<<<<<< HEAD
-    auto y_replacement = make_shared<op::Constant>(element::f32, Shape{2}, vector<float>{3, 4});
-    auto k_replacement = make_shared<op::Constant>(element::f32, Shape{2}, vector<float>{5, 6});
-    auto z_replacement = make_shared<op::v1::Add>(x_replacement, mul);
-=======
     auto y_replacement =
         make_shared<op::Constant>(element::Type_t::f32, Shape{2}, vector<float>{3, 4});
     auto k_replacement =
         make_shared<op::Constant>(element::Type_t::f32, Shape{2}, vector<float>{5, 6});
-    auto z_replacement = x_replacement + mul;
->>>>>>> 8344c290
+    auto z_replacement = make_shared<op::v1::Add>(x_replacement, mul);
     body_replacement_map[y] = y_replacement;
     body_replacement_map[k] = k_replacement;
     body_replacement_map[z] = z_replacement;
