--- conflicted
+++ resolved
@@ -467,93 +467,4 @@
             EXPECT_EQ(node->get_provenance_tags(), (ProvSet{"abs"}));
         }
     }
-<<<<<<< HEAD
-=======
-}
-
-TEST(provenance, opset1_upgrade_pass_graph)
-{
-    test::ProvenanceEnabler provenance_enabler;
-
-    auto x = make_shared<op::Parameter>(element::Type_t::i32, PartialShape{2, 3, 4});
-    auto y = make_shared<op::Parameter>(element::Type_t::i32, PartialShape{2, 3, 4});
-
-    auto a = make_shared<op::v0::Add>(x, y);
-    auto b = make_shared<op::v0::Subtract>(x, y);
-    auto c = make_shared<op::v0::Abs>(b);
-    auto d = make_shared<op::v0::Multiply>(a, b);
-
-    auto f = make_shared<Function>(d, ParameterVector{x, y});
-
-    ngraph::pass::Manager pass_manager;
-    pass_manager.register_pass<pass::Opset1Upgrade>();
-    pass_manager.run_passes(f);
-
-    for (auto node : f->get_ordered_ops())
-    {
-        auto tags = node->get_provenance_tags();
-        if (as_type_ptr<op::v1::Add>(node))
-        {
-            EXPECT_EQ(tags.size(), 1);
-            EXPECT_TRUE(tags.find("<Opset1_Upgrade (v0 Add)>") != tags.end());
-        }
-        else if (as_type_ptr<op::v1::Multiply>(node))
-        {
-            EXPECT_EQ(tags.size(), 1);
-            EXPECT_TRUE(tags.find("<Opset1_Upgrade (v0 Multiply)>") != tags.end());
-        }
-        else if (as_type_ptr<op::v1::Subtract>(node))
-        {
-            EXPECT_EQ(tags.size(), 1);
-            EXPECT_TRUE(tags.find("<Opset1_Upgrade (v0 Subtract)>") != tags.end());
-        }
-        else if (as_type_ptr<op::v0::Abs>(node))
-        {
-            EXPECT_TRUE(tags.empty());
-        }
-    }
-}
-
-TEST(provenance, opset0_downgrade_pass_graph)
-{
-    test::ProvenanceEnabler provenance_enabler;
-
-    auto x = make_shared<op::Parameter>(element::Type_t::i32, PartialShape{2, 3, 4});
-    auto y = make_shared<op::Parameter>(element::Type_t::i32, PartialShape{2, 3, 4});
-
-    auto a = make_shared<op::v1::Add>(x, y);
-    auto b = make_shared<op::v1::Subtract>(x, y);
-    auto c = make_shared<op::v0::Abs>(b);
-    auto d = make_shared<op::v1::Multiply>(a, b);
-
-    auto f = make_shared<Function>(d, ParameterVector{x, y});
-
-    ngraph::pass::Manager pass_manager;
-    pass_manager.register_pass<pass::Opset0Downgrade>();
-    pass_manager.run_passes(f);
-
-    for (auto node : f->get_ordered_ops())
-    {
-        auto tags = node->get_provenance_tags();
-        if (as_type_ptr<op::v0::Add>(node))
-        {
-            EXPECT_EQ(tags.size(), 1);
-            EXPECT_TRUE(tags.find("<Opset0_Downgrade (v1 Add)>") != tags.end());
-        }
-        else if (as_type_ptr<op::v0::Multiply>(node))
-        {
-            EXPECT_EQ(tags.size(), 1);
-            EXPECT_TRUE(tags.find("<Opset0_Downgrade (v1 Multiply)>") != tags.end());
-        }
-        else if (as_type_ptr<op::v0::Subtract>(node))
-        {
-            EXPECT_EQ(tags.size(), 1);
-            EXPECT_TRUE(tags.find("<Opset0_Downgrade (v1 Subtract)>") != tags.end());
-        }
-        else if (as_type_ptr<op::v0::Abs>(node))
-        {
-            EXPECT_TRUE(tags.empty());
-        }
-    }
->>>>>>> 8344c290
 }