// Copyright (C) 2021 Intel Corporation
// SPDX-License-Identifier: Apache-2.0
//

#include "ngraph/op/convert.hpp"

#include "gtest/gtest.h"
#include "util/visitor.hpp"

using namespace ngraph;
using ngraph::test::NodeBuilder;
using ngraph::test::ValueMap;

TEST(attributes, convert_op_v0) {
    using Convert = op::v0::Convert;

    NodeBuilder::get_ops().register_factory<op::Convert>();
    auto data = std::make_shared<op::Parameter>(element::f32, Shape{2, 4});
    const element::Type destination_type = element::Type_t::i32;

    const auto convert = std::make_shared<op::Convert>(data, destination_type);
    NodeBuilder builder(convert);

    // attribute count
    const auto expected_attr_count = 1;
    EXPECT_EQ(builder.get_value_map_size(), expected_attr_count);

    // destination_type attribute
<<<<<<< HEAD
    const auto g_convert = as_type_ptr<op::Convert>(builder.create());
=======
    const auto g_convert = ov::as_type_ptr<Convert>(builder.create());
>>>>>>> a84d01cb
    EXPECT_EQ(g_convert->get_destination_type(), convert->get_destination_type());
}<|MERGE_RESOLUTION|>--- conflicted
+++ resolved
@@ -26,10 +26,6 @@
     EXPECT_EQ(builder.get_value_map_size(), expected_attr_count);
 
     // destination_type attribute
-<<<<<<< HEAD
-    const auto g_convert = as_type_ptr<op::Convert>(builder.create());
-=======
-    const auto g_convert = ov::as_type_ptr<Convert>(builder.create());
->>>>>>> a84d01cb
+    const auto g_convert = ov::as_type_ptr<op::Convert>(builder.create());
     EXPECT_EQ(g_convert->get_destination_type(), convert->get_destination_type());
 }