// Copyright (C) 2018-2021 Intel Corporation
// SPDX-License-Identifier: Apache-2.0
//

#include "ngraph/op/lstm_cell.hpp"

#include "gtest/gtest.h"
#include "util/visitor.hpp"

using namespace std;
using namespace ngraph;
using ngraph::test::NodeBuilder;
using ngraph::test::ValueMap;

TEST(attributes, lstm_cell_op) {
    NodeBuilder::get_ops().register_factory<op::v4::LSTMCell>();
    auto X = make_shared<op::Parameter>(element::f32, Shape{2, 3});
    auto H = make_shared<op::Parameter>(element::f32, Shape{2, 3});
    auto W = make_shared<op::Parameter>(element::f32, Shape{12, 3});
    auto R = make_shared<op::Parameter>(element::f32, Shape{12, 3});
    const auto initial_hidden_state = make_shared<op::Parameter>(element::f32, Shape{2, 3});
    const auto initial_cell_state = make_shared<op::Parameter>(element::f32, Shape{2, 3});

    const auto hidden_size = 3;
    const std::vector<std::string> activations = {"tanh", "sigmoid", "tanh"};
    auto activations_alpha = std::vector<float>{1.0, 1.5};
    auto activations_beta = std::vector<float>{2.0, 1.0};
    const float clip = 0.5f;
    const auto lstm_cell = make_shared<op::v4::LSTMCell>(X,
                                                         initial_hidden_state,
                                                         initial_cell_state,
                                                         W,
                                                         R,
                                                         hidden_size,
                                                         activations,
                                                         activations_alpha,
                                                         activations_beta,
                                                         clip);
    NodeBuilder builder(lstm_cell);
<<<<<<< HEAD
    auto g_lstm_cell = as_type_ptr<op::v4::LSTMCell>(builder.create());
=======
    auto g_lstm_cell = ov::as_type_ptr<opset4::LSTMCell>(builder.create());
>>>>>>> a84d01cb

    EXPECT_EQ(g_lstm_cell->get_hidden_size(), lstm_cell->get_hidden_size());
    EXPECT_EQ(g_lstm_cell->get_activations(), lstm_cell->get_activations());
    EXPECT_EQ(g_lstm_cell->get_activations_alpha(), lstm_cell->get_activations_alpha());
    EXPECT_EQ(g_lstm_cell->get_activations_beta(), lstm_cell->get_activations_beta());
    EXPECT_EQ(g_lstm_cell->get_clip(), lstm_cell->get_clip());
}<|MERGE_RESOLUTION|>--- conflicted
+++ resolved
@@ -37,11 +37,7 @@
                                                          activations_beta,
                                                          clip);
     NodeBuilder builder(lstm_cell);
-<<<<<<< HEAD
-    auto g_lstm_cell = as_type_ptr<op::v4::LSTMCell>(builder.create());
-=======
-    auto g_lstm_cell = ov::as_type_ptr<opset4::LSTMCell>(builder.create());
->>>>>>> a84d01cb
+    auto g_lstm_cell = ov::as_type_ptr<op::v4::LSTMCell>(builder.create());
 
     EXPECT_EQ(g_lstm_cell->get_hidden_size(), lstm_cell->get_hidden_size());
     EXPECT_EQ(g_lstm_cell->get_activations(), lstm_cell->get_activations());
