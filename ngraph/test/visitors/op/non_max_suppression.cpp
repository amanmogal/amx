// Copyright (C) 2018-2021 Intel Corporation
// SPDX-License-Identifier: Apache-2.0
//

#include "ngraph/op/non_max_suppression.hpp"

#include "gtest/gtest.h"
#include "util/visitor.hpp"

using namespace std;
using namespace ngraph;
using ngraph::test::NodeBuilder;
using ngraph::test::ValueMap;

TEST(attributes, non_max_suppression_op_custom_attributes) {
    NodeBuilder::get_ops().register_factory<op::v1::NonMaxSuppression>();
    auto boxes = make_shared<op::Parameter>(element::f32, Shape{1, 1, 4});
    auto scores = make_shared<op::Parameter>(element::f32, Shape{1, 1, 1});

    auto box_encoding = op::v1::NonMaxSuppression::BoxEncodingType::CENTER;
    bool sort_result_descending = false;

    auto nms = make_shared<op::v1::NonMaxSuppression>(boxes, scores, box_encoding, sort_result_descending);
    NodeBuilder builder(nms);
<<<<<<< HEAD
    auto g_nms = as_type_ptr<op::v1::NonMaxSuppression>(builder.create());
=======
    auto g_nms = ov::as_type_ptr<opset1::NonMaxSuppression>(builder.create());
>>>>>>> a84d01cb

    EXPECT_EQ(g_nms->get_box_encoding(), nms->get_box_encoding());
    EXPECT_EQ(g_nms->get_sort_result_descending(), nms->get_sort_result_descending());
}

TEST(attributes, non_max_suppression_op_default_attributes) {
    NodeBuilder::get_ops().register_factory<op::v1::NonMaxSuppression>();
    auto boxes = make_shared<op::Parameter>(element::f32, Shape{1, 1, 4});
    auto scores = make_shared<op::Parameter>(element::f32, Shape{1, 1, 1});

    auto nms = make_shared<op::v1::NonMaxSuppression>(boxes, scores);
    NodeBuilder builder(nms);
<<<<<<< HEAD
    auto g_nms = as_type_ptr<op::v1::NonMaxSuppression>(builder.create());
=======
    auto g_nms = ov::as_type_ptr<opset1::NonMaxSuppression>(builder.create());
>>>>>>> a84d01cb

    EXPECT_EQ(g_nms->get_box_encoding(), nms->get_box_encoding());
    EXPECT_EQ(g_nms->get_sort_result_descending(), nms->get_sort_result_descending());
}

TEST(attributes, non_max_suppression_v3_op_custom_attributes) {
    NodeBuilder::get_ops().register_factory<op::v3::NonMaxSuppression>();
    auto boxes = make_shared<op::Parameter>(element::f32, Shape{1, 1, 4});
    auto scores = make_shared<op::Parameter>(element::f32, Shape{1, 1, 1});

    auto box_encoding = op::v3::NonMaxSuppression::BoxEncodingType::CENTER;
    bool sort_result_descending = false;
    element::Type output_type = element::i32;

    auto nms = make_shared<op::v3::NonMaxSuppression>(boxes, scores, box_encoding, sort_result_descending, output_type);
    NodeBuilder builder(nms);
<<<<<<< HEAD
    auto g_nms = as_type_ptr<op::v3::NonMaxSuppression>(builder.create());
=======
    auto g_nms = ov::as_type_ptr<opset3::NonMaxSuppression>(builder.create());
>>>>>>> a84d01cb

    EXPECT_EQ(g_nms->get_box_encoding(), nms->get_box_encoding());
    EXPECT_EQ(g_nms->get_sort_result_descending(), nms->get_sort_result_descending());
    EXPECT_EQ(g_nms->get_output_type(), nms->get_output_type());
}

TEST(attributes, non_max_suppression_v3_op_default_attributes) {
    NodeBuilder::get_ops().register_factory<op::v3::NonMaxSuppression>();
    auto boxes = make_shared<op::Parameter>(element::f32, Shape{1, 1, 4});
    auto scores = make_shared<op::Parameter>(element::f32, Shape{1, 1, 1});

    auto nms = make_shared<op::v3::NonMaxSuppression>(boxes, scores);
    NodeBuilder builder(nms);
<<<<<<< HEAD
    auto g_nms = as_type_ptr<op::v3::NonMaxSuppression>(builder.create());
=======
    auto g_nms = ov::as_type_ptr<opset3::NonMaxSuppression>(builder.create());
>>>>>>> a84d01cb

    EXPECT_EQ(g_nms->get_box_encoding(), nms->get_box_encoding());
    EXPECT_EQ(g_nms->get_sort_result_descending(), nms->get_sort_result_descending());
    EXPECT_EQ(g_nms->get_output_type(), nms->get_output_type());
}<|MERGE_RESOLUTION|>--- conflicted
+++ resolved
@@ -22,11 +22,7 @@
 
     auto nms = make_shared<op::v1::NonMaxSuppression>(boxes, scores, box_encoding, sort_result_descending);
     NodeBuilder builder(nms);
-<<<<<<< HEAD
-    auto g_nms = as_type_ptr<op::v1::NonMaxSuppression>(builder.create());
-=======
-    auto g_nms = ov::as_type_ptr<opset1::NonMaxSuppression>(builder.create());
->>>>>>> a84d01cb
+    auto g_nms = ov::as_type_ptr<op::v1::NonMaxSuppression>(builder.create());
 
     EXPECT_EQ(g_nms->get_box_encoding(), nms->get_box_encoding());
     EXPECT_EQ(g_nms->get_sort_result_descending(), nms->get_sort_result_descending());
@@ -39,11 +35,7 @@
 
     auto nms = make_shared<op::v1::NonMaxSuppression>(boxes, scores);
     NodeBuilder builder(nms);
-<<<<<<< HEAD
-    auto g_nms = as_type_ptr<op::v1::NonMaxSuppression>(builder.create());
-=======
-    auto g_nms = ov::as_type_ptr<opset1::NonMaxSuppression>(builder.create());
->>>>>>> a84d01cb
+    auto g_nms = ov::as_type_ptr<op::v1::NonMaxSuppression>(builder.create());
 
     EXPECT_EQ(g_nms->get_box_encoding(), nms->get_box_encoding());
     EXPECT_EQ(g_nms->get_sort_result_descending(), nms->get_sort_result_descending());
@@ -60,11 +52,7 @@
 
     auto nms = make_shared<op::v3::NonMaxSuppression>(boxes, scores, box_encoding, sort_result_descending, output_type);
     NodeBuilder builder(nms);
-<<<<<<< HEAD
-    auto g_nms = as_type_ptr<op::v3::NonMaxSuppression>(builder.create());
-=======
-    auto g_nms = ov::as_type_ptr<opset3::NonMaxSuppression>(builder.create());
->>>>>>> a84d01cb
+    auto g_nms = ov::as_type_ptr<op::v3::NonMaxSuppression>(builder.create());
 
     EXPECT_EQ(g_nms->get_box_encoding(), nms->get_box_encoding());
     EXPECT_EQ(g_nms->get_sort_result_descending(), nms->get_sort_result_descending());
@@ -78,11 +66,7 @@
 
     auto nms = make_shared<op::v3::NonMaxSuppression>(boxes, scores);
     NodeBuilder builder(nms);
-<<<<<<< HEAD
-    auto g_nms = as_type_ptr<op::v3::NonMaxSuppression>(builder.create());
-=======
-    auto g_nms = ov::as_type_ptr<opset3::NonMaxSuppression>(builder.create());
->>>>>>> a84d01cb
+    auto g_nms = ov::as_type_ptr<op::v3::NonMaxSuppression>(builder.create());
 
     EXPECT_EQ(g_nms->get_box_encoding(), nms->get_box_encoding());
     EXPECT_EQ(g_nms->get_sort_result_descending(), nms->get_sort_result_descending());
