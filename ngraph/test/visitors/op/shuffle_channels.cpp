--- conflicted
+++ resolved
@@ -18,11 +18,7 @@
     auto groups = 2;
     auto shuffle_channels = make_shared<op::v0::ShuffleChannels>(data, axis, groups);
     NodeBuilder builder(shuffle_channels);
-<<<<<<< HEAD
-    auto g_shuffle_channels = as_type_ptr<op::v0::ShuffleChannels>(builder.create());
-=======
-    auto g_shuffle_channels = ov::as_type_ptr<ShuffleChannels>(builder.create());
->>>>>>> a84d01cb
+    auto g_shuffle_channels = ov::as_type_ptr<op::v0::ShuffleChannels>(builder.create());
 
     const auto expected_attr_count = 2;
     EXPECT_EQ(builder.get_value_map_size(), expected_attr_count);
