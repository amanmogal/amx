// Copyright (C) 2018-2021 Intel Corporation
// SPDX-License-Identifier: Apache-2.0
//

#include "ngraph/op/broadcast.hpp"

#include "gtest/gtest.h"
#include "util/visitor.hpp"

using namespace std;
using namespace ngraph;
using ngraph::test::NodeBuilder;
using ngraph::test::ValueMap;

TEST(attributes, broadcast_v3) {
    NodeBuilder::get_ops().register_factory<op::v3::Broadcast>();
    const auto arg = make_shared<op::Parameter>(element::i64, Shape{1, 3, 1});
    const auto shape = make_shared<op::Parameter>(element::i64, Shape{3});
    const auto broadcast_spec = op::BroadcastType::BIDIRECTIONAL;

    const auto broadcast_v3 = make_shared<op::v3::Broadcast>(arg, shape, broadcast_spec);
    NodeBuilder builder(broadcast_v3);
<<<<<<< HEAD
    auto g_broadcast_v3 = as_type_ptr<op::v3::Broadcast>(builder.create());
=======
    auto g_broadcast_v3 = ov::as_type_ptr<opset3::Broadcast>(builder.create());
>>>>>>> a84d01cb

    EXPECT_EQ(g_broadcast_v3->get_broadcast_spec(), broadcast_spec);
}<|MERGE_RESOLUTION|>--- conflicted
+++ resolved
@@ -20,11 +20,7 @@
 
     const auto broadcast_v3 = make_shared<op::v3::Broadcast>(arg, shape, broadcast_spec);
     NodeBuilder builder(broadcast_v3);
-<<<<<<< HEAD
-    auto g_broadcast_v3 = as_type_ptr<op::v3::Broadcast>(builder.create());
-=======
-    auto g_broadcast_v3 = ov::as_type_ptr<opset3::Broadcast>(builder.create());
->>>>>>> a84d01cb
+    auto g_broadcast_v3 = ov::as_type_ptr<op::v3::Broadcast>(builder.create());
 
     EXPECT_EQ(g_broadcast_v3->get_broadcast_spec(), broadcast_spec);
 }