// Copyright (C) 2018-2021 Intel Corporation
// SPDX-License-Identifier: Apache-2.0
//

#include "ngraph/op/region_yolo.hpp"

#include "gtest/gtest.h"
#include "util/visitor.hpp"

using namespace std;
using namespace ngraph;
using ngraph::test::NodeBuilder;
using ngraph::test::ValueMap;

TEST(attributes, region_yolo_op) {
    NodeBuilder::get_ops().register_factory<op::v0::RegionYolo>();
    auto data = make_shared<op::Parameter>(element::f32, Shape{1, 255, 26, 26});

    size_t num_coords = 4;
    size_t num_classes = 1;
    size_t num_regions = 6;
    auto do_softmax = false;
    auto mask = std::vector<int64_t>{0, 1};
    auto axis = 1;
    auto end_axis = 3;
    auto anchors = std::vector<float>{10, 14, 23, 27, 37, 58, 81, 82, 135, 169, 344, 319};

    auto region_yolo = make_shared<op::v0::RegionYolo>(data,
                                                       num_coords,
                                                       num_classes,
                                                       num_regions,
                                                       do_softmax,
                                                       mask,
                                                       axis,
                                                       end_axis,
                                                       anchors);
    NodeBuilder builder(region_yolo);
<<<<<<< HEAD
    auto g_region_yolo = as_type_ptr<op::v0::RegionYolo>(builder.create());
=======
    auto g_region_yolo = ov::as_type_ptr<opset1::RegionYolo>(builder.create());
>>>>>>> a84d01cb

    EXPECT_EQ(g_region_yolo->get_num_coords(), region_yolo->get_num_coords());
    EXPECT_EQ(g_region_yolo->get_num_classes(), region_yolo->get_num_classes());
    EXPECT_EQ(g_region_yolo->get_num_regions(), region_yolo->get_num_regions());
    EXPECT_EQ(g_region_yolo->get_do_softmax(), region_yolo->get_do_softmax());
    EXPECT_EQ(g_region_yolo->get_mask(), region_yolo->get_mask());
    EXPECT_EQ(g_region_yolo->get_anchors(), region_yolo->get_anchors());
    EXPECT_EQ(g_region_yolo->get_axis(), region_yolo->get_axis());
    EXPECT_EQ(g_region_yolo->get_end_axis(), region_yolo->get_end_axis());
}<|MERGE_RESOLUTION|>--- conflicted
+++ resolved
@@ -35,11 +35,7 @@
                                                        end_axis,
                                                        anchors);
     NodeBuilder builder(region_yolo);
-<<<<<<< HEAD
-    auto g_region_yolo = as_type_ptr<op::v0::RegionYolo>(builder.create());
-=======
-    auto g_region_yolo = ov::as_type_ptr<opset1::RegionYolo>(builder.create());
->>>>>>> a84d01cb
+    auto g_region_yolo = ov::as_type_ptr<op::v0::RegionYolo>(builder.create());
 
     EXPECT_EQ(g_region_yolo->get_num_coords(), region_yolo->get_num_coords());
     EXPECT_EQ(g_region_yolo->get_num_classes(), region_yolo->get_num_classes());
