--- conflicted
+++ resolved
@@ -17,11 +17,7 @@
     const auto approximation_mode = op::GeluApproximationMode::ERF;
     const auto gelu = make_shared<op::v7::Gelu>(data_input, approximation_mode);
     NodeBuilder builder(gelu);
-<<<<<<< HEAD
-    auto g_gelu = as_type_ptr<op::v7::Gelu>(builder.create());
-=======
-    auto g_gelu = ov::as_type_ptr<opset7::Gelu>(builder.create());
->>>>>>> a84d01cb
+    auto g_gelu = ov::as_type_ptr<op::v7::Gelu>(builder.create());
 
     EXPECT_EQ(g_gelu->get_approximation_mode(), gelu->get_approximation_mode());
 }