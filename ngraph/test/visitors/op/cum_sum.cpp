// Copyright (C) 2018-2021 Intel Corporation
// SPDX-License-Identifier: Apache-2.0
//

#include "ngraph//op/cum_sum.hpp"

#include "gtest/gtest.h"
#include "util/visitor.hpp"

using namespace std;
using namespace ngraph;
using ngraph::test::NodeBuilder;

TEST(attributes, cum_sum_op_default_attributes_no_axis_input) {
    NodeBuilder::get_ops().register_factory<op::v0::CumSum>();

    Shape shape{1, 4};
    auto A = make_shared<op::Parameter>(element::f32, shape);
    auto cs = make_shared<op::CumSum>(A);

    NodeBuilder builder(cs);
<<<<<<< HEAD
    auto g_cs = as_type_ptr<op::v0::CumSum>(builder.create());
=======
    auto g_cs = ov::as_type_ptr<opset3::CumSum>(builder.create());
>>>>>>> a84d01cb

    const auto expected_attr_count = 2;
    EXPECT_EQ(builder.get_value_map_size(), expected_attr_count);

    EXPECT_EQ(g_cs->is_exclusive(), cs->is_exclusive());
    EXPECT_EQ(g_cs->is_reverse(), cs->is_reverse());
}

TEST(attributes, cum_sum_op_default_attributes) {
    NodeBuilder::get_ops().register_factory<op::v0::CumSum>();

    Shape shape{1, 4};
    auto A = make_shared<op::Parameter>(element::f32, shape);
    auto axis = make_shared<op::Parameter>(element::i32, Shape{1});
    auto cs = make_shared<op::CumSum>(A, axis);

    NodeBuilder builder(cs);
<<<<<<< HEAD
    auto g_cs = as_type_ptr<op::v0::CumSum>(builder.create());
=======
    auto g_cs = ov::as_type_ptr<opset3::CumSum>(builder.create());
>>>>>>> a84d01cb

    const auto expected_attr_count = 2;
    EXPECT_EQ(builder.get_value_map_size(), expected_attr_count);

    EXPECT_EQ(g_cs->is_exclusive(), cs->is_exclusive());
    EXPECT_EQ(g_cs->is_reverse(), cs->is_reverse());
}

TEST(attributes, cum_sum_op_custom_attributes) {
    NodeBuilder::get_ops().register_factory<op::v0::CumSum>();

    Shape shape{1, 4};
    auto A = make_shared<op::Parameter>(element::f32, shape);
    auto axis = make_shared<op::Parameter>(element::i32, Shape{1});
    bool exclusive = true;
    bool reverse = true;
    auto cs = make_shared<op::CumSum>(A, axis, exclusive, reverse);

    NodeBuilder builder(cs);
<<<<<<< HEAD
    auto g_cs = as_type_ptr<op::v0::CumSum>(builder.create());
=======
    auto g_cs = ov::as_type_ptr<opset3::CumSum>(builder.create());
>>>>>>> a84d01cb

    const auto expected_attr_count = 2;
    EXPECT_EQ(builder.get_value_map_size(), expected_attr_count);

    EXPECT_EQ(g_cs->is_exclusive(), cs->is_exclusive());
    EXPECT_EQ(g_cs->is_reverse(), cs->is_reverse());
}<|MERGE_RESOLUTION|>--- conflicted
+++ resolved
@@ -19,11 +19,7 @@
     auto cs = make_shared<op::CumSum>(A);
 
     NodeBuilder builder(cs);
-<<<<<<< HEAD
-    auto g_cs = as_type_ptr<op::v0::CumSum>(builder.create());
-=======
-    auto g_cs = ov::as_type_ptr<opset3::CumSum>(builder.create());
->>>>>>> a84d01cb
+    auto g_cs = ov::as_type_ptr<op::v0::CumSum>(builder.create());
 
     const auto expected_attr_count = 2;
     EXPECT_EQ(builder.get_value_map_size(), expected_attr_count);
@@ -41,11 +37,7 @@
     auto cs = make_shared<op::CumSum>(A, axis);
 
     NodeBuilder builder(cs);
-<<<<<<< HEAD
-    auto g_cs = as_type_ptr<op::v0::CumSum>(builder.create());
-=======
-    auto g_cs = ov::as_type_ptr<opset3::CumSum>(builder.create());
->>>>>>> a84d01cb
+    auto g_cs = ov::as_type_ptr<op::v0::CumSum>(builder.create());
 
     const auto expected_attr_count = 2;
     EXPECT_EQ(builder.get_value_map_size(), expected_attr_count);
@@ -65,11 +57,7 @@
     auto cs = make_shared<op::CumSum>(A, axis, exclusive, reverse);
 
     NodeBuilder builder(cs);
-<<<<<<< HEAD
-    auto g_cs = as_type_ptr<op::v0::CumSum>(builder.create());
-=======
-    auto g_cs = ov::as_type_ptr<opset3::CumSum>(builder.create());
->>>>>>> a84d01cb
+    auto g_cs = ov::as_type_ptr<op::v0::CumSum>(builder.create());
 
     const auto expected_attr_count = 2;
     EXPECT_EQ(builder.get_value_map_size(), expected_attr_count);
