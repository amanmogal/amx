// Copyright (C) 2018-2021 Intel Corporation
// SPDX-License-Identifier: Apache-2.0
//

#include "ngraph/op/proposal.hpp"

#include "gtest/gtest.h"
#include "util/visitor.hpp"

using namespace std;
using namespace ngraph;
using ngraph::test::NodeBuilder;
using ngraph::test::ValueMap;

TEST(attributes, proposal_op) {
    NodeBuilder::get_ops().register_factory<op::v0::Proposal>();
    const auto class_probs = make_shared<op::Parameter>(element::f32, Shape{1024, 2, 128, 128});
    const auto class_logits = make_shared<op::Parameter>(element::f32, Shape{1024, 4, 128, 128});
    const auto image_shape = make_shared<op::Parameter>(element::f32, Shape{4});

    op::ProposalAttrs attrs;
    attrs.base_size = 224;
    attrs.pre_nms_topn = 100;
    attrs.post_nms_topn = 110;
    attrs.nms_thresh = 0.12f;
    attrs.feat_stride = 2;
    attrs.min_size = 10;
    attrs.ratio = vector<float>{1.44f, 0.66f};
    attrs.scale = vector<float>{2.25f, 1.83f};
    attrs.clip_before_nms = true;
    attrs.clip_after_nms = true;
    attrs.normalize = false;
    attrs.box_size_scale = 2.f;
    attrs.box_coordinate_scale = 4.55f;
    attrs.framework = string{"nGraph"};

    auto proposal = make_shared<op::v0::Proposal>(class_probs, class_logits, image_shape, attrs);
    NodeBuilder builder(proposal);
<<<<<<< HEAD
    auto g_proposal = as_type_ptr<op::v0::Proposal>(builder.create());
=======
    auto g_proposal = ov::as_type_ptr<opset1::Proposal>(builder.create());
>>>>>>> a84d01cb

    const auto proposal_attrs = proposal->get_attrs();
    const auto g_proposal_attrs = g_proposal->get_attrs();

    EXPECT_EQ(g_proposal_attrs.base_size, proposal_attrs.base_size);
    EXPECT_EQ(g_proposal_attrs.pre_nms_topn, proposal_attrs.pre_nms_topn);
    EXPECT_EQ(g_proposal_attrs.post_nms_topn, proposal_attrs.post_nms_topn);
    EXPECT_EQ(g_proposal_attrs.nms_thresh, proposal_attrs.nms_thresh);
    EXPECT_EQ(g_proposal_attrs.feat_stride, proposal_attrs.feat_stride);
    EXPECT_EQ(g_proposal_attrs.min_size, proposal_attrs.min_size);
    EXPECT_EQ(g_proposal_attrs.ratio, proposal_attrs.ratio);
    EXPECT_EQ(g_proposal_attrs.scale, proposal_attrs.scale);
    EXPECT_EQ(g_proposal_attrs.clip_before_nms, proposal_attrs.clip_before_nms);
    EXPECT_EQ(g_proposal_attrs.clip_after_nms, proposal_attrs.clip_after_nms);
    EXPECT_EQ(g_proposal_attrs.normalize, proposal_attrs.normalize);
    EXPECT_EQ(g_proposal_attrs.box_size_scale, proposal_attrs.box_size_scale);
    EXPECT_EQ(g_proposal_attrs.box_coordinate_scale, proposal_attrs.box_coordinate_scale);
    EXPECT_EQ(g_proposal_attrs.framework, proposal_attrs.framework);
}<|MERGE_RESOLUTION|>--- conflicted
+++ resolved
@@ -36,11 +36,7 @@
 
     auto proposal = make_shared<op::v0::Proposal>(class_probs, class_logits, image_shape, attrs);
     NodeBuilder builder(proposal);
-<<<<<<< HEAD
-    auto g_proposal = as_type_ptr<op::v0::Proposal>(builder.create());
-=======
-    auto g_proposal = ov::as_type_ptr<opset1::Proposal>(builder.create());
->>>>>>> a84d01cb
+    auto g_proposal = ov::as_type_ptr<op::v0::Proposal>(builder.create());
 
     const auto proposal_attrs = proposal->get_attrs();
     const auto g_proposal_attrs = g_proposal->get_attrs();
