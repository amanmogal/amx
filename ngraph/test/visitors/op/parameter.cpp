// Copyright (C) 2018-2021 Intel Corporation
// SPDX-License-Identifier: Apache-2.0
//

#include "gtest/gtest.h"
#include "util/visitor.hpp"

using namespace ngraph;
using ngraph::test::NodeBuilder;

TEST(attributes, parameter_op) {
    NodeBuilder::get_ops().register_factory<op::v0::Parameter>();
    auto parameter = std::make_shared<op::Parameter>(element::f32, PartialShape{Dimension{1}, Dimension{4}});

    NodeBuilder builder(parameter);
<<<<<<< HEAD
    auto g_parameter = as_type_ptr<op::v0::Parameter>(builder.create());
=======
    auto g_parameter = ov::as_type_ptr<opset1::Parameter>(builder.create());
>>>>>>> a84d01cb

    const auto expected_attr_count = 2;
    EXPECT_EQ(builder.get_value_map_size(), expected_attr_count);

    EXPECT_EQ(g_parameter->get_partial_shape(), parameter->get_partial_shape());
    EXPECT_EQ(g_parameter->get_element_type(), parameter->get_element_type());
}<|MERGE_RESOLUTION|>--- conflicted
+++ resolved
@@ -13,11 +13,7 @@
     auto parameter = std::make_shared<op::Parameter>(element::f32, PartialShape{Dimension{1}, Dimension{4}});
 
     NodeBuilder builder(parameter);
-<<<<<<< HEAD
-    auto g_parameter = as_type_ptr<op::v0::Parameter>(builder.create());
-=======
-    auto g_parameter = ov::as_type_ptr<opset1::Parameter>(builder.create());
->>>>>>> a84d01cb
+    auto g_parameter = ov::as_type_ptr<op::v0::Parameter>(builder.create());
 
     const auto expected_attr_count = 2;
     EXPECT_EQ(builder.get_value_map_size(), expected_attr_count);
