// Copyright (C) 2018-2021 Intel Corporation
// SPDX-License-Identifier: Apache-2.0
//

#include "ngraph/op/prior_box.hpp"

#include "gtest/gtest.h"
#include "util/visitor.hpp"

using namespace std;
using namespace ngraph;
using ngraph::test::NodeBuilder;
using ngraph::test::ValueMap;

TEST(attributes, prior_box_op) {
    NodeBuilder::get_ops().register_factory<op::v0::PriorBox>();
    const auto layer_shape = make_shared<op::Parameter>(element::i64, Shape{128, 128});
    const auto image_shape = make_shared<op::Parameter>(element::i64, Shape{32, 32});

    op::PriorBoxAttrs attrs;
    attrs.min_size = vector<float>{16.f, 32.f};
    attrs.max_size = vector<float>{256.f, 512.f};
    attrs.aspect_ratio = vector<float>{0.66f, 1.56f};
    attrs.density = vector<float>{0.55f};
    attrs.fixed_ratio = vector<float>{0.88f};
    attrs.fixed_size = vector<float>{1.25f};
    attrs.clip = true;
    attrs.flip = false;
    attrs.step = 1.0f;
    attrs.offset = 0.0f;
    attrs.variance = vector<float>{2.22f, 3.14f};
    attrs.scale_all_sizes = true;

    auto prior_box = make_shared<op::v0::PriorBox>(layer_shape, image_shape, attrs);
    NodeBuilder builder(prior_box);
<<<<<<< HEAD
    auto g_prior_box = as_type_ptr<op::v0::PriorBox>(builder.create());
=======
    auto g_prior_box = ov::as_type_ptr<opset1::PriorBox>(builder.create());
>>>>>>> a84d01cb

    const auto prior_box_attrs = prior_box->get_attrs();
    const auto g_prior_box_attrs = g_prior_box->get_attrs();

    const auto expected_attr_count = 12;
    EXPECT_EQ(builder.get_value_map_size(), expected_attr_count);
    EXPECT_EQ(g_prior_box_attrs.min_size, prior_box_attrs.min_size);
    EXPECT_EQ(g_prior_box_attrs.max_size, prior_box_attrs.max_size);
    EXPECT_EQ(g_prior_box_attrs.aspect_ratio, prior_box_attrs.aspect_ratio);
    EXPECT_EQ(g_prior_box_attrs.density, prior_box_attrs.density);
    EXPECT_EQ(g_prior_box_attrs.fixed_ratio, prior_box_attrs.fixed_ratio);
    EXPECT_EQ(g_prior_box_attrs.fixed_size, prior_box_attrs.fixed_size);
    EXPECT_EQ(g_prior_box_attrs.clip, prior_box_attrs.clip);
    EXPECT_EQ(g_prior_box_attrs.flip, prior_box_attrs.flip);
    EXPECT_EQ(g_prior_box_attrs.step, prior_box_attrs.step);
    EXPECT_EQ(g_prior_box_attrs.offset, prior_box_attrs.offset);
    EXPECT_EQ(g_prior_box_attrs.variance, prior_box_attrs.variance);
    EXPECT_EQ(g_prior_box_attrs.scale_all_sizes, prior_box_attrs.scale_all_sizes);
}<|MERGE_RESOLUTION|>--- conflicted
+++ resolved
@@ -33,11 +33,7 @@
 
     auto prior_box = make_shared<op::v0::PriorBox>(layer_shape, image_shape, attrs);
     NodeBuilder builder(prior_box);
-<<<<<<< HEAD
-    auto g_prior_box = as_type_ptr<op::v0::PriorBox>(builder.create());
-=======
-    auto g_prior_box = ov::as_type_ptr<opset1::PriorBox>(builder.create());
->>>>>>> a84d01cb
+    auto g_prior_box = ov::as_type_ptr<op::v0::PriorBox>(builder.create());
 
     const auto prior_box_attrs = prior_box->get_attrs();
     const auto g_prior_box_attrs = g_prior_box->get_attrs();
