--- conflicted
+++ resolved
@@ -27,11 +27,7 @@
                                                                     dilations,
                                                                     op::PadType::VALID);
     NodeBuilder builder(convolution);
-<<<<<<< HEAD
-    auto g_convolution = as_type_ptr<op::v1::ConvolutionBackpropData>(builder.create());
-=======
-    auto g_convolution = ov::as_type_ptr<opset1::ConvolutionBackpropData>(builder.create());
->>>>>>> a84d01cb
+    auto g_convolution = ov::as_type_ptr<op::v1::ConvolutionBackpropData>(builder.create());
 
     // attribute count
     const auto expected_attr_count = 6;
@@ -74,11 +70,7 @@
                                                                               padType,
                                                                               output_padding);
         NodeBuilder builder(convolution);
-<<<<<<< HEAD
-        const auto g_convolution = as_type_ptr<op::v1::ConvolutionBackpropData>(builder.create());
-=======
-        const auto g_convolution = ov::as_type_ptr<opset1::ConvolutionBackpropData>(builder.create());
->>>>>>> a84d01cb
+        const auto g_convolution = ov::as_type_ptr<op::v1::ConvolutionBackpropData>(builder.create());
 
         // attribute count
         const auto expected_attr_count = 6;
