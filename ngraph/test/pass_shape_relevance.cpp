//*****************************************************************************
// Copyright 2017-2020 Intel Corporation
//
// Licensed under the Apache License, Version 2.0 (the "License");
// you may not use this file except in compliance with the License.
// You may obtain a copy of the License at
//
//     http://www.apache.org/licenses/LICENSE-2.0
//
// Unless required by applicable law or agreed to in writing, software
// distributed under the License is distributed on an "AS IS" BASIS,
// WITHOUT WARRANTIES OR CONDITIONS OF ANY KIND, either express or implied.
// See the License for the specific language governing permissions and
// limitations under the License.
//*****************************************************************************

#include <memory>
#include <sstream>
#include <string>
#include <vector>

#include "gtest/gtest.h"

#include "ngraph/ngraph.hpp"
#include "ngraph/pass/manager.hpp"
#include "pass/shape_relevance.hpp"

NGRAPH_SUPPRESS_DEPRECATED_START

using namespace ngraph;
using namespace std;

TEST(shape_relevance, simple)
{
<<<<<<< HEAD
    auto param0 = make_shared<op::Parameter>(element::f32, Shape{4, 6});
    auto param1 = make_shared<op::Parameter>(element::f32, Shape{4, 6});
    auto x = make_shared<op::v1::Add>(param0, param1);
=======
    auto param0 = make_shared<op::Parameter>(element::Type_t::f32, Shape{4, 6});
    auto param1 = make_shared<op::Parameter>(element::Type_t::f32, Shape{4, 6});
    auto x = make_shared<op::Add>(param0, param1);
>>>>>>> 8344c290

    auto f = make_shared<Function>(x, ParameterVector{param0, param1});

    pass::Manager manager;
    manager.register_pass<pass::ShapeRelevance>();
    manager.run_passes(f);

    ASSERT_FALSE(param0->is_relevant_to_shapes());
    ASSERT_FALSE(param1->is_relevant_to_shapes());
}

TEST(shape_relevance, param_direct)
{
    auto param0 = make_shared<op::Parameter>(element::Type_t::f32, Shape{4, 6});
    auto param1 = make_shared<op::Parameter>(element::Type_t::i64, Shape{4});
    auto x = make_shared<op::v1::Reshape>(param0, param1, true);

    auto f = make_shared<Function>(x, ParameterVector{param0, param1});

    pass::Manager manager;
    manager.register_pass<pass::ShapeRelevance>();
    manager.run_passes(f);

    ASSERT_FALSE(param0->is_relevant_to_shapes());
    ASSERT_TRUE(param1->is_relevant_to_shapes());
}

TEST(shape_relevance, param_indirect)
{
    auto param0 = make_shared<op::Parameter>(element::Type_t::f32, Shape{4, 6});
    auto param1 = make_shared<op::Parameter>(element::Type_t::i64, Shape{4});
    auto param2 = make_shared<op::Parameter>(element::Type_t::i64, Shape{2});

    auto c = make_shared<op::Concat>(NodeVector{param1, param2}, 0);
    auto x = make_shared<op::v1::Reshape>(param0, c, true);

    auto f = make_shared<Function>(x, ParameterVector{param0, param1, param2});

    pass::Manager manager;
    manager.register_pass<pass::ShapeRelevance>();
    manager.run_passes(f);

    ASSERT_FALSE(param0->is_relevant_to_shapes());
    ASSERT_TRUE(param1->is_relevant_to_shapes());
    ASSERT_TRUE(param2->is_relevant_to_shapes());
}

TEST(shape_relevance, param_shape_of_direct_v0)
{
    auto param0 = make_shared<op::Parameter>(element::Type_t::f32, Shape{4, 6});

    auto x = make_shared<op::v1::Reshape>(param0, make_shared<op::v0::ShapeOf>(param0), true);

    auto f = make_shared<Function>(x, ParameterVector{param0});

    pass::Manager manager;
    manager.register_pass<pass::ShapeRelevance>();
    manager.run_passes(f);

    ASSERT_FALSE(param0->is_relevant_to_shapes());
}

TEST(shape_relevance, param_shape_of_direct_v3)
{
    auto param0 = make_shared<op::Parameter>(element::Type_t::f32, Shape{4, 6});

    auto x = make_shared<op::v1::Reshape>(param0, make_shared<op::v3::ShapeOf>(param0), true);

    auto f = make_shared<Function>(x, ParameterVector{param0});

    pass::Manager manager;
    manager.register_pass<pass::ShapeRelevance>();
    manager.run_passes(f);

    ASSERT_FALSE(param0->is_relevant_to_shapes());
}

TEST(shape_relevance, param_shape_of_direct_i32_v3)
{
    auto param0 = make_shared<op::Parameter>(element::Type_t::f32, Shape{4, 6});

    auto x = make_shared<op::v1::Reshape>(
        param0, make_shared<op::v3::ShapeOf>(param0, element::Type_t::i32), true);

    auto f = make_shared<Function>(x, ParameterVector{param0});

    pass::Manager manager;
    manager.register_pass<pass::ShapeRelevance>();
    manager.run_passes(f);

    ASSERT_FALSE(param0->is_relevant_to_shapes());
}

TEST(shape_relevance, param_shape_of_indirect_v0)
{
    auto param0 = make_shared<op::Parameter>(element::Type_t::f32, Shape{4, 6});

    auto s = make_shared<op::v0::ShapeOf>(param0);
    auto r = make_shared<op::v1::Reverse>(
        s, op::Constant::create(element::Type_t::i64, {1}, {0}), op::v1::Reverse::Mode::INDEX);
    auto x = make_shared<op::v1::Reshape>(param0, r, true);

    auto f = make_shared<Function>(x, ParameterVector{param0});

    pass::Manager manager;
    manager.register_pass<pass::ShapeRelevance>();
    manager.run_passes(f);

    ASSERT_FALSE(param0->is_relevant_to_shapes());
}

TEST(shape_relevance, param_shape_of_indirect_v3)
{
    auto param0 = make_shared<op::Parameter>(element::Type_t::f32, Shape{4, 6});

    auto s = make_shared<op::v3::ShapeOf>(param0);
    auto r = make_shared<op::v1::Reverse>(
        s, op::Constant::create(element::Type_t::i64, {1}, {0}), op::v1::Reverse::Mode::INDEX);
    auto x = make_shared<op::v1::Reshape>(param0, r, true);

    auto f = make_shared<Function>(x, ParameterVector{param0});

    pass::Manager manager;
    manager.register_pass<pass::ShapeRelevance>();
    manager.run_passes(f);

    ASSERT_FALSE(param0->is_relevant_to_shapes());
}

TEST(shape_relevance, param_shape_of_indirect_i32_v3)
{
    auto param0 = make_shared<op::Parameter>(element::Type_t::f32, Shape{4, 6});

    auto s = make_shared<op::v3::ShapeOf>(param0, element::Type_t::i32);
    auto r = make_shared<op::v1::Reverse>(
        s, op::Constant::create(element::Type_t::i64, {1}, {0}), op::v1::Reverse::Mode::INDEX);
    auto x = make_shared<op::v1::Reshape>(param0, r, true);

    auto f = make_shared<Function>(x, ParameterVector{param0});

    pass::Manager manager;
    manager.register_pass<pass::ShapeRelevance>();
    manager.run_passes(f);

    ASSERT_FALSE(param0->is_relevant_to_shapes());
}<|MERGE_RESOLUTION|>--- conflicted
+++ resolved
@@ -32,15 +32,9 @@
 
 TEST(shape_relevance, simple)
 {
-<<<<<<< HEAD
-    auto param0 = make_shared<op::Parameter>(element::f32, Shape{4, 6});
-    auto param1 = make_shared<op::Parameter>(element::f32, Shape{4, 6});
-    auto x = make_shared<op::v1::Add>(param0, param1);
-=======
     auto param0 = make_shared<op::Parameter>(element::Type_t::f32, Shape{4, 6});
     auto param1 = make_shared<op::Parameter>(element::Type_t::f32, Shape{4, 6});
-    auto x = make_shared<op::Add>(param0, param1);
->>>>>>> 8344c290
+    auto x = make_shared<op::v1::Add>(param0, param1);
 
     auto f = make_shared<Function>(x, ParameterVector{param0, param1});
 
