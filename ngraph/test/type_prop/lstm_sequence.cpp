//*****************************************************************************
// Copyright 2017-2020 Intel Corporation
//
// Licensed under the Apache License, Version 2.0 (the "License");
// you may not use this file except in compliance with the License.
// You may obtain a copy of the License at
//
//     http://www.apache.org/licenses/LICENSE-2.0
//
// Unless required by applicable law or agreed to in writing, software
// distributed under the License is distributed on an "AS IS" BASIS,
// WITHOUT WARRANTIES OR CONDITIONS OF ANY KIND, either express or implied.
// See the License for the specific language governing permissions and
// limitations under the License.
//*****************************************************************************

#include "gtest/gtest.h"
#include "ngraph/ngraph.hpp"
#include "util/type_prop.hpp"

// suppress FusedOp deprecation warnings
NGRAPH_SUPPRESS_DEPRECATED_START

using namespace std;
using namespace ngraph;

//
// RNN sequence parameters
//
struct recurrent_sequence_parameters
{
    Dimension batch_size = 24;
    Dimension num_directions = 2;
    Dimension seq_length = 12;
    Dimension input_size = 8;
    Dimension hidden_size = 256;
    ngraph::element::Type et = element::f32;
};

//
// Create and initialize default input test tensors.
//
shared_ptr<op::LSTMSequence>
    lstm_seq_tensor_initialization(const recurrent_sequence_parameters& param)
{
    auto batch_size = param.batch_size;
    auto seq_length = param.seq_length;
    auto input_size = param.input_size;
    auto num_directions = param.num_directions;
    auto hidden_size = param.hidden_size;
    auto et = param.et;

    const auto X = make_shared<op::Parameter>(et, PartialShape{batch_size, seq_length, input_size});
    const auto initial_hidden_state =
        make_shared<op::Parameter>(et, PartialShape{batch_size, num_directions, hidden_size});
    const auto initial_cell_state =
        make_shared<op::Parameter>(et, PartialShape{batch_size, num_directions, hidden_size});
    const auto sequence_lengths = make_shared<op::Parameter>(et, PartialShape{batch_size});
    const auto W =
        make_shared<op::Parameter>(et, PartialShape{num_directions, hidden_size * 4, input_size});
    const auto R =
        make_shared<op::Parameter>(et, PartialShape{num_directions, hidden_size * 4, hidden_size});
    const auto B = make_shared<op::Parameter>(et, PartialShape{num_directions, hidden_size * 4});
    const auto P = make_shared<op::Parameter>(et, PartialShape{num_directions, hidden_size * 3});

    const auto lstm_sequence = make_shared<op::LSTMSequence>();

    lstm_sequence->set_argument(0, X);
    lstm_sequence->set_argument(1, initial_hidden_state);
    lstm_sequence->set_argument(2, initial_cell_state);
    lstm_sequence->set_argument(3, sequence_lengths);
    lstm_sequence->set_argument(4, W);
    lstm_sequence->set_argument(5, R);
    lstm_sequence->set_argument(6, B);
    lstm_sequence->set_argument(7, P);

    return lstm_sequence;
}

TEST(type_prop, lstm_sequence_forward)
{
    const size_t batch_size = 8;
    const size_t num_directions = 1;
    const size_t seq_length = 6;
    const size_t input_size = 4;
    const size_t hidden_size = 128;

    const auto X =
        make_shared<op::Parameter>(element::f32, Shape{batch_size, seq_length, input_size});
    const auto initial_hidden_state =
        make_shared<op::Parameter>(element::f32, Shape{batch_size, num_directions, hidden_size});
    const auto initial_cell_state =
        make_shared<op::Parameter>(element::f32, Shape{batch_size, num_directions, hidden_size});
    const auto sequence_lengths = make_shared<op::Parameter>(element::i32, Shape{batch_size});
    const auto W = make_shared<op::Parameter>(element::f32,
                                              Shape{num_directions, 4 * hidden_size, input_size});
    const auto R = make_shared<op::Parameter>(element::f32,
                                              Shape{num_directions, 4 * hidden_size, hidden_size});
    const auto B = make_shared<op::Parameter>(element::f32, Shape{num_directions, 4 * hidden_size});

    const auto lstm_direction = op::RecurrentSequenceDirection::FORWARD;

    const auto lstm_sequence = make_shared<op::LSTMSequence>(X,
                                                             initial_hidden_state,
                                                             initial_cell_state,
                                                             sequence_lengths,
                                                             W,
                                                             R,
                                                             B,
                                                             hidden_size,
                                                             lstm_direction);

    EXPECT_EQ(lstm_sequence->get_hidden_size(), hidden_size);
    EXPECT_EQ(lstm_sequence->get_direction(), op::RecurrentSequenceDirection::FORWARD);
    EXPECT_TRUE(lstm_sequence->get_activations_alpha().empty());
    EXPECT_TRUE(lstm_sequence->get_activations_beta().empty());
    EXPECT_EQ(lstm_sequence->get_activations()[0], "sigmoid");
    EXPECT_EQ(lstm_sequence->get_activations()[1], "tanh");
    EXPECT_EQ(lstm_sequence->get_activations()[2], "tanh");
    EXPECT_EQ(lstm_sequence->get_clip(), 0.f);
    EXPECT_EQ(lstm_sequence->get_output_element_type(0), element::f32);
    EXPECT_EQ(lstm_sequence->get_output_shape(0),
              (Shape{batch_size, num_directions, seq_length, hidden_size}));
    EXPECT_EQ(lstm_sequence->get_output_element_type(1), element::f32);
    EXPECT_EQ(lstm_sequence->get_output_shape(1), (Shape{batch_size, num_directions, hidden_size}));
    EXPECT_EQ(lstm_sequence->get_output_element_type(2), element::f32);
    EXPECT_EQ(lstm_sequence->get_output_shape(2), (Shape{batch_size, num_directions, hidden_size}));
}

TEST(type_prop, lstm_sequence_bidirectional)
{
    const size_t batch_size = 24;
    const size_t num_directions = 2;
    const size_t seq_length = 12;
    const size_t input_size = 8;
    const size_t hidden_size = 256;

    const auto X =
        make_shared<op::Parameter>(element::f32, Shape{batch_size, seq_length, input_size});
    const auto initial_hidden_state =
        make_shared<op::Parameter>(element::f32, Shape{batch_size, num_directions, hidden_size});
    const auto initial_cell_state =
        make_shared<op::Parameter>(element::f32, Shape{batch_size, num_directions, hidden_size});
    const auto sequence_lengths = make_shared<op::Parameter>(element::i32, Shape{batch_size});
    const auto W = make_shared<op::Parameter>(element::f32,
                                              Shape{num_directions, 4 * hidden_size, input_size});
    const auto R = make_shared<op::Parameter>(element::f32,
                                              Shape{num_directions, 4 * hidden_size, hidden_size});
    const auto B = make_shared<op::Parameter>(element::f32, Shape{num_directions, 4 * hidden_size});

    const auto lstm_direction = op::LSTMSequence::direction::BIDIRECTIONAL;
    const std::vector<float> activations_alpha = {2.7, 7.0, 32.367};
    const std::vector<float> activations_beta = {0.0, 5.49, 6.0};
    const std::vector<std::string> activations = {"tanh", "sigmoid", "sigmoid"};

    const auto lstm_sequence = make_shared<op::LSTMSequence>(X,
                                                             initial_hidden_state,
                                                             initial_cell_state,
                                                             sequence_lengths,
                                                             W,
                                                             R,
                                                             B,
                                                             hidden_size,
                                                             lstm_direction,
                                                             activations_alpha,
                                                             activations_beta,
                                                             activations);
    EXPECT_EQ(lstm_sequence->get_hidden_size(), hidden_size);
    EXPECT_EQ(lstm_sequence->get_direction(), op::LSTMSequence::direction::BIDIRECTIONAL);
    EXPECT_EQ(lstm_sequence->get_activations_alpha(), activations_alpha);
    EXPECT_EQ(lstm_sequence->get_activations_beta(), activations_beta);
    EXPECT_EQ(lstm_sequence->get_activations()[0], "tanh");
    EXPECT_EQ(lstm_sequence->get_activations()[1], "sigmoid");
    EXPECT_EQ(lstm_sequence->get_activations()[2], "sigmoid");
    EXPECT_EQ(lstm_sequence->get_clip(), 0.f);
    EXPECT_EQ(lstm_sequence->get_output_element_type(0), element::f32);
    EXPECT_EQ(lstm_sequence->get_output_shape(0),
              (Shape{batch_size, num_directions, seq_length, hidden_size}));
    EXPECT_EQ(lstm_sequence->get_output_element_type(1), element::f32);
    EXPECT_EQ(lstm_sequence->get_output_shape(1), (Shape{batch_size, num_directions, hidden_size}));
    EXPECT_EQ(lstm_sequence->get_output_element_type(2), element::f32);
    EXPECT_EQ(lstm_sequence->get_output_shape(2), (Shape{batch_size, num_directions, hidden_size}));
}

TEST(type_prop, lstm_sequence_dynamic_batch_size)
{
    recurrent_sequence_parameters param;

    param.batch_size = Dimension::dynamic();
    param.num_directions = 2;
    param.seq_length = 12;
    param.input_size = 8;
    param.hidden_size = 256;
    param.et = element::f32;

    auto lstm_sequence = lstm_seq_tensor_initialization(param);
    lstm_sequence->validate_and_infer_types();

    EXPECT_EQ(lstm_sequence->get_output_partial_shape(0),
              (PartialShape{
                  param.batch_size, param.num_directions, param.seq_length, param.hidden_size}));
    EXPECT_EQ(lstm_sequence->get_output_partial_shape(1),
              (PartialShape{param.batch_size, param.num_directions, param.hidden_size}));
    EXPECT_EQ(lstm_sequence->get_output_partial_shape(2),
              (PartialShape{param.batch_size, param.num_directions, param.hidden_size}));
    EXPECT_EQ(lstm_sequence->get_output_element_type(0), param.et);
    EXPECT_EQ(lstm_sequence->get_output_element_type(1), param.et);
    EXPECT_EQ(lstm_sequence->get_output_element_type(2), param.et);
}

TEST(type_prop, lstm_sequence_dynamic_num_directions)
{
    recurrent_sequence_parameters param;

    param.batch_size = 24;
    param.num_directions = Dimension::dynamic();
    param.seq_length = 12;
    param.input_size = 8;
    param.hidden_size = 256;
    param.et = element::f32;

    auto lstm_sequence = lstm_seq_tensor_initialization(param);
    lstm_sequence->validate_and_infer_types();

    EXPECT_EQ(lstm_sequence->get_output_partial_shape(0),
              (PartialShape{
                  param.batch_size, param.num_directions, param.seq_length, param.hidden_size}));
    EXPECT_EQ(lstm_sequence->get_output_partial_shape(1),
              (PartialShape{param.batch_size, param.num_directions, param.hidden_size}));
    EXPECT_EQ(lstm_sequence->get_output_partial_shape(2),
              (PartialShape{param.batch_size, param.num_directions, param.hidden_size}));
    EXPECT_EQ(lstm_sequence->get_output_element_type(0), param.et);
    EXPECT_EQ(lstm_sequence->get_output_element_type(1), param.et);
    EXPECT_EQ(lstm_sequence->get_output_element_type(2), param.et);
}

TEST(type_prop, lstm_sequence_dynamic_seq_length)
{
    recurrent_sequence_parameters param;

    param.batch_size = 24;
    param.num_directions = 2;
    param.seq_length = Dimension::dynamic();
    param.input_size = 8;
    param.hidden_size = 256;
    param.et = element::f32;

    auto lstm_sequence = lstm_seq_tensor_initialization(param);
    lstm_sequence->validate_and_infer_types();

    EXPECT_EQ(lstm_sequence->get_output_partial_shape(0),
              (PartialShape{
                  param.batch_size, param.num_directions, param.seq_length, param.hidden_size}));
    EXPECT_EQ(lstm_sequence->get_output_partial_shape(1),
              (PartialShape{param.batch_size, param.num_directions, param.hidden_size}));
    EXPECT_EQ(lstm_sequence->get_output_partial_shape(2),
              (PartialShape{param.batch_size, param.num_directions, param.hidden_size}));
    EXPECT_EQ(lstm_sequence->get_output_element_type(0), param.et);
    EXPECT_EQ(lstm_sequence->get_output_element_type(1), param.et);
    EXPECT_EQ(lstm_sequence->get_output_element_type(2), param.et);
}

TEST(type_prop, lstm_sequence_dynamic_hidden_size)
{
    recurrent_sequence_parameters param;

    param.batch_size = 24;
    param.num_directions = 2;
    param.seq_length = 12;
    param.input_size = 8;
    param.hidden_size = Dimension::dynamic();
    param.et = element::f32;

    auto lstm_sequence = lstm_seq_tensor_initialization(param);
    lstm_sequence->validate_and_infer_types();

    EXPECT_EQ(lstm_sequence->get_output_partial_shape(0),
              (PartialShape{
                  param.batch_size, param.num_directions, param.seq_length, param.hidden_size}));
    EXPECT_EQ(lstm_sequence->get_output_partial_shape(1),
              (PartialShape{param.batch_size, param.num_directions, param.hidden_size}));
    EXPECT_EQ(lstm_sequence->get_output_partial_shape(2),
              (PartialShape{param.batch_size, param.num_directions, param.hidden_size}));
    EXPECT_EQ(lstm_sequence->get_output_element_type(0), param.et);
    EXPECT_EQ(lstm_sequence->get_output_element_type(1), param.et);
    EXPECT_EQ(lstm_sequence->get_output_element_type(2), param.et);
}

TEST(type_prop, lstm_sequence_dynamic_inputs)
{
    recurrent_sequence_parameters param;

    param.batch_size = Dimension::dynamic();
    param.input_size = Dimension::dynamic();
    param.hidden_size = Dimension::dynamic();
    param.num_directions = Dimension::dynamic();
    param.seq_length = Dimension::dynamic();
    param.et = element::f32;

    auto lstm_sequence = lstm_seq_tensor_initialization(param);
    lstm_sequence->validate_and_infer_types();

    EXPECT_EQ(lstm_sequence->get_output_partial_shape(0),
              (PartialShape{
                  param.batch_size, param.num_directions, param.seq_length, param.hidden_size}));
    EXPECT_EQ(lstm_sequence->get_output_partial_shape(1),
              (PartialShape{param.batch_size, param.num_directions, param.hidden_size}));
    EXPECT_EQ(lstm_sequence->get_output_partial_shape(2),
              (PartialShape{param.batch_size, param.num_directions, param.hidden_size}));
    EXPECT_EQ(lstm_sequence->get_output_element_type(0), param.et);
    EXPECT_EQ(lstm_sequence->get_output_element_type(1), param.et);
    EXPECT_EQ(lstm_sequence->get_output_element_type(2), param.et);
}

TEST(type_prop, lstm_sequence_invalid_input_dimension)
{
    recurrent_sequence_parameters param;

    param.batch_size = 24;
    param.num_directions = 2;
    param.seq_length = 12;
    param.input_size = 8;
    param.hidden_size = 256;
    param.et = element::f32;

    auto lstm_sequence = lstm_seq_tensor_initialization(param);
<<<<<<< HEAD

    // Invalid rank0 for W tensor.
    const auto W = make_shared<op::Parameter>(param.et, PartialShape{});
    try
    {
        lstm_sequence->set_argument(4, W);
        lstm_sequence->validate_and_infer_types();
        FAIL() << "LSTMSequence node was created with invalid data.";
    }
    catch (const CheckFailure& error)
    {
        EXPECT_HAS_SUBSTRING(error.what(),
                             std::string("RNN Sequence input tensor dimension is not correct "));
    }

    // Invalid rank0 for X tensor.
    const auto X = make_shared<op::Parameter>(param.et, PartialShape{});
    try
    {
        lstm_sequence = lstm_seq_tensor_initialization(param);

        lstm_sequence->set_argument(0, X);
        lstm_sequence->validate_and_infer_types();
        FAIL() << "LSTMSequence node was created with invalid data.";
    }
    catch (const CheckFailure& error)
    {
        EXPECT_HAS_SUBSTRING(error.what(),
                             std::string("RNN Sequence input tensor dimension is not correct "));
    }

    // Invalid rank0 for initial_hidden_state tensor.
    const auto initial_hidden_state = make_shared<op::Parameter>(param.et, PartialShape{});
    try
    {
        lstm_sequence = lstm_seq_tensor_initialization(param);

        lstm_sequence->set_argument(1, initial_hidden_state);
        lstm_sequence->validate_and_infer_types();
        FAIL() << "LSTMSequence node was created with invalid data.";
    }
    catch (const CheckFailure& error)
    {
        EXPECT_HAS_SUBSTRING(error.what(),
                             std::string("RNN Sequence input tensor dimension is not correct "));
    }

    // Invalid rank0 for initial_cell_state tensor.
    const auto initial_cell_state = make_shared<op::Parameter>(param.et, PartialShape{});
    try
    {
        lstm_sequence = lstm_seq_tensor_initialization(param);

        lstm_sequence->set_argument(2, initial_cell_state);
        lstm_sequence->validate_and_infer_types();
        FAIL() << "LSTMSequence node was created with invalid data.";
    }
    catch (const CheckFailure& error)
    {
        EXPECT_HAS_SUBSTRING(
            error.what(),
            std::string("LSTMSequence input tensor initial_cell_state shall have dimension 3D"));
    }

    // Invalid rank0 for sequence_lengths tensor.
    const auto sequence_lengths = make_shared<op::Parameter>(param.et, PartialShape{});
    try
    {
        lstm_sequence = lstm_seq_tensor_initialization(param);

        lstm_sequence->set_argument(3, sequence_lengths);
        lstm_sequence->validate_and_infer_types();
        FAIL() << "LSTMSequence node was created with invalid data.";
    }
    catch (const CheckFailure& error)
    {
        EXPECT_HAS_SUBSTRING(
            error.what(),
            std::string("RNN Sequence sequence_lengths input tensor dimension is not correct"));
    }

    // Invalid rank0 for R tensor.
    const auto R = make_shared<op::Parameter>(param.et, PartialShape{});
    try
    {
        lstm_sequence = lstm_seq_tensor_initialization(param);

        lstm_sequence->set_argument(5, R);
        lstm_sequence->validate_and_infer_types();
        FAIL() << "LSTMSequence node was created with invalid data.";
    }
    catch (const CheckFailure& error)
    {
        EXPECT_HAS_SUBSTRING(error.what(),
                             std::string("RNN Sequence input tensor dimension is not correct "));
    }

    // Invalid rank0 for B tensor.
    auto B = make_shared<op::Parameter>(param.et, PartialShape{});
    try
    {
        lstm_sequence = lstm_seq_tensor_initialization(param);

        lstm_sequence->set_argument(6, B);
        lstm_sequence->validate_and_infer_types();
        FAIL() << "LSTMSequence node was created with invalid data.";
    }
    catch (const CheckFailure& error)
    {
        EXPECT_HAS_SUBSTRING(error.what(),
                             std::string("RNN Sequence B input tensor dimension is not correct."));
=======
    auto invalid_rank0_tensor = make_shared<op::Parameter>(param.et, PartialShape{});

    // Validate invalid rank0 tensor for all inputs: X, initial_hidden_state, initial_cell_state W,
    // R, B and P
    for (auto i = 0; i < lstm_sequence->get_input_size(); i++)
    {
        lstm_sequence = lstm_seq_tensor_initialization(param);
        lstm_sequence->set_argument(i, invalid_rank0_tensor);

        ASSERT_THROW(lstm_sequence->validate_and_infer_types(), ngraph::CheckFailure)
            << "LSTMSequence node was created with invalid data.";
>>>>>>> cb37e04b
    }
}

TEST(type_prop, lstm_sequence_invalid_input_dynamic_rank)
{
    recurrent_sequence_parameters param;

    param.batch_size = 24;
    param.num_directions = 2;
    param.seq_length = 12;
    param.input_size = 8;
    param.hidden_size = 256;
    param.et = element::f32;

    auto lstm_sequence = lstm_seq_tensor_initialization(param);
<<<<<<< HEAD

    // Validate invalid dynamic tensors for following inputs: X, initial_hidden_state, W, R and B
    for (auto i = 0; i < lstm_sequence->get_input_size() - 1; i++)
    {
        // exclude initial_cell_state input from the loop
        if (i != 2)
        {
            auto dynamic_tensor =
                make_shared<op::Parameter>(param.et, PartialShape::dynamic(Rank::dynamic()));
            try
            {
                lstm_sequence = lstm_seq_tensor_initialization(param);

                lstm_sequence->set_argument(i, dynamic_tensor);
                lstm_sequence->validate_and_infer_types();
                FAIL() << "LSTMSequence node was created with invalid data.";
            }
            catch (const CheckFailure& error)
            {
                EXPECT_HAS_SUBSTRING(
                    error.what(),
                    std::string("RNN Sequence supports only static rank for input tensors."));
            }
        }
    }

    // Invalid dynamic rank for initial_cell_state input tensor.
    auto initial_cell_state =
        make_shared<op::Parameter>(element::f32, PartialShape::dynamic(Rank::dynamic()));
    try
    {
        lstm_sequence = lstm_seq_tensor_initialization(param);

        lstm_sequence->set_argument(2, initial_cell_state);
        lstm_sequence->validate_and_infer_types();

        FAIL() << "LSTMSequence node was created with invalid data.";
    }
    catch (const CheckFailure& error)
    {
        EXPECT_HAS_SUBSTRING(
            error.what(),
            std::string("LSTMSequence input tensor initial_cell_state shall have static rank."));
=======
    auto invalid_dynamic_tensor =
        make_shared<op::Parameter>(param.et, PartialShape::dynamic(Rank::dynamic()));

    // Validate invalid dynamic tensor for all inputs: X, initial_hidden_state, initial_cell_state
    // W, R, B and P
    for (auto i = 0; i < lstm_sequence->get_input_size(); i++)
    {
        lstm_sequence = lstm_seq_tensor_initialization(param);
        lstm_sequence->set_argument(i, invalid_dynamic_tensor);

        ASSERT_THROW(lstm_sequence->validate_and_infer_types(), ngraph::CheckFailure)
            << "LSTMSequence node was created with invalid data.";
>>>>>>> cb37e04b
    }
}<|MERGE_RESOLUTION|>--- conflicted
+++ resolved
@@ -61,7 +61,6 @@
     const auto R =
         make_shared<op::Parameter>(et, PartialShape{num_directions, hidden_size * 4, hidden_size});
     const auto B = make_shared<op::Parameter>(et, PartialShape{num_directions, hidden_size * 4});
-    const auto P = make_shared<op::Parameter>(et, PartialShape{num_directions, hidden_size * 3});
 
     const auto lstm_sequence = make_shared<op::LSTMSequence>();
 
@@ -72,7 +71,6 @@
     lstm_sequence->set_argument(4, W);
     lstm_sequence->set_argument(5, R);
     lstm_sequence->set_argument(6, B);
-    lstm_sequence->set_argument(7, P);
 
     return lstm_sequence;
 }
@@ -324,131 +322,16 @@
     param.et = element::f32;
 
     auto lstm_sequence = lstm_seq_tensor_initialization(param);
-<<<<<<< HEAD
-
-    // Invalid rank0 for W tensor.
-    const auto W = make_shared<op::Parameter>(param.et, PartialShape{});
-    try
-    {
-        lstm_sequence->set_argument(4, W);
-        lstm_sequence->validate_and_infer_types();
-        FAIL() << "LSTMSequence node was created with invalid data.";
-    }
-    catch (const CheckFailure& error)
-    {
-        EXPECT_HAS_SUBSTRING(error.what(),
-                             std::string("RNN Sequence input tensor dimension is not correct "));
-    }
-
-    // Invalid rank0 for X tensor.
-    const auto X = make_shared<op::Parameter>(param.et, PartialShape{});
-    try
-    {
-        lstm_sequence = lstm_seq_tensor_initialization(param);
-
-        lstm_sequence->set_argument(0, X);
-        lstm_sequence->validate_and_infer_types();
-        FAIL() << "LSTMSequence node was created with invalid data.";
-    }
-    catch (const CheckFailure& error)
-    {
-        EXPECT_HAS_SUBSTRING(error.what(),
-                             std::string("RNN Sequence input tensor dimension is not correct "));
-    }
-
-    // Invalid rank0 for initial_hidden_state tensor.
-    const auto initial_hidden_state = make_shared<op::Parameter>(param.et, PartialShape{});
-    try
-    {
-        lstm_sequence = lstm_seq_tensor_initialization(param);
-
-        lstm_sequence->set_argument(1, initial_hidden_state);
-        lstm_sequence->validate_and_infer_types();
-        FAIL() << "LSTMSequence node was created with invalid data.";
-    }
-    catch (const CheckFailure& error)
-    {
-        EXPECT_HAS_SUBSTRING(error.what(),
-                             std::string("RNN Sequence input tensor dimension is not correct "));
-    }
-
-    // Invalid rank0 for initial_cell_state tensor.
-    const auto initial_cell_state = make_shared<op::Parameter>(param.et, PartialShape{});
-    try
-    {
-        lstm_sequence = lstm_seq_tensor_initialization(param);
-
-        lstm_sequence->set_argument(2, initial_cell_state);
-        lstm_sequence->validate_and_infer_types();
-        FAIL() << "LSTMSequence node was created with invalid data.";
-    }
-    catch (const CheckFailure& error)
-    {
-        EXPECT_HAS_SUBSTRING(
-            error.what(),
-            std::string("LSTMSequence input tensor initial_cell_state shall have dimension 3D"));
-    }
-
-    // Invalid rank0 for sequence_lengths tensor.
-    const auto sequence_lengths = make_shared<op::Parameter>(param.et, PartialShape{});
-    try
-    {
-        lstm_sequence = lstm_seq_tensor_initialization(param);
-
-        lstm_sequence->set_argument(3, sequence_lengths);
-        lstm_sequence->validate_and_infer_types();
-        FAIL() << "LSTMSequence node was created with invalid data.";
-    }
-    catch (const CheckFailure& error)
-    {
-        EXPECT_HAS_SUBSTRING(
-            error.what(),
-            std::string("RNN Sequence sequence_lengths input tensor dimension is not correct"));
-    }
-
-    // Invalid rank0 for R tensor.
-    const auto R = make_shared<op::Parameter>(param.et, PartialShape{});
-    try
-    {
-        lstm_sequence = lstm_seq_tensor_initialization(param);
-
-        lstm_sequence->set_argument(5, R);
-        lstm_sequence->validate_and_infer_types();
-        FAIL() << "LSTMSequence node was created with invalid data.";
-    }
-    catch (const CheckFailure& error)
-    {
-        EXPECT_HAS_SUBSTRING(error.what(),
-                             std::string("RNN Sequence input tensor dimension is not correct "));
-    }
-
-    // Invalid rank0 for B tensor.
-    auto B = make_shared<op::Parameter>(param.et, PartialShape{});
-    try
-    {
-        lstm_sequence = lstm_seq_tensor_initialization(param);
-
-        lstm_sequence->set_argument(6, B);
-        lstm_sequence->validate_and_infer_types();
-        FAIL() << "LSTMSequence node was created with invalid data.";
-    }
-    catch (const CheckFailure& error)
-    {
-        EXPECT_HAS_SUBSTRING(error.what(),
-                             std::string("RNN Sequence B input tensor dimension is not correct."));
-=======
     auto invalid_rank0_tensor = make_shared<op::Parameter>(param.et, PartialShape{});
 
     // Validate invalid rank0 tensor for all inputs: X, initial_hidden_state, initial_cell_state W,
-    // R, B and P
+    // R, B
     for (auto i = 0; i < lstm_sequence->get_input_size(); i++)
     {
         lstm_sequence = lstm_seq_tensor_initialization(param);
         lstm_sequence->set_argument(i, invalid_rank0_tensor);
-
         ASSERT_THROW(lstm_sequence->validate_and_infer_types(), ngraph::CheckFailure)
             << "LSTMSequence node was created with invalid data.";
->>>>>>> cb37e04b
     }
 }
 
@@ -464,63 +347,16 @@
     param.et = element::f32;
 
     auto lstm_sequence = lstm_seq_tensor_initialization(param);
-<<<<<<< HEAD
-
-    // Validate invalid dynamic tensors for following inputs: X, initial_hidden_state, W, R and B
-    for (auto i = 0; i < lstm_sequence->get_input_size() - 1; i++)
-    {
-        // exclude initial_cell_state input from the loop
-        if (i != 2)
-        {
-            auto dynamic_tensor =
-                make_shared<op::Parameter>(param.et, PartialShape::dynamic(Rank::dynamic()));
-            try
-            {
-                lstm_sequence = lstm_seq_tensor_initialization(param);
-
-                lstm_sequence->set_argument(i, dynamic_tensor);
-                lstm_sequence->validate_and_infer_types();
-                FAIL() << "LSTMSequence node was created with invalid data.";
-            }
-            catch (const CheckFailure& error)
-            {
-                EXPECT_HAS_SUBSTRING(
-                    error.what(),
-                    std::string("RNN Sequence supports only static rank for input tensors."));
-            }
-        }
-    }
-
-    // Invalid dynamic rank for initial_cell_state input tensor.
-    auto initial_cell_state =
-        make_shared<op::Parameter>(element::f32, PartialShape::dynamic(Rank::dynamic()));
-    try
-    {
-        lstm_sequence = lstm_seq_tensor_initialization(param);
-
-        lstm_sequence->set_argument(2, initial_cell_state);
-        lstm_sequence->validate_and_infer_types();
-
-        FAIL() << "LSTMSequence node was created with invalid data.";
-    }
-    catch (const CheckFailure& error)
-    {
-        EXPECT_HAS_SUBSTRING(
-            error.what(),
-            std::string("LSTMSequence input tensor initial_cell_state shall have static rank."));
-=======
     auto invalid_dynamic_tensor =
         make_shared<op::Parameter>(param.et, PartialShape::dynamic(Rank::dynamic()));
 
     // Validate invalid dynamic tensor for all inputs: X, initial_hidden_state, initial_cell_state
-    // W, R, B and P
+    // W, R, B
     for (auto i = 0; i < lstm_sequence->get_input_size(); i++)
     {
         lstm_sequence = lstm_seq_tensor_initialization(param);
         lstm_sequence->set_argument(i, invalid_dynamic_tensor);
-
         ASSERT_THROW(lstm_sequence->validate_and_infer_types(), ngraph::CheckFailure)
             << "LSTMSequence node was created with invalid data.";
->>>>>>> cb37e04b
     }
 }