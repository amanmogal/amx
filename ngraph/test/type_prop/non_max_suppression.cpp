--- conflicted
+++ resolved
@@ -671,11 +671,7 @@
     ASSERT_TRUE(
         nms->get_output_partial_shape(1).same_scheme(PartialShape{Dimension::dynamic(), 3}));
 
-<<<<<<< HEAD
-    EXPECT_EQ(nms->get_output_shape(2), (Shape{}));
-=======
     EXPECT_EQ(nms->get_output_shape(2), (Shape{1}));
->>>>>>> d2773340
 }
 
 TEST(type_prop, nms_v5_output_shape_2)
@@ -697,11 +693,7 @@
     ASSERT_TRUE(
         nms->get_output_partial_shape(1).same_scheme(PartialShape{Dimension::dynamic(), 3}));
 
-<<<<<<< HEAD
-    EXPECT_EQ(nms->get_output_shape(2), (Shape{}));
-=======
     EXPECT_EQ(nms->get_output_shape(2), (Shape{1}));
->>>>>>> d2773340
 }
 
 TEST(type_prop, nms_v5_output_shape_3)
@@ -723,11 +715,7 @@
     ASSERT_TRUE(
         nms->get_output_partial_shape(1).same_scheme(PartialShape{Dimension::dynamic(), 3}));
 
-<<<<<<< HEAD
-    EXPECT_EQ(nms->get_output_shape(2), (Shape{}));
-=======
     EXPECT_EQ(nms->get_output_shape(2), (Shape{1}));
->>>>>>> d2773340
 }
 
 TEST(type_prop, nms_v5_output_shape_i32)
@@ -756,11 +744,7 @@
     ASSERT_TRUE(
         nms->get_output_partial_shape(1).same_scheme(PartialShape{Dimension::dynamic(), 3}));
 
-<<<<<<< HEAD
-    EXPECT_EQ(nms->get_output_shape(2), (Shape{}));
-=======
     EXPECT_EQ(nms->get_output_shape(2), (Shape{1}));
->>>>>>> d2773340
 }
 
 TEST(type_prop, nms_v5_dynamic_boxes_and_scores)
@@ -782,9 +766,5 @@
     ASSERT_TRUE(
         nms->get_output_partial_shape(1).same_scheme(PartialShape{Dimension::dynamic(), 3}));
 
-<<<<<<< HEAD
-    EXPECT_EQ(nms->get_output_shape(2), (Shape{}));
-=======
     EXPECT_EQ(nms->get_output_shape(2), (Shape{1}));
->>>>>>> d2773340
 }