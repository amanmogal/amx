--- conflicted
+++ resolved
@@ -108,7 +108,6 @@
     {
         EXPECT_HAS_SUBSTRING(error.what(),
                              std::string("Parameter hidden_size mistmatched in B input."));
-<<<<<<< HEAD
     }
 }
 
@@ -184,233 +183,6 @@
 
     // Invalid rank0 for W tensor.
     auto W = make_shared<op::Parameter>(element::f32, PartialShape{});
-    try
-    {
-        const auto gru_cell = make_shared<op::GRUCell>(X, H_t, W, R, hidden_size);
-        FAIL() << "GRUCell node was created with invalid data.";
-    }
-    catch (const NodeValidationFailure& error)
-    {
-        EXPECT_HAS_SUBSTRING(error.what(),
-                             std::string("RNNCellBase input tensor dimension is not correct"));
-    }
-
-    // Invalid rank0 for X tensor.
-    W = make_shared<op::Parameter>(element::f32,
-                                   PartialShape{gates_count * hidden_size, input_size});
-    X = make_shared<op::Parameter>(element::f32, PartialShape{});
-    try
-    {
-        const auto gru_cell = make_shared<op::GRUCell>(X, H_t, W, R, hidden_size);
-        FAIL() << "GRUCell node was created with invalid data.";
-    }
-    catch (const NodeValidationFailure& error)
-    {
-        EXPECT_HAS_SUBSTRING(error.what(),
-                             std::string("RNNCellBase input tensor dimension is not correct"));
-    }
-
-    // Invalid rank0 for H_t tensor.
-    X = make_shared<op::Parameter>(element::f32, PartialShape{batch_size, input_size});
-    H_t = make_shared<op::Parameter>(element::f32, PartialShape{});
-    try
-    {
-        const auto gru_cell = make_shared<op::GRUCell>(X, H_t, W, R, hidden_size);
-        FAIL() << "GRUCell node was created with invalid data.";
-    }
-    catch (const NodeValidationFailure& error)
-    {
-        EXPECT_HAS_SUBSTRING(error.what(),
-                             std::string("RNNCellBase input tensor dimension is not correct"));
-    }
-
-    // Invalid rank0 for R tensor.
-    H_t = make_shared<op::Parameter>(element::f32, PartialShape{batch_size, hidden_size});
-    R = make_shared<op::Parameter>(element::f32, PartialShape{});
-    try
-    {
-        const auto gru_cell = make_shared<op::GRUCell>(X, H_t, W, R, hidden_size);
-        FAIL() << "GRUCell node was created with invalid data.";
-    }
-    catch (const NodeValidationFailure& error)
-    {
-        EXPECT_HAS_SUBSTRING(error.what(),
-                             std::string("RNNCellBase input tensor dimension is not correct"));
-    }
-
-    // Invalid rank0 for B tensor.
-    R = make_shared<op::Parameter>(element::f32,
-                                   PartialShape{gates_count * hidden_size, input_size});
-    auto B = make_shared<op::Parameter>(element::f32, PartialShape{});
-    try
-    {
-        const auto rnn_cell = make_shared<op::GRUCell>(X, H_t, W, R, B, hidden_size);
-        FAIL() << "GRUCell node was created with invalid data.";
-    }
-    catch (const NodeValidationFailure& error)
-    {
-        EXPECT_HAS_SUBSTRING(error.what(),
-                             std::string("RNNCellBase B input tensor dimension is not correct."));
-    }
-}
-
-TEST(type_prop, gru_cell_invalid_input_dynamic_rank)
-{
-    const size_t batch_size = 2;
-    const size_t input_size = 3;
-    const size_t hidden_size = 3;
-    const size_t gates_count = 3;
-
-    auto X = make_shared<op::Parameter>(element::f32, PartialShape{batch_size, input_size});
-    auto R = make_shared<op::Parameter>(element::f32,
-                                        PartialShape{gates_count * hidden_size, hidden_size});
-    auto H_t = make_shared<op::Parameter>(element::f32, PartialShape{batch_size, hidden_size});
-
-    // Invalid dynamic rank for W tensor.
-    auto W = make_shared<op::Parameter>(element::f32, PartialShape::dynamic(Rank::dynamic()));
-    try
-    {
-        const auto gru_cell = make_shared<op::GRUCell>(X, H_t, W, R, hidden_size);
-        FAIL() << "GRUCell node was created with invalid data.";
-    }
-    catch (const NodeValidationFailure& error)
-    {
-        EXPECT_HAS_SUBSTRING(
-            error.what(), std::string("RNNCellBase supports only static rank for input tensors."));
-    }
-
-    // Invalid dynamic rank for X tensor.
-    W = make_shared<op::Parameter>(element::f32, PartialShape{hidden_size, input_size});
-    X = make_shared<op::Parameter>(element::f32, PartialShape::dynamic(Rank::dynamic()));
-    try
-    {
-        const auto gru_cell = make_shared<op::GRUCell>(X, H_t, W, R, hidden_size);
-        FAIL() << "GRUCell node was created with invalid data.";
-    }
-    catch (const NodeValidationFailure& error)
-    {
-        EXPECT_HAS_SUBSTRING(
-            error.what(), std::string("RNNCellBase supports only static rank for input tensors."));
-    }
-
-    // Invalid dynamic rank for H_t tensor.
-    X = make_shared<op::Parameter>(element::f32, PartialShape{batch_size, input_size});
-    H_t = make_shared<op::Parameter>(element::f32, PartialShape::dynamic(Rank::dynamic()));
-    try
-    {
-        const auto gru_cell = make_shared<op::GRUCell>(X, H_t, W, R, hidden_size);
-        FAIL() << "GRUCell node was created with invalid data.";
-    }
-    catch (const NodeValidationFailure& error)
-    {
-        EXPECT_HAS_SUBSTRING(
-            error.what(), std::string("RNNCellBase supports only static rank for input tensors."));
-    }
-
-    // Invalid dynamic rank for R tensor.
-    H_t = make_shared<op::Parameter>(element::f32, PartialShape{batch_size, hidden_size});
-    R = make_shared<op::Parameter>(element::f32, PartialShape::dynamic(Rank::dynamic()));
-    try
-    {
-        const auto gru_cell = make_shared<op::GRUCell>(X, H_t, W, R, hidden_size);
-        FAIL() << "GRUCell node was created with invalid data.";
-    }
-    catch (const NodeValidationFailure& error)
-    {
-        EXPECT_HAS_SUBSTRING(
-            error.what(), std::string("RNNCellBase supports only static rank for input tensors."));
-    }
-
-    // Invalid dynamic rank for B tensor.
-    R = make_shared<op::Parameter>(element::f32,
-                                   PartialShape{gates_count * hidden_size, hidden_size});
-    auto B = make_shared<op::Parameter>(element::f32, PartialShape::dynamic(Rank::dynamic()));
-    try
-    {
-        const auto gru_cell = make_shared<op::GRUCell>(X, H_t, W, R, B, hidden_size);
-        FAIL() << "GRUCell node was created with invalid data.";
-    }
-    catch (const NodeValidationFailure& error)
-    {
-        EXPECT_HAS_SUBSTRING(
-            error.what(), std::string("RNNCellBase supports only static rank for input tensors."));
-=======
->>>>>>> cb37e04b
-    }
-}
-
-TEST(type_prop, gru_cell_dynamic_batch_size)
-{
-    const auto batch_size = Dimension::dynamic();
-    const size_t input_size = 3;
-    const size_t hidden_size = 3;
-    const size_t gates_count = 3;
-
-    const auto X = make_shared<op::Parameter>(element::f32, PartialShape{batch_size, input_size});
-    const auto W = make_shared<op::Parameter>(element::f32,
-                                              PartialShape{gates_count * hidden_size, input_size});
-    const auto R = make_shared<op::Parameter>(element::f32,
-                                              PartialShape{gates_count * hidden_size, hidden_size});
-    const auto H_t =
-        make_shared<op::Parameter>(element::f32, PartialShape{batch_size, hidden_size});
-
-    const auto gru_cell = make_shared<op::GRUCell>(X, H_t, W, R, hidden_size);
-    EXPECT_EQ(gru_cell->get_output_element_type(0), element::f32);
-    EXPECT_EQ(gru_cell->get_output_partial_shape(0), (PartialShape{batch_size, hidden_size}));
-}
-
-TEST(type_prop, gru_cell_dynamic_hidden_size)
-{
-    const auto batch_size = 2;
-    const size_t input_size = 3;
-    const auto hidden_size = Dimension::dynamic();
-    const size_t gates_count = 3;
-
-    const auto X = make_shared<op::Parameter>(element::f32, PartialShape{batch_size, input_size});
-    const auto W = make_shared<op::Parameter>(element::f32,
-                                              PartialShape{hidden_size * gates_count, input_size});
-    const auto R = make_shared<op::Parameter>(element::f32,
-                                              PartialShape{hidden_size * gates_count, hidden_size});
-    const auto H_t =
-        make_shared<op::Parameter>(element::f32, PartialShape{batch_size, hidden_size});
-
-    const auto gru_cell = make_shared<op::GRUCell>(X, H_t, W, R, 3);
-    EXPECT_EQ(gru_cell->get_output_element_type(0), element::f32);
-    EXPECT_EQ(gru_cell->get_output_partial_shape(0), (PartialShape{batch_size, hidden_size}));
-}
-
-TEST(type_prop, gru_cell_dynamic_inputs)
-{
-    const auto batch_size = Dimension::dynamic();
-    const auto input_size = Dimension::dynamic();
-    const auto hidden_size = Dimension::dynamic();
-
-    const auto X = make_shared<op::Parameter>(element::f32, PartialShape{batch_size, input_size});
-    const auto W = make_shared<op::Parameter>(element::f32, PartialShape{hidden_size, input_size});
-    const auto R = make_shared<op::Parameter>(element::f32, PartialShape{hidden_size, hidden_size});
-    const auto H_t =
-        make_shared<op::Parameter>(element::f32, PartialShape{batch_size, hidden_size});
-
-    const auto gru_cell = make_shared<op::GRUCell>(X, H_t, W, R, 2);
-
-    EXPECT_EQ(gru_cell->get_output_partial_shape(0), (PartialShape{batch_size, hidden_size}));
-    EXPECT_EQ(gru_cell->get_output_element_type(0), element::f32);
-}
-
-TEST(type_prop, gru_cell_invalid_input_rank0)
-{
-    const size_t batch_size = 2;
-    const size_t input_size = 3;
-    const size_t hidden_size = 3;
-    const size_t gates_count = 3;
-
-    auto X = make_shared<op::Parameter>(element::f32, PartialShape{batch_size, input_size});
-    auto R = make_shared<op::Parameter>(element::f32,
-                                        PartialShape{gates_count * hidden_size, hidden_size});
-    auto H_t = make_shared<op::Parameter>(element::f32, PartialShape{batch_size, hidden_size});
-
-    // Invalid rank0 for W tensor.
-    auto W = make_shared<op::Parameter>(element::f32, PartialShape{});
     ASSERT_THROW(make_shared<op::GRUCell>(X, H_t, W, R, hidden_size), ngraph::NodeValidationFailure)
         << "GRUCell node was created with invalid data.";
 
