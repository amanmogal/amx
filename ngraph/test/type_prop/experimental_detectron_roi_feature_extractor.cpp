--- conflicted
+++ resolved
@@ -113,7 +113,6 @@
     auto layer1_channels = params.channels[1];
     auto layer2_channels = params.channels[2];
     auto layer3_channels = params.channels[3];
-<<<<<<< HEAD
 
     auto layer0_shape = PartialShape{params.first_dims[0], layer0_channels, 200, 336};
     auto layer1_shape = PartialShape{params.first_dims[1], layer1_channels, 100, 168};
@@ -272,141 +271,39 @@
         ROIFeatureIntervalsTestParams{
             {Dimension::dynamic(), Dimension(2, 16)},
             {Dimension(256), Dimension(256), Dimension(256), Dimension(256)},
-            {Dimension(0, 2), Dimension(1, 3), Dimension(0, 5), Dimension(1, 2)}},
-        ROIFeatureIntervalsTestParams{
-            {Dimension(1000), Dimension(4)},
-            {Dimension(0, 128), Dimension(0, 256), Dimension(0, 64), Dimension(0, 33)},
-            {Dimension(1), Dimension(1), Dimension(1), Dimension(1)}},
-        ROIFeatureIntervalsTestParams{
-            {Dimension(1000), Dimension(4)},
-            {Dimension(0, 128), Dimension(0, 256), Dimension(0, 64), Dimension(33)},
-            {Dimension(1), Dimension(1), Dimension(1), Dimension(1)}},
-        ROIFeatureIntervalsTestParams{
-            {Dimension(1000), Dimension(4)},
-            {Dimension(0, 128), Dimension(0, 256), Dimension(64), Dimension(0, 72)},
-            {Dimension(1), Dimension(1), Dimension(1), Dimension(1)}},
-        ROIFeatureIntervalsTestParams{
-            {Dimension(1000), Dimension(4)},
-            {Dimension(0, 128), Dimension(0, 256), Dimension(64), Dimension(64)},
-            {Dimension(1), Dimension(1), Dimension(1), Dimension(1)}},
-        ROIFeatureIntervalsTestParams{
-            {Dimension(1000), Dimension(4)},
-            {Dimension(0, 512), Dimension(256), Dimension(0, 640), Dimension(0, 330)},
-            {Dimension(1), Dimension(1), Dimension(1), Dimension(1)}},
-        ROIFeatureIntervalsTestParams{
-            {Dimension(1000), Dimension(4)},
-            {Dimension(0, 512), Dimension(256), Dimension(0, 640), Dimension(256)},
-            {Dimension(1), Dimension(1), Dimension(1), Dimension(1)}},
-        ROIFeatureIntervalsTestParams{
-            {Dimension(1000), Dimension(4)},
-            {Dimension(0, 512), Dimension(256), Dimension(256), Dimension(0, 720)},
-            {Dimension(1), Dimension(1), Dimension(1), Dimension(1)}},
-        ROIFeatureIntervalsTestParams{
-            {Dimension(1000), Dimension(4)},
-            {Dimension(0, 380), Dimension(256), Dimension(256), Dimension(256)},
-            {Dimension(1), Dimension(1), Dimension(1), Dimension(1)}},
-        ROIFeatureIntervalsTestParams{
-            {Dimension(1000), Dimension(4)},
-            {Dimension(128), Dimension(0, 256), Dimension(0, 640), Dimension(0, 330)},
-            {Dimension(1), Dimension(1), Dimension(1), Dimension(1)}},
-        ROIFeatureIntervalsTestParams{
-            {Dimension(1000), Dimension(4)},
-            {Dimension(128), Dimension(0, 256), Dimension(0, 640), Dimension(128)},
-            {Dimension(1), Dimension(1), Dimension(1), Dimension(1)}},
-        ROIFeatureIntervalsTestParams{
-            {Dimension(1000), Dimension(4)},
-            {Dimension(128), Dimension(0, 256), Dimension(128), Dimension(0, 720)},
-            {Dimension(1), Dimension(1), Dimension(1), Dimension(1)}},
-        ROIFeatureIntervalsTestParams{
-            {Dimension(1000), Dimension(4)},
-            {Dimension(128), Dimension(0, 256), Dimension(128), Dimension(128)},
-            {Dimension(1), Dimension(1), Dimension(1), Dimension(1)}},
-        ROIFeatureIntervalsTestParams{
-            {Dimension(1000), Dimension(4)},
-            {Dimension(256), Dimension(256), Dimension(0, 640), Dimension(0, 330)},
-            {Dimension(1), Dimension(1), Dimension(1), Dimension(1)}},
-        ROIFeatureIntervalsTestParams{
-            {Dimension(1000), Dimension(4)},
-            {Dimension(256), Dimension(256), Dimension(0, 640), Dimension(256)},
-            {Dimension(1), Dimension(1), Dimension(1), Dimension(1)}},
-        ROIFeatureIntervalsTestParams{
-            {Dimension(1000), Dimension(4)},
-            {Dimension(256), Dimension(256), Dimension(256), Dimension(0, 330)},
-            {Dimension(1), Dimension(1), Dimension(1), Dimension(1)}},
-        ROIFeatureIntervalsTestParams{
-            {Dimension(1000), Dimension(4)},
-            {Dimension(256), Dimension(256), Dimension(256), Dimension(256)},
-            {Dimension(1), Dimension(1), Dimension(1), Dimension(1)}},
-        ROIFeatureIntervalsTestParams{
-            {Dimension::dynamic(), Dimension(4)},
-            {Dimension(0, 128), Dimension(0, 256), Dimension(0, 64), Dimension(0, 33)},
-            {Dimension(1), Dimension(1), Dimension(1), Dimension(1)}},
-        ROIFeatureIntervalsTestParams{
-            {Dimension::dynamic(), Dimension(4)},
-            {Dimension(0, 128), Dimension(0, 256), Dimension(0, 64), Dimension(33)},
-            {Dimension(1), Dimension(1), Dimension(1), Dimension(1)}},
-        ROIFeatureIntervalsTestParams{
-            {Dimension::dynamic(), Dimension(4)},
-            {Dimension(0, 128), Dimension(0, 256), Dimension(64), Dimension(0, 72)},
-            {Dimension(1), Dimension(1), Dimension(1), Dimension(1)}},
-        ROIFeatureIntervalsTestParams{
-            {Dimension::dynamic(), Dimension(4)},
-            {Dimension(0, 128), Dimension(0, 256), Dimension(64), Dimension(64)},
-            {Dimension(1), Dimension(1), Dimension(1), Dimension(1)}},
-        ROIFeatureIntervalsTestParams{
-            {Dimension::dynamic(), Dimension(4)},
-            {Dimension(0, 512), Dimension(256), Dimension(0, 640), Dimension(0, 330)},
-            {Dimension(1), Dimension(1), Dimension(1), Dimension(1)}},
-        ROIFeatureIntervalsTestParams{
-            {Dimension::dynamic(), Dimension(4)},
-            {Dimension(0, 512), Dimension(256), Dimension(0, 640), Dimension(256)},
-            {Dimension(1), Dimension(1), Dimension(1), Dimension(1)}},
-        ROIFeatureIntervalsTestParams{
-            {Dimension::dynamic(), Dimension(4)},
-            {Dimension(0, 512), Dimension(256), Dimension(256), Dimension(0, 720)},
-            {Dimension(1), Dimension(1), Dimension(1), Dimension(1)}},
-        ROIFeatureIntervalsTestParams{
-            {Dimension::dynamic(), Dimension(4)},
-            {Dimension(0, 380), Dimension(256), Dimension(256), Dimension(256)},
-            {Dimension(1), Dimension(1), Dimension(1), Dimension(1)}},
-        ROIFeatureIntervalsTestParams{
-            {Dimension::dynamic(), Dimension(4)},
-            {Dimension(128), Dimension(0, 256), Dimension(0, 640), Dimension(0, 330)},
-            {Dimension(1), Dimension(1), Dimension(1), Dimension(1)}},
-        ROIFeatureIntervalsTestParams{
-            {Dimension::dynamic(), Dimension(4)},
-            {Dimension(128), Dimension(0, 256), Dimension(0, 640), Dimension(128)},
-            {Dimension(1), Dimension(1), Dimension(1), Dimension(1)}},
-        ROIFeatureIntervalsTestParams{
-            {Dimension::dynamic(), Dimension(4)},
-            {Dimension(128), Dimension(0, 256), Dimension(128), Dimension(0, 720)},
-            {Dimension(1), Dimension(1), Dimension(1), Dimension(1)}},
-        ROIFeatureIntervalsTestParams{
-            {Dimension::dynamic(), Dimension(4)},
-            {Dimension(128), Dimension(0, 256), Dimension(128), Dimension(128)},
-            {Dimension(1), Dimension(1), Dimension(1), Dimension(1)}},
-        ROIFeatureIntervalsTestParams{
-            {Dimension::dynamic(), Dimension(4)},
-            {Dimension(256), Dimension(256), Dimension(0, 640), Dimension(0, 330)},
-            {Dimension(1), Dimension(1), Dimension(1), Dimension(1)}},
-        ROIFeatureIntervalsTestParams{
-            {Dimension::dynamic(), Dimension(4)},
-            {Dimension(256), Dimension(256), Dimension(0, 640), Dimension(256)},
-            {Dimension(1), Dimension(1), Dimension(1), Dimension(1)}},
-        ROIFeatureIntervalsTestParams{
-            {Dimension::dynamic(), Dimension(4)},
-            {Dimension(256), Dimension(256), Dimension(256), Dimension(0, 330)},
-            {Dimension(1), Dimension(1), Dimension(1), Dimension(1)}},
-        ROIFeatureIntervalsTestParams{
-            {Dimension::dynamic(), Dimension(4)},
-            {Dimension(256), Dimension(256), Dimension(256), Dimension(256)},
-            {Dimension(1), Dimension(1), Dimension(1), Dimension(1)}}),
-=======
-
-    auto layer0_shape = PartialShape{params.first_dims[0], layer0_channels, 200, 336};
-    auto layer1_shape = PartialShape{params.first_dims[1], layer1_channels, 100, 168};
-    auto layer2_shape = PartialShape{params.first_dims[2], layer2_channels, 50, 84};
-    auto layer3_shape = PartialShape{params.first_dims[3], layer3_channels, 25, 42};
+            {Dimension(0, 2), Dimension(1, 3), Dimension(0, 5), Dimension(1, 2)}}),
+    PrintToDummyParamName());
+
+struct ROIFeatureIntervalsSameFirstDimsTestParams
+{
+    PartialShape input_shape;
+    Dimension channels[4];
+};
+
+struct ROIFeatureIntervalsSameFirstDimsTest
+    : ::testing::TestWithParam<ROIFeatureIntervalsSameFirstDimsTestParams>
+{
+};
+
+TEST_P(ROIFeatureIntervalsSameFirstDimsTest, detectron_roi_feature_extractor_intervals_1)
+{
+    auto params = GetParam();
+
+    Attrs attrs;
+    attrs.aligned = false;
+    attrs.output_size = 14;
+    attrs.sampling_ratio = 2;
+    attrs.pyramid_scales = {4, 8, 16, 32};
+
+    auto layer0_channels = params.channels[0];
+    auto layer1_channels = params.channels[1];
+    auto layer2_channels = params.channels[2];
+    auto layer3_channels = params.channels[3];
+
+    auto layer0_shape = PartialShape{1, layer0_channels, 200, 336};
+    auto layer1_shape = PartialShape{1, layer1_channels, 100, 168};
+    auto layer2_shape = PartialShape{1, layer2_channels, 50, 84};
+    auto layer3_shape = PartialShape{1, layer3_channels, 25, 42};
 
     auto expected_channels = layer0_channels & layer1_channels & layer2_channels & layer3_channels;
 
@@ -427,192 +324,6 @@
 
 INSTANTIATE_TEST_CASE_P(
     type_prop,
-    ROIFeatureIntervalsTest,
-    ::testing::Values(
-        ROIFeatureIntervalsTestParams{
-            {1000, Dimension(0, 5)},
-            {Dimension(0, 128), Dimension(0, 256), Dimension(0, 64), Dimension(0, 33)},
-            {Dimension(0, 2), Dimension(1, 3), Dimension(0, 5), Dimension(1, 2)}},
-        ROIFeatureIntervalsTestParams{
-            {1000, Dimension(0, 5)},
-            {Dimension(0, 128), Dimension(0, 256), Dimension(0, 64), Dimension(33)},
-            {Dimension(0, 2), Dimension(1, 3), Dimension(0, 5), Dimension(1, 2)}},
-        ROIFeatureIntervalsTestParams{
-            {1000, Dimension(2, 5)},
-            {Dimension(0, 128), Dimension(0, 256), Dimension(64), Dimension(0, 72)},
-            {Dimension(0, 2), Dimension(1, 3), Dimension(0, 5), Dimension(1, 2)}},
-        ROIFeatureIntervalsTestParams{
-            {1000, Dimension(2, 5)},
-            {Dimension(0, 128), Dimension(0, 256), Dimension(64), Dimension(64)},
-            {Dimension(0, 2), Dimension(1, 3), Dimension(0, 5), Dimension(1, 2)}},
-        ROIFeatureIntervalsTestParams{
-            {1000, Dimension(0, 5)},
-            {Dimension(0, 512), Dimension(256), Dimension(0, 640), Dimension(0, 330)},
-            {Dimension(0, 2), Dimension(1, 3), Dimension(0, 5), Dimension(1, 2)}},
-        ROIFeatureIntervalsTestParams{
-            {1000, Dimension(0, 5)},
-            {Dimension(0, 512), Dimension(256), Dimension(0, 640), Dimension(256)},
-            {Dimension(0, 2), Dimension(1, 3), Dimension(0, 5), Dimension(1, 2)}},
-        ROIFeatureIntervalsTestParams{
-            {1000, Dimension(2, 4)},
-            {Dimension(0, 512), Dimension(256), Dimension(256), Dimension(0, 720)},
-            {Dimension(0, 2), Dimension(1, 3), Dimension(0, 5), Dimension(1, 2)}},
-        ROIFeatureIntervalsTestParams{
-            {1000, Dimension(2, 4)},
-            {Dimension(0, 380), Dimension(256), Dimension(256), Dimension(256)},
-            {Dimension(0, 2), Dimension(1, 3), Dimension(0, 5), Dimension(1, 2)}},
-        ROIFeatureIntervalsTestParams{
-            {1000, Dimension(3, 4)},
-            {Dimension(0, 380), Dimension(256), Dimension(256), Dimension(256)},
-            {Dimension(0, 2), Dimension(1, 3), Dimension(0, 5), Dimension(1, 2)}},
-        ROIFeatureIntervalsTestParams{
-            {1000, Dimension(3, 4)},
-            {Dimension(128), Dimension(0, 256), Dimension(0, 640), Dimension(0, 330)},
-            {Dimension(0, 2), Dimension(1, 3), Dimension(0, 5), Dimension(1, 2)}},
-        ROIFeatureIntervalsTestParams{
-            {1000, Dimension(0, 6)},
-            {Dimension(128), Dimension(0, 256), Dimension(0, 640), Dimension(128)},
-            {Dimension(0, 2), Dimension(1, 3), Dimension(0, 5), Dimension(1, 2)}},
-        ROIFeatureIntervalsTestParams{
-            {1000, Dimension(0, 6)},
-            {Dimension(128), Dimension(0, 256), Dimension(128), Dimension(0, 720)},
-            {Dimension(0, 2), Dimension(1, 3), Dimension(0, 5), Dimension(1, 2)}},
-        ROIFeatureIntervalsTestParams{
-            {1000, Dimension(3, 7)},
-            {Dimension(128), Dimension(0, 256), Dimension(128), Dimension(128)},
-            {Dimension(0, 2), Dimension(1, 3), Dimension(0, 5), Dimension(1, 2)}},
-        ROIFeatureIntervalsTestParams{
-            {1000, Dimension(4, 6)},
-            {Dimension(256), Dimension(256), Dimension(0, 640), Dimension(0, 330)},
-            {Dimension(0, 2), Dimension(1, 3), Dimension(0, 5), Dimension(1, 2)}},
-        ROIFeatureIntervalsTestParams{
-            {1000, Dimension(4, 6)},
-            {Dimension(256), Dimension(256), Dimension(0, 640), Dimension(256)},
-            {Dimension(0, 2), Dimension(1, 3), Dimension(0, 5), Dimension(1, 2)}},
-        ROIFeatureIntervalsTestParams{
-            {1000, Dimension(2, 8)},
-            {Dimension(256), Dimension(256), Dimension(256), Dimension(0, 330)},
-            {Dimension(0, 2), Dimension(1, 3), Dimension(0, 5), Dimension(1, 2)}},
-        ROIFeatureIntervalsTestParams{
-            {1000, Dimension(2, 8)},
-            {Dimension(256), Dimension(256), Dimension(256), Dimension(256)},
-            {Dimension(0, 2), Dimension(1, 3), Dimension(0, 5), Dimension(1, 2)}},
-        ROIFeatureIntervalsTestParams{
-            {Dimension::dynamic(), Dimension(0, 4)},
-            {Dimension(0, 128), Dimension(0, 256), Dimension(0, 64), Dimension(0, 33)},
-            {Dimension(0, 2), Dimension(1, 3), Dimension(0, 5), Dimension(1, 2)}},
-        ROIFeatureIntervalsTestParams{
-            {Dimension::dynamic(), Dimension(0, 4)},
-            {Dimension(0, 128), Dimension(0, 256), Dimension(0, 64), Dimension(33)},
-            {Dimension(0, 2), Dimension(1, 3), Dimension(0, 5), Dimension(1, 2)}},
-        ROIFeatureIntervalsTestParams{
-            {Dimension::dynamic(), Dimension(1, 4)},
-            {Dimension(0, 128), Dimension(0, 256), Dimension(64), Dimension(0, 72)},
-            {Dimension(0, 2), Dimension(1, 3), Dimension(0, 5), Dimension(1, 2)}},
-        ROIFeatureIntervalsTestParams{
-            {Dimension::dynamic(), Dimension(1, 4)},
-            {Dimension(0, 128), Dimension(0, 256), Dimension(64), Dimension(64)},
-            {Dimension(0, 2), Dimension(1, 3), Dimension(0, 5), Dimension(1, 2)}},
-        ROIFeatureIntervalsTestParams{
-            {Dimension::dynamic(), Dimension(2, 4)},
-            {Dimension(0, 512), Dimension(256), Dimension(0, 640), Dimension(0, 330)},
-            {Dimension(0, 2), Dimension(1, 3), Dimension(0, 5), Dimension(1, 2)}},
-        ROIFeatureIntervalsTestParams{
-            {Dimension::dynamic(), Dimension(2, 4)},
-            {Dimension(0, 512), Dimension(256), Dimension(0, 640), Dimension(256)},
-            {Dimension(0, 2), Dimension(1, 3), Dimension(0, 5), Dimension(1, 2)}},
-        ROIFeatureIntervalsTestParams{
-            {Dimension::dynamic(), Dimension(3, 5)},
-            {Dimension(0, 512), Dimension(256), Dimension(256), Dimension(0, 720)},
-            {Dimension(0, 2), Dimension(1, 3), Dimension(0, 5), Dimension(1, 2)}},
-        ROIFeatureIntervalsTestParams{
-            {Dimension::dynamic(), Dimension(3, 5)},
-            {Dimension(0, 380), Dimension(256), Dimension(256), Dimension(256)},
-            {Dimension(0, 2), Dimension(1, 3), Dimension(0, 5), Dimension(1, 2)}},
-        ROIFeatureIntervalsTestParams{
-            {Dimension::dynamic(), Dimension(4, 6)},
-            {Dimension(128), Dimension(0, 256), Dimension(0, 640), Dimension(0, 330)},
-            {Dimension(0, 2), Dimension(1, 3), Dimension(0, 5), Dimension(1, 2)}},
-        ROIFeatureIntervalsTestParams{
-            {Dimension::dynamic(), Dimension(4, 6)},
-            {Dimension(128), Dimension(0, 256), Dimension(0, 640), Dimension(128)},
-            {Dimension(0, 2), Dimension(1, 3), Dimension(0, 5), Dimension(1, 2)}},
-        ROIFeatureIntervalsTestParams{
-            {Dimension::dynamic(), Dimension(3, 8)},
-            {Dimension(128), Dimension(0, 256), Dimension(128), Dimension(0, 720)},
-            {Dimension(0, 2), Dimension(1, 3), Dimension(0, 5), Dimension(1, 2)}},
-        ROIFeatureIntervalsTestParams{
-            {Dimension::dynamic(), Dimension(3, 8)},
-            {Dimension(128), Dimension(0, 256), Dimension(128), Dimension(128)},
-            {Dimension(0, 2), Dimension(1, 3), Dimension(0, 5), Dimension(1, 2)}},
-        ROIFeatureIntervalsTestParams{
-            {Dimension::dynamic(), Dimension(4, 11)},
-            {Dimension(256), Dimension(256), Dimension(0, 640), Dimension(0, 330)},
-            {Dimension(0, 2), Dimension(1, 3), Dimension(0, 5), Dimension(1, 2)}},
-        ROIFeatureIntervalsTestParams{
-            {Dimension::dynamic(), Dimension(4, 11)},
-            {Dimension(256), Dimension(256), Dimension(0, 640), Dimension(256)},
-            {Dimension(0, 2), Dimension(1, 3), Dimension(0, 5), Dimension(1, 2)}},
-        ROIFeatureIntervalsTestParams{
-            {Dimension::dynamic(), Dimension(2, 16)},
-            {Dimension(256), Dimension(256), Dimension(256), Dimension(0, 330)},
-            {Dimension(0, 2), Dimension(1, 3), Dimension(0, 5), Dimension(1, 2)}},
-        ROIFeatureIntervalsTestParams{
-            {Dimension::dynamic(), Dimension(2, 16)},
-            {Dimension(256), Dimension(256), Dimension(256), Dimension(256)},
-            {Dimension(0, 2), Dimension(1, 3), Dimension(0, 5), Dimension(1, 2)}}),
-    PrintToDummyParamName());
-
-struct ROIFeatureIntervalsSameFirstDimsTestParams
-{
-    PartialShape input_shape;
-    Dimension channels[4];
-};
-
-struct ROIFeatureIntervalsSameFirstDimsTest
-    : ::testing::TestWithParam<ROIFeatureIntervalsSameFirstDimsTestParams>
-{
-};
-
-TEST_P(ROIFeatureIntervalsSameFirstDimsTest, detectron_roi_feature_extractor_intervals_1)
-{
-    auto params = GetParam();
-
-    Attrs attrs;
-    attrs.aligned = false;
-    attrs.output_size = 14;
-    attrs.sampling_ratio = 2;
-    attrs.pyramid_scales = {4, 8, 16, 32};
-
-    auto layer0_channels = params.channels[0];
-    auto layer1_channels = params.channels[1];
-    auto layer2_channels = params.channels[2];
-    auto layer3_channels = params.channels[3];
-
-    auto layer0_shape = PartialShape{1, layer0_channels, 200, 336};
-    auto layer1_shape = PartialShape{1, layer1_channels, 100, 168};
-    auto layer2_shape = PartialShape{1, layer2_channels, 50, 84};
-    auto layer3_shape = PartialShape{1, layer3_channels, 25, 42};
-
-    auto expected_channels = layer0_channels & layer1_channels & layer2_channels & layer3_channels;
-
-    auto ref_out_shape = PartialShape{params.input_shape[0], expected_channels, 14, 14};
-
-    auto input = std::make_shared<op::Parameter>(element::f32, params.input_shape);
-    auto pyramid_layer0 = std::make_shared<op::Parameter>(element::f32, layer0_shape);
-    auto pyramid_layer1 = std::make_shared<op::Parameter>(element::f32, layer1_shape);
-    auto pyramid_layer2 = std::make_shared<op::Parameter>(element::f32, layer2_shape);
-    auto pyramid_layer3 = std::make_shared<op::Parameter>(element::f32, layer3_shape);
-
-    auto roi = std::make_shared<ExperimentalROI>(
-        NodeVector{input, pyramid_layer0, pyramid_layer1, pyramid_layer2, pyramid_layer3}, attrs);
-
-    ASSERT_EQ(roi->get_output_element_type(0), element::f32);
-    ASSERT_TRUE(roi->get_output_partial_shape(0).same_scheme(ref_out_shape));
-}
-
-INSTANTIATE_TEST_CASE_P(
-    type_prop,
     ROIFeatureIntervalsSameFirstDimsTest,
     ::testing::Values(
         ROIFeatureIntervalsSameFirstDimsTestParams{
@@ -711,5 +422,4 @@
         ROIFeatureIntervalsSameFirstDimsTestParams{
             {Dimension::dynamic(), Dimension(4)},
             {Dimension(256), Dimension(256), Dimension(256), Dimension(256)}}),
->>>>>>> a8b77d49
     PrintToDummyParamName());