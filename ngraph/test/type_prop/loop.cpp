--- conflicted
+++ resolved
@@ -56,23 +56,13 @@
     for (auto& desc : loop->get_input_descriptions()) {
         auto type_info = desc->get_type_info();
         if (std::strcmp(type_info.name, "InvariantInputDescription") == 0) {
-<<<<<<< HEAD
-            auto input_desc = as_type_ptr<ngraph::op::v0::TensorIterator::InvariantInputDescription>(desc);
+            auto input_desc = ov::as_type_ptr<ngraph::op::v0::TensorIterator::InvariantInputDescription>(desc);
             EXPECT_NE(input_desc, nullptr);
         } else if (std::strcmp(type_info.name, "SliceInputDescription") == 0) {
-            auto input_desc = as_type_ptr<ngraph::op::v0::TensorIterator::SliceInputDescription>(desc);
+            auto input_desc = ov::as_type_ptr<ngraph::op::v0::TensorIterator::SliceInputDescription>(desc);
             EXPECT_NE(input_desc, nullptr);
         } else if (std::strcmp(type_info.name, "MergedInputDescription") == 0) {
-            auto input_desc = as_type_ptr<ngraph::op::v0::TensorIterator::MergedInputDescription>(desc);
-=======
-            auto input_desc = ov::as_type_ptr<ngraph::opset5::TensorIterator::InvariantInputDescription>(desc);
-            EXPECT_NE(input_desc, nullptr);
-        } else if (std::strcmp(type_info.name, "SliceInputDescription") == 0) {
-            auto input_desc = ov::as_type_ptr<ngraph::opset5::TensorIterator::SliceInputDescription>(desc);
-            EXPECT_NE(input_desc, nullptr);
-        } else if (std::strcmp(type_info.name, "MergedInputDescription") == 0) {
-            auto input_desc = ov::as_type_ptr<ngraph::opset5::TensorIterator::MergedInputDescription>(desc);
->>>>>>> a84d01cb
+            auto input_desc = ov::as_type_ptr<ngraph::op::v0::TensorIterator::MergedInputDescription>(desc);
             EXPECT_NE(input_desc, nullptr);
         }
     }
@@ -88,17 +78,10 @@
     for (auto& desc : loop->get_output_descriptions()) {
         auto type_info = desc->get_type_info();
         if (std::strcmp(type_info.name, "ConcatOutputDescription") == 0) {
-<<<<<<< HEAD
-            auto output_desc = as_type_ptr<ngraph::op::v0::TensorIterator::ConcatOutputDescription>(desc);
+            auto output_desc = ov::as_type_ptr<ngraph::op::v0::TensorIterator::ConcatOutputDescription>(desc);
             EXPECT_NE(output_desc, nullptr);
         } else if (std::strcmp(type_info.name, "BodyOutputDescription") == 0) {
-            auto output_desc = as_type_ptr<ngraph::op::v0::TensorIterator::BodyOutputDescription>(desc);
-=======
-            auto output_desc = ov::as_type_ptr<ngraph::opset5::TensorIterator::ConcatOutputDescription>(desc);
-            EXPECT_NE(output_desc, nullptr);
-        } else if (std::strcmp(type_info.name, "BodyOutputDescription") == 0) {
-            auto output_desc = ov::as_type_ptr<ngraph::opset5::TensorIterator::BodyOutputDescription>(desc);
->>>>>>> a84d01cb
+            auto output_desc = ov::as_type_ptr<ngraph::op::v0::TensorIterator::BodyOutputDescription>(desc);
             EXPECT_NE(output_desc, nullptr);
         }
     }
@@ -158,23 +141,13 @@
     for (auto& desc : loop->get_input_descriptions()) {
         auto type_info = desc->get_type_info();
         if (std::strcmp(type_info.name, "InvariantInputDescription") == 0) {
-<<<<<<< HEAD
-            auto input_desc = as_type_ptr<ngraph::op::v0::TensorIterator::InvariantInputDescription>(desc);
+            auto input_desc = ov::as_type_ptr<ngraph::op::v0::TensorIterator::InvariantInputDescription>(desc);
             EXPECT_NE(input_desc, nullptr);
         } else if (std::strcmp(type_info.name, "SliceInputDescription") == 0) {
-            auto input_desc = as_type_ptr<ngraph::op::v0::TensorIterator::SliceInputDescription>(desc);
+            auto input_desc = ov::as_type_ptr<ngraph::op::v0::TensorIterator::SliceInputDescription>(desc);
             EXPECT_NE(input_desc, nullptr);
         } else if (std::strcmp(type_info.name, "MergedInputDescription") == 0) {
-            auto input_desc = as_type_ptr<ngraph::op::v0::TensorIterator::MergedInputDescription>(desc);
-=======
-            auto input_desc = ov::as_type_ptr<ngraph::opset5::TensorIterator::InvariantInputDescription>(desc);
-            EXPECT_NE(input_desc, nullptr);
-        } else if (std::strcmp(type_info.name, "SliceInputDescription") == 0) {
-            auto input_desc = ov::as_type_ptr<ngraph::opset5::TensorIterator::SliceInputDescription>(desc);
-            EXPECT_NE(input_desc, nullptr);
-        } else if (std::strcmp(type_info.name, "MergedInputDescription") == 0) {
-            auto input_desc = ov::as_type_ptr<ngraph::opset5::TensorIterator::MergedInputDescription>(desc);
->>>>>>> a84d01cb
+            auto input_desc = ov::as_type_ptr<ngraph::op::v0::TensorIterator::MergedInputDescription>(desc);
             EXPECT_NE(input_desc, nullptr);
         }
     }
@@ -190,17 +163,10 @@
     for (auto& desc : loop->get_output_descriptions()) {
         auto type_info = desc->get_type_info();
         if (std::strcmp(type_info.name, "ConcatOutputDescription") == 0) {
-<<<<<<< HEAD
-            auto output_desc = as_type_ptr<ngraph::op::v0::TensorIterator::ConcatOutputDescription>(desc);
+            auto output_desc = ov::as_type_ptr<ngraph::op::v0::TensorIterator::ConcatOutputDescription>(desc);
             EXPECT_NE(output_desc, nullptr);
         } else if (std::strcmp(type_info.name, "BodyOutputDescription") == 0) {
-            auto output_desc = as_type_ptr<ngraph::op::v0::TensorIterator::BodyOutputDescription>(desc);
-=======
-            auto output_desc = ov::as_type_ptr<ngraph::opset5::TensorIterator::ConcatOutputDescription>(desc);
-            EXPECT_NE(output_desc, nullptr);
-        } else if (std::strcmp(type_info.name, "BodyOutputDescription") == 0) {
-            auto output_desc = ov::as_type_ptr<ngraph::opset5::TensorIterator::BodyOutputDescription>(desc);
->>>>>>> a84d01cb
+            auto output_desc = ov::as_type_ptr<ngraph::op::v0::TensorIterator::BodyOutputDescription>(desc);
             EXPECT_NE(output_desc, nullptr);
         }
     }
@@ -260,23 +226,13 @@
     for (auto& desc : loop->get_input_descriptions()) {
         auto type_info = desc->get_type_info();
         if (std::strcmp(type_info.name, "InvariantInputDescription") == 0) {
-<<<<<<< HEAD
-            auto input_desc = as_type_ptr<ngraph::op::v0::TensorIterator::InvariantInputDescription>(desc);
+            auto input_desc = ov::as_type_ptr<ngraph::op::v0::TensorIterator::InvariantInputDescription>(desc);
             EXPECT_NE(input_desc, nullptr);
         } else if (std::strcmp(type_info.name, "SliceInputDescription") == 0) {
-            auto input_desc = as_type_ptr<ngraph::op::v0::TensorIterator::SliceInputDescription>(desc);
+            auto input_desc = ov::as_type_ptr<ngraph::op::v0::TensorIterator::SliceInputDescription>(desc);
             EXPECT_NE(input_desc, nullptr);
         } else if (std::strcmp(type_info.name, "MergedInputDescription") == 0) {
-            auto input_desc = as_type_ptr<ngraph::op::v0::TensorIterator::MergedInputDescription>(desc);
-=======
-            auto input_desc = ov::as_type_ptr<ngraph::opset5::TensorIterator::InvariantInputDescription>(desc);
-            EXPECT_NE(input_desc, nullptr);
-        } else if (std::strcmp(type_info.name, "SliceInputDescription") == 0) {
-            auto input_desc = ov::as_type_ptr<ngraph::opset5::TensorIterator::SliceInputDescription>(desc);
-            EXPECT_NE(input_desc, nullptr);
-        } else if (std::strcmp(type_info.name, "MergedInputDescription") == 0) {
-            auto input_desc = ov::as_type_ptr<ngraph::opset5::TensorIterator::MergedInputDescription>(desc);
->>>>>>> a84d01cb
+            auto input_desc = ov::as_type_ptr<ngraph::op::v0::TensorIterator::MergedInputDescription>(desc);
             EXPECT_NE(input_desc, nullptr);
         }
     }
@@ -289,17 +245,10 @@
     for (auto& desc : loop->get_output_descriptions()) {
         auto type_info = desc->get_type_info();
         if (std::strcmp(type_info.name, "ConcatOutputDescription") == 0) {
-<<<<<<< HEAD
-            auto output_desc = as_type_ptr<ngraph::op::v0::TensorIterator::ConcatOutputDescription>(desc);
+            auto output_desc = ov::as_type_ptr<ngraph::op::v0::TensorIterator::ConcatOutputDescription>(desc);
             EXPECT_NE(output_desc, nullptr);
         } else if (std::strcmp(type_info.name, "BodyOutputDescription") == 0) {
-            auto output_desc = as_type_ptr<ngraph::op::v0::TensorIterator::BodyOutputDescription>(desc);
-=======
-            auto output_desc = ov::as_type_ptr<ngraph::opset5::TensorIterator::ConcatOutputDescription>(desc);
-            EXPECT_NE(output_desc, nullptr);
-        } else if (std::strcmp(type_info.name, "BodyOutputDescription") == 0) {
-            auto output_desc = ov::as_type_ptr<ngraph::opset5::TensorIterator::BodyOutputDescription>(desc);
->>>>>>> a84d01cb
+            auto output_desc = ov::as_type_ptr<ngraph::op::v0::TensorIterator::BodyOutputDescription>(desc);
             EXPECT_NE(output_desc, nullptr);
         }
     }
@@ -356,23 +305,13 @@
     for (auto& desc : loop->get_input_descriptions()) {
         auto type_info = desc->get_type_info();
         if (std::strcmp(type_info.name, "InvariantInputDescription") == 0) {
-<<<<<<< HEAD
-            auto input_desc = as_type_ptr<ngraph::op::v0::TensorIterator::InvariantInputDescription>(desc);
+            auto input_desc = ov::as_type_ptr<ngraph::op::v0::TensorIterator::InvariantInputDescription>(desc);
             EXPECT_NE(input_desc, nullptr);
         } else if (std::strcmp(type_info.name, "SliceInputDescription") == 0) {
-            auto input_desc = as_type_ptr<ngraph::op::v0::TensorIterator::SliceInputDescription>(desc);
+            auto input_desc = ov::as_type_ptr<ngraph::op::v0::TensorIterator::SliceInputDescription>(desc);
             EXPECT_NE(input_desc, nullptr);
         } else if (std::strcmp(type_info.name, "MergedInputDescription") == 0) {
-            auto input_desc = as_type_ptr<ngraph::op::v0::TensorIterator::MergedInputDescription>(desc);
-=======
-            auto input_desc = ov::as_type_ptr<ngraph::opset5::TensorIterator::InvariantInputDescription>(desc);
-            EXPECT_NE(input_desc, nullptr);
-        } else if (std::strcmp(type_info.name, "SliceInputDescription") == 0) {
-            auto input_desc = ov::as_type_ptr<ngraph::opset5::TensorIterator::SliceInputDescription>(desc);
-            EXPECT_NE(input_desc, nullptr);
-        } else if (std::strcmp(type_info.name, "MergedInputDescription") == 0) {
-            auto input_desc = ov::as_type_ptr<ngraph::opset5::TensorIterator::MergedInputDescription>(desc);
->>>>>>> a84d01cb
+            auto input_desc = ov::as_type_ptr<ngraph::op::v0::TensorIterator::MergedInputDescription>(desc);
             EXPECT_NE(input_desc, nullptr);
         }
     }
@@ -386,17 +325,10 @@
     for (auto& desc : loop->get_output_descriptions()) {
         auto type_info = desc->get_type_info();
         if (std::strcmp(type_info.name, "ConcatOutputDescription") == 0) {
-<<<<<<< HEAD
-            auto output_desc = as_type_ptr<ngraph::op::v0::TensorIterator::ConcatOutputDescription>(desc);
+            auto output_desc = ov::as_type_ptr<ngraph::op::v0::TensorIterator::ConcatOutputDescription>(desc);
             EXPECT_NE(output_desc, nullptr);
         } else if (std::strcmp(type_info.name, "BodyOutputDescription") == 0) {
-            auto output_desc = as_type_ptr<ngraph::op::v0::TensorIterator::BodyOutputDescription>(desc);
-=======
-            auto output_desc = ov::as_type_ptr<ngraph::opset5::TensorIterator::ConcatOutputDescription>(desc);
-            EXPECT_NE(output_desc, nullptr);
-        } else if (std::strcmp(type_info.name, "BodyOutputDescription") == 0) {
-            auto output_desc = ov::as_type_ptr<ngraph::opset5::TensorIterator::BodyOutputDescription>(desc);
->>>>>>> a84d01cb
+            auto output_desc = ov::as_type_ptr<ngraph::op::v0::TensorIterator::BodyOutputDescription>(desc);
             EXPECT_NE(output_desc, nullptr);
         }
     }
@@ -458,23 +390,13 @@
     for (auto& desc : loop->get_input_descriptions()) {
         auto type_info = desc->get_type_info();
         if (std::strcmp(type_info.name, "InvariantInputDescription") == 0) {
-<<<<<<< HEAD
-            auto input_desc = as_type_ptr<ngraph::op::v0::TensorIterator::InvariantInputDescription>(desc);
+            auto input_desc = ov::as_type_ptr<ngraph::op::v0::TensorIterator::InvariantInputDescription>(desc);
             EXPECT_NE(input_desc, nullptr);
         } else if (std::strcmp(type_info.name, "SliceInputDescription") == 0) {
-            auto input_desc = as_type_ptr<ngraph::op::v0::TensorIterator::SliceInputDescription>(desc);
+            auto input_desc = ov::as_type_ptr<ngraph::op::v0::TensorIterator::SliceInputDescription>(desc);
             EXPECT_NE(input_desc, nullptr);
         } else if (std::strcmp(type_info.name, "MergedInputDescription") == 0) {
-            auto input_desc = as_type_ptr<ngraph::op::v0::TensorIterator::MergedInputDescription>(desc);
-=======
-            auto input_desc = ov::as_type_ptr<ngraph::opset5::TensorIterator::InvariantInputDescription>(desc);
-            EXPECT_NE(input_desc, nullptr);
-        } else if (std::strcmp(type_info.name, "SliceInputDescription") == 0) {
-            auto input_desc = ov::as_type_ptr<ngraph::opset5::TensorIterator::SliceInputDescription>(desc);
-            EXPECT_NE(input_desc, nullptr);
-        } else if (std::strcmp(type_info.name, "MergedInputDescription") == 0) {
-            auto input_desc = ov::as_type_ptr<ngraph::opset5::TensorIterator::MergedInputDescription>(desc);
->>>>>>> a84d01cb
+            auto input_desc = ov::as_type_ptr<ngraph::op::v0::TensorIterator::MergedInputDescription>(desc);
             EXPECT_NE(input_desc, nullptr);
         }
     }
@@ -489,17 +411,10 @@
     for (auto& desc : loop->get_output_descriptions()) {
         auto type_info = desc->get_type_info();
         if (std::strcmp(type_info.name, "ConcatOutputDescription") == 0) {
-<<<<<<< HEAD
-            auto output_desc = as_type_ptr<ngraph::op::v0::TensorIterator::ConcatOutputDescription>(desc);
+            auto output_desc = ov::as_type_ptr<ngraph::op::v0::TensorIterator::ConcatOutputDescription>(desc);
             EXPECT_NE(output_desc, nullptr);
         } else if (std::strcmp(type_info.name, "BodyOutputDescription") == 0) {
-            auto output_desc = as_type_ptr<ngraph::op::v0::TensorIterator::BodyOutputDescription>(desc);
-=======
-            auto output_desc = ov::as_type_ptr<ngraph::opset5::TensorIterator::ConcatOutputDescription>(desc);
-            EXPECT_NE(output_desc, nullptr);
-        } else if (std::strcmp(type_info.name, "BodyOutputDescription") == 0) {
-            auto output_desc = ov::as_type_ptr<ngraph::opset5::TensorIterator::BodyOutputDescription>(desc);
->>>>>>> a84d01cb
+            auto output_desc = ov::as_type_ptr<ngraph::op::v0::TensorIterator::BodyOutputDescription>(desc);
             EXPECT_NE(output_desc, nullptr);
         }
     }
@@ -606,23 +521,13 @@
     for (auto& desc : loop->get_input_descriptions()) {
         auto type_info = desc->get_type_info();
         if (std::strcmp(type_info.name, "InvariantInputDescription") == 0) {
-<<<<<<< HEAD
-            auto input_desc = as_type_ptr<ngraph::op::v0::TensorIterator::InvariantInputDescription>(desc);
+            auto input_desc = ov::as_type_ptr<ngraph::op::v0::TensorIterator::InvariantInputDescription>(desc);
             EXPECT_NE(input_desc, nullptr);
         } else if (std::strcmp(type_info.name, "SliceInputDescription") == 0) {
-            auto input_desc = as_type_ptr<ngraph::op::v0::TensorIterator::SliceInputDescription>(desc);
+            auto input_desc = ov::as_type_ptr<ngraph::op::v0::TensorIterator::SliceInputDescription>(desc);
             EXPECT_NE(input_desc, nullptr);
         } else if (std::strcmp(type_info.name, "MergedInputDescription") == 0) {
-            auto input_desc = as_type_ptr<ngraph::op::v0::TensorIterator::MergedInputDescription>(desc);
-=======
-            auto input_desc = ov::as_type_ptr<ngraph::opset5::TensorIterator::InvariantInputDescription>(desc);
-            EXPECT_NE(input_desc, nullptr);
-        } else if (std::strcmp(type_info.name, "SliceInputDescription") == 0) {
-            auto input_desc = ov::as_type_ptr<ngraph::opset5::TensorIterator::SliceInputDescription>(desc);
-            EXPECT_NE(input_desc, nullptr);
-        } else if (std::strcmp(type_info.name, "MergedInputDescription") == 0) {
-            auto input_desc = ov::as_type_ptr<ngraph::opset5::TensorIterator::MergedInputDescription>(desc);
->>>>>>> a84d01cb
+            auto input_desc = ov::as_type_ptr<ngraph::op::v0::TensorIterator::MergedInputDescription>(desc);
             EXPECT_NE(input_desc, nullptr);
         }
     }
@@ -638,17 +543,10 @@
     for (auto& desc : loop->get_output_descriptions()) {
         auto type_info = desc->get_type_info();
         if (std::strcmp(type_info.name, "ConcatOutputDescription") == 0) {
-<<<<<<< HEAD
-            auto output_desc = as_type_ptr<ngraph::op::v0::TensorIterator::ConcatOutputDescription>(desc);
+            auto output_desc = ov::as_type_ptr<ngraph::op::v0::TensorIterator::ConcatOutputDescription>(desc);
             EXPECT_NE(output_desc, nullptr);
         } else if (std::strcmp(type_info.name, "BodyOutputDescription") == 0) {
-            auto output_desc = as_type_ptr<ngraph::op::v0::TensorIterator::BodyOutputDescription>(desc);
-=======
-            auto output_desc = ov::as_type_ptr<ngraph::opset5::TensorIterator::ConcatOutputDescription>(desc);
-            EXPECT_NE(output_desc, nullptr);
-        } else if (std::strcmp(type_info.name, "BodyOutputDescription") == 0) {
-            auto output_desc = ov::as_type_ptr<ngraph::opset5::TensorIterator::BodyOutputDescription>(desc);
->>>>>>> a84d01cb
+            auto output_desc = ov::as_type_ptr<ngraph::op::v0::TensorIterator::BodyOutputDescription>(desc);
             EXPECT_NE(output_desc, nullptr);
         }
     }
@@ -709,23 +607,13 @@
     for (auto& desc : loop->get_input_descriptions()) {
         auto type_info = desc->get_type_info();
         if (std::strcmp(type_info.name, "InvariantInputDescription") == 0) {
-<<<<<<< HEAD
-            auto input_desc = as_type_ptr<ngraph::op::v0::TensorIterator::InvariantInputDescription>(desc);
+            auto input_desc = ov::as_type_ptr<ngraph::op::v0::TensorIterator::InvariantInputDescription>(desc);
             EXPECT_NE(input_desc, nullptr);
         } else if (std::strcmp(type_info.name, "SliceInputDescription") == 0) {
-            auto input_desc = as_type_ptr<ngraph::op::v0::TensorIterator::SliceInputDescription>(desc);
+            auto input_desc = ov::as_type_ptr<ngraph::op::v0::TensorIterator::SliceInputDescription>(desc);
             EXPECT_NE(input_desc, nullptr);
         } else if (std::strcmp(type_info.name, "MergedInputDescription") == 0) {
-            auto input_desc = as_type_ptr<ngraph::op::v0::TensorIterator::MergedInputDescription>(desc);
-=======
-            auto input_desc = ov::as_type_ptr<ngraph::opset5::TensorIterator::InvariantInputDescription>(desc);
-            EXPECT_NE(input_desc, nullptr);
-        } else if (std::strcmp(type_info.name, "SliceInputDescription") == 0) {
-            auto input_desc = ov::as_type_ptr<ngraph::opset5::TensorIterator::SliceInputDescription>(desc);
-            EXPECT_NE(input_desc, nullptr);
-        } else if (std::strcmp(type_info.name, "MergedInputDescription") == 0) {
-            auto input_desc = ov::as_type_ptr<ngraph::opset5::TensorIterator::MergedInputDescription>(desc);
->>>>>>> a84d01cb
+            auto input_desc = ov::as_type_ptr<ngraph::op::v0::TensorIterator::MergedInputDescription>(desc);
             EXPECT_NE(input_desc, nullptr);
         }
     }
@@ -741,17 +629,10 @@
     for (auto& desc : loop->get_output_descriptions()) {
         auto type_info = desc->get_type_info();
         if (std::strcmp(type_info.name, "ConcatOutputDescription") == 0) {
-<<<<<<< HEAD
-            auto output_desc = as_type_ptr<ngraph::op::v0::TensorIterator::ConcatOutputDescription>(desc);
+            auto output_desc = ov::as_type_ptr<ngraph::op::v0::TensorIterator::ConcatOutputDescription>(desc);
             EXPECT_NE(output_desc, nullptr);
         } else if (std::strcmp(type_info.name, "BodyOutputDescription") == 0) {
-            auto output_desc = as_type_ptr<ngraph::op::v0::TensorIterator::BodyOutputDescription>(desc);
-=======
-            auto output_desc = ov::as_type_ptr<ngraph::opset5::TensorIterator::ConcatOutputDescription>(desc);
-            EXPECT_NE(output_desc, nullptr);
-        } else if (std::strcmp(type_info.name, "BodyOutputDescription") == 0) {
-            auto output_desc = ov::as_type_ptr<ngraph::opset5::TensorIterator::BodyOutputDescription>(desc);
->>>>>>> a84d01cb
+            auto output_desc = ov::as_type_ptr<ngraph::op::v0::TensorIterator::BodyOutputDescription>(desc);
             EXPECT_NE(output_desc, nullptr);
         }
     }
@@ -812,23 +693,13 @@
     for (auto& desc : loop->get_input_descriptions()) {
         auto type_info = desc->get_type_info();
         if (std::strcmp(type_info.name, "InvariantInputDescription") == 0) {
-<<<<<<< HEAD
-            auto input_desc = as_type_ptr<ngraph::op::v0::TensorIterator::InvariantInputDescription>(desc);
+            auto input_desc = ov::as_type_ptr<ngraph::op::v0::TensorIterator::InvariantInputDescription>(desc);
             EXPECT_NE(input_desc, nullptr);
         } else if (std::strcmp(type_info.name, "SliceInputDescription") == 0) {
-            auto input_desc = as_type_ptr<ngraph::op::v0::TensorIterator::SliceInputDescription>(desc);
+            auto input_desc = ov::as_type_ptr<ngraph::op::v0::TensorIterator::SliceInputDescription>(desc);
             EXPECT_NE(input_desc, nullptr);
         } else if (std::strcmp(type_info.name, "MergedInputDescription") == 0) {
-            auto input_desc = as_type_ptr<ngraph::op::v0::TensorIterator::MergedInputDescription>(desc);
-=======
-            auto input_desc = ov::as_type_ptr<ngraph::opset5::TensorIterator::InvariantInputDescription>(desc);
-            EXPECT_NE(input_desc, nullptr);
-        } else if (std::strcmp(type_info.name, "SliceInputDescription") == 0) {
-            auto input_desc = ov::as_type_ptr<ngraph::opset5::TensorIterator::SliceInputDescription>(desc);
-            EXPECT_NE(input_desc, nullptr);
-        } else if (std::strcmp(type_info.name, "MergedInputDescription") == 0) {
-            auto input_desc = ov::as_type_ptr<ngraph::opset5::TensorIterator::MergedInputDescription>(desc);
->>>>>>> a84d01cb
+            auto input_desc = ov::as_type_ptr<ngraph::op::v0::TensorIterator::MergedInputDescription>(desc);
             EXPECT_NE(input_desc, nullptr);
         }
     }
@@ -844,17 +715,10 @@
     for (auto& desc : loop->get_output_descriptions()) {
         auto type_info = desc->get_type_info();
         if (std::strcmp(type_info.name, "ConcatOutputDescription") == 0) {
-<<<<<<< HEAD
-            auto output_desc = as_type_ptr<ngraph::op::v0::TensorIterator::ConcatOutputDescription>(desc);
+            auto output_desc = ov::as_type_ptr<ngraph::op::v0::TensorIterator::ConcatOutputDescription>(desc);
             EXPECT_NE(output_desc, nullptr);
         } else if (std::strcmp(type_info.name, "BodyOutputDescription") == 0) {
-            auto output_desc = as_type_ptr<ngraph::op::v0::TensorIterator::BodyOutputDescription>(desc);
-=======
-            auto output_desc = ov::as_type_ptr<ngraph::opset5::TensorIterator::ConcatOutputDescription>(desc);
-            EXPECT_NE(output_desc, nullptr);
-        } else if (std::strcmp(type_info.name, "BodyOutputDescription") == 0) {
-            auto output_desc = ov::as_type_ptr<ngraph::opset5::TensorIterator::BodyOutputDescription>(desc);
->>>>>>> a84d01cb
+            auto output_desc = ov::as_type_ptr<ngraph::op::v0::TensorIterator::BodyOutputDescription>(desc);
             EXPECT_NE(output_desc, nullptr);
         }
     }
@@ -915,23 +779,13 @@
     for (auto& desc : loop->get_input_descriptions()) {
         auto type_info = desc->get_type_info();
         if (std::strcmp(type_info.name, "InvariantInputDescription") == 0) {
-<<<<<<< HEAD
-            auto input_desc = as_type_ptr<ngraph::op::v0::TensorIterator::InvariantInputDescription>(desc);
+            auto input_desc = ov::as_type_ptr<ngraph::op::v0::TensorIterator::InvariantInputDescription>(desc);
             EXPECT_NE(input_desc, nullptr);
         } else if (std::strcmp(type_info.name, "SliceInputDescription") == 0) {
-            auto input_desc = as_type_ptr<ngraph::op::v0::TensorIterator::SliceInputDescription>(desc);
+            auto input_desc = ov::as_type_ptr<ngraph::op::v0::TensorIterator::SliceInputDescription>(desc);
             EXPECT_NE(input_desc, nullptr);
         } else if (std::strcmp(type_info.name, "MergedInputDescription") == 0) {
-            auto input_desc = as_type_ptr<ngraph::op::v0::TensorIterator::MergedInputDescription>(desc);
-=======
-            auto input_desc = ov::as_type_ptr<ngraph::opset5::TensorIterator::InvariantInputDescription>(desc);
-            EXPECT_NE(input_desc, nullptr);
-        } else if (std::strcmp(type_info.name, "SliceInputDescription") == 0) {
-            auto input_desc = ov::as_type_ptr<ngraph::opset5::TensorIterator::SliceInputDescription>(desc);
-            EXPECT_NE(input_desc, nullptr);
-        } else if (std::strcmp(type_info.name, "MergedInputDescription") == 0) {
-            auto input_desc = ov::as_type_ptr<ngraph::opset5::TensorIterator::MergedInputDescription>(desc);
->>>>>>> a84d01cb
+            auto input_desc = ov::as_type_ptr<ngraph::op::v0::TensorIterator::MergedInputDescription>(desc);
             EXPECT_NE(input_desc, nullptr);
         }
     }
@@ -948,17 +802,10 @@
     for (auto& desc : loop->get_output_descriptions()) {
         auto type_info = desc->get_type_info();
         if (std::strcmp(type_info.name, "ConcatOutputDescription") == 0) {
-<<<<<<< HEAD
-            auto output_desc = as_type_ptr<ngraph::op::v0::TensorIterator::ConcatOutputDescription>(desc);
+            auto output_desc = ov::as_type_ptr<ngraph::op::v0::TensorIterator::ConcatOutputDescription>(desc);
             EXPECT_NE(output_desc, nullptr);
         } else if (std::strcmp(type_info.name, "BodyOutputDescription") == 0) {
-            auto output_desc = as_type_ptr<ngraph::op::v0::TensorIterator::BodyOutputDescription>(desc);
-=======
-            auto output_desc = ov::as_type_ptr<ngraph::opset5::TensorIterator::ConcatOutputDescription>(desc);
-            EXPECT_NE(output_desc, nullptr);
-        } else if (std::strcmp(type_info.name, "BodyOutputDescription") == 0) {
-            auto output_desc = ov::as_type_ptr<ngraph::opset5::TensorIterator::BodyOutputDescription>(desc);
->>>>>>> a84d01cb
+            auto output_desc = ov::as_type_ptr<ngraph::op::v0::TensorIterator::BodyOutputDescription>(desc);
             EXPECT_NE(output_desc, nullptr);
         }
     }
@@ -1025,23 +872,13 @@
     for (auto& desc : loop->get_input_descriptions()) {
         auto type_info = desc->get_type_info();
         if (std::strcmp(type_info.name, "InvariantInputDescription") == 0) {
-<<<<<<< HEAD
-            auto input_desc = as_type_ptr<ngraph::op::v0::TensorIterator::InvariantInputDescription>(desc);
+            auto input_desc = ov::as_type_ptr<ngraph::op::v0::TensorIterator::InvariantInputDescription>(desc);
             EXPECT_NE(input_desc, nullptr);
         } else if (std::strcmp(type_info.name, "SliceInputDescription") == 0) {
-            auto input_desc = as_type_ptr<ngraph::op::v0::TensorIterator::SliceInputDescription>(desc);
+            auto input_desc = ov::as_type_ptr<ngraph::op::v0::TensorIterator::SliceInputDescription>(desc);
             EXPECT_NE(input_desc, nullptr);
         } else if (std::strcmp(type_info.name, "MergedInputDescription") == 0) {
-            auto input_desc = as_type_ptr<ngraph::op::v0::TensorIterator::MergedInputDescription>(desc);
-=======
-            auto input_desc = ov::as_type_ptr<ngraph::opset5::TensorIterator::InvariantInputDescription>(desc);
-            EXPECT_NE(input_desc, nullptr);
-        } else if (std::strcmp(type_info.name, "SliceInputDescription") == 0) {
-            auto input_desc = ov::as_type_ptr<ngraph::opset5::TensorIterator::SliceInputDescription>(desc);
-            EXPECT_NE(input_desc, nullptr);
-        } else if (std::strcmp(type_info.name, "MergedInputDescription") == 0) {
-            auto input_desc = ov::as_type_ptr<ngraph::opset5::TensorIterator::MergedInputDescription>(desc);
->>>>>>> a84d01cb
+            auto input_desc = ov::as_type_ptr<ngraph::op::v0::TensorIterator::MergedInputDescription>(desc);
             EXPECT_NE(input_desc, nullptr);
         }
     }
@@ -1058,17 +895,10 @@
     for (auto& desc : loop->get_output_descriptions()) {
         auto type_info = desc->get_type_info();
         if (std::strcmp(type_info.name, "ConcatOutputDescription") == 0) {
-<<<<<<< HEAD
-            auto output_desc = as_type_ptr<ngraph::op::v0::TensorIterator::ConcatOutputDescription>(desc);
+            auto output_desc = ov::as_type_ptr<ngraph::op::v0::TensorIterator::ConcatOutputDescription>(desc);
             EXPECT_NE(output_desc, nullptr);
         } else if (std::strcmp(type_info.name, "BodyOutputDescription") == 0) {
-            auto output_desc = as_type_ptr<ngraph::op::v0::TensorIterator::BodyOutputDescription>(desc);
-=======
-            auto output_desc = ov::as_type_ptr<ngraph::opset5::TensorIterator::ConcatOutputDescription>(desc);
-            EXPECT_NE(output_desc, nullptr);
-        } else if (std::strcmp(type_info.name, "BodyOutputDescription") == 0) {
-            auto output_desc = ov::as_type_ptr<ngraph::opset5::TensorIterator::BodyOutputDescription>(desc);
->>>>>>> a84d01cb
+            auto output_desc = ov::as_type_ptr<ngraph::op::v0::TensorIterator::BodyOutputDescription>(desc);
             EXPECT_NE(output_desc, nullptr);
         }
     }
@@ -1139,23 +969,13 @@
     for (auto& desc : loop->get_input_descriptions()) {
         auto type_info = desc->get_type_info();
         if (std::strcmp(type_info.name, "InvariantInputDescription") == 0) {
-<<<<<<< HEAD
-            auto input_desc = as_type_ptr<ngraph::op::v0::TensorIterator::InvariantInputDescription>(desc);
+            auto input_desc = ov::as_type_ptr<ngraph::op::v0::TensorIterator::InvariantInputDescription>(desc);
             EXPECT_NE(input_desc, nullptr);
         } else if (std::strcmp(type_info.name, "SliceInputDescription") == 0) {
-            auto input_desc = as_type_ptr<ngraph::op::v0::TensorIterator::SliceInputDescription>(desc);
+            auto input_desc = ov::as_type_ptr<ngraph::op::v0::TensorIterator::SliceInputDescription>(desc);
             EXPECT_NE(input_desc, nullptr);
         } else if (std::strcmp(type_info.name, "MergedInputDescription") == 0) {
-            auto input_desc = as_type_ptr<ngraph::op::v0::TensorIterator::MergedInputDescription>(desc);
-=======
-            auto input_desc = ov::as_type_ptr<ngraph::opset5::TensorIterator::InvariantInputDescription>(desc);
-            EXPECT_NE(input_desc, nullptr);
-        } else if (std::strcmp(type_info.name, "SliceInputDescription") == 0) {
-            auto input_desc = ov::as_type_ptr<ngraph::opset5::TensorIterator::SliceInputDescription>(desc);
-            EXPECT_NE(input_desc, nullptr);
-        } else if (std::strcmp(type_info.name, "MergedInputDescription") == 0) {
-            auto input_desc = ov::as_type_ptr<ngraph::opset5::TensorIterator::MergedInputDescription>(desc);
->>>>>>> a84d01cb
+            auto input_desc = ov::as_type_ptr<ngraph::op::v0::TensorIterator::MergedInputDescription>(desc);
             EXPECT_NE(input_desc, nullptr);
         }
     }
@@ -1171,17 +991,10 @@
     for (auto& desc : loop->get_output_descriptions()) {
         auto type_info = desc->get_type_info();
         if (std::strcmp(type_info.name, "ConcatOutputDescription") == 0) {
-<<<<<<< HEAD
-            auto output_desc = as_type_ptr<ngraph::op::v0::TensorIterator::ConcatOutputDescription>(desc);
+            auto output_desc = ov::as_type_ptr<ngraph::op::v0::TensorIterator::ConcatOutputDescription>(desc);
             EXPECT_NE(output_desc, nullptr);
         } else if (std::strcmp(type_info.name, "BodyOutputDescription") == 0) {
-            auto output_desc = as_type_ptr<ngraph::op::v0::TensorIterator::BodyOutputDescription>(desc);
-=======
-            auto output_desc = ov::as_type_ptr<ngraph::opset5::TensorIterator::ConcatOutputDescription>(desc);
-            EXPECT_NE(output_desc, nullptr);
-        } else if (std::strcmp(type_info.name, "BodyOutputDescription") == 0) {
-            auto output_desc = ov::as_type_ptr<ngraph::opset5::TensorIterator::BodyOutputDescription>(desc);
->>>>>>> a84d01cb
+            auto output_desc = ov::as_type_ptr<ngraph::op::v0::TensorIterator::BodyOutputDescription>(desc);
             EXPECT_NE(output_desc, nullptr);
         }
     }
