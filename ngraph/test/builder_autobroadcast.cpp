--- conflicted
+++ resolved
@@ -213,33 +213,6 @@
     EXPECT_EQ(getShapeFromParam(ab_rhs), s1345);
 }
 
-<<<<<<< HEAD
-TEST(autobroadcast, make_node_2_args)
-{
-    Shape s21{2, 1};
-    Shape s23{2, 3};
-    auto lhs = getParamFromShape(s21);
-    auto rhs = getParamFromShape(s23);
-
-    shared_ptr<Node> op = builder::make_with_numpy_broadcast<op::v1::Add>(lhs, rhs);
-    EXPECT_NE(op, nullptr);
-}
-
-TEST(autobroadcast, make_node_3_args)
-{
-    Shape s21{2, 1};
-    Shape s23{2, 3};
-
-    auto predicates = make_shared<op::Parameter>(element::boolean, s23);
-    auto lhs = getParamFromShape(s21);
-    auto rhs = getParamFromShape(s23);
-
-    shared_ptr<Node> op = builder::make_with_numpy_broadcast<op::Select>(predicates, lhs, rhs);
-    EXPECT_NE(op, nullptr);
-}
-
-=======
->>>>>>> 50645bef
 TEST(autobroadcast, numpy_broadcast_for_matmul_op_2d)
 {
     const Shape lhs{3, 1, 4, 6};
