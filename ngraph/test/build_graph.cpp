//*****************************************************************************
// Copyright 2017-2020 Intel Corporation
//
// Licensed under the Apache License, Version 2.0 (the "License");
// you may not use this file except in compliance with the License.
// You may obtain a copy of the License at
//
//     http://www.apache.org/licenses/LICENSE-2.0
//
// Unless required by applicable law or agreed to in writing, software
// distributed under the License is distributed on an "AS IS" BASIS,
// WITHOUT WARRANTIES OR CONDITIONS OF ANY KIND, either express or implied.
// See the License for the specific language governing permissions and
// limitations under the License.
//*****************************************************************************

#include "gtest/gtest.h"

#include "ngraph/builder/autobroadcast.hpp"
#include "ngraph/file_util.hpp"
#include "ngraph/ngraph.hpp"
#include "util/test_tools.hpp"

#include <memory>

NGRAPH_SUPPRESS_DEPRECATED_START

using namespace std;
using namespace ngraph;

TEST(build_graph, build_simple)
{
    // Function with 4 parameters
    auto arg0 = make_shared<op::Parameter>(element::f32, Shape{7, 3});
    auto arg1 = make_shared<op::Parameter>(element::f32, Shape{3});
    auto arg2 = make_shared<op::Parameter>(element::f32, Shape{32, 7});
    auto arg3 = make_shared<op::Parameter>(element::f32, Shape{32, 7});
    auto broadcast_1 = builder::opset1::make_broadcast(arg3, Shape{10, 32, 7}, AxisSet{0});
    auto b1 = builder::opset1::make_broadcast(arg3, Shape{10, 32, 7}, AxisSet{0});
    auto dot = make_shared<op::Dot>(arg2, arg0);
    ASSERT_EQ(dot->input_value(0).get_node_shared_ptr(), arg2);
    ASSERT_EQ(dot->input_value(1).get_node_shared_ptr(), arg0);

    auto cluster_0 = make_shared<Function>(dot, ParameterVector{arg0, arg1, arg2, arg3});

    ASSERT_EQ(cluster_0->get_output_op(0)->input_value(0).get_node_shared_ptr(), dot);
}

// Check node comparisons
TEST(build_graph, node_comparison)
{
    auto arg0 = make_shared<op::Parameter>(element::f32, Shape{32, 3});
    auto arg1 = make_shared<op::Parameter>(element::f32, Shape{3});
    auto arg2 = make_shared<op::Parameter>(element::f32, Shape{32});

    auto dot = make_shared<op::Dot>(arg0, arg1);
    auto add = make_shared<op::Add>(dot, arg2);

    auto parg = make_shared<op::Parameter>(element::f32, Shape{});
    auto pattern_dot = make_shared<op::Dot>(parg, parg);
}

TEST(build_graph, literal)
{
    // float scalar from a float
    // auto float0 = FloatConstant::make(3.0);
    vector<float> float_t{3.0};
    auto float0 = make_shared<op::Constant>(element::f32, Shape{}, float_t);
    ASSERT_EQ(float0->get_vector<float>(), std::vector<float>{3.0});
    ASSERT_EQ(float0->get_element_type(), element::f32);
    ASSERT_EQ(float0->get_shape(), Shape{});
    auto d = make_shared<op::Dot>(float0, float0);
    ASSERT_EQ(d->input_values().at(0).get_node_shared_ptr(), float0);
    ASSERT_EQ(d->input_values().at(1).get_node_shared_ptr(), float0);

    vector<int32_t> int32{3};
    auto int32_0 = make_shared<op::Constant>(element::i32, Shape{}, int32);
    ASSERT_EQ(int32_0->get_vector<int32_t>(), std::vector<int>{3});
    ASSERT_EQ(int32_0->get_element_type(), element::i32);
    ASSERT_EQ(int32_0->get_shape(), Shape{});
}

TEST(build_graph, tensor)
{
    // float scalar from a float
    // auto float0 = FloatConstant::make(3.0);
    Shape shape{2, 3};
    vector<float> float_t(shape_size(shape), 0);
    auto float0 = make_shared<op::Constant>(element::f32, shape, float_t);
    ASSERT_EQ(float0->get_element_type(), element::f32);
    ASSERT_EQ(float0->get_shape(), shape);
    auto d = make_shared<op::Add>(float0, float0);
    ASSERT_EQ(d->input_values().at(0).get_node_shared_ptr(), float0);
    ASSERT_EQ(d->input_values().at(1).get_node_shared_ptr(), float0);

    Shape ishape{3, 5};
    vector<int32_t> idata(shape_size(ishape), 0);
    auto int32_0 = make_shared<op::Constant>(element::i32, ishape, idata);
    ASSERT_EQ(int32_0->get_element_type(), element::i32);
    ASSERT_EQ(int32_0->get_shape(), ishape);
}

// Check functions with undeclared parameters
TEST(build_graph, function_undeclared_parameters)
{
    // Function with 4 parameters
    auto arg0 = make_shared<op::Parameter>(element::f32, Shape{7, 3});
    auto arg1 = make_shared<op::Parameter>(element::f32, Shape{3});
    auto arg2 = make_shared<op::Parameter>(element::f32, Shape{32, 7});
    auto arg3 = make_shared<op::Parameter>(element::f32, Shape{32, 7});
    auto broadcast_1 = builder::opset1::make_broadcast(arg3, Shape{10, 32, 7}, AxisSet{0});
    auto b1 = builder::opset1::make_broadcast(arg3, Shape{10, 32, 7}, AxisSet{0});
    auto dot = make_shared<op::Dot>(arg2, arg0);
    ASSERT_EQ(dot->input_values()[0].get_node_shared_ptr(), arg2);
    ASSERT_EQ(dot->input_values()[1].get_node_shared_ptr(), arg0);
    try
    {
        auto f = make_shared<Function>(dot, ParameterVector{arg0, arg1, arg3});
        f->get_ops();
        // Should have thrown, so fail if it didn't
        FAIL() << "Undeclared parameter not detected.";
    }
    catch (const ngraph_error& error)
    {
        EXPECT_EQ(error.what(), std::string("Function references undeclared parameter"));
    }
    catch (...)
    {
        FAIL() << "Function construction failed for unexpected reason";
    }
}

// Check no-arg construction
TEST(build_graph, no_arg_construction)
{
    // The ops
    // Parameters aren't converted yet
    auto arg0 = make_shared<op::Parameter>(element::f32, Shape{7});
    auto arg1 = make_shared<op::Parameter>(element::f32, Shape{7});
    auto arg2 = make_shared<op::Parameter>(element::f32, Shape{7});
    auto arg3 = make_shared<op::Parameter>(element::f32, Shape{7});
    auto add0 = make_shared<op::Add>();
    auto abs0 = make_shared<op::Abs>();
    auto acos0 = make_shared<op::Acos>();
    auto add1 = make_shared<op::Add>();
    add0->set_argument(1, arg0);
    add0->set_argument(0, arg1);
    abs0->set_argument(0, add0);
    acos0->set_argument(0, add0);
    add1->set_argument(0, acos0);
    add1->set_argument(1, abs0);
    NodeVector ops{arg0, arg1, add0, abs0, acos0, add1};
    validate_nodes_and_infer_types(ops);
    ASSERT_EQ(add1->get_output_shape(0), Shape{7});
}

TEST(build_graph, multi_output_split_dynamic)
{
    const auto data = make_shared<op::Parameter>(element::f32, PartialShape::dynamic());
    const auto axis = op::Constant::create(element::i64, Shape{}, {1});
    const auto split = make_shared<op::Split>(data, axis, 2);
    auto abs = make_shared<op::Abs>(split->output(1));
    EXPECT_TRUE(abs->get_output_partial_shape(0).same_scheme(PartialShape::dynamic()));

    auto new_parameter = make_shared<op::Parameter>(element::f32, Shape{2, 4});
    split->input(0).replace_source_output(new_parameter->output(0));

    auto f = make_shared<Function>(abs, ParameterVector{new_parameter});

    f->validate_nodes_and_infer_types();
    EXPECT_EQ(abs->get_shape(), (Shape{2, 2}));
}

TEST(build_graph, function_revalidate_and_infer)
{
    auto arg = make_shared<op::Parameter>(element::f32, Shape{2, 4, 6, 8});
    auto pattern = op::Constant::create(element::i64, Shape{6}, {1, 3, 16, 2, 2, 2});

    auto r = make_shared<op::v1::Reshape>(arg, pattern, true);
    auto relu = make_shared<op::Relu>(r);
    auto f = make_shared<Function>(relu, ParameterVector{arg});

    EXPECT_EQ(r->get_output_element_type(0), element::f32);
    EXPECT_EQ(r->get_output_shape(0), (Shape{1, 3, 16, 2, 2, 2}));
    EXPECT_EQ(f->get_output_shape(0), (Shape{1, 3, 16, 2, 2, 2}));

    auto new_pattern = op::Constant::create(element::i64, Shape{2}, {32, 12});
    r->input(1).replace_source_output(new_pattern->output(0));

    f->validate_nodes_and_infer_types();
    EXPECT_EQ(r->get_output_shape(0), (Shape{32, 12}));
    EXPECT_EQ(f->get_output_shape(0), (Shape{32, 12}));
}

TEST(build_graph, default_output_checks)
{
    try
    {
        std::shared_ptr<Node> empty;
        auto nullout = Output<Node>(empty);
    }
    catch (...)
    {
        FAIL() << "nullptr initialization of Output failed";
    }
}

TEST(build_graph, build_graph_with_sink)
{
<<<<<<< HEAD
    auto arg = make_shared<op::Parameter>(element::f32, Shape{ 2, 4 });
    auto init_const = op::Constant::create(element::f32, Shape{ 2, 2 }, { 0, 0, 0, 0 });
    auto read = make_shared<op::ReadValue>(init_const, "v0");
    std::vector<shared_ptr<Node>> args = { arg, read };
    auto pattern = make_shared<op::Concat>(args, 1);
    auto res = make_shared<op::Result>(pattern);
    const auto axis = op::Constant::create(element::i64, Shape{}, { 1 });
    auto crop = make_shared<op::Split>(pattern, axis, 3);
    auto assign = make_shared<op::Assign>(crop, "v0");

    auto f = make_shared<Function>(ResultVector({ res }), SinkVector({ assign }), ParameterVector{ arg });
=======
    auto arg = make_shared<op::Parameter>(element::f32, Shape{2, 4});
    auto init_const = op::Constant::create(element::f32, Shape{2, 2}, {0, 0, 0, 0});
    auto read = make_shared<op::ReadValue>(init_const, "v0");
    std::vector<shared_ptr<Node>> args = {arg, read};
    auto pattern = make_shared<op::Concat>(args, 1);
    auto res = make_shared<op::Result>(pattern);
    const auto axis = op::Constant::create(element::i64, Shape{}, {1});
    auto crop = make_shared<op::Split>(pattern, axis, 3);
    auto assign = make_shared<op::Assign>(crop, "v0");

    auto f = make_shared<Function>(ResultVector({res}), SinkVector({assign}), ParameterVector{arg});

    SinkVector sinks = f->get_sinks();
    EXPECT_EQ(sinks.size(), 1);
    EXPECT_EQ(sinks[0], assign);
    NodeVector nodes = f->get_ops();
    EXPECT_EQ(nodes.size(), 8);
}

TEST(build_graph, build_graph_with_sink_output_ctor)
{
    auto arg = make_shared<op::Parameter>(element::f32, Shape{2, 4});
    auto init_const = op::Constant::create(element::f32, Shape{2, 2}, {0, 0, 0, 0});
    auto read = make_shared<op::ReadValue>(init_const, "v0");
    std::vector<shared_ptr<Node>> args = {arg, read};
    auto pattern = make_shared<op::Concat>(args, 1);
    auto res = make_shared<op::Result>(pattern);
    const auto axis = op::Constant::create(element::i64, Shape{}, {1});
    auto crop = make_shared<op::Split>(pattern, axis, 3);
    auto assign = make_shared<op::Assign>(crop, "v0");

    auto f = make_shared<Function>(
        OutputVector({pattern->output(0)}), SinkVector({assign}), ParameterVector{arg});
>>>>>>> d05c244f

    SinkVector sinks = f->get_sinks();
    EXPECT_EQ(sinks.size(), 1);
    EXPECT_EQ(sinks[0], assign);
    NodeVector nodes = f->get_ops();
    EXPECT_EQ(nodes.size(), 8);
}

TEST(build_graph, build_graph_with_add_sink)
{
<<<<<<< HEAD
    auto arg = make_shared<op::Parameter>(element::f32, Shape{ 2, 4 });
    auto init_const = op::Constant::create(element::f32, Shape{ 2, 2 }, { 0, 0, 0, 0 });
    auto read = make_shared<op::ReadValue>(init_const, "v0");
    std::vector<shared_ptr<Node>> args = { arg, read };
    auto pattern = make_shared<op::Concat>(args, 1);
    auto res = make_shared<op::Result>(pattern);
    const auto axis = op::Constant::create(element::i64, Shape{}, { 1 });
    auto crop = make_shared<op::Split>(pattern, axis, 3);
    auto assign = make_shared<op::Assign>(crop, "v0");

    auto f = make_shared<Function>(ResultVector({ res }), ParameterVector{ arg });
=======
    auto arg = make_shared<op::Parameter>(element::f32, Shape{2, 4});
    auto init_const = op::Constant::create(element::f32, Shape{2, 2}, {0, 0, 0, 0});
    auto read = make_shared<op::ReadValue>(init_const, "v0");
    std::vector<shared_ptr<Node>> args = {arg, read};
    auto pattern = make_shared<op::Concat>(args, 1);
    auto res = make_shared<op::Result>(pattern);
    const auto axis = op::Constant::create(element::i64, Shape{}, {1});
    auto crop = make_shared<op::Split>(pattern, axis, 3);
    auto assign = make_shared<op::Assign>(crop, "v0");

    auto f = make_shared<Function>(ResultVector({res}), ParameterVector{arg});
>>>>>>> d05c244f

    NodeVector nodes = f->get_ops();
    EXPECT_EQ(nodes.size(), 5);
    SinkVector sinks = f->get_sinks();
    EXPECT_EQ(sinks.size(), 0);

<<<<<<< HEAD
    f->add_sinks(SinkVector({ assign }));
=======
    f->add_sinks(SinkVector({assign}));
>>>>>>> d05c244f
    sinks = f->get_sinks();
    EXPECT_EQ(sinks.size(), 1);
    EXPECT_EQ(sinks[0], assign);
    nodes = f->get_ops();
    EXPECT_EQ(nodes.size(), 8);
}

TEST(build_graph, build_graph_with_wrong_remove_sink)
{
<<<<<<< HEAD
    auto arg = make_shared<op::Parameter>(element::f32, Shape{ 2, 4 });
    auto init_const = op::Constant::create(element::f32, Shape{ 2, 2 }, { 0, 0, 0, 0 });
    auto read = make_shared<op::ReadValue>(init_const, "v0");
    std::vector<shared_ptr<Node>> args = { arg, read };
    auto pattern = make_shared<op::Concat>(args, 1);
    auto res = make_shared<op::Result>(pattern);
    const auto axis = op::Constant::create(element::i64, Shape{}, { 1 });
    auto crop = make_shared<op::Split>(pattern, axis, 3);
    auto assign = make_shared<op::Assign>(crop, "v0");

    auto f = make_shared<Function>(ResultVector({ res }), SinkVector({ assign }), ParameterVector{ arg });
=======
    auto arg = make_shared<op::Parameter>(element::f32, Shape{2, 4});
    auto init_const = op::Constant::create(element::f32, Shape{2, 2}, {0, 0, 0, 0});
    auto read = make_shared<op::ReadValue>(init_const, "v0");
    std::vector<shared_ptr<Node>> args = {arg, read};
    auto pattern = make_shared<op::Concat>(args, 1);
    auto res = make_shared<op::Result>(pattern);
    const auto axis = op::Constant::create(element::i64, Shape{}, {1});
    auto crop = make_shared<op::Split>(pattern, axis, 3);
    auto assign = make_shared<op::Assign>(crop, "v0");

    auto f = make_shared<Function>(ResultVector({res}), SinkVector({assign}), ParameterVector{arg});
>>>>>>> d05c244f

    SinkVector sinks = f->get_sinks();
    EXPECT_EQ(sinks.size(), 1);
    EXPECT_EQ(sinks[0], assign);
    f->remove_sink(assign);
    sinks = f->get_sinks();
    EXPECT_EQ(sinks.size(), 0);
    auto nodes = f->get_ops();
    EXPECT_EQ(nodes.size(), 5);
}

TEST(build_graph, build_graph_with_remove_sink)
{
<<<<<<< HEAD
    auto arg = make_shared<op::Parameter>(element::f32, Shape{ 2, 4 });
    auto init_const = op::Constant::create(element::f32, Shape{ 2, 2 }, { 0, 0, 0, 0 });
    auto read = make_shared<op::ReadValue>(init_const, "v0");
    std::vector<shared_ptr<Node>> args = { arg, read };
    auto pattern = make_shared<op::Concat>(args, 1);
    auto res = make_shared<op::Result>(pattern);
    const auto axis = op::Constant::create(element::i64, Shape{}, { 1 });
    auto crop = make_shared<op::Split>(pattern, axis, 3);
    auto assign = make_shared<op::Assign>(crop, "v0");

    auto f = make_shared<Function>(ResultVector({ res }), SinkVector({ assign }), ParameterVector{ arg });
=======
    auto arg = make_shared<op::Parameter>(element::f32, Shape{2, 4});
    auto init_const = op::Constant::create(element::f32, Shape{2, 2}, {0, 0, 0, 0});
    auto read = make_shared<op::ReadValue>(init_const, "v0");
    std::vector<shared_ptr<Node>> args = {arg, read};
    auto pattern = make_shared<op::Concat>(args, 1);
    auto res = make_shared<op::Result>(pattern);
    const auto axis = op::Constant::create(element::i64, Shape{}, {1});
    auto crop = make_shared<op::Split>(pattern, axis, 3);
    auto assign = make_shared<op::Assign>(crop, "v0");

    auto f = make_shared<Function>(ResultVector({res}), SinkVector({assign}), ParameterVector{arg});
>>>>>>> d05c244f

    pattern->input(1).replace_source_output(arg);

    SinkVector sinks = f->get_sinks();
    EXPECT_EQ(sinks.size(), 1);
    EXPECT_EQ(sinks[0], assign);
    f->remove_sink(assign);
    sinks = f->get_sinks();
    EXPECT_EQ(sinks.size(), 0);
    auto nodes = f->get_ops();
    EXPECT_EQ(nodes.size(), 3);
}

TEST(build_graph, build_graph_with_add_result)
{
<<<<<<< HEAD
    auto arg = make_shared<op::Parameter>(element::f32, Shape{ 2, 4 });
    auto init_const = op::Constant::create(element::f32, Shape{ 2, 2 }, { 0, 0, 0, 0 });
    auto read = make_shared<op::ReadValue>(init_const, "v0");
    std::vector<shared_ptr<Node>> args = { arg, read };
    auto pattern = make_shared<op::Concat>(args, 1);
    auto res = make_shared<op::Result>(pattern);
    const auto axis = op::Constant::create(element::i64, Shape{}, { 1 });
    auto crop = make_shared<op::Split>(pattern, axis, 3);
    auto res2 = make_shared<op::Result>(crop, "v0");

    auto f = make_shared<Function>(ResultVector({ res }), ParameterVector{ arg });
=======
    auto arg = make_shared<op::Parameter>(element::f32, Shape{2, 4});
    auto init_const = op::Constant::create(element::f32, Shape{2, 2}, {0, 0, 0, 0});
    auto read = make_shared<op::ReadValue>(init_const, "v0");
    std::vector<shared_ptr<Node>> args = {arg, read};
    auto pattern = make_shared<op::Concat>(args, 1);
    auto res = make_shared<op::Result>(pattern);
    const auto axis = op::Constant::create(element::i64, Shape{}, {1});
    auto crop = make_shared<op::Split>(pattern, axis, 3);
    auto res2 = make_shared<op::Result>(crop, "v0");

    auto f = make_shared<Function>(ResultVector({res}), ParameterVector{arg});
>>>>>>> d05c244f

    NodeVector nodes = f->get_ops();
    EXPECT_EQ(nodes.size(), 5);
    ResultVector results = f->get_results();
    EXPECT_EQ(results.size(), 1);

<<<<<<< HEAD
    f->add_results(ResultVector({ res2 }));
=======
    f->add_results(ResultVector({res2}));
>>>>>>> d05c244f
    results = f->get_results();
    EXPECT_EQ(results.size(), 2);
    EXPECT_EQ(results[1], res2);
    nodes = f->get_ops();
    EXPECT_EQ(nodes.size(), 8);
}

TEST(build_graph, build_graph_with_remove_result)
{
<<<<<<< HEAD
    auto arg = make_shared<op::Parameter>(element::f32, Shape{ 2, 4 });
    auto init_const = op::Constant::create(element::f32, Shape{ 2, 2 }, { 0, 0, 0, 0 });
    auto read = make_shared<op::ReadValue>(init_const, "v0");
    std::vector<shared_ptr<Node>> args = { arg, read };
    auto pattern = make_shared<op::Concat>(args, 1);
    auto res = make_shared<op::Result>(pattern);
    const auto axis = op::Constant::create(element::i64, Shape{}, { 1 });
    auto crop = make_shared<op::Split>(pattern, axis, 3);
    auto res2 = make_shared<op::Result>(crop, "v0");

    auto f = make_shared<Function>(ResultVector({ res, res2 }), ParameterVector{ arg });
=======
    auto arg = make_shared<op::Parameter>(element::f32, Shape{2, 4});
    auto init_const = op::Constant::create(element::f32, Shape{2, 2}, {0, 0, 0, 0});
    auto read = make_shared<op::ReadValue>(init_const, "v0");
    std::vector<shared_ptr<Node>> args = {arg, read};
    auto pattern = make_shared<op::Concat>(args, 1);
    auto res = make_shared<op::Result>(pattern);
    const auto axis = op::Constant::create(element::i64, Shape{}, {1});
    auto crop = make_shared<op::Split>(pattern, axis, 3);
    auto res2 = make_shared<op::Result>(crop, "v0");

    auto f = make_shared<Function>(ResultVector({res, res2}), ParameterVector{arg});
>>>>>>> d05c244f

    NodeVector nodes = f->get_ops();
    EXPECT_EQ(nodes.size(), 8);
    ResultVector results = f->get_results();
    EXPECT_EQ(results.size(), 2);

    f->remove_result(res2);
    results = f->get_results();
    EXPECT_EQ(results.size(), 1);
    nodes = f->get_ops();
    EXPECT_EQ(nodes.size(), 5);
}<|MERGE_RESOLUTION|>--- conflicted
+++ resolved
@@ -207,19 +207,6 @@
 
 TEST(build_graph, build_graph_with_sink)
 {
-<<<<<<< HEAD
-    auto arg = make_shared<op::Parameter>(element::f32, Shape{ 2, 4 });
-    auto init_const = op::Constant::create(element::f32, Shape{ 2, 2 }, { 0, 0, 0, 0 });
-    auto read = make_shared<op::ReadValue>(init_const, "v0");
-    std::vector<shared_ptr<Node>> args = { arg, read };
-    auto pattern = make_shared<op::Concat>(args, 1);
-    auto res = make_shared<op::Result>(pattern);
-    const auto axis = op::Constant::create(element::i64, Shape{}, { 1 });
-    auto crop = make_shared<op::Split>(pattern, axis, 3);
-    auto assign = make_shared<op::Assign>(crop, "v0");
-
-    auto f = make_shared<Function>(ResultVector({ res }), SinkVector({ assign }), ParameterVector{ arg });
-=======
     auto arg = make_shared<op::Parameter>(element::f32, Shape{2, 4});
     auto init_const = op::Constant::create(element::f32, Shape{2, 2}, {0, 0, 0, 0});
     auto read = make_shared<op::ReadValue>(init_const, "v0");
@@ -253,7 +240,6 @@
 
     auto f = make_shared<Function>(
         OutputVector({pattern->output(0)}), SinkVector({assign}), ParameterVector{arg});
->>>>>>> d05c244f
 
     SinkVector sinks = f->get_sinks();
     EXPECT_EQ(sinks.size(), 1);
@@ -264,19 +250,6 @@
 
 TEST(build_graph, build_graph_with_add_sink)
 {
-<<<<<<< HEAD
-    auto arg = make_shared<op::Parameter>(element::f32, Shape{ 2, 4 });
-    auto init_const = op::Constant::create(element::f32, Shape{ 2, 2 }, { 0, 0, 0, 0 });
-    auto read = make_shared<op::ReadValue>(init_const, "v0");
-    std::vector<shared_ptr<Node>> args = { arg, read };
-    auto pattern = make_shared<op::Concat>(args, 1);
-    auto res = make_shared<op::Result>(pattern);
-    const auto axis = op::Constant::create(element::i64, Shape{}, { 1 });
-    auto crop = make_shared<op::Split>(pattern, axis, 3);
-    auto assign = make_shared<op::Assign>(crop, "v0");
-
-    auto f = make_shared<Function>(ResultVector({ res }), ParameterVector{ arg });
-=======
     auto arg = make_shared<op::Parameter>(element::f32, Shape{2, 4});
     auto init_const = op::Constant::create(element::f32, Shape{2, 2}, {0, 0, 0, 0});
     auto read = make_shared<op::ReadValue>(init_const, "v0");
@@ -288,18 +261,13 @@
     auto assign = make_shared<op::Assign>(crop, "v0");
 
     auto f = make_shared<Function>(ResultVector({res}), ParameterVector{arg});
->>>>>>> d05c244f
 
     NodeVector nodes = f->get_ops();
     EXPECT_EQ(nodes.size(), 5);
     SinkVector sinks = f->get_sinks();
     EXPECT_EQ(sinks.size(), 0);
 
-<<<<<<< HEAD
-    f->add_sinks(SinkVector({ assign }));
-=======
     f->add_sinks(SinkVector({assign}));
->>>>>>> d05c244f
     sinks = f->get_sinks();
     EXPECT_EQ(sinks.size(), 1);
     EXPECT_EQ(sinks[0], assign);
@@ -309,19 +277,6 @@
 
 TEST(build_graph, build_graph_with_wrong_remove_sink)
 {
-<<<<<<< HEAD
-    auto arg = make_shared<op::Parameter>(element::f32, Shape{ 2, 4 });
-    auto init_const = op::Constant::create(element::f32, Shape{ 2, 2 }, { 0, 0, 0, 0 });
-    auto read = make_shared<op::ReadValue>(init_const, "v0");
-    std::vector<shared_ptr<Node>> args = { arg, read };
-    auto pattern = make_shared<op::Concat>(args, 1);
-    auto res = make_shared<op::Result>(pattern);
-    const auto axis = op::Constant::create(element::i64, Shape{}, { 1 });
-    auto crop = make_shared<op::Split>(pattern, axis, 3);
-    auto assign = make_shared<op::Assign>(crop, "v0");
-
-    auto f = make_shared<Function>(ResultVector({ res }), SinkVector({ assign }), ParameterVector{ arg });
-=======
     auto arg = make_shared<op::Parameter>(element::f32, Shape{2, 4});
     auto init_const = op::Constant::create(element::f32, Shape{2, 2}, {0, 0, 0, 0});
     auto read = make_shared<op::ReadValue>(init_const, "v0");
@@ -333,7 +288,6 @@
     auto assign = make_shared<op::Assign>(crop, "v0");
 
     auto f = make_shared<Function>(ResultVector({res}), SinkVector({assign}), ParameterVector{arg});
->>>>>>> d05c244f
 
     SinkVector sinks = f->get_sinks();
     EXPECT_EQ(sinks.size(), 1);
@@ -347,19 +301,6 @@
 
 TEST(build_graph, build_graph_with_remove_sink)
 {
-<<<<<<< HEAD
-    auto arg = make_shared<op::Parameter>(element::f32, Shape{ 2, 4 });
-    auto init_const = op::Constant::create(element::f32, Shape{ 2, 2 }, { 0, 0, 0, 0 });
-    auto read = make_shared<op::ReadValue>(init_const, "v0");
-    std::vector<shared_ptr<Node>> args = { arg, read };
-    auto pattern = make_shared<op::Concat>(args, 1);
-    auto res = make_shared<op::Result>(pattern);
-    const auto axis = op::Constant::create(element::i64, Shape{}, { 1 });
-    auto crop = make_shared<op::Split>(pattern, axis, 3);
-    auto assign = make_shared<op::Assign>(crop, "v0");
-
-    auto f = make_shared<Function>(ResultVector({ res }), SinkVector({ assign }), ParameterVector{ arg });
-=======
     auto arg = make_shared<op::Parameter>(element::f32, Shape{2, 4});
     auto init_const = op::Constant::create(element::f32, Shape{2, 2}, {0, 0, 0, 0});
     auto read = make_shared<op::ReadValue>(init_const, "v0");
@@ -371,7 +312,6 @@
     auto assign = make_shared<op::Assign>(crop, "v0");
 
     auto f = make_shared<Function>(ResultVector({res}), SinkVector({assign}), ParameterVector{arg});
->>>>>>> d05c244f
 
     pattern->input(1).replace_source_output(arg);
 
@@ -387,42 +327,24 @@
 
 TEST(build_graph, build_graph_with_add_result)
 {
-<<<<<<< HEAD
-    auto arg = make_shared<op::Parameter>(element::f32, Shape{ 2, 4 });
-    auto init_const = op::Constant::create(element::f32, Shape{ 2, 2 }, { 0, 0, 0, 0 });
-    auto read = make_shared<op::ReadValue>(init_const, "v0");
-    std::vector<shared_ptr<Node>> args = { arg, read };
-    auto pattern = make_shared<op::Concat>(args, 1);
-    auto res = make_shared<op::Result>(pattern);
-    const auto axis = op::Constant::create(element::i64, Shape{}, { 1 });
+    auto arg = make_shared<op::Parameter>(element::f32, Shape{2, 4});
+    auto init_const = op::Constant::create(element::f32, Shape{2, 2}, {0, 0, 0, 0});
+    auto read = make_shared<op::ReadValue>(init_const, "v0");
+    std::vector<shared_ptr<Node>> args = {arg, read};
+    auto pattern = make_shared<op::Concat>(args, 1);
+    auto res = make_shared<op::Result>(pattern);
+    const auto axis = op::Constant::create(element::i64, Shape{}, {1});
     auto crop = make_shared<op::Split>(pattern, axis, 3);
     auto res2 = make_shared<op::Result>(crop, "v0");
 
-    auto f = make_shared<Function>(ResultVector({ res }), ParameterVector{ arg });
-=======
-    auto arg = make_shared<op::Parameter>(element::f32, Shape{2, 4});
-    auto init_const = op::Constant::create(element::f32, Shape{2, 2}, {0, 0, 0, 0});
-    auto read = make_shared<op::ReadValue>(init_const, "v0");
-    std::vector<shared_ptr<Node>> args = {arg, read};
-    auto pattern = make_shared<op::Concat>(args, 1);
-    auto res = make_shared<op::Result>(pattern);
-    const auto axis = op::Constant::create(element::i64, Shape{}, {1});
-    auto crop = make_shared<op::Split>(pattern, axis, 3);
-    auto res2 = make_shared<op::Result>(crop, "v0");
-
     auto f = make_shared<Function>(ResultVector({res}), ParameterVector{arg});
->>>>>>> d05c244f
 
     NodeVector nodes = f->get_ops();
     EXPECT_EQ(nodes.size(), 5);
     ResultVector results = f->get_results();
     EXPECT_EQ(results.size(), 1);
 
-<<<<<<< HEAD
-    f->add_results(ResultVector({ res2 }));
-=======
     f->add_results(ResultVector({res2}));
->>>>>>> d05c244f
     results = f->get_results();
     EXPECT_EQ(results.size(), 2);
     EXPECT_EQ(results[1], res2);
@@ -432,31 +354,17 @@
 
 TEST(build_graph, build_graph_with_remove_result)
 {
-<<<<<<< HEAD
-    auto arg = make_shared<op::Parameter>(element::f32, Shape{ 2, 4 });
-    auto init_const = op::Constant::create(element::f32, Shape{ 2, 2 }, { 0, 0, 0, 0 });
-    auto read = make_shared<op::ReadValue>(init_const, "v0");
-    std::vector<shared_ptr<Node>> args = { arg, read };
-    auto pattern = make_shared<op::Concat>(args, 1);
-    auto res = make_shared<op::Result>(pattern);
-    const auto axis = op::Constant::create(element::i64, Shape{}, { 1 });
+    auto arg = make_shared<op::Parameter>(element::f32, Shape{2, 4});
+    auto init_const = op::Constant::create(element::f32, Shape{2, 2}, {0, 0, 0, 0});
+    auto read = make_shared<op::ReadValue>(init_const, "v0");
+    std::vector<shared_ptr<Node>> args = {arg, read};
+    auto pattern = make_shared<op::Concat>(args, 1);
+    auto res = make_shared<op::Result>(pattern);
+    const auto axis = op::Constant::create(element::i64, Shape{}, {1});
     auto crop = make_shared<op::Split>(pattern, axis, 3);
     auto res2 = make_shared<op::Result>(crop, "v0");
 
-    auto f = make_shared<Function>(ResultVector({ res, res2 }), ParameterVector{ arg });
-=======
-    auto arg = make_shared<op::Parameter>(element::f32, Shape{2, 4});
-    auto init_const = op::Constant::create(element::f32, Shape{2, 2}, {0, 0, 0, 0});
-    auto read = make_shared<op::ReadValue>(init_const, "v0");
-    std::vector<shared_ptr<Node>> args = {arg, read};
-    auto pattern = make_shared<op::Concat>(args, 1);
-    auto res = make_shared<op::Result>(pattern);
-    const auto axis = op::Constant::create(element::i64, Shape{}, {1});
-    auto crop = make_shared<op::Split>(pattern, axis, 3);
-    auto res2 = make_shared<op::Result>(crop, "v0");
-
     auto f = make_shared<Function>(ResultVector({res, res2}), ParameterVector{arg});
->>>>>>> d05c244f
 
     NodeVector nodes = f->get_ops();
     EXPECT_EQ(nodes.size(), 8);
