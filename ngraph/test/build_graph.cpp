//*****************************************************************************
// Copyright 2017-2020 Intel Corporation
//
// Licensed under the Apache License, Version 2.0 (the "License");
// you may not use this file except in compliance with the License.
// You may obtain a copy of the License at
//
//     http://www.apache.org/licenses/LICENSE-2.0
//
// Unless required by applicable law or agreed to in writing, software
// distributed under the License is distributed on an "AS IS" BASIS,
// WITHOUT WARRANTIES OR CONDITIONS OF ANY KIND, either express or implied.
// See the License for the specific language governing permissions and
// limitations under the License.
//*****************************************************************************

#include "gtest/gtest.h"

#include "ngraph/builder/autobroadcast.hpp"
#include "ngraph/file_util.hpp"
#include "ngraph/ngraph.hpp"
#include "util/test_tools.hpp"

#include <memory>

NGRAPH_SUPPRESS_DEPRECATED_START

using namespace std;
using namespace ngraph;

TEST(build_graph, build_simple)
{
    // Function with 4 parameters
    auto arg0 = make_shared<op::Parameter>(element::Type_t::f32, Shape{7, 3});
    auto arg1 = make_shared<op::Parameter>(element::Type_t::f32, Shape{3});
    auto arg2 = make_shared<op::Parameter>(element::Type_t::f32, Shape{32, 7});
    auto arg3 = make_shared<op::Parameter>(element::Type_t::f32, Shape{32, 7});
    auto broadcast_1 = builder::opset1::make_broadcast(arg3, Shape{10, 32, 7}, AxisSet{0});
    auto b1 = builder::opset1::make_broadcast(arg3, Shape{10, 32, 7}, AxisSet{0});
    auto dot = make_shared<op::MatMul>(arg2, arg0);
    ASSERT_EQ(dot->input_value(0).get_node_shared_ptr(), arg2);
    ASSERT_EQ(dot->input_value(1).get_node_shared_ptr(), arg0);

    auto cluster_0 = make_shared<Function>(dot, ParameterVector{arg0, arg1, arg2, arg3});

    ASSERT_EQ(cluster_0->get_output_op(0)->input_value(0).get_node_shared_ptr(), dot);
}

TEST(build_graph, literal)
{
    // float scalar from a float
    // auto float0 = FloatConstant::make(3.0);
    vector<float> float_t{3.0};
    auto float0 = make_shared<op::Constant>(element::Type_t::f32, Shape{1}, float_t);
    ASSERT_EQ(float0->get_vector<float>(), std::vector<float>{3.0});
    ASSERT_EQ(float0->get_element_type(), element::Type_t::f32);
    ASSERT_EQ(float0->get_shape(), Shape{1});
    auto d = make_shared<op::MatMul>(float0, float0);
    ASSERT_EQ(d->input_values().at(0).get_node_shared_ptr(), float0);
    ASSERT_EQ(d->input_values().at(1).get_node_shared_ptr(), float0);

    vector<int32_t> int32{3};
    auto int32_0 = make_shared<op::Constant>(element::Type_t::i32, Shape{}, int32);
    ASSERT_EQ(int32_0->get_vector<int32_t>(), std::vector<int>{3});
    ASSERT_EQ(int32_0->get_element_type(), element::Type_t::i32);
    ASSERT_EQ(int32_0->get_shape(), Shape{});
}

TEST(build_graph, tensor)
{
    // float scalar from a float
    // auto float0 = FloatConstant::make(3.0);
    Shape shape{2, 3};
    vector<float> float_t(shape_size(shape), 0);
    auto float0 = make_shared<op::Constant>(element::Type_t::f32, shape, float_t);
    ASSERT_EQ(float0->get_element_type(), element::Type_t::f32);
    ASSERT_EQ(float0->get_shape(), shape);
    auto d = make_shared<op::v1::Add>(float0, float0);
    ASSERT_EQ(d->input_values().at(0).get_node_shared_ptr(), float0);
    ASSERT_EQ(d->input_values().at(1).get_node_shared_ptr(), float0);

    Shape ishape{3, 5};
    vector<int32_t> idata(shape_size(ishape), 0);
    auto int32_0 = make_shared<op::Constant>(element::Type_t::i32, ishape, idata);
    ASSERT_EQ(int32_0->get_element_type(), element::Type_t::i32);
    ASSERT_EQ(int32_0->get_shape(), ishape);
}

// Check functions with undeclared parameters
TEST(build_graph, function_undeclared_parameters)
{
    // Function with 4 parameters
    auto arg0 = make_shared<op::Parameter>(element::Type_t::f32, Shape{7, 3});
    auto arg1 = make_shared<op::Parameter>(element::Type_t::f32, Shape{3});
    auto arg2 = make_shared<op::Parameter>(element::Type_t::f32, Shape{32, 7});
    auto arg3 = make_shared<op::Parameter>(element::Type_t::f32, Shape{32, 7});
    auto broadcast_1 = builder::opset1::make_broadcast(arg3, Shape{10, 32, 7}, AxisSet{0});
    auto b1 = builder::opset1::make_broadcast(arg3, Shape{10, 32, 7}, AxisSet{0});
    auto dot = make_shared<op::MatMul>(arg2, arg0);
    ASSERT_EQ(dot->input_values()[0].get_node_shared_ptr(), arg2);
    ASSERT_EQ(dot->input_values()[1].get_node_shared_ptr(), arg0);
    try
    {
        auto f = make_shared<Function>(dot, ParameterVector{arg0, arg1, arg3});
        f->get_ops();
        // Should have thrown, so fail if it didn't
        FAIL() << "Undeclared parameter not detected.";
    }
    catch (const ngraph_error& error)
    {
        EXPECT_EQ(error.what(), std::string("Function references undeclared parameter"));
    }
    catch (...)
    {
        FAIL() << "Function construction failed for unexpected reason";
    }
}

// Check no-arg construction
TEST(build_graph, no_arg_construction)
{
    // The ops
    // Parameters aren't converted yet
<<<<<<< HEAD
    auto arg0 = make_shared<op::Parameter>(element::f32, Shape{7});
    auto arg1 = make_shared<op::Parameter>(element::f32, Shape{7});
    auto arg2 = make_shared<op::Parameter>(element::f32, Shape{7});
    auto arg3 = make_shared<op::Parameter>(element::f32, Shape{7});
    auto add0 = make_shared<op::v1::Add>();
=======
    auto arg0 = make_shared<op::Parameter>(element::Type_t::f32, Shape{7});
    auto arg1 = make_shared<op::Parameter>(element::Type_t::f32, Shape{7});
    auto arg2 = make_shared<op::Parameter>(element::Type_t::f32, Shape{7});
    auto arg3 = make_shared<op::Parameter>(element::Type_t::f32, Shape{7});
    auto add0 = make_shared<op::Add>();
>>>>>>> 8344c290
    auto abs0 = make_shared<op::Abs>();
    auto acos0 = make_shared<op::Acos>();
    auto add1 = make_shared<op::v1::Add>();
    add0->set_argument(1, arg0);
    add0->set_argument(0, arg1);
    abs0->set_argument(0, add0);
    acos0->set_argument(0, add0);
    add1->set_argument(0, acos0);
    add1->set_argument(1, abs0);
    NodeVector ops{arg0, arg1, add0, abs0, acos0, add1};
    validate_nodes_and_infer_types(ops);
    ASSERT_EQ(add1->get_output_shape(0), Shape{7});
}

TEST(build_graph, multi_output_split_dynamic)
{
    const auto data = make_shared<op::Parameter>(element::Type_t::f32, PartialShape::dynamic());
    const auto axis = op::Constant::create(element::Type_t::i64, Shape{}, {1});
    const auto split = make_shared<op::v1::Split>(data, axis, 2);
    auto abs = make_shared<op::Abs>(split->output(1));
    EXPECT_TRUE(abs->get_output_partial_shape(0).same_scheme(PartialShape::dynamic()));

    auto new_parameter = make_shared<op::Parameter>(element::Type_t::f32, Shape{2, 4});
    split->input(0).replace_source_output(new_parameter->output(0));

    auto f = make_shared<Function>(abs, ParameterVector{new_parameter});

    f->validate_nodes_and_infer_types();
    EXPECT_EQ(abs->get_shape(), (Shape{2, 2}));
}

TEST(build_graph, function_revalidate_and_infer)
{
    auto arg = make_shared<op::Parameter>(element::Type_t::f32, Shape{2, 4, 6, 8});
    auto pattern = op::Constant::create(element::Type_t::i64, Shape{6}, {1, 3, 16, 2, 2, 2});

    auto r = make_shared<op::v1::Reshape>(arg, pattern, true);
    auto relu = make_shared<op::Relu>(r);
    auto f = make_shared<Function>(relu, ParameterVector{arg});

    EXPECT_EQ(r->get_output_element_type(0), element::Type_t::f32);
    EXPECT_EQ(r->get_output_shape(0), (Shape{1, 3, 16, 2, 2, 2}));
    EXPECT_EQ(f->get_output_shape(0), (Shape{1, 3, 16, 2, 2, 2}));

    auto new_pattern = op::Constant::create(element::Type_t::i64, Shape{2}, {32, 12});
    r->input(1).replace_source_output(new_pattern->output(0));

    f->validate_nodes_and_infer_types();
    EXPECT_EQ(r->get_output_shape(0), (Shape{32, 12}));
    EXPECT_EQ(f->get_output_shape(0), (Shape{32, 12}));
}

TEST(build_graph, default_output_checks)
{
    try
    {
        std::shared_ptr<Node> empty;
        auto nullout = Output<Node>(empty);
    }
    catch (...)
    {
        FAIL() << "nullptr initialization of Output failed";
    }
}

TEST(build_graph, build_graph_with_sink)
{
    auto arg = make_shared<op::Parameter>(element::Type_t::f32, Shape{2, 4});
    auto init_const = op::Constant::create(element::Type_t::f32, Shape{2, 2}, {0, 0, 0, 0});
    auto read = make_shared<op::ReadValue>(init_const, "v0");
    std::vector<shared_ptr<Node>> args = {arg, read};
    auto pattern = make_shared<op::Concat>(args, 1);
    auto res = make_shared<op::Result>(pattern);
    const auto axis = op::Constant::create(element::Type_t::i64, Shape{}, {1});
    auto crop = make_shared<op::v1::Split>(pattern, axis, 3);
    auto assign = make_shared<op::Assign>(crop, "v0");

    auto f = make_shared<Function>(ResultVector({res}), SinkVector({assign}), ParameterVector{arg});

    SinkVector sinks = f->get_sinks();
    EXPECT_EQ(sinks.size(), 1);
    EXPECT_EQ(sinks[0], assign);
    NodeVector nodes = f->get_ops();
    EXPECT_EQ(nodes.size(), 8);
}

TEST(build_graph, build_graph_with_sink_output_ctor)
{
    auto arg = make_shared<op::Parameter>(element::Type_t::f32, Shape{2, 4});
    auto init_const = op::Constant::create(element::Type_t::f32, Shape{2, 2}, {0, 0, 0, 0});
    auto read = make_shared<op::ReadValue>(init_const, "v0");
    std::vector<shared_ptr<Node>> args = {arg, read};
    auto pattern = make_shared<op::Concat>(args, 1);
    auto res = make_shared<op::Result>(pattern);
    const auto axis = op::Constant::create(element::Type_t::i64, Shape{}, {1});
    auto crop = make_shared<op::v1::Split>(pattern, axis, 3);
    auto assign = make_shared<op::Assign>(crop, "v0");

    auto f = make_shared<Function>(
        OutputVector({pattern->output(0)}), SinkVector({assign}), ParameterVector{arg});

    SinkVector sinks = f->get_sinks();
    EXPECT_EQ(sinks.size(), 1);
    EXPECT_EQ(sinks[0], assign);
    NodeVector nodes = f->get_ops();
    EXPECT_EQ(nodes.size(), 8);
}

TEST(build_graph, build_graph_with_add_sink)
{
    auto arg = make_shared<op::Parameter>(element::Type_t::f32, Shape{2, 4});
    auto init_const = op::Constant::create(element::Type_t::f32, Shape{2, 2}, {0, 0, 0, 0});
    auto read = make_shared<op::ReadValue>(init_const, "v0");
    std::vector<shared_ptr<Node>> args = {arg, read};
    auto pattern = make_shared<op::Concat>(args, 1);
    auto res = make_shared<op::Result>(pattern);
    const auto axis = op::Constant::create(element::Type_t::i64, Shape{}, {1});
    auto crop = make_shared<op::v1::Split>(pattern, axis, 3);
    auto assign = make_shared<op::Assign>(crop, "v0");

    auto f = make_shared<Function>(ResultVector({res}), ParameterVector{arg});

    NodeVector nodes = f->get_ops();
    EXPECT_EQ(nodes.size(), 5);
    SinkVector sinks = f->get_sinks();
    EXPECT_EQ(sinks.size(), 0);

    f->add_sinks(SinkVector({assign}));
    sinks = f->get_sinks();
    EXPECT_EQ(sinks.size(), 1);
    EXPECT_EQ(sinks[0], assign);
    nodes = f->get_ops();
    EXPECT_EQ(nodes.size(), 8);
}

TEST(build_graph, build_graph_with_wrong_remove_sink)
{
    auto arg = make_shared<op::Parameter>(element::Type_t::f32, Shape{2, 4});
    auto init_const = op::Constant::create(element::Type_t::f32, Shape{2, 2}, {0, 0, 0, 0});
    auto read = make_shared<op::ReadValue>(init_const, "v0");
    std::vector<shared_ptr<Node>> args = {arg, read};
    auto pattern = make_shared<op::Concat>(args, 1);
    auto res = make_shared<op::Result>(pattern);
    const auto axis = op::Constant::create(element::Type_t::i64, Shape{}, {1});
    auto crop = make_shared<op::v1::Split>(pattern, axis, 3);
    auto assign = make_shared<op::Assign>(crop, "v0");

    auto f = make_shared<Function>(ResultVector({res}), SinkVector({assign}), ParameterVector{arg});

    SinkVector sinks = f->get_sinks();
    EXPECT_EQ(sinks.size(), 1);
    EXPECT_EQ(sinks[0], assign);
    f->remove_sink(assign);
    sinks = f->get_sinks();
    EXPECT_EQ(sinks.size(), 0);
    auto nodes = f->get_ops();
    EXPECT_EQ(nodes.size(), 5);
}

TEST(build_graph, build_graph_with_remove_sink)
{
    auto arg = make_shared<op::Parameter>(element::Type_t::f32, Shape{2, 4});
    auto init_const = op::Constant::create(element::Type_t::f32, Shape{2, 2}, {0, 0, 0, 0});
    auto read = make_shared<op::ReadValue>(init_const, "v0");
    std::vector<shared_ptr<Node>> args = {arg, read};
    auto pattern = make_shared<op::Concat>(args, 1);
    auto res = make_shared<op::Result>(pattern);
    const auto axis = op::Constant::create(element::Type_t::i64, Shape{}, {1});
    auto crop = make_shared<op::v1::Split>(pattern, axis, 3);
    auto assign = make_shared<op::Assign>(crop, "v0");

    auto f = make_shared<Function>(ResultVector({res}), SinkVector({assign}), ParameterVector{arg});

    pattern->input(1).replace_source_output(arg);

    SinkVector sinks = f->get_sinks();
    EXPECT_EQ(sinks.size(), 1);
    EXPECT_EQ(sinks[0], assign);
    f->remove_sink(assign);
    sinks = f->get_sinks();
    EXPECT_EQ(sinks.size(), 0);
    auto nodes = f->get_ops();
    EXPECT_EQ(nodes.size(), 3);
}

TEST(build_graph, build_graph_with_add_result)
{
    auto arg = make_shared<op::Parameter>(element::Type_t::f32, Shape{2, 4});
    auto init_const = op::Constant::create(element::Type_t::f32, Shape{2, 2}, {0, 0, 0, 0});
    auto read = make_shared<op::ReadValue>(init_const, "v0");
    std::vector<shared_ptr<Node>> args = {arg, read};
    auto pattern = make_shared<op::Concat>(args, 1);
    auto res = make_shared<op::Result>(pattern);
    const auto axis = op::Constant::create(element::Type_t::i64, Shape{}, {1});
    auto crop = make_shared<op::v1::Split>(pattern, axis, 3);
    auto res2 = make_shared<op::Result>(crop, "v0");

    auto f = make_shared<Function>(ResultVector({res}), ParameterVector{arg});

    NodeVector nodes = f->get_ops();
    EXPECT_EQ(nodes.size(), 5);
    ResultVector results = f->get_results();
    EXPECT_EQ(results.size(), 1);

    f->add_results(ResultVector({res2}));
    results = f->get_results();
    EXPECT_EQ(results.size(), 2);
    EXPECT_EQ(results[1], res2);
    nodes = f->get_ops();
    EXPECT_EQ(nodes.size(), 8);
}

TEST(build_graph, build_graph_with_remove_result)
{
    auto arg = make_shared<op::Parameter>(element::Type_t::f32, Shape{2, 4});
    auto init_const = op::Constant::create(element::Type_t::f32, Shape{2, 2}, {0, 0, 0, 0});
    auto read = make_shared<op::ReadValue>(init_const, "v0");
    std::vector<shared_ptr<Node>> args = {arg, read};
    auto pattern = make_shared<op::Concat>(args, 1);
    auto res = make_shared<op::Result>(pattern);
    const auto axis = op::Constant::create(element::Type_t::i64, Shape{}, {1});
    auto crop = make_shared<op::v1::Split>(pattern, axis, 3);
    auto res2 = make_shared<op::Result>(crop, "v0");

    auto f = make_shared<Function>(ResultVector({res, res2}), ParameterVector{arg});

    NodeVector nodes = f->get_ops();
    EXPECT_EQ(nodes.size(), 8);
    ResultVector results = f->get_results();
    EXPECT_EQ(results.size(), 2);

    f->remove_result(res2);
    results = f->get_results();
    EXPECT_EQ(results.size(), 1);
    nodes = f->get_ops();
    EXPECT_EQ(nodes.size(), 5);
}<|MERGE_RESOLUTION|>--- conflicted
+++ resolved
@@ -121,19 +121,11 @@
 {
     // The ops
     // Parameters aren't converted yet
-<<<<<<< HEAD
-    auto arg0 = make_shared<op::Parameter>(element::f32, Shape{7});
-    auto arg1 = make_shared<op::Parameter>(element::f32, Shape{7});
-    auto arg2 = make_shared<op::Parameter>(element::f32, Shape{7});
-    auto arg3 = make_shared<op::Parameter>(element::f32, Shape{7});
-    auto add0 = make_shared<op::v1::Add>();
-=======
     auto arg0 = make_shared<op::Parameter>(element::Type_t::f32, Shape{7});
     auto arg1 = make_shared<op::Parameter>(element::Type_t::f32, Shape{7});
     auto arg2 = make_shared<op::Parameter>(element::Type_t::f32, Shape{7});
     auto arg3 = make_shared<op::Parameter>(element::Type_t::f32, Shape{7});
-    auto add0 = make_shared<op::Add>();
->>>>>>> 8344c290
+    auto add0 = make_shared<op::v1::Add>();
     auto abs0 = make_shared<op::Abs>();
     auto acos0 = make_shared<op::Acos>();
     auto add1 = make_shared<op::v1::Add>();
