--- conflicted
+++ resolved
@@ -289,23 +289,13 @@
 NGRAPH_TEST(${BACKEND_NAME}, concat_in_place_2d_tensor)
 {
     Shape shape{1, 1};
-<<<<<<< HEAD
-    auto A = make_shared<op::Parameter>(element::f32, shape);
-    auto B = make_shared<op::Parameter>(element::f32, shape);
+    auto A = make_shared<op::Parameter>(element::Type_t::f32, shape);
+    auto B = make_shared<op::Parameter>(element::Type_t::f32, shape);
     auto add1 = make_shared<op::v1::Add>(A, B);
-    auto C = make_shared<op::Parameter>(element::f32, shape);
-    auto D = make_shared<op::Parameter>(element::f32, shape);
-    auto add2 = make_shared<op::v1::Add>(C, D);
-    auto subtract = make_shared<op::v1::Subtract>(C, A);
-=======
-    auto A = make_shared<op::Parameter>(element::Type_t::f32, shape);
-    auto B = make_shared<op::Parameter>(element::Type_t::f32, shape);
-    auto add1 = make_shared<op::Add>(A, B);
     auto C = make_shared<op::Parameter>(element::Type_t::f32, shape);
     auto D = make_shared<op::Parameter>(element::Type_t::f32, shape);
-    auto add2 = make_shared<op::Add>(C, D);
+    auto add2 = make_shared<op::v1::Add>(C, D);
     auto subtract = make_shared<op::Subtract>(C, A);
->>>>>>> 8344c290
     Shape shape_r{3, 1};
     auto f = make_shared<Function>(make_shared<op::Concat>(NodeVector{add1, add2, subtract}, 0),
                                    ParameterVector{A, B, C, D});
@@ -332,21 +322,12 @@
 NGRAPH_TEST(${BACKEND_NAME}, concat_in_place_propagate_2d_tensor)
 {
     Shape shape{1, 1};
-<<<<<<< HEAD
-    auto A = make_shared<op::Parameter>(element::f32, shape);
-    auto B = make_shared<op::Parameter>(element::f32, shape);
+    auto A = make_shared<op::Parameter>(element::Type_t::f32, shape);
+    auto B = make_shared<op::Parameter>(element::Type_t::f32, shape);
     auto add1 = make_shared<op::v1::Add>(A, B);
-    auto C = make_shared<op::Parameter>(element::f32, shape);
-    auto D = make_shared<op::Parameter>(element::f32, shape);
-    auto add2 = make_shared<op::v1::Add>(C, D);
-=======
-    auto A = make_shared<op::Parameter>(element::Type_t::f32, shape);
-    auto B = make_shared<op::Parameter>(element::Type_t::f32, shape);
-    auto add1 = make_shared<op::Add>(A, B);
     auto C = make_shared<op::Parameter>(element::Type_t::f32, shape);
     auto D = make_shared<op::Parameter>(element::Type_t::f32, shape);
-    auto add2 = make_shared<op::Add>(C, D);
->>>>>>> 8344c290
+    auto add2 = make_shared<op::v1::Add>(C, D);
     auto concat1 = make_shared<op::Concat>(NodeVector{add1, add2}, 0);
     auto subtract = make_shared<op::v1::Subtract>(C, A);
     Shape shape_r{3, 1};
@@ -376,17 +357,10 @@
 {
     Shape shape{1, 2, 2};
     Shape shape_r{1, 4, 2};
-<<<<<<< HEAD
-    auto A = make_shared<op::Parameter>(element::f32, shape);
-    auto B = make_shared<op::Parameter>(element::f32, shape);
+    auto A = make_shared<op::Parameter>(element::Type_t::f32, shape);
+    auto B = make_shared<op::Parameter>(element::Type_t::f32, shape);
     auto add1 = make_shared<op::v1::Add>(A, B);
     auto add2 = make_shared<op::v1::Add>(A, B);
-=======
-    auto A = make_shared<op::Parameter>(element::Type_t::f32, shape);
-    auto B = make_shared<op::Parameter>(element::Type_t::f32, shape);
-    auto add1 = make_shared<op::Add>(A, B);
-    auto add2 = make_shared<op::Add>(A, B);
->>>>>>> 8344c290
     auto concat = make_shared<op::Concat>(NodeVector{add1, add2}, 1);
     auto f = make_shared<Function>(make_shared<op::v1::Add>(concat, concat), ParameterVector{A, B});
     auto backend = runtime::Backend::create("${BACKEND_NAME}");
@@ -409,17 +383,10 @@
 {
     Shape shape{1, 2, 2};
     Shape shape_r{1, 8, 2};
-<<<<<<< HEAD
-    auto A = make_shared<op::Parameter>(element::f32, shape);
-    auto B = make_shared<op::Parameter>(element::f32, shape);
+    auto A = make_shared<op::Parameter>(element::Type_t::f32, shape);
+    auto B = make_shared<op::Parameter>(element::Type_t::f32, shape);
     auto add1 = make_shared<op::v1::Add>(A, B);
     auto add2 = make_shared<op::v1::Add>(A, B);
-=======
-    auto A = make_shared<op::Parameter>(element::Type_t::f32, shape);
-    auto B = make_shared<op::Parameter>(element::Type_t::f32, shape);
-    auto add1 = make_shared<op::Add>(A, B);
-    auto add2 = make_shared<op::Add>(A, B);
->>>>>>> 8344c290
     auto concat1 = make_shared<op::Concat>(NodeVector{add1, add2}, 1);
     auto concat2 = make_shared<op::Concat>(NodeVector{add1, add2}, 1);
     auto concat12 = make_shared<op::Concat>(NodeVector{concat1, concat2}, 1);
@@ -475,17 +442,10 @@
 {
     Shape shape{2, 2};
     Shape shape_r{4, 2};
-<<<<<<< HEAD
-    auto A = make_shared<op::Parameter>(element::f32, shape);
-    auto B = make_shared<op::Parameter>(element::f32, shape);
+    auto A = make_shared<op::Parameter>(element::Type_t::f32, shape);
+    auto B = make_shared<op::Parameter>(element::Type_t::f32, shape);
     auto add1 = make_shared<op::v1::Add>(A, B);
     auto add2 = make_shared<op::v1::Add>(add1, add1);
-=======
-    auto A = make_shared<op::Parameter>(element::Type_t::f32, shape);
-    auto B = make_shared<op::Parameter>(element::Type_t::f32, shape);
-    auto add1 = make_shared<op::Add>(A, B);
-    auto add2 = make_shared<op::Add>(add1, add1);
->>>>>>> 8344c290
     auto concat = make_shared<op::Concat>(NodeVector{add1, add2}, 0);
     auto add3 = make_shared<op::v1::Add>(concat, concat);
     auto f = make_shared<Function>(add3, ParameterVector{A, B});
@@ -506,23 +466,13 @@
 {
     Shape shape{1, 2, 2};
     Shape shape_r{1, 6, 2};
-<<<<<<< HEAD
-    auto A = make_shared<op::Parameter>(element::f32, shape);
-    auto B = make_shared<op::Parameter>(element::f32, shape);
+    auto A = make_shared<op::Parameter>(element::Type_t::f32, shape);
+    auto B = make_shared<op::Parameter>(element::Type_t::f32, shape);
     auto add1 = make_shared<op::v1::Add>(A, B);
     auto add2 = make_shared<op::v1::Add>(A, B);
     auto add3 = make_shared<op::v1::Add>(A, B);
     auto add4 = make_shared<op::v1::Add>(A, B);
     auto add5 = make_shared<op::v1::Add>(A, B);
-=======
-    auto A = make_shared<op::Parameter>(element::Type_t::f32, shape);
-    auto B = make_shared<op::Parameter>(element::Type_t::f32, shape);
-    auto add1 = make_shared<op::Add>(A, B);
-    auto add2 = make_shared<op::Add>(A, B);
-    auto add3 = make_shared<op::Add>(A, B);
-    auto add4 = make_shared<op::Add>(A, B);
-    auto add5 = make_shared<op::Add>(A, B);
->>>>>>> 8344c290
 
     auto concat1 = make_shared<op::Concat>(NodeVector{add1, add2, add3}, 1);
 
