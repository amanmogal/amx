--- conflicted
+++ resolved
@@ -1415,47 +1415,7 @@
     test_case.run();
 }
 
-<<<<<<< HEAD
-NGRAPH_TEST(${BACKEND_NAME}, split_3_equal_parts)
-{
-    const auto data = make_shared<op::Parameter>(element::i32, Shape{6});
-    const auto axis = op::Constant::create(element::i64, Shape{}, {0});
-
-    const auto tested_op = make_shared<op::Split>(data, axis, 3);
-    const auto function = make_shared<Function>(tested_op->decompose_op(), ParameterVector{data});
-
-    auto test_case = test::TestCase<TestEngine>(function);
-    test_case.add_input<int32_t>({1, 2, 3, 4, 5, 6});
-
-    test_case.add_expected_output<int32_t>(Shape{2}, {1, 2});
-    test_case.add_expected_output<int32_t>(Shape{2}, {3, 4});
-    test_case.add_expected_output<int32_t>(Shape{2}, {5, 6});
-
-    test_case.run();
-}
-
-NGRAPH_TEST(${BACKEND_NAME}, split_var_len_parts)
-{
-    const auto data = make_shared<op::Parameter>(element::i32, Shape{2, 6});
-
-    const std::vector<size_t> splits = {2, 4};
-    const auto axis = op::Constant::create(element::i64, Shape{}, {1});
-    const auto tested_op = make_shared<op::Split>(data, axis, splits);
-    const auto function = make_shared<Function>(tested_op->decompose_op(), ParameterVector{data});
-
-    auto test_case = test::TestCase<TestEngine>(function);
-    test_case.add_input<int32_t>({0, 1, 2, 3, 4, 5, 6, 7, 8, 9, 10, 11});
-
-    test_case.add_expected_output<int32_t>(Shape{2, 2}, {0, 1, 6, 7});
-    test_case.add_expected_output<int32_t>(Shape{2, 4}, {2, 3, 4, 5, 8, 9, 10, 11});
-
-    test_case.run();
-}
-
 NGRAPH_TEST(${BACKEND_NAME}, lstm_cell__zero_bias_peepholes)
-=======
-NGRAPH_TEST(${BACKEND_NAME}, lstm_cell_zero_bias_peepholes)
->>>>>>> 7dc40dc6
 {
     const size_t batch_size = 2;
     const size_t input_size = 3;
