//*****************************************************************************
// Copyright 2017-2020 Intel Corporation
//
// Licensed under the Apache License, Version 2.0 (the "License");
// you may not use this file except in compliance with the License.
// You may obtain a copy of the License at
//
//     http://www.apache.org/licenses/LICENSE-2.0
//
// Unless required by applicable law or agreed to in writing, software
// distributed under the License is distributed on an "AS IS" BASIS,
// WITHOUT WARRANTIES OR CONDITIONS OF ANY KIND, either express or implied.
// See the License for the specific language governing permissions and
// limitations under the License.
//*****************************************************************************

#include <algorithm>
#include <cinttypes>
#include <cmath>
#include <cstdlib>
#include <random>
#include <string>

// clang-format off
#ifdef ${BACKEND_NAME}_FLOAT_TOLERANCE_BITS
#define DEFAULT_FLOAT_TOLERANCE_BITS ${BACKEND_NAME}_FLOAT_TOLERANCE_BITS
#endif

#ifdef ${BACKEND_NAME}_DOUBLE_TOLERANCE_BITS
#define DEFAULT_DOUBLE_TOLERANCE_BITS ${BACKEND_NAME}_DOUBLE_TOLERANCE_BITS
#endif
// clang-format on

#include "gtest/gtest.h"
#include "runtime/backend.hpp"
#include "ngraph/runtime/tensor.hpp"
#include "ngraph/ngraph.hpp"
#include "util/all_close.hpp"
#include "util/all_close_f.hpp"
#include "util/ndarray.hpp"
#include "util/test_control.hpp"
#include "util/test_tools.hpp"

using namespace std;
using namespace ngraph;

static string s_manifest = "${MANIFEST}";

NGRAPH_TEST(${BACKEND_NAME}, maximum)
{
    Shape shape{2, 2, 2};
<<<<<<< HEAD
    auto A = make_shared<op::Parameter>(element::f32, shape);
    auto B = make_shared<op::Parameter>(element::f32, shape);
    auto f = make_shared<Function>(make_shared<op::v1::Maximum>(A, B), ParameterVector{A, B});
=======
    auto A = make_shared<op::Parameter>(element::Type_t::f32, shape);
    auto B = make_shared<op::Parameter>(element::Type_t::f32, shape);
    auto f = make_shared<Function>(make_shared<op::Maximum>(A, B), ParameterVector{A, B});
>>>>>>> 8344c290

    auto backend = runtime::Backend::create("${BACKEND_NAME}");

    // Create some tensors for input/output
    auto a = backend->create_tensor(element::Type_t::f32, shape);
    copy_data(a, vector<float>{1, 8, -8, 17, -0.5, 0.5, 2, 1});
    auto b = backend->create_tensor(element::Type_t::f32, shape);
    copy_data(b, vector<float>{1, 2, 4, 8, 0, 0, 1, 1.5});
    auto result = backend->create_tensor(element::Type_t::f32, shape);

    auto handle = backend->compile(f);
    handle->call_with_validate({result}, {a, b});
    EXPECT_TRUE(test::all_close_f((vector<float>{1, 8, 4, 17, 0, 0.5, 2, 1.5}),
                                  read_vector<float>(result)));
}

NGRAPH_TEST(${BACKEND_NAME}, maximum_int32)
{
    Shape shape{2, 2};
<<<<<<< HEAD
    auto A = make_shared<op::Parameter>(element::i32, shape);
    auto B = make_shared<op::Parameter>(element::i32, shape);
    auto f = make_shared<Function>(make_shared<op::v1::Maximum>(A, B), ParameterVector{A, B});
=======
    auto A = make_shared<op::Parameter>(element::Type_t::i32, shape);
    auto B = make_shared<op::Parameter>(element::Type_t::i32, shape);
    auto f = make_shared<Function>(make_shared<op::Maximum>(A, B), ParameterVector{A, B});
>>>>>>> 8344c290

    auto backend = runtime::Backend::create("${BACKEND_NAME}");

    // Create some tensors for input/output
    auto a = backend->create_tensor(element::Type_t::i32, shape);
    copy_data(a, vector<int32_t>{0x40000140, 0x40000001, -8, 17});
    auto b = backend->create_tensor(element::Type_t::i32, shape);
    copy_data(b, vector<int32_t>{0x40000170, 0x40000000, 4, 8});
    auto result = backend->create_tensor(element::Type_t::i32, shape);

    auto handle = backend->compile(f);
    handle->call_with_validate({result}, {a, b});
    EXPECT_EQ((vector<int32_t>{0x40000170, 0x40000001, 4, 17}), read_vector<int32_t>(result));
}

NGRAPH_TEST(${BACKEND_NAME}, maximum_int64)
{
    Shape shape{2, 2, 2};
<<<<<<< HEAD
    auto A = make_shared<op::Parameter>(element::i64, shape);
    auto B = make_shared<op::Parameter>(element::i64, shape);
    auto f = make_shared<Function>(make_shared<op::v1::Maximum>(A, B), ParameterVector{A, B});
=======
    auto A = make_shared<op::Parameter>(element::Type_t::i64, shape);
    auto B = make_shared<op::Parameter>(element::Type_t::i64, shape);
    auto f = make_shared<Function>(make_shared<op::Maximum>(A, B), ParameterVector{A, B});
>>>>>>> 8344c290

    auto backend = runtime::Backend::create("${BACKEND_NAME}");

    // Create some tensors for input/output
    auto a = backend->create_tensor(element::Type_t::i64, shape);
    copy_data(a, vector<int64_t>{1, 8, -8, 17, -5, 67635216, 2, 17179887632});
    auto b = backend->create_tensor(element::Type_t::i64, shape);
    copy_data(b, vector<int64_t>{1, 2, 4, 8, 0, 18448, 1, 280592});
    auto result = backend->create_tensor(element::Type_t::i64, shape);

    auto handle = backend->compile(f);
    handle->call_with_validate({result}, {a, b});
    EXPECT_EQ((vector<int64_t>{1, 8, 4, 17, 0, 67635216, 2, 17179887632}),
              read_vector<int64_t>(result));
}<|MERGE_RESOLUTION|>--- conflicted
+++ resolved
@@ -49,15 +49,9 @@
 NGRAPH_TEST(${BACKEND_NAME}, maximum)
 {
     Shape shape{2, 2, 2};
-<<<<<<< HEAD
-    auto A = make_shared<op::Parameter>(element::f32, shape);
-    auto B = make_shared<op::Parameter>(element::f32, shape);
-    auto f = make_shared<Function>(make_shared<op::v1::Maximum>(A, B), ParameterVector{A, B});
-=======
     auto A = make_shared<op::Parameter>(element::Type_t::f32, shape);
     auto B = make_shared<op::Parameter>(element::Type_t::f32, shape);
-    auto f = make_shared<Function>(make_shared<op::Maximum>(A, B), ParameterVector{A, B});
->>>>>>> 8344c290
+    auto f = make_shared<Function>(make_shared<op::v1::Maximum>(A, B), ParameterVector{A, B});
 
     auto backend = runtime::Backend::create("${BACKEND_NAME}");
 
@@ -77,15 +71,9 @@
 NGRAPH_TEST(${BACKEND_NAME}, maximum_int32)
 {
     Shape shape{2, 2};
-<<<<<<< HEAD
-    auto A = make_shared<op::Parameter>(element::i32, shape);
-    auto B = make_shared<op::Parameter>(element::i32, shape);
-    auto f = make_shared<Function>(make_shared<op::v1::Maximum>(A, B), ParameterVector{A, B});
-=======
     auto A = make_shared<op::Parameter>(element::Type_t::i32, shape);
     auto B = make_shared<op::Parameter>(element::Type_t::i32, shape);
-    auto f = make_shared<Function>(make_shared<op::Maximum>(A, B), ParameterVector{A, B});
->>>>>>> 8344c290
+    auto f = make_shared<Function>(make_shared<op::v1::Maximum>(A, B), ParameterVector{A, B});
 
     auto backend = runtime::Backend::create("${BACKEND_NAME}");
 
@@ -104,15 +92,9 @@
 NGRAPH_TEST(${BACKEND_NAME}, maximum_int64)
 {
     Shape shape{2, 2, 2};
-<<<<<<< HEAD
-    auto A = make_shared<op::Parameter>(element::i64, shape);
-    auto B = make_shared<op::Parameter>(element::i64, shape);
-    auto f = make_shared<Function>(make_shared<op::v1::Maximum>(A, B), ParameterVector{A, B});
-=======
     auto A = make_shared<op::Parameter>(element::Type_t::i64, shape);
     auto B = make_shared<op::Parameter>(element::Type_t::i64, shape);
-    auto f = make_shared<Function>(make_shared<op::Maximum>(A, B), ParameterVector{A, B});
->>>>>>> 8344c290
+    auto f = make_shared<Function>(make_shared<op::v1::Maximum>(A, B), ParameterVector{A, B});
 
     auto backend = runtime::Backend::create("${BACKEND_NAME}");
 
