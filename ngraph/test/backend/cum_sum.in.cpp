// Copyright (C) 2018-2021 Intel Corporation
// SPDX-License-Identifier: Apache-2.0
//

#include <algorithm>
#include <cinttypes>
#include <cmath>
#include <cstdlib>
#include <random>
#include <string>

#include "gtest/gtest.h"
#include "ngraph/ngraph.hpp"
#include "ngraph/runtime/tensor.hpp"
#include "runtime/backend.hpp"
#include "util/all_close.hpp"
#include "util/all_close_f.hpp"
#include "util/ndarray.hpp"
#include "util/random.hpp"
#include "util/test_control.hpp"
#include "util/test_tools.hpp"

static std::mt19937_64 random_generator;

using namespace std;
using namespace ngraph;

static string s_manifest = "${MANIFEST}";

<<<<<<< HEAD


NGRAPH_TEST(${BACKEND_NAME}, cum_sum_default_1D)
{
    Shape shape{6};
    auto A = make_shared<op::Parameter>(element::f32, shape);
    auto axis = make_shared<op::Parameter>(element::i32, Shape{});
    auto f = make_shared<Function>(make_shared<op::CumSum>(A, axis), ParameterVector{A, axis});

    auto backend = runtime::Backend::create("${BACKEND_NAME}");

    // Create some tensors for input/output
    auto a = backend->create_tensor(element::f32, shape);
    copy_data(a, vector<float>{1, 2, 3, 4, 5, 6});
    auto axis_tensor = backend->create_tensor(axis->get_element_type(), axis->get_shape());
    copy_data(axis_tensor, vector<int32_t>{0});
    auto result = backend->create_tensor(element::f32, shape);

    auto handle = backend->compile(f);
    handle->call_with_validate({result}, {a, axis_tensor});
    EXPECT_TRUE(test::all_close_f((vector<float>{1, 3, 6, 10, 15, 21}), read_vector<float>(result)));
}

NGRAPH_TEST(${BACKEND_NAME}, cum_sum_default)
{
=======
NGRAPH_TEST(${BACKEND_NAME}, cum_sum_default) {
>>>>>>> af8dc644
    Shape shape{1, 4};
    auto A = make_shared<op::Parameter>(element::f32, shape);
    auto axis = make_shared<op::Parameter>(element::i32, Shape{1});
    auto f = make_shared<Function>(make_shared<op::CumSum>(A, axis), ParameterVector{A, axis});

    auto backend = runtime::Backend::create("${BACKEND_NAME}");

    // Create some tensors for input/output
    auto a = backend->create_tensor(element::f32, shape);
    copy_data(a, vector<float>{1, 2, 3, 4});
    auto axis_tensor = backend->create_tensor(axis->get_element_type(), axis->get_shape());
    copy_data(axis_tensor, vector<int32_t>{1});
    auto result = backend->create_tensor(element::f32, shape);

    auto handle = backend->compile(f);
    handle->call_with_validate({result}, {a, axis_tensor});
    EXPECT_TRUE(test::all_close_f((vector<float>{1, 3, 6, 10}), read_vector<float>(result)));
}

NGRAPH_TEST(${BACKEND_NAME}, cum_sum_2dim) {
    Shape shape{2, 4};
    auto A = make_shared<op::Parameter>(element::f32, shape);
    auto axis = make_shared<op::Parameter>(element::i64, Shape{1});
    auto f = make_shared<Function>(make_shared<op::CumSum>(A, axis), ParameterVector{A, axis});

    auto backend = runtime::Backend::create("${BACKEND_NAME}");

    // Create some tensors for input/output
    auto a = backend->create_tensor(element::f32, shape);
    copy_data(a, vector<float>{0, 1, 2, 3, 4, 5, 6, 7});
    auto axis_tensor = backend->create_tensor(axis->get_element_type(), axis->get_shape());
    copy_data(axis_tensor, vector<int64_t>{0});
    auto result = backend->create_tensor(element::f32, shape);

    auto handle = backend->compile(f);
    handle->call_with_validate({result}, {a, axis_tensor});
    EXPECT_TRUE(test::all_close_f((vector<float>{0, 1, 2, 3, 4, 6, 8, 10}), read_vector<float>(result)));
}

NGRAPH_TEST(${BACKEND_NAME}, cum_sum_2dim_default_axis) {
    Shape shape{2, 4};
    auto A = make_shared<op::Parameter>(element::f32, shape);
    auto f = make_shared<Function>(make_shared<op::CumSum>(A), ParameterVector{A});

    auto backend = runtime::Backend::create("${BACKEND_NAME}");

    // Create some tensors for input/output
    auto a = backend->create_tensor(element::f32, shape);
    copy_data(a, vector<float>{0, 1, 2, 3, 4, 5, 6, 7});
    auto result = backend->create_tensor(element::f32, shape);

    auto handle = backend->compile(f);
    handle->call_with_validate({result}, {a});
    EXPECT_TRUE(test::all_close_f((vector<float>{0, 1, 2, 3, 4, 6, 8, 10}), read_vector<float>(result)));
}

NGRAPH_TEST(${BACKEND_NAME}, cum_sum_3d) {
    auto test_cumsum_3d = [](const int32_t axis_val) -> void {
        Shape shape{3, 2, 4};
        auto A = make_shared<op::Parameter>(element::f32, shape);
        auto axis = make_shared<op::Parameter>(element::i32, Shape{1});
        auto f = make_shared<Function>(make_shared<op::CumSum>(A, axis), ParameterVector{A, axis});

        auto backend = runtime::Backend::create("${BACKEND_NAME}");

        // Create some tensors for input/output
        auto a = backend->create_tensor(element::f32, shape);
        copy_data(a,
                  vector<float>{0, 1, 2, 3, 4, 5, 6, 7, 8, 9, 10, 11, 12, 13, 14, 15, 16, 17, 18, 19, 20, 21, 22, 23});
        auto axis_tensor = backend->create_tensor(axis->get_element_type(), axis->get_shape());
        copy_data(axis_tensor, vector<int32_t>{axis_val});
        auto result = backend->create_tensor(element::f32, shape);

        auto handle = backend->compile(f);
        handle->call_with_validate({result}, {a, axis_tensor});

        if (axis_val == 0) {
            EXPECT_TRUE(test::all_close_f(
                (vector<float>{0, 1, 2, 3, 4, 5, 6, 7, 8, 10, 12, 14, 16, 18, 20, 22, 24, 27, 30, 33, 36, 39, 42, 45}),
                read_vector<float>(result)));
        } else if (axis_val == 1) {
            EXPECT_TRUE(test::all_close_f(
                (vector<float>{0, 1, 2, 3, 4, 6, 8, 10, 8, 9, 10, 11, 20, 22, 24, 26, 16, 17, 18, 19, 36, 38, 40, 42}),
                read_vector<float>(result)));
        } else if (axis_val == 2) {
            EXPECT_TRUE(test::all_close_f((vector<float>{0,  1,  3,  6,  4,  9,  15, 22, 8,  17, 27, 38,
                                                         12, 25, 39, 54, 16, 33, 51, 70, 20, 41, 63, 86}),
                                          read_vector<float>(result)));
        }
    };
    test_cumsum_3d(0);
    test_cumsum_3d(1);
    test_cumsum_3d(2);
}

NGRAPH_TEST(${BACKEND_NAME}, cum_sum_2dim_allmodes) {
    auto test_cum_sum_allmodes = [](const int64_t axis_val, int exclusive, int reverse) {
        Shape shape{2, 4};
        auto A = make_shared<op::Parameter>(element::f32, shape);
        auto axis = make_shared<op::Parameter>(element::i64, Shape{1});
        auto f = make_shared<Function>(make_shared<op::CumSum>(A, axis, exclusive, reverse), ParameterVector{A, axis});

        auto backend = runtime::Backend::create("${BACKEND_NAME}");

        // Create some tensors for input/output
        auto a = backend->create_tensor(element::f32, shape);
        copy_data(a, vector<float>{0, 1, 2, 3, 4, 5, 6, 7});
        auto axis_tensor = backend->create_tensor(axis->get_element_type(), axis->get_shape());
        copy_data(axis_tensor, vector<int64_t>{axis_val});
        auto result = backend->create_tensor(element::f32, shape);

        auto handle = backend->compile(f);
        handle->call_with_validate({result}, {a, axis_tensor});
        if (axis_val == 1 && exclusive == 1 && reverse == 0) {
            EXPECT_TRUE(test::all_close_f((vector<float>{0, 0, 1, 3, 0, 4, 9, 15}), read_vector<float>(result)));
        } else if (axis_val == 1 && exclusive == 0 && reverse == 1) {
            EXPECT_TRUE(test::all_close_f((vector<float>{6, 6, 5, 3, 22, 18, 13, 7}), read_vector<float>(result)));
        } else if (axis_val == 1 && exclusive == 1 && reverse == 1) {
            EXPECT_TRUE(test::all_close_f((vector<float>{6, 5, 3, 0, 18, 13, 7, 0}), read_vector<float>(result)));
        } else if (axis_val == 0 && exclusive == 0 && reverse == 0) {
            EXPECT_TRUE(test::all_close_f((vector<float>{0, 1, 2, 3, 4, 6, 8, 10}), read_vector<float>(result)));
        } else if (axis_val == 0 && exclusive == 1 && reverse == 1) {
            EXPECT_TRUE(test::all_close_f((vector<float>{4, 5, 6, 7, 0, 0, 0, 0}), read_vector<float>(result)));
        } else if (axis_val == 0 && exclusive == 0 && reverse == 1) {
            EXPECT_TRUE(test::all_close_f((vector<float>{4, 6, 8, 10, 4, 5, 6, 7}), read_vector<float>(result)));
        }
        else if (axis_val == 1 && exclusive == 0 && reverse == 0)
        {
            EXPECT_TRUE(test::all_close_f((vector<float>{0, 1, 3, 6, 4, 9, 15, 22}),
                                          read_vector<float>(result)));
        }
        else if (axis_val == 0 && exclusive == 1 && reverse == 0)
        {
            EXPECT_TRUE(test::all_close_f((vector<float>{0, 0, 0, 0, 0, 1, 2, 3}),
                                          read_vector<float>(result)));
        }
    };

    test_cum_sum_allmodes(1, 1, 0);
    test_cum_sum_allmodes(1, 0, 1);
    test_cum_sum_allmodes(1, 1, 1);
    test_cum_sum_allmodes(0, 0, 0);
    test_cum_sum_allmodes(0, 1, 1);
    test_cum_sum_allmodes(0, 0, 1);
    test_cum_sum_allmodes(0, 0, 0);
    test_cum_sum_allmodes(0, 1, 1);
    test_cum_sum_allmodes(0, 0, 1);
    test_cum_sum_allmodes(1, 0, 0);
    test_cum_sum_allmodes(0, 1, 0);
}<|MERGE_RESOLUTION|>--- conflicted
+++ resolved
@@ -27,7 +27,6 @@
 
 static string s_manifest = "${MANIFEST}";
 
-<<<<<<< HEAD
 
 
 NGRAPH_TEST(${BACKEND_NAME}, cum_sum_default_1D)
@@ -53,9 +52,6 @@
 
 NGRAPH_TEST(${BACKEND_NAME}, cum_sum_default)
 {
-=======
-NGRAPH_TEST(${BACKEND_NAME}, cum_sum_default) {
->>>>>>> af8dc644
     Shape shape{1, 4};
     auto A = make_shared<op::Parameter>(element::f32, shape);
     auto axis = make_shared<op::Parameter>(element::i32, Shape{1});
