--- conflicted
+++ resolved
@@ -173,23 +173,13 @@
 NGRAPH_TEST(${BACKEND_NAME}, constant_equality_bool)
 {
     Shape shape{4};
-<<<<<<< HEAD
-    // auto A = make_shared<op::Parameter>(element::boolean, shape);
-    // auto B = make_shared<op::Parameter>(element::boolean, shape);
-    // auto f = make_shared<Function>(make_shared<op::v1::Equal>(A, B), ParameterVector{A, B});
-
-    auto A = op::Constant::create(element::boolean, shape, {true, false, true, false});
-    auto B = op::Constant::create(element::boolean, shape, {true, true, true, true});
-    auto f = make_shared<Function>(make_shared<op::v1::Equal>(A, B), ParameterVector{});
-=======
     // auto A = make_shared<op::Parameter>(element::Type_t::boolean, shape);
     // auto B = make_shared<op::Parameter>(element::Type_t::boolean, shape);
-    // auto f = make_shared<Function>(make_shared<op::Equal>(A, B), ParameterVector{A, B});
+    // auto f = make_shared<Function>(make_shared<op::v1::Equal>(A, B), ParameterVector{A, B});
 
     auto A = op::Constant::create(element::Type_t::boolean, shape, {true, false, true, false});
     auto B = op::Constant::create(element::Type_t::boolean, shape, {true, true, true, true});
-    auto f = make_shared<Function>(make_shared<op::Equal>(A, B), ParameterVector{});
->>>>>>> 8344c290
+    auto f = make_shared<Function>(make_shared<op::v1::Equal>(A, B), ParameterVector{});
 
     auto backend = runtime::Backend::create("${BACKEND_NAME}");
 
