--- conflicted
+++ resolved
@@ -44,67 +44,4 @@
     auto handle = backend->compile(f);
     handle->call_with_validate({result}, {a, b});
     EXPECT_EQ((vector<char>{0, 0, 1, 1, 1, 0, 0, 1}), read_vector<char>(result));
-<<<<<<< HEAD
-=======
-}
-
-NGRAPH_TEST(${BACKEND_NAME}, greater) {
-    Shape shape{2, 2, 2};
-    auto A = make_shared<op::Parameter>(element::f32, shape);
-    auto B = make_shared<op::Parameter>(element::f32, shape);
-    auto f = make_shared<Function>(make_shared<op::v1::Greater>(A, B), ParameterVector{A, B});
-
-    auto backend = runtime::Backend::create("${BACKEND_NAME}");
-
-    // Create some tensors for input/output
-    auto a = backend->create_tensor(element::f32, shape);
-    copy_data(a, vector<float>{1, 8, -8, 17, -0.5, 0.5, 2, 1});
-    auto b = backend->create_tensor(element::f32, shape);
-    copy_data(b, vector<float>{1, 2, 4, 8, 0, 0, 1, 1.5});
-    auto result = backend->create_tensor(element::boolean, shape);
-
-    auto handle = backend->compile(f);
-    handle->call_with_validate({result}, {a, b});
-    EXPECT_EQ((vector<char>{0, 1, 0, 1, 0, 1, 1, 0}), read_vector<char>(result));
-}
-
-NGRAPH_TEST(${BACKEND_NAME}, greater_int64) {
-    Shape shape{2, 2, 2};
-    auto A = make_shared<op::Parameter>(element::i64, shape);
-    auto B = make_shared<op::Parameter>(element::i64, shape);
-    auto f = make_shared<Function>(make_shared<op::v1::Greater>(A, B), ParameterVector{A, B});
-
-    auto backend = runtime::Backend::create("${BACKEND_NAME}");
-
-    // Create some tensors for input/output
-    auto a = backend->create_tensor(element::i64, shape);
-    copy_data(a, vector<int64_t>{0x4000000000000002, 0x4000000000000006, -8, 17, -5, 5, 2, 1});
-    auto b = backend->create_tensor(element::i64, shape);
-    copy_data(b, vector<int64_t>{0x4000000000000001, 0x4000000000000002, 4, 8, 0, 0, 1, 2});
-    auto result = backend->create_tensor(element::boolean, shape);
-
-    auto handle = backend->compile(f);
-    handle->call_with_validate({result}, {a, b});
-    EXPECT_EQ((vector<char>{1, 1, 0, 1, 0, 1, 1, 0}), read_vector<char>(result));
-}
-
-NGRAPH_TEST(${BACKEND_NAME}, greatereq) {
-    Shape shape{2, 2, 2};
-    auto A = make_shared<op::Parameter>(element::f32, shape);
-    auto B = make_shared<op::Parameter>(element::f32, shape);
-    auto f = make_shared<Function>(make_shared<op::v1::GreaterEqual>(A, B), ParameterVector{A, B});
-
-    auto backend = runtime::Backend::create("${BACKEND_NAME}");
-
-    // Create some tensors for input/output
-    auto a = backend->create_tensor(element::f32, shape);
-    copy_data(a, vector<float>{1, 8, -8, 17, -0.5, 0, 2, 1});
-    auto b = backend->create_tensor(element::f32, shape);
-    copy_data(b, vector<float>{1, 2, -8, 8, 0, 0, 0.5, 1.5});
-    auto result = backend->create_tensor(element::boolean, shape);
-
-    auto handle = backend->compile(f);
-    handle->call_with_validate({result}, {a, b});
-    EXPECT_EQ((vector<char>{1, 1, 1, 1, 0, 1, 1, 0}), read_vector<char>(result));
->>>>>>> af8dc644
 }