//*****************************************************************************
// Copyright 2017-2020 Intel Corporation
//
// Licensed under the Apache License, Version 2.0 (the "License");
// you may not use this file except in compliance with the License.
// You may obtain a copy of the License at
//
//     http://www.apache.org/licenses/LICENSE-2.0
//
// Unless required by applicable law or agreed to in writing, software
// distributed under the License is distributed on an "AS IS" BASIS,
// WITHOUT WARRANTIES OR CONDITIONS OF ANY KIND, either express or implied.
// See the License for the specific language governing permissions and
// limitations under the License.
//*****************************************************************************

#include <algorithm>
#include <cinttypes>
#include <cmath>
#include <cstdlib>
#include <random>
#include <string>

// clang-format off
#ifdef ${BACKEND_NAME}_FLOAT_TOLERANCE_BITS
#define DEFAULT_FLOAT_TOLERANCE_BITS ${BACKEND_NAME}_FLOAT_TOLERANCE_BITS
#endif

#ifdef ${BACKEND_NAME}_DOUBLE_TOLERANCE_BITS
#define DEFAULT_DOUBLE_TOLERANCE_BITS ${BACKEND_NAME}_DOUBLE_TOLERANCE_BITS
#endif
// clang-format on

#include "gtest/gtest.h"
#include "ngraph/ngraph.hpp"
#include "util/engine/test_engines.hpp"
#include "util/test_case.hpp"
#include "util/test_control.hpp"

NGRAPH_SUPPRESS_DEPRECATED_START

using namespace std;
using namespace ngraph;

static string s_manifest = "${MANIFEST}";
using TestEngine = test::ENGINE_CLASS_NAME(${BACKEND_NAME});

NGRAPH_TEST(${BACKEND_NAME}, multiply)
{
    Shape shape{2, 2};
<<<<<<< HEAD
    auto A = make_shared<op::Parameter>(element::f32, shape);
    auto B = make_shared<op::Parameter>(element::f32, shape);
    auto f = make_shared<Function>(make_shared<op::v1::Multiply>(A, B), ParameterVector{A, B});
=======
    auto A = make_shared<op::Parameter>(element::Type_t::f32, shape);
    auto B = make_shared<op::Parameter>(element::Type_t::f32, shape);
    auto f = make_shared<Function>(make_shared<op::Multiply>(A, B), ParameterVector{A, B});
>>>>>>> 8344c290

    std::vector<float> a{1, 2, 3, 4};
    std::vector<float> b{5, 6, 7, 8};

    auto test_case = test::TestCase<TestEngine>(f);
    test_case.add_multiple_inputs<float>({a, b});
    test_case.add_expected_output<float>(shape, {5, 12, 21, 32});
    test_case.run();
}

NGRAPH_TEST(${BACKEND_NAME}, multiply_overload)
{
    Shape shape{2, 2};
<<<<<<< HEAD
    auto A = make_shared<op::Parameter>(element::f32, shape);
    auto B = make_shared<op::Parameter>(element::f32, shape);
    auto f = make_shared<Function>(make_shared<op::v1::Multiply>(A, B), ParameterVector{A, B});
=======
    auto A = make_shared<op::Parameter>(element::Type_t::f32, shape);
    auto B = make_shared<op::Parameter>(element::Type_t::f32, shape);
    auto f = make_shared<Function>(A * B, ParameterVector{A, B});
>>>>>>> 8344c290

    std::vector<float> a{1, 2, 3, 4};
    std::vector<float> b{5, 6, 7, 8};

    auto test_case = test::TestCase<TestEngine>(f);
    test_case.add_multiple_inputs<float>({a, b});
    test_case.add_expected_output<float>(shape, {5, 12, 21, 32});
    test_case.run();
}<|MERGE_RESOLUTION|>--- conflicted
+++ resolved
@@ -48,15 +48,9 @@
 NGRAPH_TEST(${BACKEND_NAME}, multiply)
 {
     Shape shape{2, 2};
-<<<<<<< HEAD
-    auto A = make_shared<op::Parameter>(element::f32, shape);
-    auto B = make_shared<op::Parameter>(element::f32, shape);
-    auto f = make_shared<Function>(make_shared<op::v1::Multiply>(A, B), ParameterVector{A, B});
-=======
     auto A = make_shared<op::Parameter>(element::Type_t::f32, shape);
     auto B = make_shared<op::Parameter>(element::Type_t::f32, shape);
-    auto f = make_shared<Function>(make_shared<op::Multiply>(A, B), ParameterVector{A, B});
->>>>>>> 8344c290
+    auto f = make_shared<Function>(make_shared<op::v1::Multiply>(A, B), ParameterVector{A, B});
 
     std::vector<float> a{1, 2, 3, 4};
     std::vector<float> b{5, 6, 7, 8};
@@ -70,15 +64,9 @@
 NGRAPH_TEST(${BACKEND_NAME}, multiply_overload)
 {
     Shape shape{2, 2};
-<<<<<<< HEAD
-    auto A = make_shared<op::Parameter>(element::f32, shape);
-    auto B = make_shared<op::Parameter>(element::f32, shape);
-    auto f = make_shared<Function>(make_shared<op::v1::Multiply>(A, B), ParameterVector{A, B});
-=======
     auto A = make_shared<op::Parameter>(element::Type_t::f32, shape);
     auto B = make_shared<op::Parameter>(element::Type_t::f32, shape);
-    auto f = make_shared<Function>(A * B, ParameterVector{A, B});
->>>>>>> 8344c290
+    auto f = make_shared<Function>(make_shared<op::v1::Multiply>(A, B), ParameterVector{A, B});
 
     std::vector<float> a{1, 2, 3, 4};
     std::vector<float> b{5, 6, 7, 8};
