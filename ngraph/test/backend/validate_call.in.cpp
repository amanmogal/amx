--- conflicted
+++ resolved
@@ -38,15 +38,9 @@
 
     Shape shape{2, 2};
 
-<<<<<<< HEAD
-    auto A = make_shared<op::Parameter>(element::f32, shape);
-    auto B = make_shared<op::Parameter>(element::f32, shape);
-    auto f = make_shared<Function>(make_shared<op::v1::Add>(A, B), ParameterVector{A, B});
-=======
     auto A = make_shared<op::Parameter>(element::Type_t::f32, shape);
     auto B = make_shared<op::Parameter>(element::Type_t::f32, shape);
-    auto f = make_shared<Function>(make_shared<op::Add>(A, B), ParameterVector{A, B});
->>>>>>> 8344c290
+    auto f = make_shared<Function>(make_shared<op::v1::Add>(A, B), ParameterVector{A, B});
 
     auto a = backend->create_tensor(element::Type_t::f32, shape);
     auto b = backend->create_tensor(element::Type_t::f32, shape);
@@ -61,15 +55,9 @@
 
     Shape shape{2, 2};
 
-<<<<<<< HEAD
-    auto A = make_shared<op::Parameter>(element::f32, shape);
-    auto B = make_shared<op::Parameter>(element::f32, shape);
-    auto f = make_shared<Function>(make_shared<op::v1::Add>(A, B), ParameterVector{A, B});
-=======
     auto A = make_shared<op::Parameter>(element::Type_t::f32, shape);
     auto B = make_shared<op::Parameter>(element::Type_t::f32, shape);
-    auto f = make_shared<Function>(make_shared<op::Add>(A, B), ParameterVector{A, B});
->>>>>>> 8344c290
+    auto f = make_shared<Function>(make_shared<op::v1::Add>(A, B), ParameterVector{A, B});
 
     auto a = backend->create_tensor(element::Type_t::i32, shape);
     auto b = backend->create_tensor(element::Type_t::f32, shape);
@@ -84,15 +72,9 @@
 
     Shape shape{2, 2};
 
-<<<<<<< HEAD
-    auto A = make_shared<op::Parameter>(element::f32, shape);
-    auto B = make_shared<op::Parameter>(element::f32, shape);
-    auto f = make_shared<Function>(make_shared<op::v1::Add>(A, B), ParameterVector{A, B});
-=======
     auto A = make_shared<op::Parameter>(element::Type_t::f32, shape);
     auto B = make_shared<op::Parameter>(element::Type_t::f32, shape);
-    auto f = make_shared<Function>(make_shared<op::Add>(A, B), ParameterVector{A, B});
->>>>>>> 8344c290
+    auto f = make_shared<Function>(make_shared<op::v1::Add>(A, B), ParameterVector{A, B});
 
     auto a = backend->create_tensor(element::Type_t::f32, {2, 3});
     auto b = backend->create_tensor(element::Type_t::f32, shape);
@@ -107,15 +89,9 @@
 
     Shape shape{2, 2};
 
-<<<<<<< HEAD
-    auto A = make_shared<op::Parameter>(element::f32, shape);
-    auto B = make_shared<op::Parameter>(element::f32, shape);
-    auto f = make_shared<Function>(make_shared<op::v1::Add>(A, B), ParameterVector{A, B});
-=======
     auto A = make_shared<op::Parameter>(element::Type_t::f32, shape);
     auto B = make_shared<op::Parameter>(element::Type_t::f32, shape);
-    auto f = make_shared<Function>(make_shared<op::Add>(A, B), ParameterVector{A, B});
->>>>>>> 8344c290
+    auto f = make_shared<Function>(make_shared<op::v1::Add>(A, B), ParameterVector{A, B});
 
     auto a = backend->create_tensor(element::Type_t::f32, shape);
     auto b = backend->create_tensor(element::Type_t::f32, shape);
@@ -131,15 +107,9 @@
 
     Shape shape{2, 2};
 
-<<<<<<< HEAD
-    auto A = make_shared<op::Parameter>(element::f32, shape);
-    auto B = make_shared<op::Parameter>(element::f32, shape);
-    auto f = make_shared<Function>(make_shared<op::v1::Add>(A, B), ParameterVector{A, B});
-=======
     auto A = make_shared<op::Parameter>(element::Type_t::f32, shape);
     auto B = make_shared<op::Parameter>(element::Type_t::f32, shape);
-    auto f = make_shared<Function>(make_shared<op::Add>(A, B), ParameterVector{A, B});
->>>>>>> 8344c290
+    auto f = make_shared<Function>(make_shared<op::v1::Add>(A, B), ParameterVector{A, B});
 
     auto a = backend->create_tensor(element::Type_t::i32, shape);
     auto b = backend->create_tensor(element::Type_t::f32, shape);
@@ -154,15 +124,9 @@
 
     Shape shape{2, 2};
 
-<<<<<<< HEAD
-    auto A = make_shared<op::Parameter>(element::f32, shape);
-    auto B = make_shared<op::Parameter>(element::f32, shape);
-    auto f = make_shared<Function>(make_shared<op::v1::Add>(A, B), ParameterVector{A, B});
-=======
     auto A = make_shared<op::Parameter>(element::Type_t::f32, shape);
     auto B = make_shared<op::Parameter>(element::Type_t::f32, shape);
-    auto f = make_shared<Function>(make_shared<op::Add>(A, B), ParameterVector{A, B});
->>>>>>> 8344c290
+    auto f = make_shared<Function>(make_shared<op::v1::Add>(A, B), ParameterVector{A, B});
 
     auto a = backend->create_tensor(element::Type_t::f32, {2, 3});
     auto b = backend->create_tensor(element::Type_t::f32, shape);
