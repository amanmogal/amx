--- conflicted
+++ resolved
@@ -67,33 +67,7 @@
                                   MIN_FLOAT_TOLERANCE_BITS));
 }
 
-<<<<<<< HEAD
 NGRAPH_TEST(${BACKEND_NAME}, reshape_t2s)
-=======
-NGRAPH_TEST(${BACKEND_NAME}, reshape_t2s_012)
-{
-    Shape shape_a{1, 1, 1};
-    auto A = make_shared<op::Parameter>(element::Type_t::f32, shape_a);
-    Shape shape_r{};
-    auto r = make_shared<op::v1::Reshape>(
-        A, op::Constant::create(element::Type_t::u64, {shape_r.size()}, shape_r), false);
-    auto f = make_shared<Function>(r, ParameterVector{A});
-
-    auto backend = runtime::Backend::create("${BACKEND_NAME}");
-
-    // Create some tensors for input/output
-    auto a = backend->create_tensor(element::Type_t::f32, shape_a);
-    copy_data(a, vector<float>{6});
-    auto result = backend->create_tensor(element::Type_t::f32, shape_r);
-
-    auto handle = backend->compile(f);
-    handle->call_with_validate({result}, {a});
-    EXPECT_TRUE(test::all_close_f(
-        (vector<float>{6}), read_vector<float>(result), MIN_FLOAT_TOLERANCE_BITS));
-}
-
-NGRAPH_TEST(${BACKEND_NAME}, reshape_t2s_120)
->>>>>>> 6467c640
 {
     Shape shape_a{1, 1, 1};
     auto A = make_shared<op::Parameter>(element::Type_t::f32, shape_a);
