--- conflicted
+++ resolved
@@ -33,25 +33,15 @@
 NGRAPH_TEST(${BACKEND_NAME}, multiple_backends)
 {
     Shape shape{2, 2};
-<<<<<<< HEAD
-    auto A1 = make_shared<op::Parameter>(element::f32, shape);
-    auto B1 = make_shared<op::Parameter>(element::f32, shape);
+    auto A1 = make_shared<op::Parameter>(element::Type_t::f32, shape);
+    auto B1 = make_shared<op::Parameter>(element::Type_t::f32, shape);
     auto add = std::make_shared<op::v1::Add>(A1, B1);
     auto f = make_shared<Function>(add, ParameterVector{A1, B1});
 
-    auto A2 = make_shared<op::Parameter>(element::f32, shape);
-    auto B2 = make_shared<op::Parameter>(element::f32, shape);
+    auto A2 = make_shared<op::Parameter>(element::Type_t::f32, shape);
+    auto B2 = make_shared<op::Parameter>(element::Type_t::f32, shape);
     auto multiply = std::make_shared<op::v1::Multiply>(A2, B2);
     auto g = make_shared<Function>(multiply, ParameterVector{A2, B2});
-=======
-    auto A1 = make_shared<op::Parameter>(element::Type_t::f32, shape);
-    auto B1 = make_shared<op::Parameter>(element::Type_t::f32, shape);
-    auto f = make_shared<Function>(A1 + B1, ParameterVector{A1, B1});
-
-    auto A2 = make_shared<op::Parameter>(element::Type_t::f32, shape);
-    auto B2 = make_shared<op::Parameter>(element::Type_t::f32, shape);
-    auto g = make_shared<Function>(A2 * B2, ParameterVector{A2, B2});
->>>>>>> 8344c290
 
     auto backend1 = runtime::Backend::create("${BACKEND_NAME}");
 
