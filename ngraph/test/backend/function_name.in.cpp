//*****************************************************************************
// Copyright 2017-2020 Intel Corporation
//
// Licensed under the Apache License, Version 2.0 (the "License");
// you may not use this file except in compliance with the License.
// You may obtain a copy of the License at
//
//     http://www.apache.org/licenses/LICENSE-2.0
//
// Unless required by applicable law or agreed to in writing, software
// distributed under the License is distributed on an "AS IS" BASIS,
// WITHOUT WARRANTIES OR CONDITIONS OF ANY KIND, either express or implied.
// See the License for the specific language governing permissions and
// limitations under the License.
//*****************************************************************************

#include "gtest/gtest.h"
#include "ngraph/ngraph.hpp"
#include "ngraph/runtime/tensor.hpp"
#include "runtime/backend.hpp"
#include "util/all_close_f.hpp"
#include "util/ndarray.hpp"
#include "util/test_control.hpp"
#include "util/test_tools.hpp"

using namespace std;
using namespace ngraph;

static string s_manifest = "${MANIFEST}";

NGRAPH_TEST(${BACKEND_NAME}, function_name)
{
    Shape shape{2, 2};
<<<<<<< HEAD
    auto A = make_shared<op::Parameter>(element::f32, shape);
    auto B = make_shared<op::Parameter>(element::f32, shape);
    auto add = make_shared<op::v1::Add>(A, B);
    auto f = make_shared<Function>(add, ParameterVector{A, B}, "funky func name");
=======
    auto A = make_shared<op::Parameter>(element::Type_t::f32, shape);
    auto B = make_shared<op::Parameter>(element::Type_t::f32, shape);
    auto f = make_shared<Function>(A + B, ParameterVector{A, B}, "funky func name");
>>>>>>> 8344c290

    auto backend = runtime::Backend::create("${BACKEND_NAME}");

    // Create some tensors for input/output
    shared_ptr<runtime::Tensor> a = backend->create_tensor<float>(shape);
    shared_ptr<runtime::Tensor> b = backend->create_tensor<float>(shape);
    shared_ptr<runtime::Tensor> result = backend->create_tensor<float>(shape);

    copy_data(a, test::NDArray<float, 2>({{1, 2}, {3, 4}}).get_vector());
    copy_data(b, test::NDArray<float, 2>({{5, 6}, {7, 8}}).get_vector());

    auto handle = backend->compile(f);
    handle->call_with_validate({result}, {a, b});
    EXPECT_TRUE(test::all_close_f(read_vector<float>(result),
                                  (test::NDArray<float, 2>({{6, 8}, {10, 12}})).get_vector()));
}<|MERGE_RESOLUTION|>--- conflicted
+++ resolved
@@ -31,16 +31,10 @@
 NGRAPH_TEST(${BACKEND_NAME}, function_name)
 {
     Shape shape{2, 2};
-<<<<<<< HEAD
-    auto A = make_shared<op::Parameter>(element::f32, shape);
-    auto B = make_shared<op::Parameter>(element::f32, shape);
+    auto A = make_shared<op::Parameter>(element::Type_t::f32, shape);
+    auto B = make_shared<op::Parameter>(element::Type_t::f32, shape);
     auto add = make_shared<op::v1::Add>(A, B);
     auto f = make_shared<Function>(add, ParameterVector{A, B}, "funky func name");
-=======
-    auto A = make_shared<op::Parameter>(element::Type_t::f32, shape);
-    auto B = make_shared<op::Parameter>(element::Type_t::f32, shape);
-    auto f = make_shared<Function>(A + B, ParameterVector{A, B}, "funky func name");
->>>>>>> 8344c290
 
     auto backend = runtime::Backend::create("${BACKEND_NAME}");
 
