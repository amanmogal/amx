//*****************************************************************************
// Copyright 2017-2020 Intel Corporation
//
// Licensed under the Apache License, Version 2.0 (the "License");
// you may not use this file except in compliance with the License.
// You may obtain a copy of the License at
//
//     http://www.apache.org/licenses/LICENSE-2.0
//
// Unless required by applicable law or agreed to in writing, software
// distributed under the License is distributed on an "AS IS" BASIS,
// WITHOUT WARRANTIES OR CONDITIONS OF ANY KIND, either express or implied.
// See the License for the specific language governing permissions and
// limitations under the License.
//*****************************************************************************

#include <algorithm>
#include <cmath>
#include <cstdint>
#include <fstream>
#include <iterator>
#include <limits>
#include <numeric>
#include <sstream>
#include <stdexcept>
#include <vector>

// clang-format off
#ifdef ${BACKEND_NAME}_FLOAT_TOLERANCE_BITS
#define DEFAULT_FLOAT_TOLERANCE_BITS ${BACKEND_NAME}_FLOAT_TOLERANCE_BITS
#endif
#ifdef ${BACKEND_NAME}_DOUBLE_TOLERANCE_BITS
#define DEFAULT_DOUBLE_TOLERANCE_BITS ${BACKEND_NAME}_DOUBLE_TOLERANCE_BITS
#endif
// clang-format on

#include "gtest/gtest.h"
#include "onnx_import/core/null_node.hpp"
#include "onnx_import/onnx.hpp"
#include "onnx_import/onnx_utils.hpp"
#include "onnx_import/default_opset.hpp"
#include "ngraph/ngraph.hpp"
#include "ngraph/pass/manager.hpp"
#include "ngraph/pass/constant_folding.hpp"
#include "util/all_close.hpp"
#include "util/all_close_f.hpp"
#include "util/ndarray.hpp"
#include "util/test_case.hpp"
#include "util/test_control.hpp"
#include "util/engine/test_engines.hpp"
#include "util/test_tools.hpp"
#include "util/type_prop.hpp"

NGRAPH_SUPPRESS_DEPRECATED_START

using namespace ngraph;

static std::string s_manifest = "${MANIFEST}";

using Inputs = std::vector<std::vector<float>>;
using Outputs = std::vector<std::vector<float>>;

using TestEngine = test::ENGINE_CLASS_NAME(${BACKEND_NAME});

// ############################################################################ CORE TESTS
NGRAPH_TEST(${BACKEND_NAME}, onnx_test_test_case)
{
    auto function = onnx_import::import_onnx_model(
        file_util::path_join(SERIALIZED_ZOO, "onnx/add_abc.prototxt"));

    auto test_case = test::TestCase<TestEngine>(function);
    test_case.add_input<float>({1});
    test_case.add_input<float>({2});
    test_case.add_input<float>({3});
    test_case.add_expected_output<float>(Shape{1}, {6});
    test_case.run();
}

NGRAPH_TEST(${BACKEND_NAME}, onnx_test_test_case_mutliple_inputs)
{
    auto function = onnx_import::import_onnx_model(
        file_util::path_join(SERIALIZED_ZOO, "onnx/add_abc.prototxt"));

    auto test_case = test::TestCase<TestEngine>(function);
    test_case.add_multiple_inputs(Inputs{{1}, {2}, {3}});
    test_case.add_expected_output(Shape{1}, std::vector<float>{6});
    test_case.run();
}

NGRAPH_TEST(${BACKEND_NAME}, onnx_output_names_check)
{
    auto function = onnx_import::import_onnx_model(
        file_util::path_join(SERIALIZED_ZOO, "onnx/split_equal_parts_default.prototxt"));

    std::size_t size = function->get_output_size();
    for (std::size_t i{0}; i < size; ++i)
    {
        std::shared_ptr<Node> node = function->get_output_op(i);
        EXPECT_EQ(node->get_friendly_name(), "output_" + std::to_string(i + 1));
    }
}

NGRAPH_TEST(${BACKEND_NAME}, onnx_node_names_check)
{
    auto function = onnx_import::import_onnx_model(
        file_util::path_join(SERIALIZED_ZOO, "onnx/add_abc.prototxt"));

    // Filter out Add nodes from the function graph
    std::vector<std::shared_ptr<Node>> additions;
    auto ordered_ops = function->get_ordered_ops();
    std::copy_if(
        ordered_ops.begin(),
        ordered_ops.end(),
        std::back_inserter(additions),
        [](std::shared_ptr<Node> op) { return std::string(op->get_type_name()) == "Add"; });

    EXPECT_EQ(additions.size(), 2);
    EXPECT_EQ(additions.at(0)->get_friendly_name(), "X");
    EXPECT_EQ(additions.at(1)->get_friendly_name(), "Y");
}

NGRAPH_TEST(${BACKEND_NAME}, onnx_model_add_abc)
{
    auto function = onnx_import::import_onnx_model(
        file_util::path_join(SERIALIZED_ZOO, "onnx/add_abc.prototxt"));

    auto test_case = test::TestCase<TestEngine>(function);
    test_case.add_multiple_inputs(Inputs{{1}, {2}, {3}});
    test_case.add_expected_output(Shape{1}, std::vector<float>{6});
    test_case.run();
}

NGRAPH_TEST(${BACKEND_NAME}, onnx_model_binary_add_abc)
{
    auto function =
        onnx_import::import_onnx_model(file_util::path_join(SERIALIZED_ZOO, "onnx/add_abc.onnx"));

    auto test_case = test::TestCase<TestEngine>(function);
    test_case.add_multiple_inputs(Inputs{{1}, {2}, {3}});
    test_case.add_expected_output(Shape{1}, std::vector<float>{6});
    test_case.run();
}

NGRAPH_TEST(${BACKEND_NAME}, onnx_bool_const_op)
{
    auto function = onnx_import::import_onnx_model(
        file_util::path_join(SERIALIZED_ZOO, "onnx/bool_const_op.prototxt"));

    auto test_case = test::TestCase<TestEngine>(function);
    test_case.add_expected_output(std::vector<bool>{1, 0, 0, 1});
    test_case.run();
}

NGRAPH_TEST(${BACKEND_NAME}, onnx_bool_init_and)
{
    auto function = onnx_import::import_onnx_model(
        file_util::path_join(SERIALIZED_ZOO, "onnx/bool_init_and.prototxt"));

    auto test_case = test::TestCase<TestEngine>(function);
    test_case.add_expected_output(std::vector<bool>{1});
    test_case.run();
}

NGRAPH_TEST(${BACKEND_NAME}, onnx_bool_input_or)
{
    auto function = onnx_import::import_onnx_model(
        file_util::path_join(SERIALIZED_ZOO, "onnx/bool_input_or.prototxt"));

    auto test_case = test::TestCase<TestEngine>(function);
    test_case.add_input(std::vector<bool>{true, false, true, false});
    test_case.add_input(std::vector<bool>{false, false, true, true});
    test_case.add_expected_output(std::vector<bool>{1, 0, 1, 1});
    test_case.run();
}

NGRAPH_TEST(${BACKEND_NAME}, onnx_bool_init_raw)
{
    auto function = onnx_import::import_onnx_model(
        file_util::path_join(SERIALIZED_ZOO, "onnx/bool_init_raw.prototxt"));

    auto test_case = test::TestCase<TestEngine>(function);
    test_case.add_expected_output(std::vector<bool>{true, false, true});
    test_case.run();
}

NGRAPH_TEST(${BACKEND_NAME}, onnx_model_add_abc_initializers)
{
    auto function = onnx_import::import_onnx_model(
        file_util::path_join(SERIALIZED_ZOO, "onnx/add_abc_initializers.prototxt"));

    auto test_case = test::TestCase<TestEngine>(function);
    test_case.add_input<float>({1, 2, 3, 4});
    test_case.add_expected_output<float>({3, 6, 9, 12});
    test_case.run();
}

NGRAPH_TEST(${BACKEND_NAME}, onnx_model_override_op)
{
    onnx_import::register_operator(
        "FalseAdd", 1, "", [](const onnx_import::Node& node) -> OutputVector {
            OutputVector ng_inputs{node.get_ng_inputs()};
            return {std::make_shared<ngraph::op::v1::Add>(ng_inputs.at(0), ng_inputs.at(1))};
        });

    onnx_import::register_operator(
        "FalseAdd", 1, "", [](const onnx_import::Node& node) -> OutputVector {
            OutputVector ng_inputs{node.get_ng_inputs()};
            return {std::make_shared<ngraph::op::v1::Subtract>(ng_inputs.at(0), ng_inputs.at(1))};
        });

    auto function = onnx_import::import_onnx_model(
        file_util::path_join(SERIALIZED_ZOO, "onnx/override_op.prototxt"));

    Inputs inputs;
    inputs.emplace_back(std::vector<float>{0.f, 1.f, 2.f, 3.f});
    inputs.emplace_back(std::vector<float>{3.f, 2.f, 1.f, 0.f});

    auto test_case = test::TestCase<TestEngine>(function);
    test_case.add_multiple_inputs(inputs);
    test_case.add_expected_output<float>({-3.f, -1.f, 1.f, 3.f});
    test_case.run();
}

NGRAPH_TEST(${BACKEND_NAME}, onnx_import_non_existing_file)
{
    try
    {
        onnx_import::import_onnx_model(file_util::path_join(SERIALIZED_ZOO, "onnx/i.dont.exist"));
    }
    catch (const std::runtime_error& exc)
    {
        // asserts that an exception was thrown and that the error message contains the file name
        std::string msg{exc.what()};
        EXPECT_TRUE(msg.find("i.dont.exist") != std::string::npos);
    }
}

NGRAPH_TEST(${BACKEND_NAME}, onnx_model_unsupported_op)
{
    try
    {
        onnx_import::import_onnx_model(
            file_util::path_join(SERIALIZED_ZOO, "onnx/unsupported_op.prototxt"));
        FAIL() << "Expected ngraph::ngraph_error";
    }
    catch (ngraph::ngraph_error const& err)
    {
        std::string what{err.what()};
        EXPECT_NE(what.find("nGraph does not support"), std::string::npos);
        EXPECT_NE(what.find("FakeOpName"), std::string::npos);
        EXPECT_NE(what.find("AnotherFakeOpName"), std::string::npos);
    }
    catch (...)
    {
        FAIL() << "Expected ngraph::ngraph_error";
    }
}

NGRAPH_TEST(${BACKEND_NAME}, onnx_model_custom_op)
{
    onnx_import::register_operator(
        "AddQ", 1, "com.intel.ai", [](const onnx_import::Node& node) -> OutputVector {
            OutputVector ng_inputs{node.get_ng_inputs()};
            return {std::make_shared<ngraph::op::v1::Add>(ng_inputs.at(0), ng_inputs.at(1))};
        });

    auto function = onnx_import::import_onnx_model(
        file_util::path_join(SERIALIZED_ZOO, "onnx/custom_operator.prototxt"));

    auto test_case = test::TestCase<TestEngine>(function);
    test_case.add_input<float>({1.f, 2.f, 3.f, 4.f});
    test_case.add_expected_output<float>({3.f, 6.f, 9.f, 12.f});
    test_case.run();
}

NGRAPH_TEST(${BACKEND_NAME}, onnx_model_custom_op_register_unregister)
{
    onnx_import::register_operator(
        "AddQ", 1, "com.intel.ai", [](const onnx_import::Node& node) -> OutputVector {
            OutputVector ng_inputs{node.get_ng_inputs()};
            return {std::make_shared<ngraph::op::v1::Add>(ng_inputs.at(0), ng_inputs.at(1))};
        });

    auto function = onnx_import::import_onnx_model(
        file_util::path_join(SERIALIZED_ZOO, "onnx/custom_operator.prototxt"));

    auto test_case = test::TestCase<TestEngine>(function);
    test_case.add_input<float>({1.f, 2.f, 3.f, 4.f});
    test_case.add_expected_output<float>({3.f, 6.f, 9.f, 12.f});
    test_case.run();

    onnx_import::unregister_operator("AddQ", 1, "com.intel.ai");
    try
    {
        auto function = onnx_import::import_onnx_model(
            file_util::path_join(SERIALIZED_ZOO, "onnx/custom_operator.prototxt"));
        FAIL() << "Expected ngraph::ngraph_error";
    }
    catch (ngraph::ngraph_error const& err)
    {
        std::string what{err.what()};
        EXPECT_NE(what.find("Check 'unknown_operators.empty()' failed"), std::string::npos);
    }
    catch (...)
    {
        FAIL() << "Expected ngraph::ngraph_error";
    }
}

NGRAPH_TEST(${BACKEND_NAME}, onnx_model_custom_op_default_domain)
{
    onnx_import::register_operator(
        "AddQ", 1, "com.intel.ai", [](const onnx_import::Node& node) -> OutputVector {
            OutputVector ng_inputs{node.get_ng_inputs()};
            return {std::make_shared<ngraph::op::v1::Add>(ng_inputs.at(0), ng_inputs.at(1))};
        });

    auto function = onnx_import::import_onnx_model(
        file_util::path_join(SERIALIZED_ZOO, "onnx/custom_operator_default_domain.prototxt"));

    auto test_case = test::TestCase<TestEngine>(function);
    test_case.add_input<float>({1.f, 2.f, 3.f, 4.f});
    test_case.add_expected_output<float>({3.f, 6.f, 9.f, 12.f});
    test_case.run();
}

NGRAPH_TEST(${BACKEND_NAME}, onnx_is_op_supported)
{
    // Simple case
    EXPECT_TRUE(onnx_import::is_operator_supported("Sum", 1, "ai.onnx"));
    // With fallback
    EXPECT_TRUE(onnx_import::is_operator_supported("Sum", 100, "ai.onnx"));

    // Different opset versions
    EXPECT_TRUE(onnx_import::is_operator_supported("Add", 1, "ai.onnx"));
    EXPECT_TRUE(onnx_import::is_operator_supported("Add", 7, "ai.onnx"));

    // Default domain name
    EXPECT_TRUE(onnx_import::is_operator_supported("Sum", 1));

    // Unregistered operator
    EXPECT_FALSE(onnx_import::is_operator_supported("DummyOp", 1));
    EXPECT_FALSE(onnx_import::is_operator_supported("DummyOp", 1, "ai.onnx"));
    EXPECT_FALSE(onnx_import::is_operator_supported("DummyOp", 10, "ai.onnx"));

    // Operator with bad domain name
    EXPECT_FALSE(onnx_import::is_operator_supported("Sum", 1, "bad.domain"));

    // Registered custom operator
    onnx_import::register_operator(
        "AddQ", 1, "com.intel.ai", [](const onnx_import::Node& node) -> OutputVector {
            OutputVector ng_inputs{node.get_ng_inputs()};
            return {std::make_shared<ngraph::op::v1::Add>(ng_inputs.at(0), ng_inputs.at(1))};
        });
    EXPECT_TRUE(onnx_import::is_operator_supported("AddQ", 1, "com.intel.ai"));
}

NGRAPH_TEST(${BACKEND_NAME}, onnx_model_missing_op_domain)
{
    onnx_import::register_operator(
        "CustomAdd", 1, "custom.op", [](const onnx_import::Node& node) -> OutputVector {
            OutputVector ng_inputs{node.get_ng_inputs()};
            return {std::make_shared<ngraph::op::v1::Add>(ng_inputs.at(0), ng_inputs.at(1))};
        });

    EXPECT_TRUE(onnx_import::is_operator_supported("CustomAdd", 1, "custom.op"));

    auto function = onnx_import::import_onnx_model(
        file_util::path_join(SERIALIZED_ZOO, "onnx/missing_op_domain.prototxt"));

    Inputs inputs;
    inputs.emplace_back(std::vector<float>{0.f, 1.f, 2.f, 3.f});
    inputs.emplace_back(std::vector<float>{0.f, 1.f, 2.f, 3.f});

    auto test_case = test::TestCase<TestEngine>(function);
    test_case.add_multiple_inputs(inputs);
    test_case.add_expected_output<float>({0.f, 2.f, 4.f, 6.f});
    test_case.run();
}

NGRAPH_TEST(${BACKEND_NAME}, onnx_model_unknown_domain)
{
    // the importer should not throw when it encounters an unknown domain in the model
    EXPECT_NO_THROW(onnx_import::import_onnx_model(
        file_util::path_join(SERIALIZED_ZOO, "onnx/unknown_domain.prototxt")));
}

NGRAPH_TEST(${BACKEND_NAME}, onnx_model_op_in_unknown_domain)
{
    try
    {
        onnx_import::import_onnx_model(
            file_util::path_join(SERIALIZED_ZOO, "onnx/unknown_domain_add.prototxt"));

        FAIL() << "The onnx_importer did not throw for unknown domain and op";
    }
    catch (const ngraph::ngraph_error& e)
    {
        const std::string msg = e.what();

        EXPECT_NE(msg.find("unknown.domain.Add"), std::string::npos)
            << "The error message should contain domain and op name: unknown.domain.Add";
    }
}

NGRAPH_TEST(${BACKEND_NAME}, onnx_model_missing_input)
{
    onnx_import::register_operator(
        "TestMissingInOut", 1, "com.intel.ai", [](const onnx_import::Node& node) -> OutputVector {
            OutputVector ng_inputs{node.get_ng_inputs()};
            Output<ngraph::Node> A = ng_inputs.at(0);
            Output<ngraph::Node> B = ng_inputs.at(1);
            Output<ngraph::Node> C = ng_inputs.at(2);

            A = std::make_shared<op::v1::Multiply>(A, C);
            if (!ngraph::op::is_null(B))
            {
                B = std::make_shared<op::v1::Divide>(B, C);
            }

            C = std::make_shared<ngraph::op::v1::Add>(C, C);
            return {A, B, C};
        });

    onnx_import::register_operator(
        "TestMissingIn", 1, "com.intel.ai", [](const onnx_import::Node& node) -> OutputVector {
            OutputVector ng_inputs{node.get_ng_inputs()};
            std::shared_ptr<ngraph::Node> result = std::make_shared<ngraph::op::Constant>(
                element::f32, ngraph::Shape{2, 2}, std::vector<float>{1, 1, 1, 1});

            for (const auto& ng_input : ng_inputs)
            {
                if (!ngraph::op::is_null(ng_input))
                {
                    result = std::make_shared<op::v1::Multiply>(ng_input, result);
                }
            }

            return {result};
        });

    auto function = onnx_import::import_onnx_model(
        file_util::path_join(SERIALIZED_ZOO, "onnx/missing_input.prototxt"));

    Inputs inputs{{1, 2, 3, 4}, {5, 6, 7, 8}};

    auto test_case = test::TestCase<TestEngine>(function);
    test_case.add_multiple_inputs(inputs);
    test_case.add_expected_output<float>({50, 144, 294, 512});
    test_case.run();
}

NGRAPH_TEST(${BACKEND_NAME}, onnx_model_initializer_wo_input)
{
    // This test checks a model which has an initializer, but no input with the same name
    auto function = onnx_import::import_onnx_model(
        file_util::path_join(SERIALIZED_ZOO, "onnx/initializer_wo_input.prototxt"));

    auto test_case = test::TestCase<TestEngine>(function);
    test_case.add_input<float>({0, 1, 2, 3, 4, 5});
    test_case.add_expected_output<float>({0, 2, 6, 12, 20, 30});
    test_case.run();
}

NGRAPH_TEST(onnx_${BACKEND_NAME}, onnx_expand_function)
{
    const auto function = onnx_import::import_onnx_model(
        file_util::path_join(SERIALIZED_ZOO, "onnx/quantization/dynamicquantizelinear.prototxt"));

    auto test_case = test::TestCase<TestEngine>(function);
    test_case.add_input<float>({-1.f, -2.1f, -1.3f, -2.5f, -3.34f, -4.f});
    test_case.add_expected_output<uint8_t>(Shape{6}, {191, 121, 172, 96, 42, 0});
    test_case.add_expected_output<float>(Shape{}, {0.0156862754f});
    test_case.add_expected_output<uint8_t>(Shape{}, {255});
    test_case.run();
}

// ############################################################################ OPERATOR TESTS
NGRAPH_TEST(${BACKEND_NAME}, onnx_model_addmul_abc)
{
    auto function = onnx_import::import_onnx_model(
        file_util::path_join(SERIALIZED_ZOO, "onnx/addmul_abc.prototxt"));

    auto test_case = test::TestCase<TestEngine>(function);
    test_case.add_input<float>({9, 10, 11, 12});
    test_case.add_input<float>({5, 6, 7, 8});
    test_case.add_input<float>({1, 2, 3, 4});
    test_case.add_expected_output<float>(Shape{1, 2, 2}, {46, 62, 80, 100});
    test_case.run();
}

NGRAPH_TEST(${BACKEND_NAME}, onnx_model_argmin_no_keepdims)
{
    auto function = onnx_import::import_onnx_model(
        file_util::path_join(SERIALIZED_ZOO, "onnx/argmin_no_keepdims.prototxt"));

    auto test_case = test::TestCase<TestEngine>(function);
    test_case.add_input<float>({2, 1, 3, 10});
    test_case.add_expected_output<float>(Shape{2}, {1, 0});
    test_case.run();
}

NGRAPH_TEST(${BACKEND_NAME}, onnx_model_batch_norm_default)
{
    // Batch Normalization with default parameters
    auto function = onnx_import::import_onnx_model(
        file_util::path_join(SERIALIZED_ZOO, "onnx/batchnorm_default.prototxt"));

    auto test_case = test::TestCase<TestEngine>(function);
    test_case.add_input<float>({-1.f, 0.f, 1.f, 2.f, 3.f, 4.f}); // data {1, 2, 1, 3}
    test_case.add_input<float>({1.f, 1.5f});                     // scale
    test_case.add_input<float>({0.f, 1.f});                      // bias
    test_case.add_input<float>({0.f, 3.f});                      // mean
    test_case.add_input<float>({1.f, 1.5f});                     // var
    test_case.add_expected_output<float>(
        Shape{1, 2, 1, 3}, {-0.999995f, 0.f, 0.999995f, -0.22474074f, 1.f, 2.2247407f});
    test_case.run();
}

NGRAPH_TEST(${BACKEND_NAME}, onnx_model_relu)
{
    // Simple ReLU test
    auto function =
        onnx_import::import_onnx_model(file_util::path_join(SERIALIZED_ZOO, "onnx/relu.prototxt"));

    auto test_case = test::TestCase<TestEngine>(function);
    test_case.add_input<float>({-1, -2, 0, 1, 2, 3});
    test_case.add_expected_output<float>({0, 0, 0, 1, 2, 3});
    test_case.run();
}

NGRAPH_TEST(${BACKEND_NAME}, onnx_model_sum_opset1)
{
    // Simple Sum test for opset1.
    auto function = onnx_import::import_onnx_model(
        file_util::path_join(SERIALIZED_ZOO, "onnx/sum_opset1.prototxt"));

    auto test_case = test::TestCase<TestEngine>(function);
    test_case.add_input<float>({3.f, 0.f, 2.f});
    test_case.add_input<float>({1.f, 3.f, 4.f});
    test_case.add_input<float>({2.f, 6.f, 6.f});
    test_case.add_expected_output<float>(Shape{3}, {6.f, 9.f, 12.f});
    test_case.run();
}

NGRAPH_TEST(${BACKEND_NAME}, onnx_model_sum)
{
    // Simple Sum test for opset8.
    auto function =
        onnx_import::import_onnx_model(file_util::path_join(SERIALIZED_ZOO, "onnx/sum.prototxt"));

    auto test_case = test::TestCase<TestEngine>(function);
    test_case.add_input<float>({3.f});
    test_case.add_input<float>({1.f, 3.f, 4.f});
    test_case.add_input<float>({2.f, 6.f, 6.f});
    test_case.add_expected_output<float>(Shape{3}, {6.f, 12.f, 13.f});
    test_case.run();
}

NGRAPH_TEST(${BACKEND_NAME}, onnx_model_sum_one_input)
{
    auto function = onnx_import::import_onnx_model(
        file_util::path_join(SERIALIZED_ZOO, "onnx/sum_one_input.prototxt"));

    // input data shape (3, )
    auto test_case = test::TestCase<TestEngine>(function);
    test_case.add_input<float>({3.f, 0.f, 2.f});
    test_case.add_expected_output<float>({3.f, 0.f, 2.f});
    test_case.run();
}

NGRAPH_TEST(${BACKEND_NAME}, onnx_model_cum_sum_1d)
{
    auto function = onnx_import::import_onnx_model(
        file_util::path_join(SERIALIZED_ZOO, "onnx/cum_sum_1d.prototxt"));

    auto test_case = test::TestCase<TestEngine>(function);
    test_case.add_input<float>({1.f, 2.f, 3.f});
    test_case.add_expected_output<float>(Shape{3}, {1.f, 3.f, 6.f});
    test_case.run();
}

NGRAPH_TEST(${BACKEND_NAME}, onnx_model_cum_sum_2d_axis_input)
{
    auto function = onnx_import::import_onnx_model(
        file_util::path_join(SERIALIZED_ZOO, "onnx/cum_sum_2d_axis_input.prototxt"));

    auto test_case = test::TestCase<TestEngine>(function);
    test_case.add_input<float>({1.f, 2.f, 3.f, 4.f, 5.f, 6.f});
    test_case.add_expected_output<float>(Shape{2, 3}, {1.f, 3.f, 6.f, 4.f, 9.f, 15.f});
    test_case.run();
}

NGRAPH_TEST(${BACKEND_NAME}, onnx_model_cum_sum_2d_dynamic_axis_input)
{
    auto function = onnx_import::import_onnx_model(
        file_util::path_join(SERIALIZED_ZOO, "onnx/cum_sum_2d_dynamic_axis_input.prototxt"));

    auto test_case = test::TestCase<TestEngine>(function);
    test_case.add_input<float>({1.f, 2.f, 3.f, 4.f, 5.f, 6.f});
    test_case.add_input<std::int32_t>({1});
    test_case.add_expected_output<float>(Shape{2, 3}, {1.f, 3.f, 6.f, 4.f, 9.f, 15.f});
    test_case.run();
}

NGRAPH_TEST(${BACKEND_NAME}, onnx_model_cum_sum_3d_exclusive_reverse)
{
    auto function = onnx_import::import_onnx_model(
        file_util::path_join(SERIALIZED_ZOO, "onnx/cum_sum_3d_exclusive_reverse.prototxt"));

    auto test_case = test::TestCase<TestEngine>(function);
    test_case.add_input<float>({1.f,  2.f,  3.f,  4.f,  5.f,  6.f,  7.f,  8.f,
                                9.f,  10.f, 11.f, 12.f, 13.f, 14.f, 15.f, 16.f,
                                17.f, 18.f, 19.f, 20.f, 21.f, 22.f, 23.f, 24.f});
    test_case.add_expected_output<float>(
        Shape{2, 3, 4}, {13.f, 14.f, 15.f, 16.f, 17.f, 18.f, 19.f, 20.f, 21.f, 22.f, 23.f, 24.f,
                         0.f,  0.f,  0.f,  0.f,  0.f,  0.f,  0.f,  0.f,  0.f,  0.f,  0.f,  0.f});
    test_case.run();
}

NGRAPH_TEST(${BACKEND_NAME}, onnx_model_min_two_inputs_opset1)
{
    auto function = onnx_import::import_onnx_model(
        file_util::path_join(SERIALIZED_ZOO, "onnx/min_two_inputs_opset1.prototxt"));

    // input data shape (3, )
    auto test_case = test::TestCase<TestEngine>(function);
    test_case.add_input<float>({1.f, 2.f, 1.f});
    test_case.add_input<float>({1.f, 4.f, 4.f});
    test_case.add_expected_output<float>({1.f, 2.f, 1.f});
    test_case.run();
}

NGRAPH_TEST(${BACKEND_NAME}, onnx_model_min_two_inputs)
{
    auto function = onnx_import::import_onnx_model(
        file_util::path_join(SERIALIZED_ZOO, "onnx/min_two_inputs.prototxt"));

    // input data shape (3, )
    auto test_case = test::TestCase<TestEngine>(function);
    test_case.add_input<float>({2.f});
    test_case.add_input<float>({1.f, 4.f, 4.f});
    test_case.add_expected_output<float>({1.f, 2.f, 2.f});
    test_case.run();
}

NGRAPH_TEST(${BACKEND_NAME}, onnx_model_max_opset1)
{
    auto function = onnx_import::import_onnx_model(
        file_util::path_join(SERIALIZED_ZOO, "onnx/max_opset1.prototxt"));

    // input data shape (3, )
    auto test_case = test::TestCase<TestEngine>(function);
    test_case.add_input<float>({3.f, 2.f, 1.f});
    test_case.add_input<float>({1.f, 4.f, 4.f});
    test_case.add_input<float>({2.f, 5.f, 3.f});

    test_case.add_expected_output<float>({3.f, 5.f, 4.f});
    test_case.run();
}

NGRAPH_TEST(${BACKEND_NAME}, onnx_model_max)
{
    auto function =
        onnx_import::import_onnx_model(file_util::path_join(SERIALIZED_ZOO, "onnx/max.prototxt"));

    // input data shape (3, )
    auto test_case = test::TestCase<TestEngine>(function);
    test_case.add_input<float>({1.f, 4.f, 4.f});
    test_case.add_input<float>({3.f});
    test_case.add_input<float>({2.f, 5.f, 3.f});

    test_case.add_expected_output<float>({3.f, 5.f, 4.f});
    test_case.run();
}

NGRAPH_TEST(${BACKEND_NAME}, onnx_model_mean_opset1)
{
    auto function = onnx_import::import_onnx_model(
        file_util::path_join(SERIALIZED_ZOO, "onnx/mean_opset1.prototxt"));

    // input data shape (3, )
    auto test_case = test::TestCase<TestEngine>(function);
    test_case.add_input<float>({3.f, 0.f, 2.f});
    test_case.add_input<float>({1.f, 3.f, 4.f});
    test_case.add_input<float>({2.f, 6.f, 6.f});

    test_case.add_expected_output<float>({2.f, 3.f, 4.f});
    test_case.run();
}

NGRAPH_TEST(${BACKEND_NAME}, onnx_model_mean)
{
    auto function =
        onnx_import::import_onnx_model(file_util::path_join(SERIALIZED_ZOO, "onnx/mean.prototxt"));

    // input data shape (3, )
    auto test_case = test::TestCase<TestEngine>(function);
    test_case.add_input<float>({3.f});
    test_case.add_input<float>({1.f, 2.f, 5.f});
    test_case.add_input<float>({2.f, 7.f, 7.f});

    test_case.add_expected_output<float>({2.f, 4.f, 5.f});
    test_case.run();
}

NGRAPH_TEST(${BACKEND_NAME}, onnx_model_gemm_abc)
{
    auto function = onnx_import::import_onnx_model(
        file_util::path_join(SERIALIZED_ZOO, "onnx/gemm_abc.prototxt"));

    Inputs inputs;
    inputs.emplace_back(test::NDArray<float, 2>(
                            {{1, 2, 3, 4, 5, 6}, {7, 8, 9, 10, 11, 12}, {13, 14, 15, 16, 17, 18}})
                            .get_vector());

    inputs.emplace_back(test::NDArray<float, 2>({{19, 20, 21, 22},
                                                 {23, 24, 25, 26},
                                                 {27, 28, 29, 30},
                                                 {31, 32, 33, 34},
                                                 {35, 36, 37, 38},
                                                 {39, 40, 41, 42}})
                            .get_vector());

    inputs.emplace_back(
        test::NDArray<float, 2>({{1, 1, 1, 1}, {1, 1, 1, 1}, {1, 1, 1, 1}}).get_vector());

    auto expected_output =
        test::NDArray<float, 2>(
            {{340, 350.5, 361, 371.5}, {862, 890.5, 919, 947.5}, {1384, 1430.5, 1477, 1523.5}})
            .get_vector();

    auto test_case = test::TestCase<TestEngine>(function);
    test_case.add_multiple_inputs(inputs);
    test_case.add_expected_output(expected_output);
    test_case.run();
}

NGRAPH_TEST(${BACKEND_NAME}, onnx_model_matmul)
{
    auto function = onnx_import::import_onnx_model(
        file_util::path_join(SERIALIZED_ZOO, "onnx/matmul.prototxt"));

    std::vector<std::vector<float>> inputs;

    inputs.emplace_back(
        test::NDArray<float, 2>({{1, 2, 3, 4}, {5, 6, 7, 8}, {9, 10, 11, 12}}).get_vector());

    inputs.emplace_back(
        test::NDArray<float, 2>({{13, 14, 15}, {16, 17, 18}, {19, 20, 21}, {22, 23, 24}})
            .get_vector());

    auto expected_output =
        test::NDArray<float, 2>({{190, 200, 210}, {470, 496, 522}, {750, 792, 834}}).get_vector();

    auto test_case = test::TestCase<TestEngine>(function);
    test_case.add_multiple_inputs(inputs);
    test_case.add_expected_output(expected_output);
    test_case.run();
}

NGRAPH_TEST(${BACKEND_NAME}, onnx_model_softmax_0D)
{
    auto function = onnx_import::import_onnx_model(
        file_util::path_join(SERIALIZED_ZOO, "onnx/softmax_0D.prototxt"));

    auto test_case = test::TestCase<TestEngine>(function);
    test_case.add_expected_output<float>({1.0});
    test_case.run();
}

NGRAPH_TEST(${BACKEND_NAME}, onnx_model_softmax_1D)
{
    auto function = onnx_import::import_onnx_model(
        file_util::path_join(SERIALIZED_ZOO, "onnx/softmax_1D.prototxt"));

    auto test_case = test::TestCase<TestEngine>(function);
    test_case.add_input<float>({-1.0, 0.0, 1.0});
    test_case.add_expected_output<float>({0.09003058, 0.24472848, 0.66524094});
    test_case.run();
}
namespace
{
    // common input for all Softmax 3D test cases (Shape = {3,4,5})
    const std::vector<float> SOFTMAX_INPUT = {
        2.75793882,  -0.50841322, 0.82013929,  -0.62409912, -0.96136118, 0.21004745,  1.38337255,
        1.19030397,  2.0940445,   -0.03551657, -0.78686039, 1.992782,    0.04300319,  -0.29230777,
        -0.56797112, -1.26732165, -0.61935399, 0.57670432,  0.92844898,  2.82469233,

        0.98721677,  -0.05100663, -1.21178917, -0.17530157, 1.40051805,  -0.13259761, -1.14313018,
        0.2673723,   -0.87996154, 1.29053106,  1.55,        0.8396538,   1.20729817,  0.23727845,
        -0.89113606, -1.70909842, 0.26460363,  -0.70566808, 2.383518,    1.07024615,

        -1.21722605, 0.82919357,  0.55765697,  0.12657686,  0.63432172,  0.75425957,  -2.43721014,
        -1.24478184, 2.65316853,  1.19509542,  -0.95523998, 0.5149006,   -0.01151649, 0.68327026,
        -0.4589638,  -0.46554745, 0.21055324,  0.39266729,  2.05098086,  1.83207919};
} // namespace

NGRAPH_TEST(${BACKEND_NAME}, onnx_model_softmax_axis_0)
{
    auto function = onnx_import::import_onnx_model(
        file_util::path_join(SERIALIZED_ZOO, "onnx/softmax_axis_0.prototxt"));

    auto test_case = test::TestCase<TestEngine>(function);
    test_case.add_input<float>(SOFTMAX_INPUT);

    test_case.add_expected_output<float>(
        Shape{3, 4, 5},
        {0.09683057, 0.00369363, 0.01394559, 0.00329012, 0.00234823, 0.00757665, 0.02449322,
         0.02019284, 0.04985249, 0.00592694, 0.00279593, 0.04505148, 0.00641108, 0.00458466,
         0.00348007, 0.00172928, 0.00330577, 0.01093237, 0.01554086, 0.10351497,

         0.01648154, 0.00583583, 0.00182802, 0.00515374, 0.02491679, 0.00537859, 0.00195794,
         0.00802367, 0.00254737, 0.0223216,  0.02893419, 0.0142204,  0.02053893, 0.00778581,
         0.00251907, 0.00111174, 0.00800149, 0.0030324,  0.06658917, 0.0179084,

         0.00181811, 0.01407243, 0.01072611, 0.0069699,  0.01158077, 0.01305647, 0.00053677,
         0.0017687,  0.08719896, 0.02028982, 0.00236265, 0.01027717, 0.0060709,  0.01216173,
         0.00388087, 0.00385541, 0.00758048, 0.00909469, 0.04775123, 0.03836337});

    test_case.run(6);
}

NGRAPH_TEST(${BACKEND_NAME}, onnx_model_softmax_axis_1)
{
    auto function = onnx_import::import_onnx_model(
        file_util::path_join(SERIALIZED_ZOO, "onnx/softmax_axis_1.prototxt"));

    auto test_case = test::TestCase<TestEngine, test::TestCaseType::DYNAMIC>(function);
    test_case.add_input<float>(SOFTMAX_INPUT);

    test_case.add_expected_output<float>(
        Shape{3, 4, 5},
        {0.22757064, 0.00868076, 0.03277484, 0.00773243, 0.0055188,  0.0178066,  0.05756383,
         0.04745709, 0.11716303, 0.01392945, 0.00657097, 0.10587974, 0.01506727, 0.01077484,
         0.00817884, 0.00406413, 0.00776921, 0.0256932,  0.03652405, 0.24328028,

         0.06217413, 0.02201481, 0.00689594, 0.01944171, 0.09399488, 0.02028993, 0.00738604,
         0.03026811, 0.00960958, 0.08420492, 0.10914991, 0.05364435, 0.07748005, 0.02937079,
         0.0095028,  0.00419387, 0.03018442, 0.01143929, 0.2511977,  0.06755678,

         0.00587593, 0.04548053, 0.0346656,  0.02252594, 0.03742775, 0.04219705, 0.00173478,
         0.00571623, 0.2818174,  0.06557446, 0.00763582, 0.03321466, 0.01962049, 0.03930537,
         0.01254255, 0.01246025, 0.02449929, 0.02939305, 0.15432668, 0.12398617});

    test_case.run(4);
}

NGRAPH_TEST(${BACKEND_NAME}, onnx_model_softmax_invalid_axis_1D)
{
    ASSERT_THROW(onnx_import::import_onnx_model(
                     file_util::path_join(SERIALIZED_ZOO, "onnx/softmax_invalid_axis_1D.prototxt")),
                 ngraph::ngraph_error)
        << "Softmax model with invalid axis was successfully imported while it should have thrown.";
}

NGRAPH_TEST(${BACKEND_NAME}, onnx_model_softmax_invalid_axis_3D)
{
    ASSERT_THROW(onnx_import::import_onnx_model(
                     file_util::path_join(SERIALIZED_ZOO, "onnx/softmax_invalid_axis_3D.prototxt")),
                 ngraph::ngraph_error)
        << "Softmax model with invalid axis was successfully imported while it should have thrown.";
}

NGRAPH_TEST(${BACKEND_NAME}, onnx_model_sub)
{
    auto function =
        onnx_import::import_onnx_model(file_util::path_join(SERIALIZED_ZOO, "onnx/sub.prototxt"));

    Inputs inputs;
    inputs.emplace_back(test::NDArray<float, 3>({{{1, 2, 3}}}).get_vector());

    inputs.emplace_back(test::NDArray<float, 3>({{{4, 5, 7}}}).get_vector());

    auto expected_output = test::NDArray<float, 3>({{{-3, -3, -4}}}).get_vector();

    auto test_case = test::TestCase<TestEngine>(function);
    test_case.add_multiple_inputs(inputs);
    test_case.add_expected_output(expected_output);
    test_case.run();
}

NGRAPH_TEST(${BACKEND_NAME}, onnx_model_div)
{
    auto function =
        onnx_import::import_onnx_model(file_util::path_join(SERIALIZED_ZOO, "onnx/div.prototxt"));

    Inputs inputs;
    inputs.emplace_back(test::NDArray<float, 3>({{{1, 2, 3}}}).get_vector());
    inputs.emplace_back(test::NDArray<float, 3>({{{1, 4, 12}}}).get_vector());

    auto expected_output = test::NDArray<float, 3>({{{1, 0.5, 0.25}}}).get_vector();

    auto test_case = test::TestCase<TestEngine>(function);
    test_case.add_multiple_inputs(inputs);
    test_case.add_expected_output(expected_output);
    test_case.run();
}

NGRAPH_TEST(${BACKEND_NAME}, onnx_model_add_bcast)
{
    auto function = onnx_import::import_onnx_model(
        file_util::path_join(SERIALIZED_ZOO, "onnx/add_bcast.prototxt"));

    Inputs inputs;
    inputs.emplace_back(test::NDArray<float, 3>(
                            {{{1, 1, 1, 1, 1}, {1, 1, 1, 1, 1}, {1, 1, 1, 1, 1}, {1, 1, 1, 1, 1}},
                             {{1, 1, 1, 1, 1}, {1, 1, 1, 1, 1}, {1, 1, 1, 1, 1}, {1, 1, 1, 1, 1}},
                             {{1, 1, 1, 1, 1}, {1, 1, 1, 1, 1}, {1, 1, 1, 1, 1}, {1, 1, 1, 1, 1}}})
                            .get_vector());

    inputs.emplace_back(test::NDArray<float, 1>({1, 2, 3, 4, 5}).get_vector());

    auto expected_output =
        test::NDArray<float, 4>(
            {{{{2, 3, 4, 5, 6}, {2, 3, 4, 5, 6}, {2, 3, 4, 5, 6}, {2, 3, 4, 5, 6}},
              {{2, 3, 4, 5, 6}, {2, 3, 4, 5, 6}, {2, 3, 4, 5, 6}, {2, 3, 4, 5, 6}},
              {{2, 3, 4, 5, 6}, {2, 3, 4, 5, 6}, {2, 3, 4, 5, 6}, {2, 3, 4, 5, 6}}}})
            .get_vector();

    auto test_case = test::TestCase<TestEngine>(function);
    test_case.add_multiple_inputs(inputs);
    test_case.add_expected_output(expected_output);
    test_case.run();
}

NGRAPH_TEST(${BACKEND_NAME}, onnx_model_reduce_log_sum)
{
    auto function = onnx_import::import_onnx_model(
        file_util::path_join(SERIALIZED_ZOO, "onnx/reduce_log_sum.prototxt"));

    // input data shape (1, 1, 4, 4)
    Inputs inputs{
        test::NDArray<float, 4>({{{{1, 1, 1, 1}, {1, 1, 1, 1}, {1, 1, 1, 1}, {1, 1, 1, 1}}}})
            .get_vector()};

    // output data shape (1,)
    auto expected_output = test::NDArray<float, 4>({{{{2.77258872f}}}}).get_vector();

    auto test_case = test::TestCase<TestEngine>(function);
    test_case.add_multiple_inputs(inputs);
    test_case.add_expected_output(expected_output);
    test_case.run();
}

NGRAPH_TEST(${BACKEND_NAME}, onnx_model_reduce_log_sum_exp)
{
    auto function = onnx_import::import_onnx_model(
        file_util::path_join(SERIALIZED_ZOO, "onnx/reduce_log_sum_exp.prototxt"));

    // input data shape (1, 1, 4, 4)
    Inputs inputs{
        test::NDArray<float, 4>({{{{1, 1, 1, 1}, {1, 1, 1, 1}, {1, 1, 1, 1}, {1, 1, 1, 1}}}})
            .get_vector()};

    // output data shape (1,)
    auto expected_output = test::NDArray<float, 4>({{{{3.77258872f}}}}).get_vector();

    auto test_case = test::TestCase<TestEngine>(function);
    test_case.add_multiple_inputs(inputs);
    test_case.add_expected_output(expected_output);
    test_case.run();
}

NGRAPH_TEST(${BACKEND_NAME}, onnx_model_reduce_l1)
{
    auto function = onnx_import::import_onnx_model(
        file_util::path_join(SERIALIZED_ZOO, "onnx/reduce_l1.prototxt"));

    // input data shape (1, 1, 4, 4)
    Inputs inputs{
        test::NDArray<float, 4>({{{{1, 1, 1, 1}, {1, 1, 1, 1}, {1, 1, 1, 1}, {1, 1, 1, 1}}}})
            .get_vector()};

    // output data shape (1,)
    auto expected_output = test::NDArray<float, 4>({{{{16}}}}).get_vector();

    auto test_case = test::TestCase<TestEngine>(function);
    test_case.add_multiple_inputs(inputs);
    test_case.add_expected_output(expected_output);
    test_case.run();
}

NGRAPH_TEST(${BACKEND_NAME}, onnx_model_reduce_l2)
{
    auto function = onnx_import::import_onnx_model(
        file_util::path_join(SERIALIZED_ZOO, "onnx/reduce_l2.prototxt"));

    // input data shape (1, 1, 4, 4)
    Inputs inputs{
        test::NDArray<float, 4>({{{{1, 1, 1, 1}, {1, 1, 1, 1}, {1, 1, 1, 1}, {1, 1, 1, 1}}}})
            .get_vector()};

    // output data shape (1,)
    auto expected_output = test::NDArray<float, 4>({{{{4}}}}).get_vector();

    auto test_case = test::TestCase<TestEngine>(function);
    test_case.add_multiple_inputs(inputs);
    test_case.add_expected_output(expected_output);
    test_case.run();
}

NGRAPH_TEST(${BACKEND_NAME}, onnx_model_reduce_max)
{
    auto function = onnx_import::import_onnx_model(
        file_util::path_join(SERIALIZED_ZOO, "onnx/reduce_max.prototxt"));

    // input data shape (1, 1, 4, 4)
    Inputs inputs{
        test::NDArray<float, 4>({{{{1, 2, 3, 4}, {5, 6, 7, 8}, {9, 10, 11, 12}, {13, 14, 15, 16}}}})
            .get_vector()};

    // output data shape (1,)
    auto expected_output = test::NDArray<float, 4>({{{{16}}}}).get_vector();

    auto test_case = test::TestCase<TestEngine>(function);
    test_case.add_multiple_inputs(inputs);
    test_case.add_expected_output(expected_output);
    test_case.run();
}

NGRAPH_TEST(${BACKEND_NAME}, onnx_model_reduce_max_invalid_axes)
{
    EXPECT_THROW(onnx_import::import_onnx_model(
                     file_util::path_join(SERIALIZED_ZOO, "onnx/reduce_max_invalid_axes.prototxt")),
                 ngraph::ngraph_error);
}

NGRAPH_TEST(${BACKEND_NAME}, onnx_model_reduce_mean)
{
    auto function = onnx_import::import_onnx_model(
        file_util::path_join(SERIALIZED_ZOO, "onnx/reduce_mean.prototxt"));

    // input data shape (1, 1, 4, 4)
    Inputs inputs{
        test::NDArray<float, 4>({{{{1, 1, 1, 1}, {1, 1, 1, 1}, {1, 1, 1, 1}, {1, 1, 1, 1}}}})
            .get_vector()};

    // output data shape (1,)
    auto expected_output = test::NDArray<float, 4>({{{{1}}}}).get_vector();

    auto test_case = test::TestCase<TestEngine>(function);
    test_case.add_multiple_inputs(inputs);
    test_case.add_expected_output(Shape{}, expected_output);
    test_case.run();
}

NGRAPH_TEST(${BACKEND_NAME}, onnx_model_reduce_min)
{
    auto function = onnx_import::import_onnx_model(
        file_util::path_join(SERIALIZED_ZOO, "onnx/reduce_min.prototxt"));

    // input data shape (1, 1, 4, 4)
    Inputs inputs{
        test::NDArray<float, 4>({{{{1, 2, 3, 4}, {5, 6, 7, 8}, {9, 10, 11, 12}, {13, 14, 15, 16}}}})
            .get_vector()};

    // output data shape (1,)
    auto expected_output = test::NDArray<float, 4>({{{{1}}}}).get_vector();

    auto test_case = test::TestCase<TestEngine>(function);
    test_case.add_multiple_inputs(inputs);
    test_case.add_expected_output(expected_output);
    test_case.run();
}

NGRAPH_TEST(${BACKEND_NAME}, onnx_model_reduce_prod)
{
    auto function = onnx_import::import_onnx_model(
        file_util::path_join(SERIALIZED_ZOO, "onnx/reduce_prod.prototxt"));

    // input data shape (1, 1, 4, 4)
    Inputs inputs{
        test::NDArray<float, 4>({{{{1, 1, 1, 1}, {1, 1, 1, 1}, {1, 1, 1, 1}, {1, 1, 1, 1}}}})
            .get_vector()};

    // output data shape (1,)
    auto expected_output = test::NDArray<float, 4>({{{{1}}}}).get_vector();

    auto test_case = test::TestCase<TestEngine>(function);
    test_case.add_multiple_inputs(inputs);
    test_case.add_expected_output(expected_output);
    test_case.run();
}

NGRAPH_TEST(${BACKEND_NAME}, onnx_model_reduce_sum)
{
    auto function = onnx_import::import_onnx_model(
        file_util::path_join(SERIALIZED_ZOO, "onnx/reduce_sum.prototxt"));

    // input data shape (1, 1, 4, 4)
    Inputs inputs{
        test::NDArray<float, 4>({{{{1, 1, 1, 1}, {1, 1, 1, 1}, {1, 1, 1, 1}, {1, 1, 1, 1}}}})
            .get_vector()};

    // output data shape (1,)
    auto expected_output = test::NDArray<float, 4>({{{{16}}}}).get_vector();

    auto test_case = test::TestCase<TestEngine>(function);
    test_case.add_multiple_inputs(inputs);
    test_case.add_expected_output(expected_output);
    test_case.run();
}

NGRAPH_TEST(${BACKEND_NAME}, onnx_model_reduce_sum_square)
{
    auto function = onnx_import::import_onnx_model(
        file_util::path_join(SERIALIZED_ZOO, "onnx/reduce_sum_square.prototxt"));

    // input data shape (1, 1, 4, 4)
    Inputs inputs{
        test::NDArray<float, 4>({{{{1, 1, 1, 1}, {1, 1, 1, 1}, {1, 1, 1, 1}, {1, 1, 1, 1}}}})
            .get_vector()};

    // output data shape (1,)
    auto expected_output = test::NDArray<float, 4>({{{{16}}}}).get_vector();

    auto test_case = test::TestCase<TestEngine>(function);
    test_case.add_multiple_inputs(inputs);
    test_case.add_expected_output(expected_output);
    test_case.run();
}

NGRAPH_TEST(${BACKEND_NAME}, onnx_resize11_empty_constant_as_input)
{
    // this model contains a Constant node with an empty underlying tensor
    // this node is connected to the "roi" input of the Resize op but this input should be
    // ignored since the Resize coordinate_transformation_mode is set to asymmetric
    const auto function = onnx_import::import_onnx_model(
        file_util::path_join(SERIALIZED_ZOO, "onnx/resize11_empty_constant_as_input.prototxt"));

    auto test_case = test::TestCase<TestEngine>(function);
    std::vector<float> input_data{1.0f, 3.0f, 4.0f, 8.0f, 6.0f, 2.0f, 7.0f, 11.0f};
    test_case.add_input<float>(input_data);
    test_case.add_expected_output<float>(
        Shape{1, 2, 4, 8},
        {1.0f,  1.5f,  2.0f, 2.5f, 3.0f, 3.0f,  3.0f,  3.0f,  2.5f,  3.25f, 4.0f,
         4.75f, 5.5f,  5.5f, 5.5f, 5.5f, 4.0f,  5.0f,  6.0f,  7.0f,  8.0f,  8.0f,
         8.0f,  8.0f,  4.0f, 5.0f, 6.0f, 7.0f,  8.0f,  8.0f,  8.0f,  8.0f,

         6.0f,  5.0f,  4.0f, 3.0f, 2.0f, 2.0f,  2.0f,  2.0f,  6.5f,  6.5f,  6.5f,
         6.5f,  6.5f,  6.5f, 6.5f, 6.5f, 7.0f,  8.0f,  9.0f,  10.0f, 11.0f, 11.0f,
         11.0f, 11.0f, 7.0f, 8.0f, 9.0f, 10.0f, 11.0f, 11.0f, 11.0f, 11.0f});

    test_case.run();
}

NGRAPH_TEST(${BACKEND_NAME}, onnx_resize10_down_scales_const_nearest)
{
    const auto function = onnx_import::import_onnx_model(
        file_util::path_join(SERIALIZED_ZOO, "onnx/resize10_down_scales_const_nearest.prototxt"));

    // Input data shape (1, 1, 2, 4)
    // Input const scales values {1.0, 1.0, 0.6, 0.6}
    // mode: linear

    Shape expected_output_shape{1, 1, 1, 2};
    auto test_case = test::TestCase<TestEngine>(function);
    test_case.add_input<float>({1.0, 2.0, 3.0, 4.0, 5.0, 6.0, 7.0, 8.0});
    test_case.add_expected_output<float>(expected_output_shape, {1.0, 3.0});
    test_case.run();
}

NGRAPH_TEST(${BACKEND_NAME}, onnx_resize10_up_scales_const_linear)
{
    const auto function = onnx_import::import_onnx_model(
        file_util::path_join(SERIALIZED_ZOO, "onnx/resize10_up_scales_const_linear.prototxt"));

    // Input data shape (1, 1, 2, 2)
    // Input const scales values {1.0, 1.0, 2.0, 2.0}
    // mode: nearest

    Shape expected_output_shape{1, 1, 4, 4};
    auto test_case = test::TestCase<TestEngine>(function);
    test_case.add_input<float>({1.0, 2.0, 3.0, 4.0});
    test_case.add_expected_output<float>(
        expected_output_shape,
        {1.0, 1.5, 2.0, 2.0, 2.0, 2.5, 3.0, 3.0, 3.0, 3.5, 4.0, 4.0, 3.0, 3.5, 4.0, 4.0});
    test_case.run();
}

NGRAPH_TEST(${BACKEND_NAME}, onnx_resize10_up_scales_const_nearest)
{
    const auto function = onnx_import::import_onnx_model(
        file_util::path_join(SERIALIZED_ZOO, "onnx/resize10_up_scales_const_nearest.prototxt"));

    // Input data shape (1, 1, 2, 2)
    // Input const scales values {1.0, 1.0, 2.0, 3.0}
    // mode: linear

    Shape expected_output_shape{1, 1, 4, 6};
    auto test_case = test::TestCase<TestEngine>(function);
    test_case.add_input<float>({1.0, 2.0, 3.0, 4.0});
    test_case.add_expected_output<float>(
        expected_output_shape, {1.0, 1.0, 1.0, 2.0, 2.0, 2.0, 1.0, 1.0, 1.0, 2.0, 2.0, 2.0,
                                3.0, 3.0, 3.0, 4.0, 4.0, 4.0, 3.0, 3.0, 3.0, 4.0, 4.0, 4.0});

    test_case.run();
}

NGRAPH_TEST(${BACKEND_NAME}, onnx_resize11_down_scales_linear_asymmetric)
{
    const auto function = onnx_import::import_onnx_model(file_util::path_join(
        SERIALIZED_ZOO, "onnx/resize11_down_scales_linear_asymmetric.prototxt"));

    const Shape expected_output_shape{1, 1, 1, 2};
    auto test_case = test::TestCase<TestEngine>(function);
    const size_t input_size = 8;
    std::vector<float> input_data(input_size);
    std::iota(std::begin(input_data), std::end(input_data), 1.0f);
    test_case.add_input<float>(input_data);
    test_case.add_expected_output<float>(expected_output_shape, {1.0f, 2.66666651f});

    test_case.run_with_tolerance_as_fp();
}

NGRAPH_TEST(${BACKEND_NAME}, onnx_resize11_scales_nearest_asymmetric_floor_dynamic_sizes)
{
    const auto function = onnx_import::import_onnx_model(file_util::path_join(
        SERIALIZED_ZOO, "onnx/resize11_scales_nearest_asymmetric_floor_dynamic_scales.prototxt"));

    const Shape expected_output_shape{2, 1, 4, 1};
    auto test_case = test::TestCase<TestEngine>(function);
    const std::vector<float> input_data{1.0f, 3.0f, 4.0f, 8.0f, 6.0f, 2.0f, 7.0f, 11.0f};
    test_case.add_input<float>(input_data);
    test_case.add_input<float>(
        std::vector<float>{1.0f, 1.0f, 1.0f, 1.0f, 1.0f, 1.0f, 1.0f, 1.0f}); // roi
    test_case.add_input<float>(std::vector<float>{1.0f, 1.0f, 2.0f, 0.5f});  // scales
    test_case.add_expected_output<float>(expected_output_shape,
                                         {1.0f, 1.0f, 4.0f, 4.0f, 6.0f, 6.0f, 7.0f, 7.0f});

    test_case.run_with_tolerance_as_fp();
}

NGRAPH_TEST(${BACKEND_NAME}, onnx_resize11_up_scales_linear_asymmetric)
{
    const auto function = onnx_import::import_onnx_model(
        file_util::path_join(SERIALIZED_ZOO, "onnx/resize11_up_scales_linear_asymmetric.prototxt"));

    const Shape expected_output_shape{2, 1, 4, 8};
    auto test_case = test::TestCase<TestEngine>(function);
    const size_t input_size = 8;
    std::vector<float> input_data{1.0f, 3.0f, 4.0f, 8.0f, 6.0f, 2.0f, 7.0f, 11.0f};
    test_case.add_input<float>(input_data);
    test_case.add_expected_output<float>(
        expected_output_shape,
        {1.0f,  1.5f,  2.0f, 2.5f, 3.0f, 3.0f,  3.0f,  3.0f,  2.5f,  3.25f, 4.0f,
         4.75f, 5.5f,  5.5f, 5.5f, 5.5f, 4.0f,  5.0f,  6.0f,  7.0f,  8.0f,  8.0f,
         8.0f,  8.0f,  4.0f, 5.0f, 6.0f, 7.0f,  8.0f,  8.0f,  8.0f,  8.0f,

         6.0f,  5.0f,  4.0f, 3.0f, 2.0f, 2.0f,  2.0f,  2.0f,  6.5f,  6.5f,  6.5f,
         6.5f,  6.5f,  6.5f, 6.5f, 6.5f, 7.0f,  8.0f,  9.0f,  10.0f, 11.0f, 11.0f,
         11.0f, 11.0f, 7.0f, 8.0f, 9.0f, 10.0f, 11.0f, 11.0f, 11.0f, 11.0f});

    test_case.run();
}

NGRAPH_TEST(${BACKEND_NAME}, onnx_resize11_scales_nearest_asymmetric_floor)
{
    const auto function = onnx_import::import_onnx_model(file_util::path_join(
        SERIALIZED_ZOO, "onnx/resize11_scales_nearest_asymmetric_floor.prototxt"));

    const Shape expected_output_shape{2, 1, 4, 1};
    auto test_case = test::TestCase<TestEngine>(function);
    const std::vector<float> input_data{1.0f, 3.0f, 4.0f, 8.0f, 6.0f, 2.0f, 7.0f, 11.0f};
    test_case.add_input<float>(input_data);
    test_case.add_expected_output<float>(expected_output_shape,
                                         {1.0f, 1.0f, 4.0f, 4.0f, 6.0f, 6.0f, 7.0f, 7.0f});

    test_case.run();
}

NGRAPH_TEST(${BACKEND_NAME}, onnx_resize11_up_scales_cubic_align_corners)
{
    const auto function = onnx_import::import_onnx_model(file_util::path_join(
        SERIALIZED_ZOO, "onnx/resize11_up_scales_cubic_align_corners.prototxt"));

    const Shape expected_output_shape{1, 1, 8, 8};
    auto test_case = test::TestCase<TestEngine>(function);
    std::vector<float> input_data{1.0f,
                                  2.0f,
                                  3.0f,
                                  4.0f,
                                  5.0f,
                                  6.0f,
                                  7.0f,
                                  8.0f,
                                  9.0f,
                                  10.0f,
                                  11.0f,
                                  12.0f,
                                  13.0f,
                                  14.0f,
                                  15.0f,
                                  16.0f};
    test_case.add_input<float>(input_data);
    test_case.add_expected_output<float>(
        expected_output_shape,
        {
            1.0f,         1.34110787f,  1.80029155f,  2.32944606f,  2.67055394f,  3.19970845f,
            3.65889213f,  4.0f,         2.36443149f,  2.70553936f,  3.16472303f,  3.69387755f,
            4.03498542f,  4.56413994f,  5.02332362f,  5.36443149f,  4.20116618f,  4.54227405f,
            5.00145773f,  5.53061224f,  5.87172012f,  6.40087464f,  6.86005831f,  7.20116618f,
            6.31778426f,  6.65889213f,  7.1180758f,   7.64723032f,  7.98833819f,  8.51749271f,
            8.97667638f,  9.31778426f,  7.68221574f,  8.02332362f,  8.48250729f,  9.01166181f,
            9.35276968f,  9.8819242f,   10.34110787f, 10.68221574f, 9.79883382f,  10.13994169f,
            10.59912536f, 11.12827988f, 11.46938776f, 11.99854227f, 12.45772595f, 12.79883382f,
            11.63556851f, 11.97667638f, 12.43586006f, 12.96501458f, 13.30612245f, 13.83527697f,
            14.29446064f, 14.6355685f,  13.0f,        13.34110787f, 13.80029155f, 14.32944606f,
            14.67055394f, 15.19970845f, 15.65889213f, 16.0f,
        });
    test_case.run_with_tolerance_as_fp(2.0e-5f);
}

NGRAPH_TEST(${BACKEND_NAME}, onnx_resize11_up_scales_tf_half_pixel)
{
    const auto function = onnx_import::import_onnx_model(
        file_util::path_join(SERIALIZED_ZOO, "onnx/resize11_up_scales_tf_half_pixel.prototxt"));

    const Shape expected_output_shape{1, 1, 8, 8};
    auto test_case = test::TestCase<TestEngine>(function);
    std::vector<float> input_data{1.0f,
                                  2.0f,
                                  3.0f,
                                  4.0f,
                                  5.0f,
                                  6.0f,
                                  7.0f,
                                  8.0f,
                                  9.0f,
                                  10.0f,
                                  11.0f,
                                  12.0f,
                                  13.0f,
                                  14.0f,
                                  15.0f,
                                  16.0f};
    test_case.add_input<float>(input_data);
    test_case.add_expected_output<float>(
        expected_output_shape,
        {1.95703f, 2.43359f, 3.0625f,  3.46875f, 4.09766f, 4.57422f, 4.87109f, 4.80078f,
         3.86328f, 4.33984f, 4.96875f, 5.375f,   6.00391f, 6.48047f, 6.77734f, 6.70703f,
         6.37891f, 6.85547f, 7.48438f, 7.89063f, 8.51953f, 8.99609f, 9.29297f, 9.22266f,
         8.00391f, 8.48047f, 9.10938f, 9.51563f, 10.1445f, 10.6211f, 10.918f,  10.8477f,
         10.5195f, 10.9961f, 11.625f,  12.0313f, 12.6602f, 13.1367f, 13.4336f, 13.3633f,
         12.4258f, 12.9023f, 13.5313f, 13.9375f, 14.5664f, 15.043f,  15.3398f, 15.2695f,
         13.6133f, 14.0898f, 14.7188f, 15.125f,  15.7539f, 16.2305f, 16.5273f, 16.457f,
         13.332f,  13.8086f, 14.4375f, 14.8438f, 15.4727f, 15.9492f, 16.2461f, 16.1758f});
    test_case.run_with_tolerance_as_fp(2.0e-2f);
}

NGRAPH_TEST(${BACKEND_NAME}, onnx_resize11_up_sizes_all_attributes_default)
{
    const auto function = onnx_import::import_onnx_model(file_util::path_join(
        SERIALIZED_ZOO, "onnx/resize11_up_sizes_all_attributes_default.prototxt"));

    const Shape expected_output_shape{1, 1, 7, 8};
    auto test_case = test::TestCase<TestEngine>(function);
    std::vector<float> input_data{1.0f, 2.0f, 3.0f, 4.0f};
    test_case.add_input<float>(input_data);
    test_case.add_expected_output<float>(
        expected_output_shape,
        {1.0f, 1.0f, 1.0f, 1.0f, 2.0f, 2.0f, 2.0f, 2.0f, 1.0f, 1.0f, 1.0f, 1.0f, 2.0f, 2.0f,
         2.0f, 2.0f, 1.0f, 1.0f, 1.0f, 1.0f, 2.0f, 2.0f, 2.0f, 2.0f, 1.0f, 1.0f, 1.0f, 1.0f,
         2.0f, 2.0f, 2.0f, 2.0f, 3.0f, 3.0f, 3.0f, 3.0f, 4.0f, 4.0f, 4.0f, 4.0f, 3.0f, 3.0f,
         3.0f, 3.0f, 4.0f, 4.0f, 4.0f, 4.0f, 3.0f, 3.0f, 3.0f, 3.0f, 4.0f, 4.0f, 4.0f, 4.0f});
    test_case.run_with_tolerance_as_fp(2.0e-5f);
}

NGRAPH_TEST(${BACKEND_NAME}, onnx_resize11_sizes_nearest_asymmetric_floor)
{
    const auto function = onnx_import::import_onnx_model(file_util::path_join(
        SERIALIZED_ZOO, "onnx/resize11_sizes_nearest_asymmetric_floor.prototxt"));

    const Shape expected_output_shape{2, 1, 4, 1};
    auto test_case = test::TestCase<TestEngine>(function);
    std::vector<float> input_data{1.0f, 3.0f, 4.0f, 8.0f, 6.0f, 2.0f, 7.0f, 11.0f};
    test_case.add_input<float>(input_data);
    test_case.add_expected_output<float>(expected_output_shape,
                                         {1.0f, 1.0f, 4.0f, 4.0f, 6.0f, 6.0f, 7.0f, 7.0f});

    test_case.run_with_tolerance_as_fp();
}

NGRAPH_TEST(${BACKEND_NAME}, onnx_resize11_up_sizes_linear_asymmetric)
{
    const auto function = onnx_import::import_onnx_model(
        file_util::path_join(SERIALIZED_ZOO, "onnx/resize11_up_sizes_linear_asymmetric.prototxt"));

    const Shape expected_output_shape{2, 1, 4, 8};
    auto test_case = test::TestCase<TestEngine>(function);
    std::vector<float> input_data{2.0f, 4.0f, 1.0f, 3.0f, 7.0f, 8.0f, 9.0f, 6.0f};
    test_case.add_input<float>(input_data);
    test_case.add_expected_output<float>(
        expected_output_shape,
        {2.0f, 2.5f, 3.0f,  3.5f, 4.0f,  4.0f,  4.0f, 4.0f,  1.5f, 2.0f,  2.5f,  3.0f, 3.5f,
         3.5f, 3.5f, 3.5f,  1.0f, 1.5f,  2.0f,  2.5f, 3.0f,  3.0f, 3.0f,  3.0f,  1.0f, 1.5f,
         2.0f, 2.5f, 3.0f,  3.0f, 3.0f,  3.0f,  7.0f, 7.25f, 7.5f, 7.75f, 8.0f,  8.0f, 8.0f,
         8.0f, 8.0f, 7.75f, 7.5f, 7.25f, 7.0f,  7.0f, 7.0f,  7.0f, 9.0f,  8.25f, 7.5f, 6.75f,
         6.0f, 6.0f, 6.0f,  6.0f, 9.0f,  8.25f, 7.5f, 6.75f, 6.0f, 6.0f,  6.0f,  6.0f});

    test_case.run_with_tolerance_as_fp(2.0e-5f);
}

NGRAPH_TEST(${BACKEND_NAME}, onnx_resize11_down_sizes_cubic_half_pixel)
{
    const auto function = onnx_import::import_onnx_model(
        file_util::path_join(SERIALIZED_ZOO, "onnx/resize11_down_sizes_cubic_half_pixel.prototxt"));

    const Shape expected_output_shape{1, 1, 3, 3};
    auto test_case = test::TestCase<TestEngine>(function);
    std::vector<float> input_data{1.0f,
                                  2.0f,
                                  3.0f,
                                  4.0f,
                                  5.0f,
                                  6.0f,
                                  7.0f,
                                  8.0f,
                                  9.0f,
                                  10.0f,
                                  11.0f,
                                  12.0f,
                                  13.0f,
                                  14.0f,
                                  15.0f,
                                  16.0f};
    test_case.add_input<float>(input_data);
    test_case.add_expected_output<float>(expected_output_shape,
                                         {1.6307871,
                                          3.0046299,
                                          4.3784733,
                                          7.1261587,
                                          8.5,
                                          9.873844,
                                          12.621532,
                                          13.995373,
                                          15.369216});

    test_case.run_with_tolerance_as_fp(2.0e-5f);
}

NGRAPH_TEST(${BACKEND_NAME}, onnx_resize11_down_sizes_linear_pytorch_half_pixel)
{
    const auto function = onnx_import::import_onnx_model(file_util::path_join(
        SERIALIZED_ZOO, "onnx/resize11_down_sizes_linear_pytorch_half_pixel.prototxt"));

    const Shape expected_output_shape{1, 1, 3, 1};
    auto test_case = test::TestCase<TestEngine>(function);
    std::vector<float> input_data{1.0f,
                                  2.0f,
                                  3.0f,
                                  4.0f,
                                  5.0f,
                                  6.0f,
                                  7.0f,
                                  8.0f,
                                  9.0f,
                                  10.0f,
                                  11.0f,
                                  12.0f,
                                  13.0f,
                                  14.0f,
                                  15.0f,
                                  16.0f};
    test_case.add_input<float>(input_data);
    test_case.add_expected_output<float>(expected_output_shape, {1.666666f, 7.0f, 12.333333f});

    test_case.run_with_tolerance_as_fp(2.0e-5f);
}

NGRAPH_TEST(${BACKEND_NAME}, onnx_resize11_up_sizes_cubic_half_pixel)
{
    const auto function = onnx_import::import_onnx_model(
        file_util::path_join(SERIALIZED_ZOO, "onnx/resize11_up_sizes_cubic_half_pixel.prototxt"));

    const Shape expected_output_shape{1, 1, 9, 10};
    auto test_case = test::TestCase<TestEngine>(function);
    std::vector<float> input_data{1.0f,
                                  2.0f,
                                  3.0f,
                                  4.0f,
                                  5.0f,
                                  6.0f,
                                  7.0f,
                                  8.0f,
                                  9.0f,
                                  10.0f,
                                  11.0f,
                                  12.0f,
                                  13.0f,
                                  14.0f,
                                  15.0f,
                                  16.0f};
    test_case.add_input<float>(input_data);
    test_case.add_expected_output<float>(
        expected_output_shape,
        {0.45507922f,  0.64057922f,  0.97157922f,  1.42257922f,  1.90732922,   2.22332922f,
         2.70807922f,  3.15907922f,  3.49007922f,  3.67557922,   1.39437963f,  1.57987963f,
         1.91087963f,  2.36187963f,  2.84662963,   3.16262963f,  3.64737963f,  4.09837963f,
         4.42937963f,  4.61487963,   2.95130693f,  3.13680693f,  3.46780693f,  3.91880693f,
         4.40355693,   4.71955693f,  5.20430693f,  5.65530693f,  5.98630693f,  6.17180693,
         5.20525069f,  5.39075069f,  5.72175069f,  6.17275069f,  6.65750069,   6.97350069f,
         7.45825069f,  7.90925069f,  8.24025069f,  8.42575069,   6.88975f,     7.07525f,
         7.40625f,     7.85725f,     8.342,        8.658f,       9.14275f,     9.59375f,
         9.92475f,     10.11025f,    8.57424931f,  8.75974931f,  9.09074931f,  9.54174931f,
         10.02649931,  10.34249931f, 10.82724931f, 11.27824931f, 11.60924931f, 11.79474931,
         10.82819307f, 11.01369307f, 11.34469307f, 11.79569307f, 12.28044307,  12.59644307f,
         13.08119307f, 13.53219307f, 13.86319307f, 14.04869307,  12.38512037f, 12.57062037f,
         12.90162037f, 13.35262037f, 13.83737037,  14.15337037f, 14.63812037f, 15.08912037f,
         15.42012037f, 15.60562037,  13.32442078f, 13.50992078f, 13.84092078f, 14.29192078f,
         14.77667078,  15.09267078f, 15.57742078f, 16.02842078f, 16.35942078f, 16.54492078});
    test_case.run_with_tolerance_as_fp(2.0e-5f);
}

NGRAPH_TEST(${BACKEND_NAME}, onnx_resize11_up_sizes_cubic_half_pixel_dynamic_sizes)
{
    const auto function = onnx_import::import_onnx_model(file_util::path_join(
        SERIALIZED_ZOO, "onnx/resize11_up_sizes_cubic_half_pixel_dynamic_sizes.prototxt"));

    const Shape expected_output_shape{1, 1, 9, 10};
    auto test_case = test::TestCase<TestEngine>(function);
    std::vector<float> input_data{1.0f,
                                  2.0f,
                                  3.0f,
                                  4.0f,
                                  5.0f,
                                  6.0f,
                                  7.0f,
                                  8.0f,
                                  9.0f,
                                  10.0f,
                                  11.0f,
                                  12.0f,
                                  13.0f,
                                  14.0f,
                                  15.0f,
                                  16.0f};
    test_case.add_input<float>(input_data);
    test_case.add_input<float>(std::vector<float>{1, 1, 9, 10}); // sizes
    test_case.add_expected_output<float>(
        expected_output_shape,
        {0.45507922f,  0.64057922f,  0.97157922f,  1.42257922f,  1.90732922,   2.22332922f,
         2.70807922f,  3.15907922f,  3.49007922f,  3.67557922,   1.39437963f,  1.57987963f,
         1.91087963f,  2.36187963f,  2.84662963,   3.16262963f,  3.64737963f,  4.09837963f,
         4.42937963f,  4.61487963,   2.95130693f,  3.13680693f,  3.46780693f,  3.91880693f,
         4.40355693,   4.71955693f,  5.20430693f,  5.65530693f,  5.98630693f,  6.17180693,
         5.20525069f,  5.39075069f,  5.72175069f,  6.17275069f,  6.65750069,   6.97350069f,
         7.45825069f,  7.90925069f,  8.24025069f,  8.42575069,   6.88975f,     7.07525f,
         7.40625f,     7.85725f,     8.342,        8.658f,       9.14275f,     9.59375f,
         9.92475f,     10.11025f,    8.57424931f,  8.75974931f,  9.09074931f,  9.54174931f,
         10.02649931,  10.34249931f, 10.82724931f, 11.27824931f, 11.60924931f, 11.79474931,
         10.82819307f, 11.01369307f, 11.34469307f, 11.79569307f, 12.28044307,  12.59644307f,
         13.08119307f, 13.53219307f, 13.86319307f, 14.04869307,  12.38512037f, 12.57062037f,
         12.90162037f, 13.35262037f, 13.83737037,  14.15337037f, 14.63812037f, 15.08912037f,
         15.42012037f, 15.60562037,  13.32442078f, 13.50992078f, 13.84092078f, 14.29192078f,
         14.77667078,  15.09267078f, 15.57742078f, 16.02842078f, 16.35942078f, 16.54492078});
    test_case.run_with_tolerance_as_fp(2.0e-5f);
}

NGRAPH_TEST(${BACKEND_NAME}, onnx_resize11_up_sizes_nearest_round_prefer_floor_half_pixel)
{
    const auto function = onnx_import::import_onnx_model(file_util::path_join(
        SERIALIZED_ZOO, "onnx/resize11_up_sizes_nearest_round_prefer_floor_half_pixel.prototxt"));

    const Shape expected_output_shape{1, 1, 7, 8};
    auto test_case = test::TestCase<TestEngine>(function);
    std::vector<float> input_data{1.0f, 2.0f, 3.0f, 4.0f};
    test_case.add_input<float>(input_data);
    test_case.add_expected_output<float>(
        expected_output_shape,
        {1.0f, 1.0f, 1.0f, 1.0f, 2.0f, 2.0f, 2.0f, 2.0f, 1.0f, 1.0f, 1.0f, 1.0f, 2.0f, 2.0f,
         2.0f, 2.0f, 1.0f, 1.0f, 1.0f, 1.0f, 2.0f, 2.0f, 2.0f, 2.0f, 1.0f, 1.0f, 1.0f, 1.0f,
         2.0f, 2.0f, 2.0f, 2.0f, 3.0f, 3.0f, 3.0f, 3.0f, 4.0f, 4.0f, 4.0f, 4.0f, 3.0f, 3.0f,
         3.0f, 3.0f, 4.0f, 4.0f, 4.0f, 4.0f, 3.0f, 3.0f, 3.0f, 3.0f, 4.0f, 4.0f, 4.0f, 4.0f});
    test_case.run_with_tolerance_as_fp(2.0e-5f);
}

NGRAPH_TEST(${BACKEND_NAME}, onnx_resize11_up_sizes_nearest_prefer_ceil_asymmetric)
{
    const auto function = onnx_import::import_onnx_model(file_util::path_join(
        SERIALIZED_ZOO, "onnx/resize11_up_sizes_nearest_prefer_ceil_asymmetric.prototxt"));

    const Shape expected_output_shape{1, 1, 8, 8};
    auto test_case = test::TestCase<TestEngine>(function);
    std::vector<float> input_data{1.0f,
                                  2.0f,
                                  3.0f,
                                  4.0f,
                                  5.0f,
                                  6.0f,
                                  7.0f,
                                  8.0f,
                                  9.0f,
                                  10.0f,
                                  11.0f,
                                  12.0f,
                                  13.0f,
                                  14.0f,
                                  15.0f,
                                  16.0f};
    test_case.add_input<float>(input_data);
    test_case.add_expected_output<float>(
        expected_output_shape,
        {
            1.0f,  2.0f,  2.0f,  3.0f,  3.0f,  4.0f,  4.0f,  4.0f,  5.0f,  6.0f,  6.0f,
            7.0f,  7.0f,  8.0f,  8.0f,  8.0f,  5.0f,  6.0f,  6.0f,  7.0f,  7.0f,  8.0f,
            8.0f,  8.0f,  9.0f,  10.0f, 10.0f, 11.0f, 11.0f, 12.0f, 12.0f, 12.0f, 9.0f,
            10.0f, 10.0f, 11.0f, 11.0f, 12.0f, 12.0f, 12.0f, 13.0f, 14.0f, 14.0f, 15.0f,
            15.0f, 16.0f, 16.0f, 16.0f, 13.0f, 14.0f, 14.0f, 15.0f, 15.0f, 16.0f, 16.0f,
            16.0f, 13.0f, 14.0f, 14.0f, 15.0f, 15.0f, 16.0f, 16.0f, 16.0f,
        });
    test_case.run_with_tolerance_as_fp(2.0e-2f);
}

NGRAPH_TEST(${BACKEND_NAME}, onnx_resize11_up_sizes_nearest_ceil_half_pixel)
{
    const auto function = onnx_import::import_onnx_model(file_util::path_join(
        SERIALIZED_ZOO, "onnx/resize11_up_sizes_nearest_ceil_half_pixel.prototxt"));

    const Shape expected_output_shape{1, 1, 8, 8};
    auto test_case = test::TestCase<TestEngine>(function);
    std::vector<float> input_data{1.0f,
                                  2.0f,
                                  3.0f,
                                  4.0f,
                                  5.0f,
                                  6.0f,
                                  7.0f,
                                  8.0f,
                                  9.0f,
                                  10.0f,
                                  11.0f,
                                  12.0f,
                                  13.0f,
                                  14.0f,
                                  15.0f,
                                  16.0f};
    test_case.add_input<float>(input_data);
    test_case.add_expected_output<float>(
        expected_output_shape,
        {1.0f,  2.0f,  2.0f,  3.0f,  3.0f,  4.0f,  4.0f,  4.0f,  5.0f,  6.0f,  6.0f,  7.0f,  7.0f,
         8.0f,  8.0f,  8.0f,  5.0f,  6.0f,  6.0f,  7.0f,  7.0f,  8.0f,  8.0f,  8.0f,  9.0f,  10.0f,
         10.0f, 11.0f, 11.0f, 12.0f, 12.0f, 12.0f, 9.0f,  10.0f, 10.0f, 11.0f, 11.0f, 12.0f, 12.0f,
         12.0f, 13.0f, 14.0f, 14.0f, 15.0f, 15.0f, 16.0f, 16.0f, 16.0f, 13.0f, 14.0f, 14.0f, 15.0f,
         15.0f, 16.0f, 16.0f, 16.0f, 13.0f, 14.0f, 14.0f, 15.0f, 15.0f, 16.0f, 16.0f, 16.0f});
    test_case.run_with_tolerance_as_fp(2.0e-2f);
}

NGRAPH_TEST(${BACKEND_NAME}, onnx_resize11_up_sizes_nearest_floor_align_corners)
{
    const auto function = onnx_import::import_onnx_model(file_util::path_join(
        SERIALIZED_ZOO, "onnx/resize11_up_sizes_nearest_floor_align_corners.prototxt"));

    const Shape expected_output_shape{1, 1, 8, 8};
    auto test_case = test::TestCase<TestEngine>(function);
    std::vector<float> input_data{1.0f,
                                  2.0f,
                                  3.0f,
                                  4.0f,
                                  5.0f,
                                  6.0f,
                                  7.0f,
                                  8.0f,
                                  9.0f,
                                  10.0f,
                                  11.0f,
                                  12.0f,
                                  13.0f,
                                  14.0f,
                                  15.0f,
                                  16.0f};
    test_case.add_input<float>(input_data);
    test_case.add_expected_output<float>(
        expected_output_shape,
        {1.0f,  1.0f,  1.0f,  2.0f,  2.0f,  3.0f,  3.0f,  4.0f,  1.0f,  1.0f,  1.0f,  2.0f, 2.0f,
         3.0f,  3.0f,  4.0f,  1.0f,  1.0f,  1.0f,  2.0f,  2.0f,  3.0f,  3.0f,  4.0f,  5.0f, 5.0f,
         5.0f,  6.0f,  6.0f,  7.0f,  7.0f,  8.0f,  5.0f,  5.0f,  5.0f,  6.0f,  6.0f,  7.0f, 7.0f,
         8.0f,  9.0f,  9.0f,  9.0f,  10.0f, 10.0f, 11.0f, 11.0f, 12.0f, 9.0f,  9.0f,  9.0f, 10.0f,
         10.0f, 11.0f, 11.0f, 12.0f, 13.0f, 13.0f, 13.0f, 14.0f, 14.0f, 15.0f, 15.0f, 16.0f});
    test_case.run_with_tolerance_as_fp(2.0e-2f);
}

NGRAPH_TEST(${BACKEND_NAME}, onnx_resize11_down_sizes_tf_half_pixel)
{
    const auto function = onnx_import::import_onnx_model(
        file_util::path_join(SERIALIZED_ZOO, "onnx/resize11_down_sizes_tf_half_pixel.prototxt"));

    const Shape expected_output_shape{1, 1, 3, 2};
    auto test_case = test::TestCase<TestEngine>(function);
    std::vector<float> input_data{1.0f,
                                  2.0f,
                                  3.0f,
                                  4.0f,
                                  5.0f,
                                  6.0f,
                                  7.0f,
                                  8.0f,
                                  9.0f,
                                  10.0f,
                                  11.0f,
                                  12.0f,
                                  13.0f,
                                  14.0f,
                                  15.0f,
                                  16.0f};
    test_case.add_input<float>(input_data);
    test_case.add_expected_output<float>(expected_output_shape,
                                         {6.0f, 8.0f, 10.0f, 12.0f, 14.0f, 16.0f});
    test_case.run_with_tolerance_as_fp(2.0e-2f);
}

NGRAPH_TEST(${BACKEND_NAME}, onnx_model_shape)
{
    auto function =
        onnx_import::import_onnx_model(file_util::path_join(SERIALIZED_ZOO, "onnx/shape.prototxt"));

    Inputs inputs;
    inputs.emplace_back(test::NDArray<float, 3>(
                            {{{1, 1, 1, 1, 1}, {1, 1, 1, 1, 1}, {1, 1, 1, 1, 1}, {1, 1, 1, 1, 1}},
                             {{1, 1, 1, 1, 1}, {1, 1, 1, 1, 1}, {1, 1, 1, 1, 1}, {1, 1, 1, 1, 1}},
                             {{1, 1, 1, 1, 1}, {1, 1, 1, 1, 1}, {1, 1, 1, 1, 1}, {1, 1, 1, 1, 1}}})
                            .get_vector());

    auto test_case = test::TestCase<TestEngine>(function);
    test_case.add_multiple_inputs(inputs);
    test_case.add_expected_output<int64_t>({3, 4, 5});
    test_case.run();
}

NGRAPH_TEST(${BACKEND_NAME}, onnx_model_elu)
{
    auto function =
        onnx_import::import_onnx_model(file_util::path_join(SERIALIZED_ZOO, "onnx/elu.prototxt"));

    Inputs inputs;
    inputs.emplace_back(
        test::NDArray<float, 3>(
            {{{-9, -8, -7, -6, -5}, {-4, -3, -2, -1, 0}, {1, 2, 3, 4, 5}, {6, 7, 8, 9, 10}},
             {{-4, -3, -2, -1, 0}, {1, 2, 3, 4, 5}, {6, 7, 8, 9, 10}, {11, 12, 13, 14, 15}},
             {{1, 1, 1, 1, 1}, {-1, -1, -1, -1, -1}, {0, 0, 0, 0, 0}, {2, 2, 2, 2, 2}}})
            .get_vector());

    auto expected_output = test::NDArray<float, 3>({{{-1.999753180391830f,
                                                      -1.999329074744190f,
                                                      -1.998176236068890f,
                                                      -1.995042495646670f,
                                                      -1.986524106001830f},
                                                     {-1.963368722222530f,
                                                      -1.900425863264270f,
                                                      -1.729329433526770f,
                                                      -1.264241117657120f,
                                                      0},
                                                     {1, 2, 3, 4, 5},
                                                     {6, 7, 8, 9, 10}},
                                                    {{-1.963368722222530f,
                                                      -1.900425863264270f,
                                                      -1.729329433526770f,
                                                      -1.264241117657120f,
                                                      0},
                                                     {1, 2, 3, 4, 5},
                                                     {6, 7, 8, 9, 10},
                                                     {11, 12, 13, 14, 15}},
                                                    {{1, 1, 1, 1, 1},
                                                     {-1.264241117657120f,
                                                      -1.264241117657120f,
                                                      -1.264241117657120f,
                                                      -1.264241117657120f,
                                                      -1.264241117657120f},
                                                     {0, 0, 0, 0, 0},
                                                     {2, 2, 2, 2, 2}}})
                               .get_vector();

    auto test_case = test::TestCase<TestEngine>(function);
    test_case.add_multiple_inputs(inputs);
    test_case.add_expected_output(expected_output);
    test_case.run();
}

NGRAPH_TEST(${BACKEND_NAME}, onnx_model_leaky_relu)
{
    auto function = onnx_import::import_onnx_model(
        file_util::path_join(SERIALIZED_ZOO, "onnx/leaky_relu.prototxt"));

    Inputs inputs;
    inputs.emplace_back(
        test::NDArray<float, 3>(
            {{{-9, -8, -7, -6, -5}, {-4, -3, -2, -1, 0}, {1, 2, 3, 4, 5}, {6, 7, 8, 9, 10}},
             {{-4, -3, -2, -1, 0}, {1, 2, 3, 4, 5}, {6, 7, 8, 9, 10}, {11, 12, 13, 14, 15}},
             {{1, 1, 1, 1, 1}, {-1, -1, -1, -1, -1}, {0, 0, 0, 0, 0}, {2, 2, 2, 2, 2}}})
            .get_vector());

    auto expected_output = test::NDArray<float, 3>({{{-0.9f, -0.8f, -0.7f, -0.6f, -0.5f},
                                                     {-0.4f, -0.3f, -0.2f, -0.1f, 0},
                                                     {1, 2, 3, 4, 5},
                                                     {6, 7, 8, 9, 10}},
                                                    {{-0.4f, -0.3f, -0.2f, -0.1f, 0},
                                                     {1, 2, 3, 4, 5},
                                                     {6, 7, 8, 9, 10},
                                                     {11, 12, 13, 14, 15}},
                                                    {{1, 1, 1, 1, 1},
                                                     {-0.1f, -0.1f, -0.1f, -0.1f, -0.1f},
                                                     {0, 0, 0, 0, 0},
                                                     {2, 2, 2, 2, 2}}})
                               .get_vector();

    auto test_case = test::TestCase<TestEngine>(function);
    test_case.add_multiple_inputs(inputs);
    test_case.add_expected_output(expected_output);
    test_case.run();
}

NGRAPH_TEST(${BACKEND_NAME}, onnx_model_prelu)
{
    auto function =
        onnx_import::import_onnx_model(file_util::path_join(SERIALIZED_ZOO, "onnx/prelu.prototxt"));

    Inputs inputs;
    inputs.emplace_back(
        test::NDArray<float, 3>(
            {{{-9, -8, -7, -6, -5}, {-4, -3, -2, -1, 0}, {1, 2, 3, 4, 5}, {6, 7, 8, 9, 10}},
             {{-4, -3, -2, -1, 0}, {1, 2, 3, 4, 5}, {6, 7, 8, 9, 10}, {11, 12, 13, 14, 15}},
             {{1, 1, 1, 1, 1}, {-1, -1, -1, -1, -1}, {0, 0, 0, 0, 0}, {2, 2, 2, 2, 2}}})
            .get_vector());

    inputs.emplace_back(test::NDArray<float, 3>(
                            {{{1, 0, 1, 0, 1}, {0, 1, 0, 1, 0}, {1, 0, 1, 0, 1}, {0, 1, 0, 1, 0}},
                             {{0, 1, 0, 1, 0}, {1, 0, 1, 0, 1}, {0, 1, 0, 1, 0}, {1, 0, 1, 0, 1}},
                             {{1, 0, 1, 0, 1}, {0, 1, 0, 1, 0}, {1, 0, 1, 0, 1}, {0, 1, 0, 1, 0}}})
                            .get_vector());

    auto expected_output =
        test::NDArray<float, 3>(
            {{{-9, 0, -7, 0, -5}, {0, -3, 0, -1, 0}, {1, 2, 3, 4, 5}, {6, 7, 8, 9, 10}},
             {{0, -3, 0, -1, 0}, {1, 2, 3, 4, 5}, {6, 7, 8, 9, 10}, {11, 12, 13, 14, 15}},
             {{1, 1, 1, 1, 1}, {0, -1, 0, -1, 0}, {0, 0, 0, 0, 0}, {2, 2, 2, 2, 2}}})
            .get_vector();

    auto test_case = test::TestCase<TestEngine>(function);
    test_case.add_multiple_inputs(inputs);
    test_case.add_expected_output(expected_output);
    test_case.run();
}

NGRAPH_TEST(${BACKEND_NAME}, onnx_model_selu)
{
    auto function =
        onnx_import::import_onnx_model(file_util::path_join(SERIALIZED_ZOO, "onnx/selu.prototxt"));

    Inputs inputs;
    inputs.emplace_back(
        test::NDArray<float, 3>(
            {{{-9, -8, -7, -6, -5}, {-4, -3, -2, -1, 0}, {1, 2, 3, 4, 5}, {6, 7, 8, 9, 10}},
             {{-4, -3, -2, -1, 0}, {1, 2, 3, 4, 5}, {6, 7, 8, 9, 10}, {11, 12, 13, 14, 15}},
             {{1, 1, 1, 1, 1}, {-1, -1, -1, -1, -1}, {0, 0, 0, 0, 0}, {2, 2, 2, 2, 2}}})
            .get_vector());

    auto expected_output =
        test::NDArray<float, 3>(
            {{{-5.99925954117548f,
               -5.99798722423258f,
               -5.99452870820667f,
               -5.98512748694000f,
               -5.95957231800549f},
              {-5.89010616666759f, -5.70127758979282f, -5.18798830058032f, -3.79272335297135f, 0},
              {3, 6, 9, 12, 15},
              {18, 21, 24, 27, 30}},
             {{-5.89010616666759f, -5.70127758979282f, -5.18798830058032f, -3.79272335297135f, 0},
              {3, 6, 9, 12, 15},
              {18, 21, 24, 27, 30},
              {33, 36, 39, 42, 45}},
             {{3, 3, 3, 3, 3},
              {-3.79272335297135f,
               -3.79272335297135f,
               -3.79272335297135f,
               -3.79272335297135f,
               -3.79272335297135f},
              {0, 0, 0, 0, 0},
              {6, 6, 6, 6, 6}}})
            .get_vector();

    auto test_case = test::TestCase<TestEngine>(function);
    test_case.add_multiple_inputs(inputs);
    test_case.add_expected_output(expected_output);
    test_case.run();
}

NGRAPH_TEST(${BACKEND_NAME}, onnx_model_sigmoid)
{
    auto function = onnx_import::import_onnx_model(
        file_util::path_join(SERIALIZED_ZOO, "onnx/sigmoid.prototxt"));

    Inputs inputs;
    inputs.emplace_back(
        test::NDArray<float, 3>(
            {{{-9, -8, -7, -6, -5}, {-4, -3, -2, -1, 0}, {1, 2, 3, 4, 5}, {6, 7, 8, 9, 10}},
             {{-4, -3, -2, -1, 0}, {1, 2, 3, 4, 5}, {6, 7, 8, 9, 10}, {11, 12, 13, 14, 15}},
             {{1, 1, 1, 1, 1}, {-1, -1, -1, -1, -1}, {0, 0, 0, 0, 0}, {2, 2, 2, 2, 2}}})
            .get_vector());

    auto expected_output = test::NDArray<float, 3>({{{0.00012339457598623f,
                                                      0.00033535013046648f,
                                                      0.00091105119440065f,
                                                      0.00247262315663477f,
                                                      0.00669285092428486f},
                                                     {0.01798620996209160f,
                                                      0.04742587317756680f,
                                                      0.119202922022118f,
                                                      0.268941421369995f,
                                                      0.5f},
                                                     {0.731058578630005f,
                                                      0.880797077977882f,
                                                      0.952574126822433f,
                                                      0.982013790037908f,
                                                      0.993307149075715f},
                                                     {0.997527376843365f,
                                                      0.999088948805599f,
                                                      0.999664649869534f,
                                                      0.999876605424014f,
                                                      0.999954602131298f}},
                                                    {{0.01798620996209160f,
                                                      0.04742587317756680f,
                                                      0.119202922022118f,
                                                      0.268941421369995f,
                                                      0.5f},
                                                     {0.731058578630005f,
                                                      0.880797077977882f,
                                                      0.952574126822433f,
                                                      0.982013790037908f,
                                                      0.993307149075715f},
                                                     {0.997527376843365f,
                                                      0.999088948805599f,
                                                      0.999664649869534f,
                                                      0.999876605424014f,
                                                      0.999954602131298f},
                                                     {0.999983298578152f,
                                                      0.999993855825398f,
                                                      0.999997739675702f,
                                                      0.999999168471972f,
                                                      0.999999694097773f}},
                                                    {{0.731058578630005f,
                                                      0.731058578630005f,
                                                      0.731058578630005f,
                                                      0.731058578630005f,
                                                      0.731058578630005f},
                                                     {0.268941421369995f,
                                                      0.268941421369995f,
                                                      0.268941421369995f,
                                                      0.268941421369995f,
                                                      0.268941421369995f},
                                                     {0.5f, 0.5f, 0.5f, 0.5f, 0.5f},
                                                     {0.880797077977882f,
                                                      0.880797077977882f,
                                                      0.880797077977882f,
                                                      0.880797077977882f,
                                                      0.880797077977882f}}})
                               .get_vector();

    auto test_case = test::TestCase<TestEngine>(function);
    test_case.add_multiple_inputs(inputs);
    test_case.add_expected_output(expected_output);
    test_case.run();
}

NGRAPH_TEST(${BACKEND_NAME}, onnx_model_tanh)
{
    auto function =
        onnx_import::import_onnx_model(file_util::path_join(SERIALIZED_ZOO, "onnx/tanh.prototxt"));

    Inputs inputs;
    inputs.emplace_back(
        test::NDArray<float, 3>(
            {{{-9, -8, -7, -6, -5}, {-4, -3, -2, -1, 0}, {1, 2, 3, 4, 5}, {6, 7, 8, 9, 10}},
             {{-4, -3, -2, -1, 0}, {1, 2, 3, 4, 5}, {6, 7, 8, 9, 10}, {11, 12, 13, 14, 15}},
             {{1, 1, 1, 1, 1}, {-1, -1, -1, -1, -1}, {0, 0, 0, 0, 0}, {2, 2, 2, 2, 2}}})
            .get_vector());

    auto expected_output = test::NDArray<float, 3>({{{-0.999999969540041f,
                                                      -0.999999774929676f,
                                                      -0.999998336943945f,
                                                      -0.999987711650796f,
                                                      -0.999909204262595f},
                                                     {-0.999329299739067f,
                                                      -0.995054753686731f,
                                                      -0.964027580075817f,
                                                      -0.761594155955765f,
                                                      0},
                                                     {0.761594155955765f,
                                                      0.964027580075817f,
                                                      0.995054753686731f,
                                                      0.999329299739067f,
                                                      0.999909204262595f},
                                                     {0.999987711650796f,
                                                      0.999998336943945f,
                                                      0.999999774929676f,
                                                      0.999999969540041f,
                                                      0.999999995877693f}},
                                                    {{-0.999329299739067f,
                                                      -0.995054753686731f,
                                                      -0.964027580075817f,
                                                      -0.761594155955765f,
                                                      0},
                                                     {0.761594155955765f,
                                                      0.964027580075817f,
                                                      0.995054753686731f,
                                                      0.999329299739067f,
                                                      0.999909204262595f},
                                                     {0.999987711650796f,
                                                      0.999998336943945f,
                                                      0.999999774929676f,
                                                      0.999999969540041f,
                                                      0.999999995877693f},
                                                     {0.999999999442106f,
                                                      0.999999999924497f,
                                                      0.999999999989782f,
                                                      0.999999999998617f,
                                                      0.999999999999813f}},
                                                    {{0.761594155955765f,
                                                      0.761594155955765f,
                                                      0.761594155955765f,
                                                      0.761594155955765f,
                                                      0.761594155955765f},
                                                     {-0.761594155955765f,
                                                      -0.761594155955765f,
                                                      -0.761594155955765f,
                                                      -0.761594155955765f,
                                                      -0.761594155955765f},
                                                     {0, 0, 0, 0, 0},
                                                     {0.964027580075817f,
                                                      0.964027580075817f,
                                                      0.964027580075817f,
                                                      0.964027580075817f,
                                                      0.964027580075817f}}})
                               .get_vector();

    auto test_case = test::TestCase<TestEngine>(function);
    test_case.add_multiple_inputs(inputs);
    test_case.add_expected_output(expected_output);
    test_case.run();
}

NGRAPH_TEST(${BACKEND_NAME}, onnx_model_thresholded_relu)
{
    auto function = onnx_import::import_onnx_model(
        file_util::path_join(SERIALIZED_ZOO, "onnx/thresholded_relu.prototxt"));

    Inputs inputs;
    inputs.emplace_back(
        test::NDArray<float, 3>(
            {{{-9, -8, -7, -6, -5}, {-4, -3, -2, -1, 0}, {1, 2, 3, 4, 5}, {6, 7, 8, 9, 10}},
             {{-4, -3, -2, -1, 0}, {1, 2, 3, 4, 5}, {6, 7, 8, 9, 10}, {11, 12, 13, 14, 15}},
             {{1, 1, 1, 1, 1}, {-1, -1, -1, -1, -1}, {0, 0, 0, 0, 0}, {2, 2, 2, 2, 2}}})
            .get_vector());

    auto expected_output =
        test::NDArray<float, 3>(
            {{{0, 0, 0, 0, 0}, {0, 0, 0, 0, 0}, {0, 0, 3, 4, 5}, {6, 7, 8, 9, 10}},
             {{0, 0, 0, 0, 0}, {0, 0, 3, 4, 5}, {6, 7, 8, 9, 10}, {11, 12, 13, 14, 15}},
             {{0, 0, 0, 0, 0}, {0, 0, 0, 0, 0}, {0, 0, 0, 0, 0}, {0, 0, 0, 0, 0}}})
            .get_vector();

    auto test_case = test::TestCase<TestEngine>(function);
    test_case.add_multiple_inputs(inputs);
    test_case.add_expected_output(expected_output);
    test_case.run();
}

NGRAPH_TEST(${BACKEND_NAME}, onnx_model_matmul_vec_ten3d)
{
    auto function = onnx_import::import_onnx_model(
        file_util::path_join(SERIALIZED_ZOO, "onnx/matmul_vec_ten3d.prototxt"));

    Inputs inputs;
    inputs.emplace_back(std::vector<float>{0.f, 1.f});
    inputs.emplace_back(
        test::NDArray<float, 3>{{{0.f}, {1.f}}, {{2.f}, {3.f}}, {{4.f}, {5.f}}}.get_vector());

    auto expected_output = test::NDArray<float, 2>{{1.f}, {3.f}, {5.f}}.get_vector();

    auto test_case = test::TestCase<TestEngine>(function);
    test_case.add_multiple_inputs(inputs);
    test_case.add_expected_output(expected_output);
    test_case.run();
}

NGRAPH_TEST(${BACKEND_NAME}, onnx_model_softplus)
{
    auto function = onnx_import::import_onnx_model(
        file_util::path_join(SERIALIZED_ZOO, "onnx/softplus.prototxt"));

    // -1.0f, 0, 1.0f, 10.f,                    normal input values for activation
    // 100.0f, -100.0f, 1000.0f, -1000.0f,      input values that leads to exp() overflow
    // FLT_MIN, FLT_MIN / 16, -FLT_MIN / 16,    min, denorm, -denorm
    // FLT_MAX, -FLT_MAX,                       max, -max;
    Inputs inputs{std::vector<float>{-1.0f,
                                     0,
                                     1.0f,
                                     10.f,
                                     100.0f,
                                     -100.0f,
                                     1000.0f,
                                     -1000.0f,
                                     FLT_MIN,
                                     FLT_MIN / 16,
                                     -FLT_MIN / 16,
                                     FLT_MAX,
                                     -FLT_MAX}};

    const auto inf = std::numeric_limits<float>::infinity();
    std::vector<float> output{0.3132616579532623291,
                              0.6931471824645996094,
                              1.313261628150939941,
                              10.0000457763671875,
                              inf,
                              0.0,
                              inf,
                              0.0,
                              0.6931471824645996094,
                              0.6931471824645996094,
                              0.6931471824645996094,
                              inf,
                              0.0};

    auto test_case = test::TestCase<TestEngine>(function);
    test_case.add_multiple_inputs(inputs);
    test_case.add_expected_output(output);
    test_case.run();
}

NGRAPH_TEST(${BACKEND_NAME}, onnx_model_softplus_infinity)
{
    auto function = onnx_import::import_onnx_model(
        file_util::path_join(SERIALIZED_ZOO, "onnx/softplus.prototxt"));

    std::vector<float> input(13, std::numeric_limits<float>::infinity());
    std::vector<float> expected_output(13, std::numeric_limits<float>::infinity());

    auto test_case = test::TestCase<TestEngine>(function);
    test_case.add_input(input);
    test_case.add_expected_output(expected_output);
    test_case.run();
}

NGRAPH_TEST(${BACKEND_NAME}, onnx_model_swish_with_beta)
{
    auto function = onnx_import::import_onnx_model(
        file_util::path_join(SERIALIZED_ZOO, "onnx/swish_with_beta.prototxt"));

    const Shape expected_output_shape{3};
    auto test_case = test::TestCase<TestEngine>(function);
    std::vector<float> input_data{-0.5f, 0, 0.5f};
    test_case.add_input<float>(input_data);
    test_case.add_expected_output<float>(expected_output_shape, {-0.2036667, 0.0, 0.2963333});

    test_case.run_with_tolerance_as_fp(2.0e-5f);
}

NGRAPH_TEST(${BACKEND_NAME}, onnx_model_swish_without_beta)
{
    auto function = onnx_import::import_onnx_model(
        file_util::path_join(SERIALIZED_ZOO, "onnx/swish_without_beta.prototxt"));

    const Shape expected_output_shape{3};
    auto test_case = test::TestCase<TestEngine>(function);
    std::vector<float> input_data{-0.5f, 0, 0.5f};
    test_case.add_input<float>(input_data);
    test_case.add_expected_output<float>(expected_output_shape, {-0.18877034, 0.0, 0.31122968});

    test_case.run_with_tolerance_as_fp(2.0e-5f);
}

NGRAPH_TEST(${BACKEND_NAME}, onnx_model_sum_opset8)
{
    auto function = onnx_import::import_onnx_model(
        file_util::path_join(SERIALIZED_ZOO, "onnx/sum_opset8.prototxt"));

    Inputs inputs;
    inputs.emplace_back(std::vector<float>{1.0f, 2.0f, 3.0f});
    inputs.emplace_back(test::NDArray<float, 2>{{10.0f}, {20.0f}, {30.0f}}.get_vector());
    inputs.emplace_back(test::NDArray<float, 3>{{{100.0f}}, {{200.0f}}, {{300.0f}}}.get_vector());

    auto expected_output =
        test::NDArray<float, 3>{
            {{111.0f, 112.0f, 113.0f}, {121.0f, 122.0f, 123.0f}, {131.0f, 132.0f, 133.0f}},

            {{211.0f, 212.0f, 213.0f}, {221.0f, 222.0f, 223.0f}, {231.0f, 232.0f, 233.0f}},

            {{311.0f, 312.0f, 313.0f}, {321.0f, 322.0f, 323.0f}, {331.0f, 332.0f, 333.0f}}}
            .get_vector();

    auto test_case = test::TestCase<TestEngine>(function);
    test_case.add_multiple_inputs(inputs);
    test_case.add_expected_output(expected_output);
    test_case.run();
}

NGRAPH_TEST(${BACKEND_NAME}, onnx_model_argmax_int32)
{
    auto function = onnx_import::import_onnx_model(
        file_util::path_join(SERIALIZED_ZOO, "onnx/argmax_int32.prototxt"));

    auto test_case = test::TestCase<TestEngine>(function);
    test_case.add_input<std::int32_t>({1, 2, 3, 4, 5, 6, 7, 8, 9, 10, 11, 12});
    test_case.add_expected_output<std::int32_t>({1, 1, 1, 1, 1, 1});
    test_case.run();
}

NGRAPH_TEST(${BACKEND_NAME}, onnx_model_argmin_int32)
{
    auto function = onnx_import::import_onnx_model(
        file_util::path_join(SERIALIZED_ZOO, "onnx/argmin_int32.prototxt"));

    auto test_case = test::TestCase<TestEngine>(function);
    test_case.add_input<std::int32_t>({1, 2, 3, 4, 5, 6, 7, 8, 9, 10, 11, 12});
    test_case.add_expected_output<std::int32_t>({0, 0, 0, 0});
    test_case.run();
}

NGRAPH_TEST(${BACKEND_NAME}, onnx_model_argmax_float)
{
    auto function = onnx_import::import_onnx_model(
        file_util::path_join(SERIALIZED_ZOO, "onnx/argmax_float.prototxt"));

    auto test_case = test::TestCase<TestEngine>(function);
    test_case.add_input<float>({4, 0.1, 2, 3, -3, 1, -0.9, 0, 1, 2, 3, 0});
    test_case.add_expected_output<std::int64_t>({0, 3, 0});
    test_case.run();
}

NGRAPH_TEST(${BACKEND_NAME}, onnx_model_argmin_float)
{
    auto function = onnx_import::import_onnx_model(
        file_util::path_join(SERIALIZED_ZOO, "onnx/argmin_float.prototxt"));

    auto test_case = test::TestCase<TestEngine>(function);
    test_case.add_input<float>({4, 0.1, 2, 3, -3, 1, -0.9, 0, 1, 2, 3, 0});
    test_case.add_expected_output<std::int64_t>({1, 1, 0, 2});
    test_case.run();
}

NGRAPH_TEST(${BACKEND_NAME}, onnx_model_top_k)
{
    auto function =
        onnx_import::import_onnx_model(file_util::path_join(SERIALIZED_ZOO, "onnx/top_k.prototxt"));

    auto test_case = test::TestCase<TestEngine>(function);
    test_case.add_input<float>({0, 1, 2, 3, 4, 5, 6, 7, 8, 9, 10, 11});
    test_case.add_expected_output<float>(Shape{3, 3}, {3, 2, 1, 7, 6, 5, 11, 10, 9}); // values
    test_case.add_expected_output<std::int64_t>(Shape{3, 3},
                                                {3, 2, 1, 3, 2, 1, 3, 2, 1}); // indices
    test_case.run();
}

NGRAPH_TEST(${BACKEND_NAME}, onnx_top_k_opset_10)
{
    auto function = onnx_import::import_onnx_model(
        file_util::path_join(SERIALIZED_ZOO, "onnx/top_k_opset_10.prototxt"));

    auto test_case = test::TestCase<TestEngine>(function);
    test_case.add_input<float>({0, 1, 2, 3, 4, 5, 6, 7, 8, 9, 10, 11});
    test_case.add_input<int64_t>({3});

    test_case.add_expected_output<float>(Shape{3, 3}, {3, 2, 1, 7, 6, 5, 11, 10, 9}); // values
    test_case.add_expected_output<std::int64_t>(Shape{3, 3},
                                                {3, 2, 1, 3, 2, 1, 3, 2, 1}); // indices
    test_case.run();
}

NGRAPH_TEST(${BACKEND_NAME}, onnx_top_k_opset_10_const_k)
{
    auto function = onnx_import::import_onnx_model(
        file_util::path_join(SERIALIZED_ZOO, "onnx/top_k_opset_10_const_k.prototxt"));

    auto test_case = test::TestCase<TestEngine>(function);
    test_case.add_input<float>({0, 1, 2, 3, 4, 5, 6, 7, 8, 9, 10, 11});

    test_case.add_expected_output<float>(Shape{3, 3}, {3, 2, 1, 7, 6, 5, 11, 10, 9}); // values
    test_case.add_expected_output<std::int64_t>(Shape{3, 3},
                                                {3, 2, 1, 3, 2, 1, 3, 2, 1}); // indices
    test_case.run();
}

NGRAPH_TEST(${BACKEND_NAME}, onnx_top_k_opset_11_const_k_smallest)
{
    auto function = onnx_import::import_onnx_model(
        file_util::path_join(SERIALIZED_ZOO, "onnx/top_k_opset_11_const_k_smallest.prototxt"));

    auto test_case = test::TestCase<TestEngine>(function);
    test_case.add_input<float>({0, 1, 2, 3, 4, 5, 6, 7, 11, 10, 9, 8});

    test_case.add_expected_output<float>(Shape{3, 3}, {0, 1, 2, 4, 5, 6, 8, 9, 10}); // values
    test_case.add_expected_output<std::int64_t>(Shape{3, 3},
                                                {0, 1, 2, 0, 1, 2, 3, 2, 1}); // indices
    test_case.run();
}

NGRAPH_TEST(${BACKEND_NAME}, onnx_top_k_opset_11_const_k_smallest_negative_axis)
{
    auto function = onnx_import::import_onnx_model(file_util::path_join(
        SERIALIZED_ZOO, "onnx/top_k_opset_11_const_k_smallest_negative_axis.prototxt"));

    auto test_case = test::TestCase<TestEngine>(function);
    test_case.add_input<float>({0, 1, 2, 3, 4, 5, 6, 7, 11, 10, 9, 8});

    test_case.add_expected_output<float>(Shape{3, 3}, {0, 1, 2, 4, 5, 6, 8, 9, 10}); // values
    test_case.add_expected_output<std::int64_t>(Shape{3, 3},
                                                {0, 1, 2, 0, 1, 2, 3, 2, 1}); // indices
    test_case.run();
}

NGRAPH_TEST(${BACKEND_NAME}, onnx_model_acosh)
{
    auto function =
        onnx_import::import_onnx_model(file_util::path_join(SERIALIZED_ZOO, "onnx/acosh.prototxt"));

    auto test_case = test::TestCase<TestEngine>(function);
    test_case.add_input<float>(Shape{1, 3}, {1.0f, 2.5f, 4.3f});
    test_case.add_expected_output<float>(Shape{1, 3}, {0.0f, 1.5667993f, 2.13795861f});

    test_case.run();
}

NGRAPH_TEST(${BACKEND_NAME}, onnx_model_asinh)
{
    auto function =
        onnx_import::import_onnx_model(file_util::path_join(SERIALIZED_ZOO, "onnx/asinh.prototxt"));

    auto test_case = test::TestCase<TestEngine>(function);
    test_case.add_input<float>(Shape{1, 3}, {-1.0f, 0.0f, 1.0f});
    test_case.add_expected_output<float>(Shape{1, 3}, {-0.88137358f, 0.0f, 0.88137358f});

    test_case.run();
}

NGRAPH_TEST(${BACKEND_NAME}, onnx_model_atanh)
{
    auto function =
        onnx_import::import_onnx_model(file_util::path_join(SERIALIZED_ZOO, "onnx/atanh.prototxt"));

    auto test_case = test::TestCase<TestEngine>(function);
    test_case.add_input<float>(Shape{1, 3}, {-0.9f, 0.0f, 0.9f});
    test_case.add_expected_output<float>(Shape{1, 3}, {-1.4722194f, 0.0f, 1.4722194f});

    test_case.run();
}

NGRAPH_TEST(${BACKEND_NAME}, onnx_model_sinh)
{
    auto function =
        onnx_import::import_onnx_model(file_util::path_join(SERIALIZED_ZOO, "onnx/sinh.prototxt"));

    auto test_case = test::TestCase<TestEngine>(function);
    test_case.add_input<float>({-1.0f, 0.0f, 1.0f});
    test_case.add_expected_output<float>({-1.1752012f, 0.f, 1.1752012f});
    test_case.run();
}

NGRAPH_TEST(${BACKEND_NAME}, onnx_model_cosh)
{
    auto function =
        onnx_import::import_onnx_model(file_util::path_join(SERIALIZED_ZOO, "onnx/cosh.prototxt"));

    auto test_case = test::TestCase<TestEngine>(function);
    test_case.add_input<float>({-1.0f, 0.0f, 1.0f});
    test_case.add_expected_output<float>({1.54308069f, 1.f, 1.54308069f});
    test_case.run();
}

NGRAPH_TEST(${BACKEND_NAME}, onnx_model_sign)
{
    auto function =
        onnx_import::import_onnx_model(file_util::path_join(SERIALIZED_ZOO, "onnx/sign.prototxt"));

    Inputs inputs{std::vector<float>{-std::numeric_limits<float>::infinity(),
                                     -3.141592f,
                                     0.0f,
                                     2.71828f,
                                     std::numeric_limits<float>::infinity()}};

    auto test_case = test::TestCase<TestEngine>(function);
    test_case.add_multiple_inputs(inputs);
    test_case.add_expected_output<float>({-1.0f, -1.0f, 0.0f, 1.0f, 1.0f});
    test_case.run();
}

NGRAPH_TEST(${BACKEND_NAME}, onnx_model_one_hot_with_axis)
{
    auto function = onnx_import::import_onnx_model(
        file_util::path_join(SERIALIZED_ZOO, "onnx/one_hot_axis.prototxt"));

    Inputs inputs{{1.0, 9.0, 2.0, 4.0}, {1.0, 3.0}};
    std::vector<float> expected_output{{1.0, 1.0, 3.0, 1.0, 1.0, 1.0, 1.0, 1.0, 1.0, 1.0,
                                        1.0, 1.0, 1.0, 1.0, 1.0, 1.0, 1.0, 1.0, 1.0, 3.0,
                                        1.0, 1.0, 1.0, 1.0, 3.0, 1.0, 1.0, 1.0, 1.0, 3.0,
                                        1.0, 1.0, 1.0, 1.0, 1.0, 1.0, 1.0, 1.0, 1.0, 1.0}};

    auto test_case = test::TestCase<TestEngine>(function);
    test_case.add_multiple_inputs(inputs);
    test_case.add_expected_output(expected_output);
    test_case.run();
}

NGRAPH_TEST(${BACKEND_NAME}, onnx_model_one_hot_without_axis)
{
    auto function = onnx_import::import_onnx_model(
        file_util::path_join(SERIALIZED_ZOO, "onnx/one_hot_no_axis.prototxt"));

    std::vector<std::vector<std::int64_t>> inputs{{0, 7, 8}, {2, 5}};
    std::vector<std::int64_t> expected_output{5, 2, 2, 2, 2, 2, 2, 2, 2, 2, 2, 2, 2, 2, 2, 2, 2, 2,
                                              2, 5, 2, 2, 2, 2, 2, 2, 2, 2, 2, 2, 2, 2, 5, 2, 2, 2};

    auto test_case = test::TestCase<TestEngine>(function);
    test_case.add_multiple_inputs(inputs);
    test_case.add_expected_output(expected_output);
    test_case.run();
}

NGRAPH_TEST(${BACKEND_NAME}, onnx_model_where)
{
    auto function =
        onnx_import::import_onnx_model(file_util::path_join(SERIALIZED_ZOO, "onnx/where.prototxt"));

    // conditions tensor - 3x3x3
    auto condition = std::vector<int>{
        {0, 1, 0, 1, 0, 1, 0, 1, 0, 0, 1, 0, 1, 0, 1, 0, 1, 0, 0, 1, 0, 1, 0, 1, 0, 1, 0}};

    // 1x3 tensor of "1"
    auto x1 = std::vector<int>{1, 1, 1};
    // 3x1 tensor of "2"
    auto x2 = std::vector<int>{2, 2, 2};

    std::vector<std::vector<int>> inputs;
    inputs.push_back(std::move(condition));
    inputs.push_back(std::move(x1));
    inputs.push_back(std::move(x2));

    // y = 3x3x3
    std::vector<int> expected_output{2, 1, 2, 1, 2, 1, 2, 1, 2, 2, 1, 2, 1, 2,
                                     1, 2, 1, 2, 2, 1, 2, 1, 2, 1, 2, 1, 2};

    auto test_case = test::TestCase<TestEngine>(function);
    test_case.add_multiple_inputs(inputs);
    test_case.add_expected_output(expected_output);
    test_case.run();
}

NGRAPH_TEST(${BACKEND_NAME}, onnx_model_erf)
{
    const auto function =
        onnx_import::import_onnx_model(file_util::path_join(SERIALIZED_ZOO, "onnx/erf.prototxt"));

    Inputs inputs;
    inputs.emplace_back(test::NDArray<float, 2>{
        {-std::numeric_limits<float>::infinity(), std::numeric_limits<float>::infinity()},
        {-3.141592f, 0.0f},
        {0.5f, 1.0f}}.get_vector());

    const std::vector<float> expected_output = test::NDArray<float, 2>{
        {-1.0f, 1.0f},
        {-0.99999112f, 0.0f},
        {0.52049988f, 0.84270079f}}.get_vector();

    auto test_case = test::TestCase<TestEngine>(function);
    test_case.add_multiple_inputs(inputs);
    test_case.add_expected_output(expected_output);
    test_case.run();
}

NGRAPH_TEST(${BACKEND_NAME}, onnx_model_erf_int32)
{
    const auto function = onnx_import::import_onnx_model(
        file_util::path_join(SERIALIZED_ZOO, "onnx/erf_int32.prototxt"));

    const std::vector<std::vector<int32_t>> inputs{
        {-std::numeric_limits<int32_t>::max(), -1, 0, 1, std::numeric_limits<int32_t>::max()}};

    const std::vector<int32_t> expected_output{-1, 0, 0, 0, 1};

    auto test_case = test::TestCase<TestEngine>(function);
    test_case.add_multiple_inputs(inputs);
    test_case.add_expected_output(expected_output);
    test_case.run();
}

NGRAPH_TEST(${BACKEND_NAME}, onnx_model_shrink_float)
{
    const auto function = onnx_import::import_onnx_model(
        file_util::path_join(SERIALIZED_ZOO, "onnx/shrink_float.prototxt"));

    auto test_case = test::TestCase<TestEngine>(function);
    test_case.add_input<float>(
        {-2.0f, -1.6f, -1.5f, -1.4f, -1.0f, 0.0f, 1.0f, 1.4f, 1.5f, 1.6f, 2.0f});
    test_case.add_expected_output<float>(
        Shape{11}, {-1.5f, -1.1f, 0.0f, 0.0f, 0.0f, 0.0f, 0.0f, 0.0f, 0.0f, 1.1f, 1.5f});

    test_case.run();
}

NGRAPH_TEST(${BACKEND_NAME}, onnx_model_shrink_int)
{
    const auto function = onnx_import::import_onnx_model(
        file_util::path_join(SERIALIZED_ZOO, "onnx/shrink_int.prototxt"));

    auto test_case = test::TestCase<TestEngine>(function);
    test_case.add_input<int>({-5, -4, -3, -2, -1, 0, 1, 2, 3, 4, 5});
    test_case.add_expected_output<int>(Shape{11}, {-4, -3, -2, -1, 0, 0, 0, 1, 2, 3, 4});

    test_case.run();
}

NGRAPH_TEST(${BACKEND_NAME}, onnx_model_lp_norm_p1)
{
    const auto function = onnx_import::import_onnx_model(
        file_util::path_join(SERIALIZED_ZOO, "onnx/lp_norm_p1.prototxt"));

    Shape data_shape{2, 3, 4};
    std::vector<float> data(shape_size(data_shape));
    std::iota(std::begin(data), std::end(data), 1);

    auto test_case = test::TestCase<TestEngine>(function);
    test_case.add_input<float>(data);
    test_case.add_expected_output<float>(
        data_shape, {0.07142857f, 0.125f,      0.16666667f, 0.2f,    0.22727273f, 0.25f,
                     0.26923078f, 0.2857143f,  0.3f,        0.3125f, 0.32352942f, 0.33333334f,
                     0.9285714f,  0.875f,      0.8333333f,  0.8f,    0.77272725f, 0.75f,
                     0.7307692f,  0.71428573f, 0.7f,        0.6875f, 0.6764706f,  0.6666667f});

    test_case.run();
}

NGRAPH_TEST(${BACKEND_NAME}, onnx_model_lp_norm_p2)
{
    const auto function = onnx_import::import_onnx_model(
        file_util::path_join(SERIALIZED_ZOO, "onnx/lp_norm_p2.prototxt"));

    Shape data_shape{2, 3, 4};
    std::vector<float> data(shape_size(data_shape));
    std::iota(std::begin(data), std::end(data), 1);

    auto test_case = test::TestCase<TestEngine>(function);
    test_case.add_input<float>(data);
    test_case.add_expected_output<float>(
        data_shape, {0.0766965f,  0.14142136f, 0.19611613f, 0.24253564f, 0.28216633f, 0.31622776f,
                     0.34570536f, 0.37139067f, 0.39391932f, 0.41380295f, 0.4314555f,  0.4472136f,
                     0.9970545f,  0.98994946f, 0.9805807f,  0.97014254f, 0.9593655f,  0.9486833f,
                     0.9383431f,  0.9284767f,  0.91914505f, 0.9103665f,  0.9021342f,  0.8944272f});

    test_case.run();
}

NGRAPH_TEST(${BACKEND_NAME}, onnx_model_lp_norm_default)
{
    const auto function = onnx_import::import_onnx_model(
        file_util::path_join(SERIALIZED_ZOO, "onnx/lp_norm_default.prototxt"));

    Shape data_shape{2, 3, 4};
    std::vector<float> data(shape_size(data_shape));
    std::iota(std::begin(data), std::end(data), 1);

    auto test_case = test::TestCase<TestEngine>(function);
    test_case.add_input<float>(data);
    test_case.add_expected_output<float>(
        data_shape, {0.18257418f, 0.36514837f, 0.5477225f,  0.73029673f, 0.37904903f, 0.45485884f,
                     0.5306686f,  0.60647845f, 0.42616236f, 0.47351375f, 0.5208651f,  0.5682165f,
                     0.4469492f,  0.48132992f, 0.51571065f, 0.5500913f,  0.45862272f, 0.48560053f,
                     0.5125783f,  0.53955615f, 0.46609157f, 0.4882864f,  0.51048124f, 0.5326761f});

    test_case.run();
}

NGRAPH_TEST(${BACKEND_NAME}, onnx_model_instance_normalization)
{
    const auto function = onnx_import::import_onnx_model(
        file_util::path_join(SERIALIZED_ZOO, "onnx/instance_norm.prototxt"));

    Shape data_shape{1, 2, 3, 4};
    std::vector<float> data(shape_size(data_shape));
    std::iota(std::begin(data), std::end(data), 1);

    auto test_case = test::TestCase<TestEngine>(function);

    test_case.add_input<float>(data);
    test_case.add_input<float>(std::vector<float>{2.134f, 3.256f});
    test_case.add_input<float>(std::vector<float>{0.765f, 1.055f});
    test_case.add_expected_output<float>(
        data_shape, {-2.6335807f, -2.015657f,  -1.3977331f, -0.77980936f, -0.16188562f, 0.45603812f,
                     1.0739619f,  1.6918856f,  2.3098092f,  2.927733f,    3.5456567f,   4.1635804f,
                     -4.130463f,  -3.1876516f, -2.2448401f, -1.3020288f,  -0.35921717f, 0.5835942f,
                     1.5264057f,  2.469217f,   3.4120288f,  4.35484f,     5.2976513f,   6.240463f});
    test_case.run();
}

NGRAPH_TEST(${BACKEND_NAME}, onnx_model_eye_like)
{
    const auto function = onnx_import::import_onnx_model(
        file_util::path_join(SERIALIZED_ZOO, "onnx/eye_like.prototxt"));

    auto test_case = test::TestCase<TestEngine>(function);
    test_case.add_expected_output<float>(
        Shape{3, 4}, {0.f, 0.f, 0.f, 0.f, 1.f, 0.f, 0.f, 0.f, 0.f, 1.f, 0.f, 0.f});

    test_case.run();
}

NGRAPH_TEST(${BACKEND_NAME}, onnx_model_reverse_sequence_0_batch_1)
{
    const auto function = onnx_import::import_onnx_model(
        file_util::path_join(SERIALIZED_ZOO, "onnx/reverse_sequence_time_0_batch_1.prototxt"));
    auto test_case = test::TestCase<TestEngine>(function);

    test_case.add_input<float>(
        {0.f, 4.f, 8.f, 12.f, 1.f, 5.f, 9.f, 13.f, 2.f, 6.f, 10.f, 14.f, 3.f, 7.f, 11.f, 15.f});
    test_case.add_input<int>({4, 3, 2, 1});
    test_case.add_expected_output<float>(
        Shape{4, 4},
        {3.f, 6.f, 9.f, 12.f, 2.f, 5.f, 8.f, 13.f, 1.f, 4.f, 10.f, 14.f, 0.f, 7.f, 11.f, 15.f});

    test_case.run();
}

NGRAPH_TEST(${BACKEND_NAME}, onnx_model_reverse_sequence_1_batch_0)
{
    const auto function = onnx_import::import_onnx_model(
        file_util::path_join(SERIALIZED_ZOO, "onnx/reverse_sequence_time_1_batch_0.prototxt"));
    auto test_case = test::TestCase<TestEngine>(function);

    test_case.add_input<float>(
        {0.f, 1.f, 2.f, 3.f, 4.f, 5.f, 6.f, 7.f, 8.f, 9.f, 10.f, 11.f, 12.f, 13.f, 14.f, 15.f});
    test_case.add_input<int>({1, 2, 3, 4});
    test_case.add_expected_output<float>(
        Shape{4, 4},
        {0.f, 1.f, 2.f, 3.f, 5.f, 4.f, 6.f, 7.f, 10.f, 9.f, 8.f, 11.f, 15.f, 14.f, 13.f, 12.f});

    test_case.run();
}

NGRAPH_TEST(${BACKEND_NAME}, onnx_model_reverse_sequence_incorrect_batch_axis)
{
    EXPECT_THROW(onnx_import::import_onnx_model(file_util::path_join(
                     SERIALIZED_ZOO, "onnx/reverse_sequence_incorrect_batch_axis.prototxt")),
                 ngraph_error)
        << "ReverseSequence batch_axis attribute can only equal 0 or 1. Value of '2' is not "
           "accepted.";
}

NGRAPH_TEST(${BACKEND_NAME}, onnx_model_reverse_sequence_incorrect_time_axis)
{
    EXPECT_THROW(onnx_import::import_onnx_model(file_util::path_join(
                     SERIALIZED_ZOO, "onnx/reverse_sequence_incorrect_time_axis.prototxt")),
                 ngraph_error)
        << "ReverseSequence time_axis attribute can only equal 0 or 1. Value of '2' is not "
           "accepted.";
}

NGRAPH_TEST(${BACKEND_NAME}, onnx_model_reverse_sequence_time_and_batch_axis_equal)
{
    EXPECT_THROW(onnx_import::import_onnx_model(file_util::path_join(
                     SERIALIZED_ZOO, "onnx/reverse_sequence_time_and_batch_axis_equal.prototxt")),
                 ngraph_error)
        << "ReverseSequence 'time_axis' and 'batch_axis' can't be equal.";
}

NGRAPH_TEST(${BACKEND_NAME}, onnx_matmul_float_type)
{
    auto function = onnx_import::import_onnx_model(
        file_util::path_join(SERIALIZED_ZOO, "onnx/matmul_float.prototxt"));

    auto test_case = test::TestCase<TestEngine>(function);
    test_case.add_input<float>(std::vector<float>{0, 1, 2, 3, 4, 5});
    test_case.add_input<float>(std::vector<float>{0, 1});
    test_case.add_expected_output<float>(Shape{3, 1}, std::vector<float>{1, 3, 5});

    test_case.run();
}

NGRAPH_TEST(${BACKEND_NAME}, onnx_model_mod)
{
    const auto function = onnx_import::import_onnx_model(
        file_util::path_join(SERIALIZED_ZOO, "onnx/mod_sign.prototxt"));
    auto test_case = test::TestCase<TestEngine>(function);

    test_case.add_input<int64_t>({-8, 3, 4, 9, -17, 1});
    test_case.add_input<int64_t>({22, -13, 8, -3, 7, 2});
    test_case.add_expected_output<int64_t>(Shape{6}, {-8, 3, 4, 0, -3, 1});

    test_case.run();
}

NGRAPH_TEST(${BACKEND_NAME}, onnx_model_scatterND_param_i64_indices)
{
    const auto function = onnx_import::import_onnx_model(
        file_util::path_join(SERIALIZED_ZOO, "onnx/scatter_nd_param_i64_indices.prototxt"));
    auto test_case = test::TestCase<TestEngine>(function);

    test_case.add_input<float>({1.f, 2.f, 3.f, 4.f, 5.f, 6.f, 7.f, 8.f});
    test_case.add_input<int64_t>({4, 3, 1, 7});
    test_case.add_input<float>({9.f, 10.f, 11.f, 12.f});
    test_case.add_expected_output<float>(Shape{8}, {1.f, 11.f, 3.f, 10.f, 9.f, 6.f, 7.f, 12.f});

    test_case.run();
}

NGRAPH_TEST(${BACKEND_NAME}, onnx_model_scatterND_const_i32_indices)
{
    const auto function = onnx_import::import_onnx_model(
        file_util::path_join(SERIALIZED_ZOO, "onnx/scatter_nd_const_i32_indices.prototxt"));
    auto test_case = test::TestCase<TestEngine>(function);

    test_case.add_input<float>({1.f, 2.f, 3.f, 4.f, 5.f, 6.f, 7.f, 8.f});
    test_case.add_input<float>({9.f, 10.f, 11.f, 12.f});
    test_case.add_expected_output<float>(Shape{8}, {1.f, 11.f, 3.f, 10.f, 9.f, 6.f, 7.f, 12.f});

    test_case.run();
}

NGRAPH_TEST(${BACKEND_NAME}, onnx_model_gatherND_int32)
{
    const auto function = onnx_import::import_onnx_model(
        file_util::path_join(SERIALIZED_ZOO, "onnx/gatherND_int32.prototxt"));
    auto test_case = test::TestCase<TestEngine>(function);

    test_case.add_input<int32_t>({0, 1, 2, 3});
    test_case.add_input<int64_t>({1, 0});
    test_case.add_expected_output<int32_t>(Shape{2, 2}, {2, 3, 0, 1});

    test_case.run();
}

NGRAPH_TEST(${BACKEND_NAME}, onnx_model_gatherND_float)
{
    const auto function = onnx_import::import_onnx_model(
        file_util::path_join(SERIALIZED_ZOO, "onnx/gatherND_float.prototxt"));
    auto test_case = test::TestCase<TestEngine>(function);

    test_case.add_input<float>({0.f, 1.f, 2.f, 3.f, 4.f, 5.f, 6.f, 7.f});
    test_case.add_input<int64_t>({0, 1, 1, 0});
    test_case.add_expected_output<float>(Shape{2, 2}, {2.f, 3.f, 4.f, 5.f});

    test_case.run();
}

NGRAPH_TEST(${BACKEND_NAME}, onnx_model_pad_constant)
{
    const auto function = onnx_import::import_onnx_model(
        file_util::path_join(SERIALIZED_ZOO, "onnx/pad_constant.prototxt"));
    auto test_case = test::TestCase<TestEngine>(function);

    test_case.add_input<float>({1.f, 1.2f, 2.3f, 3.4f, 4.5f, 5.7f});
    test_case.add_expected_output<float>(
        Shape{3, 4}, {0.f, 0.f, 1.f, 1.2f, 0.f, 0.f, 2.3f, 3.4f, 0.f, 0.f, 4.5f, 5.7f});

    test_case.run();
}

NGRAPH_TEST(${BACKEND_NAME}, onnx_model_pow_float32_float32)
{
    const auto function = onnx_import::import_onnx_model(
        file_util::path_join(SERIALIZED_ZOO, "onnx/pow_float32_float32.prototxt"));
    auto test_case = test::TestCase<TestEngine>(function);

    test_case.add_input<float>({1.f, 2.f, 3.f, 4.f}); // base
    test_case.add_input<float>({3.5f});               // exponent

    test_case.add_expected_output<float>(Shape{1, 4}, {1.f, 11.313708f, 46.765373f, 128.f});

    test_case.run();
}

NGRAPH_TEST(${BACKEND_NAME}, onnx_model_pow_float32_int32)
{
    const auto function = onnx_import::import_onnx_model(
        file_util::path_join(SERIALIZED_ZOO, "onnx/pow_float32_int32.prototxt"));
    auto test_case = test::TestCase<TestEngine>(function);

    test_case.add_input<float>({1.f, 2.f, 3.f, 4.f}); // base
    test_case.add_input<int>({3});                    // exponent

    test_case.add_expected_output<float>(Shape{1, 4}, {1.f, 8.f, 27.f, 64.f});

    test_case.run();
}

NGRAPH_TEST(${BACKEND_NAME}, onnx_model_pow_int32_float32)
{
    const auto function = onnx_import::import_onnx_model(
        file_util::path_join(SERIALIZED_ZOO, "onnx/pow_int32_float32.prototxt"));
    auto test_case = test::TestCase<TestEngine>(function);

    test_case.add_input<int>({1, 2, 3, 4}); // base
    test_case.add_input<float>({3.5f});     // exponent

    test_case.add_expected_output<int>(Shape{1, 4}, {1, 11, 46, 128});

    test_case.run();
}

NGRAPH_TEST(${BACKEND_NAME}, onnx_model_reciprocal)
{
    const auto function = onnx_import::import_onnx_model(
        file_util::path_join(SERIALIZED_ZOO, "onnx/reciprocal.prototxt"));
    auto test_case = test::TestCase<TestEngine>(function);

    test_case.add_input<float>({1.f, 2.f, 3.f, 4.f, 5.f, 6.f});
    test_case.add_expected_output<float>(Shape{3, 2},
                                         {1.f, 1 / 2.f, 1 / 3.f, 1 / 4.f, 1 / 5.f, 1 / 6.f});

    test_case.run();
}

NGRAPH_TEST(${BACKEND_NAME}, onnx_model_round)
{
    const auto function =
        onnx_import::import_onnx_model(file_util::path_join(SERIALIZED_ZOO, "onnx/round.prototxt"));
    auto test_case = test::TestCase<TestEngine>(function);

    test_case.add_input<float>(
        {0.1f, 0.9f, 1.2f, 1.5f, 1.8f, 2.3f, 2.7f, -1.1f, -1.9f, -2.2f, -2.8f});
    test_case.add_expected_output<float>(
        {0.f, 1.f, 1.f, 2.f, 2.f, 2.f, 3.f, -1.f, -2.f, -2.f, -3.f});

    test_case.run();
}

NGRAPH_TEST(${BACKEND_NAME}, onnx_model_round_half_nearest_even)
{
    const auto function = onnx_import::import_onnx_model(
        file_util::path_join(SERIALIZED_ZOO, "onnx/round_half_nearest_even.prototxt"));
    auto test_case = test::TestCase<TestEngine>(function);

    test_case.add_input<float>({0.5f, 2.5f, -1.5f, -2.5f});
    test_case.add_expected_output<float>({0.f, 2.f, -2.f, -2.f});

    test_case.run();
}

NGRAPH_TEST(${BACKEND_NAME}, onnx_model_scatter10_import_only)
{
    const auto scatter_fn = onnx_import::import_onnx_model(
        file_util::path_join(SERIALIZED_ZOO, "onnx/scatter_opset10.prototxt"));

    const Shape data_shape{2, 2};

    EXPECT_EQ(scatter_fn->get_output_size(), 1);
    EXPECT_EQ(scatter_fn->get_output_shape(0), data_shape);
    EXPECT_EQ(count_ops_of_type<op::v3::ScatterElementsUpdate>(scatter_fn), 1);
    EXPECT_EQ(count_ops_of_type<op::v0::Constant>(scatter_fn), 4);
}

NGRAPH_TEST(${BACKEND_NAME}, onnx_model_scatter_elements_import_only)
{
    const auto scatter_fn = onnx_import::import_onnx_model(
        file_util::path_join(SERIALIZED_ZOO, "onnx/scatter_elements_opset11.prototxt"));

    const Shape data_shape{1, 5};

    EXPECT_EQ(scatter_fn->get_output_size(), 1);
    EXPECT_EQ(scatter_fn->get_output_shape(0), data_shape);
    EXPECT_EQ(count_ops_of_type<op::v3::ScatterElementsUpdate>(scatter_fn), 1);
    EXPECT_EQ(count_ops_of_type<op::v0::Constant>(scatter_fn), 4);
}

NGRAPH_TEST(${BACKEND_NAME}, onnx_upsample8_import_only)
{
    const auto function = onnx_import::import_onnx_model(
        file_util::path_join(SERIALIZED_ZOO, "onnx/upsample8_nearest.prototxt"));

    // Input data shape (1, 1, 2, 2)
    // Scales attribute values {1.0, 1.0, 2.0, 3.0}

    const Shape expected_output_shape{1, 1, 4, 6};
    EXPECT_EQ(function->get_output_size(), 1);
    EXPECT_EQ(function->get_output_shape(0), expected_output_shape);
    EXPECT_EQ(count_ops_of_type<onnx_import::default_opset::Interpolate>(function), 1);
    EXPECT_EQ(count_ops_of_type<onnx_import::default_opset::Constant>(function), 2);
}

NGRAPH_TEST(${BACKEND_NAME}, onnx_upsample8_nearest_infer)
{
    const auto function = onnx_import::import_onnx_model(
        file_util::path_join(SERIALIZED_ZOO, "onnx/upsample8_nearest.prototxt"));

    // Input data shape (1, 1, 2, 2)
    // Scales attribute values {1.0, 1.0, 2.0, 3.0}
    // mode: nearest

    const Shape expected_output_shape{1, 1, 4, 6};
    auto test_case = test::TestCase<TestEngine>(function);
    test_case.add_input<float>({1.0, 2.0, 3.0, 4.0});
    test_case.add_expected_output<float>(
        expected_output_shape, {1.0, 1.0, 1.0, 2.0, 2.0, 2.0, 1.0, 1.0, 1.0, 2.0, 2.0, 2.0,
                                3.0, 3.0, 3.0, 4.0, 4.0, 4.0, 3.0, 3.0, 3.0, 4.0, 4.0, 4.0});
    test_case.run();
}

NGRAPH_TEST(${BACKEND_NAME}, onnx_upsample8_linear_infer)
{
    const auto function = onnx_import::import_onnx_model(
        file_util::path_join(SERIALIZED_ZOO, "onnx/upsample8_linear.prototxt"));

    // Input data shape (1, 1, 2, 2)
    // Scales attribute values {1.0, 1.0, 2.0, 2.0}
    // mode: linear

    const Shape expected_output_shape{1, 1, 4, 4};
    auto test_case = test::TestCase<TestEngine>(function);
    test_case.add_input<float>({1.0, 2.0, 3.0, 4.0});
    test_case.add_expected_output<float>(
        expected_output_shape,
        {1.0, 1.5, 2.0, 2.0, 2.0, 2.5, 3.0, 3.0, 3.0, 3.5, 4.0, 4.0, 3.0, 3.5, 4.0, 4.0});
    test_case.run();
}

NGRAPH_TEST(${BACKEND_NAME}, onnx_upsample9_scales_const_import_only)
{
    const auto function = onnx_import::import_onnx_model(
        file_util::path_join(SERIALIZED_ZOO, "onnx/upsample9_scales_const_nearest.prototxt"));

    // Input data shape (1, 1, 2, 2)
    // Input const scales values {1.0, 1.0, 2.0, 3.0}
    const Shape expected_output_shape{1, 1, 4, 6};
    EXPECT_EQ(function->get_output_size(), 1);
    EXPECT_EQ(function->get_output_shape(0), expected_output_shape);
    EXPECT_EQ(count_ops_of_type<onnx_import::default_opset::Interpolate>(function), 1);
    EXPECT_EQ(count_ops_of_type<onnx_import::default_opset::Constant>(function), 2);
}

NGRAPH_TEST(${BACKEND_NAME}, onnx_upsample9_scales_const_nearest_infer)
{
    const auto function = onnx_import::import_onnx_model(
        file_util::path_join(SERIALIZED_ZOO, "onnx/upsample9_scales_const_nearest.prototxt"));

    // Input data shape (1, 1, 2, 2)
    // Input const scales values {1.0, 1.0, 2.0, 3.0}
    // mode: nearest

    const Shape expected_output_shape{1, 1, 4, 6};
    auto test_case = test::TestCase<TestEngine>(function);
    test_case.add_input<float>({1.0, 2.0, 3.0, 4.0});
    test_case.add_expected_output<float>(
        expected_output_shape, {1.0, 1.0, 1.0, 2.0, 2.0, 2.0, 1.0, 1.0, 1.0, 2.0, 2.0, 2.0,
                                3.0, 3.0, 3.0, 4.0, 4.0, 4.0, 3.0, 3.0, 3.0, 4.0, 4.0, 4.0});
    test_case.run();
}

NGRAPH_TEST(${BACKEND_NAME}, onnx_upsample9_scales_const_linear_infer)
{
    const auto function = onnx_import::import_onnx_model(
        file_util::path_join(SERIALIZED_ZOO, "onnx/upsample9_scales_const_linear.prototxt"));

    // Input data shape (1, 1, 2, 2)
    // Input const scales values {1.0, 1.0, 2.0, 2.0}
    // mode: linear

    const Shape expected_output_shape{1, 1, 4, 4};
    auto test_case = test::TestCase<TestEngine>(function);
    test_case.add_input<float>({1.0, 2.0, 3.0, 4.0});
    test_case.add_expected_output<float>(
        expected_output_shape,
        {1.0, 1.5, 2.0, 2.0, 2.0, 2.5, 3.0, 3.0, 3.0, 3.5, 4.0, 4.0, 3.0, 3.5, 4.0, 4.0});
    test_case.run();
}

NGRAPH_TEST(${BACKEND_NAME}, onnx_image_scaler)
{
    const auto function = onnx_import::import_onnx_model(
        file_util::path_join(SERIALIZED_ZOO, "onnx/image_scaler.prototxt"));

    auto test_case = test::TestCase<TestEngine>(function);
    test_case.add_input<float>({1.0, 2.0, 3.0, 4.0, 10.0, 20.0, 30.0, 40.0});
    test_case.add_expected_output<float>(Shape{1, 2, 2, 2},
                                         {12.0, 14.0, 16.0, 18.0, 21.0, 41.0, 61.0, 81.0});
    test_case.run();
}

NGRAPH_TEST(${BACKEND_NAME}, onnx_size_op_single)
{
    const auto function = onnx_import::import_onnx_model(
        file_util::path_join(SERIALIZED_ZOO, "onnx/size_op_single.prototxt"));

    auto test_case = test::TestCase<TestEngine>(function);
    test_case.add_input<float>(Shape{2, 3}, {1.0, 2.0, 3.0, 4.0, 5.0, 6.0});
    test_case.add_expected_output<int>(Shape{}, {6});
    test_case.run();
}

NGRAPH_TEST(${BACKEND_NAME}, onnx_size_op_graph_end)
{
    const auto function = onnx_import::import_onnx_model(
        file_util::path_join(SERIALIZED_ZOO, "onnx/size_op_graph_end.prototxt"));

    auto test_case = test::TestCase<TestEngine>(function);
    test_case.add_input<float>({1.0, 2.0, 3.0, 4.0});
    test_case.add_expected_output<int>(Shape{}, {4});
    test_case.run();
}

NGRAPH_TEST(${BACKEND_NAME}, onnx_size_op_graph_middle)
{
    const auto function = onnx_import::import_onnx_model(
        file_util::path_join(SERIALIZED_ZOO, "onnx/size_op_graph_middle.prototxt"));

    auto test_case = test::TestCase<TestEngine>(function);
    test_case.add_input<float>({1.0, 2.0, 3.0, 4.0});
    test_case.add_expected_output<float>(Shape{}, {4.0});
    test_case.run();
}

NGRAPH_TEST(${BACKEND_NAME}, onnx_size_op_on_input_graph_middle)
{
    const auto function = onnx_import::import_onnx_model(
        file_util::path_join(SERIALIZED_ZOO, "onnx/size_op_on_input_graph_middle.prototxt"));

    auto test_case = test::TestCase<TestEngine>(function);
    test_case.add_input<float>(Shape{1, 2, 4, 1, 3},
                               {0., 0., 0., 0., 0., 0., 0., 0., 0., 0., 0., 0.,
                                0., 0., 0., 0., 0., 0., 0., 0., 0., 0., 0., 0.});
    test_case.add_expected_output<float>(
        Shape{1, 2, 4, 1, 3}, {24., 24., 24., 24., 24., 24., 24., 24., 24., 24., 24., 24.,
                               24., 24., 24., 24., 24., 24., 24., 24., 24., 24., 24., 24.});
    test_case.run();
}

NGRAPH_TEST(${BACKEND_NAME}, onnx_empty_initializers_handling)
{
    // int this test the "scales" input of the Resize operator is set to an empty initializer
    // this input should be ignored since the "sizes" optional input is provided
    // and the inference should use the data from the latter
    const auto function = onnx_import::import_onnx_model(
        file_util::path_join(SERIALIZED_ZOO, "onnx/empty_initializers_handling.prototxt"));

    const Shape expected_output_shape{2, 1, 4, 8};
    auto test_case = test::TestCase<TestEngine>(function);
    std::vector<float> input_data{2.0f, 4.0f, 1.0f, 3.0f, 7.0f, 8.0f, 9.0f, 6.0f};
    test_case.add_input<float>(input_data);
    test_case.add_expected_output<float>(
        expected_output_shape,
        {2.0f, 2.5f, 3.0f,  3.5f, 4.0f,  4.0f,  4.0f, 4.0f,  1.5f, 2.0f,  2.5f,  3.0f, 3.5f,
         3.5f, 3.5f, 3.5f,  1.0f, 1.5f,  2.0f,  2.5f, 3.0f,  3.0f, 3.0f,  3.0f,  1.0f, 1.5f,
         2.0f, 2.5f, 3.0f,  3.0f, 3.0f,  3.0f,  7.0f, 7.25f, 7.5f, 7.75f, 8.0f,  8.0f, 8.0f,
         8.0f, 8.0f, 7.75f, 7.5f, 7.25f, 7.0f,  7.0f, 7.0f,  7.0f, 9.0f,  8.25f, 7.5f, 6.75f,
         6.0f, 6.0f, 6.0f,  6.0f, 9.0f,  8.25f, 7.5f, 6.75f, 6.0f, 6.0f,  6.0f,  6.0f});

    test_case.run_with_tolerance_as_fp(2.0e-5f);
}

NGRAPH_TEST(${BACKEND_NAME}, onnx_roi_align_f32)
{
    const auto function = onnx_import::import_onnx_model(
        file_util::path_join(SERIALIZED_ZOO, "onnx/roi_align_f32.prototxt"));

    auto test_case = test::TestCase<TestEngine>(function);
    test_case.add_input<float>({0.,  1.,  2.,  3.,  4.,  5.,  6.,  7.,  8.,  9.,  10., 11., 12.,
                                13., 14., 15., 16., 17., 18., 19., 20., 21., 22., 23., 24., 25.,
                                26., 27., 28., 29., 30., 31., 32., 33., 34., 35., 36., 37., 38.,
                                39., 40., 41., 42., 43., 44., 45., 46., 47., 48., 49., 50., 51.,
                                52., 53., 54., 55., 56., 57., 58., 59., 60., 61., 62., 63., 64.,
                                65., 66., 67., 68., 69., 70., 71., 72., 73., 74.});

    test_case.add_input<float>({7.,   5.,  7.,  5., -15., -15., -15., -15., -10., 21.,
                                -10., 21., 13., 8., 13.,  8.,   -14., 19.,  -14., 19.});

    test_case.add_input<int32_t>({0, 0, 0, 0, 0});
    test_case.add_expected_output<float>(
        Shape{5, 3, 3, 4},
        {2.95833f, 3.20833f, 3.45833f, 3.70833f, 4.625f,   4.875f,   5.125f,   5.375f,   6.29167f,
         6.54167f, 6.79167f, 7.04167f, 27.9583f, 28.2083f, 28.4583f, 28.7083f, 29.625f,  29.875f,
         30.125f,  30.375f,  31.2917f, 31.5417f, 31.7917f, 32.0417f, 52.9583f, 53.2083f, 53.4583f,
         53.7083f, 54.625f,  54.875f,  55.125f,  55.375f,  56.2917f, 56.5417f, 56.7917f, 57.0417f,
         0.f,      0.f,      0.f,      0.f,      0.f,      0.f,      0.f,      0.f,      0.f,
         0.f,      0.f,      0.f,      25.f,     25.f,     25.f,     25.f,     25.f,     25.f,
         25.f,     25.f,     25.f,     25.f,     25.f,     25.f,     50.f,     50.f,     50.f,
         50.f,     50.f,     50.f,     50.f,     50.f,     50.f,     50.f,     50.f,     50.f,
         7.39583f, 7.39583f, 7.42708f, 7.64583f, 9.0625f,  9.0625f,  9.09375f, 9.3125f,  10.7292f,
         10.7292f, 10.7604f, 10.9792f, 32.3958f, 32.3958f, 32.4271f, 32.6458f, 34.0625f, 34.0625f,
         34.0938f, 34.3125f, 35.7292f, 35.7292f, 35.7604f, 35.9792f, 57.3958f, 57.3958f, 57.4271f,
         57.6458f, 59.0625f, 59.0625f, 59.0938f, 59.3125f, 60.7292f, 60.7292f, 60.7604f, 60.9792f,
         4.27083f, 4.52083f, 4.77083f, 5.02083f, 5.9375f,  6.1875f,  6.4375f,  6.6875f,  7.60417f,
         7.85417f, 8.10417f, 8.35417f, 29.2708f, 29.5208f, 29.7708f, 30.0208f, 30.9375f, 31.1875f,
         31.4375f, 31.6875f, 32.6042f, 32.8542f, 33.1042f, 33.3542f, 54.2708f, 54.5208f, 54.7708f,
         55.0208f, 55.9375f, 56.1875f, 56.4375f, 56.6875f, 57.6042f, 57.8542f, 58.1042f, 58.3542f,
         6.77083f, 6.77083f, 6.77083f, 6.80208f, 8.4375f,  8.4375f,  8.4375f,  8.46875f, 10.1042f,
         10.1042f, 10.1042f, 10.1354f, 31.7708f, 31.7708f, 31.7708f, 31.8021f, 33.4375f, 33.4375f,
         33.4375f, 33.4688f, 35.1042f, 35.1042f, 35.1042f, 35.1354f, 56.7708f, 56.7708f, 56.7708f,
         56.8021f, 58.4375f, 58.4375f, 58.4375f, 58.4688f, 60.1042f, 60.1042f, 60.1042f, 60.1354f});
    test_case.run_with_tolerance_as_fp(1.0e-4f);
}

NGRAPH_TEST(${BACKEND_NAME}, quant_dequant_pattern)
{
    const auto function = onnx_import::import_onnx_model(
        file_util::path_join(SERIALIZED_ZOO, "onnx/quant_dequant_pattern.prototxt"));
    auto test_case = test::TestCase<TestEngine>(function);
    // scale == 3.0
    // zero point == 10
    test_case.add_input<float>({9.0, 10.0, 15.0, 20.0, 30.0});
    test_case.add_input<float>({1});
    test_case.add_expected_output<float>(Shape{5}, {9.0, 9.0, 15.0, 21.0, 30.0});
    test_case.run();
}

NGRAPH_TEST(${BACKEND_NAME}, quant_dequant_pattern_axis)
{
    const auto function = onnx_import::import_onnx_model(
        file_util::path_join(SERIALIZED_ZOO, "onnx/quant_dequant_pattern_axis.prototxt"));
    auto test_case = test::TestCase<TestEngine>(function);
    // axis = 1
    // scale == {2.0, 3.0, 4.0}
    // zero point == {10, 20, 30}
    test_case.add_input<float>({1.0, 2.0, 3.0, 10.0, 20.0, 30.0, 40.0, 50.0, 100.0});
    test_case.add_expected_output<float>(Shape{3, 3}, {0, 3, 4, 10, 21, 32, 40, 51, 100});
    test_case.add_input<float>({1});
    test_case.run();
}

NGRAPH_TEST(${BACKEND_NAME}, onnx_detection_output)
{
    const auto function = onnx_import::import_onnx_model(
        file_util::path_join(SERIALIZED_ZOO, "onnx/detection_output.prototxt"));
    auto test_case = test::TestCase<TestEngine>(function);

    auto gen_vector = [](size_t size, float min, float max) -> std::vector<float> {
        float step = (max - min) / size;
        float next = min - step;

        std::vector<float> out(size);
        std::generate(out.begin(), out.end(), [&next, &step] { return next += step; });
        return out;
    };

    std::vector<float> logits = gen_vector(12, -2, 2);
    std::vector<float> class_preds = gen_vector(9, 0, 1);
    std::vector<float> proposals = gen_vector(12 * 2, 0, 1);
    std::vector<float> output = {0, 1, 0.777778, 0.279849,   0.283779,   0.562743,   0.695387,
                                 0, 1, 0.444444, 0.12963,    0.176075,   0.212963,   0.284573,
                                 0, 2, 0.888889, 0.279849,   0.283779,   0.562743,   0.695387,
                                 0, 2, 0.555556, 0.12963,    0.176075,   0.212963,   0.284573,
                                 0, 2, 0.222222, -0.0608094, -0.0142007, -0.0225239, 0.0304044};
    test_case.add_input<float>(logits);
    test_case.add_input<float>(class_preds);
    test_case.add_input<float>(proposals);
    test_case.add_expected_output<float>(Shape{1, 1, 5, 7}, output);
    int tolerance_bits = 6;
    test_case.run(tolerance_bits);
}

NGRAPH_TEST(${BACKEND_NAME}, onnx_prior_box)
{
    const auto function = onnx_import::import_onnx_model(
        file_util::path_join(SERIALIZED_ZOO, "onnx/prior_box.prototxt"));
    auto test_case = test::TestCase<TestEngine, test::TestCaseType::DYNAMIC>(function);
    std::vector<float> A(3 * 2 * 2);
    std::vector<float> B(3 * 6 * 6);
    std::vector<float> output = {
        -2.3200002, -2.3200002,  3.6533334,  3.6533334,   -3.7053659,  -3.7053659, 5.0386992,
        5.0386992,  -0.98666668, -2.3200002, 4.9866667,   3.6533334,   -2.3720326, -3.7053659,
        6.3720322,  5.0386992,   -2.3200002, -0.98666668, 3.6533334,   4.9866667,  -3.7053659,
        -2.3720326, 5.0386992,   6.3720322,  -0.98666668, -0.98666668, 4.9866667,  4.9866667,
        -2.3720326, -2.3720326,  6.3720322,  6.3720322,   0.1,         0.1,        0.2,
        0.2,        0.1,         0.1,        0.2,         0.2,         0.1,        0.1,
        0.2,        0.2,         0.1,        0.1,         0.2,         0.2,        0.1,
        0.1,        0.2,         0.2,        0.1,         0.1,         0.2,        0.2,
        0.1,        0.1,         0.2,        0.2,         0.1,         0.1,        0.2,
        0.2,
    };
    test_case.add_input<float>(A);
    test_case.add_input<float>(B);
    test_case.add_expected_output<float>(Shape{1, 2, 32}, output);
    test_case.run();
}

NGRAPH_TEST(${BACKEND_NAME}, onnx_normalize)
{
    const auto function = onnx_import::import_onnx_model(
        file_util::path_join(SERIALIZED_ZOO, "onnx/normalize.prototxt"));
    auto test_case = test::TestCase<TestEngine>(function);
    std::vector<float> data(12);
    std::iota(data.begin(), data.end(), 1);
    std::vector<float> output = {
        0.19334731,
        0.33806169,
        0.44846106,
        0.53452247,
        1.4501048,
        1.5212777,
        1.5696137,
        1.6035674,
        3.4802516,
        3.3806169,
        3.2887144,
        3.2071347,
    };
    test_case.add_input<float>(data);
    test_case.add_expected_output<float>(Shape{1, 3, 2, 2}, output);
    test_case.run();
}

NGRAPH_TEST(${BACKEND_NAME}, onnx_group_norm)
{
    const auto function = onnx_import::import_onnx_model(
        file_util::path_join(SERIALIZED_ZOO, "onnx/group_norm.prototxt"));
    auto test_case = test::TestCase<TestEngine, test::TestCaseType::DYNAMIC>(function);
    Shape shape{2, 8, 2, 2};
    int size = shape_size(shape);
    std::vector<float> data(size);
    std::iota(data.begin(), data.end(), 0);
    std::vector<float> output = {
        -0.52752507, -0.09108937, 0.3453464, 0.78178215, 2.4364357, 3.309307,  4.1821785, 5.05505,
        -1.5825753,  -0.27326822, 1.0360391, 2.3453465,  4.8728714, 6.618614,  8.364357,  10.1101,
        -2.6376252,  -0.45544672, 1.726732,  3.9089108,  7.309307,  9.927921,  12.546536, 15.165151,
        -3.6926756,  -0.6376257,  2.4174247, 5.472475,   9.745743,  13.237228, 16.728714, 20.2202,
        -0.52752507, -0.09108937, 0.3453464, 0.78178215, 2.4364357, 3.309307,  4.1821785, 5.05505,
        -1.5825753,  -0.27326822, 1.0360391, 2.3453465,  4.8728714, 6.618614,  8.364357,  10.1101,
        -2.6376252,  -0.45544672, 1.726732,  3.9089108,  7.309307,  9.927921,  12.546536, 15.165151,
        -3.6926756,  -0.6376257,  2.4174247, 5.472475,   9.745743,  13.237228, 16.728714, 20.2202,
    };

    test_case.add_input<float>(data);
    test_case.add_expected_output<float>(shape, output);
    test_case.run();
}

NGRAPH_TEST(${BACKEND_NAME}, onnx_model_logsoftmax_0D)
{
    auto function = onnx_import::import_onnx_model(
        file_util::path_join(SERIALIZED_ZOO, "onnx/softmax_0D.prototxt"));

    auto test_case = test::TestCase<TestEngine>(function);
    test_case.add_input<float>({3.141592});
    test_case.add_expected_output<float>({0.0});
    test_case.run();
}

NGRAPH_TEST(${BACKEND_NAME}, onnx_model_logsoftmax_1D)
{
    const auto function = onnx_import::import_onnx_model(
        file_util::path_join(SERIALIZED_ZOO, "onnx/logsoftmax_1D.prototxt"));
    auto test_case = test::TestCase<TestEngine>(function);

    test_case.add_input<float>({-1.0f, 0.0f, 1.0f});
    test_case.add_expected_output<float>(Shape{3}, {-2.4076061, -1.407606, -0.407606});
    test_case.run();
}

NGRAPH_TEST(${BACKEND_NAME}, onnx_model_logsoftmax13_1D)
{
    const auto function = onnx_import::import_onnx_model(
        file_util::path_join(SERIALIZED_ZOO, "onnx/logsoftmax13_1D.prototxt"));
    auto test_case = test::TestCase<TestEngine>(function);

    test_case.add_input<float>({-1.0f, 0.0f, 1.0f});
    test_case.add_expected_output<float>(Shape{3}, {-2.4076061, -1.407606, -0.407606});
    test_case.run();
}

NGRAPH_TEST(${BACKEND_NAME}, onnx_model_logsoftmax13_2D)
{
    const auto function = onnx_import::import_onnx_model(
        file_util::path_join(SERIALIZED_ZOO, "onnx/logsoftmax13_2D.prototxt"));
    auto test_case = test::TestCase<TestEngine>(function);

    test_case.add_input<float>({0.0f, 1.0f, 2.0f, 3.0f, 10000, 10001, 10002, 10003});
    test_case.add_expected_output<float>(Shape{2, 4},
                                         {-3.4401896,
                                          -2.4401896,
                                          -1.4401896,
                                          -0.44018966,
                                          -3.4401896,
                                          -2.4401896,
                                          -1.4401896,
                                          -0.44018966});
    test_case.run_with_tolerance_as_fp();
}

NGRAPH_TEST(${BACKEND_NAME}, onnx_model_hard_sigmoid)
{
    auto function = onnx_import::import_onnx_model(
        file_util::path_join(SERIALIZED_ZOO, "onnx/hard_sigmoid.prototxt"));

    const auto inf = std::numeric_limits<float>::infinity();
    const auto neg_inf = -std::numeric_limits<float>::infinity();

    auto test_case = test::TestCase<TestEngine>(function);

    test_case.add_input<float>({inf, neg_inf, 0.0f, 1.0f});
    test_case.add_expected_output<float>(Shape{4}, {1.0f, 0.0f, 0.5f, 0.699999988079071f});
    test_case.run();
}

<<<<<<< HEAD
NGRAPH_TEST(${BACKEND_NAME}, onnx_model_mul_v6)
{
    const auto function = onnx_import::import_onnx_model(
        file_util::path_join(SERIALIZED_ZOO, "onnx/mul_v6.prototxt"));
    auto test_case = test::TestCase<TestEngine>(function);

    test_case.add_input<float>({1.0f, 2.0f, 3.0f});
    test_case.add_input<float>({3.0f, 4.0f, 5.0f});
    test_case.add_expected_output<float>(Shape{3}, {3.0f, 8.0f, 15.0f});
    test_case.run();
}

NGRAPH_TEST(${BACKEND_NAME}, onnx_model_mul_v6_broadcast_axis_1)
{
    const auto function = onnx_import::import_onnx_model(
        file_util::path_join(SERIALIZED_ZOO, "onnx/mul_v6_broadcast_axis_1.prototxt"));
    auto test_case = test::TestCase<TestEngine>(function);

    Shape shape{1, 3, 2, 2};
    std::vector<float> A(shape_size(shape));
    std::iota(A.begin(), A.end(), 1);
    test_case.add_input<float>(A);
    test_case.add_input<float>({3.0f, 4.0f, 5.0f});
    test_case.add_expected_output<float>(
        shape, {3.0f, 6.0f, 9.0f, 12.0f, 20.0f, 24.0f, 28.0f, 32.0f, 45.0f, 50.0f, 55.0f, 60.0f});
    test_case.run();
}

NGRAPH_TEST(${BACKEND_NAME}, onnx_model_mul_v6_broadcast_no_axis)
{
    const auto function = onnx_import::import_onnx_model(
        file_util::path_join(SERIALIZED_ZOO, "onnx/mul_v6_broadcast_no_axis.prototxt"));
    auto test_case = test::TestCase<TestEngine>(function);

    Shape shape{2, 2};
    std::vector<float> A(shape_size(shape));
    std::iota(A.begin(), A.end(), 1);
    test_case.add_input<float>(A);
    test_case.add_input<float>({3.0f});
    test_case.add_expected_output<float>(shape, {3.0f, 6.0f, 9.0f, 12.0f});
    test_case.run();
}

NGRAPH_TEST(${BACKEND_NAME}, onnx_model_mul_v7)
{
    const auto function = onnx_import::import_onnx_model(
        file_util::path_join(SERIALIZED_ZOO, "onnx/mul_v7.prototxt"));
    auto test_case = test::TestCase<TestEngine>(function);

    test_case.add_input<float>({1.0f, 2.0f, 3.0f});
    test_case.add_input<float>({3.0f, 4.0f, 5.0f});
    test_case.add_expected_output<float>(Shape{3}, {3.0f, 8.0f, 15.0f});
    test_case.run();
}

NGRAPH_TEST(${BACKEND_NAME}, onnx_model_mul_v7_broadcast)
{
    const auto function = onnx_import::import_onnx_model(
        file_util::path_join(SERIALIZED_ZOO, "onnx/mul_v7_broadcast.prototxt"));
    auto test_case = test::TestCase<TestEngine>(function);

    Shape shape{1, 2, 3};
    std::vector<float> A(shape_size(shape));
    std::iota(A.begin(), A.end(), 1);
    test_case.add_input<float>(A);
    test_case.add_input<float>({3.0f, 4.0f, 5.0f});
    test_case.add_expected_output<float>(shape, {3.0f, 8.0f, 15.0f, 12.0f, 20.0f, 30.0f});
    test_case.run();
}

NGRAPH_TEST(${BACKEND_NAME}, onnx_model_add_v6_broadcast_axis_1)
{
    const auto function = onnx_import::import_onnx_model(
        file_util::path_join(SERIALIZED_ZOO, "onnx/add_v6_broadcast_axis_1.prototxt"));
    auto test_case = test::TestCase<TestEngine>(function);

    Shape shape{1, 3, 2, 2};
    std::vector<float> A(shape_size(shape));
    std::iota(A.begin(), A.end(), 1);
    test_case.add_input<float>(A);
    test_case.add_input<float>({3.0f, 4.0f, 5.0f});
    test_case.add_expected_output<float>(
        shape, {4.0f, 5.0f, 6.0f, 7.0f, 9.0f, 10.0f, 11.0f, 12.0f, 14.0f, 15.0f, 16.0f, 17.0f});
    test_case.run();
}

NGRAPH_TEST(${BACKEND_NAME}, onnx_model_add_v6_broadcast_no_axis)
{
    const auto function = onnx_import::import_onnx_model(
        file_util::path_join(SERIALIZED_ZOO, "onnx/add_v6_broadcast_no_axis.prototxt"));
    auto test_case = test::TestCase<TestEngine>(function);

    Shape shape{2, 2};
    std::vector<float> A(shape_size(shape));
    std::iota(A.begin(), A.end(), 1);
    test_case.add_input<float>(A);
    test_case.add_input<float>({3.0f});
    test_case.add_expected_output<float>(shape, {4.0f, 5.0f, 6.0f, 7.0f});
    test_case.run();
}

NGRAPH_TEST(${BACKEND_NAME}, onnx_model_add_v7)
{
    const auto function = onnx_import::import_onnx_model(
        file_util::path_join(SERIALIZED_ZOO, "onnx/add_v7.prototxt"));
    auto test_case = test::TestCase<TestEngine>(function);

    test_case.add_input<float>({1.0f, 2.0f, 3.0f});
    test_case.add_input<float>({3.0f, 4.0f, 5.0f});
    test_case.add_expected_output<float>(Shape{3}, {4.0f, 6.0f, 8.0f});
    test_case.run();
}

NGRAPH_TEST(${BACKEND_NAME}, onnx_model_sub_v6_broadcast_axis_1)
{
    const auto function = onnx_import::import_onnx_model(
        file_util::path_join(SERIALIZED_ZOO, "onnx/sub_v6_broadcast_axis_1.prototxt"));
    auto test_case = test::TestCase<TestEngine>(function);

    Shape shape{1, 3, 2, 2};
    std::vector<float> A(shape_size(shape));
    std::iota(A.begin(), A.end(), 1);
    test_case.add_input<float>(A);
    test_case.add_input<float>({3.0f, 4.0f, 5.0f});
    test_case.add_expected_output<float>(
        shape, {-2.0f, -1.0f, 0.0f, 1.0f, 1.0f, 2.0f, 3.0f, 4.0f, 4.0f, 5.0f, 6.0f, 7.0f});
    test_case.run();
}

NGRAPH_TEST(${BACKEND_NAME}, onnx_model_sub_v6_broadcast_no_axis)
{
    const auto function = onnx_import::import_onnx_model(
        file_util::path_join(SERIALIZED_ZOO, "onnx/sub_v6_broadcast_no_axis.prototxt"));
    auto test_case = test::TestCase<TestEngine>(function);

    Shape shape{2, 2};
    std::vector<float> A(shape_size(shape));
    std::iota(A.begin(), A.end(), 1);
    test_case.add_input<float>(A);
    test_case.add_input<float>({3.0f});
    test_case.add_expected_output<float>(shape, {-2.0f, -1.0f, 0.0f, 1.0f});
    test_case.run();
}

NGRAPH_TEST(${BACKEND_NAME}, onnx_model_sub_v7)
{
    const auto function = onnx_import::import_onnx_model(
        file_util::path_join(SERIALIZED_ZOO, "onnx/sub_v7.prototxt"));
    auto test_case = test::TestCase<TestEngine>(function);

    test_case.add_input<float>({1.0f, 2.0f, 3.0f});
    test_case.add_input<float>({3.0f, 8.0f, 7.0f});
    test_case.add_expected_output<float>(Shape{3}, {-2.0f, -6.0f, -4.0f});
    test_case.run();
}

NGRAPH_TEST(${BACKEND_NAME}, onnx_model_sub_v7_broadcast)
{
    const auto function = onnx_import::import_onnx_model(
        file_util::path_join(SERIALIZED_ZOO, "onnx/sub_v7_broadcast.prototxt"));
    auto test_case = test::TestCase<TestEngine>(function);

    Shape shape{1, 2, 3};
    std::vector<float> A(shape_size(shape));
    std::iota(A.begin(), A.end(), 1);
    test_case.add_input<float>(A);
    test_case.add_input<float>({3.0f, 4.0f, 5.0f});
    test_case.add_expected_output<float>(shape, {-2.0f, -2.0f, -2.0f, 1.0f, 1.0f, 1.0f});
    test_case.run();
}

NGRAPH_TEST(${BACKEND_NAME}, onnx_model_div_v6_broadcast_axis_1)
{
    const auto function = onnx_import::import_onnx_model(
        file_util::path_join(SERIALIZED_ZOO, "onnx/div_v6_broadcast_axis_1.prototxt"));
    auto test_case = test::TestCase<TestEngine>(function);

    Shape shape{1, 3, 2, 2};
    std::vector<float> A(shape_size(shape));
    std::iota(A.begin(), A.end(), 1);
    test_case.add_input<float>(A);
    test_case.add_input<float>({3.0f, 4.0f, 5.0f});
    test_case.add_expected_output<float>(
        shape,
        {0.3333333f, 0.6666666f, 1.0f, 1.333333f, 1.25f, 1.5f, 1.75f, 2.0f, 1.8f, 2.0, 2.2f, 2.4f});
    test_case.run();
}

NGRAPH_TEST(${BACKEND_NAME}, onnx_model_div_v6_broadcast_no_axis)
{
    const auto function = onnx_import::import_onnx_model(
        file_util::path_join(SERIALIZED_ZOO, "onnx/div_v6_broadcast_no_axis.prototxt"));
    auto test_case = test::TestCase<TestEngine>(function);

    Shape shape{2, 2};
    std::vector<float> A(shape_size(shape));
    std::iota(A.begin(), A.end(), 1);
    test_case.add_input<float>(A);
    test_case.add_input<float>({2.0f});
    test_case.add_expected_output<float>(shape, {0.5f, 1.0f, 1.5f, 2.0f});
    test_case.run();
}

NGRAPH_TEST(${BACKEND_NAME}, onnx_model_div_v7)
{
    const auto function = onnx_import::import_onnx_model(
        file_util::path_join(SERIALIZED_ZOO, "onnx/div_v7.prototxt"));
    auto test_case = test::TestCase<TestEngine>(function);

    test_case.add_input<float>({1.0f, 2.0f, 3.0f});
    test_case.add_input<float>({3.0f, 8.0f, 7.0f});
    test_case.add_expected_output<float>(Shape{3}, {0.3333333f, 0.25f, 0.4285714f});
    test_case.run();
}

NGRAPH_TEST(${BACKEND_NAME}, onnx_model_div_v7_broadcast)
{
    const auto function = onnx_import::import_onnx_model(
        file_util::path_join(SERIALIZED_ZOO, "onnx/div_v7_broadcast.prototxt"));
    auto test_case = test::TestCase<TestEngine>(function);

    Shape shape{1, 2, 3};
    std::vector<float> A(shape_size(shape));
    std::iota(A.begin(), A.end(), 1);
    test_case.add_input<float>(A);
    test_case.add_input<float>({3.0f, 4.0f, 5.0f});
    test_case.add_expected_output<float>(shape, {0.3333333f, 0.5f, 0.6f, 1.3333333f, 1.25f, 1.2f});
=======
NGRAPH_TEST(${BACKEND_NAME}, onnx_model_dangling_parameter)
{
    auto function = onnx_import::import_onnx_model(
        file_util::path_join(SERIALIZED_ZOO, "onnx/dangling_parameter.prototxt"));

    auto test_case = test::TestCase<TestEngine>(function);

    test_case.add_input<float>({-1.0f, 2.0f, -3.0f});
    test_case.add_expected_output<float>(Shape{3}, {1.0f, 2.0f, 3.0f});
>>>>>>> 9996994b
    test_case.run();
}<|MERGE_RESOLUTION|>--- conflicted
+++ resolved
@@ -3286,7 +3286,6 @@
     test_case.run();
 }
 
-<<<<<<< HEAD
 NGRAPH_TEST(${BACKEND_NAME}, onnx_model_mul_v6)
 {
     const auto function = onnx_import::import_onnx_model(
@@ -3514,7 +3513,9 @@
     test_case.add_input<float>(A);
     test_case.add_input<float>({3.0f, 4.0f, 5.0f});
     test_case.add_expected_output<float>(shape, {0.3333333f, 0.5f, 0.6f, 1.3333333f, 1.25f, 1.2f});
-=======
+    test_case.run();
+}
+
 NGRAPH_TEST(${BACKEND_NAME}, onnx_model_dangling_parameter)
 {
     auto function = onnx_import::import_onnx_model(
@@ -3524,6 +3525,5 @@
 
     test_case.add_input<float>({-1.0f, 2.0f, -3.0f});
     test_case.add_expected_output<float>(Shape{3}, {1.0f, 2.0f, 3.0f});
->>>>>>> 9996994b
     test_case.run();
 }