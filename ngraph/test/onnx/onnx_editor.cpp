--- conflicted
+++ resolved
@@ -303,7 +303,6 @@
     }
 }
 
-<<<<<<< HEAD
 NGRAPH_TEST(onnx_editor, subgraph__linear_model_head_cut)
 {
     ONNXModelEditor editor{file_util::path_join(
@@ -686,19 +685,21 @@
     editor.cut_graph_fragment({{InputEdge(1, "conv1/7x7_s2_1")}}, {});
 
     EXPECT_EQ(editor.model_inputs(), (std::vector<std::string>{"conv1/7x7_s2_2:conv1/7x7_s2_1"}));
-=======
+}
+
 using TestEngine = test::INTERPRETER_Engine;
 
 NGRAPH_TEST(onnx_editor, values__append_one_initializer)
 {
-    onnx_import::ONNXModelEditor editor{
+    onnx_editor::ONNXModelEditor editor{
         file_util::path_join(SERIALIZED_ZOO, "onnx/model_editor/add_1D.prototxt")};
     std::map<std::string, std::shared_ptr<ngraph::op::Constant>> in_vals;
 
     in_vals.emplace("A", op::Constant::create(element::i64, Shape{2}, {1, 2}));
     editor.set_input_values(in_vals);
 
-    const auto function = onnx_import::import_onnx_model(editor);
+    std::istringstream model_stream(editor.model_string());
+    const auto function = onnx_import::import_onnx_model(model_stream);
     auto test_case = test::TestCase<TestEngine>(function);
     test_case.add_input<int64_t>(Shape{2}, {5, 6});
     test_case.add_expected_output<int64_t>(Shape{2}, {6, 8});
@@ -707,7 +708,7 @@
 
 NGRAPH_TEST(onnx_editor, values__append_two_initializers_to_invalid)
 {
-    onnx_import::ONNXModelEditor editor{
+    onnx_editor::ONNXModelEditor editor{
         file_util::path_join(SERIALIZED_ZOO, "onnx/model_editor/add_1D_invalid.prototxt")};
     std::map<std::string, std::shared_ptr<ngraph::op::Constant>> in_vals;
 
@@ -715,7 +716,8 @@
     in_vals.emplace("B", op::Constant::create(element::i64, Shape{2}, {1, 3}));
     editor.set_input_values(in_vals);
 
-    const auto function = onnx_import::import_onnx_model(editor);
+    std::istringstream model_stream(editor.model_string());
+    const auto function = onnx_import::import_onnx_model(model_stream);
     auto test_case = test::TestCase<TestEngine>(function);
     test_case.add_expected_output<int64_t>(Shape{2}, {5, 5});
     test_case.run();
@@ -723,14 +725,15 @@
 
 NGRAPH_TEST(onnx_editor, values__modify_one_initializer)
 {
-    onnx_import::ONNXModelEditor editor{file_util::path_join(
+    onnx_editor::ONNXModelEditor editor{file_util::path_join(
         SERIALIZED_ZOO, "onnx/model_editor/add_1D_with_initializers.prototxt")};
     std::map<std::string, std::shared_ptr<ngraph::op::Constant>> in_vals;
 
     in_vals.emplace("B", op::Constant::create(element::i64, Shape{2}, {3, 4}));
     editor.set_input_values(in_vals);
 
-    const auto function = onnx_import::import_onnx_model(editor);
+    std::istringstream model_stream(editor.model_string());
+    const auto function = onnx_import::import_onnx_model(model_stream);
     auto test_case = test::TestCase<TestEngine>(function);
     test_case.add_expected_output<int64_t>(Shape{2}, {4, 6});
     test_case.run();
@@ -738,7 +741,7 @@
 
 NGRAPH_TEST(onnx_editor, values__modify_two_initializers)
 {
-    onnx_import::ONNXModelEditor editor{file_util::path_join(
+    onnx_editor::ONNXModelEditor editor{file_util::path_join(
         SERIALIZED_ZOO, "onnx/model_editor/add_1D_with_initializers.prototxt")};
     std::map<std::string, std::shared_ptr<ngraph::op::Constant>> in_vals;
 
@@ -746,7 +749,8 @@
     in_vals.emplace("B", op::Constant::create(element::i64, Shape{2}, {2, 1}));
     editor.set_input_values(in_vals);
 
-    const auto function = onnx_import::import_onnx_model(editor);
+    std::istringstream model_stream(editor.model_string());
+    const auto function = onnx_import::import_onnx_model(model_stream);
     auto test_case = test::TestCase<TestEngine>(function);
     test_case.add_expected_output<int64_t>(Shape{2}, {5, 7});
     test_case.run();
@@ -754,7 +758,7 @@
 
 NGRAPH_TEST(onnx_editor, values__no_inputs_modify_two_initializers)
 {
-    onnx_import::ONNXModelEditor editor{file_util::path_join(
+    onnx_editor::ONNXModelEditor editor{file_util::path_join(
         SERIALIZED_ZOO, "onnx/model_editor/add_1D_with_initializers_only.prototxt")};
     std::map<std::string, std::shared_ptr<ngraph::op::Constant>> in_vals;
 
@@ -762,7 +766,8 @@
     in_vals.emplace("B", op::Constant::create(element::i64, Shape{2}, {11, 22}));
     editor.set_input_values(in_vals);
 
-    const auto function = onnx_import::import_onnx_model(editor);
+    std::istringstream model_stream(editor.model_string());
+    const auto function = onnx_import::import_onnx_model(model_stream);
     auto test_case = test::TestCase<TestEngine>(function);
     test_case.add_expected_output<int64_t>(Shape{2}, {12, 24});
     test_case.run();
@@ -770,7 +775,7 @@
 
 NGRAPH_TEST(onnx_editor, values__append_two_initializers_change_shape_type)
 {
-    onnx_import::ONNXModelEditor editor{
+    onnx_editor::ONNXModelEditor editor{
         file_util::path_join(SERIALIZED_ZOO, "onnx/model_editor/add_1D.prototxt")};
     std::map<std::string, std::shared_ptr<ngraph::op::Constant>> in_vals;
 
@@ -778,7 +783,8 @@
     in_vals.emplace("B", op::Constant::create(element::i8, Shape{2, 1}, {-2, 2}));
     editor.set_input_values(in_vals);
 
-    const auto function = onnx_import::import_onnx_model(editor);
+    std::istringstream model_stream(editor.model_string());
+    const auto function = onnx_import::import_onnx_model(model_stream);
     auto test_case = test::TestCase<TestEngine>(function);
     test_case.add_expected_output<int8_t>(Shape{2, 1}, {-3, 3});
     test_case.run();
@@ -786,7 +792,7 @@
 
 NGRAPH_TEST(onnx_editor, values__append_two_initializers_mixed_types)
 {
-    onnx_import::ONNXModelEditor editor{
+    onnx_editor::ONNXModelEditor editor{
         file_util::path_join(SERIALIZED_ZOO, "onnx/gather_elements_float_3D_axis_2.prototxt")};
     std::map<std::string, std::shared_ptr<ngraph::op::Constant>> in_vals;
 
@@ -795,9 +801,9 @@
     in_vals.emplace("indices", op::Constant::create(element::i32, Shape{2, 2, 1}, {0, 1, 0, 1}));
     editor.set_input_values(in_vals);
 
-    const auto function = onnx_import::import_onnx_model(editor);
+    std::istringstream model_stream(editor.model_string());
+    const auto function = onnx_import::import_onnx_model(model_stream);
     auto test_case = test::TestCase<TestEngine>(function);
     test_case.add_expected_output<int16_t>(Shape{2, 2, 1}, {1, 4, 5, 8});
     test_case.run();
->>>>>>> d383bc0d
 }