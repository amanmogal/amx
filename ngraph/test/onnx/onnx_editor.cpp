// Copyright (C) 2018-2021 Intel Corporation
// SPDX-License-Identifier: Apache-2.0
//

#include <algorithm>
#include <sstream>

#include "gtest/gtest.h"

#include "default_opset.hpp"
#include "ngraph/file_util.hpp"
#include "ngraph/op/util/op_types.hpp"
#include "ngraph/opsets/opset1.hpp"
#include "onnx_editor/editor.hpp"
#include "onnx_import/onnx.hpp"
#include "util/engine/interpreter_engine.hpp"
#include "util/onnx_test_util.hpp"
#include "util/test_case.hpp"
#include "util/test_control.hpp"

NGRAPH_SUPPRESS_DEPRECATED_START

using namespace ngraph;
using namespace onnx_editor;
using namespace ngraph::test;

static std::string s_manifest = "${MANIFEST}";

namespace
{
    using InputTypePred = std::function<bool(const std::shared_ptr<ngraph::Node>)>;

    // A higher order factory function that produces predicates bound to a particular element type
    InputTypePred element_type_is(const element::Type et)
    {
        return [et](const std::shared_ptr<ngraph::Node> input) {
            return input->get_element_type() == et;
        };
    }

    std::shared_ptr<op::Parameter> find_input(const ParameterVector& inputs,
                                              const std::string& name)
    {
        const auto input_pos = std::find_if(
            std::begin(inputs), std::end(inputs), [&name](const ParameterVector::value_type i) {
                return i->get_friendly_name() == name;
            });

        return *input_pos;
    }
} // namespace

NGRAPH_TEST(onnx_editor, types__single_input_type_substitution)
{
    // the original model contains 2 inputs with i64 data type and one f32 input
    ONNXModelEditor editor{
        file_util::path_join(SERIALIZED_ZOO, "onnx/model_editor/add_abc.prototxt")};

    editor.set_input_types({{"A", element::i64}});

    const auto function = editor.get_function();
    const auto graph_inputs = function->get_parameters();

    const auto float_inputs_count = std::count_if(
        std::begin(graph_inputs), std::end(graph_inputs), element_type_is(element::f32));

    const auto integer_inputs_count = std::count_if(
        std::begin(graph_inputs), std::end(graph_inputs), element_type_is(element::i64));

    EXPECT_EQ(float_inputs_count, 0);
    EXPECT_EQ(integer_inputs_count, 3);

    EXPECT_EQ(find_input(graph_inputs, "A")->get_element_type(), element::i64);
}

NGRAPH_TEST(onnx_editor, types__all_inputs_type_substitution)
{
    // the original model contains 2 inputs with i64 data type and one f32 input
    ONNXModelEditor editor{
        file_util::path_join(SERIALIZED_ZOO, "onnx/model_editor/add_abc.prototxt")};

    editor.set_input_types({{"A", element::i8}, {"B", element::i8}, {"C", element::i8}});

    const auto function = editor.get_function();

    const auto graph_inputs = function->get_parameters();

    const auto float_inputs_count = std::count_if(
        std::begin(graph_inputs), std::end(graph_inputs), element_type_is(element::f32));

    const auto integer_inputs_count = std::count_if(
        std::begin(graph_inputs), std::end(graph_inputs), element_type_is(element::i8));

    EXPECT_EQ(float_inputs_count, 0);
    EXPECT_EQ(integer_inputs_count, 3);
}

NGRAPH_TEST(onnx_editor, types__missing_type_in_input_descriptor)
{
    ONNXModelEditor editor{
        file_util::path_join(SERIALIZED_ZOO, "onnx/model_editor/invalid_input_no_type.prototxt")};

    // input A doesn't have the "type" field in the model and so the data type cannot be modified
    EXPECT_THROW(editor.set_input_types({{"A", element::f32}}), ngraph_error);
}

NGRAPH_TEST(onnx_editor, types__missing_tensor_type_in_input_descriptor)
{
    ONNXModelEditor editor{file_util::path_join(
        SERIALIZED_ZOO, "onnx/model_editor/invalid_input_no_tensor_type.prototxt")};

    // input A doesn't have the "tensor_type" field in the model
    EXPECT_THROW(editor.set_input_types({{"A", element::f32}}), ngraph_error);
}

NGRAPH_TEST(onnx_editor, types__unsupported_data_type_passed)
{
    ONNXModelEditor editor{
        file_util::path_join(SERIALIZED_ZOO, "onnx/model_editor/add_abc.prototxt")};

    EXPECT_THROW(editor.set_input_types({{"A", element::dynamic}}), ngraph_error);
}

NGRAPH_TEST(onnx_editor, types__incorrect_input_name_passed)
{
    ONNXModelEditor editor{
        file_util::path_join(SERIALIZED_ZOO, "onnx/model_editor/add_abc.prototxt")};

    EXPECT_THROW(editor.set_input_types({{"ShiaLaBeouf", element::i64}}), ngraph_error);
}

NGRAPH_TEST(onnx_editor, types__elem_type_missing_in_input)
{
    // the original model contains 2 inputs with i64 data type and one f32 input
    ONNXModelEditor editor{file_util::path_join(
        SERIALIZED_ZOO, "onnx/model_editor/elem_type_missing_in_input.prototxt")};

    // the "elem_type" is missing in the model but it should be possible to set the type anyway
    EXPECT_NO_THROW(editor.set_input_types({{"A", element::i64}}));

    const auto function = editor.get_function();

    const auto graph_inputs = function->get_parameters();

    const auto integer_inputs_count = std::count_if(
        std::begin(graph_inputs), std::end(graph_inputs), element_type_is(element::i64));

    EXPECT_EQ(integer_inputs_count, 2);

    const auto function_result = function->get_result();
    EXPECT_EQ(function_result->get_element_type(), element::i64);
}

NGRAPH_TEST(onnx_editor, shapes__modify_single_input)
{
    ONNXModelEditor editor{
        file_util::path_join(SERIALIZED_ZOO, "onnx/model_editor/shapes__add_two_inputs.prototxt")};

    const auto new_shape = PartialShape{1};

    editor.set_input_shapes({{"B", new_shape}});

    const auto function = editor.get_function();
    const auto graph_inputs = function->get_parameters();

    EXPECT_TRUE(find_input(graph_inputs, "B")->get_partial_shape().same_scheme(new_shape));
}

NGRAPH_TEST(onnx_editor, shapes__modify_all_inputs)
{
    ONNXModelEditor editor{
        file_util::path_join(SERIALIZED_ZOO, "onnx/model_editor/shapes__add_two_inputs.prototxt")};

    const auto new_shape = PartialShape{1, 2, 3, 5, 8, 13};

    editor.set_input_shapes({{"A", new_shape}, {"B", new_shape}});

    const auto function = editor.get_function();
    const auto graph_inputs = function->get_parameters();

    for (const auto& input : graph_inputs)
    {
        EXPECT_TRUE(input->get_partial_shape().same_scheme(new_shape));
    }
}

NGRAPH_TEST(onnx_editor, shapes__dynamic_rank_in_model)
{
    ONNXModelEditor editor{file_util::path_join(
        SERIALIZED_ZOO, "onnx/model_editor/shapes__dynamic_rank_in_model.prototxt")};

    // input A in the model doesn't have the "shape" field meaning it has dynamic rank
    // it should still be possible to set such input's shape to some custom value
    const auto expected_shape_of_A = PartialShape{1, 2};
    EXPECT_NO_THROW(editor.set_input_shapes({{"A", expected_shape_of_A}}));

    const auto function = editor.get_function();
    const auto graph_inputs = function->get_parameters();

    EXPECT_TRUE(
        find_input(graph_inputs, "A")->get_partial_shape().same_scheme(expected_shape_of_A));
}

NGRAPH_TEST(onnx_editor, shapes__set_dynamic_dimension)
{
    ONNXModelEditor editor{
        file_util::path_join(SERIALIZED_ZOO, "onnx/model_editor/shapes__add_two_inputs.prototxt")};

    const auto new_shape = PartialShape{Dimension::dynamic()};

    editor.set_input_shapes({{"A", new_shape}});

    const auto function = editor.get_function();
    const auto graph_inputs = function->get_parameters();

    EXPECT_TRUE(find_input(graph_inputs, "A")->get_partial_shape().same_scheme(new_shape));
}

NGRAPH_TEST(onnx_editor, shapes__set_mixed_dimensions)
{
    ONNXModelEditor editor{
        file_util::path_join(SERIALIZED_ZOO, "onnx/model_editor/shapes__add_two_inputs.prototxt")};

    const auto new_shape_A = PartialShape{21, Dimension::dynamic()};
    const auto new_shape_B = PartialShape{Dimension::dynamic(), 37};

    editor.set_input_shapes({{"A", new_shape_A}, {"B", new_shape_B}});

    const auto function = editor.get_function();
    const auto graph_inputs = function->get_parameters();

    const auto input_A = find_input(graph_inputs, "A");
    EXPECT_TRUE(input_A->get_partial_shape().same_scheme(new_shape_A));

    const auto input_B = find_input(graph_inputs, "B");
    EXPECT_TRUE(input_B->get_partial_shape().same_scheme(new_shape_B));
}

NGRAPH_TEST(onnx_editor, shapes__set_scalar_inputs)
{
    ONNXModelEditor editor{
        file_util::path_join(SERIALIZED_ZOO, "onnx/model_editor/shapes__add_two_inputs.prototxt")};

    const auto new_shape = PartialShape{};

    editor.set_input_shapes({{"A", new_shape}, {"B", new_shape}});

    const auto function = editor.get_function();
    const auto graph_inputs = function->get_parameters();

    const auto input_A = find_input(graph_inputs, "A");
    EXPECT_TRUE(input_A->get_partial_shape().same_scheme(new_shape));

    const auto input_B = find_input(graph_inputs, "B");
    EXPECT_TRUE(input_B->get_partial_shape().same_scheme(new_shape));
}

NGRAPH_TEST(onnx_editor, shapes__static_to_dynamic_rank_substitution)
{
    ONNXModelEditor editor{
        file_util::path_join(SERIALIZED_ZOO, "onnx/model_editor/shapes__add_two_inputs.prototxt")};

    const auto new_shape = PartialShape::dynamic();

    editor.set_input_shapes({{"A", new_shape}, {"B", new_shape}});

    const auto function = editor.get_function();
    const auto graph_inputs = function->get_parameters();

    for (const auto& input : graph_inputs)
    {
        EXPECT_TRUE(input->get_partial_shape().same_scheme(new_shape));
    }
}


NGRAPH_TEST(onnx_editor, subgraph__linear_model_head_cut)
{
    ONNXModelEditor editor{file_util::path_join(
        SERIALIZED_ZOO, "onnx/model_editor/subgraph__inception_head.prototxt")};

<<<<<<< HEAD
    editor.cut_graph_fragment({{InputEdge(1, "conv1/7x7_s2_1")}}, {});
    editor.set_input_shapes({{"conv1/7x7_s2_1", PartialShape({1, 64, 112, 112})}});
=======
    editor.cut_graph_fragment({{InputEdge(1, 0)}}, {});
>>>>>>> 1036cfa4

    const auto ref_model = file_util::path_join(
        SERIALIZED_ZOO, "onnx/model_editor/reference/subgraph__linear_model_head_cut.prototxt");

    const auto result = compare_onnx_models(editor.model_string(), ref_model);

    EXPECT_TRUE(result.is_ok) << result.error_message;
}

NGRAPH_TEST(onnx_editor, subgraph__linear_model_head_cut_ins_and_outs)
{
    ONNXModelEditor editor{file_util::path_join(
        SERIALIZED_ZOO, "onnx/model_editor/subgraph__inception_head.prototxt")};

    editor.cut_graph_fragment({{InputEdge(1, 0)}},
                              {{OutputEdge(2, 0)}});

    // expected to behave the same way as subgraph__linear_model_head_cut
    const auto ref_model = file_util::path_join(
        SERIALIZED_ZOO, "onnx/model_editor/reference/subgraph__linear_model_head_cut.prototxt");

    const auto result = compare_onnx_models(editor.model_string(), ref_model);

    EXPECT_TRUE(result.is_ok) << result.error_message;
}

NGRAPH_TEST(onnx_editor, subgraph__linear_model_deeper_head_cut)
{
    ONNXModelEditor editor{file_util::path_join(
        SERIALIZED_ZOO, "onnx/model_editor/subgraph__inception_head.prototxt")};

    editor.cut_graph_fragment({{InputEdge(2, 0)}}, {});

    const auto ref_model = file_util::path_join(
        SERIALIZED_ZOO,
        "onnx/model_editor/reference/subgraph__linear_model_deeper_head_cut.prototxt");

    const auto result = compare_onnx_models(editor.model_string(), ref_model);

    EXPECT_TRUE(result.is_ok) << result.error_message;
}

NGRAPH_TEST(onnx_editor, subgraph__linear_model_tail_cut)
{
    ONNXModelEditor editor{file_util::path_join(
        SERIALIZED_ZOO, "onnx/model_editor/subgraph__inception_head.prototxt")};

    editor.cut_graph_fragment({}, {{OutputEdge{1, 0}}});

    const auto ref_model = file_util::path_join(
        SERIALIZED_ZOO, "onnx/model_editor/reference/subgraph__linear_model_tail_cut.prototxt");

    const auto result = compare_onnx_models(editor.model_string(), ref_model);

    EXPECT_TRUE(result.is_ok) << result.error_message;
}

NGRAPH_TEST(onnx_editor, subgraph__linear_model_tail_cut_ins_and_outs)
{
    ONNXModelEditor editor{file_util::path_join(
        SERIALIZED_ZOO, "onnx/model_editor/subgraph__inception_head.prototxt")};

    editor.cut_graph_fragment({{InputEdge{0, 0}}}, {{OutputEdge{1, 0}}});

    // expected to behave the same way as subgraph__linear_model_tail_cut
    const auto ref_model = file_util::path_join(
        SERIALIZED_ZOO, "onnx/model_editor/reference/subgraph__linear_model_tail_cut.prototxt");

    const auto result = compare_onnx_models(editor.model_string(), ref_model);

    EXPECT_TRUE(result.is_ok) << result.error_message;
}

NGRAPH_TEST(onnx_editor, subgraph__linear_model_with_initializer_tail_cut)
{
    ONNXModelEditor editor{file_util::path_join(
        SERIALIZED_ZOO, "onnx/model_editor/subgraph__inception_head_with_initializer.prototxt")};

    editor.cut_graph_fragment({}, {{OutputEdge{1, 0}}});

    const auto ref_model = file_util::path_join(
        SERIALIZED_ZOO,
        "onnx/model_editor/reference/subgraph__linear_model_with_initializer_tail_cut.prototxt");

    const auto result = compare_onnx_models(editor.model_string(), ref_model);

    EXPECT_TRUE(result.is_ok) << result.error_message;
}

NGRAPH_TEST(onnx_editor, subgraph__initializer_without_matching_input_tail_cut)
{
    ONNXModelEditor editor{file_util::path_join(
        SERIALIZED_ZOO, "onnx/model_editor/subgraph__initializer_without_matching_input.prototxt")};

    editor.cut_graph_fragment({}, {{OutputEdge{1, 0}}});

    const auto ref_model =
        file_util::path_join(SERIALIZED_ZOO,
                             "onnx/model_editor/reference/"
                             "subgraph__initializer_without_matching_input_tail_cut.prototxt");

    const auto result = compare_onnx_models(editor.model_string(), ref_model);

    EXPECT_TRUE(result.is_ok) << result.error_message;
}

NGRAPH_TEST(onnx_editor, subgraph__linear_model_deeper_tail_cut)
{
    ONNXModelEditor editor{file_util::path_join(
        SERIALIZED_ZOO, "onnx/model_editor/subgraph__inception_head.prototxt")};

    editor.cut_graph_fragment({}, {{OutputEdge{0, 0}}});

    const auto ref_model = file_util::path_join(
        SERIALIZED_ZOO,
        "onnx/model_editor/reference/subgraph__linear_model_deeper_tail_cut.prototxt");

    const auto result = compare_onnx_models(editor.model_string(), ref_model);

    EXPECT_TRUE(result.is_ok) << result.error_message;
}

NGRAPH_TEST(onnx_editor, subgraph__no_input_params)
{
    const auto model_path =
        file_util::path_join(SERIALIZED_ZOO, "onnx/model_editor/subgraph__inception_head.prototxt");

    ONNXModelEditor editor{model_path};

    editor.cut_graph_fragment({}, {});

    const auto result = compare_onnx_models(editor.model_string(), model_path);

    EXPECT_TRUE(result.is_ok) << result.error_message;
}

NGRAPH_TEST(onnx_editor, subgraph__initializer_to_input_replacement)
{
    ONNXModelEditor editor{file_util::path_join(
        SERIALIZED_ZOO, "onnx/model_editor/subgraph__inception_head_with_initializer.prototxt")};

    editor.cut_graph_fragment({{InputEdge{0, 2}}},
                              {{OutputEdge{0, 0}}});

    const auto ref_model = file_util::path_join(
        SERIALIZED_ZOO,
        "onnx/model_editor/reference/subgraph__initializer_to_input_replacement.prototxt");

    const auto result = compare_onnx_models(editor.model_string(), ref_model);

    EXPECT_TRUE(result.is_ok) << result.error_message;
}

NGRAPH_TEST(onnx_editor, subgraph__initializer_to_input_replacement_2)
{
    ONNXModelEditor editor{file_util::path_join(
        SERIALIZED_ZOO, "onnx/model_editor/subgraph__initializer_without_matching_input.prototxt")};

    editor.cut_graph_fragment({{InputEdge{0, 2}}},
                              {{OutputEdge{0, 0}}});

    const auto ref_model = file_util::path_join(
        SERIALIZED_ZOO,
        "onnx/model_editor/reference/subgraph__initializer_to_input_replacement.prototxt");

    const auto result = compare_onnx_models(editor.model_string(), ref_model);

    EXPECT_TRUE(result.is_ok) << result.error_message;
}

NGRAPH_TEST(onnx_editor, subgraph__multiout_op_output_edge)
{
    ONNXModelEditor editor{file_util::path_join(
        SERIALIZED_ZOO, "onnx/model_editor/subgraph_extraction_tests.prototxt")};

    editor.cut_graph_fragment({}, {{OutputEdge{5, 1}}});

    const auto ref_model = file_util::path_join(
        SERIALIZED_ZOO, "onnx/model_editor/reference/subgraph__multiout_op_output_edge.prototxt");

    const auto result = compare_onnx_models(editor.model_string(), ref_model);

    EXPECT_TRUE(result.is_ok) << result.error_message;
}

NGRAPH_TEST(onnx_editor, subgraph__existing_inputs_and_outputs_based_extraction)
{
    ONNXModelEditor editor{file_util::path_join(
        SERIALIZED_ZOO, "onnx/model_editor/subgraph_extraction_tests.prototxt")};

    editor.cut_graph_fragment({{InputEdge{1, 1}, InputEdge{2, 0}}},
                              {{OutputEdge{4, 0}}});

    const auto ref_model =
        file_util::path_join(SERIALIZED_ZOO,
                             "onnx/model_editor/reference/"
                             "subgraph__existing_inputs_and_outputs_based_extraction.prototxt");

    const auto result = compare_onnx_models(editor.model_string(), ref_model);

    EXPECT_TRUE(result.is_ok) << result.error_message;
}

NGRAPH_TEST(onnx_editor, subgraph__twice_input_edge_from_tensor_with_single_consumer)
{
    ONNXModelEditor editor{file_util::path_join(
        SERIALIZED_ZOO, "onnx/model_editor/add_ab.prototxt")};

    editor.cut_graph_fragment({InputEdge{1, 1}}, {});

    const auto ref_model =
        file_util::path_join(SERIALIZED_ZOO,
                             "onnx/model_editor/reference/"
                             "subgraph__twice_input_edge_from_tensor_with_single_consumer.prototxt");

    const auto result = compare_onnx_models(editor.model_string(), ref_model);

    EXPECT_TRUE(result.is_ok) << result.error_message;
}

NGRAPH_TEST(onnx_editor, subgraph__input_edge_from_tensor_with_multiple_consumers)
{
    ONNXModelEditor editor{file_util::path_join(
        SERIALIZED_ZOO, "onnx/model_editor/subgraph_extraction_tests.prototxt")};

    editor.cut_graph_fragment({{InputEdge{1, 0}, InputEdge{6, 0}}},
                              {{OutputEdge{6, 0}, OutputEdge{4, 0}}});

    const auto ref_model =
        file_util::path_join(SERIALIZED_ZOO,
                             "onnx/model_editor/reference/"
                             "subgraph__input_edge_from_tensor_with_multiple_consumers.prototxt");

    const auto result = compare_onnx_models(editor.model_string(), ref_model);

    EXPECT_TRUE(result.is_ok) << result.error_message;
}

NGRAPH_TEST(onnx_editor, subgraph__input_edge_from_tensor_with_multiple_consumers_2)
{
    ONNXModelEditor editor{file_util::path_join(
        SERIALIZED_ZOO, "onnx/model_editor/subgraph_extraction_tests.prototxt")};

    editor.cut_graph_fragment({{InputEdge{3, 0}, InputEdge{3, 1}}},
                              {{OutputEdge{3, 0}, OutputEdge{4, 0}}});

    const auto ref_model =
        file_util::path_join(SERIALIZED_ZOO,
                             "onnx/model_editor/reference/"
                             "subgraph__input_edge_from_tensor_with_multiple_consumers_2.prototxt");

    const auto result = compare_onnx_models(editor.model_string(), ref_model);

    EXPECT_TRUE(result.is_ok) << result.error_message;
}

NGRAPH_TEST(onnx_editor, subgraph__input_edge_from_tensor_with_multiple_consumers_3)
{
    ONNXModelEditor editor{file_util::path_join(
        SERIALIZED_ZOO, "onnx/model_editor/subgraph_extraction_tests.prototxt")};

    editor.cut_graph_fragment({{InputEdge{3, 0}, InputEdge{6, 0}}},
                              {{OutputEdge{6, 0}, OutputEdge{5, 1}}});

    const auto ref_model =
        file_util::path_join(SERIALIZED_ZOO,
                             "onnx/model_editor/reference/"
                             "subgraph__input_edge_from_tensor_with_multiple_consumers_3.prototxt");

    const auto result = compare_onnx_models(editor.model_string(), ref_model);

    EXPECT_TRUE(result.is_ok) << result.error_message;
}

NGRAPH_TEST(onnx_editor, subgraph__input_edge_from_tensor_with_multiple_consumers_4)
{
    ONNXModelEditor editor{file_util::path_join(
        SERIALIZED_ZOO, "onnx/model_editor/subgraph_extraction_tests.prototxt")};

    editor.cut_graph_fragment({{InputEdge{1, 0}, InputEdge{3, 0}}}, {});

    const auto ref_model =
        file_util::path_join(SERIALIZED_ZOO,
                             "onnx/model_editor/reference/"
                             "subgraph__input_edge_from_tensor_with_multiple_consumers_4.prototxt");

    const auto result = compare_onnx_models(editor.model_string(), ref_model);

    EXPECT_TRUE(result.is_ok) << result.error_message;
}

NGRAPH_TEST(onnx_editor, subgraph__input_edge_from_tensor_with_multiple_consumers_5)
{
    ONNXModelEditor editor{file_util::path_join(
        SERIALIZED_ZOO, "onnx/model_editor/subgraph_extraction_tests.prototxt")};

    editor.cut_graph_fragment({InputEdge{3, 0}},
                             {{OutputEdge{6,0}, OutputEdge{5, 1}}});

    // expected to behave the same way as the test above
    const auto ref_model =
        file_util::path_join(SERIALIZED_ZOO,
                             "onnx/model_editor/reference/"
                             "subgraph__input_edge_from_tensor_with_multiple_consumers_5.prototxt");

    const auto result = compare_onnx_models(editor.model_string(), ref_model);

    EXPECT_TRUE(result.is_ok) << result.error_message;
}

NGRAPH_TEST(onnx_editor, subgraph__multiple_consumers_of_graph_input_relu2)
{
    ONNXModelEditor editor{file_util::path_join(
        SERIALIZED_ZOO, "onnx/model_editor/subgraph_extraction_tests_2.prototxt")};

    editor.cut_graph_fragment({{InputEdge{4, 0}}}, {});

    const auto ref_model =
        file_util::path_join(SERIALIZED_ZOO,
                             "onnx/model_editor/reference/"
                             "subgraph__multiple_consumers_of_graph_input_relu2.prototxt");

    const auto result = compare_onnx_models(editor.model_string(), ref_model);

    EXPECT_TRUE(result.is_ok) << result.error_message;
}

NGRAPH_TEST(onnx_editor, subgraph__multiple_consumers_of_graph_initializer)
{
    ONNXModelEditor editor{file_util::path_join(
        SERIALIZED_ZOO, "onnx/model_editor/subgraph_extraction_tests_2.prototxt")};

    editor.cut_graph_fragment({{InputEdge{2, 0}}}, {});

    const auto ref_model =
        file_util::path_join(SERIALIZED_ZOO,
                             "onnx/model_editor/reference/"
                             "subgraph__multiple_consumers_of_graph_initializer.prototxt");

    const auto result = compare_onnx_models(editor.model_string(), ref_model);

    EXPECT_TRUE(result.is_ok) << result.error_message;
}

NGRAPH_TEST(onnx_editor, subgraph__multiple_consumers_of_graph_initializer_2)
{
    ONNXModelEditor editor{file_util::path_join(
        SERIALIZED_ZOO, "onnx/model_editor/subgraph_extraction_tests_2.prototxt")};

    editor.cut_graph_fragment({{InputEdge{2, 0}, InputEdge{3, 0}}}, {});

    // same as above
    const auto ref_model =
        file_util::path_join(SERIALIZED_ZOO,
                             "onnx/model_editor/reference/"
                             "subgraph__multiple_consumers_of_graph_initializer.prototxt");

    const auto result = compare_onnx_models(editor.model_string(), ref_model);

    EXPECT_TRUE(result.is_ok) << result.error_message;
}

NGRAPH_TEST(onnx_editor, subgraph__multiple_consumers_of_graph_initializer_relu2_and_init)
{
    ONNXModelEditor editor{file_util::path_join(
        SERIALIZED_ZOO, "onnx/model_editor/subgraph_extraction_tests_2.prototxt")};

    editor.cut_graph_fragment({{InputEdge{5, 0}, InputEdge{3, 0}}}, {});

    const auto ref_model = file_util::path_join(
        SERIALIZED_ZOO,
        "onnx/model_editor/reference/"
        "subgraph__multiple_consumers_of_graph_initializer_relu2_and_init.prototxt");

    const auto result = compare_onnx_models(editor.model_string(), ref_model);

    EXPECT_TRUE(result.is_ok) << result.error_message;
}

NGRAPH_TEST(onnx_editor, subgraph__invalid_edge_idx)
{
    const auto model_path =
        file_util::path_join(SERIALIZED_ZOO, "onnx/model_editor/subgraph__inception_head.prototxt");

    ONNXModelEditor editor{model_path};
    try
    {
        editor.cut_graph_fragment({{InputEdge{15, 0}}}, {});
    }
    catch (const std::exception& e)
    {
        std::string msg{e.what()};
        EXPECT_TRUE(
            msg.find("The specified node index is out of range of nodes in the original model") !=
            std::string::npos);
    }
}

NGRAPH_TEST(onnx_editor, subgraph__invalid_port_idx)
{
    const auto model_path =
        file_util::path_join(SERIALIZED_ZOO, "onnx/model_editor/subgraph__inception_head.prototxt");

    ONNXModelEditor editor{model_path};
    try
    {
        editor.cut_graph_fragment({{InputEdge{0, 3}}}, {});
    }
    catch (const std::exception& e)
    {
        std::string msg{e.what()};
        EXPECT_TRUE(
            msg.find("Node with index: 0 has not input with index: 3") !=
            std::string::npos);
    }
}

NGRAPH_TEST(onnx_editor, subgraph__inputs_getter)
{
    ONNXModelEditor editor{file_util::path_join(
        SERIALIZED_ZOO, "onnx/model_editor/subgraph__inception_head.prototxt")};

    EXPECT_EQ(editor.model_inputs(),
              (std::vector<std::string>{"data_0", "conv1/7x7_s2_w_0", "conv1/7x7_s2_b_0"}));

    editor.cut_graph_fragment({{InputEdge{1, 0}}}, {});

    EXPECT_EQ(editor.model_inputs(), (std::vector<std::string>{"conv1/7x7_s2_1"}));
}

// HIGHT LEVEL API TESTS
// INPUT EDGES TEST
NGRAPH_TEST(onnx_editor, editor_api_select_input_edge_by_output_name_and_input_name)
{
    ONNXModelEditor editor{file_util::path_join(
        SERIALIZED_ZOO, "onnx/model_editor/subgraph__inception_head.prototxt")};

    const InputEdge edge = editor.find_input_edge(EditorNode{EditorOutput{"conv1/7x7_s2_2"}},
                                                     EditorInput{"conv1/7x7_s2_1"});
    EXPECT_EQ(edge.m_node_idx, 1);
    EXPECT_EQ(edge.m_port_idx, 0);

    const InputEdge edge2 = editor.find_input_edge(EditorNode{EditorOutput{"conv1/7x7_s2_1"}},
                                                      EditorInput{"data_0"});
    EXPECT_EQ(edge2.m_node_idx, 0);
    EXPECT_EQ(edge2.m_port_idx, 0);
}

NGRAPH_TEST(onnx_editor, editor_api_select_input_edge_by_output_name_and_input_index)
{
    ONNXModelEditor editor{file_util::path_join(
        SERIALIZED_ZOO, "onnx/model_editor/subgraph__inception_head.prototxt")};

    const InputEdge edge =
        editor.find_input_edge(EditorNode{EditorOutput{"conv1/7x7_s2_2"}}, EditorInput{0});
    EXPECT_EQ(edge.m_node_idx, 1);
    EXPECT_EQ(edge.m_port_idx, 0);

    const InputEdge edge2 =
        editor.find_input_edge(EditorNode{EditorOutput{"conv1/7x7_s2_1"}}, EditorInput{1});
    EXPECT_EQ(edge2.m_node_idx, 0);
    EXPECT_EQ(edge2.m_port_idx, 1);

    const InputEdge edge3 =
        editor.find_input_edge(EditorNode{EditorOutput{"conv1/7x7_s2_1"}}, EditorInput{2});
    EXPECT_EQ(edge3.m_node_idx, 0);
    EXPECT_EQ(edge3.m_port_idx, 2);
}

NGRAPH_TEST(onnx_editor, editor_api_select_input_edge_by_node_name_and_input_name)
{
    ONNXModelEditor editor{file_util::path_join(
        SERIALIZED_ZOO, "onnx/model_editor/subgraph__inception_head.prototxt")};

    const InputEdge edge =
        editor.find_input_edge(EditorNode{"relu1"}, EditorInput{"conv1/7x7_s2_1"});
    EXPECT_EQ(edge.m_node_idx, 1);
    EXPECT_EQ(edge.m_port_idx, 0);

    const InputEdge edge2 =
        editor.find_input_edge(EditorNode{"conv1"}, EditorInput{"conv1/7x7_s2_w_0"});
    EXPECT_EQ(edge2.m_node_idx, 0);
    EXPECT_EQ(edge2.m_port_idx, 1);
}

NGRAPH_TEST(onnx_editor, editor_api_select_input_edge_by_node_name_and_input_index)
{
    ONNXModelEditor editor{file_util::path_join(
        SERIALIZED_ZOO, "onnx/model_editor/subgraph_extraction_tests.prototxt")};

    const InputEdge edge = editor.find_input_edge(EditorNode{"relu1_name"}, EditorInput{0});
    EXPECT_EQ(edge.m_node_idx, 0);
    EXPECT_EQ(edge.m_port_idx, 0);

    const InputEdge edge2 = editor.find_input_edge(EditorNode{"split_name"}, EditorInput{0});
    EXPECT_EQ(edge2.m_node_idx, 5);
    EXPECT_EQ(edge2.m_port_idx, 0);
}

NGRAPH_TEST(onnx_editor, editor_api_select_input_edge_empty_node_name)
{
    ONNXModelEditor editor{file_util::path_join(
        SERIALIZED_ZOO, "onnx/model_editor/subgraph_extraction_tests.prototxt")};

    try
    {
        editor.find_input_edge(EditorNode{""}, EditorInput{"conv1/7x7_s2_1"});
    }
    catch (const std::exception& e)
    {
        std::string msg{e.what()};
        EXPECT_TRUE(
            msg.find("Node with name: not_given and output_name: not_given was not found") !=
            std::string::npos);
    }
}

// OUTPUT EDGES TEST
NGRAPH_TEST(onnx_editor, editor_api_select_output_edge_by_output_name)
{
    ONNXModelEditor editor{file_util::path_join(
        SERIALIZED_ZOO, "onnx/model_editor/subgraph_extraction_tests.prototxt")};

    const OutputEdge edge =
        editor.find_output_edge(EditorNode{EditorOutput{"mul2"}}, EditorOutput{"mul2"});
    EXPECT_EQ(edge.m_node_idx, 4);
    EXPECT_EQ(edge.m_port_idx, 0);

    const OutputEdge edge2 =
        editor.find_output_edge(EditorNode{EditorOutput{"split1"}}, EditorOutput{"split2"});
    EXPECT_EQ(edge2.m_node_idx, 5);
    EXPECT_EQ(edge2.m_port_idx, 1);

    // simplified overload
    const OutputEdge edge3 =
        editor.find_output_edge("mul2");
    EXPECT_EQ(edge3.m_node_idx, 4);
    EXPECT_EQ(edge3.m_port_idx, 0);

    const OutputEdge edge4 =
        editor.find_output_edge("split2");
    EXPECT_EQ(edge4.m_node_idx, 5);
    EXPECT_EQ(edge4.m_port_idx, 1);
}

NGRAPH_TEST(onnx_editor, editor_api_select_output_edge_by_output_name_and_output_index)
{
    ONNXModelEditor editor{file_util::path_join(
        SERIALIZED_ZOO, "onnx/model_editor/subgraph_extraction_tests.prototxt")};

    const OutputEdge edge =
        editor.find_output_edge(EditorNode{EditorOutput{"add2"}}, EditorOutput{0});
    EXPECT_EQ(edge.m_node_idx, 3);
    EXPECT_EQ(edge.m_port_idx, 0);

    const OutputEdge edge2 =
        editor.find_output_edge(EditorNode{EditorOutput{"split1"}}, EditorOutput{1});
    EXPECT_EQ(edge2.m_node_idx, 5);
    EXPECT_EQ(edge2.m_port_idx, 1);

    const OutputEdge edge3 =
        editor.find_output_edge(EditorNode{EditorOutput{"split2"}}, EditorOutput{0});
    EXPECT_EQ(edge3.m_node_idx, 5);
    EXPECT_EQ(edge3.m_port_idx, 0);
}

NGRAPH_TEST(onnx_editor, editor_api_select_output_edge_by_node_name_and_output_name)
{
    ONNXModelEditor editor{file_util::path_join(
        SERIALIZED_ZOO, "onnx/model_editor/subgraph_extraction_tests.prototxt")};

    const OutputEdge edge =
        editor.find_output_edge(EditorNode{"relu1_name"}, EditorOutput{"relu1"});
    EXPECT_EQ(edge.m_node_idx, 0);
    EXPECT_EQ(edge.m_port_idx, 0);

    const OutputEdge edge2 =
        editor.find_output_edge(EditorNode{"split_name"}, EditorOutput{"split2"});
    EXPECT_EQ(edge2.m_node_idx, 5);
    EXPECT_EQ(edge2.m_port_idx, 1);
}

NGRAPH_TEST(onnx_editor, editor_api_select_output_edge_by_node_name_and_output_index)
{
    ONNXModelEditor editor{file_util::path_join(
        SERIALIZED_ZOO, "onnx/model_editor/subgraph_extraction_tests.prototxt")};

    const OutputEdge edge = editor.find_output_edge(EditorNode{"relu1_name"}, EditorOutput{0});
    EXPECT_EQ(edge.m_node_idx, 0);
    EXPECT_EQ(edge.m_port_idx, 0);

    const OutputEdge edge2 = editor.find_output_edge(EditorNode{"split_name"}, EditorOutput{1});
    EXPECT_EQ(edge2.m_node_idx, 5);
    EXPECT_EQ(edge2.m_port_idx, 1);
}

NGRAPH_TEST(onnx_editor, editor_api_select_edge_const_network)
{
    ONNXModelEditor editor{file_util::path_join(
        SERIALIZED_ZOO, "onnx/model_editor/subgraph_extraction_tests_2.prototxt")};

    const InputEdge edge =
        editor.find_input_edge(EditorNode{EditorOutput{"relu4"}}, EditorInput{0});
    EXPECT_EQ(edge.m_node_idx, 3);
    EXPECT_EQ(edge.m_port_idx, 0);

    const OutputEdge edge2 = editor.find_output_edge(EditorNode{"relu4_name"}, EditorOutput{0});
    EXPECT_EQ(edge2.m_node_idx, 3);
    EXPECT_EQ(edge2.m_port_idx, 0);

    const OutputEdge edge3 = editor.find_output_edge(EditorNode{"add1_name"}, EditorOutput{0});
    EXPECT_EQ(edge3.m_node_idx, 4);
    EXPECT_EQ(edge3.m_port_idx, 0);
}

NGRAPH_TEST(onnx_editor, editor_api_select_edge_error_handling)
{
    ONNXModelEditor editor{file_util::path_join(
        SERIALIZED_ZOO, "onnx/model_editor/subgraph_extraction_tests_2.prototxt")};

    // node with given output name not found
    try
    {
        editor.find_input_edge(EditorNode{EditorOutput{"not_existed"}}, EditorInput{0});
    }
    catch (const std::exception& e)
    {
        std::string msg{e.what()};
        EXPECT_TRUE(
            msg.find("Node with name: not_given and output_name: not_existed was not found") !=
            std::string::npos);
    }

    // node with given name not found
    try
    {
        editor.find_input_edge(EditorNode{"not_existed"}, EditorInput{0});
    }
    catch (const std::exception& e)
    {
        std::string msg{e.what()};
        EXPECT_TRUE(
            msg.find("Node with name: not_existed and output_name: not_given was not found") !=
            std::string::npos);
    }

    // input index out of scope
    try
    {
        editor.find_input_edge(EditorNode{"relu4_name"}, EditorInput{1});
    }
    catch (const std::exception& e)
    {
        std::string msg{e.what()};
        EXPECT_TRUE(msg.find("Node with index: 3 has not input with index: 1") !=
                    std::string::npos);
    }

    // output index out of scope
    try
    {
        editor.find_output_edge(EditorNode{"relu4_name"}, EditorOutput{1});
    }
    catch (const std::exception& e)
    {
        std::string msg{e.what()};
        EXPECT_TRUE(msg.find("Node with index: 3 has not output with index: 1") !=
                    std::string::npos);
    }

    // input name not found
    try
    {
        editor.find_input_edge(EditorNode{"relu4_name"}, EditorInput{"not_existed"});
    }
    catch (const std::exception& e)
    {
        std::string msg{e.what()};
        EXPECT_TRUE(msg.find("Node with index: 3 has not input with name: not_existed") !=
                    std::string::npos);
    }

    // output name not found
    try
    {
        editor.find_output_edge(EditorNode{"relu4_name"}, EditorOutput{"not_existed"});
    }
    catch (const std::exception& e)
    {
        std::string msg{e.what()};
        EXPECT_TRUE(msg.find("Node with index: 3 has not output with name: not_existed") !=
                    std::string::npos);
    }
}

// Nodes with ambiguous node names tests
NGRAPH_TEST(onnx_editor, editor_api_select_input_edge_by_ambiguous_node_name_but_matched_input)
{
    ONNXModelEditor editor{file_util::path_join(
        SERIALIZED_ZOO, "onnx/model_editor/subgraph_extraction_tests.prototxt")};

    InputEdge edge = editor.find_input_edge(EditorNode{"add_ambiguous_name"}, EditorInput{"in2"});
    EXPECT_EQ(edge.m_node_idx, 1);
    EXPECT_EQ(edge.m_port_idx, 1);

    const InputEdge edge2 = editor.find_input_edge(EditorNode{"add_ambiguous_name"}, EditorInput{"add1"});
    EXPECT_EQ(edge2.m_node_idx, 3);
    EXPECT_EQ(edge2.m_port_idx, 1);
}

NGRAPH_TEST(onnx_editor, editor_api_select_input_edge_by_ambiguous_node_name_and_not_matched_input)
{
    ONNXModelEditor editor{file_util::path_join(
        SERIALIZED_ZOO, "onnx/model_editor/subgraph_extraction_tests.prototxt")};

    try
    {
        editor.find_input_edge(EditorNode{"add_ambiguous_name"}, EditorInput{"in3"});
    }
    catch (const std::exception& e)
    {
        std::string msg{e.what()};
        EXPECT_TRUE(msg.find("Input edge described by: add_ambiguous_name and input name: in3 was not found") !=
                    std::string::npos);
    }

    try
    {
        editor.find_input_edge(EditorNode{"add_ambiguous_name"}, EditorInput{"relu1"});
    }
    catch (const std::exception& e)
    {
        std::string msg{e.what()};
        EXPECT_TRUE(msg.find("Given node name: add_ambiguous_name and input name: relu1 are ambiguous to determine input edge") !=
                    std::string::npos);
    }
}

NGRAPH_TEST(onnx_editor, editor_api_select_input_edge_by_ambiguous_node_name_and_input_index)
{
    ONNXModelEditor editor{file_util::path_join(
        SERIALIZED_ZOO, "onnx/model_editor/subgraph_extraction_tests.prototxt")};

    try
    {
        editor.find_input_edge(EditorNode{"add_ambiguous_name"}, EditorInput{0});
    }
    catch (const std::exception& e)
    {
        std::string msg{e.what()};
        EXPECT_TRUE(msg.find("Given node name: add_ambiguous_name and input index: 0 are ambiguous to determine input edge") !=
                    std::string::npos);
    }
}

NGRAPH_TEST(onnx_editor, editor_api_select_output_edge_by_ambiguous_node_name_but_matched_output)
{
    ONNXModelEditor editor{file_util::path_join(
        SERIALIZED_ZOO, "onnx/model_editor/subgraph_extraction_tests.prototxt")};

    const OutputEdge edge = editor.find_output_edge(EditorNode{"add_ambiguous_name"}, EditorOutput{"add1"});
    EXPECT_EQ(edge.m_node_idx, 1);
    EXPECT_EQ(edge.m_port_idx, 0);

    const OutputEdge edge2 = editor.find_output_edge(EditorNode{"add_ambiguous_name"}, EditorOutput{"add2"});
    EXPECT_EQ(edge2.m_node_idx, 3);
    EXPECT_EQ(edge2.m_port_idx, 0);
}

NGRAPH_TEST(onnx_editor, editor_api_select_output_edge_by_the_same_node_name_and_output_name)
{
    ONNXModelEditor editor{file_util::path_join(
        SERIALIZED_ZOO, "onnx/model_editor/subgraph_extraction_tests_2.prototxt")};

    const OutputEdge edge = editor.find_output_edge(EditorNode{"add1"}, EditorOutput{0});
    EXPECT_EQ(edge.m_node_idx, 0);
    EXPECT_EQ(edge.m_port_idx, 0);

    const OutputEdge edge2 = editor.find_output_edge(EditorNode{EditorOutput{"add1"}}, EditorOutput{0});
    EXPECT_EQ(edge2.m_node_idx, 4);
    EXPECT_EQ(edge2.m_port_idx, 0);
}

NGRAPH_TEST(onnx_editor, editor_api_select_output_edge_by_ambiguous_node_name_and_not_matched_output)
{
    ONNXModelEditor editor{file_util::path_join(
        SERIALIZED_ZOO, "onnx/model_editor/subgraph_extraction_tests.prototxt")};

    try
    {
        editor.find_output_edge(EditorNode{"add_ambiguous_name"}, EditorOutput{"split2"});
    }
    catch (const std::exception& e)
    {
        std::string msg{e.what()};
        EXPECT_TRUE(msg.find("Output edge described by: add_ambiguous_name and output name: split2 was not found") !=
                    std::string::npos);
    }
}

NGRAPH_TEST(onnx_editor, editor_api_select_output_edge_by_ambiguous_node_name_and_output_index)
{
    ONNXModelEditor editor{file_util::path_join(
        SERIALIZED_ZOO, "onnx/model_editor/subgraph_extraction_tests.prototxt")};

    try
    {
        editor.find_output_edge(EditorNode{"add_ambiguous_name"}, EditorOutput{0});
    }
    catch (const std::exception& e)
    {
        std::string msg{e.what()};
        EXPECT_TRUE(msg.find("Given node name: add_ambiguous_name and output index: 0 are ambiguous to determine output edge") !=
                    std::string::npos);
    }
}

NGRAPH_TEST(onnx_editor, editor_api_use_edge_mapper_with_graph_cutter)
{
    ONNXModelEditor editor{file_util::path_join(
        SERIALIZED_ZOO, "onnx/model_editor/subgraph_extraction_tests.prototxt")};

    // InputEdge{1, "in2"}
    const auto input_edge_1 = editor.find_input_edge(
                                   EditorNode(EditorOutput("add1")), EditorInput(1));
    // InputEdge{2, "in3"}
    const auto input_edge_2 = editor.find_input_edge(
                                   EditorNode(EditorOutput("conv1")), EditorInput(0));


    const auto output_edge = editor.find_output_edge(
                                  EditorNode(EditorOutput("mul2")), EditorOutput(0));
    // OutputEdge{4, "mul2"}
    editor.cut_graph_fragment({input_edge_1, input_edge_2}, {output_edge});

    const auto ref_model =
        file_util::path_join(SERIALIZED_ZOO,
                             "onnx/model_editor/reference/"
                             "subgraph__existing_inputs_and_outputs_based_extraction.prototxt");

    const auto result = compare_onnx_models(editor.model_string(), ref_model);

    EXPECT_TRUE(result.is_ok) << result.error_message;

    // check if mapper was updated after the model changed
    const auto input_edge_4 = editor.find_input_edge(
                                EditorNode(EditorOutput("relu1")), EditorInput(0));
    EXPECT_EQ(input_edge_4.m_node_idx, 0);
    EXPECT_EQ(input_edge_4.m_port_idx, 0);

    const auto input_edge_5 = editor.find_input_edge(
                                EditorNode(EditorOutput("add1")), EditorInput(1));
    EXPECT_EQ(input_edge_5.m_node_idx, 1);
    EXPECT_EQ(input_edge_5.m_port_idx, 1);

    const auto output_edge_3 = editor.find_output_edge("mul2");
    EXPECT_EQ(output_edge_3.m_node_idx, 3);
    EXPECT_EQ(output_edge_3.m_port_idx, 0);
}

NGRAPH_TEST(onnx_editor, editor_api_find_output_consumers)
{
    ONNXModelEditor editor{file_util::path_join(
        SERIALIZED_ZOO, "onnx/model_editor/subgraph_extraction_tests.prototxt")};

    std::vector<InputEdge> output_consumers = editor.find_output_consumers("relu1");
    EXPECT_EQ(output_consumers.size(), 3);
    EXPECT_EQ(output_consumers[0].m_node_idx, 1);
    EXPECT_EQ(output_consumers[0].m_port_idx, 0);
    EXPECT_EQ(output_consumers[1].m_node_idx, 3);
    EXPECT_EQ(output_consumers[1].m_port_idx, 0);
    EXPECT_EQ(output_consumers[2].m_node_idx, 6);
    EXPECT_EQ(output_consumers[2].m_port_idx, 0);

    output_consumers = editor.find_output_consumers("add1");
    EXPECT_EQ(output_consumers.size(), 2);
    EXPECT_EQ(output_consumers[0].m_node_idx, 3);
    EXPECT_EQ(output_consumers[0].m_port_idx, 1);
    EXPECT_EQ(output_consumers[1].m_node_idx, 4);
    EXPECT_EQ(output_consumers[1].m_port_idx, 0);

    output_consumers = editor.find_output_consumers("in3");
    EXPECT_EQ(output_consumers.size(), 1);
    EXPECT_EQ(output_consumers[0].m_node_idx, 2);
    EXPECT_EQ(output_consumers[0].m_port_idx, 0);
}

NGRAPH_TEST(onnx_editor, editor_api_find_output_consumers_empty_result)
{
    ONNXModelEditor editor{file_util::path_join(
        SERIALIZED_ZOO, "onnx/model_editor/subgraph_extraction_tests.prototxt")};

    const std::vector<InputEdge> output_consumers = editor.find_output_consumers("not_existed");
    EXPECT_EQ(output_consumers.size(), 0);
}

NGRAPH_TEST(onnx_editor, editor_api_is_correct_and_unambiguous_node)
{
    ONNXModelEditor editor{file_util::path_join(
        SERIALIZED_ZOO, "onnx/model_editor/subgraph_extraction_tests.prototxt")};

    bool is_correct_node = editor.is_correct_and_unambiguous_node(EditorNode{EditorOutput{"relu1"}});
    EXPECT_EQ(is_correct_node, true);

    is_correct_node = editor.is_correct_and_unambiguous_node(EditorNode{EditorOutput{"mul2"}});
    EXPECT_EQ(is_correct_node, true);

    is_correct_node = editor.is_correct_and_unambiguous_node(EditorNode{EditorOutput{"split2"}});
    EXPECT_EQ(is_correct_node, true);

    is_correct_node = editor.is_correct_and_unambiguous_node(EditorNode{"relu1_name"});
    EXPECT_EQ(is_correct_node, true);

    is_correct_node = editor.is_correct_and_unambiguous_node(EditorNode{EditorOutput{"in3"}});
    EXPECT_EQ(is_correct_node, false);

    is_correct_node = editor.is_correct_and_unambiguous_node(EditorNode{"add_ambiguous_name"});
    EXPECT_EQ(is_correct_node, false);

    is_correct_node = editor.is_correct_and_unambiguous_node(EditorNode{"not_exist"});
    EXPECT_EQ(is_correct_node, false);
}

NGRAPH_TEST(onnx_editor, editor_api_input_edge_from_tensor_with_single_consumer)
{
    ONNXModelEditor editor{file_util::path_join(
        SERIALIZED_ZOO, "onnx/model_editor/add_ab.prototxt")};

    const auto edge = editor.find_input_edge(EditorNode{EditorOutput{"Y"}}, EditorInput{1});
    editor.cut_graph_fragment({edge}, {});

    const auto ref_model =
        file_util::path_join(SERIALIZED_ZOO,
                             "onnx/model_editor/reference/"
                             "subgraph__twice_input_edge_from_tensor_with_single_consumer.prototxt");

    const auto result = compare_onnx_models(editor.model_string(), ref_model);

    EXPECT_TRUE(result.is_ok) << result.error_message;
}

NGRAPH_TEST(onnx_editor, editor_api_input_edge_from_tensor_with_single_consumer_ambiguous)
{
    ONNXModelEditor editor{file_util::path_join(
        SERIALIZED_ZOO, "onnx/model_editor/add_ab.prototxt")};

    try
    {
        editor.find_input_edge(EditorNode{EditorOutput{"Y"}}, EditorInput{"X"});
    }
    catch (const std::exception& e)
    {
        std::string msg{e.what()};
        EXPECT_TRUE(msg.find("Node with index: 1 has more than one inputs with name: X") !=
                    std::string::npos);
    }
}

using TestEngine = test::INTERPRETER_Engine;

NGRAPH_TEST(onnx_editor, values__append_one_initializer)
{
    onnx_editor::ONNXModelEditor editor{
        file_util::path_join(SERIALIZED_ZOO, "onnx/model_editor/add_1D.prototxt")};
    std::map<std::string, std::shared_ptr<ngraph::op::Constant>> in_vals;

    in_vals.emplace("A", op::Constant::create(element::i64, Shape{2}, {1, 2}));
    editor.set_input_values(in_vals);

    const auto function = editor.get_function();
    auto test_case = test::TestCase<TestEngine>(function);
    test_case.add_input<int64_t>(Shape{2}, {5, 6});
    test_case.add_expected_output<int64_t>(Shape{2}, {6, 8});
    test_case.run();
}

NGRAPH_TEST(onnx_editor, values__append_two_initializers_to_invalid)
{
    onnx_editor::ONNXModelEditor editor{
        file_util::path_join(SERIALIZED_ZOO, "onnx/model_editor/add_1D_invalid.prototxt")};
    std::map<std::string, std::shared_ptr<ngraph::op::Constant>> in_vals;

    in_vals.emplace("A", op::Constant::create(element::i64, Shape{2}, {4, 2}));
    in_vals.emplace("B", op::Constant::create(element::i64, Shape{2}, {1, 3}));
    editor.set_input_values(in_vals);

    const auto function = editor.get_function();
    auto test_case = test::TestCase<TestEngine>(function);
    test_case.add_expected_output<int64_t>(Shape{2}, {5, 5});
    test_case.run();
}

NGRAPH_TEST(onnx_editor, values__modify_one_initializer)
{
    onnx_editor::ONNXModelEditor editor{file_util::path_join(
        SERIALIZED_ZOO, "onnx/model_editor/add_1D_with_initializers.prototxt")};
    std::map<std::string, std::shared_ptr<ngraph::op::Constant>> in_vals;

    in_vals.emplace("B", op::Constant::create(element::i64, Shape{2}, {3, 4}));
    editor.set_input_values(in_vals);

    const auto function = editor.get_function();
    auto test_case = test::TestCase<TestEngine>(function);
    test_case.add_expected_output<int64_t>(Shape{2}, {4, 6});
    test_case.run();
}

NGRAPH_TEST(onnx_editor, values__modify_two_initializers)
{
    onnx_editor::ONNXModelEditor editor{file_util::path_join(
        SERIALIZED_ZOO, "onnx/model_editor/add_1D_with_initializers.prototxt")};
    std::map<std::string, std::shared_ptr<ngraph::op::Constant>> in_vals;

    in_vals.emplace("A", op::Constant::create(element::i64, Shape{2}, {3, 6}));
    in_vals.emplace("B", op::Constant::create(element::i64, Shape{2}, {2, 1}));
    editor.set_input_values(in_vals);

    const auto function = editor.get_function();
    auto test_case = test::TestCase<TestEngine>(function);
    test_case.add_expected_output<int64_t>(Shape{2}, {5, 7});
    test_case.run();
}

NGRAPH_TEST(onnx_editor, values__no_inputs_modify_two_initializers)
{
    onnx_editor::ONNXModelEditor editor{file_util::path_join(
        SERIALIZED_ZOO, "onnx/model_editor/add_1D_with_initializers_only.prototxt")};
    std::map<std::string, std::shared_ptr<ngraph::op::Constant>> in_vals;

    in_vals.emplace("A", op::Constant::create(element::i64, Shape{2}, {1, 2}));
    in_vals.emplace("B", op::Constant::create(element::i64, Shape{2}, {11, 22}));
    editor.set_input_values(in_vals);

    const auto function = editor.get_function();
    auto test_case = test::TestCase<TestEngine>(function);
    test_case.add_expected_output<int64_t>(Shape{2}, {12, 24});
    test_case.run();
}

NGRAPH_TEST(onnx_editor, values__append_two_initializers_change_shape_type)
{
    onnx_editor::ONNXModelEditor editor{
        file_util::path_join(SERIALIZED_ZOO, "onnx/model_editor/add_1D.prototxt")};
    std::map<std::string, std::shared_ptr<ngraph::op::Constant>> in_vals;

    in_vals.emplace("A", op::Constant::create(element::i8, Shape{2, 1}, {-1, 1}));
    in_vals.emplace("B", op::Constant::create(element::i8, Shape{2, 1}, {-2, 2}));
    editor.set_input_values(in_vals);

    const auto function = editor.get_function();
    auto test_case = test::TestCase<TestEngine>(function);
    test_case.add_expected_output<int8_t>(Shape{2, 1}, {-3, 3});
    test_case.run();
}

NGRAPH_TEST(onnx_editor, values__append_two_initializers_mixed_types)
{
    onnx_editor::ONNXModelEditor editor{
        file_util::path_join(SERIALIZED_ZOO, "onnx/gather_elements_float_3D_axis_2.prototxt")};
    std::map<std::string, std::shared_ptr<ngraph::op::Constant>> in_vals;

    in_vals.emplace("data",
                    op::Constant::create(element::i16, Shape{2, 2, 2}, {1, 2, 3, 4, 5, 6, 7, 8}));
    in_vals.emplace("indices", op::Constant::create(element::i32, Shape{2, 2, 1}, {0, 1, 0, 1}));
    editor.set_input_values(in_vals);

    const auto function = editor.get_function();
    auto test_case = test::TestCase<TestEngine>(function);
    test_case.add_expected_output<int16_t>(Shape{2, 2, 1}, {1, 4, 5, 8});
    test_case.run();
}

NGRAPH_TEST(onnx_editor, combined__cut_and_replace_shape)
{
    ONNXModelEditor editor{file_util::path_join(
        SERIALIZED_ZOO, "onnx/model_editor/subgraph__inception_head.prototxt")};

    const auto new_shape = PartialShape({1, 64, 112, 112});
    editor.cut_graph_fragment({{InputEdge(1, 0)}}, {});
    editor.set_input_shapes({{"conv1/7x7_s2_1", new_shape}});

    const auto ref_model = file_util::path_join(
        SERIALIZED_ZOO, "onnx/model_editor/reference/subgraph__linear_model_head_cut.prototxt");

    const auto result = compare_onnx_models(editor.model_string(), ref_model);

    EXPECT_TRUE(result.is_ok) << result.error_message;

    const auto graph_inputs = editor.get_function()->get_parameters();
    EXPECT_TRUE(
        find_input(graph_inputs, "conv1/7x7_s2_1")->get_partial_shape().same_scheme(new_shape));
}<|MERGE_RESOLUTION|>--- conflicted
+++ resolved
@@ -279,12 +279,7 @@
     ONNXModelEditor editor{file_util::path_join(
         SERIALIZED_ZOO, "onnx/model_editor/subgraph__inception_head.prototxt")};
 
-<<<<<<< HEAD
-    editor.cut_graph_fragment({{InputEdge(1, "conv1/7x7_s2_1")}}, {});
-    editor.set_input_shapes({{"conv1/7x7_s2_1", PartialShape({1, 64, 112, 112})}});
-=======
     editor.cut_graph_fragment({{InputEdge(1, 0)}}, {});
->>>>>>> 1036cfa4
 
     const auto ref_model = file_util::path_join(
         SERIALIZED_ZOO, "onnx/model_editor/reference/subgraph__linear_model_head_cut.prototxt");
