--- conflicted
+++ resolved
@@ -402,7 +402,6 @@
     test_case.run();
 }
 
-<<<<<<< HEAD
 NGRAPH_TEST(${BACKEND_NAME}, onnx_model_qlinear_matmul_2d) {
     auto function = onnx_import::import_onnx_model(file_util::path_join(SERIALIZED_ZOO, "onnx/qlinear_matmul.onnx"));
 
@@ -418,7 +417,9 @@
     test_case.add_input(std::vector<uint8_t>{118});                                                    // y_zero_point
 
     test_case.add_expected_output({2, 3}, std::vector<uint8_t>{168, 115, 255, 1, 66, 151});  // T3
-=======
+    test_case.run();
+}
+
 NGRAPH_TEST(${BACKEND_NAME}, onnx_model_matmul_integer_2d_simple_zero_point) {
     auto function = onnx_import::import_onnx_model(file_util::path_join(SERIALIZED_ZOO, "onnx/matmul_integer.onnx"));
 
@@ -726,7 +727,6 @@
                                                                              340, 340, 340,
                                                                              490, 490, 490});   // Y
     // clang-format on
->>>>>>> ac9c2f19
     test_case.run();
 }
 
