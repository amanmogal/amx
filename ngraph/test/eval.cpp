--- conflicted
+++ resolved
@@ -130,15 +130,9 @@
 
 TEST(eval, max_eval_minimum_constant)
 {
-<<<<<<< HEAD
-    auto c = op::Constant::create<int64_t>(element::i64, Shape{}, {27});
-    auto p = make_shared<op::Parameter>(element::i64, Shape{});
-    auto m = make_shared<op::v1::Minimum>(c, p);
-=======
     auto c = op::Constant::create<int64_t>(element::Type_t::i64, Shape{}, {27});
     auto p = make_shared<op::Parameter>(element::Type_t::i64, Shape{});
-    auto m = make_shared<op::Minimum>(c, p);
->>>>>>> 8344c290
+    auto m = make_shared<op::v1::Minimum>(c, p);
     auto result = maximum_value(m);
     ASSERT_TRUE(result.first);
     EXPECT_EQ(result.second, 27);
