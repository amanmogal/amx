// Copyright (C) 2018-2021 Intel Corporation
// SPDX-License-Identifier: Apache-2.0
//

#include <frontend_manager/frontend_exceptions.hpp>
#include <frontend_manager/frontend_manager.hpp>
#include <memory>

#include "gmock/gmock.h"
#include "gtest/gtest.h"

#include "backend.hpp"
#include "ngraph/file_util.hpp"

#ifdef _WIN32
const char FrontEndPathSeparator[] = ";";
#else
const char FrontEndPathSeparator[] = ":";
#endif // _WIN32

using namespace ngraph;
using namespace ngraph::frontend;

static int set_test_env(const char* name, const char* value)
{
#ifdef _WIN32
    return _putenv_s(name, value);
#elif defined(__linux) || defined(__APPLE__)
    std::string var = std::string(name) + "=" + value;
    return setenv(name, value, 0);
#endif
}

TEST(FrontEndManagerTest, testAvailableFrontEnds)
{
    FrontEndManager fem;
    ASSERT_NO_THROW(fem.register_front_end("mock", []() { return std::make_shared<FrontEnd>(); }));
    auto frontends = fem.get_available_front_ends();
    ASSERT_NE(std::find(frontends.begin(), frontends.end(), "mock"), frontends.end());
    FrontEnd::Ptr fe;
    ASSERT_NO_THROW(fe = fem.load_by_framework("mock"));

    FrontEndManager fem2 = std::move(fem);
    frontends = fem2.get_available_front_ends();
    ASSERT_NE(std::find(frontends.begin(), frontends.end(), "mock"), frontends.end());

    fem2 = FrontEndManager();
    frontends = fem2.get_available_front_ends();
    ASSERT_EQ(std::find(frontends.begin(), frontends.end(), "mock"), frontends.end());
}

TEST(FrontEndManagerTest, testMockPluginFrontEnd)
{
    std::string fePath = ngraph::file_util::get_directory(
        ngraph::runtime::Backend::get_backend_shared_library_search_directory());
    fePath = fePath + FrontEndPathSeparator + "someInvalidPath";
    set_test_env("OV_FRONTEND_PATH", fePath.c_str());

    FrontEndManager fem;
    auto frontends = fem.get_available_front_ends();
    ASSERT_NE(std::find(frontends.begin(), frontends.end(), "mock1"), frontends.end());
    set_test_env("OV_FRONTEND_PATH", "");
}

TEST(FrontEndManagerTest, testDefaultFrontEnd)
{
    FrontEndManager fem;
    FrontEnd::Ptr fe;
    ASSERT_NO_THROW(fe = fem.load_by_model(""));
    ASSERT_FALSE(fe);

    std::unique_ptr<FrontEnd> fePtr(new FrontEnd()); // to verify base destructor
    fe = std::make_shared<FrontEnd>();
    ASSERT_ANY_THROW(fe->load(""));
    ASSERT_ANY_THROW(fe->convert(std::shared_ptr<Function>(nullptr)));
    ASSERT_ANY_THROW(fe->convert(InputModel::Ptr(nullptr)));
    ASSERT_ANY_THROW(fe->convert_partially(nullptr));
    ASSERT_ANY_THROW(fe->decode(nullptr));
    ASSERT_ANY_THROW(fe->normalize(nullptr));
}

TEST(FrontEndManagerTest, testDefaultInputModel)
{
    std::unique_ptr<InputModel> imPtr(new InputModel()); // to verify base destructor
    InputModel::Ptr im = std::make_shared<InputModel>();
    ASSERT_EQ(im->get_inputs(), std::vector<Place::Ptr>{});
    ASSERT_EQ(im->get_outputs(), std::vector<Place::Ptr>{});
    ASSERT_ANY_THROW(im->override_all_inputs({nullptr}));
    ASSERT_ANY_THROW(im->override_all_outputs({nullptr}));
    ASSERT_ANY_THROW(im->extract_subgraph({nullptr}, {nullptr}));
    ASSERT_EQ(im->get_place_by_tensor_name(""), nullptr);
    ASSERT_EQ(im->get_place_by_operation_name(""), nullptr);
    ASSERT_EQ(im->get_place_by_operation_name_and_input_port("", 0), nullptr);
    ASSERT_EQ(im->get_place_by_operation_name_and_output_port("", 0), nullptr);
    ASSERT_ANY_THROW(im->set_name_for_tensor(nullptr, ""));
    ASSERT_ANY_THROW(im->add_name_for_tensor(nullptr, ""));
    ASSERT_ANY_THROW(im->set_name_for_operation(nullptr, ""));
    ASSERT_ANY_THROW(im->free_name_for_tensor(""));
    ASSERT_ANY_THROW(im->free_name_for_operation(""));
    ASSERT_ANY_THROW(im->set_name_for_dimension(nullptr, 0, ""));
    ASSERT_ANY_THROW(im->cut_and_add_new_input(nullptr, ""));
    ASSERT_ANY_THROW(im->cut_and_add_new_output(nullptr, ""));
    ASSERT_ANY_THROW(im->add_output(nullptr));
    ASSERT_ANY_THROW(im->remove_output(nullptr));
    ASSERT_ANY_THROW(im->set_partial_shape(nullptr, ngraph::Shape{}));
    ASSERT_ANY_THROW(im->get_partial_shape(nullptr));
    ASSERT_ANY_THROW(im->set_element_type(nullptr, ngraph::element::Type{}));
    ASSERT_ANY_THROW(im->set_tensor_value(nullptr, nullptr));
    ASSERT_ANY_THROW(im->set_tensor_partial_value(nullptr, nullptr, nullptr));
}

TEST(FrontEndManagerTest, testDefaultPlace)
{
    std::unique_ptr<Place> placePtr(new Place()); // to verify base destructor
    Place::Ptr place = std::make_shared<Place>();
    ASSERT_ANY_THROW(place->get_names());
<<<<<<< HEAD
    ASSERT_ANY_THROW(place->get_consuming_operations());
    ASSERT_ANY_THROW(place->get_consuming_operations(0));
    ASSERT_ANY_THROW(place->get_target_tensor());
    ASSERT_ANY_THROW(place->get_target_tensor(0));
    ASSERT_ANY_THROW(place->get_source_tensor());
    ASSERT_ANY_THROW(place->get_source_tensor(0));
    ASSERT_ANY_THROW(place->get_producing_operation());
    ASSERT_ANY_THROW(place->get_producing_operation(0));
    ASSERT_ANY_THROW(place->get_producing_port());
=======
    ASSERT_EQ(place->get_consuming_operations(), std::vector<Place::Ptr>{});
    ASSERT_EQ(place->get_consuming_operations(0), std::vector<Place::Ptr>{});
    ASSERT_EQ(place->get_consuming_operations(""), std::vector<Place::Ptr>{});
    ASSERT_EQ(place->get_consuming_operations("", 0), std::vector<Place::Ptr>{});
    ASSERT_EQ(place->get_target_tensor(), nullptr);
    ASSERT_EQ(place->get_target_tensor(0), nullptr);
    ASSERT_EQ(place->get_target_tensor(""), nullptr);
    ASSERT_EQ(place->get_target_tensor("", 0), nullptr);
    ASSERT_EQ(place->get_source_tensor(), nullptr);
    ASSERT_EQ(place->get_source_tensor(""), nullptr);
    ASSERT_EQ(place->get_source_tensor(0), nullptr);
    ASSERT_EQ(place->get_source_tensor("", 0), nullptr);
    ASSERT_EQ(place->get_producing_operation(), nullptr);
    ASSERT_EQ(place->get_producing_operation(""), nullptr);
    ASSERT_EQ(place->get_producing_operation(0), nullptr);
    ASSERT_EQ(place->get_producing_operation("", 0), nullptr);
    ASSERT_EQ(place->get_producing_port(), nullptr);
>>>>>>> 37c619b0
    ASSERT_EQ(place->get_input_port(), nullptr);
    ASSERT_EQ(place->get_input_port(0), nullptr);
    ASSERT_EQ(place->get_input_port(""), nullptr);
    ASSERT_EQ(place->get_input_port("", 0), nullptr);
    ASSERT_EQ(place->get_output_port(), nullptr);
    ASSERT_EQ(place->get_output_port(0), nullptr);
    ASSERT_EQ(place->get_output_port(""), nullptr);
    ASSERT_EQ(place->get_output_port("", 0), nullptr);
<<<<<<< HEAD
    ASSERT_ANY_THROW(place->get_consuming_ports());
=======
    ASSERT_EQ(place->get_consuming_ports(), std::vector<Place::Ptr>{});
>>>>>>> 37c619b0
    ASSERT_ANY_THROW(place->is_input());
    ASSERT_ANY_THROW(place->is_output());
    ASSERT_ANY_THROW(place->is_equal(nullptr));
    ASSERT_ANY_THROW(place->is_equal_data(nullptr));
}

TEST(FrontEndExceptionTest, frontend_general_error_no_throw)
{
    EXPECT_NO_THROW(FRONT_END_GENERAL_CHECK(true));
}

TEST(FrontEndExceptionTest, frontend_general_error_no_throw_info)
{
    EXPECT_NO_THROW(FRONT_END_GENERAL_CHECK(true, "msg example"));
}

TEST(FrontEndExceptionTest, frontend_general_error_throw_no_info)
{
    EXPECT_THROW(FRONT_END_GENERAL_CHECK(false), ngraph::frontend::GeneralFailure);
}

TEST(FrontEndExceptionTest, frontend_initialization_error_no_throw)
{
    EXPECT_NO_THROW(FRONT_END_INITIALIZATION_CHECK(true));
}

TEST(FrontEndExceptionTest, frontend_initialization_error_no_throw_info)
{
    EXPECT_NO_THROW(FRONT_END_INITIALIZATION_CHECK(true, "msg example"));
}

TEST(FrontEndExceptionTest, frontend_initialization_error_throw_no_info)
{
    EXPECT_THROW(FRONT_END_INITIALIZATION_CHECK(false), ngraph::frontend::InitializationFailure);
}

TEST(FrontEndExceptionTest, frontend_op_conversion_error_no_throw)
{
    EXPECT_NO_THROW(FRONT_END_OP_CONVERSION_CHECK(true));
}

TEST(FrontEndExceptionTest, frontend_op_conversion_error_no_throw_info)
{
    EXPECT_NO_THROW(FRONT_END_OP_CONVERSION_CHECK(true, "msg example"));
}

TEST(FrontEndExceptionTest, frontend_op_conversion_error_throw_no_info)
{
    EXPECT_THROW(FRONT_END_OP_CONVERSION_CHECK(false), ngraph::frontend::OpConversionFailure);
}

TEST(FrontEndExceptionTest, frontend_assert_throw_check_info)
{
    std::string msg("msg example");
    try
    {
        FRONT_END_THROW(msg);
    }
    catch (const ngraph::frontend::GeneralFailure& ex)
    {
        std::string caught_msg(ex.what());
        EXPECT_NE(caught_msg.find(msg), std::string::npos);
        return;
    }
    catch (...)
    {
        FAIL() << "Not expected exception type.";
    }
    FAIL() << "Test is expected to throw an exception.";
}

TEST(FrontEndExceptionTest, frontend_not_implemented_throw_check_info)
{
    struct TestClass
    {
    };
    try
    {
        FRONT_END_NOT_IMPLEMENTED(TestClass);
    }
    catch (const ngraph::frontend::NotImplementedFailure& ex)
    {
        std::string caught_msg(ex.what());
        EXPECT_NE(caught_msg.find("TestClass"), std::string::npos);
        return;
    }
    catch (...)
    {
        FAIL() << "Not expected exception type.";
    }
    FAIL() << "Test is expected to throw an exception.";
}

TEST(FrontEndExceptionTest, frontend_general_error_throw_info)
{
    std::string msg("msg example");
    try
    {
        FRONT_END_GENERAL_CHECK(false, msg);
    }
    catch (const ngraph::frontend::GeneralFailure& ex)
    {
        std::string caught_msg(ex.what());
        EXPECT_NE(caught_msg.find(msg), std::string::npos);
        return;
    }
    catch (...)
    {
        FAIL() << "Not expected exception type.";
    }
    FAIL() << "Test is expected to throw an exception.";
}

TEST(FrontEndExceptionTest, frontend_op_conversion_error_throw_info)
{
    std::string msg("msg example");
    try
    {
        FRONT_END_OP_CONVERSION_CHECK(false, msg);
    }
    catch (const ngraph::frontend::OpConversionFailure& ex)
    {
        std::string caught_msg(ex.what());
        EXPECT_NE(caught_msg.find(msg), std::string::npos);
        return;
    }
    catch (...)
    {
        FAIL() << "Not expected exception type.";
    }
    FAIL() << "Test is expected to throw an exception.";
}

TEST(FrontEndExceptionTest, frontend_initialization_error_throw_info)
{
    std::string msg("msg example");
    try
    {
        FRONT_END_INITIALIZATION_CHECK(false, msg);
    }
    catch (const ngraph::frontend::InitializationFailure& ex)
    {
        std::string caught_msg(ex.what());
        EXPECT_NE(caught_msg.find(msg), std::string::npos);
        return;
    }
    catch (...)
    {
        FAIL() << "Not expected exception type.";
    }
    FAIL() << "Test is expected to throw an exception.";
}<|MERGE_RESOLUTION|>--- conflicted
+++ resolved
@@ -114,17 +114,6 @@
     std::unique_ptr<Place> placePtr(new Place()); // to verify base destructor
     Place::Ptr place = std::make_shared<Place>();
     ASSERT_ANY_THROW(place->get_names());
-<<<<<<< HEAD
-    ASSERT_ANY_THROW(place->get_consuming_operations());
-    ASSERT_ANY_THROW(place->get_consuming_operations(0));
-    ASSERT_ANY_THROW(place->get_target_tensor());
-    ASSERT_ANY_THROW(place->get_target_tensor(0));
-    ASSERT_ANY_THROW(place->get_source_tensor());
-    ASSERT_ANY_THROW(place->get_source_tensor(0));
-    ASSERT_ANY_THROW(place->get_producing_operation());
-    ASSERT_ANY_THROW(place->get_producing_operation(0));
-    ASSERT_ANY_THROW(place->get_producing_port());
-=======
     ASSERT_EQ(place->get_consuming_operations(), std::vector<Place::Ptr>{});
     ASSERT_EQ(place->get_consuming_operations(0), std::vector<Place::Ptr>{});
     ASSERT_EQ(place->get_consuming_operations(""), std::vector<Place::Ptr>{});
@@ -142,7 +131,6 @@
     ASSERT_EQ(place->get_producing_operation(0), nullptr);
     ASSERT_EQ(place->get_producing_operation("", 0), nullptr);
     ASSERT_EQ(place->get_producing_port(), nullptr);
->>>>>>> 37c619b0
     ASSERT_EQ(place->get_input_port(), nullptr);
     ASSERT_EQ(place->get_input_port(0), nullptr);
     ASSERT_EQ(place->get_input_port(""), nullptr);
@@ -151,11 +139,7 @@
     ASSERT_EQ(place->get_output_port(0), nullptr);
     ASSERT_EQ(place->get_output_port(""), nullptr);
     ASSERT_EQ(place->get_output_port("", 0), nullptr);
-<<<<<<< HEAD
-    ASSERT_ANY_THROW(place->get_consuming_ports());
-=======
     ASSERT_EQ(place->get_consuming_ports(), std::vector<Place::Ptr>{});
->>>>>>> 37c619b0
     ASSERT_ANY_THROW(place->is_input());
     ASSERT_ANY_THROW(place->is_output());
     ASSERT_ANY_THROW(place->is_equal(nullptr));
