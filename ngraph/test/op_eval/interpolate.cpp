--- conflicted
+++ resolved
@@ -37,102 +37,52 @@
         ShapeCalcMode shape_calculation_mode;
     };
 
-<<<<<<< HEAD
-    std::vector<ShapesAndAttrs> shapes_and_attrs = {
-        // resize_downsample_scales_cubic:
-        ShapesAndAttrs{{3, 3},
-                       Shape{1, 1, 3, 3},
-                       {0.8f, 0.8f},
-                       CoordinateTransformMode::HALF_PIXEL,
-                       ShapeCalcMode::SCALES},
-        // resize_downsample_sizes_cubic:
-        ShapesAndAttrs{{3, 3},
-                       Shape{1, 1, 3, 3},
-                       {0.75f, 0.75f},
-                       CoordinateTransformMode::HALF_PIXEL,
-                       ShapeCalcMode::SIZES},
-        // resize_upsample_scales_cubic:
-        ShapesAndAttrs{{8, 8},
-                       Shape{1, 1, 8, 8},
-                       {2.0f, 2.0f},
-                       CoordinateTransformMode::HALF_PIXEL,
-                       ShapeCalcMode::SCALES},
-        // resize_upsample_scales_cubic_asymmetric:
-        ShapesAndAttrs{{8, 8},
-                       Shape{1, 1, 8, 8},
-                       {2.0f, 2.0f},
-                       CoordinateTransformMode::ASYMMETRIC,
-                       ShapeCalcMode::SCALES},
-        // resize_upsample_sizes_cubic:
-        ShapesAndAttrs{{9, 10},
-                       Shape{1, 1, 9, 10},
-                       {2.25f, 2.5f},
-                       CoordinateTransformMode::HALF_PIXEL,
-                       ShapeCalcMode::SIZES},
-        // resize_downsample_scales_cubic_align_corners:
-        // (expected values from ONNX documentation are incorrect!)
-        ShapesAndAttrs{{3, 3},
-                       Shape{1, 1, 3, 3},
-                       {0.8f, 0.8f},
-                       CoordinateTransformMode::ALIGN_CORNERS,
-                       ShapeCalcMode::SCALES},
-        // resize_upsample_scales_cubic_align_corners:
-        ShapesAndAttrs{{8, 8},
-                       Shape{1, 1, 8, 8},
-                       {2.0f, 2.0f},
-                       CoordinateTransformMode::ALIGN_CORNERS,
-                       ShapeCalcMode::SCALES}};
-
-    std::vector<float> input_data = {
-        1.0, 2.0, 3.0, 4.0, 5.0, 6.0, 7.0, 8.0, 9.0, 10.0, 11.0, 12.0, 13.0, 14.0, 15.0, 16.0};
-=======
     std::vector<ShapesAndAttrs> shapes_and_attrs = {// resize_downsample_scales_cubic:
                                                     ShapesAndAttrs{{3, 3},
                                                                    Shape{1, 1, 3, 3},
                                                                    {0.8f, 0.8f},
-                                                                   CoordinateTransformMode::half_pixel,
-                                                                   ShapeCalcMode::scales},
+                                                                   CoordinateTransformMode::HALF_PIXEL,
+                                                                   ShapeCalcMode::SCALES},
                                                     // resize_downsample_sizes_cubic:
                                                     ShapesAndAttrs{{3, 3},
                                                                    Shape{1, 1, 3, 3},
                                                                    {0.75f, 0.75f},
-                                                                   CoordinateTransformMode::half_pixel,
-                                                                   ShapeCalcMode::sizes},
+                                                                   CoordinateTransformMode::HALF_PIXEL,
+                                                                   ShapeCalcMode::SIZES},
                                                     // resize_upsample_scales_cubic:
                                                     ShapesAndAttrs{{8, 8},
                                                                    Shape{1, 1, 8, 8},
                                                                    {2.0f, 2.0f},
-                                                                   CoordinateTransformMode::half_pixel,
-                                                                   ShapeCalcMode::scales},
+                                                                   CoordinateTransformMode::HALF_PIXEL,
+                                                                   ShapeCalcMode::SCALES},
                                                     // resize_upsample_scales_cubic_asymmetric:
                                                     ShapesAndAttrs{{8, 8},
                                                                    Shape{1, 1, 8, 8},
                                                                    {2.0f, 2.0f},
-                                                                   CoordinateTransformMode::asymmetric,
-                                                                   ShapeCalcMode::scales},
+                                                                   CoordinateTransformMode::ASYMMETRIC,
+                                                                   ShapeCalcMode::SCALES},
                                                     // resize_upsample_sizes_cubic:
                                                     ShapesAndAttrs{{9, 10},
                                                                    Shape{1, 1, 9, 10},
                                                                    {2.25f, 2.5f},
-                                                                   CoordinateTransformMode::half_pixel,
-                                                                   ShapeCalcMode::sizes},
+                                                                   CoordinateTransformMode::HALF_PIXEL,
+                                                                   ShapeCalcMode::SIZES},
                                                     // resize_downsample_scales_cubic_align_corners:
                                                     // (expected values from ONNX documentation are incorrect!)
                                                     ShapesAndAttrs{{3, 3},
                                                                    Shape{1, 1, 3, 3},
                                                                    {0.8f, 0.8f},
-                                                                   CoordinateTransformMode::align_corners,
-                                                                   ShapeCalcMode::scales},
+                                                                   CoordinateTransformMode::ALIGN_CORNERS,
+                                                                   ShapeCalcMode::SCALES},
                                                     // resize_upsample_scales_cubic_align_corners:
                                                     ShapesAndAttrs{{8, 8},
                                                                    Shape{1, 1, 8, 8},
                                                                    {2.0f, 2.0f},
-                                                                   CoordinateTransformMode::align_corners,
-                                                                   ShapeCalcMode::scales}};
+                                                                   CoordinateTransformMode::ALIGN_CORNERS,
+                                                                   ShapeCalcMode::SCALES}};
 
     std::vector<float> input_data =
         {1.0, 2.0, 3.0, 4.0, 5.0, 6.0, 7.0, 8.0, 9.0, 10.0, 11.0, 12.0, 13.0, 14.0, 15.0, 16.0};
->>>>>>> 39131968
 
     std::vector<std::vector<float>> expected_results = {
         {1.47119141, 2.78125, 4.08251953, 6.71142578, 8.02148438, 9.32275391, 11.91650391, 13.2265625, 14.52783203},
@@ -225,138 +175,70 @@
         Nearest_mode nearest_mode;
     };
 
-<<<<<<< HEAD
-    std::vector<ShapesAndAttrs> shapes_and_attrs = {
-        // resize_downsample_scales_nearest:
-        ShapesAndAttrs{Shape{1, 1, 2, 4},
-                       {1, 2},
-                       Shape{1, 1, 1, 2},
-                       {0.6f, 0.6f},
-                       CoordinateTransformMode::HALF_PIXEL,
-                       ShapeCalcMode::SCALES,
-                       Nearest_mode::ROUND_PREFER_FLOOR},
-        // resize_downsample_sizes_nearest:
-        ShapesAndAttrs{Shape{1, 1, 2, 4},
-                       {1, 2},
-                       Shape{1, 1, 1, 2},
-                       {0.5f, 0.5f},
-                       CoordinateTransformMode::HALF_PIXEL,
-                       ShapeCalcMode::SIZES,
-                       Nearest_mode::ROUND_PREFER_FLOOR},
-        // resize_downsample_sizes_nearest_tf_half_pixel_for_nn:
-        ShapesAndAttrs{Shape{1, 1, 4, 4},
-                       {3, 2},
-                       Shape{1, 1, 3, 2},
-                       {0.75, 0.5},
-                       CoordinateTransformMode::TF_HALF_PIXEL_FOR_NN,
-                       ShapeCalcMode::SIZES,
-                       Nearest_mode::ROUND_PREFER_FLOOR},
-        // resize_upsample_scales_nearest:
-        ShapesAndAttrs{Shape{1, 1, 2, 2},
-                       {4, 6},
-                       Shape{1, 1, 4, 6},
-                       {2.0f, 3.0f},
-                       CoordinateTransformMode::HALF_PIXEL,
-                       ShapeCalcMode::SCALES,
-                       Nearest_mode::ROUND_PREFER_FLOOR},
-        // resize_upsample_sizes_nearest:
-        ShapesAndAttrs{Shape{1, 1, 2, 2},
-                       {7, 8},
-                       Shape{1, 1, 7, 8},
-                       {3.5f, 4.0f},
-                       CoordinateTransformMode::HALF_PIXEL,
-                       ShapeCalcMode::SIZES,
-                       Nearest_mode::ROUND_PREFER_FLOOR},
-        // resize_upsample_sizes_nearest_ceil_half_pixel:
-        ShapesAndAttrs{Shape{1, 1, 4, 4},
-                       {8, 8},
-                       Shape{1, 1, 8, 8},
-                       {2.0f, 2.0f},
-                       CoordinateTransformMode::HALF_PIXEL,
-                       ShapeCalcMode::SIZES,
-                       Nearest_mode::CEIL},
-        // resize_upsample_sizes_nearest_floor_align_corners:
-        ShapesAndAttrs{Shape{1, 1, 4, 4},
-                       {8, 8},
-                       Shape{1, 1, 8, 8},
-                       {2.0f, 2.0f},
-                       CoordinateTransformMode::ALIGN_CORNERS,
-                       ShapeCalcMode::SIZES,
-                       Nearest_mode::FLOOR},
-        // resize_upsample_sizes_nearest_round_prefer_ceil_asymmetric:
-        ShapesAndAttrs{Shape{1, 1, 4, 4},
-                       {8, 8},
-                       Shape{1, 1, 8, 8},
-                       {2.0f, 2.0f},
-                       CoordinateTransformMode::ASYMMETRIC,
-                       ShapeCalcMode::SIZES,
-                       Nearest_mode::ROUND_PREFER_CEIL}};
-=======
     std::vector<ShapesAndAttrs> shapes_and_attrs = {// resize_downsample_scales_nearest:
                                                     ShapesAndAttrs{Shape{1, 1, 2, 4},
                                                                    {1, 2},
                                                                    Shape{1, 1, 1, 2},
                                                                    {0.6f, 0.6f},
-                                                                   CoordinateTransformMode::half_pixel,
-                                                                   ShapeCalcMode::scales,
-                                                                   Nearest_mode::round_prefer_floor},
+                                                                   CoordinateTransformMode::HALF_PIXEL,
+                                                                   ShapeCalcMode::SCALES,
+                                                                   Nearest_mode::ROUND_PREFER_FLOOR},
                                                     // resize_downsample_sizes_nearest:
                                                     ShapesAndAttrs{Shape{1, 1, 2, 4},
                                                                    {1, 2},
                                                                    Shape{1, 1, 1, 2},
                                                                    {0.5f, 0.5f},
-                                                                   CoordinateTransformMode::half_pixel,
-                                                                   ShapeCalcMode::sizes,
-                                                                   Nearest_mode::round_prefer_floor},
+                                                                   CoordinateTransformMode::HALF_PIXEL,
+                                                                   ShapeCalcMode::SIZES,
+                                                                   Nearest_mode::ROUND_PREFER_FLOOR},
                                                     // resize_downsample_sizes_nearest_tf_half_pixel_for_nn:
                                                     ShapesAndAttrs{Shape{1, 1, 4, 4},
                                                                    {3, 2},
                                                                    Shape{1, 1, 3, 2},
                                                                    {0.75, 0.5},
-                                                                   CoordinateTransformMode::tf_half_pixel_for_nn,
-                                                                   ShapeCalcMode::sizes,
-                                                                   Nearest_mode::round_prefer_floor},
+                                                                   CoordinateTransformMode::TF_HALF_PIXEL_FOR_NN,
+                                                                   ShapeCalcMode::SIZES,
+                                                                   Nearest_mode::ROUND_PREFER_FLOOR},
                                                     // resize_upsample_scales_nearest:
                                                     ShapesAndAttrs{Shape{1, 1, 2, 2},
                                                                    {4, 6},
                                                                    Shape{1, 1, 4, 6},
                                                                    {2.0f, 3.0f},
-                                                                   CoordinateTransformMode::half_pixel,
-                                                                   ShapeCalcMode::scales,
-                                                                   Nearest_mode::round_prefer_floor},
+                                                                   CoordinateTransformMode::HALF_PIXEL,
+                                                                   ShapeCalcMode::SCALES,
+                                                                   Nearest_mode::ROUND_PREFER_FLOOR},
                                                     // resize_upsample_sizes_nearest:
                                                     ShapesAndAttrs{Shape{1, 1, 2, 2},
                                                                    {7, 8},
                                                                    Shape{1, 1, 7, 8},
                                                                    {3.5f, 4.0f},
-                                                                   CoordinateTransformMode::half_pixel,
-                                                                   ShapeCalcMode::sizes,
-                                                                   Nearest_mode::round_prefer_floor},
+                                                                   CoordinateTransformMode::HALF_PIXEL,
+                                                                   ShapeCalcMode::SIZES,
+                                                                   Nearest_mode::ROUND_PREFER_FLOOR},
                                                     // resize_upsample_sizes_nearest_ceil_half_pixel:
                                                     ShapesAndAttrs{Shape{1, 1, 4, 4},
                                                                    {8, 8},
                                                                    Shape{1, 1, 8, 8},
                                                                    {2.0f, 2.0f},
-                                                                   CoordinateTransformMode::half_pixel,
-                                                                   ShapeCalcMode::sizes,
-                                                                   Nearest_mode::ceil},
+                                                                   CoordinateTransformMode::HALF_PIXEL,
+                                                                   ShapeCalcMode::SIZES,
+                                                                   Nearest_mode::CEIL},
                                                     // resize_upsample_sizes_nearest_floor_align_corners:
                                                     ShapesAndAttrs{Shape{1, 1, 4, 4},
                                                                    {8, 8},
                                                                    Shape{1, 1, 8, 8},
                                                                    {2.0f, 2.0f},
-                                                                   CoordinateTransformMode::align_corners,
-                                                                   ShapeCalcMode::sizes,
-                                                                   Nearest_mode::floor},
+                                                                   CoordinateTransformMode::ALIGN_CORNERS,
+                                                                   ShapeCalcMode::SIZES,
+                                                                   Nearest_mode::FLOOR},
                                                     // resize_upsample_sizes_nearest_round_prefer_ceil_asymmetric:
                                                     ShapesAndAttrs{Shape{1, 1, 4, 4},
                                                                    {8, 8},
                                                                    Shape{1, 1, 8, 8},
                                                                    {2.0f, 2.0f},
-                                                                   CoordinateTransformMode::asymmetric,
-                                                                   ShapeCalcMode::sizes,
-                                                                   Nearest_mode::round_prefer_ceil}};
->>>>>>> 39131968
+                                                                   CoordinateTransformMode::ASYMMETRIC,
+                                                                   ShapeCalcMode::SIZES,
+                                                                   Nearest_mode::ROUND_PREFER_CEIL}};
 
     std::vector<std::vector<float>> input_data_list = {
         {1.0f, 2.0f, 3.0f, 4.0f, 5.0f, 6.0f, 7.0f, 8.0f},
@@ -435,82 +317,42 @@
         ShapeCalcMode shape_calculation_mode;
     };
 
-<<<<<<< HEAD
-    std::vector<ShapesAndAttrs> shapes_and_attrs = {
-        // resize_downsample_scales_linear
-        ShapesAndAttrs{Shape{1, 1, 2, 4},
-                       {1, 2},
-                       Shape{1, 1, 1, 2},
-                       {0.6f, 0.6f},
-                       CoordinateTransformMode::HALF_PIXEL,
-                       ShapeCalcMode::SCALES},
-        // resize_downsample_sizes_linear_pytorch_half_pixel
-        ShapesAndAttrs{Shape{1, 1, 4, 4},
-                       {3, 1},
-                       Shape{1, 1, 3, 1},
-                       {0.75f, 0.25f},
-                       CoordinateTransformMode::PYTORCH_HALF_PIXEL,
-                       ShapeCalcMode::SIZES},
-        // resize_upsample_scales_linear
-        ShapesAndAttrs{Shape{1, 1, 2, 2},
-                       {4, 4},
-                       Shape{1, 1, 4, 4},
-                       {2.0f, 2.0f},
-                       CoordinateTransformMode::HALF_PIXEL,
-                       ShapeCalcMode::SCALES},
-        // resize_upsample_scales_linear_align_corners
-        ShapesAndAttrs{Shape{1, 1, 2, 2},
-                       {4, 4},
-                       Shape{1, 1, 4, 4},
-                       {2.0f, 2.0f},
-                       CoordinateTransformMode::ALIGN_CORNERS,
-                       ShapeCalcMode::SCALES},
-        // resize_downsample_scales_linear_align_corners:
-        // (expected values from ONNX documentation are not correct!)
-        ShapesAndAttrs{Shape{1, 1, 2, 4},
-                       {1, 2},
-                       Shape{1, 1, 1, 2},
-                       {0.6f, 0.6f},
-                       CoordinateTransformMode::ALIGN_CORNERS,
-                       ShapeCalcMode::SCALES}};
-=======
     std::vector<ShapesAndAttrs> shapes_and_attrs = {// resize_downsample_scales_linear
                                                     ShapesAndAttrs{Shape{1, 1, 2, 4},
                                                                    {1, 2},
                                                                    Shape{1, 1, 1, 2},
                                                                    {0.6f, 0.6f},
-                                                                   CoordinateTransformMode::half_pixel,
-                                                                   ShapeCalcMode::scales},
+                                                                   CoordinateTransformMode::HALF_PIXEL,
+                                                                   ShapeCalcMode::SCALES},
                                                     // resize_downsample_sizes_linear_pytorch_half_pixel
                                                     ShapesAndAttrs{Shape{1, 1, 4, 4},
                                                                    {3, 1},
                                                                    Shape{1, 1, 3, 1},
                                                                    {0.75f, 0.25f},
-                                                                   CoordinateTransformMode::pytorch_half_pixel,
-                                                                   ShapeCalcMode::sizes},
+                                                                   CoordinateTransformMode::PYTORCH_HALF_PIXEL,
+                                                                   ShapeCalcMode::SIZES},
                                                     // resize_upsample_scales_linear
                                                     ShapesAndAttrs{Shape{1, 1, 2, 2},
                                                                    {4, 4},
                                                                    Shape{1, 1, 4, 4},
                                                                    {2.0f, 2.0f},
-                                                                   CoordinateTransformMode::half_pixel,
-                                                                   ShapeCalcMode::scales},
+                                                                   CoordinateTransformMode::HALF_PIXEL,
+                                                                   ShapeCalcMode::SCALES},
                                                     // resize_upsample_scales_linear_align_corners
                                                     ShapesAndAttrs{Shape{1, 1, 2, 2},
                                                                    {4, 4},
                                                                    Shape{1, 1, 4, 4},
                                                                    {2.0f, 2.0f},
-                                                                   CoordinateTransformMode::align_corners,
-                                                                   ShapeCalcMode::scales},
+                                                                   CoordinateTransformMode::ALIGN_CORNERS,
+                                                                   ShapeCalcMode::SCALES},
                                                     // resize_downsample_scales_linear_align_corners:
                                                     // (expected values from ONNX documentation are not correct!)
                                                     ShapesAndAttrs{Shape{1, 1, 2, 4},
                                                                    {1, 2},
                                                                    Shape{1, 1, 1, 2},
                                                                    {0.6f, 0.6f},
-                                                                   CoordinateTransformMode::align_corners,
-                                                                   ShapeCalcMode::scales}};
->>>>>>> 39131968
+                                                                   CoordinateTransformMode::ALIGN_CORNERS,
+                                                                   ShapeCalcMode::SCALES}};
 
     std::vector<std::vector<float>> input_data_list = {
         {1.0f, 2.0f, 3.0f, 4.0f, 5.0f, 6.0f, 7.0f, 8.0f},
@@ -584,80 +426,41 @@
         ShapeCalcMode shape_calculation_mode;
     };
 
-<<<<<<< HEAD
-    std::vector<ShapesAndAttrs> shapes_and_attrs = {
-        // resize_downsample_scales_linear
-        {Shape{1, 1, 3, 2, 4},
-         {2, 1, 2},
-         Shape{1, 1, 2, 1, 2},
-         {0.8f, 0.6f, 0.6f},
-         CoordinateTransformMode::HALF_PIXEL,
-         ShapeCalcMode::SCALES},
-        // resize_downsample_scales_linear_align_corners
-        {Shape{1, 1, 3, 2, 4},
-         {2, 1, 2},
-         Shape{1, 1, 2, 1, 2},
-         {0.8f, 0.6f, 0.6f},
-         CoordinateTransformMode::ALIGN_CORNERS,
-         ShapeCalcMode::SCALES},
-        // resize_upsample_scales_linear
-        {Shape{1, 1, 2, 2, 2},
-         {4, 4, 4},
-         Shape{1, 1, 4, 4, 4},
-         {2.0, 2.0, 2.0},
-         CoordinateTransformMode::HALF_PIXEL,
-         ShapeCalcMode::SCALES},
-        // resize_upsample_scales_linear_align_corners
-        {Shape{1, 1, 2, 2, 2},
-         {4, 4, 4},
-         Shape{1, 1, 4, 4, 4},
-         {2.0, 2.0, 2.0},
-         CoordinateTransformMode::ALIGN_CORNERS,
-         ShapeCalcMode::SCALES},
-        // resize_downsample_sizes_linear_pytorch_half_pixel
-        {Shape{1, 1, 2, 4, 4},
-         {1, 3, 1},
-         Shape{1, 1, 1, 3, 1},
-         {0.5, 0.75, 0.25},
-         CoordinateTransformMode::PYTORCH_HALF_PIXEL,
-         ShapeCalcMode::SIZES}};
-=======
     std::vector<ShapesAndAttrs> shapes_and_attrs = {// resize_downsample_scales_linear
                                                     {Shape{1, 1, 3, 2, 4},
                                                      {2, 1, 2},
                                                      Shape{1, 1, 2, 1, 2},
                                                      {0.8f, 0.6f, 0.6f},
-                                                     CoordinateTransformMode::half_pixel,
-                                                     ShapeCalcMode::scales},
+                                                     CoordinateTransformMode::HALF_PIXEL,
+                                                     ShapeCalcMode::SCALES},
                                                     // resize_downsample_scales_linear_align_corners
                                                     {Shape{1, 1, 3, 2, 4},
                                                      {2, 1, 2},
                                                      Shape{1, 1, 2, 1, 2},
                                                      {0.8f, 0.6f, 0.6f},
-                                                     CoordinateTransformMode::align_corners,
-                                                     ShapeCalcMode::scales},
+                                                     CoordinateTransformMode::ALIGN_CORNERS,
+                                                     ShapeCalcMode::SCALES},
                                                     // resize_upsample_scales_linear
                                                     {Shape{1, 1, 2, 2, 2},
                                                      {4, 4, 4},
                                                      Shape{1, 1, 4, 4, 4},
                                                      {2.0, 2.0, 2.0},
-                                                     CoordinateTransformMode::half_pixel,
-                                                     ShapeCalcMode::scales},
+                                                     CoordinateTransformMode::HALF_PIXEL,
+                                                     ShapeCalcMode::SCALES},
                                                     // resize_upsample_scales_linear_align_corners
                                                     {Shape{1, 1, 2, 2, 2},
                                                      {4, 4, 4},
                                                      Shape{1, 1, 4, 4, 4},
                                                      {2.0, 2.0, 2.0},
-                                                     CoordinateTransformMode::align_corners,
-                                                     ShapeCalcMode::scales},
+                                                     CoordinateTransformMode::ALIGN_CORNERS,
+                                                     ShapeCalcMode::SCALES},
                                                     // resize_downsample_sizes_linear_pytorch_half_pixel
                                                     {Shape{1, 1, 2, 4, 4},
                                                      {1, 3, 1},
                                                      Shape{1, 1, 1, 3, 1},
                                                      {0.5, 0.75, 0.25},
-                                                     CoordinateTransformMode::pytorch_half_pixel,
-                                                     ShapeCalcMode::sizes}};
->>>>>>> 39131968
+                                                     CoordinateTransformMode::PYTORCH_HALF_PIXEL,
+                                                     ShapeCalcMode::SIZES}};
 
     std::vector<std::vector<float>> input_data_list = {
         // resize_downsample_scales_linear
