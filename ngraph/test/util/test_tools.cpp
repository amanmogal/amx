--- conflicted
+++ resolved
@@ -69,15 +69,9 @@
     auto arg_4 = make_shared<op::Parameter>(element::f32, Shape{2, 2});
     auto arg_5 = make_shared<op::Parameter>(element::f32, Shape{2, 2});
 
-<<<<<<< HEAD
     auto t0 = make_shared<op::v1::Add>(arg_0, arg_1);
-    auto t1 = make_shared<op::Dot>(t0, arg_2);
+    auto t1 = make_shared<op::MatMul>(t0, arg_2);
     auto t2 = make_shared<op::v1::Multiply>(t0, arg_3);
-=======
-    auto t0 = make_shared<op::Add>(arg_0, arg_1);
-    auto t1 = make_shared<op::MatMul>(t0, arg_2);
-    auto t2 = make_shared<op::Multiply>(t0, arg_3);
->>>>>>> 6666e5fe
 
     auto t3 = make_shared<op::v1::Add>(t1, arg_4);
     auto t4 = make_shared<op::v1::Add>(t2, arg_5);
