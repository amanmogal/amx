# Copyright (C) 2018-2021 Intel Corporation
# SPDX-License-Identifier: Apache-2.0
#

include(cmake/Modules/git_tags.cmake)

NGRAPH_GET_VERSION_LABEL()

string(REGEX MATCH "([0-9?]+)\\.([0-9?]+)\\.([0-9?]+)(-(rc|dev)\\.[0-9?]+)?" NGRAPH_VERSION_SHORT "${NGRAPH_VERSION_LABEL}")
string(REGEX REPLACE "-rc." "rc" NGRAPH_WHEEL_VERSION "${NGRAPH_VERSION_SHORT}")
string(REGEX REPLACE "-dev." "dev" NGRAPH_WHEEL_VERSION "${NGRAPH_WHEEL_VERSION}")
string(REGEX MATCH "([0-9?]+)\\.([0-9?]+)" NGRAPH_API_VERSION "${NGRAPH_VERSION_LABEL}")
string(REGEX MATCH "[^v](.*)" NGRAPH_VERSION "${NGRAPH_VERSION_LABEL}")
string(REPLACE "." ";" NGRAPH_VERSION_PARTS "${NGRAPH_VERSION_SHORT}")
list(GET NGRAPH_VERSION_PARTS 0 NGRAPH_VERSION_MAJOR)
list(GET NGRAPH_VERSION_PARTS 1 NGRAPH_VERSION_MINOR)
list(GET NGRAPH_VERSION_PARTS 2 NGRAPH_VERSION_PATCH)
configure_file(${CMAKE_CURRENT_SOURCE_DIR}/VERSION.in VERSION)

message(STATUS "NGRAPH_VERSION ${NGRAPH_VERSION}")
message(STATUS "NGRAPH_VERSION_SHORT ${NGRAPH_VERSION_SHORT}")
message(STATUS "NGRAPH_WHEEL_VERSION ${NGRAPH_WHEEL_VERSION}")
message(STATUS "NGRAPH_API_VERSION ${NGRAPH_API_VERSION}")

set(NGRAPH_INCLUDE_PATH
    ${CMAKE_CURRENT_SOURCE_DIR}/core/include
)

if (APPLE)
    # Enable MACOS_RPATH by default.
    cmake_policy(SET CMP0042 NEW)
endif()

project (ngraph)

# APPLE: Set CMAKE_OSX_SYSROOT if not set already.
if (APPLE)
    execute_process(COMMAND sw_vers -productVersion
        OUTPUT_VARIABLE OSX_FULL_VERSION
        OUTPUT_STRIP_TRAILING_WHITESPACE)

    string(REGEX REPLACE "^([0-9]+\\.[0-9]+).*$" "\\1"
        OSX_SHORT_VERSION "${OSX_FULL_VERSION}")

    message(STATUS "Detected: OSX ${OSX_SHORT_VERSION}")

    if (CMAKE_OSX_SYSROOT)
        message(STATUS "Using CMAKE_OSX_SYSROOT: ${CMAKE_OSX_SYSROOT}")
    else()
        execute_process(COMMAND xcode-select -p
            OUTPUT_VARIABLE APPLE_DEV_DIR
            OUTPUT_STRIP_TRAILING_WHITESPACE)

        if("${APPLE_DEV_DIR}" STREQUAL "/Library/Developer/CommandLineTools")
            # Command line tools only
            set(XCODE_ISYSROOT ${APPLE_DEV_DIR}/SDKs/MacOSX.sdk)
            message(STATUS "Trying command line tool sdk at ${XCODE_ISYSROOT}.")
            if(NOT EXISTS ${XCODE_ISYSROOT})
                message(FATAL_ERROR "Cannot find macos sdk.")
            endif()
        else()
            # Xcode is installed
            set(XCODE_ISYSROOT ${APPLE_DEV_DIR}/Platforms/MacOSX.platform/Developer/SDKs/MacOSX${OSX_SHORT_VERSION}.sdk)
            message(STATUS "Trying Xcode sdk at ${XCODE_ISYSROOT}.")
            if(NOT EXISTS ${XCODE_ISYSROOT})
                set(XCODE_ISYSROOT ${APPLE_DEV_DIR}/Platforms/MacOSX.platform/Developer/SDKs/MacOSX.sdk)
                if(NOT EXISTS ${XCODE_ISYSROOT})
                    message(FATAL_ERROR "Cannot find macos sdk.")
                endif()
            endif()
        endif()
        message(STATUS "Setting CMAKE_OSX_SYSROOT for macos ${OSX_SHORT_VERSION} to ${XCODE_ISYSROOT}")
        set(CMAKE_OSX_SYSROOT ${XCODE_ISYSROOT})
    endif()
endif()

option(NGRAPH_UNIT_TEST_ENABLE "Control the building of unit tests" ON)
option(NGRAPH_INTERPRETER_ENABLE "Control the building of the INTERPRETER backend" ON)
option(NGRAPH_DEBUG_ENABLE "Enable output for NGRAPH_DEBUG statements" OFF)
option(NGRAPH_ONNX_IMPORT_ENABLE "Enable ONNX importer" OFF)
option(NGRAPH_ONNX_EDITOR_ENABLE "Enable ONNX Editor" OFF)
option(NGRAPH_LIB_VERSIONING_ENABLE "Enable shared library versioning" OFF)
option(NGRAPH_PYTHON_BUILD_ENABLE "Enable build nGraph python package wheel" OFF)
option(NGRAPH_DYNAMIC_COMPONENTS_ENABLE "Enable dynamic loading of components" ON)
option(NGRAPH_EXPORT_TARGETS_ENABLE "Enable exporting nGraph cmake export targets" ON)
option(NGRAPH_ADDRESS_SANITIZER_ENABLE "Compiles and links with Address Sanitizer" OFF)
option(NGRAPH_THREAD_SANITIZER_ENABLE "Compiles and links with Thread Sanitizer" OFF)
option(NGRAPH_UB_SANITIZER_ENABLE "Compiles and links with Undefined Behavior Sanitizer" OFF)
option(NGRAPH_USE_PROTOBUF_LITE "Compiles and links with protobuf-lite" OFF)

if (NGRAPH_ONNX_IMPORT_ENABLE)
    option(NGRAPH_USE_SYSTEM_PROTOBUF "Use system provided Protobuf shared object" OFF)
endif()
if(NGRAPH_ONNX_EDITOR_ENABLE AND NOT NGRAPH_ONNX_IMPORT_ENABLE)
    message(FATAL_ERROR "ONNX Editor compotent requires ONNX Importer. Set NGRAPH_ONNX_IMPORT_ENABLE=ON.")
endif()

message(STATUS "NGRAPH_ADDRESS_SANITIZER_ENABLE:      ${NGRAPH_ADDRESS_SANITIZER_ENABLE}")
message(STATUS "NGRAPH_DEBUG_ENABLE:                  ${NGRAPH_DEBUG_ENABLE}")
message(STATUS "NGRAPH_DYNAMIC_COMPONENTS_ENABLE:     ${NGRAPH_DYNAMIC_COMPONENTS_ENABLE}")
message(STATUS "NGRAPH_EXPORT_TARGETS_ENABLE:         ${NGRAPH_EXPORT_TARGETS_ENABLE}")
message(STATUS "NGRAPH_INTERPRETER_ENABLE:            ${NGRAPH_INTERPRETER_ENABLE}")
message(STATUS "NGRAPH_LIB_VERSIONING_ENABLE:         ${NGRAPH_LIB_VERSIONING_ENABLE}")
message(STATUS "NGRAPH_ONNX_IMPORT_ENABLE:            ${NGRAPH_ONNX_IMPORT_ENABLE}")
message(STATUS "NGRAPH_ONNX_EDITOR_ENABLE:            ${NGRAPH_ONNX_EDITOR_ENABLE}")
message(STATUS "NGRAPH_PYTHON_BUILD_ENABLE:           ${NGRAPH_PYTHON_BUILD_ENABLE}")
message(STATUS "NGRAPH_THREAD_SANITIZER_ENABLE:       ${NGRAPH_THREAD_SANITIZER_ENABLE}")
message(STATUS "NGRAPH_UB_SANITIZER_ENABLE:           ${NGRAPH_UB_SANITIZER_ENABLE}")
message(STATUS "NGRAPH_USE_PROTOBUF_LITE:             ${NGRAPH_USE_PROTOBUF_LITE}")
message(STATUS "NGRAPH_UNIT_TEST_ENABLE:              ${NGRAPH_UNIT_TEST_ENABLE}")

# Setup CMAKE_ARGS to be forwarded to External Projects
set(NGRAPH_FORWARD_CMAKE_ARGS
    -DCMAKE_C_COMPILER=${CMAKE_C_COMPILER}
    -DCMAKE_CXX_COMPILER=${CMAKE_CXX_COMPILER}
    -DCMAKE_CXX_STANDARD:STRING=${CMAKE_CXX_STANDARD}
    -DCMAKE_CXX_STANDARD_REQUIRED:BOOL=${CMAKE_CXX_STANDARD_REQUIRED}
    -DCMAKE_CXX_EXTENSIONS:BOOL=${CMAKE_CXX_EXTENSIONS}
    -DCMAKE_EXPORT_COMPILE_COMMANDS:BOOL=${CMAKE_EXPORT_COMPILE_COMMANDS}
    -DCMAKE_POSITION_INDEPENDENT_CODE:BOOL=${CMAKE_POSITION_INDEPENDENT_CODE}
    )

if(CMAKE_TOOLCHAIN_FILE)
    set(NGRAPH_FORWARD_CMAKE_ARGS
            ${NGRAPH_FORWARD_CMAKE_ARGS}
            -DCMAKE_TOOLCHAIN_FILE=${CMAKE_TOOLCHAIN_FILE}
            )
endif()

if (CMAKE_OSX_SYSROOT)
    set(NGRAPH_FORWARD_CMAKE_ARGS
            ${NGRAPH_FORWARD_CMAKE_ARGS}
            -DCMAKE_OSX_SYSROOT=${CMAKE_OSX_SYSROOT}
            )
endif()

if (NOT MSVC)
    if(NOT CMAKE_BUILD_TYPE)
        set(CMAKE_BUILD_TYPE "Release" CACHE STRING "Build type" FORCE)
    endif()

    set(NGRAPH_FORWARD_CMAKE_ARGS
            ${NGRAPH_FORWARD_CMAKE_ARGS}
            -DCMAKE_BUILD_TYPE=${CMAKE_BUILD_TYPE}
            )
endif()
message(STATUS "NGRAPH_FORWARD_CMAKE_ARGS ${NGRAPH_FORWARD_CMAKE_ARGS}")

#-----------------------------------------------------------------------------------------------
# Coverage
#-----------------------------------------------------------------------------------------------

if(ENABLE_COVERAGE)
    include(cmake/coverage.cmake)
endif()

#-----------------------------------------------------------------------------------------------
# Installation logic...
#-----------------------------------------------------------------------------------------------

if (LINUX)
    include(GNUInstallDirs)
else()
    set(CMAKE_INSTALL_BINDIR "bin" CACHE STRING "User executables (bin)")
    set(CMAKE_INSTALL_LIBDIR "lib" CACHE STRING "Object code libraries (lib)")
    set(CMAKE_INSTALL_INCLUDEDIR "include" CACHE STRING "C header files (include)")
    set(CMAKE_INSTALL_DOCDIR "doc" CACHE STRING "Document files (doc)")
    mark_as_advanced(CMAKE_INSTALL_BINDIR CMAKE_INSTALL_LIBDIR CMAKE_INSTALL_INCLUDEDIR, CMAKE_INSTALL_DOCDIR)
endif()

if (DEFINED NGRAPH_INSTALL_PREFIX)
    set(CMAKE_INSTALL_PREFIX ${NGRAPH_INSTALL_PREFIX})
endif()
message(STATUS "Installation directory: ${CMAKE_INSTALL_PREFIX}")

# Destinations
set(NGRAPH_INSTALL_LIB "deployment_tools/ngraph/${CMAKE_INSTALL_LIBDIR}")
set(NGRAPH_INSTALL_INCLUDE "deployment_tools/ngraph/${CMAKE_INSTALL_INCLUDEDIR}")
set(NGRAPH_INSTALL_DOC "deployment_tools/ngraph/${CMAKE_INSTALL_DOCDIR}")
set(NGRAPH_INSTALL_BIN "deployment_tools/ngraph/${CMAKE_INSTALL_BINDIR}")

if (LINUX)
    if (DEFINED NGRAPH_RPATH)
        set(CMAKE_BUILD_RPATH "$ORIGIN:${NGRAPH_RPATH}")
        set(CMAKE_INSTALL_RPATH "$ORIGIN:${NGRAPH_RPATH}")
    else()
        set(CMAKE_BUILD_RPATH "$ORIGIN")
        set(CMAKE_INSTALL_RPATH "$ORIGIN")
    endif()
endif()

#-----------------------------------------------------------------------------------------------
# Compile Flags for nGraph...
#-----------------------------------------------------------------------------------------------

if (WIN32)
    string(REPLACE "/W3" "/W0" CMAKE_CXX_FLAGS "${CMAKE_CXX_FLAGS}")
endif()

<<<<<<< HEAD
if (NOT WIN32)
    set(CMAKE_CXX_FLAGS "${CMAKE_CXX_FLAGS} -Wsign-compare -Werror")
=======
if (NOT CMAKE_CXX_COMPILER_ID STREQUAL "MSVC")
    if (CMAKE_CXX_COMPILER_ID STREQUAL "GNU" AND (NOT CMAKE_CXX_COMPILER_VERSION VERSION_LESS 6.0))
        set(CMAKE_CXX_FLAGS "${CMAKE_CXX_FLAGS} -Wnonnull-compare")
    endif()
    set(CMAKE_CXX_FLAGS "${CMAKE_CXX_FLAGS} -Werror")
>>>>>>> 5a111bfb
endif()

if(WIN32)
    set(CMAKE_CXX_FLAGS "${CMAKE_CXX_FLAGS} -DNOMINMAX")
    set(CMAKE_CXX_FLAGS "${CMAKE_CXX_FLAGS} -D_CRT_SECURE_NO_WARNINGS")
endif()

if (NGRAPH_DYNAMIC_COMPONENTS_ENABLE)
    set(CMAKE_CXX_FLAGS "${CMAKE_CXX_FLAGS} -DNGRAPH_DYNAMIC_COMPONENTS_ENABLE")
endif()

if(NGRAPH_ADDRESS_SANITIZER_ENABLE)
    if (APPLE)
        set(ADDRESS_SANITIZER_FLAGS "-fsanitize=address")
    else()
        set(ADDRESS_SANITIZER_FLAGS "-fsanitize=address -fsanitize=leak")
    endif()
    set(CMAKE_CXX_FLAGS "${CMAKE_CXX_FLAGS} ${ADDRESS_SANITIZER_FLAGS}")
    set(CMAKE_EXE_LINKER_FLAGS "${CMAKE_EXE_LINKER_FLAGS} ${ADDRESS_SANITIZER_FLAGS}")
    set(CMAKE_MODULE_LINKER_FLAGS "${CMAKE_MODULE_LINKER_FLAGS} ${ADDRESS_SANITIZER_FLAGS}")
    set(CMAKE_SHARED_LINKER_FLAGS "${CMAKE_SHARED_LINKER_FLAGS} ${ADDRESS_SANITIZER_FLAGS}")
endif()

if(NGRAPH_THREAD_SANITIZER_ENABLE)
    set(CMAKE_CXX_FLAGS "${CMAKE_CXX_FLAGS} -fsanitize=thread")
    set(CMAKE_EXE_LINKER_FLAGS "${CMAKE_EXE_LINKER_FLAGS} -fsanitize=thread")
    set(CMAKE_MODULE_LINKER_FLAGS "${CMAKE_MODULE_LINKER_FLAGS} -fsanitize=thread")
    set(CMAKE_SHARED_LINKER_FLAGS "${CMAKE_SHARED_LINKER_FLAGS} -fsanitize=thread")
endif()

if(NGRAPH_UB_SANITIZER_ENABLE)
    set(CMAKE_CXX_FLAGS "${CMAKE_CXX_FLAGS} -fsanitize=float-divide-by-zero -fsanitize=undefined -fsanitize=float-cast-overflow -fPIE -pie")
    set(CMAKE_EXE_LINKER_FLAGS "${CMAKE_EXE_LINKER_FLAGS} -fsanitize=float-divide-by-zero -fsanitize=undefined -fsanitize=float-cast-overflow -fPIE -pie")
    set(CMAKE_MODULE_LINKER_FLAGS "${CMAKE_MODULE_LINKER_FLAGS} -fsanitize=float-divide-by-zero -fsanitize=undefined -fsanitize=float-cast-overflow -fPIE -pie")
    set(CMAKE_SHARED_LINKER_FLAGS "${CMAKE_SHARED_LINKER_FLAGS} -fsanitize=float-divide-by-zero -fsanitize=undefined -fsanitize=float-cast-overflow -fPIE -pie")
endif()

if(NGRAPH_ADDRESS_SANITIZER_ENABLE OR NGRAPH_THREAD_SANITIZER_ENABLE OR NGRAPH_UB_SANITIZER_ENABLE)
    set(CMAKE_CXX_FLAGS "${CMAKE_CXX_FLAGS} -g -fno-omit-frame-pointer")
    set(CMAKE_EXE_LINKER_FLAGS "${CMAKE_EXE_LINKER_FLAGS} -g -fno-omit-frame-pointer")
    set(CMAKE_MODULE_LINKER_FLAGS "${CMAKE_MODULE_LINKER_FLAGS} -g -fno-omit-frame-pointer")
    set(CMAKE_SHARED_LINKER_FLAGS "${CMAKE_SHARED_LINKER_FLAGS} -g -fno-omit-frame-pointer")
endif()

add_definitions(-DPROJECT_ROOT_DIR="${CMAKE_CURRENT_SOURCE_DIR}")

#-----------------------------------------------------------------------------------------------
# Print Global Options
#-----------------------------------------------------------------------------------------------
message(STATUS "Compile Flags: ${CMAKE_CXX_FLAGS}")
message(STATUS "Shared Link Flags: ${CMAKE_SHARED_LINKER_FLAGS}")
message(STATUS "CMAKE_CXX_FLAGS_RELEASE ${CMAKE_CXX_FLAGS_RELEASE}")
message(STATUS "CMAKE_CXX_FLAGS_DEBUG ${CMAKE_CXX_FLAGS_DEBUG}")

#-----------------------------------------------------------------------------------------------
# External projects install directory
#-----------------------------------------------------------------------------------------------

# Build destination directory for nGraph binaries and tools.

if(NOT DEFINED EXTERNAL_PROJECTS_ROOT)
    set(EXTERNAL_PROJECTS_ROOT ${CMAKE_CURRENT_BINARY_DIR})
endif()

add_subdirectory(core)

if (NGRAPH_EXPORT_TARGETS_ENABLE)
    include(CMakePackageConfigHelpers)
    set(NGRAPH_TARGETS_FILE "${CMAKE_CURRENT_BINARY_DIR}/ngraphTargets.cmake")
    export(TARGETS ngraph NAMESPACE ngraph:: FILE "${NGRAPH_TARGETS_FILE}")

    if(BUILD_SHARED_LIBS)
        install(EXPORT ngraphTargets
            FILE ngraphTargets.cmake
            NAMESPACE ngraph::
            DESTINATION "deployment_tools/ngraph/cmake"
            COMPONENT ngraph)
    endif()

    configure_package_config_file(${CMAKE_CURRENT_SOURCE_DIR}/cmake/share/ngraphConfig.cmake.in
        ${CMAKE_CURRENT_BINARY_DIR}/ngraphConfig.cmake
        INSTALL_DESTINATION cmake)

    write_basic_package_version_file(${CMAKE_CURRENT_BINARY_DIR}/ngraphConfigVersion.cmake
        VERSION ${NGRAPH_VERSION}
        COMPATIBILITY SameMajorVersion)

    install(FILES ${CMAKE_CURRENT_BINARY_DIR}/ngraphConfig.cmake
        ${CMAKE_CURRENT_BINARY_DIR}/ngraphConfigVersion.cmake
        DESTINATION "deployment_tools/ngraph/cmake"
        COMPONENT ngraph)
endif()

if (NGRAPH_ONNX_IMPORT_ENABLE)
    if (MSVC)
        # When we build dll libraries. These flags make sure onnx and protobuf build with /MD, not /MT.
        # These two options can't be mixed, because they requires link two imcompatiable runtime.
        set(protobuf_WITH_ZLIB  OFF CACHE BOOL "" FORCE)

        if(NOT DEFINED ONNX_USE_MSVC_STATIC_RUNTIME)
            set(ONNX_USE_MSVC_STATIC_RUNTIME OFF)
        endif()
        if(NOT DEFINED protobuf_MSVC_STATIC_RUNTIME)
            set(protobuf_MSVC_STATIC_RUNTIME OFF CACHE BOOL "Link protobuf to static runtime libraries" FORCE)
        endif()
    endif()

    set(BEFORE_ONNX_BUILD_SHARED_LIBS ${BUILD_SHARED_LIBS})
    set(BUILD_SHARED_LIBS ON)

    if (NOT NGRAPH_USE_SYSTEM_PROTOBUF)
        include(cmake/external_protobuf.cmake)
    else()
        find_package(Protobuf 2.6.1 REQUIRED)
    endif()

    # target onnx_proto will be shared lib, onnx static
    include(cmake/external_onnx.cmake)
    if (TARGET ext_protobuf)
        add_dependencies(onnx ext_protobuf)
    endif()
    set(BUILD_SHARED_LIBS ${BEFORE_ONNX_BUILD_SHARED_LIBS})
    unset(BEFORE_ONNX_BUILD_SHARED_LIBS)
endif()

add_subdirectory(frontend)

if(NGRAPH_UNIT_TEST_ENABLE)
    set(BEFORE_GTEST_BUILD_SHARED_LIBS ${BUILD_SHARED_LIBS})
    set(BUILD_SHARED_LIBS OFF)
    include(cmake/external_gtest.cmake)
    set(BUILD_SHARED_LIBS ${BEFORE_GTEST_BUILD_SHARED_LIBS})
    unset(BEFORE_GTEST_BUILD_SHARED_LIBS)
endif()

add_subdirectory(test)

if (NGRAPH_PYTHON_BUILD_ENABLE)
    add_subdirectory(python)
endif()

install(FILES ${CMAKE_CURRENT_BINARY_DIR}/VERSION
    DESTINATION "deployment_tools/ngraph"
    COMPONENT ngraph)<|MERGE_RESOLUTION|>--- conflicted
+++ resolved
@@ -197,16 +197,11 @@
     string(REPLACE "/W3" "/W0" CMAKE_CXX_FLAGS "${CMAKE_CXX_FLAGS}")
 endif()
 
-<<<<<<< HEAD
-if (NOT WIN32)
+if (NOT CMAKE_CXX_COMPILER_ID STREQUAL "MSVC")
+    if (CMAKE_CXX_COMPILER_ID STREQUAL "GNU" AND CMAKE_CXX_COMPILER_VERSION VERSION_GREATER_EQUAL 6.0)
+        set(CMAKE_CXX_FLAGS "${CMAKE_CXX_FLAGS} -Wnonnull-compare")
+    endif()
     set(CMAKE_CXX_FLAGS "${CMAKE_CXX_FLAGS} -Wsign-compare -Werror")
-=======
-if (NOT CMAKE_CXX_COMPILER_ID STREQUAL "MSVC")
-    if (CMAKE_CXX_COMPILER_ID STREQUAL "GNU" AND (NOT CMAKE_CXX_COMPILER_VERSION VERSION_LESS 6.0))
-        set(CMAKE_CXX_FLAGS "${CMAKE_CXX_FLAGS} -Wnonnull-compare")
-    endif()
-    set(CMAKE_CXX_FLAGS "${CMAKE_CXX_FLAGS} -Werror")
->>>>>>> 5a111bfb
 endif()
 
 if(WIN32)
