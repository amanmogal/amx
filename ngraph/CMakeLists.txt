--- conflicted
+++ resolved
@@ -23,11 +23,7 @@
 option(NGRAPH_DEBUG_ENABLE "Enable output for NGRAPH_DEBUG statements" OFF)
 option(NGRAPH_ONNX_IMPORT_ENABLE "Enable ONNX importer" OFF)
 option(NGRAPH_ONNX_EDITOR_ENABLE "Enable ONNX Editor" OFF)
-<<<<<<< HEAD
 option(NGRAPH_PDPD_FRONTEND_ENABLE "Enable PaddlePaddle FrontEnd" OFF)
-option(NGRAPH_LIB_VERSIONING_ENABLE "Enable shared library versioning" OFF)
-=======
->>>>>>> 92239b39
 option(NGRAPH_PYTHON_BUILD_ENABLE "Enable build nGraph python package wheel" OFF)
 option(NGRAPH_DYNAMIC_COMPONENTS_ENABLE "Enable dynamic loading of components" ON)
 option(NGRAPH_USE_PROTOBUF_LITE "Compiles and links with protobuf-lite" OFF)
@@ -172,14 +168,6 @@
         COMPONENT ngraph_dev)
 endif()
 
-<<<<<<< HEAD
-set(USE_STATIC_PROTOBUF OFF)
-if (NGRAPH_PDPD_FRONTEND_ENABLE) # add more frontends here which depend on static protobuf
-    set(USE_STATIC_PROTOBUF ON)
-endif()
-
-if (NGRAPH_ONNX_IMPORT_ENABLE OR USE_STATIC_PROTOBUF)
-=======
 configure_package_config_file(${OpenVINO_MAIN_SOURCE_DIR}/cmake/templates/ngraphConfig.cmake.in
     ${CMAKE_CURRENT_BINARY_DIR}/ngraphConfig.cmake
     INSTALL_DESTINATION cmake)
@@ -193,8 +181,12 @@
     DESTINATION "deployment_tools/ngraph/cmake"
     COMPONENT ngraph_dev)
 
-if (NGRAPH_ONNX_IMPORT_ENABLE)
->>>>>>> 92239b39
+set(USE_STATIC_PROTOBUF OFF)
+if (NGRAPH_PDPD_FRONTEND_ENABLE) # add more frontends here which depend on static protobuf
+    set(USE_STATIC_PROTOBUF ON)
+endif()
+
+if (NGRAPH_ONNX_IMPORT_ENABLE OR USE_STATIC_PROTOBUF)
     if (MSVC)
         # When we build dll libraries. These flags make sure onnx and protobuf build with /MD, not /MT.
         # These two options can't be mixed, because they requires link two imcompatiable runtime.
