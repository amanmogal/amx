// Copyright (C) 2018-2021 Intel Corporation
// SPDX-License-Identifier: Apache-2.0
//

#include "openvino/core/descriptor/tensor.hpp"

#include "atomic_guard.hpp"
#include "ngraph/node.hpp"

using namespace std;
atomic<size_t> ov::descriptor::Tensor::m_next_instance_id(0);

ov::descriptor::Tensor::Tensor(const element::Type& element_type, const PartialShape& pshape, const std::string& name)
    : m_element_type(element_type),
      m_partial_shape(pshape),
      m_name(name),
      m_shape_changed(true) {}

ov::descriptor::Tensor::Tensor(const element::Type& element_type,
                               const PartialShape& pshape,
                               ngraph::Node* node,
                               size_t node_output_number)
    : m_element_type(element_type),
      m_partial_shape(pshape),
      m_shape_changed(true) {}

void ov::descriptor::Tensor::set_tensor_type(const element::Type& element_type, const PartialShape& pshape) {
    set_element_type(element_type);
    set_partial_shape(pshape);
}

void ov::descriptor::Tensor::set_element_type(const element::Type& element_type) {
    m_element_type = element_type;
}

void ov::descriptor::Tensor::set_partial_shape(const PartialShape& partial_shape) {
    m_partial_shape = partial_shape;
    m_shape_changed = true;
}

void ov::descriptor::Tensor::invalidate_values() {
    m_upper_value = nullptr;
    m_lower_value = nullptr;
}

void ov::descriptor::Tensor::set_lower_value(const ngraph::HostTensorPtr& value) {
    NGRAPH_CHECK(value != nullptr);
    NGRAPH_CHECK(m_partial_shape.same_scheme(value->get_partial_shape()));
    NGRAPH_CHECK(m_element_type == value->get_element_type());
    m_lower_value = value;
}

void ov::descriptor::Tensor::set_upper_value(const ngraph::HostTensorPtr& value) {
    NGRAPH_CHECK(value != nullptr);
    NGRAPH_CHECK(m_partial_shape.same_scheme(value->get_partial_shape()));
    NGRAPH_CHECK(m_element_type == value->get_element_type());
    m_upper_value = value;
}

const ov::Shape& ov::descriptor::Tensor::get_shape() const {
    if (m_partial_shape.is_static()) {
        if (m_shape_changed.load(std::memory_order_relaxed)) {
            std::lock_guard<std::mutex> guard(m_mutex);
            if (m_shape_changed)  // double check after mutex lock
            {
                m_shape = m_partial_shape.to_shape();
                m_shape_changed = false;
            }
        }
        return m_shape;
    } else {
        throw std::invalid_argument("get_shape was called on a descriptor::Tensor with dynamic shape");
    }
}

size_t ov::descriptor::Tensor::size() const {
    const bool bitwidth_less_than_byte = m_element_type.bitwidth() < 8;
    if (bitwidth_less_than_byte) {
        return ceil((1.0 * shape_size(get_shape()) * m_element_type.bitwidth()) / 8);
    }
    return shape_size(get_shape()) * m_element_type.size();
}

NGRAPH_SUPPRESS_DEPRECATED_START
void ov::descriptor::Tensor::set_name(const string& name) {
    m_name = name;
}

const std::string& ov::descriptor::Tensor::get_name() const {
    return m_name;
}
NGRAPH_SUPPRESS_DEPRECATED_END

const std::unordered_set<std::string>& ov::descriptor::Tensor::get_names() const {
    AtomicGuard lock(m_names_changing);
    if (m_names.empty())
        m_names.insert("Tensor_" + to_string(m_next_instance_id.fetch_add(1)));
    return m_names;
}

<<<<<<< HEAD
const std::string& ov::descriptor::Tensor::get_any_name() const {
    return *get_names().begin();
=======
std::string ov::descriptor::Tensor::get_any_name() const {
    if (m_names.empty()) {
        throw ngraph::ngraph_error("Attempt to get a name for a Tensor without names");
    }
    // As unordered_set for std::string doesn't guaranty the same elements order between runs
    // we have to manually determine the order by sorting tensor name in lexicographical and returning the first one
    std::set<std::string> sorted_names(m_names.begin(), m_names.end());
    return *sorted_names.begin();
>>>>>>> 4cc53c97
}

void ov::descriptor::Tensor::set_names(const std::unordered_set<std::string>& names) {
    m_names = names;
}

void ov::descriptor::Tensor::add_names(const std::unordered_set<std::string>& names) {
    for (const auto& name : names) {
        m_names.insert(name);
    }
}

ostream& operator<<(ostream& out, const ov::descriptor::Tensor& tensor) {
    std::string names;
    for (const auto& name : tensor.get_names()) {
        if (!names.empty())
            names += ", ";
        names += name;
    }
    NGRAPH_SUPPRESS_DEPRECATED_START
    if (names.empty())
        names = tensor.get_name();
    NGRAPH_SUPPRESS_DEPRECATED_END
    out << "Tensor(" << names << ")";
    return out;
}<|MERGE_RESOLUTION|>--- conflicted
+++ resolved
@@ -98,10 +98,6 @@
     return m_names;
 }
 
-<<<<<<< HEAD
-const std::string& ov::descriptor::Tensor::get_any_name() const {
-    return *get_names().begin();
-=======
 std::string ov::descriptor::Tensor::get_any_name() const {
     if (m_names.empty()) {
         throw ngraph::ngraph_error("Attempt to get a name for a Tensor without names");
@@ -110,7 +106,6 @@
     // we have to manually determine the order by sorting tensor name in lexicographical and returning the first one
     std::set<std::string> sorted_names(m_names.begin(), m_names.end());
     return *sorted_names.begin();
->>>>>>> 4cc53c97
 }
 
 void ov::descriptor::Tensor::set_names(const std::unordered_set<std::string>& names) {
