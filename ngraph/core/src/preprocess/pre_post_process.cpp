// Copyright (C) 2018-2021 Intel Corporation
// SPDX-License-Identifier: Apache-2.0
//

#include "openvino/core/preprocess/pre_post_process.hpp"

#include "color_utils.hpp"
#include "function_guard.hpp"
#include "ngraph/opsets/opset1.hpp"
#include "openvino/core/function.hpp"
#include "preprocess_steps_impl.hpp"

namespace ov {
namespace preprocess {

class TensorInfoImplBase {
public:
    TensorInfoImplBase() = default;

    void set_element_type(const element::Type& type) {
        m_type = type;
        m_type_set = true;
    }
    bool is_element_type_set() const {
        return m_type_set;
    }
    const element::Type& get_element_type() const {
        return m_type;
    }

    void set_layout(const Layout& layout) {
        m_layout = layout;
        m_layout_set = true;
    }
    bool is_layout_set() const {
        return m_layout_set;
    }
    const Layout& get_layout() const {
        return m_layout;
    }

protected:
    element::Type m_type = element::dynamic;
    bool m_type_set = false;

    Layout m_layout = Layout();
    bool m_layout_set = false;
};

/// \brief InputTensorInfoImpl - internal data structure
class InputTensorInfo::InputTensorInfoImpl : public TensorInfoImplBase {
public:
    InputTensorInfoImpl() = default;

    bool is_spatial_shape_set() const {
        return m_spatial_shape_set;
    }

    int get_spatial_width() const {
        return m_spatial_width;
    }

    int get_spatial_height() const {
        return m_spatial_height;
    }

    bool is_spatial_shape_dynamic() const {
        return m_spatial_shape_set && m_spatial_width == -1 && m_spatial_height == -1;
    }

    void set_spatial_dynamic_shape() {
        m_spatial_shape_set = true;
        m_spatial_width = -1;
        m_spatial_height = -1;
    }

    void set_spatial_static_shape(size_t height, size_t width) & {
        m_spatial_shape_set = true;
        m_spatial_height = static_cast<int>(height);
        m_spatial_width = static_cast<int>(width);
    }

    const ColorFormat& get_color_format() const {
        return m_color_format;
    }

    void set_color_format(ColorFormat format, const std::vector<std::string>& sub_names) {
        auto info = ColorFormatInfo::get(format);
        if (info->planes_count() == 1) {
            OPENVINO_ASSERT(sub_names.empty(),
                            "Plane names are not allowed for single plane color format '",
                            color_format_name(format),
                            "'");
        } else if (!sub_names.empty()) {
            OPENVINO_ASSERT(sub_names.size() == info->planes_count(),
                            "Number of sub-names (",
                            sub_names.size(),
                            ") shall match with number of planes for '",
                            color_format_name(format),
                            "' color format (",
                            info->planes_count(),
                            ")");
        }
        m_planes_sub_names = sub_names;
        m_color_format = format;
    }

    const std::vector<std::string>& planes_sub_names() const {
        return m_planes_sub_names;
    }

private:
<<<<<<< HEAD
=======
    ColorFormat m_color_format = ColorFormat::UNDEFINED;
    std::vector<std::string> m_planes_sub_names;

    element::Type m_type = element::dynamic;
    bool m_type_set = false;

    Layout m_layout = Layout();
    bool m_layout_set = false;

>>>>>>> f57dc05c
    int m_spatial_width = -1;
    int m_spatial_height = -1;
    bool m_spatial_shape_set = false;
};

class OutputTensorInfo::OutputTensorInfoImpl : public TensorInfoImplBase {};

/// \brief InputNetworkInfoImpl - internal data structure
class NetworkInfoImpl {
public:
    NetworkInfoImpl() = default;

    void set_layout(const Layout& layout) {
        m_layout = layout;
        m_layout_set = true;
    }
    bool is_layout_set() const {
        return m_layout_set;
    }
    const Layout& get_layout() const {
        return m_layout;
    }

private:
    Layout m_layout = Layout();
    bool m_layout_set = false;
};

class InputNetworkInfo::InputNetworkInfoImpl : public NetworkInfoImpl {};

class OutputNetworkInfo::OutputNetworkInfoImpl : public NetworkInfoImpl {};

/// \brief InputInfoImpl - internal data structure
struct InputInfo::InputInfoImpl {
    InputInfoImpl() = default;
    explicit InputInfoImpl(size_t idx) : m_has_index(true), m_index(idx) {}

    bool has_index() const {
        return m_has_index;
    }

    void create_tensor_data(const element::Type& type, const Layout& layout) {
        auto data = std::unique_ptr<InputTensorInfo::InputTensorInfoImpl>(new InputTensorInfo::InputTensorInfoImpl());
        data->set_layout(layout);
        data->set_element_type(type);
        m_tensor_data = std::move(data);
    }

    bool m_has_index = false;
    size_t m_index = 0;
    std::unique_ptr<InputTensorInfo::InputTensorInfoImpl> m_tensor_data;
    std::unique_ptr<PreProcessSteps::PreProcessStepsImpl> m_preprocess;
    std::unique_ptr<InputNetworkInfo::InputNetworkInfoImpl> m_network_data;
    std::shared_ptr<op::v0::Parameter> m_resolved_param;
};

/// \brief OutputInfoImpl - internal data structure
struct OutputInfo::OutputInfoImpl {
    OutputInfoImpl() = default;
    explicit OutputInfoImpl(size_t idx) : m_has_index(true), m_index(idx) {}
    explicit OutputInfoImpl(const std::string& name) : m_has_name(true), m_name(name) {}

    bool has_index() const {
        return m_has_index;
    }

    bool has_name() const {
        return m_has_name;
    }

    void create_tensor_data() {
        m_tensor_data =
            std::unique_ptr<OutputTensorInfo::OutputTensorInfoImpl>(new OutputTensorInfo::OutputTensorInfoImpl());
    }

    bool m_has_index = false;
    size_t m_index = 0;
    bool m_has_name = false;
    std::string m_name;
    std::unique_ptr<OutputTensorInfo::OutputTensorInfoImpl> m_tensor_data;
    std::unique_ptr<PostProcessSteps::PostProcessStepsImpl> m_postprocess;
    std::unique_ptr<OutputNetworkInfo::OutputNetworkInfoImpl> m_network_data;
};

//-------------- InputInfo ------------------
InputInfo::InputInfo() : m_impl(std::unique_ptr<InputInfoImpl>(new InputInfoImpl)) {}
InputInfo::InputInfo(size_t input_index) : m_impl(std::unique_ptr<InputInfoImpl>(new InputInfoImpl(input_index))) {}
InputInfo::InputInfo(InputInfo&&) noexcept = default;
InputInfo& InputInfo::operator=(InputInfo&&) noexcept = default;
InputInfo::~InputInfo() = default;

InputInfo& InputInfo::tensor(InputTensorInfo&& builder) & {
    m_impl->m_tensor_data = std::move(builder.m_impl);
    return *this;
}

InputInfo&& InputInfo::tensor(InputTensorInfo&& builder) && {
    m_impl->m_tensor_data = std::move(builder.m_impl);
    return std::move(*this);
}

InputInfo&& InputInfo::preprocess(PreProcessSteps&& builder) && {
    m_impl->m_preprocess = std::move(builder.m_impl);
    return std::move(*this);
}

InputInfo& InputInfo::preprocess(PreProcessSteps&& builder) & {
    m_impl->m_preprocess = std::move(builder.m_impl);
    return *this;
}

InputInfo& InputInfo::network(InputNetworkInfo&& builder) & {
    m_impl->m_network_data = std::move(builder.m_impl);
    return *this;
}

InputInfo&& InputInfo::network(InputNetworkInfo&& builder) && {
    m_impl->m_network_data = std::move(builder.m_impl);
    return std::move(*this);
}

//-------------- OutputInfo ------------------
OutputInfo::OutputInfo() : m_impl(std::unique_ptr<OutputInfoImpl>(new OutputInfoImpl)) {}
OutputInfo::OutputInfo(size_t output_index)
    : m_impl(std::unique_ptr<OutputInfoImpl>(new OutputInfoImpl(output_index))) {}
OutputInfo::OutputInfo(const std::string& output_tensor_name)
    : m_impl(std::unique_ptr<OutputInfoImpl>(new OutputInfoImpl(output_tensor_name))) {}

OutputInfo::OutputInfo(OutputInfo&&) noexcept = default;
OutputInfo& OutputInfo::operator=(OutputInfo&&) noexcept = default;
OutputInfo::~OutputInfo() = default;

OutputInfo& OutputInfo::tensor(OutputTensorInfo&& builder) & {
    m_impl->m_tensor_data = std::move(builder.m_impl);
    return *this;
}

OutputInfo&& OutputInfo::tensor(OutputTensorInfo&& builder) && {
    m_impl->m_tensor_data = std::move(builder.m_impl);
    return std::move(*this);
}

OutputInfo&& OutputInfo::postprocess(PostProcessSteps&& builder) && {
    m_impl->m_postprocess = std::move(builder.m_impl);
    return std::move(*this);
}

OutputInfo& OutputInfo::postprocess(PostProcessSteps&& builder) & {
    m_impl->m_postprocess = std::move(builder.m_impl);
    return *this;
}

OutputInfo& OutputInfo::network(OutputNetworkInfo&& builder) & {
    m_impl->m_network_data = std::move(builder.m_impl);
    return *this;
}

OutputInfo&& OutputInfo::network(OutputNetworkInfo&& builder) && {
    m_impl->m_network_data = std::move(builder.m_impl);
    return std::move(*this);
}

// ------------------------ PrePostProcessor --------------------
struct PrePostProcessor::PrePostProcessorImpl {
public:
    std::list<std::unique_ptr<InputInfo::InputInfoImpl>> in_contexts;
    std::list<std::unique_ptr<OutputInfo::OutputInfoImpl>> out_contexts;
};

PrePostProcessor::PrePostProcessor() : m_impl(std::unique_ptr<PrePostProcessorImpl>(new PrePostProcessorImpl())) {}
PrePostProcessor::PrePostProcessor(PrePostProcessor&&) noexcept = default;
PrePostProcessor& PrePostProcessor::operator=(PrePostProcessor&&) noexcept = default;
PrePostProcessor::~PrePostProcessor() = default;

PrePostProcessor& PrePostProcessor::input(InputInfo&& builder) & {
    m_impl->in_contexts.push_back(std::move(builder.m_impl));
    return *this;
}

PrePostProcessor&& PrePostProcessor::input(InputInfo&& builder) && {
    m_impl->in_contexts.push_back(std::move(builder.m_impl));
    return std::move(*this);
}

PrePostProcessor& PrePostProcessor::output(OutputInfo&& builder) & {
    m_impl->out_contexts.push_back(std::move(builder.m_impl));
    return *this;
}

PrePostProcessor&& PrePostProcessor::output(OutputInfo&& builder) && {
    m_impl->out_contexts.push_back(std::move(builder.m_impl));
    return std::move(*this);
}

std::shared_ptr<Function> PrePostProcessor::build(const std::shared_ptr<Function>& function) {
    FunctionGuard guard(function);
    bool tensor_data_updated = false;
    for (const auto& input : m_impl->in_contexts) {
        std::shared_ptr<op::v0::Parameter> param;
        OPENVINO_ASSERT(input, "Internal error: Invalid preprocessing input, please report a problem");
        if (input->has_index()) {
            param = function->get_parameters().at(input->m_index);
        } else {
            // Default case
            OPENVINO_ASSERT(function->get_parameters().size() == 1,
                            std::string("Preprocessing info expects having 1 input, however function has ") +
                                std::to_string(function->get_parameters().size()) +
                                " inputs. Please use ov::preprocess::InputInfo constructor specifying "
                                "particular input instead of default one");
            param = function->get_parameters().front();
        }
        // Set parameter layout from 'network' information
        if (input->m_network_data && input->m_network_data->is_layout_set() && param->get_layout().empty()) {
            param->set_layout(input->m_network_data->get_layout());
        }
        input->m_resolved_param = param;
    }

    for (const auto& input : m_impl->in_contexts) {
        auto param = input->m_resolved_param;
        auto consumers = param->output(0).get_target_inputs();
        if (!input->m_tensor_data) {
            input->create_tensor_data(param->get_element_type(), param->get_layout());
        }
        if (!input->m_tensor_data->is_element_type_set()) {
            input->m_tensor_data->set_element_type(param->get_element_type());
        }
        auto color_info = ColorFormatInfo::get(input->m_tensor_data->get_color_format());
        if (!input->m_tensor_data->is_layout_set()) {
            if (!color_info->default_layout().empty()) {
                input->m_tensor_data->set_layout(color_info->default_layout());
            } else if (!param->get_layout().empty()) {
                input->m_tensor_data->set_layout(param->get_layout());
            }
        }

        auto net_shape = param->get_partial_shape();
        auto new_param_shape = net_shape;
        if (input->m_tensor_data->is_layout_set() && !param->get_layout().empty() &&
            param->get_layout() != input->m_tensor_data->get_layout()) {
            // Find transpose between network and tensor layouts and update tensor shape
            auto net_to_tensor =
                layout::find_permutation(param->get_layout(), net_shape.rank(), input->m_tensor_data->get_layout());
            std::vector<ov::Dimension> dims(new_param_shape.size());
            std::transform(net_to_tensor.begin(), net_to_tensor.end(), dims.begin(), [&](int64_t v) {
                return new_param_shape[v];
            });
            new_param_shape = PartialShape(dims);
        }
        if (input->m_tensor_data->is_spatial_shape_set()) {
            auto height_idx = get_and_check_height_idx(input->m_tensor_data->get_layout(), new_param_shape);
            auto width_idx = get_and_check_width_idx(input->m_tensor_data->get_layout(), new_param_shape);
            if (input->m_tensor_data->is_spatial_shape_dynamic()) {
                // Use dynamic spatial dimensions
                new_param_shape[height_idx] = Dimension::dynamic();
                new_param_shape[width_idx] = Dimension::dynamic();
            } else {
                // Use static spatial dimensions
                new_param_shape[height_idx] = input->m_tensor_data->get_spatial_height();
                new_param_shape[width_idx] = input->m_tensor_data->get_spatial_width();
            }
        }

        std::vector<std::shared_ptr<ov::Node>> nodes;
        std::vector<std::shared_ptr<op::v0::Parameter>> new_params;

        // Create separate parameter for each plane. Shape and friendly name is based on color format
        for (size_t plane = 0; plane < color_info->planes_count(); plane++) {
            auto plane_shape = color_info->shape(plane, new_param_shape);
            auto plane_param =
                std::make_shared<op::v0::Parameter>(input->m_tensor_data->get_element_type(), plane_shape);
            if (plane < input->m_tensor_data->planes_sub_names().size()) {
                auto sub_name = std::string("/") + input->m_tensor_data->planes_sub_names()[plane];
                inherit_friendly_names(function, param, plane_param, sub_name, false);
            } else {
                auto sub_name = color_info->friendly_suffix(plane);
                inherit_friendly_names(function, param, plane_param, sub_name);
            }
            if (!input->m_tensor_data->get_layout().empty()) {
                plane_param->set_layout(input->m_tensor_data->get_layout());
            }
            new_params.push_back(plane_param);
            nodes.push_back(plane_param);
        }

<<<<<<< HEAD
        std::shared_ptr<Node> node = new_param;
        PreprocessingContext context(new_param->get_layout());
        context.target_layout() = param->get_layout();
=======
        PreprocessingContext context(input->m_tensor_data->get_layout());
        context.color_format() = input->m_tensor_data->get_color_format();
        context.network_layout() = param->get_layout();
>>>>>>> f57dc05c
        context.network_shape() = param->get_partial_shape();

        // 2. Apply preprocessing
        if (input->m_preprocess) {
            for (const auto& action : input->m_preprocess->actions()) {
                auto node = std::get<0>(action)(nodes, function, context);
                nodes = {node};
                tensor_data_updated |= std::get<1>(action);
            }
        }

        OPENVINO_ASSERT(nodes.size() == 1,
                        "Multiple plane input is not allowed as network input. Consider using of convert_color "
                        "preprocessing operation. Current format is '",
                        color_format_name(context.color_format()),
                        "'");
        OPENVINO_ASSERT(is_rgb_family(context.color_format()) || context.color_format() == ColorFormat::UNDEFINED,
                        "Network shall have RGB/BGR color format. Consider add 'convert_color' preprocessing operation "
                        "to convert current color format '",
                        color_format_name(context.color_format()),
                        "'to RGB/BGR");
        auto node = nodes[0];
        // Check final type
        OPENVINO_ASSERT(node->get_element_type() == param->get_element_type(),
                        std::string("Element type after preprocessing {") + node->get_element_type().c_type_string() +
                            std::string("} doesn't match with network element type {") +
                            param->get_element_type().c_type_string() +
                            "}. Please add 'convert_element_type' explicitly");

        // Replace parameter
        for (auto consumer : consumers) {
            consumer.replace_source_output(node);
        }
        function->add_parameters(new_params);
        // remove old parameter
        function->remove_parameter(param);
    }

    // Post processing
    for (const auto& output : m_impl->out_contexts) {
        std::shared_ptr<op::v0::Result> result;
        Output<Node> node;
        OPENVINO_ASSERT(output, "Internal error: Invalid postprocessing output, please report a problem");
        if (output->has_index()) {
            node = function->output(output->m_index);
        } else if (output->has_name()) {
            node = function->output(output->m_name);
        } else {
            node = function->output();
        }
        result = std::dynamic_pointer_cast<op::v0::Result>(node.get_node_shared_ptr());
        // Set result layout from 'network' information
        if (output->m_network_data && output->m_network_data->is_layout_set() && result->get_layout().empty()) {
            result->set_layout(output->m_network_data->get_layout());
        }
        auto parent = result->get_input_source_output(0);
        if (!output->m_tensor_data) {
            output->create_tensor_data();
        }
        PostprocessingContext context(result->get_layout());
        if (output->m_tensor_data->is_layout_set()) {
            context.target_layout() = output->m_tensor_data->get_layout();
        }
        if (output->m_tensor_data->is_element_type_set()) {
            context.target_element_type() = output->m_tensor_data->get_element_type();
        }
        // 2. Apply post-processing
        node = result->get_input_source_output(0);
        if (output->m_postprocess) {
            for (const auto& action : output->m_postprocess->actions()) {
                node = std::get<0>(action)({node}, context);
                tensor_data_updated |= std::get<1>(action);
            }
        }
        // Implicit: Convert element type + layout to user's tensor implicitly
        PostStepsList implicit_steps;
        if (node.get_element_type() != output->m_tensor_data->get_element_type() &&
            output->m_tensor_data->is_element_type_set() && node.get_element_type() != element::dynamic) {
            implicit_steps.add_convert_impl(output->m_tensor_data->get_element_type());
        }

        if (!context.target_layout().empty() && context.target_layout() != context.layout()) {
            implicit_steps.add_convert_layout_impl(context.target_layout());
        }
        for (const auto& action : implicit_steps.actions()) {
            node = std::get<0>(action)({node}, context);
            tensor_data_updated |= std::get<1>(action);
        }

        // Create result
        auto new_result = std::make_shared<ov::op::v0::Result>(node);
        if (!context.layout().empty()) {
            new_result->set_layout(context.layout());
        }
        new_result->get_input_tensor(0).set_names(result->get_input_tensor(0).get_names());
        function->add_results({new_result});
        function->remove_result(result);
    }

    // Validate nodes
    if (tensor_data_updated) {
        function->validate_nodes_and_infer_types();
    }
    guard.reset();
    return function;
}

// --------------------- InputTensorInfo ------------------
InputTensorInfo::InputTensorInfo() : m_impl(std::unique_ptr<InputTensorInfoImpl>(new InputTensorInfoImpl())) {}
InputTensorInfo::InputTensorInfo(InputTensorInfo&&) noexcept = default;
InputTensorInfo& InputTensorInfo::operator=(InputTensorInfo&&) noexcept = default;
InputTensorInfo::~InputTensorInfo() = default;

InputTensorInfo& InputTensorInfo::set_element_type(const element::Type& type) & {
    m_impl->set_element_type(type);
    return *this;
}

InputTensorInfo&& InputTensorInfo::set_element_type(const element::Type& type) && {
    m_impl->set_element_type(type);
    return std::move(*this);
}

InputTensorInfo& InputTensorInfo::set_layout(const Layout& layout) & {
    m_impl->set_layout(layout);
    return *this;
}

InputTensorInfo&& InputTensorInfo::set_layout(const Layout& layout) && {
    m_impl->set_layout(layout);
    return std::move(*this);
}

InputTensorInfo& InputTensorInfo::set_spatial_dynamic_shape() & {
    m_impl->set_spatial_dynamic_shape();
    return *this;
}

InputTensorInfo&& InputTensorInfo::set_spatial_dynamic_shape() && {
    m_impl->set_spatial_dynamic_shape();
    return std::move(*this);
}

InputTensorInfo& InputTensorInfo::set_spatial_static_shape(size_t height, size_t width) & {
    m_impl->set_spatial_static_shape(height, width);
    return *this;
}

InputTensorInfo&& InputTensorInfo::set_spatial_static_shape(size_t height, size_t width) && {
    m_impl->set_spatial_static_shape(height, width);
    return std::move(*this);
}

// --------------------- InputNetworkInfo ------------------
InputNetworkInfo::InputNetworkInfo() : m_impl(std::unique_ptr<InputNetworkInfoImpl>(new InputNetworkInfoImpl())) {}
InputNetworkInfo::InputNetworkInfo(InputNetworkInfo&&) noexcept = default;
InputNetworkInfo& InputNetworkInfo::operator=(InputNetworkInfo&&) noexcept = default;
InputNetworkInfo::~InputNetworkInfo() = default;

InputNetworkInfo& InputNetworkInfo::set_layout(const Layout& layout) & {
    m_impl->set_layout(layout);
    return *this;
}

InputNetworkInfo&& InputNetworkInfo::set_layout(const Layout& layout) && {
    m_impl->set_layout(layout);
    return std::move(*this);
}

InputTensorInfo& InputTensorInfo::set_color_format(const ov::preprocess::ColorFormat& format,
                                                   const std::vector<std::string>& sub_names) & {
    m_impl->set_color_format(format, sub_names);
    return *this;
}

InputTensorInfo&& InputTensorInfo::set_color_format(const ov::preprocess::ColorFormat& format,
                                                    const std::vector<std::string>& sub_names) && {
    m_impl->set_color_format(format, sub_names);
    return std::move(*this);
}

// --------------------- PreProcessSteps ------------------

PreProcessSteps::PreProcessSteps() : m_impl(std::unique_ptr<PreProcessStepsImpl>(new PreProcessStepsImpl())) {}
PreProcessSteps::PreProcessSteps(PreProcessSteps&&) noexcept = default;
PreProcessSteps& PreProcessSteps::operator=(PreProcessSteps&&) noexcept = default;
PreProcessSteps::~PreProcessSteps() = default;

PreProcessSteps& PreProcessSteps::scale(float value) & {
    m_impl->add_scale_impl(std::vector<float>{value});
    return *this;
}

PreProcessSteps&& PreProcessSteps::scale(float value) && {
    m_impl->add_scale_impl(std::vector<float>{value});
    return std::move(*this);
}

PreProcessSteps& PreProcessSteps::scale(const std::vector<float>& values) & {
    m_impl->add_scale_impl(values);
    return *this;
}

PreProcessSteps&& PreProcessSteps::scale(const std::vector<float>& values) && {
    m_impl->add_scale_impl(values);
    return std::move(*this);
}

PreProcessSteps& PreProcessSteps::mean(float value) & {
    m_impl->add_mean_impl(std::vector<float>{value});
    return *this;
}

PreProcessSteps&& PreProcessSteps::mean(float value) && {
    m_impl->add_mean_impl(std::vector<float>{value});
    return std::move(*this);
}

PreProcessSteps& PreProcessSteps::mean(const std::vector<float>& values) & {
    m_impl->add_mean_impl(values);
    return *this;
}

PreProcessSteps&& PreProcessSteps::mean(const std::vector<float>& values) && {
    m_impl->add_mean_impl(values);
    return std::move(*this);
}

PreProcessSteps& PreProcessSteps::convert_element_type(const element::Type& type) & {
    m_impl->add_convert_impl(type);
    return *this;
}

PreProcessSteps&& PreProcessSteps::convert_element_type(const element::Type& type) && {
    m_impl->add_convert_impl(type);
    return std::move(*this);
}

PreProcessSteps& PreProcessSteps::resize(ResizeAlgorithm alg, size_t dst_height, size_t dst_width) & {
    OPENVINO_ASSERT(dst_height <= std::numeric_limits<int>::max() && dst_width <= std::numeric_limits<int>::max(),
                    "Resize: Width/Height dimensions cannot be greater than ",
                    std::to_string(std::numeric_limits<int>::max()));
    m_impl->add_resize_impl(alg, static_cast<int>(dst_height), static_cast<int>(dst_width));
    return *this;
}

PreProcessSteps&& PreProcessSteps::resize(ResizeAlgorithm alg, size_t dst_height, size_t dst_width) && {
    OPENVINO_ASSERT(dst_height <= std::numeric_limits<int>::max() && dst_width <= std::numeric_limits<int>::max(),
                    "Resize: Width/Height dimensions cannot be greater than ",
                    std::to_string(std::numeric_limits<int>::max()));
    m_impl->add_resize_impl(alg, static_cast<int>(dst_height), static_cast<int>(dst_width));
    return std::move(*this);
}

PreProcessSteps& PreProcessSteps::resize(ResizeAlgorithm alg) & {
    m_impl->add_resize_impl(alg, -1, -1);
    return *this;
}

PreProcessSteps&& PreProcessSteps::resize(ResizeAlgorithm alg) && {
    m_impl->add_resize_impl(alg, -1, -1);
    return std::move(*this);
}

PreProcessSteps& PreProcessSteps::convert_layout(const Layout& dst_layout) & {
    m_impl->add_convert_layout_impl(dst_layout);
    return *this;
}

PreProcessSteps&& PreProcessSteps::convert_layout(const Layout& dst_layout) && {
    m_impl->add_convert_layout_impl(dst_layout);
    return std::move(*this);
}

PreProcessSteps& PreProcessSteps::convert_color(const ov::preprocess::ColorFormat& dst_format) & {
    m_impl->add_convert_color_impl(dst_format);
    return *this;
}

PreProcessSteps&& PreProcessSteps::convert_color(const ov::preprocess::ColorFormat& dst_format) && {
    m_impl->add_convert_color_impl(dst_format);
    return std::move(*this);
}

PreProcessSteps& PreProcessSteps::custom(const CustomPreprocessOp& preprocess_cb) & {
    // 'true' indicates that custom preprocessing step will trigger validate_and_infer_types
    m_impl->actions().emplace_back(std::make_tuple(
        [preprocess_cb](const std::vector<std::shared_ptr<ov::Node>>& nodes,
                        const std::shared_ptr<ov::Function>&,
                        PreprocessingContext&) -> std::vector<std::shared_ptr<ov::Node>> {
            OPENVINO_ASSERT(nodes.size() == 1,
                            "Can't apply custom preprocessing step for multi-plane input. Suggesting to convert "
                            "current image to RGB/BGR color format using 'convert_color'");
            return {preprocess_cb(nodes[0])};
        },
        true));
    return *this;
}

PreProcessSteps&& PreProcessSteps::custom(const CustomPreprocessOp& preprocess_cb) && {
    // 'true' indicates that custom preprocessing step will trigger validate_and_infer_types
    m_impl->actions().emplace_back(std::make_tuple(
        [preprocess_cb](const std::vector<std::shared_ptr<ov::Node>>& nodes,
                        const std::shared_ptr<ov::Function>&,
                        PreprocessingContext&) -> std::vector<std::shared_ptr<ov::Node>> {
            OPENVINO_ASSERT(nodes.size() == 1,
                            "Can't apply custom preprocessing step for multi-plane input. Suggesting to convert "
                            "current image to RGB/BGR color format using 'convert_color'");
            return {preprocess_cb(nodes[0])};
        },
        true));
    return std::move(*this);
}

// --------------------- OutputTensorInfo ------------------
OutputTensorInfo::OutputTensorInfo() : m_impl(std::unique_ptr<OutputTensorInfoImpl>(new OutputTensorInfoImpl())) {}
OutputTensorInfo::OutputTensorInfo(OutputTensorInfo&&) noexcept = default;
OutputTensorInfo& OutputTensorInfo::operator=(OutputTensorInfo&&) noexcept = default;
OutputTensorInfo::~OutputTensorInfo() = default;

OutputTensorInfo& OutputTensorInfo::set_element_type(const element::Type& type) & {
    m_impl->set_element_type(type);
    return *this;
}

OutputTensorInfo&& OutputTensorInfo::set_element_type(const element::Type& type) && {
    m_impl->set_element_type(type);
    return std::move(*this);
}

OutputTensorInfo& OutputTensorInfo::set_layout(const Layout& layout) & {
    m_impl->set_layout(layout);
    return *this;
}

OutputTensorInfo&& OutputTensorInfo::set_layout(const Layout& layout) && {
    m_impl->set_layout(layout);
    return std::move(*this);
}

// --------------------- OutputNetworkInfo ------------------
OutputNetworkInfo::OutputNetworkInfo() : m_impl(std::unique_ptr<OutputNetworkInfoImpl>(new OutputNetworkInfoImpl())) {}
OutputNetworkInfo::OutputNetworkInfo(OutputNetworkInfo&&) noexcept = default;
OutputNetworkInfo& OutputNetworkInfo::operator=(OutputNetworkInfo&&) noexcept = default;
OutputNetworkInfo::~OutputNetworkInfo() = default;

OutputNetworkInfo& OutputNetworkInfo::set_layout(const Layout& layout) & {
    m_impl->set_layout(layout);
    return *this;
}

OutputNetworkInfo&& OutputNetworkInfo::set_layout(const Layout& layout) && {
    m_impl->set_layout(layout);
    return std::move(*this);
}

// --------------------- PostProcessSteps ------------------

PostProcessSteps::PostProcessSteps() : m_impl(std::unique_ptr<PostProcessStepsImpl>(new PostProcessStepsImpl())) {}
PostProcessSteps::PostProcessSteps(PostProcessSteps&&) noexcept = default;
PostProcessSteps& PostProcessSteps::operator=(PostProcessSteps&&) noexcept = default;
PostProcessSteps::~PostProcessSteps() = default;

PostProcessSteps& PostProcessSteps::convert_element_type(const element::Type& type) & {
    m_impl->add_convert_impl(type);
    return *this;
}

PostProcessSteps&& PostProcessSteps::convert_element_type(const element::Type& type) && {
    m_impl->add_convert_impl(type);
    return std::move(*this);
}

PostProcessSteps& PostProcessSteps::convert_layout(const Layout& dst_layout) & {
    m_impl->add_convert_layout_impl(dst_layout);
    return *this;
}

PostProcessSteps&& PostProcessSteps::convert_layout(const Layout& dst_layout) && {
    m_impl->add_convert_layout_impl(dst_layout);
    return std::move(*this);
}

PostProcessSteps& PostProcessSteps::custom(const CustomPostprocessOp& postprocess_cb) & {
    // 'true' indicates that custom postprocessing step will trigger validate_and_infer_types
    m_impl->actions().emplace_back(std::make_tuple(
        [postprocess_cb](const Output<ov::Node>& node, PostprocessingContext&) {
            return postprocess_cb(node);
        },
        true));
    return *this;
}

PostProcessSteps&& PostProcessSteps::custom(const CustomPostprocessOp& postprocess_cb) && {
    // 'true' indicates that custom postprocessing step will trigger validate_and_infer_types
    m_impl->actions().emplace_back(std::make_tuple(
        [postprocess_cb](const Output<ov::Node>& node, PostprocessingContext&) {
            return postprocess_cb(node);
        },
        true));
    return std::move(*this);
}

}  // namespace preprocess
}  // namespace ov<|MERGE_RESOLUTION|>--- conflicted
+++ resolved
@@ -110,8 +110,6 @@
     }
 
 private:
-<<<<<<< HEAD
-=======
     ColorFormat m_color_format = ColorFormat::UNDEFINED;
     std::vector<std::string> m_planes_sub_names;
 
@@ -121,7 +119,6 @@
     Layout m_layout = Layout();
     bool m_layout_set = false;
 
->>>>>>> f57dc05c
     int m_spatial_width = -1;
     int m_spatial_height = -1;
     bool m_spatial_shape_set = false;
@@ -182,7 +179,7 @@
 struct OutputInfo::OutputInfoImpl {
     OutputInfoImpl() = default;
     explicit OutputInfoImpl(size_t idx) : m_has_index(true), m_index(idx) {}
-    explicit OutputInfoImpl(const std::string& name) : m_has_name(true), m_name(name) {}
+    explicit OutputInfoImpl(std::string name) : m_has_name(true), m_name(std::move(name)) {}
 
     bool has_index() const {
         return m_has_index;
@@ -407,15 +404,9 @@
             nodes.push_back(plane_param);
         }
 
-<<<<<<< HEAD
-        std::shared_ptr<Node> node = new_param;
-        PreprocessingContext context(new_param->get_layout());
-        context.target_layout() = param->get_layout();
-=======
         PreprocessingContext context(input->m_tensor_data->get_layout());
         context.color_format() = input->m_tensor_data->get_color_format();
-        context.network_layout() = param->get_layout();
->>>>>>> f57dc05c
+        context.target_layout() = param->get_layout();
         context.network_shape() = param->get_partial_shape();
 
         // 2. Apply preprocessing
@@ -482,7 +473,7 @@
         if (output->m_tensor_data->is_element_type_set()) {
             context.target_element_type() = output->m_tensor_data->get_element_type();
         }
-        // 2. Apply post-processing
+        // Apply post-processing
         node = result->get_input_source_output(0);
         if (output->m_postprocess) {
             for (const auto& action : output->m_postprocess->actions()) {
