--- conflicted
+++ resolved
@@ -97,9 +97,6 @@
         },
         true));
 }
-<<<<<<< HEAD
-=======
 
->>>>>>> 95f8544a
 }  // namespace preprocess
 }  // namespace ov