// Copyright (C) 2018-2021 Intel Corporation
// SPDX-License-Identifier: Apache-2.0
//

#include "preprocess_steps_impl.hpp"

#include "color_utils.hpp"
#include "ngraph/opsets/opset1.hpp"
#include "openvino/core/node.hpp"
#include "openvino/core/shape.hpp"
#include "openvino/op/nv12_to_bgr.hpp"
#include "openvino/op/nv12_to_rgb.hpp"

namespace ov {
namespace preprocess {

static Shape construct_mean_scale_shape(const std::shared_ptr<Node>& node,
                                        size_t values_size,
                                        const PreprocessingContext& context) {
    // TODO: support also Mean/Scale image case
    auto node_shape = node->get_output_partial_shape(0);
    auto node_rank = node_shape.rank();
    auto channels_index = get_and_check_channels_idx(context.layout(), node_shape);
    std::vector<std::size_t> v(node_rank.get_length(), 1);

    OPENVINO_ASSERT(node_shape[channels_index].is_dynamic() || node_shape[channels_index] == values_size,
                    "Number of channels and mean/values size mismatch: Channels = ",
                    node_shape[channels_index].get_length(),
                    ", mean/scale = ",
                    values_size);
    v[channels_index] = values_size;
    return {v};
}

void PreProcessSteps::PreProcessStepsImpl::add_scale_impl(const std::vector<float>& values) {
    m_actions.emplace_back(std::make_tuple(
        [values](const std::vector<std::shared_ptr<Node>>& nodes,
                 const std::shared_ptr<ov::Function>& function,
                 PreprocessingContext& context) -> std::vector<std::shared_ptr<ov::Node>> {
            OPENVINO_ASSERT(!nodes.empty(), "Internal error: Can't apply scale preprocessing for empty input.");
            OPENVINO_ASSERT(nodes.size() == 1,
                            "Can't apply scale preprocessing for multi-plane input. Suggesting to convert current "
                            "image to RGB/BGR color format using 'convert_color'");
            Shape shape;
            if (values.size() == 1) {
                shape = Shape{1};
            } else {
                shape = construct_mean_scale_shape(nodes[0], values.size(), context);
            }
            auto constant = op::v0::Constant::create(element::f32, shape, values);
            inherit_friendly_names(function, nodes[0], constant, "/scale/Divide_Factor");

            auto new_op = std::make_shared<op::v1::Divide>(nodes[0], constant);
            inherit_friendly_names(function, nodes[0], new_op, "/scale/Divide");
            return {new_op};
        },
        false));
}

void PreProcessSteps::PreProcessStepsImpl::add_mean_impl(const std::vector<float>& values) {
    m_actions.emplace_back(std::make_tuple(
        [values](const std::vector<std::shared_ptr<Node>>& nodes,
                 const std::shared_ptr<ov::Function>& function,
                 PreprocessingContext& context) -> std::vector<std::shared_ptr<ov::Node>> {
            OPENVINO_ASSERT(!nodes.empty(), "Internal error: Can't apply mean preprocessing for empty input.");
            OPENVINO_ASSERT(nodes.size() == 1,
                            "Can't apply scale preprocessing for multi-plane input. Suggesting to convert current "
                            "image to RGB/BGR color format using 'convert_color'");
            Shape shape;
            if (values.size() == 1) {
                shape = Shape{1};
            } else {
                shape = construct_mean_scale_shape(nodes[0], values.size(), context);
            }
            auto constant = op::v0::Constant::create(element::f32, shape, values);
            inherit_friendly_names(function, nodes[0], constant, "/mean/Mean_Const");

            auto new_op = std::make_shared<op::v1::Subtract>(nodes[0], constant);
            inherit_friendly_names(function, nodes[0], new_op, "/mean/Subtract");
            return {new_op};
        },
        false));
}

void PreProcessSteps::PreProcessStepsImpl::add_convert_impl(const ov::element::Type& type) {
    m_actions.emplace_back(std::make_tuple(
<<<<<<< HEAD
        [type](const std::vector<std::shared_ptr<Node>>& nodes, PreprocessingContext&) -> std::shared_ptr<Node> {
            OPENVINO_ASSERT(!nodes.empty(), "Internal error: Can't set element type for empty input.");
            OPENVINO_ASSERT(nodes.size() == 1,
                            "Can't set element type for multi-plane input. Suggesting to convert current image to "
                            "RGB/BGR color format using 'convert_color'");
            OPENVINO_ASSERT(nodes[0]->get_element_type().is_static(),
                            "Can't insert 'convert_element_type' for dynamic source tensor type.");
            if (nodes[0]->get_element_type() != type) {
                auto convert = std::make_shared<op::v0::Convert>(nodes[0], type);
                convert->set_friendly_name(nodes[0]->get_friendly_name() + "/convert_element_type");
                return convert;
            }
            return nodes[0];
=======
        [type](const std::vector<std::shared_ptr<Node>>& nodes,
               const std::shared_ptr<ov::Function>& function,
               PreprocessingContext&) -> std::vector<std::shared_ptr<ov::Node>> {
            OPENVINO_ASSERT(!nodes.empty(), "Internal error: Can't set element type for empty input.");
            std::vector<std::shared_ptr<ov::Node>> res;
            for (const auto& node : nodes) {
                OPENVINO_ASSERT(node->get_element_type().is_static(),
                                "Can't insert 'convert_element_type' for dynamic source tensor type.");
                auto convert = std::make_shared<op::v0::Convert>(node, type);
                inherit_friendly_names(function, node, convert, "/convert_element_type");
                res.emplace_back(convert);
            }
            return res;
>>>>>>> a4788989
        },
        true));
}

void PreProcessSteps::PreProcessStepsImpl::add_resize_impl(ResizeAlgorithm alg, int dst_height, int dst_width) {
    using InterpolateMode = op::v4::Interpolate::InterpolateMode;
    m_actions.emplace_back(std::make_tuple(
        [alg, dst_width, dst_height](const std::vector<std::shared_ptr<Node>>& nodes,
                                     const std::shared_ptr<ov::Function>& function,
                                     PreprocessingContext& ctxt) -> std::vector<std::shared_ptr<ov::Node>> {
            OPENVINO_ASSERT(!nodes.empty(), "Internal error: Can't add resize for empty input.");
            OPENVINO_ASSERT(nodes.size() == 1,
                            "Can't resize multi-plane input. Suggesting to convert current image to "
                            "RGB/BGR color format using 'PreProcessSteps::convert_color'");
            auto to_mode = [](ResizeAlgorithm alg) -> InterpolateMode {
                switch (alg) {
                case ResizeAlgorithm::RESIZE_NEAREST:
                    return InterpolateMode::NEAREST;
                case ResizeAlgorithm::RESIZE_CUBIC:
                    return InterpolateMode::CUBIC;
                case ResizeAlgorithm::RESIZE_LINEAR:
                default:
                    return InterpolateMode::LINEAR;
                }
            };
            auto node = nodes.front();
            auto layout = ctxt.layout();
            OPENVINO_ASSERT(ov::layout::has_height(layout) && ov::layout::has_width(layout),
                            "Can't add resize for layout without W/H specified. Use 'set_layout' API to define layout "
                            "of image data, like `NCHW`");
            auto node_rank = node->get_output_partial_shape(0).rank();
            OPENVINO_ASSERT(node_rank.is_static(), "Resize operation is not supported for fully dynamic shape");

            auto height_idx = static_cast<int64_t>(get_and_check_height_idx(layout, node->get_output_partial_shape(0)));
            auto width_idx = static_cast<int64_t>(get_and_check_width_idx(layout, node->get_output_partial_shape(0)));
            if (dst_height < 0 || dst_width < 0) {
                OPENVINO_ASSERT(ctxt.network_shape().rank().is_static(),
                                "Resize is not fully specified while target network shape is dynamic");
            }
            int new_image_width = dst_width < 0 ? static_cast<int>(ctxt.get_network_width_for_resize()) : dst_width;
            int new_image_height = dst_height < 0 ? static_cast<int>(ctxt.get_network_height_for_resize()) : dst_height;

            auto target_spatial_shape =
                op::v0::Constant::create<int64_t>(element::i64, Shape{2}, {new_image_height, new_image_width});
            auto scales = op::v0::Constant::create<float>(element::f32, Shape{2}, {1, 1});
            // In future consider replacing this to set of new OV operations like `getDimByName(node, "H")`
            // This is to allow specifying layout on 'evaluation' stage
            auto axes = op::v0::Constant::create<int64_t>(element::i64, Shape{2}, {height_idx, width_idx});

            op::v4::Interpolate::InterpolateAttrs attrs(to_mode(alg),
                                                        op::v4::Interpolate::ShapeCalcMode::SIZES,
                                                        {0, 0},
                                                        {0, 0});

            auto interp = std::make_shared<op::v4::Interpolate>(node, target_spatial_shape, scales, axes, attrs);
            inherit_friendly_names(function, nodes[0], interp, "/resize");
            return {interp};
        },
        true));
}

void PreProcessSteps::PreProcessStepsImpl::add_convert_layout_impl(const Layout& layout) {
    m_actions.emplace_back(std::make_tuple(
        [layout](const std::vector<std::shared_ptr<Node>>& nodes,
                 const std::shared_ptr<ov::Function>& function,
                 PreprocessingContext& context) -> std::vector<std::shared_ptr<ov::Node>> {
            OPENVINO_ASSERT(!nodes.empty(), "Internal error: Can't convert layout for empty input.");
            OPENVINO_ASSERT(nodes.size() == 1,
                            "Can't convert layout for multi-plane input. Suggesting to convert current image to "
                            "RGB/BGR color format using 'convert_color'. Current format is '",
                            color_format_name(context.color_format()),
                            "'");
            Layout dst_layout = layout.empty() ? context.network_layout() : layout;
            auto permutation =
                layout::find_permutation(context.layout(), nodes[0]->get_output_partial_shape(0).rank(), dst_layout);
            auto perm_constant =
                op::v0::Constant::create<int64_t>(element::i64, Shape{permutation.size()}, permutation);
            auto transpose = std::make_shared<op::v1::Transpose>(nodes[0], perm_constant);
            inherit_friendly_names(function, nodes[0], transpose, "/convert_layout");
            context.layout() = dst_layout;  // Update context's current layout
            return {transpose};
        },
        true));
}

void PreProcessSteps::PreProcessStepsImpl::add_convert_color_impl(const ColorFormat& dst_format) {
    m_actions.emplace_back(std::make_tuple(
        [&, dst_format](const std::vector<std::shared_ptr<Node>>& nodes,
                        const std::shared_ptr<ov::Function>& function,
                        PreprocessingContext& context) -> std::vector<std::shared_ptr<ov::Node>> {
            if (context.color_format() == dst_format) {
                return nodes;
            }
            if (context.color_format() == ColorFormat::NV12_SINGLE_PLANE) {
                OPENVINO_ASSERT(nodes.size() == 1,
                                "Internal error: single plane NV12 image can't have multiple inputs");
                std::shared_ptr<Node> convert;
                switch (dst_format) {
                case ColorFormat::RGB:
                    convert = std::make_shared<op::v8::NV12toRGB>(nodes[0]);
                    break;
                case ColorFormat::BGR:
                    convert = std::make_shared<op::v8::NV12toBGR>(nodes[0]);
                    break;
                default:
                    OPENVINO_ASSERT(false,
                                    "Unsupported conversion from NV12 to '",
                                    color_format_name(dst_format),
                                    "' format:");
                }
                inherit_friendly_names(function, nodes[0], convert, "/convert_color_nv12_single");
                context.color_format() = dst_format;
                return {convert};
            } else if (context.color_format() == ColorFormat::NV12_TWO_PLANES) {
                OPENVINO_ASSERT(nodes.size() == 2, "Internal error: two-plane NV12 image must have exactly two inputs");
                std::shared_ptr<Node> convert;
                switch (dst_format) {
                case ColorFormat::RGB:
                    convert = std::make_shared<op::v8::NV12toRGB>(nodes[0], nodes[1]);
                    break;
                case ColorFormat::BGR:
                    convert = std::make_shared<op::v8::NV12toBGR>(nodes[0], nodes[1]);
                    break;
                default:
                    OPENVINO_ASSERT(false,
                                    "Unsupported conversion from NV12 to '",
                                    color_format_name(dst_format),
                                    "' format:");
                }
                inherit_friendly_names(function, nodes[0], convert, "/convert_color_nv12_two_planes");
                context.color_format() = dst_format;
                return {convert};
            }
            OPENVINO_ASSERT(false,
                            "Source color format '",
                            color_format_name(context.color_format()),
                            "' is not convertible to any other");
        },
        true));
}

}  // namespace preprocess
}  // namespace ov<|MERGE_RESOLUTION|>--- conflicted
+++ resolved
@@ -84,21 +84,6 @@
 
 void PreProcessSteps::PreProcessStepsImpl::add_convert_impl(const ov::element::Type& type) {
     m_actions.emplace_back(std::make_tuple(
-<<<<<<< HEAD
-        [type](const std::vector<std::shared_ptr<Node>>& nodes, PreprocessingContext&) -> std::shared_ptr<Node> {
-            OPENVINO_ASSERT(!nodes.empty(), "Internal error: Can't set element type for empty input.");
-            OPENVINO_ASSERT(nodes.size() == 1,
-                            "Can't set element type for multi-plane input. Suggesting to convert current image to "
-                            "RGB/BGR color format using 'convert_color'");
-            OPENVINO_ASSERT(nodes[0]->get_element_type().is_static(),
-                            "Can't insert 'convert_element_type' for dynamic source tensor type.");
-            if (nodes[0]->get_element_type() != type) {
-                auto convert = std::make_shared<op::v0::Convert>(nodes[0], type);
-                convert->set_friendly_name(nodes[0]->get_friendly_name() + "/convert_element_type");
-                return convert;
-            }
-            return nodes[0];
-=======
         [type](const std::vector<std::shared_ptr<Node>>& nodes,
                const std::shared_ptr<ov::Function>& function,
                PreprocessingContext&) -> std::vector<std::shared_ptr<ov::Node>> {
@@ -107,12 +92,17 @@
             for (const auto& node : nodes) {
                 OPENVINO_ASSERT(node->get_element_type().is_static(),
                                 "Can't insert 'convert_element_type' for dynamic source tensor type.");
+                // WA
+                if (node->get_element_type() != type) {
+                    auto convert = std::make_shared<op::v0::Convert>(node, type);
+                    convert->set_friendly_name(nodes[0]->get_friendly_name() + "/convert_element_type");
+                    return {convert};
+                }
                 auto convert = std::make_shared<op::v0::Convert>(node, type);
                 inherit_friendly_names(function, node, convert, "/convert_element_type");
                 res.emplace_back(convert);
             }
             return res;
->>>>>>> a4788989
         },
         true));
 }
