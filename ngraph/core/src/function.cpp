//*****************************************************************************
// Copyright 2017-2020 Intel Corporation
//
// Licensed under the Apache License, Version 2.0 (the "License");
// you may not use this file except in compliance with the License.
// You may obtain a copy of the License at
//
//     http://www.apache.org/licenses/LICENSE-2.0
//
// Unless required by applicable law or agreed to in writing, software
// distributed under the License is distributed on an "AS IS" BASIS,
// WITHOUT WARRANTIES OR CONDITIONS OF ANY KIND, either express or implied.
// See the License for the specific language governing permissions and
// limitations under the License.
//*****************************************************************************

#include <algorithm>
#include <list>
#include <memory>

#include "itt.hpp"
#include "ngraph/factory_adapter.hpp"
#include "ngraph/function.hpp"
#include "ngraph/graph_util.hpp"
#include "ngraph/log.hpp"
#include "ngraph/op/util/op_types.hpp"
#include "ngraph/util.hpp"
#include "ngraph/validation_util.hpp"

using namespace std;
using namespace ngraph;

constexpr DiscreteTypeInfo Function::type_info;

atomic<size_t> Function::m_next_instance_id(0);

Function::Function(const ResultVector& results,
                   const ParameterVector& parameters,
                   const std::string& name)
    : m_results(results)
    , m_parameters(parameters)
    , m_name(name)
    , m_unique_name("Function_" + to_string(m_next_instance_id.fetch_add(1)))
    , m_topological_sorter(topological_sort<std::vector<std::shared_ptr<Node>>>)
{
    validate_nodes_and_infer_types();
}

Function::Function(const OutputVector& results,
                   const ParameterVector& parameters,
                   const std::string& name)
    : m_results(as_result_vector(results))
    , m_parameters(parameters)
    , m_name(name)
    , m_unique_name("Function_" + to_string(m_next_instance_id.fetch_add(1)))
    , m_topological_sorter(topological_sort<std::vector<std::shared_ptr<Node>>>)
{
    validate_nodes_and_infer_types();
}

Function::Function(const NodeVector& results,
                   const ParameterVector& parameters,
                   const std::string& name)
    : m_results(as_result_vector(as_output_vector(results)))
    , m_parameters(parameters)
    , m_name(name)
    , m_unique_name("Function_" + to_string(m_next_instance_id.fetch_add(1)))
    , m_topological_sorter(topological_sort<std::vector<std::shared_ptr<Node>>>)
{
    validate_nodes_and_infer_types();
}

Function::Function(const std::shared_ptr<Node>& result,
                   const ParameterVector& parameters,
                   const std::string& name)
    : Function(result->outputs(), parameters, name)
{
}

Function::Function(const ResultVector& results,
                   const SinkVector& sinks,
                   const ParameterVector& parameters,
                   const std::string& name)
    : m_results(results)
    , m_sinks(sinks)
    , m_parameters(parameters)
    , m_name(name)
    , m_unique_name("Function_" + to_string(m_next_instance_id.fetch_add(1)))
    , m_topological_sorter(topological_sort<std::vector<std::shared_ptr<Node>>>)
{
    validate_nodes_and_infer_types();
}

<<<<<<< HEAD
=======
Function::Function(const OutputVector& results,
                   const SinkVector& sinks,
                   const ParameterVector& parameters,
                   const std::string& name)
    : m_results(as_result_vector(results))
    , m_sinks(sinks)
    , m_parameters(parameters)
    , m_name(name)
    , m_unique_name("Function_" + to_string(m_next_instance_id.fetch_add(1)))
    , m_topological_sorter(topological_sort<std::vector<std::shared_ptr<Node>>>)
{
    validate_nodes_and_infer_types();
}

>>>>>>> d05c244f
void Function::validate_nodes_and_infer_types()
{
    OV_ITT_SCOPED_TASK(itt::domains::nGraph, "Function::validate_nodes_and_infer_types");

    for (auto& node : get_ordered_ops())
    {
        node->revalidate_and_infer_types();

        // If we find a parameter make sure it is in the list of parameters of the function
        if (op::is_parameter(node))
        {
            auto it = std::find(m_parameters.begin(), m_parameters.end(), node);
            if (it == m_parameters.end())
            {
                throw ngraph_error("Function references undeclared parameter");
            }
        }
    }
}

std::vector<shared_ptr<Node>> Function::get_ordered_ops() const
{
    OV_ITT_SCOPED_TASK(itt::domains::nGraph, "Function::get_ordered_ops");

    vector<shared_ptr<Node>> nodes;
    for (auto& r : get_results())
    {
        nodes.push_back(r);
    }
    for (auto& r : get_sinks())
    {
        nodes.push_back(r);
    }
    for (auto& param : get_parameters())
    {
        nodes.push_back(param);
    }

    return m_topological_sorter(nodes);
}

void Function::map_unordered_ops(std::function<void(Node*)> f) const
{
    std::unordered_set<Node*> unordered_ops;
    std::stack<Node*, std::vector<Node*>> remaining_ops;
    for (auto& r : get_results())
    {
        remaining_ops.push(r.get());
    }
    for (auto& r : get_sinks())
    {
        remaining_ops.push(r.get());
    }

    for (auto& param : get_parameters())
    {
        remaining_ops.push(param.get());
    }
    while (remaining_ops.size() > 0)
    {
        Node* op = remaining_ops.top();
        remaining_ops.pop();
        if (unordered_ops.insert(op).second)
        {
            f(op);
            for (size_t i = 0; i < op->get_input_size(); ++i)
            {
                remaining_ops.push(op->get_input_node_ptr(i));
            }
            for (auto& cdep : op->get_control_dependencies())
            {
                remaining_ops.push(cdep.get());
            }
        }
    }
}

const std::string& Function::get_friendly_name() const
{
    if (m_name.empty())
    {
        return m_unique_name;
    }
    return m_name;
}

const std::string& Function::get_name() const
{
    return m_unique_name;
}

void Function::set_friendly_name(const string& name)
{
    m_name = name;
}

std::ostream& operator<<(std::ostream& out, const Function& f)
{
    out << "Function(" << f.get_name() << ")";
    return out;
}

size_t Function::get_output_size() const
{
    return m_results.size();
}

const element::Type& Function::get_output_element_type(size_t i) const
{
    return m_results.at(i)->get_element_type();
}

const Shape& Function::get_output_shape(size_t i) const
{
    return m_results.at(i)->get_shape();
}

const PartialShape& Function::get_output_partial_shape(size_t i) const
{
    return m_results.at(i)->get_output_partial_shape(0);
}

shared_ptr<Node> Function::get_output_op(size_t i) const
{
    return m_results.at(i);
}

Output<Node> Function::output(size_t i) const
{
    return m_results.at(i);
}

shared_ptr<Node> Function::get_result() const
{
    if (m_results.size() != 1)
    {
        throw ngraph_error("get_result() must be called on a function with exactly one result.");
    }
    return m_results.at(0);
}

std::vector<shared_ptr<Node>> Function::get_ops() const
{
    std::vector<std::shared_ptr<Node>> ops;
    traverse_nodes(this, [&](shared_ptr<Node> node) { ops.push_back(node); });
    return ops;
}

void Function::replace_node(std::shared_ptr<Node> old, std::shared_ptr<Node> repl)
{
    ngraph::replace_node(old, repl);
}

size_t Function::get_graph_size() const
{
    size_t total_size = 0;
    for (auto node : get_ops())
    {
        total_size += sizeof(*node);
        if (node->description() == "Constant")
        {
            const Shape& shape = node->get_output_shape(0);
            size_t const_size = node->get_output_element_type(0).size();
            if (shape.size() == 0)
            {
                total_size += const_size;
            }
            else
            {
                total_size += (const_size * shape_size(node->get_output_shape(0)));
            }
        }
    }
    return total_size;
}

// TODO(pthoreho) this will be expensive, since we will be traversing all the nodes in
// the graph, figure out if their is a way to cache the result and invalidate/update
// the result if the function is modified
bool Function::is_dynamic() const
{
    auto list_of_nodes = this->get_ops();
    for (auto& node : list_of_nodes)
    {
        if (node->get_output_partial_shape(0).is_dynamic())
        {
            return true;
        }
    }
    return false;
}

void Function::replace_parameter(size_t parameter_index, const shared_ptr<op::Parameter>& parameter)
{
    NGRAPH_CHECK(parameter_index < m_parameters.size(),
                 "replace_parameter(): Tried to replace parameter at index ",
                 parameter_index,
                 " but the function only has ",
                 m_parameters.size(),
                 " parameters.");
    replace_node(m_parameters[parameter_index], parameter);
    m_parameters[parameter_index] = parameter;
}

void Function::set_topological_sort(topological_sort_t sorter)
{
    m_topological_sorter = sorter;
}

int64_t Function::get_parameter_index(const std::shared_ptr<op::Parameter>& parameter) const
{
    int64_t pos = 0;
    for (auto p : get_parameters())
    {
        if (p == parameter)
        {
            return pos;
        }
        pos++;
    }
    return -1;
}

int64_t Function::get_result_index(const Output<Node>& value) const
{
    int64_t pos = 0;
    if (is_type<op::Result>(value.get_node_shared_ptr()))
    {
        auto result = value.get_node_shared_ptr();
        for (auto r : get_results())
        {
            if (r == result)
            {
                return pos;
            }
            pos++;
        }
    }
    else
    {
        for (auto r : get_results())
        {
            if (r->input_value(0) == value)
            {
                return pos;
            }
            pos++;
        }
    }
    return -1;
}

bool Function::evaluate(const HostTensorVector& output_tensors,
                        const HostTensorVector& input_tensors) const
{
    std::map<RawNodeOutput, HostTensorPtr> value_map;
    for (size_t i = 0; i < m_parameters.size(); ++i)
    {
        value_map[m_parameters.at(i)->output(0)] = input_tensors.at(i);
    }
    OutputVector outputs;
    std::map<RawNodeOutput, HostTensorPtr> output_tensor_map;
    for (size_t i = 0; i < m_results.size(); ++i)
    {
        auto result = m_results.at(i)->output(0);
        output_tensor_map[result] = output_tensors.at(i);
        outputs.push_back(result);
    }
    evaluate_nodes(value_map, output_tensor_map, outputs);
    return true;
}

bool Function::visit_attributes(AttributeVisitor& visitor)
{
    visitor.on_attribute("parameters", m_parameters);
    visitor.on_attribute("results", m_results);
    return true;
}

void Function::add_sinks(const SinkVector& sinks)
{
    m_sinks.insert(m_sinks.end(), sinks.begin(), sinks.end());
    validate_nodes_and_infer_types();
}

void Function::remove_sink(const std::shared_ptr<op::Sink>& sink)
{
    m_sinks.erase(std::remove_if(m_sinks.begin(),
                                 m_sinks.end(),
<<<<<<< HEAD
                                 [&sink](std::shared_ptr<op::Sink>& s) {
                                     return s == sink;
                                 }),
=======
                                 [&sink](std::shared_ptr<op::Sink>& s) { return s == sink; }),
>>>>>>> d05c244f
                  m_sinks.end());
    validate_nodes_and_infer_types();
}

void Function::add_results(const ResultVector& results)
{
    m_results.insert(m_results.end(), results.begin(), results.end());
    validate_nodes_and_infer_types();
}

void Function::remove_result(const std::shared_ptr<op::Result>& result)
{
<<<<<<< HEAD
    m_results.erase(std::remove_if(m_results.begin(),
                                   m_results.end(),
                                   [&result](std::shared_ptr<op::v0::Result>& r) {
                                       return r == result;
                                   }),
                    m_results.end());
=======
    m_results.erase(
        std::remove_if(m_results.begin(),
                       m_results.end(),
                       [&result](std::shared_ptr<op::v0::Result>& r) { return r == result; }),
        m_results.end());
>>>>>>> d05c244f
    validate_nodes_and_infer_types();
}

constexpr DiscreteTypeInfo AttributeAdapter<shared_ptr<Function>>::type_info;

AttributeAdapter<shared_ptr<Function>>::AttributeAdapter(shared_ptr<Function>& ref)
    : m_ref(ref)
{
}

class NodeAttributeAdapter : public FactoryAttributeAdapter<Node>
{
public:
    using FactoryAttributeAdapter::FactoryAttributeAdapter;
    bool on_start(AttributeVisitor& visitor) override
    {
        // Indicate that there is a node following
        m_id = visitor.get_registered_node_id(m_ref);
        m_set_id = (m_ref == nullptr);
        visitor.on_attribute("id", m_id);
        return m_ref == nullptr || m_id != AttributeVisitor::invalid_node_id;
    }
    bool on_finish(AttributeVisitor&) override
    {
        if (m_set_id && m_ref)
        {
            m_ref->set_friendly_name(m_id);
        }
        return true;
    }
    void visit(AttributeVisitor& visitor, const std::string& id)
    {
        visitor.start_structure(id);
        visitor.on_adapter(id, *this);
        visitor.finish_structure();
    }
    static constexpr DiscreteTypeInfo type_info{"Lambda.NodeAttributeAdapter", 0};
    const DiscreteTypeInfo& get_type_info() const override { return type_info; }
    string m_id;
    bool m_set_id;
};

constexpr DiscreteTypeInfo NodeAttributeAdapter::type_info;

bool AttributeAdapter<shared_ptr<Function>>::visit_attributes(AttributeVisitor& visitor)
{
    if (m_ref->get_results().size() > 0)
    {
        NodeVector serialized_nodes;
        {
            // Start with all nodes not already serialized
            visitor.start_structure("nodes");
            NodeVector results;
            for (auto result : m_ref->get_results())
            {
                results.push_back(result);
            }
            for (auto sink : m_ref->get_sinks())
            {
                results.push_back(sink);
            }

            int64_t i = 0;
            ostringstream index;
            traverse_nodes(
                results, [&i, &index, &visitor, &serialized_nodes](shared_ptr<Node> node) -> void {
                    if (AttributeVisitor::invalid_node_id == visitor.get_registered_node_id(node))
                    {
                        // This node hasn't been seen before
                        visitor.register_node(node);
                        index.str("");
                        index << i++;
                        string id = index.str();
                        NodeAttributeAdapter adapter(node);
                        adapter.visit(visitor, id);
                        serialized_nodes.push_back(node);
                    }
                });
            {
                // Sentinel at end
                index.str("");
                index << i++;
                string id = index.str();
                shared_ptr<Node> null_node;
                NodeAttributeAdapter adapter(null_node);
                adapter.visit(visitor, id);
            }
            visitor.finish_structure();
        }
        {
            // Now do all the edges
            visitor.start_structure("edges");
            int64_t i = 0;
            ostringstream index;
            for (auto node : serialized_nodes)
            {
                for (auto input : node->inputs())
                {
                    index.str("");
                    index << i++;
                    string id = index.str();
                    visitor.start_structure(id);
                    string input_node_id = visitor.get_registered_node_id(node);
                    uint64_t input_index = input.get_index();
                    visitor.on_attribute("input_node", input_node_id);
                    visitor.on_attribute("input_index", input_index);
                    auto output = input.get_source_output();
                    string output_node_id =
                        visitor.get_registered_node_id(output.get_node_shared_ptr());
                    uint64_t output_index = output.get_index();
                    visitor.on_attribute("output_node", output_node_id);
                    visitor.on_attribute("output_index", output_index);
                    visitor.finish_structure();
                }
            }
            {
                // Add a sentinel
                index.str("");
                index << i++;
                string id = index.str();
                visitor.start_structure(id);
                string input_node_id = AttributeVisitor::invalid_node_id;
                visitor.on_attribute("input_node", input_node_id);
                visitor.finish_structure();
            }
            visitor.finish_structure();
        }
        {
            // Control dependencies
            visitor.start_structure("control");
            int64_t i = 0;
            ostringstream index;
            for (auto node : serialized_nodes)
            {
                for (auto control : node->get_control_dependencies())
                {
                    index.str("");
                    index << i++;
                    string id = index.str();
                    visitor.start_structure(id);
                    string node_id = visitor.get_registered_node_id(node);
                    string dependency_id = visitor.get_registered_node_id(control);
                    visitor.on_attribute("node", node_id);
                    visitor.on_attribute("dependency", dependency_id);
                    visitor.finish_structure();
                }
            }
            {
                // Add a sentinel
                index.str("");
                index << i++;
                string id = index.str();
                visitor.start_structure(id);
                string node_id = AttributeVisitor::invalid_node_id;
                visitor.on_attribute("node", node_id);
                visitor.finish_structure();
            }
            visitor.finish_structure();
        }
    }
    else
    {
        NodeVector deserialized_nodes;
        {
            // Read the graph
            visitor.start_structure("nodes");
            int64_t i = 0;
            ostringstream index;
            while (true)
            {
                index.str("");
                index << i++;
                string id = index.str();
                shared_ptr<Node> node;
                NodeAttributeAdapter adapter(node);
                adapter.visit(visitor, id);
                if (node)
                {
                    visitor.register_node(node);
                    deserialized_nodes.push_back(node);
                }
                else
                {
                    break;
                }
            }
            visitor.finish_structure();
        }
        {
            visitor.start_structure("edges");
            // Connect the nodes
            int64_t i = 0;
            ostringstream index;
            bool more_edges = true;
            while (more_edges)
            {
                index.str("");
                index << i++;
                string id = index.str();
                visitor.start_structure(id);
                string input_node_id;
                visitor.on_attribute("input_node", input_node_id);
                if (!input_node_id.empty())
                {
                    shared_ptr<Node> input_node = visitor.get_registered_node(input_node_id);
                    NGRAPH_CHECK(input_node, "input node of edge not known");
                    uint64_t input_index;
                    string output_node_id;
                    uint64_t output_index;
                    visitor.on_attribute("input_index", input_index);
                    visitor.on_attribute("output_node", output_node_id);
                    visitor.on_attribute("output_index", output_index);
                    shared_ptr<Node> output_node = visitor.get_registered_node(output_node_id);
                    NGRAPH_CHECK(output_node, "output_node of edge not known");
                    input_node->set_argument(input_index, output_node->output(output_index));
                }
                else
                {
                    more_edges = false;
                }
                visitor.finish_structure();
            }
            visitor.finish_structure();
        }
        {
            // Control dependencies
            visitor.start_structure("control");
            int64_t i = 0;
            ostringstream index;
            bool more_control = true;
            while (more_control)
            {
                index.str("");
                index << i++;
                string id = index.str();
                visitor.start_structure(id);
                string node_id;
                visitor.on_attribute("node", node_id);
                if (!node_id.empty())
                {
                    shared_ptr<Node> node = visitor.get_registered_node(node_id);
                    NGRAPH_CHECK(node, "node of control edge not known");
                    string dependency_id;
                    visitor.on_attribute("dependency", dependency_id);
                    shared_ptr<Node> dependency = visitor.get_registered_node(dependency_id);
                    NGRAPH_CHECK(dependency, "dependency of control edge not known");
                    node->add_control_dependency(dependency);
                }
                else
                {
                    more_control = false;
                }
                visitor.finish_structure();
            }
            visitor.finish_structure();
        }
        for (auto node : topological_sort(deserialized_nodes))
        {
            node->validate_and_infer_types();
        }
    }

    {
        // Finally visit the object attributes
        visitor.start_structure("value");
        m_ref->visit_attributes(visitor);
        visitor.finish_structure();
    }
    return true;
}<|MERGE_RESOLUTION|>--- conflicted
+++ resolved
@@ -91,8 +91,6 @@
     validate_nodes_and_infer_types();
 }
 
-<<<<<<< HEAD
-=======
 Function::Function(const OutputVector& results,
                    const SinkVector& sinks,
                    const ParameterVector& parameters,
@@ -107,7 +105,6 @@
     validate_nodes_and_infer_types();
 }
 
->>>>>>> d05c244f
 void Function::validate_nodes_and_infer_types()
 {
     OV_ITT_SCOPED_TASK(itt::domains::nGraph, "Function::validate_nodes_and_infer_types");
@@ -397,13 +394,7 @@
 {
     m_sinks.erase(std::remove_if(m_sinks.begin(),
                                  m_sinks.end(),
-<<<<<<< HEAD
-                                 [&sink](std::shared_ptr<op::Sink>& s) {
-                                     return s == sink;
-                                 }),
-=======
                                  [&sink](std::shared_ptr<op::Sink>& s) { return s == sink; }),
->>>>>>> d05c244f
                   m_sinks.end());
     validate_nodes_and_infer_types();
 }
@@ -416,20 +407,11 @@
 
 void Function::remove_result(const std::shared_ptr<op::Result>& result)
 {
-<<<<<<< HEAD
-    m_results.erase(std::remove_if(m_results.begin(),
-                                   m_results.end(),
-                                   [&result](std::shared_ptr<op::v0::Result>& r) {
-                                       return r == result;
-                                   }),
-                    m_results.end());
-=======
     m_results.erase(
         std::remove_if(m_results.begin(),
                        m_results.end(),
                        [&result](std::shared_ptr<op::v0::Result>& r) { return r == result; }),
         m_results.end());
->>>>>>> d05c244f
     validate_nodes_and_infer_types();
 }
 
