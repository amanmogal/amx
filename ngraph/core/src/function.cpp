--- conflicted
+++ resolved
@@ -529,10 +529,7 @@
         return *variable;
     else
         return ov::op::util::Variable::Ptr();
-<<<<<<< HEAD
-}
-
-constexpr ov::DiscreteTypeInfo ov::AttributeAdapter<shared_ptr<ov::Function>>::type_info;
+}
 
 /// Output functions
 std::vector<ov::Output<const ov::Node>> ov::Function::outputs() const {
@@ -642,6 +639,4 @@
             return param;
     }
     throw ov::Exception("Input for tensor name " + tensor_name + " was not found.");
-=======
->>>>>>> 63475921
 }