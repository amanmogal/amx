// Copyright (C) 2018-2021 Intel Corporation
// SPDX-License-Identifier: Apache-2.0
//

#include "ngraph/node.hpp"

#include <memory>
#include <ngraph/validation_util.hpp>
#include <sstream>
#include <typeindex>
#include <typeinfo>

#include "itt.hpp"
#include "ngraph/graph_util.hpp"
#include "ngraph/op/constant.hpp"
#include "ngraph/op/parameter.hpp"
#include "ngraph/op/result.hpp"
#include "ngraph/pattern/matcher.hpp"
#include "openvino/core/descriptor/input.hpp"

using namespace std;

atomic<size_t> ov::Node::m_next_instance_id(0);

ov::Node::Node(const Node& node)
    : m_control_dependents(node.m_control_dependents),
      m_control_dependencies(node.m_control_dependencies)
      // skip m_node_type -- will be generated automatically
      ,
      m_instance_id(m_next_instance_id.fetch_add(1)),
      m_friendly_name(node.m_friendly_name)
      // skip m_unique_name -- will be generated automatically
      ,
      m_provenance_tags(node.m_provenance_tags),
      m_provenance_group(node.m_provenance_group),
      m_inputs(node.m_inputs)  // will be modified in the body
      // skip m_outputs -- should be initialized outside
      ,
      m_op_annotations(node.m_op_annotations),
      m_rt_info(node.m_rt_info) {
    // cannot do it without copying node.m_inputs first due to too limiting const qualifiers
    for (auto& input : m_inputs) {
        input = descriptor::Input(this, input.get_index(), input.get_output());
        input.get_output().add_input(&input);
    }
}

ov::Node& ov::Node::operator=(const Node& node) {
    this->m_control_dependents = node.m_control_dependents;
    this->m_control_dependencies = node.m_control_dependencies;
    this->m_instance_id = m_next_instance_id.fetch_add(1);
    this->m_friendly_name = node.m_friendly_name;
    this->m_provenance_tags = node.m_provenance_tags;
    this->m_provenance_group = node.m_provenance_group;
    this->m_inputs = node.m_inputs;
    this->m_op_annotations = node.m_op_annotations;
    this->m_rt_info = node.m_rt_info;
    // cannot do it without copying node.m_inputs first due to too limiting const qualifiers
    for (auto& input : m_inputs) {
        input = descriptor::Input(this, input.get_index(), input.get_output());
        input.get_output().add_input(&input);
    }
    return *this;
}

ov::Node::Node(size_t output_size) : Node() {
    set_output_size(output_size);
}

ov::Node::Node(const OutputVector& arguments, size_t output_size) : Node() {
    set_arguments(arguments);
    set_output_size(output_size);
}

ov::Node::~Node() {
    for (descriptor::Input& input : m_inputs) {
        if (input.has_output()) {
            // This test adds 1 to the actual count, so a count of 2 means this input is the only
            // reference to the node.
            if (input.get_output().get_node().use_count() == 2) {
                // Don't want to trigger a deep recursive delete
                NodeVector nodes{input.get_output().get_node()};
                input.remove_output();
                safe_delete(nodes, true);
                return;
            }
            input.remove_output();
        }
    }
}

std::shared_ptr<ov::Node> ov::Node::copy_with_new_inputs(const OutputVector& inputs) const {
    return copy_with_new_inputs(inputs, get_control_dependencies());
}

ov::Output<const ov::Node> ov::Node::get_default_output() const {
    return output(get_default_output_index());
}

ov::Output<ov::Node> ov::Node::get_default_output() {
    return output(get_default_output_index());
}

size_t ov::Node::get_default_output_index() const {
    return 0;
}

size_t ov::Node::no_default_index() const {
    NODE_VALIDATION_CHECK(this, false, "Default output not supported");
}

std::shared_ptr<ov::Node> ov::Node::copy_with_new_inputs(
    const OutputVector& inputs,
    const std::vector<std::shared_ptr<Node>>& control_dependencies) const {
    shared_ptr<Node> clone = clone_with_new_inputs(inputs);
    for (auto& cdep : control_dependencies) {
        clone->add_control_dependency(cdep);
    }
    for (size_t i = 0; i < get_output_size(); i++) {
        clone->get_output_tensor(i).set_names(get_output_tensor(i).get_names());
    }
    return clone;
}

void ov::Node::safe_delete(NodeVector& nodes, bool recurse) {
    for (auto& input : m_inputs) {
        if (input.has_output()) {
            // This test adds 1 to the actual count, so a count of 2 means this input is the only
            // reference to the node.
            auto node = input.get_output().get_node();
            if (node.use_count() == 2) {
                // Move the node from the input to nodes so we don't trigger a deep recursive delete
                nodes.push_back(node);
            }
            input.remove_output();
        }
    }
    if (recurse) {
        while (nodes.size() > 0) {
            auto node = nodes.back();
            nodes.pop_back();
            node->safe_delete(nodes, false);
        }
    }
}

void ov::Node::set_arguments(const NodeVector& arguments) {
    OutputVector outputs;
    for (auto arg : arguments) {
        for (auto& output : arg->outputs()) {
            outputs.push_back(output);
        }
    }
    set_arguments(outputs);
}

void ov::Node::set_arguments(const OutputVector& arguments) {
    // Add this node as a user of each argument.
    size_t i = 0;
    for (auto& output : arguments) {
        auto output_node = output.get_node();
        auto& output_descriptor = output_node->m_outputs.at(output.get_index());
        m_inputs.emplace_back(this, i++, output_descriptor);
    }
}

ov::descriptor::Input& ov::Node::get_input_descriptor(size_t position) {
    while (m_inputs.size() <= position) {
        m_inputs.emplace_back(this, m_inputs.size());
    }
    return m_inputs.at(position);
}

ov::descriptor::Output& ov::Node::get_output_descriptor(size_t position) {
    while (m_outputs.size() <= position) {
        size_t i = m_outputs.size();
        auto tensor_descriptor = make_shared<descriptor::Tensor>(element::dynamic, PartialShape::dynamic(), this, i);
        m_outputs.emplace_back(this, i, tensor_descriptor);
    }
    return m_outputs[position];
}

void ov::Node::set_argument(size_t position, const Output<Node>& argument) {
    auto output_node = argument.get_node();
    auto& output_descriptor = output_node->get_output_descriptor(argument.get_index());
    get_input_descriptor(position).replace_output(output_descriptor);
}

void ov::Node::constructor_validate_and_infer_types() {
    validate_and_infer_types();
}

void ov::Node::set_output_size(size_t n) {
    NGRAPH_CHECK(n >= m_outputs.size(), "shrinking ", m_outputs.size(), " to ", n);
    for (size_t i = m_outputs.size(); i < n; ++i) {
        // create the descriptors
        get_output_descriptor(i);
    }
}

void ov::Node::invalidate_values() {
    for (const auto& output : outputs())
        output.get_tensor().invalidate_values();
}

void ov::Node::validate_and_infer_types() {}

void ov::Node::set_input_is_relevant_to_shape(size_t i, bool relevant) {
    NGRAPH_CHECK(i < m_inputs.size(),
                 "index '",
                 i,
                 "' out of range in set_input_is_relevant_to_shape(size_t index, bool relevant)");
    m_inputs[i].m_is_relevant_to_shape = relevant;
}

void ov::Node::set_input_is_relevant_to_value(size_t i, bool relevant) {
    NGRAPH_CHECK(i < m_inputs.size(),
                 "index '",
                 i,
                 "' out of range in set_input_is_relevant_to_value(size_t index, bool relevant)");
    m_inputs[i].m_is_relevant_to_value = relevant;
}

void ov::Node::set_output_type(size_t i, const element::Type& element_type, const PartialShape& pshape) {
    get_output_descriptor(i).get_tensor_ptr()->set_tensor_type(element_type, pshape);
}

std::string ov::Node::description() const {
    return get_type_name();
}

const std::string& ov::Node::get_friendly_name() const {
    if (m_friendly_name.empty()) {
        return get_name();
    }
    return m_friendly_name;
}

const std::string& ov::Node::get_name() const {
    if (m_unique_name.empty()) {
        const_cast<Node*>(this)->m_unique_name = description() + "_" + to_string(m_instance_id);
    }
    return m_unique_name;
}

void ov::Node::set_friendly_name(const string& name) {
    m_friendly_name = name;
}

void ov::Node::add_provenance_group_member(const shared_ptr<Node>& node) {
    m_provenance_group.insert(node);
}

void ov::Node::remove_provenance_group_member(const shared_ptr<Node>& node) {
    m_provenance_group.erase(node);
}

void ov::Node::replace_provenance_group_member(const shared_ptr<Node>& current_node,
                                               const shared_ptr<Node>& replacement_node) {
    // Catch up with the current state of the group
    replacement_node->add_provenance_tags(get_provenance_tags());
    if (current_node != nullptr) {
        remove_provenance_group_member(current_node);
        // Catch up with what was added to the current node
        replacement_node->add_provenance_tags(current_node->get_provenance_tags());
    }
    add_provenance_group_member(replacement_node);
}

const set<shared_ptr<ov::Node>>& ov::Node::get_provenance_group_members() const {
    return m_provenance_group;
}

shared_ptr<ov::Node> ov::Node::add_provenance_group_members_above(const OutputVector& base) {
    set<Node*> base_set;
    for (auto& output : base) {
        Node* node = output.get_node();
        if (node == this) {
            // A builder did nothing
            return shared_from_this();
        }
        base_set.insert(node);
    }
    vector<Node*> todo;
    for (auto value : input_values()) {
        todo.push_back(value.get_node());
    }
    while (!todo.empty()) {
        Node* node = todo.back();
        todo.pop_back();
        if (base_set.count(node) > 0) {
            continue;
        }
        add_provenance_group_member(node->shared_from_this());
        for (auto value : node->input_values()) {
            if (m_provenance_group.count(value.get_node_shared_ptr()) == 0) {
                todo.push_back(value.get_node());
            }
        }
        base_set.insert(node);
    }
    return shared_from_this();
}

void ov::Node::add_provenance_tags_above(const OutputVector& base, const std::unordered_set<std::string>& tag_set) {
    set<Node*> base_set;
    for (auto& output : base) {
        base_set.insert(output.get_node());
    }
    vector<Node*> todo{this};
    while (!todo.empty()) {
        Node* node = todo.back();
        todo.pop_back();
        if (base_set.count(node) > 0) {
            continue;
        }
        node->add_provenance_tags(tag_set);
        for (auto value : node->input_values()) {
            todo.push_back(value.get_node());
        }
        base_set.insert(node);
    }
}

const std::unordered_set<std::string>& ov::Node::get_provenance_tags() const {
    return m_provenance_tags;
}

void ov::Node::add_provenance_tag(const std::string& tag) {
    m_provenance_tags.insert(tag);
    for (auto node : m_provenance_group) {
        node->add_provenance_tag(tag);
    }
}

void ov::Node::remove_provenance_tag(const std::string& tag) {
    m_provenance_tags.erase(tag);
}

void ov::Node::merge_provenance_tags_from(const std::shared_ptr<const Node>& source) {
    for (auto& tag : source->get_provenance_tags()) {
        add_provenance_tag(tag);
    }
}

void ov::Node::transfer_provenance_tags(const shared_ptr<Node>& replacement) {
    NGRAPH_SUPPRESS_DEPRECATED_START
    auto common_args = ngraph::find_common_args(shared_from_this(), replacement);

    std::set<string> removed_subgraph_tags;

    auto set_replacement_prov = [&removed_subgraph_tags](const std::shared_ptr<Node>& node) {
        for (const auto& tag : node->get_provenance_tags()) {
            removed_subgraph_tags.insert(tag);
        }
    };

    ngraph::traverse_nodes({shared_from_this()}, set_replacement_prov, common_args);
    replacement->add_provenance_tags(removed_subgraph_tags);

    auto set_prov_new_nodes = [&removed_subgraph_tags](const std::shared_ptr<Node>& node) {
        node->add_provenance_tags(removed_subgraph_tags);
    };

    ngraph::traverse_nodes({replacement}, set_prov_new_nodes, common_args);
    NGRAPH_SUPPRESS_DEPRECATED_END
}

ov::Node* ov::Node::get_input_node_ptr(size_t index) const {
    NGRAPH_CHECK(index < m_inputs.size(), "index '", index, "' out of range in get_argument(size_t index)");
    return m_inputs[index].get_output().get_node().get();
}

std::shared_ptr<ov::Node> ov::Node::get_input_node_shared_ptr(size_t index) const {
    NGRAPH_CHECK(index < m_inputs.size(), "index '", index, "' out of range in get_argument(size_t index)");
    return m_inputs[index].get_output().get_node();
}

ov::Output<ov::Node> ov::Node::get_input_source_output(size_t i) const {
    return input(i).get_source_output();
}

const std::vector<std::shared_ptr<ov::Node>>& ov::Node::get_control_dependencies() const {
    return m_control_dependencies;
}

const std::vector<ov::Node*>& ov::Node::get_control_dependents() const {
    return m_control_dependents;
}

void ov::Node::add_control_dependency(std::shared_ptr<Node> node) {
    if (find(m_control_dependencies.begin(), m_control_dependencies.end(), node) == m_control_dependencies.end()) {
        m_control_dependencies.push_back(node);
        if (find(node->m_control_dependents.begin(), node->m_control_dependents.end(), this) ==
            node->m_control_dependents.end()) {
            node->m_control_dependents.push_back(this);
        }
    }
}

void ov::Node::add_node_control_dependencies(std::shared_ptr<Node> source_node) {
    for (auto& node : source_node->get_control_dependencies()) {
        add_control_dependency(node);
    }
}

void ov::Node::add_node_control_dependents(std::shared_ptr<Node> source_node) {
    for (Node* node : source_node->get_control_dependents()) {
        node->add_control_dependency(shared_from_this());
    }
}

void ov::Node::transfer_control_dependents(std::shared_ptr<Node> replacement) {
    replacement->add_node_control_dependents(shared_from_this());
    clear_control_dependents();
}

void ov::Node::remove_control_dependency(std::shared_ptr<Node> node) {
    {
        auto it = find(m_control_dependencies.begin(), m_control_dependencies.end(), node);
        if (it != m_control_dependencies.end()) {
            m_control_dependencies.erase(it);
        }
    }
    {
        auto it = find(node->m_control_dependents.begin(), node->m_control_dependents.end(), this);
        if (it != node->m_control_dependents.end()) {
            node->m_control_dependents.erase(it);
        }
    }
}

void ov::Node::clear_control_dependencies() {
    for (auto& node : m_control_dependencies) {
        auto it = find(node->m_control_dependents.begin(), node->m_control_dependents.end(), this);
        if (it != node->m_control_dependents.end()) {
            node->m_control_dependents.erase(it);
        }
    }
    m_control_dependencies.clear();
}

void ov::Node::clear_control_dependents() {
    while (!m_control_dependents.empty()) {
        (*m_control_dependents.begin())->remove_control_dependency(shared_from_this());
    }
}

const ngraph::op::AutoBroadcastSpec& ov::Node::get_autob() const {
    static ngraph::op::AutoBroadcastSpec s_spec;
    return s_spec;
}

namespace ov {
ostream& operator<<(ostream& out, const Node& node) {
    return node.write_description(out, 1);
}
ostream& operator<<(ostream& out, const Node* node) {
    return node->write_description(out, 1);
}
}  // namespace ov

std::ostream& ov::Node::write_description(std::ostream& out, uint32_t depth) const {
    if (depth == 0) {
        out << get_friendly_name();
    } else {
        out << "v" << get_type_info().version << "::" << get_type_info().name << " " << get_friendly_name() << " (";
        string sep = "";
        for (const auto& arg : input_values()) {
            out << sep << arg;
            sep = ", ";
        }
        out << ") -> (";
        sep = "";
        for (size_t i = 0; i < get_output_size(); i++) {
            out << sep << get_output_element_type(i) << get_output_partial_shape(i);
            sep = ", ";
        }
        out << ")";
    }
    return out;
}

size_t ov::Node::get_output_size() const {
    return m_outputs.size();
}

const ov::element::Type& ov::Node::get_output_element_type(size_t i) const {
    NGRAPH_CHECK(i < m_outputs.size(), "index '", i, "' out of range in get_output_element_type(size_t i)");
    return m_outputs[i].get_element_type();
}

const ov::element::Type& ov::Node::get_element_type() const {
    if (get_output_size() != 1) {
        throw ngraph::ngraph_error("get_element_type() must be called on a node with exactly one output.");
    }
    return get_output_element_type(0);
}

const ngraph::Shape& ov::Node::get_output_shape(size_t i) const {
    NGRAPH_CHECK(i < m_outputs.size(), "index '", i, "' out of range in get_output_shape(size_t i)");
    return m_outputs[i].get_shape();
}

const ov::PartialShape& ov::Node::get_output_partial_shape(size_t i) const {
    NGRAPH_CHECK(i < m_outputs.size(), "index '", i, "' out of range in get_output_partial_shape(size_t i)");
    return m_outputs[i].get_partial_shape();
}

const ngraph::Shape& ov::Node::get_shape() const {
    NODE_VALIDATION_CHECK(this, get_output_size() == 1, "get_shape() must be called on a node with exactly one output");
    return get_output_shape(0);
}

std::set<ov::Input<ov::Node>> ov::Node::get_output_target_inputs(size_t i) const {
    std::set<Input<Node>> result;

    for (auto& input : m_outputs.at(i).get_inputs()) {
        result.emplace(input->get_raw_pointer_node(), input->get_index());
    }

    return result;
}

ov::descriptor::Tensor& ov::Node::get_output_tensor(size_t i) const {
    NGRAPH_CHECK(i < m_outputs.size(), "index '", i, "' out of range in get_output_tensor(size_t i)");
    return m_outputs[i].get_tensor();
}

ov::descriptor::Tensor& ov::Node::get_input_tensor(size_t i) const {
    NGRAPH_CHECK(i < m_inputs.size(), "index '", i, "' out of range in get_input_tensor(size_t i)");
    descriptor::Input input = m_inputs[i];
    return input.get_tensor();
}

size_t ov::Node::get_input_size() const {
    return m_inputs.size();
}

const ov::element::Type& ov::Node::get_input_element_type(size_t i) const {
    NGRAPH_CHECK(i < m_inputs.size(), "index '", i, "' out of range in get_input_element_type(size_t i)");
    return m_inputs[i].get_element_type();
}

const ngraph::Shape& ov::Node::get_input_shape(size_t i) const {
    NGRAPH_CHECK(i < m_inputs.size(), "index '", i, "' out of range in get_input_shape(size_t i)");
    return m_inputs[i].get_shape();
}

const ov::PartialShape& ov::Node::get_input_partial_shape(size_t i) const {
    NGRAPH_CHECK(i < m_inputs.size(), "index '", i, "' out of range in get_input_partial_shape(size_t i)");
    return m_inputs[i].get_partial_shape();
}

NGRAPH_SUPPRESS_DEPRECATED_START
const string& ov::Node::get_input_tensor_name(size_t i) const {
    NGRAPH_CHECK(i < m_inputs.size(), "index '", i, "' out of range in get_input_tensor_name(size_t i)");
    return m_inputs[i].get_tensor().get_name();
}

const string& ov::Node::get_output_tensor_name(size_t i) const {
    NGRAPH_CHECK(i < m_outputs.size(), "index '", i, "' out of range in get_output_tensor_name(size_t i)");
    return m_outputs[i].get_tensor().get_name();
}
NGRAPH_SUPPRESS_DEPRECATED_END

bool ov::Node::has_same_type(std::shared_ptr<const Node> node) const {
    if (get_output_size() != node->get_output_size()) {
        return false;
    }
    for (size_t i = 0; i < get_output_size(); ++i) {
        if (get_output_element_type(i) != node->get_output_element_type(i) ||
            get_output_shape(i) != node->get_output_shape(i)) {
            return false;
        }
    }
    return true;
}

ov::NodeVector ov::Node::get_users(bool check_is_used) const {
    NodeVector result;
    for (auto output : outputs()) {
        for (auto input : output.get_target_inputs()) {
            Node* input_node = input.get_node();
            if (!check_is_used || ngraph::is_used(input_node)) {
                result.push_back(input_node->shared_from_this());
            }
        }
    }
    return result;
}

std::string ov::node_validation_failure_loc_string(const Node* node) {
    std::stringstream ss;
    ss << "While validating node '" << *node << "' with friendly_name '" << node->get_friendly_name() << '\'';
    return ss.str();
}

const std::shared_ptr<ov::Node>& ov::check_single_output_arg(const std::shared_ptr<Node>& node, size_t i) {
    NGRAPH_CHECK(node->get_output_size() == 1, "Argument ", i, node, " must produce exactly one value.");
    return node;
}

const ov::NodeVector& ov::check_single_output_args(const NodeVector& args) {
    for (size_t i = 0; i < args.size(); ++i) {
        ngraph::check_single_output_arg(args.at(i), i);
    }
    return args;
}

ov::OutputVector ov::as_output_vector(const NodeVector& args) {
    OutputVector output_vector;
    for (auto arg : args) {
        output_vector.push_back(arg);
    }
    return output_vector;
}

ov::NodeVector ov::as_node_vector(const OutputVector& values) {
    NodeVector node_vector;
    for (auto& value : values) {
        node_vector.emplace_back(value.get_node_shared_ptr());
    }
    return node_vector;
}

ov::ResultVector ov::as_result_vector(const OutputVector& values) {
    ResultVector result;
    for (auto value : values) {
        shared_ptr<Node> node = value.get_node_shared_ptr();
<<<<<<< HEAD
        result.push_back(ov::is_type<op::Result>(node) ? ov::as_type_ptr<op::Result>(node)
                                                       : make_shared<op::Result>(value));
=======
        result.push_back(ov::is_type<ngraph::op::Result>(node) ? ov::as_type_ptr<ngraph::op::Result>(node)
                                                               : make_shared<ngraph::op::Result>(value));
>>>>>>> f7d3f791
    }
    return result;
}

bool ov::Node::match_value(ngraph::pattern::Matcher* matcher,
                           const Output<Node>& pattern_value,
                           const Output<Node>& graph_value) {
    if (pattern_value.get_index() != graph_value.get_index() ||
        (matcher->is_strict_mode() &&
         (!pattern_value.get_element_type().compatible(graph_value.get_element_type()) ||
          !pattern_value.get_partial_shape().compatible(graph_value.get_partial_shape())))) {
        return false;
    }
    return match_node(matcher, graph_value);
}

bool ov::Node::match_node(ngraph::pattern::Matcher* matcher, const Output<Node>& graph_value) {
    matcher->add_node(graph_value);
    // Check if a type of a given node, which produces graph_value, matches the type of `this` node
    // or `this` node type is an ancestor of that node type. It is not the exact matching, types of
    // the nodes
    // may not match, but they are connected by the inheritance relation.
    // Not exact matching allows using base classes in the patterns and successfully matching such
    // patterns
    // with sub-graph of descent nodes types.
    if (graph_value.get_node_shared_ptr()->get_type_info().is_castable(get_type_info()) &&
        matcher->match_arguments(this, graph_value.get_node_shared_ptr())) {
        auto& pattern_map = matcher->get_pattern_value_map();
        pattern_map[shared_from_this()] = graph_value;
        return true;
    }
    return false;
}

// default implementation for the node to check if it contains partial shape
// we will override this method, for the Op's which depends on additional shape
// attribute to determine if node contains partial shape or not
bool ov::Node::is_dynamic() const {
    for (size_t i = 0; i < get_input_size(); i++) {
        if (get_input_partial_shape(i).is_dynamic()) {
            return true;
        }
    }
    return false;
}

ov::Input<ov::Node> ov::Node::input(size_t input_index) {
    if (input_index >= m_inputs.size()) {
        throw out_of_range("node input index is out of range");
    }

    return Input<Node>(this, input_index);
}

ov::Output<ov::Node> ov::Node::input_value(size_t input_index) const {
    return input(input_index).get_source_output();
}

ov::Input<const ov::Node> ov::Node::input(size_t input_index) const {
    if (input_index >= m_inputs.size()) {
        throw out_of_range("node input index is out of range");
    }

    return Input<const Node>(this, input_index);
}

ov::Output<ov::Node> ov::Node::output(size_t output_index) {
    // All nodes will have at least 1 output
    if (output_index > 0 && output_index >= m_outputs.size()) {
        throw out_of_range("node output index is out of range");
    }

    return Output<Node>(this, output_index);
}

ov::Output<const ov::Node> ov::Node::output(size_t output_index) const {
    // All nodes will have at least 1 output
    if (output_index > 0 && output_index >= m_outputs.size()) {
        throw out_of_range("node output index is out of range");
    }

    return Output<const Node>(this, output_index);
}

vector<ov::Input<ov::Node>> ov::Node::inputs() {
    vector<Input<Node>> result;

    for (size_t i = 0; i < get_input_size(); i++) {
        result.emplace_back(this, i);
    }

    return result;
}

vector<ov::Output<ov::Node>> ov::Node::input_values() const {
    vector<Output<Node>> result;

    for (size_t i = 0; i < get_input_size(); i++) {
        result.emplace_back(input(i).get_source_output());
    }

    return result;
}

vector<ov::Input<const ov::Node>> ov::Node::inputs() const {
    vector<Input<const Node>> result;

    for (size_t i = 0; i < get_input_size(); i++) {
        result.emplace_back(this, i);
    }

    return result;
}

vector<ov::Output<ov::Node>> ov::Node::outputs() {
    vector<Output<Node>> result;

    for (size_t i = 0; i < get_output_size(); i++) {
        result.emplace_back(shared_from_this(), i);
    }

    return result;
}

vector<ov::Output<const ov::Node>> ov::Node::outputs() const {
    vector<Output<const Node>> result;

    for (size_t i = 0; i < get_output_size(); i++) {
        result.emplace_back(shared_from_this(), i);
    }

    return result;
}

bool ov::Node::has_evaluate() const {
    return false;
}

bool ov::Node::evaluate(const HostTensorVector& output_values, const HostTensorVector& input_values) const {
    return false;
}

bool ov::Node::evaluate(const HostTensorVector& output_values,
                        const HostTensorVector& input_values,
                        const EvaluationContext& evaluationContext) const {
    return evaluate(output_values, input_values);
}

bool ov::Node::evaluate_lower(const HostTensorVector& output_values) const {
    const auto& inputs = input_values();
    bool dyn_inputs = std::any_of(inputs.begin(), inputs.end(), [](const Output<Node>& output) {
        return !output.get_tensor().has_and_set_bound();
    });
    if (dyn_inputs)
        return false;
    return ngraph::default_lower_bound_evaluator(this, output_values);
}

bool ov::Node::evaluate_upper(const HostTensorVector& output_values) const {
    const auto& inputs = input_values();
    bool dyn_inputs = std::any_of(inputs.begin(), inputs.end(), [](const Output<Node>& output) {
        return !output.get_tensor().has_and_set_bound();
    });
    if (dyn_inputs)
        return false;
    return ngraph::default_upper_bound_evaluator(this, output_values);
}

<<<<<<< HEAD
bool Node::constant_fold(OutputVector& output_values, const OutputVector& input_values) {
=======
bool ov::Node::constant_fold(OutputVector& output_values, const OutputVector& input_values) {
>>>>>>> f7d3f791
    OV_ITT_SCOPED_TASK(ov::itt::domains::nGraph, "Node::constant_fold");

    if (m_rt_info.count("DISABLED_CONSTANT_FOLDING")) {
        return false;
    }

    // If all the inputs are constants, try to evaluate the outputs
    bool all_constants = std::all_of(input_values.begin(), input_values.end(), [](const Output<Node>& input) {
<<<<<<< HEAD
        return ov::as_type_ptr<op::v0::Constant>(input.get_node_shared_ptr());
=======
        return ov::as_type_ptr<ngraph::op::v0::Constant>(input.get_node_shared_ptr());
>>>>>>> f7d3f791
    });
    if (!all_constants)
        return false;

    HostTensorVector input_tensors;
    for (const auto& input : input_values) {
<<<<<<< HEAD
        auto host_tensor =
            make_shared<runtime::HostTensor>(ov::as_type_ptr<op::v0::Constant>(input.get_node_shared_ptr()));
=======
        auto host_tensor = make_shared<ngraph::runtime::HostTensor>(
            ov::as_type_ptr<ngraph::op::v0::Constant>(input.get_node_shared_ptr()));
>>>>>>> f7d3f791
        input_tensors.push_back(host_tensor);
    }
    HostTensorVector output_tensors;
    OutputVector output_constants;
    for (const auto& output : outputs()) {
        auto tensor = make_shared<HostTensor>(output.get_element_type(), output.get_partial_shape());
        output_tensors.push_back(tensor);
    }
    if (evaluate(output_tensors, input_tensors)) {
        for (size_t i = 0; i < output_tensors.size(); ++i) {
            output_values[i] = make_shared<ngraph::op::Constant>(output_tensors[i]);
        }
        return true;
    }
    return false;
}

namespace ov {
constexpr DiscreteTypeInfo AttributeAdapter<shared_ptr<Node>>::type_info;

AttributeAdapter<std::shared_ptr<Node>>::AttributeAdapter(std::shared_ptr<Node>& value) : m_ref(value) {}

bool AttributeAdapter<std::shared_ptr<Node>>::visit_attributes(AttributeVisitor& visitor) {
    auto original_id = visitor.get_registered_node_id(m_ref);
    auto id = original_id;
    visitor.on_attribute("ID", id);
    if (id != original_id) {
        m_ref = visitor.get_registered_node(id);
    }
    return true;
}

constexpr DiscreteTypeInfo AttributeAdapter<NodeVector>::type_info;

AttributeAdapter<NodeVector>::AttributeAdapter(NodeVector& ref) : m_ref(ref) {}

bool AttributeAdapter<NodeVector>::visit_attributes(AttributeVisitor& visitor) {
    size_t size = m_ref.size();
    visitor.on_attribute("size", size);
    if (size != m_ref.size()) {
        m_ref.resize(size);
    }
    ostringstream index;
    for (size_t i = 0; i < size; i++) {
        index.str("");
        index << i;
        string id;
        if (m_ref[i]) {
            id = visitor.get_registered_node_id(m_ref[i]);
        }
        visitor.on_attribute(index.str(), id);
        if (!m_ref[i]) {
            m_ref[i] = visitor.get_registered_node(id);
        }
    }
    return true;
}
}  // namespace ov<|MERGE_RESOLUTION|>--- conflicted
+++ resolved
@@ -628,13 +628,8 @@
     ResultVector result;
     for (auto value : values) {
         shared_ptr<Node> node = value.get_node_shared_ptr();
-<<<<<<< HEAD
-        result.push_back(ov::is_type<op::Result>(node) ? ov::as_type_ptr<op::Result>(node)
-                                                       : make_shared<op::Result>(value));
-=======
         result.push_back(ov::is_type<ngraph::op::Result>(node) ? ov::as_type_ptr<ngraph::op::Result>(node)
                                                                : make_shared<ngraph::op::Result>(value));
->>>>>>> f7d3f791
     }
     return result;
 }
@@ -803,11 +798,7 @@
     return ngraph::default_upper_bound_evaluator(this, output_values);
 }
 
-<<<<<<< HEAD
-bool Node::constant_fold(OutputVector& output_values, const OutputVector& input_values) {
-=======
 bool ov::Node::constant_fold(OutputVector& output_values, const OutputVector& input_values) {
->>>>>>> f7d3f791
     OV_ITT_SCOPED_TASK(ov::itt::domains::nGraph, "Node::constant_fold");
 
     if (m_rt_info.count("DISABLED_CONSTANT_FOLDING")) {
@@ -816,24 +807,15 @@
 
     // If all the inputs are constants, try to evaluate the outputs
     bool all_constants = std::all_of(input_values.begin(), input_values.end(), [](const Output<Node>& input) {
-<<<<<<< HEAD
-        return ov::as_type_ptr<op::v0::Constant>(input.get_node_shared_ptr());
-=======
         return ov::as_type_ptr<ngraph::op::v0::Constant>(input.get_node_shared_ptr());
->>>>>>> f7d3f791
     });
     if (!all_constants)
         return false;
 
     HostTensorVector input_tensors;
     for (const auto& input : input_values) {
-<<<<<<< HEAD
-        auto host_tensor =
-            make_shared<runtime::HostTensor>(ov::as_type_ptr<op::v0::Constant>(input.get_node_shared_ptr()));
-=======
         auto host_tensor = make_shared<ngraph::runtime::HostTensor>(
             ov::as_type_ptr<ngraph::op::v0::Constant>(input.get_node_shared_ptr()));
->>>>>>> f7d3f791
         input_tensors.push_back(host_tensor);
     }
     HostTensorVector output_tensors;
