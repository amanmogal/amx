// Copyright (C) 2018-2021 Intel Corporation
// SPDX-License-Identifier: Apache-2.0
//

#include "ngraph/node.hpp"

#include <memory>
#include <ngraph/validation_util.hpp>
#include <sstream>
#include <typeindex>
#include <typeinfo>

#include "itt.hpp"
#include "ngraph/graph_util.hpp"
#include "ngraph/op/constant.hpp"
#include "ngraph/op/parameter.hpp"
#include "ngraph/op/result.hpp"
#include "ngraph/pattern/matcher.hpp"
#include "openvino/core/descriptor/input.hpp"

using namespace std;

atomic<size_t> ov::Node::m_next_instance_id(0);

ov::Node::Node(const Node& node)
    : m_control_dependents(node.m_control_dependents),
      m_control_dependencies(node.m_control_dependencies)
      // skip m_node_type -- will be generated automatically
      ,
      m_instance_id(m_next_instance_id.fetch_add(1)),
      m_friendly_name(node.m_friendly_name)
      // skip m_unique_name -- will be generated automatically
      ,
      m_provenance_tags(node.m_provenance_tags),
      m_provenance_group(node.m_provenance_group),
      m_inputs(node.m_inputs)  // will be modified in the body
      // skip m_outputs -- should be initialized outside
      ,
      m_op_annotations(node.m_op_annotations),
      m_rt_info(node.m_rt_info) {
    // cannot do it without copying node.m_inputs first due to too limiting const qualifiers
    for (auto& input : m_inputs) {
        input = descriptor::Input(this, input.get_index(), input.get_output());
        input.get_output().add_input(&input);
    }
}

ov::Node& ov::Node::operator=(const Node& node) {
    this->m_control_dependents = node.m_control_dependents;
    this->m_control_dependencies = node.m_control_dependencies;
    this->m_instance_id = m_next_instance_id.fetch_add(1);
    this->m_friendly_name = node.m_friendly_name;
    this->m_provenance_tags = node.m_provenance_tags;
    this->m_provenance_group = node.m_provenance_group;
    this->m_inputs = node.m_inputs;
    this->m_op_annotations = node.m_op_annotations;
    this->m_rt_info = node.m_rt_info;
    // cannot do it without copying node.m_inputs first due to too limiting const qualifiers
    for (auto& input : m_inputs) {
        input = descriptor::Input(this, input.get_index(), input.get_output());
        input.get_output().add_input(&input);
    }
    return *this;
}

ov::Node::Node(size_t output_size) : Node() {
    set_output_size(output_size);
}

ov::Node::Node(const OutputVector& arguments, size_t output_size) : Node() {
    set_arguments(arguments);
    set_output_size(output_size);
}

ov::Node::~Node() {
    for (descriptor::Input& input : m_inputs) {
        if (input.has_output()) {
            // This test adds 1 to the actual count, so a count of 2 means this input is the only
            // reference to the node.
            if (input.get_output().get_node().use_count() == 2) {
                // Don't want to trigger a deep recursive delete
                NodeVector nodes{input.get_output().get_node()};
                input.remove_output();
                safe_delete(nodes, true);
                return;
            }
            input.remove_output();
        }
    }
}

std::shared_ptr<ov::Node> ov::Node::copy_with_new_inputs(const OutputVector& inputs) const {
    return copy_with_new_inputs(inputs, get_control_dependencies());
}

ov::Output<const ov::Node> ov::Node::get_default_output() const {
    return output(get_default_output_index());
}

ov::Output<ov::Node> ov::Node::get_default_output() {
    return output(get_default_output_index());
}

size_t ov::Node::get_default_output_index() const {
    return 0;
}

size_t ov::Node::no_default_index() const {
    NODE_VALIDATION_CHECK(this, false, "Default output not supported");
}

std::shared_ptr<ov::Node> ov::Node::copy_with_new_inputs(
    const OutputVector& inputs,
    const std::vector<std::shared_ptr<Node>>& control_dependencies) const {
    shared_ptr<Node> clone = clone_with_new_inputs(inputs);
    for (auto& cdep : control_dependencies) {
        clone->add_control_dependency(cdep);
    }
    for (size_t i = 0; i < get_output_size(); i++) {
        clone->get_output_tensor(i).set_names(get_output_tensor(i).get_names());
    }
    return clone;
}

void ov::Node::safe_delete(NodeVector& nodes, bool recurse) {
    for (auto& input : m_inputs) {
        if (input.has_output()) {
            // This test adds 1 to the actual count, so a count of 2 means this input is the only
            // reference to the node.
            auto node = input.get_output().get_node();
            if (node.use_count() == 2) {
                // Move the node from the input to nodes so we don't trigger a deep recursive delete
                nodes.push_back(node);
            }
            input.remove_output();
        }
    }
    if (recurse) {
        while (nodes.size() > 0) {
            auto node = nodes.back();
            nodes.pop_back();
            node->safe_delete(nodes, false);
        }
    }
}

void ov::Node::set_arguments(const NodeVector& arguments) {
    OutputVector outputs;
    for (const auto& arg : arguments) {
        for (auto& output : arg->outputs()) {
            outputs.push_back(output);
        }
    }
    set_arguments(outputs);
}

<<<<<<< HEAD
void Node::set_arguments(const OutputVector& arguments) {
    // Remove existing inputs of this node
    m_inputs.clear();

=======
void ov::Node::set_arguments(const OutputVector& arguments) {
>>>>>>> 660c1062
    // Add this node as a user of each argument.
    size_t i = 0;
    for (auto& output : arguments) {
        set_argument(i++, output);
    }
}

ov::descriptor::Input& ov::Node::get_input_descriptor(size_t position) {
    while (m_inputs.size() <= position) {
        m_inputs.emplace_back(this, m_inputs.size());
    }
    return m_inputs.at(position);
}

ov::descriptor::Output& ov::Node::get_output_descriptor(size_t position) {
    while (m_outputs.size() <= position) {
        size_t i = m_outputs.size();
        auto tensor_descriptor = make_shared<descriptor::Tensor>(element::dynamic, PartialShape::dynamic(), this, i);
        m_outputs.emplace_back(this, i, tensor_descriptor);
    }
    return m_outputs[position];
}

void ov::Node::set_argument(size_t position, const Output<Node>& argument) {
    auto output_node = argument.get_node();
    auto& output_descriptor = output_node->get_output_descriptor(argument.get_index());
    get_input_descriptor(position).replace_output(output_descriptor);
}

void ov::Node::constructor_validate_and_infer_types() {
    validate_and_infer_types();
}

void ov::Node::set_output_size(size_t n) {
    NGRAPH_CHECK(n >= m_outputs.size(), "shrinking ", m_outputs.size(), " to ", n);
    for (size_t i = m_outputs.size(); i < n; ++i) {
        // create the descriptors
        get_output_descriptor(i);
    }
}

void ov::Node::invalidate_values() {
    for (const auto& output : outputs())
        output.get_tensor().invalidate_values();
}

void ov::Node::validate_and_infer_types() {}

void ov::Node::set_input_is_relevant_to_shape(size_t i, bool relevant) {
    NGRAPH_CHECK(i < m_inputs.size(),
                 "index '",
                 i,
                 "' out of range in set_input_is_relevant_to_shape(size_t index, bool relevant)");
    m_inputs[i].m_is_relevant_to_shape = relevant;
}

void ov::Node::set_input_is_relevant_to_value(size_t i, bool relevant) {
    NGRAPH_CHECK(i < m_inputs.size(),
                 "index '",
                 i,
                 "' out of range in set_input_is_relevant_to_value(size_t index, bool relevant)");
    m_inputs[i].m_is_relevant_to_value = relevant;
}

void ov::Node::set_output_type(size_t i, const element::Type& element_type, const PartialShape& pshape) {
    get_output_descriptor(i).get_tensor_ptr()->set_tensor_type(element_type, pshape);
}

std::string ov::Node::description() const {
    return get_type_name();
}

const std::string& ov::Node::get_friendly_name() const {
    if (m_friendly_name.empty()) {
        return get_name();
    }
    return m_friendly_name;
}

const std::string& ov::Node::get_name() const {
    if (m_unique_name.empty()) {
        const_cast<Node*>(this)->m_unique_name = description() + "_" + to_string(m_instance_id);
    }
    return m_unique_name;
}

void ov::Node::set_friendly_name(const string& name) {
    m_friendly_name = name;
}

void ov::Node::add_provenance_group_member(const shared_ptr<Node>& node) {
    m_provenance_group.insert(node);
}

void ov::Node::remove_provenance_group_member(const shared_ptr<Node>& node) {
    m_provenance_group.erase(node);
}

void ov::Node::replace_provenance_group_member(const shared_ptr<Node>& current_node,
                                               const shared_ptr<Node>& replacement_node) {
    // Catch up with the current state of the group
    replacement_node->add_provenance_tags(get_provenance_tags());
    if (current_node != nullptr) {
        remove_provenance_group_member(current_node);
        // Catch up with what was added to the current node
        replacement_node->add_provenance_tags(current_node->get_provenance_tags());
    }
    add_provenance_group_member(replacement_node);
}

const set<shared_ptr<ov::Node>>& ov::Node::get_provenance_group_members() const {
    return m_provenance_group;
}

shared_ptr<ov::Node> ov::Node::add_provenance_group_members_above(const OutputVector& base) {
    set<Node*> base_set;
    for (auto& output : base) {
        Node* node = output.get_node();
        if (node == this) {
            // A builder did nothing
            return shared_from_this();
        }
        base_set.insert(node);
    }
    vector<Node*> todo;
    for (const auto& value : input_values()) {
        todo.push_back(value.get_node());
    }
    while (!todo.empty()) {
        Node* node = todo.back();
        todo.pop_back();
        if (base_set.count(node) > 0) {
            continue;
        }
        add_provenance_group_member(node->shared_from_this());
        for (const auto& value : node->input_values()) {
            if (m_provenance_group.count(value.get_node_shared_ptr()) == 0) {
                todo.push_back(value.get_node());
            }
        }
        base_set.insert(node);
    }
    return shared_from_this();
}

void ov::Node::add_provenance_tags_above(const OutputVector& base, const std::unordered_set<std::string>& tag_set) {
    set<Node*> base_set;
    for (auto& output : base) {
        base_set.insert(output.get_node());
    }
    vector<Node*> todo{this};
    while (!todo.empty()) {
        Node* node = todo.back();
        todo.pop_back();
        if (base_set.count(node) > 0) {
            continue;
        }
        node->add_provenance_tags(tag_set);
        for (const auto& value : node->input_values()) {
            todo.push_back(value.get_node());
        }
        base_set.insert(node);
    }
}

const std::unordered_set<std::string>& ov::Node::get_provenance_tags() const {
    return m_provenance_tags;
}

void ov::Node::add_provenance_tag(const std::string& tag) {
    m_provenance_tags.insert(tag);
    for (const auto& node : m_provenance_group) {
        node->add_provenance_tag(tag);
    }
}

void ov::Node::remove_provenance_tag(const std::string& tag) {
    m_provenance_tags.erase(tag);
}

void ov::Node::merge_provenance_tags_from(const std::shared_ptr<const Node>& source) {
    for (auto& tag : source->get_provenance_tags()) {
        add_provenance_tag(tag);
    }
}

void ov::Node::transfer_provenance_tags(const shared_ptr<Node>& replacement) {
    NGRAPH_SUPPRESS_DEPRECATED_START
    auto common_args = ngraph::find_common_args(shared_from_this(), replacement);

    std::set<string> removed_subgraph_tags;

    auto set_replacement_prov = [&removed_subgraph_tags](const std::shared_ptr<Node>& node) {
        for (const auto& tag : node->get_provenance_tags()) {
            removed_subgraph_tags.insert(tag);
        }
    };

    ngraph::traverse_nodes({shared_from_this()}, set_replacement_prov, common_args);
    replacement->add_provenance_tags(removed_subgraph_tags);

    auto set_prov_new_nodes = [&removed_subgraph_tags](const std::shared_ptr<Node>& node) {
        node->add_provenance_tags(removed_subgraph_tags);
    };

    ngraph::traverse_nodes({replacement}, set_prov_new_nodes, common_args);
    NGRAPH_SUPPRESS_DEPRECATED_END
}

ov::Node* ov::Node::get_input_node_ptr(size_t index) const {
    NGRAPH_CHECK(index < m_inputs.size(), "index '", index, "' out of range in get_argument(size_t index)");
    return m_inputs[index].get_output().get_node().get();
}

std::shared_ptr<ov::Node> ov::Node::get_input_node_shared_ptr(size_t index) const {
    NGRAPH_CHECK(index < m_inputs.size(), "index '", index, "' out of range in get_argument(size_t index)");
    return m_inputs[index].get_output().get_node();
}

ov::Output<ov::Node> ov::Node::get_input_source_output(size_t i) const {
    return input(i).get_source_output();
}

const std::vector<std::shared_ptr<ov::Node>>& ov::Node::get_control_dependencies() const {
    return m_control_dependencies;
}

const std::vector<ov::Node*>& ov::Node::get_control_dependents() const {
    return m_control_dependents;
}

void ov::Node::add_control_dependency(std::shared_ptr<Node> node) {
    if (find(m_control_dependencies.begin(), m_control_dependencies.end(), node) == m_control_dependencies.end()) {
        m_control_dependencies.push_back(node);
        if (find(node->m_control_dependents.begin(), node->m_control_dependents.end(), this) ==
            node->m_control_dependents.end()) {
            node->m_control_dependents.push_back(this);
        }
    }
}

void ov::Node::add_node_control_dependencies(std::shared_ptr<Node> source_node) {
    for (auto& node : source_node->get_control_dependencies()) {
        add_control_dependency(node);
    }
}

void ov::Node::add_node_control_dependents(std::shared_ptr<Node> source_node) {
    for (Node* node : source_node->get_control_dependents()) {
        node->add_control_dependency(shared_from_this());
    }
}

void ov::Node::transfer_control_dependents(std::shared_ptr<Node> replacement) {
    replacement->add_node_control_dependents(shared_from_this());
    clear_control_dependents();
}

void ov::Node::remove_control_dependency(std::shared_ptr<Node> node) {
    {
        auto it = find(m_control_dependencies.begin(), m_control_dependencies.end(), node);
        if (it != m_control_dependencies.end()) {
            m_control_dependencies.erase(it);
        }
    }
    {
        auto it = find(node->m_control_dependents.begin(), node->m_control_dependents.end(), this);
        if (it != node->m_control_dependents.end()) {
            node->m_control_dependents.erase(it);
        }
    }
}

void ov::Node::clear_control_dependencies() {
    for (auto& node : m_control_dependencies) {
        auto it = find(node->m_control_dependents.begin(), node->m_control_dependents.end(), this);
        if (it != node->m_control_dependents.end()) {
            node->m_control_dependents.erase(it);
        }
    }
    m_control_dependencies.clear();
}

void ov::Node::clear_control_dependents() {
    while (!m_control_dependents.empty()) {
        (*m_control_dependents.begin())->remove_control_dependency(shared_from_this());
    }
}

const ngraph::op::AutoBroadcastSpec& ov::Node::get_autob() const {
    static ngraph::op::AutoBroadcastSpec s_spec;
    return s_spec;
}

namespace ov {
ostream& operator<<(ostream& out, const Node& node) {
    return node.write_description(out, 1);
}
ostream& operator<<(ostream& out, const Node* node) {
    return node->write_description(out, 1);
}
}  // namespace ov

std::ostream& ov::Node::write_description(std::ostream& out, uint32_t depth) const {
    if (depth == 0) {
        out << get_friendly_name();
    } else {
        out << "v" << get_type_info().version << "::" << get_type_info().name << " " << get_friendly_name() << " (";
        string sep = "";
        for (const auto& arg : input_values()) {
            out << sep << arg;
            sep = ", ";
        }
        out << ") -> (";
        sep = "";
        for (size_t i = 0; i < get_output_size(); i++) {
            out << sep << get_output_element_type(i) << get_output_partial_shape(i);
            sep = ", ";
        }
        out << ")";
    }
    return out;
}

size_t ov::Node::get_output_size() const {
    return m_outputs.size();
}

const ov::element::Type& ov::Node::get_output_element_type(size_t i) const {
    NGRAPH_CHECK(i < m_outputs.size(), "index '", i, "' out of range in get_output_element_type(size_t i)");
    return m_outputs[i].get_element_type();
}

const ov::element::Type& ov::Node::get_element_type() const {
    if (get_output_size() != 1) {
        throw ngraph::ngraph_error("get_element_type() must be called on a node with exactly one output.");
    }
    return get_output_element_type(0);
}

const ov::Shape& ov::Node::get_output_shape(size_t i) const {
    NGRAPH_CHECK(i < m_outputs.size(), "index '", i, "' out of range in get_output_shape(size_t i)");
    return m_outputs[i].get_shape();
}

const ov::PartialShape& ov::Node::get_output_partial_shape(size_t i) const {
    NGRAPH_CHECK(i < m_outputs.size(), "index '", i, "' out of range in get_output_partial_shape(size_t i)");
    return m_outputs[i].get_partial_shape();
}

const ov::Shape& ov::Node::get_shape() const {
    NODE_VALIDATION_CHECK(this, get_output_size() == 1, "get_shape() must be called on a node with exactly one output");
    return get_output_shape(0);
}

std::set<ov::Input<ov::Node>> ov::Node::get_output_target_inputs(size_t i) const {
    std::set<Input<Node>> result;

    for (auto& input : m_outputs.at(i).get_inputs()) {
        result.emplace(input->get_raw_pointer_node(), input->get_index());
    }

    return result;
}

ov::descriptor::Tensor& ov::Node::get_output_tensor(size_t i) const {
    NGRAPH_CHECK(i < m_outputs.size(), "index '", i, "' out of range in get_output_tensor(size_t i)");
    return m_outputs[i].get_tensor();
}

ov::descriptor::Tensor& ov::Node::get_input_tensor(size_t i) const {
    NGRAPH_CHECK(i < m_inputs.size(), "index '", i, "' out of range in get_input_tensor(size_t i)");
    descriptor::Input input = m_inputs[i];
    return input.get_tensor();
}

size_t ov::Node::get_input_size() const {
    return m_inputs.size();
}

const ov::element::Type& ov::Node::get_input_element_type(size_t i) const {
    NGRAPH_CHECK(i < m_inputs.size(), "index '", i, "' out of range in get_input_element_type(size_t i)");
    return m_inputs[i].get_element_type();
}

const ov::Shape& ov::Node::get_input_shape(size_t i) const {
    NGRAPH_CHECK(i < m_inputs.size(), "index '", i, "' out of range in get_input_shape(size_t i)");
    return m_inputs[i].get_shape();
}

const ov::PartialShape& ov::Node::get_input_partial_shape(size_t i) const {
    NGRAPH_CHECK(i < m_inputs.size(), "index '", i, "' out of range in get_input_partial_shape(size_t i)");
    return m_inputs[i].get_partial_shape();
}

NGRAPH_SUPPRESS_DEPRECATED_START
const string& ov::Node::get_input_tensor_name(size_t i) const {
    NGRAPH_CHECK(i < m_inputs.size(), "index '", i, "' out of range in get_input_tensor_name(size_t i)");
    return m_inputs[i].get_tensor().get_name();
}

const string& ov::Node::get_output_tensor_name(size_t i) const {
    NGRAPH_CHECK(i < m_outputs.size(), "index '", i, "' out of range in get_output_tensor_name(size_t i)");
    return m_outputs[i].get_tensor().get_name();
}
NGRAPH_SUPPRESS_DEPRECATED_END

bool ov::Node::has_same_type(std::shared_ptr<const Node> node) const {
    if (get_output_size() != node->get_output_size()) {
        return false;
    }
    for (size_t i = 0; i < get_output_size(); ++i) {
        if (get_output_element_type(i) != node->get_output_element_type(i) ||
            get_output_shape(i) != node->get_output_shape(i)) {
            return false;
        }
    }
    return true;
}

ov::NodeVector ov::Node::get_users(bool check_is_used) const {
    NodeVector result;
    for (const auto& output : outputs()) {
        for (auto input : output.get_target_inputs()) {
            Node* input_node = input.get_node();
            if (!check_is_used || ngraph::is_used(input_node)) {
                result.push_back(input_node->shared_from_this());
            }
        }
    }
    return result;
}

std::string ov::node_validation_failure_loc_string(const Node* node) {
    std::stringstream ss;
    ss << "While validating node '" << *node << "' with friendly_name '" << node->get_friendly_name() << '\'';
    return ss.str();
}

const std::shared_ptr<ov::Node>& ov::check_single_output_arg(const std::shared_ptr<Node>& node, size_t i) {
    NGRAPH_CHECK(node->get_output_size() == 1, "Argument ", i, node, " must produce exactly one value.");
    return node;
}

const ov::NodeVector& ov::check_single_output_args(const NodeVector& args) {
    for (size_t i = 0; i < args.size(); ++i) {
        ngraph::check_single_output_arg(args.at(i), i);
    }
    return args;
}

ov::OutputVector ov::as_output_vector(const NodeVector& args) {
    OutputVector output_vector;
    for (const auto& arg : args) {
        output_vector.push_back(arg);
    }
    return output_vector;
}

ov::NodeVector ov::as_node_vector(const OutputVector& values) {
    NodeVector node_vector;
    for (auto& value : values) {
        node_vector.emplace_back(value.get_node_shared_ptr());
    }
    return node_vector;
}

ov::ResultVector ov::as_result_vector(const OutputVector& values) {
    ResultVector result;
    for (auto value : values) {
        shared_ptr<Node> node = value.get_node_shared_ptr();
        result.push_back(ov::is_type<ngraph::op::Result>(node) ? ov::as_type_ptr<ngraph::op::Result>(node)
                                                               : make_shared<ngraph::op::Result>(value));
    }
    return result;
}

bool ov::Node::match_value(ngraph::pattern::Matcher* matcher,
                           const Output<Node>& pattern_value,
                           const Output<Node>& graph_value) {
    if (pattern_value.get_index() != graph_value.get_index() ||
        (matcher->is_strict_mode() &&
         (!pattern_value.get_element_type().compatible(graph_value.get_element_type()) ||
          !pattern_value.get_partial_shape().compatible(graph_value.get_partial_shape())))) {
        return false;
    }
    return match_node(matcher, graph_value);
}

bool ov::Node::match_node(ngraph::pattern::Matcher* matcher, const Output<Node>& graph_value) {
    matcher->add_node(graph_value);
    // Check if a type of a given node, which produces graph_value, matches the type of `this` node
    // or `this` node type is an ancestor of that node type. It is not the exact matching, types of
    // the nodes
    // may not match, but they are connected by the inheritance relation.
    // Not exact matching allows using base classes in the patterns and successfully matching such
    // patterns
    // with sub-graph of descent nodes types.
    if (graph_value.get_node_shared_ptr()->get_type_info().is_castable(get_type_info()) &&
        matcher->match_arguments(this, graph_value.get_node_shared_ptr())) {
        auto& pattern_map = matcher->get_pattern_value_map();
        pattern_map[shared_from_this()] = graph_value;
        return true;
    }
    return false;
}

// default implementation for the node to check if it contains partial shape
// we will override this method, for the Op's which depends on additional shape
// attribute to determine if node contains partial shape or not
bool ov::Node::is_dynamic() const {
    for (size_t i = 0; i < get_input_size(); i++) {
        if (get_input_partial_shape(i).is_dynamic()) {
            return true;
        }
    }
    return false;
}

ov::Input<ov::Node> ov::Node::input(size_t input_index) {
    if (input_index >= m_inputs.size()) {
        throw out_of_range("node input index is out of range");
    }

    return {this, input_index};
}

ov::Output<ov::Node> ov::Node::input_value(size_t input_index) const {
    return input(input_index).get_source_output();
}

ov::Input<const ov::Node> ov::Node::input(size_t input_index) const {
    if (input_index >= m_inputs.size()) {
        throw out_of_range("node input index is out of range");
    }

    return {this, input_index};
}

ov::Output<ov::Node> ov::Node::output(size_t output_index) {
    // All nodes will have at least 1 output
    if (output_index > 0 && output_index >= m_outputs.size()) {
        throw out_of_range("node output index is out of range");
    }

    return Output<Node>(this, output_index);
}

ov::Output<const ov::Node> ov::Node::output(size_t output_index) const {
    // All nodes will have at least 1 output
    if (output_index > 0 && output_index >= m_outputs.size()) {
        throw out_of_range("node output index is out of range");
    }

    return Output<const Node>(this, output_index);
}

vector<ov::Input<ov::Node>> ov::Node::inputs() {
    vector<Input<Node>> result;

    for (size_t i = 0; i < get_input_size(); i++) {
        result.emplace_back(this, i);
    }

    return result;
}

vector<ov::Output<ov::Node>> ov::Node::input_values() const {
    vector<Output<Node>> result;

    for (size_t i = 0; i < get_input_size(); i++) {
        result.emplace_back(input(i).get_source_output());
    }

    return result;
}

vector<ov::Input<const ov::Node>> ov::Node::inputs() const {
    vector<Input<const Node>> result;

    for (size_t i = 0; i < get_input_size(); i++) {
        result.emplace_back(this, i);
    }

    return result;
}

vector<ov::Output<ov::Node>> ov::Node::outputs() {
    vector<Output<Node>> result;

    for (size_t i = 0; i < get_output_size(); i++) {
        result.emplace_back(shared_from_this(), i);
    }

    return result;
}

vector<ov::Output<const ov::Node>> ov::Node::outputs() const {
    vector<Output<const Node>> result;

    for (size_t i = 0; i < get_output_size(); i++) {
        result.emplace_back(shared_from_this(), i);
    }

    return result;
}

bool ov::Node::has_evaluate() const {
    return false;
}

bool ov::Node::evaluate(const HostTensorVector& output_values, const HostTensorVector& input_values) const {
    return false;
}

bool ov::Node::evaluate(const HostTensorVector& output_values,
                        const HostTensorVector& input_values,
                        const EvaluationContext& evaluationContext) const {
    return evaluate(output_values, input_values);
}

bool ov::Node::evaluate_lower(const HostTensorVector& output_values) const {
    const auto& inputs = input_values();
    bool dyn_inputs = std::any_of(inputs.begin(), inputs.end(), [](const Output<Node>& output) {
        return !output.get_tensor().has_and_set_bound();
    });
    if (dyn_inputs)
        return false;
    return ngraph::default_lower_bound_evaluator(this, output_values);
}

bool ov::Node::evaluate_upper(const HostTensorVector& output_values) const {
    const auto& inputs = input_values();
    bool dyn_inputs = std::any_of(inputs.begin(), inputs.end(), [](const Output<Node>& output) {
        return !output.get_tensor().has_and_set_bound();
    });
    if (dyn_inputs)
        return false;
    return ngraph::default_upper_bound_evaluator(this, output_values);
}

bool ov::Node::constant_fold(OutputVector& output_values, const OutputVector& input_values) {
    OV_ITT_SCOPED_TASK(ov::itt::domains::nGraph, "Node::constant_fold");

    if (m_rt_info.count("DISABLED_CONSTANT_FOLDING")) {
        return false;
    }

    // If all the inputs are constants, try to evaluate the outputs
    bool all_constants = std::all_of(input_values.begin(), input_values.end(), [](const Output<Node>& input) {
        return ov::as_type_ptr<ngraph::op::v0::Constant>(input.get_node_shared_ptr());
    });
    if (!all_constants)
        return false;

    HostTensorVector input_tensors;
    for (const auto& input : input_values) {
        auto host_tensor = make_shared<ngraph::runtime::HostTensor>(
            ov::as_type_ptr<ngraph::op::v0::Constant>(input.get_node_shared_ptr()));
        input_tensors.push_back(host_tensor);
    }
    HostTensorVector output_tensors;
    OutputVector output_constants;
    for (const auto& output : outputs()) {
        auto tensor = make_shared<HostTensor>(output.get_element_type(), output.get_partial_shape());
        output_tensors.push_back(tensor);
    }
    if (evaluate(output_tensors, input_tensors)) {
        for (size_t i = 0; i < output_tensors.size(); ++i) {
            output_values[i] = make_shared<ngraph::op::Constant>(output_tensors[i]);
        }
        return true;
    }
    return false;
}

namespace ov {
constexpr DiscreteTypeInfo AttributeAdapter<shared_ptr<Node>>::type_info;

AttributeAdapter<std::shared_ptr<Node>>::AttributeAdapter(std::shared_ptr<Node>& value) : m_ref(value) {}

bool AttributeAdapter<std::shared_ptr<Node>>::visit_attributes(AttributeVisitor& visitor) {
    auto original_id = visitor.get_registered_node_id(m_ref);
    auto id = original_id;
    visitor.on_attribute("ID", id);
    if (id != original_id) {
        m_ref = visitor.get_registered_node(id);
    }
    return true;
}

constexpr DiscreteTypeInfo AttributeAdapter<NodeVector>::type_info;

AttributeAdapter<NodeVector>::AttributeAdapter(NodeVector& ref) : m_ref(ref) {}

bool AttributeAdapter<NodeVector>::visit_attributes(AttributeVisitor& visitor) {
    size_t size = m_ref.size();
    visitor.on_attribute("size", size);
    if (size != m_ref.size()) {
        m_ref.resize(size);
    }
    ostringstream index;
    for (size_t i = 0; i < size; i++) {
        index.str("");
        index << i;
        string id;
        if (m_ref[i]) {
            id = visitor.get_registered_node_id(m_ref[i]);
        }
        visitor.on_attribute(index.str(), id);
        if (!m_ref[i]) {
            m_ref[i] = visitor.get_registered_node(id);
        }
    }
    return true;
}
}  // namespace ov<|MERGE_RESOLUTION|>--- conflicted
+++ resolved
@@ -154,14 +154,10 @@
     set_arguments(outputs);
 }
 
-<<<<<<< HEAD
-void Node::set_arguments(const OutputVector& arguments) {
+void ov::Node::set_arguments(const OutputVector& arguments) {
     // Remove existing inputs of this node
     m_inputs.clear();
 
-=======
-void ov::Node::set_arguments(const OutputVector& arguments) {
->>>>>>> 660c1062
     // Add this node as a user of each argument.
     size_t i = 0;
     for (auto& output : arguments) {
