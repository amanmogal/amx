--- conflicted
+++ resolved
@@ -24,19 +24,13 @@
 
 std::string ngraph::getenv_string(const char* env_var)
 {
-<<<<<<< HEAD
-    const char* env_p = getenv(env_var);
-    string env_string = env_p ? env_p : "";
-    return env_string;
-=======
     const char* env_p = ::getenv(env_var);
     return env_p != nullptr ? string(env_p) : "";
->>>>>>> 25ba600d
 }
 
 int32_t ngraph::getenv_int(const char* env_var, int32_t default_value)
 {
-    const char* env_p = getenv(env_var);
+    const char* env_p = ::getenv(env_var);
     int32_t env = default_value;
     // If env_var is not "" or undefined
     if (env_p && *env_p)
