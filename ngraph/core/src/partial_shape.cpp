// Copyright (C) 2018-2021 Intel Corporation
// SPDX-License-Identifier: Apache-2.0
//

#include "openvino/core/partial_shape.hpp"

#include <algorithm>
#include <iostream>
#include <vector>

#include "ngraph/check.hpp"

ov::PartialShape::PartialShape() : PartialShape(std::initializer_list<Dimension>{}) {}

ov::PartialShape::PartialShape(std::initializer_list<Dimension> init) : PartialShape(true, init) {}

ov::PartialShape::PartialShape(const std::vector<Dimension::value_type>& dimensions)
    : m_rank_is_static(true),
      m_dimensions(dimensions.begin(), dimensions.end()) {}

ov::PartialShape::PartialShape(const Shape& shape)
    : m_rank_is_static(true),
      m_shape_type(ShapeType::SHAPE_IS_STATIC),
      m_dimensions(shape.begin(), shape.end()) {}

ov::PartialShape::PartialShape(bool rank_is_static, std::vector<Dimension> dimensions)
    : m_rank_is_static(rank_is_static),
      m_dimensions(std::move(dimensions)) {}

ov::PartialShape::PartialShape(std::vector<Dimension> dimensions)
    : m_rank_is_static(true),
      m_dimensions(std::move(dimensions)) {}

bool ov::PartialShape::is_static() const {
    ShapeType shape_type = m_shape_type;

    if (m_shape_type == ShapeType::SHAPE_IS_UNKNOWN || m_shape_type == ShapeType::SHAPE_IS_UPDATED) {
        shape_type = m_rank_is_static && std::all_of(m_dimensions.begin(),
                                                     m_dimensions.end(),
                                                     [](const Dimension& d) {
                                                         return d.is_static();
                                                     })
                         ? ShapeType::SHAPE_IS_STATIC
                         : ShapeType::SHAPE_IS_DYNAMIC;

        if (m_shape_type == ShapeType::SHAPE_IS_UNKNOWN)
            m_shape_type = shape_type;
    }

    return shape_type == ShapeType::SHAPE_IS_STATIC;
}

bool ov::PartialShape::operator==(const PartialShape& partial_shape) const {
    if (rank() != partial_shape.rank()) {
        return false;
    }
    if (rank().is_dynamic()) {
        return true;
    }
    for (auto i = 0; i < rank().get_length(); ++i) {
        if (m_dimensions[i] != partial_shape.m_dimensions[i]) {
            return false;
        }
    }
    return true;
}

bool ov::PartialShape::operator!=(const PartialShape& partial_shape) const {
    return !(*this == partial_shape);
}

ov::Shape ov::PartialShape::get_max_shape() const {
    if (rank().is_dynamic()) {
        return Shape();
    } else {
        Shape shape;
        for (auto dimension : m_dimensions) {
            shape.push_back(dimension.get_interval().get_max_val());
        }
        return shape;
    }
}

ov::Shape ov::PartialShape::get_min_shape() const {
    if (rank().is_dynamic()) {
        return Shape();
    } else {
        Shape shape;
        for (auto dimension : m_dimensions) {
            shape.push_back(dimension.get_interval().get_min_val());
        }
        return shape;
    }
}

ov::Shape ov::PartialShape::get_shape() const {
    NGRAPH_CHECK(rank().is_static(), "get_shape() must be called on a static shape");
    Shape shape;
    for (auto dimension : m_dimensions) {
        auto min_val = dimension.get_interval().get_min_val();
        auto max_val = dimension.get_interval().get_max_val();
        NGRAPH_CHECK(min_val == max_val, "get_shape() must be called on a static shape");
        shape.push_back(min_val);
    }
    return shape;
}

ov::PartialShape ov::operator+(const PartialShape& s1, const PartialShape& s2) {
    if (s1.rank().is_dynamic() || s2.rank().is_dynamic()) {
        return PartialShape::dynamic();
    }

    if (!s1.rank().compatible(s2.rank())) {
        throw std::invalid_argument("rank mismatch");
    }

    PartialShape result{};
    result.m_rank_is_static = true;
    for (size_t i = 0; i < s1.m_dimensions.size(); i++) {
        result.m_dimensions.push_back(s1.m_dimensions[i] + s2.m_dimensions[i]);
    }
    return result;
}

std::ostream& ov::operator<<(std::ostream& str, const PartialShape& shape) {
    if (shape.m_rank_is_static) {
        str << "{";
        bool first = true;
        for (auto& d : shape.m_dimensions) {
            if (!first) {
                str << ",";
            }
            str << d;
            first = false;
        }
        return (str << "}");
    } else {
        return (str << "?");
    }
}

ov::PartialShape ov::PartialShape::dynamic(Rank r) {
    return PartialShape(r.is_static(),
                        std::vector<Dimension>(r.is_static() ? r.get_length() : 0, Dimension::dynamic()));
}

bool ov::PartialShape::compatible(const PartialShape& s) const {
    // If we don't know *this's rank, or we don't know s's rank, they are compatible.
    if (!m_rank_is_static || s.rank().is_dynamic()) {
        return true;
    }
    // If we do know *this's rank and s's rank, and they are unequal, they are incompatible.
    else if (rank().get_length() != s.rank().get_length()) {
        return false;
    }
    // If we know both the ranks and they are equal, then *this and s are compatible iff they
    // are elementwise compatible everywhere.
    else {
        for (int64_t i = 0; i < rank().get_length(); i++) {
            if (!m_dimensions[i].compatible(s.m_dimensions[i])) {
                return false;
            }
        }
        // If we are still here, we know that s1 and s2 have the same rank and are elementwise
        // compatible everywhere.
        return true;
    }
}

bool ov::PartialShape::same_scheme(const PartialShape& s) const {
    if (rank().is_dynamic() && s.rank().is_dynamic()) {
        return true;
    } else if (rank().is_static() && s.rank().is_static()) {
        if (rank().get_length() != s.rank().get_length()) {
            return false;
        }

        bool success = true;

        for (int64_t i = 0; i < rank().get_length(); i++) {
            success &= (*this)[i].same_scheme(s[i]);
        }

        return success;
    } else {
        return false;
    }
}

bool ov::PartialShape::relaxes(const PartialShape& s) const {
    if (rank().is_dynamic()) {
        return true;
    } else if (s.rank().is_static() && rank().get_length() == s.rank().get_length()) {
        bool all_relax = true;

        for (int64_t i = 0; i < rank().get_length(); i++) {
            all_relax &= ((*this)[i].relaxes(s[i]));
        }

        return all_relax;
    } else {
        return false;
    }
}

bool ov::PartialShape::refines(const PartialShape& s) const {
    if (s.rank().is_dynamic()) {
        return true;
    } else if (rank().is_static() && rank().get_length() == s.rank().get_length()) {
        bool all_refine = true;

        for (int64_t i = 0; i < rank().get_length(); i++) {
            all_refine &= ((*this)[i].refines(s[i]));
        }

        return all_refine;
    } else {
        return false;
    }
}

bool ov::PartialShape::merge_rank(Rank r) {
    if (r.is_dynamic()) {
        return true;
    } else if (!m_rank_is_static) {
        m_rank_is_static = true;
        m_dimensions = std::vector<Dimension>(r.get_length(), Dimension::dynamic());
        m_shape_type = ShapeType::SHAPE_IS_UNKNOWN;
        return true;
    } else {
        return (static_cast<int64_t>(m_dimensions.size()) == r.get_length());
    }
}

ov::Shape ov::PartialShape::to_shape() const {
    if (is_dynamic()) {
        throw std::invalid_argument("to_shape was called on a dynamic shape.");
    }

    std::vector<size_t> shape_dimensions(m_dimensions.size());
    std::transform(m_dimensions.begin(), m_dimensions.end(), shape_dimensions.begin(), [](const Dimension& d) {
        return d.get_length();
    });

    return shape_dimensions;
}

bool ov::PartialShape::merge_into(PartialShape& dst, const PartialShape& src) {
    if (dst.rank().is_dynamic()) {
        dst = src;
        return true;
    } else if (src.rank().is_dynamic()) {
        // No change to dst.
        return true;
    } else if (dst.rank().get_length() != src.rank().get_length()) {
        // Mismatching static ranks, cannot merge.
        return false;
    } else {
        // Ranks are both static, and they match.
        bool success = true;
        for (int64_t i = 0; i < dst.rank().get_length(); i++) {
            success &= Dimension::merge(dst[i], dst[i], src[i]);
        }
        return success;
    }
}

bool ov::PartialShape::broadcast_merge_into(PartialShape& dst,
                                            const PartialShape& src,
                                            const op::AutoBroadcastSpec& autob) {
    switch (autob.m_type) {
    case op::AutoBroadcastType::NONE:
        return true;
    case op::AutoBroadcastType::NUMPY: {
        if (dst.rank().is_dynamic() || src.rank().is_dynamic()) {
            dst = PartialShape::dynamic();
            return true;
        } else {
            // Ranks are both static.
            auto dst_rank = dst.rank().get_length();
            auto src_rank = src.rank().get_length();
            auto new_rank = std::max(dst_rank, src_rank);
            std::vector<Dimension> dims(new_rank);
            bool success = true;
            for (int64_t i = 0; i < new_rank; i++) {
                auto dsti = i < (new_rank - dst_rank) ? Dimension(1) : dst[i - (new_rank - dst_rank)];
                auto srci = i < (new_rank - src_rank) ? Dimension(1) : src[i - (new_rank - src_rank)];
                success &= Dimension::broadcast_merge(dims[i], dsti, srci);
            }
            dst = PartialShape(std::move(dims));
            return success;
        }
    }
    case op::AutoBroadcastType::PDPD: {
        if (dst.rank().is_dynamic() || src.rank().is_dynamic()) {
            return true;
        } else {
            // Ranks are both static.
            auto dst_rank = dst.rank().get_length();
            auto src_rank = src.rank().get_length();
            if (dst_rank == src_rank && dst.compatible(src))
                return true;

            int64_t axis = autob.m_axis;
            if (axis < -1) {
                return false;
            }
            if (axis == -1) {
                axis = dst_rank - src_rank;
            }

            size_t len = src_rank;
            while (len > 0 && src[len - 1].is_static() && src[len - 1].get_length() == 1) {
                --len;
            }

            for (size_t i = axis; i < axis + len; ++i) {
                if (!(dst[i].compatible(src[i - axis]))) {
                    return false;
                }
            }

            return true;
        }
    }
    default:
        NGRAPH_CHECK(false, "Unsupported auto broadcast type: ", autob.m_type);
    }

    return false;
}

bool ov::PartialShape::all_non_negative() const {
    for (auto& d : m_dimensions) {
        if (d.is_static() && d.get_length() < 0) {
            return false;
        }
    }

    return true;
}

const ov::Dimension& ov::PartialShape::operator[](size_t i) const {
    if (i >= m_dimensions.size()) {
        throw std::out_of_range("Accessing out-of-range dimension in Dimension[]");
    }
    return m_dimensions[i];
}

ov::Dimension& ov::PartialShape::operator[](size_t i) {
    if (i >= m_dimensions.size()) {
        throw std::out_of_range("Accessing out-of-range dimension in Dimension[]");
    }
    m_shape_type = ShapeType::SHAPE_IS_UPDATED;  // We can't guarantee that the shape remains static or dynamic.
    return m_dimensions[i];
}

BWDCMP_RTTI_DEFINITION(AttributeAdapter<ov::PartialShape>);

const std::vector<int64_t>& ov::AttributeAdapter<ov::PartialShape>::get() {
    if (!m_buffer_valid) {
        m_buffer.clear();
        if (m_ref.rank().is_dynamic()) {
            m_buffer.push_back(-2);
        } else {
            for (int64_t i = 0; i < m_ref.rank().get_length(); ++i) {
                const auto& elt = static_cast<const ov::PartialShape&>(m_ref)[i];
                m_buffer.push_back(elt.is_dynamic() ? -1 : elt.get_length());
            }
        }
        m_buffer_valid = true;
    }
    return m_buffer;
}

void ov::AttributeAdapter<ov::PartialShape>::set(const std::vector<int64_t>& value) {
    m_ref = ov::PartialShape();
    if (value.size() == 1 && value[0] == -2) {
        m_ref = ov::PartialShape::dynamic();
    } else {
        std::vector<Dimension> dims;
        dims.reserve(value.size());
        for (auto elt : value) {
            dims.push_back(elt == -1 ? Dimension::dynamic() : elt);
        }
        m_ref = ov::PartialShape(dims);
    }
    m_buffer_valid = false;
<<<<<<< HEAD
}
=======
}

BWDCMP_RTTI_DEFINITION(ov::AttributeAdapter<ov::PartialShape>);
>>>>>>> 4082078b
<|MERGE_RESOLUTION|>--- conflicted
+++ resolved
@@ -355,7 +355,7 @@
     return m_dimensions[i];
 }
 
-BWDCMP_RTTI_DEFINITION(AttributeAdapter<ov::PartialShape>);
+BWDCMP_RTTI_DEFINITION(ov::AttributeAdapter<ov::PartialShape>);
 
 const std::vector<int64_t>& ov::AttributeAdapter<ov::PartialShape>::get() {
     if (!m_buffer_valid) {
@@ -386,10 +386,4 @@
         m_ref = ov::PartialShape(dims);
     }
     m_buffer_valid = false;
-<<<<<<< HEAD
-}
-=======
-}
-
-BWDCMP_RTTI_DEFINITION(ov::AttributeAdapter<ov::PartialShape>);
->>>>>>> 4082078b
+}