--- conflicted
+++ resolved
@@ -159,13 +159,7 @@
     auto constant_axes_label =
         make_shared<pattern::op::Label>(element::i64, Shape{2}, pattern::has_class<op::Constant>());
     auto is_supported_reduction = [](std::shared_ptr<Node> n) {
-<<<<<<< HEAD
-        return (pattern::has_class<op::Product>()(n) || pattern::has_class<op::Sum>()(n) ||
-                pattern::has_class<op::v1::ReduceMax>()(n) ||
-=======
-        return (pattern::has_class<op::Max>()(n) || pattern::has_class<op::Min>()(n) ||
-                pattern::has_class<op::Sum>()(n) || pattern::has_class<op::v1::ReduceMax>()(n) ||
->>>>>>> c7661078
+        return (pattern::has_class<op::Sum>()(n) || pattern::has_class<op::v1::ReduceMax>()(n) ||
                 pattern::has_class<op::v1::ReduceMin>()(n) ||
                 pattern::has_class<op::v1::ReduceProd>()(n) ||
                 pattern::has_class<op::v1::ReduceSum>()(n) ||
