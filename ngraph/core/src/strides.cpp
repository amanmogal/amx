--- conflicted
+++ resolved
@@ -6,11 +6,6 @@
 
 #include "ngraph/util.hpp"
 
-<<<<<<< HEAD
-using namespace std;
-
-=======
->>>>>>> e0c178e4
 std::ostream& ov::operator<<(std::ostream& s, const ov::Strides& strides) {
     s << "Strides{";
     s << ngraph::join(strides);
