// Copyright (C) 2018-2021 Intel Corporation
// SPDX-License-Identifier: Apache-2.0
//

#include "ngraph/op/gather.hpp"
#include "itt.hpp"
#include "ngraph/op/util/gather_base.hpp"
#include "ngraph/runtime/host_tensor.hpp"
#include "ngraph/shape.hpp"

#include <ngraph/validation_util.hpp>

using namespace std;
using namespace ngraph;

NGRAPH_RTTI_DEFINITION(op::v1::Gather, "Gather", 1);

op::v1::Gather::Gather(const Output<Node>& params,
                       const Output<Node>& indices,
                       const Output<Node>& axes)
    : GatherBase(params, indices, axes)
{
    constructor_validate_and_infer_types();
}

bool ngraph::op::v1::Gather::visit_attributes(AttributeVisitor& visitor)
{
    NGRAPH_OP_SCOPE(v1_Gather_visit_attributes);
    return true;
}

shared_ptr<Node> op::v1::Gather::clone_with_new_inputs(const OutputVector& new_args) const
{
    NGRAPH_OP_SCOPE(v1_Gather_clone_with_new_inputs);
    check_new_args_count(this, new_args);
    return make_shared<v1::Gather>(new_args.at(0), new_args.at(1), new_args.at(2));
}

NGRAPH_RTTI_DEFINITION(op::v7::Gather, "Gather", 7);

op::v7::Gather::Gather(const Output<Node>& data,
                       const Output<Node>& indices,
                       const Output<Node>& axis,
                       const int64_t batch_dims)
    : GatherBase(data, indices, axis, batch_dims)
{
    constructor_validate_and_infer_types();
}

bool ngraph::op::v7::Gather::visit_attributes(AttributeVisitor& visitor)
{
    NGRAPH_OP_SCOPE(v7_Gather_visit_attributes);
    visitor.on_attribute("batch_dims", m_batch_dims);
    return true;
}

shared_ptr<Node> op::v7::Gather::clone_with_new_inputs(const OutputVector& new_args) const
{
    NGRAPH_OP_SCOPE(v7_Gather_clone_with_new_inputs);
    check_new_args_count(this, new_args);
    return make_shared<v7::Gather>(new_args.at(0), new_args.at(1), new_args.at(2), m_batch_dims);
<<<<<<< HEAD
=======
}

namespace gather
{
    template <element::Type_t ET>
    bool evaluate(const HostTensorPtr& arg0,
                  const HostTensorPtr& arg1,
                  const HostTensorPtr& out,
                  size_t axis,
                  size_t batch_dims)
    {
        using T = typename element_type_traits<ET>::value_type;
        Shape params_shape = arg0->get_shape();
        Shape indices_shape = arg1->get_shape();
        Shape out_shape(params_shape.size() + indices_shape.size() - 1 - batch_dims);
        uint64_t i = 0;
        for (; i < axis; i++)
        {
            out_shape[i] = params_shape[i];
        }
        for (uint64_t j = batch_dims; j < indices_shape.size(); i++, j++)
        {
            out_shape[i] = indices_shape[j];
        }
        for (uint64_t j = axis + 1; j < params_shape.size(); i++, j++)
        {
            out_shape[i] = params_shape[j];
        }

        out->set_shape(out_shape);

        if (arg1->get_element_type() == element::i64)
        {
            runtime::reference::gather<T, int64_t>(arg0->get_data_ptr<ET>(),
                                                   arg1->get_data_ptr<int64_t>(),
                                                   out->get_data_ptr<ET>(),
                                                   arg0->get_shape(),
                                                   arg1->get_shape(),
                                                   out->get_shape(),
                                                   axis,
                                                   batch_dims);
        }
        else if (arg1->get_element_type() == element::i32)
        {
            runtime::reference::gather<T, int32_t>(arg0->get_data_ptr<ET>(),
                                                   arg1->get_data_ptr<int32_t>(),
                                                   out->get_data_ptr<ET>(),
                                                   arg0->get_shape(),
                                                   arg1->get_shape(),
                                                   out->get_shape(),
                                                   axis,
                                                   batch_dims);
        }
        else
        {
            throw ngraph_error("Unexpected type");
        }

        return true;
    }

    bool evaluate_gather(const HostTensorPtr& arg0,
                         const HostTensorPtr& arg1,
                         const HostTensorPtr& out,
                         size_t axis,
                         size_t batch_dims = 0)
    {
        bool rc = true;

        switch (out->get_element_type())
        {
            NGRAPH_TYPE_CASE(evaluate_gather, i32, arg0, arg1, out, axis, batch_dims);
            NGRAPH_TYPE_CASE(evaluate_gather, i64, arg0, arg1, out, axis, batch_dims);
            NGRAPH_TYPE_CASE(evaluate_gather, u32, arg0, arg1, out, axis, batch_dims);
            NGRAPH_TYPE_CASE(evaluate_gather, u64, arg0, arg1, out, axis, batch_dims);
            NGRAPH_TYPE_CASE(evaluate_gather, f16, arg0, arg1, out, axis, batch_dims);
            NGRAPH_TYPE_CASE(evaluate_gather, f32, arg0, arg1, out, axis, batch_dims);
            NGRAPH_TYPE_CASE(evaluate_gather, boolean, arg0, arg1, out, axis, batch_dims);
        default: rc = false; break;
        }
        return rc;
    }

    bool cf_gather_with_subgraph(OutputVector& output_values,
                                 const OutputVector& input_values,
                                 const PartialShape& gather_ps)
    {
        if (gather_ps.is_dynamic() || input_values.size() != 3)
        {
            return false;
        }

        const auto concat =
            std::dynamic_pointer_cast<op::Concat>(input_values[0].get_node_shared_ptr());
        const auto indices =
            std::dynamic_pointer_cast<op::Constant>(input_values[1].get_node_shared_ptr());
        const auto axis =
            std::dynamic_pointer_cast<op::Constant>(input_values[2].get_node_shared_ptr());

        if (!concat || !indices || !axis)
        {
            return false;
        }

        // only along axis=0
        if (axis->cast_vector<int64_t>()[0] != 0 || concat->get_axis() != 0)
        {
            return false;
        }
        // only single indices are accepted
        const auto indices_shape = indices->get_shape();
        if (indices_shape.size() > 1 || (indices_shape.size() == 1 && indices_shape[0] > 1))
        {
            return false;
        }
        // concat inputs are 1D and their count is equal to Concat output shape
        if (concat->get_output_partial_shape(0).is_dynamic())
        {
            return false;
        }
        const auto concat_inputs = concat->inputs();
        // concat inputs must be single elements
        if (concat_inputs.size() != shape_size(concat->get_shape()))
        {
            return false;
        }

        const int64_t rank = concat->get_shape()[0];
        const int64_t raw_index = indices->cast_vector<int64_t>()[0];
        const int64_t positive_index = raw_index < 0 ? rank + raw_index : raw_index;
        NGRAPH_CHECK(positive_index >= 0 && positive_index < rank);

        // gather takes exactly one element out of the Concat output
        const auto gathered_concat_input =
            concat_inputs[positive_index].get_source_output().get_node_shared_ptr();
        // Concat inputs are 1D, resulting tensor shape depends on Gather indices
        auto gathered = gathered_concat_input;
        if (indices_shape.empty())
        {
            // gathering a scalar
            const auto axes = op::Constant::create(element::i64, Shape{1}, {0});
            gathered = make_shared<op::v0::Squeeze>(gathered_concat_input, axes);
        }

        output_values[0] = gathered;

        return true;
    }
} // namespace gather

bool op::v1::Gather::evaluate_gather(const HostTensorVector& outputs,
                                     const HostTensorVector& inputs) const
{
    int64_t axis = 0;
    switch (inputs[2]->get_element_type())
    {
    case element::Type_t::i8: axis = inputs[2]->get_data_ptr<element::Type_t::i8>()[0]; break;
    case element::Type_t::i16: axis = inputs[2]->get_data_ptr<element::Type_t::i16>()[0]; break;
    case element::Type_t::i32: axis = inputs[2]->get_data_ptr<element::Type_t::i32>()[0]; break;
    case element::Type_t::i64: axis = inputs[2]->get_data_ptr<element::Type_t::i64>()[0]; break;
    case element::Type_t::u8: axis = inputs[2]->get_data_ptr<element::Type_t::u8>()[0]; break;
    case element::Type_t::u16: axis = inputs[2]->get_data_ptr<element::Type_t::u16>()[0]; break;
    case element::Type_t::u32: axis = inputs[2]->get_data_ptr<element::Type_t::u32>()[0]; break;
    case element::Type_t::u64: axis = inputs[2]->get_data_ptr<element::Type_t::u64>()[0]; break;
    default: throw ngraph_error("axis element type is not integral data type");
    }

    if (axis < 0)
    {
        const auto& input_rank = get_input_partial_shape(PARAMS).rank();
        if (input_rank.is_static())
        {
            axis += input_rank.get_length();
        }
    }
    return gather::evaluate_gather(inputs[0], inputs[1], outputs[0], axis);
}

bool op::v1::Gather::evaluate(const HostTensorVector& outputs, const HostTensorVector& inputs) const
{
    NGRAPH_OP_SCOPE(v1_Gather_evaluate);
    NGRAPH_CHECK(validate_host_tensor_vector(inputs, 3));
    NGRAPH_CHECK(validate_host_tensor_vector(outputs, 1));
    return evaluate_gather(outputs, inputs);
}

bool op::v1::Gather::evaluate_lower(const HostTensorVector& output_values) const
{
    if (!input_value(INDICES).get_tensor().has_and_set_bound() ||
        !input_value(AXIS).get_tensor().has_and_set_bound())
        return false;
    return default_lower_bound_evaluator(this, output_values);
}

bool op::v1::Gather::evaluate_upper(const HostTensorVector& output_values) const
{
    if (!input_value(INDICES).get_tensor().has_and_set_bound() ||
        !input_value(AXIS).get_tensor().has_and_set_bound())
        return false;
    return default_upper_bound_evaluator(this, output_values);
}

bool op::v1::Gather::constant_fold(OutputVector& output_values, const OutputVector& input_values)
{
    // try the regular constant folding just for the Gather node
    if (Node::constant_fold(output_values, input_values))
    {
        return true;
    }
    else
    {
        return gather::cf_gather_with_subgraph(
            output_values, input_values, get_output_partial_shape(0));
    }
}

bool op::v7::Gather::evaluate_gather(const HostTensorVector& outputs,
                                     const HostTensorVector& inputs) const
{
    int64_t axis = 0;
    switch (inputs[2]->get_element_type())
    {
    case element::Type_t::i32: axis = inputs[2]->get_data_ptr<element::Type_t::i32>()[0]; break;
    case element::Type_t::i64: axis = inputs[2]->get_data_ptr<element::Type_t::i64>()[0]; break;
    default: throw ngraph_error("axis must be of int32 or int64 type.");
    }

    if (axis < 0)
    {
        const auto& input_rank = get_input_partial_shape(0).rank();
        if (input_rank.is_static())
        {
            axis += input_rank.get_length();
        }
    }
    return gather::evaluate_gather(inputs[0], inputs[1], outputs[0], axis, get_batch_dims());
}

bool op::v7::Gather::evaluate(const HostTensorVector& outputs, const HostTensorVector& inputs) const
{
    NGRAPH_OP_SCOPE(v7_Gather_evaluate);
    NGRAPH_CHECK(validate_host_tensor_vector(inputs, 3));
    NGRAPH_CHECK(validate_host_tensor_vector(outputs, 1));
    return evaluate_gather(outputs, inputs);
}

bool op::v7::Gather::evaluate_lower(const HostTensorVector& output_values) const
{
    if (!input_value(1).get_tensor().has_and_set_bound() ||
        !input_value(2).get_tensor().has_and_set_bound())
        return false;
    return default_lower_bound_evaluator(this, output_values);
}

bool op::v7::Gather::evaluate_upper(const HostTensorVector& output_values) const
{
    if (!input_value(1).get_tensor().has_and_set_bound() ||
        !input_value(2).get_tensor().has_and_set_bound())
        return false;
    return default_upper_bound_evaluator(this, output_values);
}

bool op::v7::Gather::constant_fold(OutputVector& output_values, const OutputVector& input_values)
{
    // try the regular constant folding just for the Gather node
    if (Node::constant_fold(output_values, input_values))
    {
        return true;
    }
    else
    {
        return gather::cf_gather_with_subgraph(
            output_values, input_values, get_output_partial_shape(0));
    }
>>>>>>> 2c9ae5fc
}<|MERGE_RESOLUTION|>--- conflicted
+++ resolved
@@ -59,281 +59,4 @@
     NGRAPH_OP_SCOPE(v7_Gather_clone_with_new_inputs);
     check_new_args_count(this, new_args);
     return make_shared<v7::Gather>(new_args.at(0), new_args.at(1), new_args.at(2), m_batch_dims);
-<<<<<<< HEAD
-=======
 }
-
-namespace gather
-{
-    template <element::Type_t ET>
-    bool evaluate(const HostTensorPtr& arg0,
-                  const HostTensorPtr& arg1,
-                  const HostTensorPtr& out,
-                  size_t axis,
-                  size_t batch_dims)
-    {
-        using T = typename element_type_traits<ET>::value_type;
-        Shape params_shape = arg0->get_shape();
-        Shape indices_shape = arg1->get_shape();
-        Shape out_shape(params_shape.size() + indices_shape.size() - 1 - batch_dims);
-        uint64_t i = 0;
-        for (; i < axis; i++)
-        {
-            out_shape[i] = params_shape[i];
-        }
-        for (uint64_t j = batch_dims; j < indices_shape.size(); i++, j++)
-        {
-            out_shape[i] = indices_shape[j];
-        }
-        for (uint64_t j = axis + 1; j < params_shape.size(); i++, j++)
-        {
-            out_shape[i] = params_shape[j];
-        }
-
-        out->set_shape(out_shape);
-
-        if (arg1->get_element_type() == element::i64)
-        {
-            runtime::reference::gather<T, int64_t>(arg0->get_data_ptr<ET>(),
-                                                   arg1->get_data_ptr<int64_t>(),
-                                                   out->get_data_ptr<ET>(),
-                                                   arg0->get_shape(),
-                                                   arg1->get_shape(),
-                                                   out->get_shape(),
-                                                   axis,
-                                                   batch_dims);
-        }
-        else if (arg1->get_element_type() == element::i32)
-        {
-            runtime::reference::gather<T, int32_t>(arg0->get_data_ptr<ET>(),
-                                                   arg1->get_data_ptr<int32_t>(),
-                                                   out->get_data_ptr<ET>(),
-                                                   arg0->get_shape(),
-                                                   arg1->get_shape(),
-                                                   out->get_shape(),
-                                                   axis,
-                                                   batch_dims);
-        }
-        else
-        {
-            throw ngraph_error("Unexpected type");
-        }
-
-        return true;
-    }
-
-    bool evaluate_gather(const HostTensorPtr& arg0,
-                         const HostTensorPtr& arg1,
-                         const HostTensorPtr& out,
-                         size_t axis,
-                         size_t batch_dims = 0)
-    {
-        bool rc = true;
-
-        switch (out->get_element_type())
-        {
-            NGRAPH_TYPE_CASE(evaluate_gather, i32, arg0, arg1, out, axis, batch_dims);
-            NGRAPH_TYPE_CASE(evaluate_gather, i64, arg0, arg1, out, axis, batch_dims);
-            NGRAPH_TYPE_CASE(evaluate_gather, u32, arg0, arg1, out, axis, batch_dims);
-            NGRAPH_TYPE_CASE(evaluate_gather, u64, arg0, arg1, out, axis, batch_dims);
-            NGRAPH_TYPE_CASE(evaluate_gather, f16, arg0, arg1, out, axis, batch_dims);
-            NGRAPH_TYPE_CASE(evaluate_gather, f32, arg0, arg1, out, axis, batch_dims);
-            NGRAPH_TYPE_CASE(evaluate_gather, boolean, arg0, arg1, out, axis, batch_dims);
-        default: rc = false; break;
-        }
-        return rc;
-    }
-
-    bool cf_gather_with_subgraph(OutputVector& output_values,
-                                 const OutputVector& input_values,
-                                 const PartialShape& gather_ps)
-    {
-        if (gather_ps.is_dynamic() || input_values.size() != 3)
-        {
-            return false;
-        }
-
-        const auto concat =
-            std::dynamic_pointer_cast<op::Concat>(input_values[0].get_node_shared_ptr());
-        const auto indices =
-            std::dynamic_pointer_cast<op::Constant>(input_values[1].get_node_shared_ptr());
-        const auto axis =
-            std::dynamic_pointer_cast<op::Constant>(input_values[2].get_node_shared_ptr());
-
-        if (!concat || !indices || !axis)
-        {
-            return false;
-        }
-
-        // only along axis=0
-        if (axis->cast_vector<int64_t>()[0] != 0 || concat->get_axis() != 0)
-        {
-            return false;
-        }
-        // only single indices are accepted
-        const auto indices_shape = indices->get_shape();
-        if (indices_shape.size() > 1 || (indices_shape.size() == 1 && indices_shape[0] > 1))
-        {
-            return false;
-        }
-        // concat inputs are 1D and their count is equal to Concat output shape
-        if (concat->get_output_partial_shape(0).is_dynamic())
-        {
-            return false;
-        }
-        const auto concat_inputs = concat->inputs();
-        // concat inputs must be single elements
-        if (concat_inputs.size() != shape_size(concat->get_shape()))
-        {
-            return false;
-        }
-
-        const int64_t rank = concat->get_shape()[0];
-        const int64_t raw_index = indices->cast_vector<int64_t>()[0];
-        const int64_t positive_index = raw_index < 0 ? rank + raw_index : raw_index;
-        NGRAPH_CHECK(positive_index >= 0 && positive_index < rank);
-
-        // gather takes exactly one element out of the Concat output
-        const auto gathered_concat_input =
-            concat_inputs[positive_index].get_source_output().get_node_shared_ptr();
-        // Concat inputs are 1D, resulting tensor shape depends on Gather indices
-        auto gathered = gathered_concat_input;
-        if (indices_shape.empty())
-        {
-            // gathering a scalar
-            const auto axes = op::Constant::create(element::i64, Shape{1}, {0});
-            gathered = make_shared<op::v0::Squeeze>(gathered_concat_input, axes);
-        }
-
-        output_values[0] = gathered;
-
-        return true;
-    }
-} // namespace gather
-
-bool op::v1::Gather::evaluate_gather(const HostTensorVector& outputs,
-                                     const HostTensorVector& inputs) const
-{
-    int64_t axis = 0;
-    switch (inputs[2]->get_element_type())
-    {
-    case element::Type_t::i8: axis = inputs[2]->get_data_ptr<element::Type_t::i8>()[0]; break;
-    case element::Type_t::i16: axis = inputs[2]->get_data_ptr<element::Type_t::i16>()[0]; break;
-    case element::Type_t::i32: axis = inputs[2]->get_data_ptr<element::Type_t::i32>()[0]; break;
-    case element::Type_t::i64: axis = inputs[2]->get_data_ptr<element::Type_t::i64>()[0]; break;
-    case element::Type_t::u8: axis = inputs[2]->get_data_ptr<element::Type_t::u8>()[0]; break;
-    case element::Type_t::u16: axis = inputs[2]->get_data_ptr<element::Type_t::u16>()[0]; break;
-    case element::Type_t::u32: axis = inputs[2]->get_data_ptr<element::Type_t::u32>()[0]; break;
-    case element::Type_t::u64: axis = inputs[2]->get_data_ptr<element::Type_t::u64>()[0]; break;
-    default: throw ngraph_error("axis element type is not integral data type");
-    }
-
-    if (axis < 0)
-    {
-        const auto& input_rank = get_input_partial_shape(PARAMS).rank();
-        if (input_rank.is_static())
-        {
-            axis += input_rank.get_length();
-        }
-    }
-    return gather::evaluate_gather(inputs[0], inputs[1], outputs[0], axis);
-}
-
-bool op::v1::Gather::evaluate(const HostTensorVector& outputs, const HostTensorVector& inputs) const
-{
-    NGRAPH_OP_SCOPE(v1_Gather_evaluate);
-    NGRAPH_CHECK(validate_host_tensor_vector(inputs, 3));
-    NGRAPH_CHECK(validate_host_tensor_vector(outputs, 1));
-    return evaluate_gather(outputs, inputs);
-}
-
-bool op::v1::Gather::evaluate_lower(const HostTensorVector& output_values) const
-{
-    if (!input_value(INDICES).get_tensor().has_and_set_bound() ||
-        !input_value(AXIS).get_tensor().has_and_set_bound())
-        return false;
-    return default_lower_bound_evaluator(this, output_values);
-}
-
-bool op::v1::Gather::evaluate_upper(const HostTensorVector& output_values) const
-{
-    if (!input_value(INDICES).get_tensor().has_and_set_bound() ||
-        !input_value(AXIS).get_tensor().has_and_set_bound())
-        return false;
-    return default_upper_bound_evaluator(this, output_values);
-}
-
-bool op::v1::Gather::constant_fold(OutputVector& output_values, const OutputVector& input_values)
-{
-    // try the regular constant folding just for the Gather node
-    if (Node::constant_fold(output_values, input_values))
-    {
-        return true;
-    }
-    else
-    {
-        return gather::cf_gather_with_subgraph(
-            output_values, input_values, get_output_partial_shape(0));
-    }
-}
-
-bool op::v7::Gather::evaluate_gather(const HostTensorVector& outputs,
-                                     const HostTensorVector& inputs) const
-{
-    int64_t axis = 0;
-    switch (inputs[2]->get_element_type())
-    {
-    case element::Type_t::i32: axis = inputs[2]->get_data_ptr<element::Type_t::i32>()[0]; break;
-    case element::Type_t::i64: axis = inputs[2]->get_data_ptr<element::Type_t::i64>()[0]; break;
-    default: throw ngraph_error("axis must be of int32 or int64 type.");
-    }
-
-    if (axis < 0)
-    {
-        const auto& input_rank = get_input_partial_shape(0).rank();
-        if (input_rank.is_static())
-        {
-            axis += input_rank.get_length();
-        }
-    }
-    return gather::evaluate_gather(inputs[0], inputs[1], outputs[0], axis, get_batch_dims());
-}
-
-bool op::v7::Gather::evaluate(const HostTensorVector& outputs, const HostTensorVector& inputs) const
-{
-    NGRAPH_OP_SCOPE(v7_Gather_evaluate);
-    NGRAPH_CHECK(validate_host_tensor_vector(inputs, 3));
-    NGRAPH_CHECK(validate_host_tensor_vector(outputs, 1));
-    return evaluate_gather(outputs, inputs);
-}
-
-bool op::v7::Gather::evaluate_lower(const HostTensorVector& output_values) const
-{
-    if (!input_value(1).get_tensor().has_and_set_bound() ||
-        !input_value(2).get_tensor().has_and_set_bound())
-        return false;
-    return default_lower_bound_evaluator(this, output_values);
-}
-
-bool op::v7::Gather::evaluate_upper(const HostTensorVector& output_values) const
-{
-    if (!input_value(1).get_tensor().has_and_set_bound() ||
-        !input_value(2).get_tensor().has_and_set_bound())
-        return false;
-    return default_upper_bound_evaluator(this, output_values);
-}
-
-bool op::v7::Gather::constant_fold(OutputVector& output_values, const OutputVector& input_values)
-{
-    // try the regular constant folding just for the Gather node
-    if (Node::constant_fold(output_values, input_values))
-    {
-        return true;
-    }
-    else
-    {
-        return gather::cf_gather_with_subgraph(
-            output_values, input_values, get_output_partial_shape(0));
-    }
->>>>>>> 2c9ae5fc
-}