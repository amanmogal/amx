--- conflicted
+++ resolved
@@ -32,27 +32,7 @@
 
 // ------------------------------------ v0 -------------------------------------
 
-<<<<<<< HEAD
-namespace
-=======
-constexpr NodeTypeInfo op::v0::Maximum::type_info;
-
-op::v0::Maximum::Maximum(const Output<Node>& arg0,
-                         const Output<Node>& arg1,
-                         const AutoBroadcastSpec& auto_broadcast)
-    : BinaryElementwiseArithmetic(arg0, arg1, auto_broadcast)
-{
-    constructor_validate_and_infer_types();
-}
-
-shared_ptr<Node> op::v0::Maximum::clone_with_new_inputs(const OutputVector& new_args) const
-{
-    check_new_args_count(this, new_args);
-    return make_shared<op::v0::Maximum>(new_args.at(0), new_args.at(1), this->get_autob());
-}
-
 namespace maximumop
->>>>>>> 8331c397
 {
     template <element::Type_t ET>
     bool evaluate(const HostTensorPtr& arg0,
@@ -96,16 +76,6 @@
     }
 }
 
-<<<<<<< HEAD
-=======
-bool op::v0::Maximum::evaluate(const HostTensorVector& outputs,
-                               const HostTensorVector& inputs) const
-{
-    OV_ITT_SCOPED_TASK(itt::domains::nGraphOp, "op::v0::Maximum::evaluate");
-    return maximumop::evaluate_maximum(inputs[0], inputs[1], outputs[0], get_autob());
-}
-
->>>>>>> 8331c397
 // ------------------------------------ v1 -------------------------------------
 
 constexpr NodeTypeInfo op::v1::Maximum::type_info;
