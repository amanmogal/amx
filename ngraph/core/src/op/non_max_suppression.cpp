--- conflicted
+++ resolved
@@ -902,11 +902,7 @@
 
     validate();
 
-<<<<<<< HEAD
-    if (boxes_ps.rank().is_static() && scores_ps.rank().is_static())
-=======
     if (boxes_ps.rank().is_static() && scores_ps.rank().is_static() && get_input_size() > 2)
->>>>>>> dbf855b3
     {
         const auto num_boxes_boxes = boxes_ps[1];
         const auto max_output_boxes_per_class_node = input_value(2).get_node_shared_ptr();
