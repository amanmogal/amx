// Copyright (C) 2018-2021 Intel Corporation
// SPDX-License-Identifier: Apache-2.0
//

#include <algorithm>
#include <memory>
#include <ngraph/validation_util.hpp>

#include "itt.hpp"
#include "ngraph/attribute_visitor.hpp"
#include "ngraph/axis_set.hpp"
#include "ngraph/axis_vector.hpp"
#include "ngraph/op/constant.hpp"
#include "ngraph/op/idft.hpp"
#include "ngraph/op/util/op_types.hpp"
#include "ngraph/runtime/host_tensor.hpp"

using namespace ngraph;

NGRAPH_RTTI_DEFINITION(op::v7::IDFT, "IDFT", 7, util::FFTBase);

op::v7::IDFT::IDFT(const Output<Node>& data, const Output<Node>& axes)
    : FFTBase(data, axes)
{
    constructor_validate_and_infer_types();
}

op::v7::IDFT::IDFT(const Output<Node>& data,
                   const Output<Node>& axes,
                   const Output<Node>& signal_size)
    : FFTBase(data, axes, signal_size)
{
    constructor_validate_and_infer_types();
}

bool op::v7::IDFT::visit_attributes(AttributeVisitor& visitor)
{
    NGRAPH_OP_SCOPE(v7_IDFT_visit_attributes);
    return true;
}

std::shared_ptr<Node> op::v7::IDFT::clone_with_new_inputs(const OutputVector& new_args) const
{
    NGRAPH_OP_SCOPE(v7_IDFT_clone_with_new_inputs);
    check_new_args_count(this, new_args);
    NODE_VALIDATION_CHECK(
        this, new_args.size() == 2 || new_args.size() == 3, "Number of inputs must be 2 or 3");

    if (new_args.size() == 2)
    {
        return std::make_shared<op::v7::IDFT>(new_args.at(0), new_args.at(1));
    }

    return std::make_shared<op::v7::IDFT>(new_args.at(0), new_args.at(1), new_args.at(2));
<<<<<<< HEAD
}

void op::v7::IDFT::validate()
{
    size_t num_of_inputs = get_input_size();

    NODE_VALIDATION_CHECK(
        this, num_of_inputs == 2 || num_of_inputs == 3, "IDFT must have 2 or 3 inputs.");

    element::Type input_et = get_input_element_type(0);
    NODE_VALIDATION_CHECK(this,
                          input_et == element::f32 || input_et == element::f16 ||
                              input_et == element::bf16,
                          "IDFT input element type must be f32, f16, or bf16");

    element::Type axes_et = get_input_element_type(1);
    NODE_VALIDATION_CHECK(this,
                          axes_et == element::i64 || axes_et == element::i32,
                          "IDFT axes element type must be i32 or i64");

    const auto& input_shape = PartialShape(get_input_partial_shape(0));
    if (input_shape.rank().is_static())
    {
        const auto input_rank = input_shape.rank().get_length();
        NODE_VALIDATION_CHECK(this,
                              input_rank >= 2,
                              "The input rank must be greater or equal to 2. Got input rank: ",
                              input_rank);

        auto last_dim_with_two = input_shape[input_rank - 1] & Dimension(2);
        NODE_VALIDATION_CHECK(this,
                              !last_dim_with_two.get_interval().empty(),
                              "The last dimension of input data must be 2. Got: ",
                              input_shape[input_rank - 1]);
    }

    const auto& axes_shape = PartialShape(get_input_partial_shape(1));
    if (axes_shape.rank().is_static())
    {
        NODE_VALIDATION_CHECK(this,
                              axes_shape.rank().get_length() == 1,
                              "IDFT axes input must be 1D tensor. Got axes input rank: ",
                              axes_shape.rank().get_length());
    }

    if (input_shape.rank().is_static() && axes_shape.is_static())
    {
        const auto input_rank = input_shape.rank().get_length();
        NODE_VALIDATION_CHECK(this,
                              input_rank >= static_cast<int64_t>(axes_shape.to_shape()[0] + 1),
                              "The input rank must be greater than number of IDFT axes. Got "
                              "input rank: ",
                              input_rank,
                              ", number of axes: ",
                              axes_shape.to_shape()[0]);
    }

    if (input_shape.rank().is_static() && is_type<op::Constant>(input_value(1).get_node()))
    {
        const auto input_rank = input_shape.rank().get_length();
        const auto& const_axes = get_constant_from_source(input_value(1));
        auto axes = const_axes->cast_vector<int64_t>();

        // IDFT operation supports for negative axes to transform. More precisely, according to
        // the IDFT operation specification, axes should be integers from -(r - 1) to (r - 2)
        // inclusively, where r = rank(data). A negative axis 'a' is interpreted as an axis
        //'r - 1 + a'. The reason is the following.
        for (int64_t& axis : axes)
        {
            if (axis < 0)
            {
                axis += input_rank - 1;
            }
        }

        AxisVector axes_vector;
        AxisSet axes_set;
        for (const int64_t axis : axes)
        {
            axes_vector.push_back(static_cast<size_t>(axis));
            axes_set.insert(static_cast<size_t>(axis));
        }

        NODE_VALIDATION_CHECK(
            this, axes.size() == axes_set.size(), "IDFT axes must be unique. Got: ", axes_vector);

        NODE_VALIDATION_CHECK(this,
                              std::find(axes.begin(), axes.end(), input_rank - 1) == axes.end(),
                              "IDFT axes cannot contain the last axis. Got axes: ",
                              axes_vector);
    }

    if (num_of_inputs == 3)
    {
        element::Type signal_size_et = get_input_element_type(2);
        NODE_VALIDATION_CHECK(this,
                              signal_size_et == element::i64 || signal_size_et == element::i32,
                              "IDFT signal_size element type must be i32 or i64");

        const auto& signal_size_shape = PartialShape(get_input_partial_shape(2));
        if (signal_size_shape.rank().is_static())
        {
            NODE_VALIDATION_CHECK(this,
                                  signal_size_shape.rank().get_length() == 1,
                                  "IDFT Signal size input must be 1D tensor. Got signal size "
                                  "input rank: ",
                                  signal_size_shape.rank().get_length());
        }

        if (axes_shape.is_static() && signal_size_shape.is_static())
        {
            NODE_VALIDATION_CHECK(this,
                                  axes_shape.to_shape()[0] == signal_size_shape.to_shape()[0],
                                  "Sizes of inputs 'axes' and 'signal_size' must be equal. Got "
                                  "size of 'axes': ",
                                  axes_shape.to_shape()[0],
                                  "size of 'signal_size': ",
                                  signal_size_shape.to_shape()[0]);
        }
    }
}

void op::v7::IDFT::validate_and_infer_types()
{
    NGRAPH_OP_SCOPE(v7_IDFT_validate_and_infer_types);
    validate();

    const auto& input_shape = PartialShape(get_input_partial_shape(0));
    const auto& axes_shape = PartialShape(get_input_partial_shape(1));
    PartialShape output_shape = input_shape;
    if (input_shape.rank().is_dynamic())
    {
        set_output_type(0, get_input_element_type(0), output_shape);
        return;
    }

    const auto input_rank = input_shape.rank().get_length();

    if (axes_shape.rank().is_dynamic() || !is_type<op::Constant>(input_value(1).get_node()))
    {
        for (int64_t i = 0; i < input_rank - 1; ++i)
        {
            output_shape[i] = Dimension::dynamic();
        }
        set_output_type(0, get_input_element_type(0), output_shape);
        return;
    }

    if (input_values().size() == 2)
    {
        set_output_type(0, get_input_element_type(0), output_shape);
        return;
    }

    const auto& signal_size_shape = PartialShape(get_input_partial_shape(2));
    if (signal_size_shape.rank().is_dynamic())
    {
        set_output_type(0, get_input_element_type(0), output_shape);
        return;
    }

    const auto& const_axes = get_constant_from_source(input_value(1));
    auto axes = const_axes->cast_vector<int64_t>();
    // IDFT operation supports for negative axes to transform. More precisely, according to
    // the IDFT operation specification, axes should be integers from -(r - 1) to (r - 2)
    // inclusively, where r = rank(data). A negative axis 'a' is interpreted as an axis
    //'r - 1 + a'. The reason is the following.
    for (int64_t& axis : axes)
    {
        if (axis < 0)
        {
            axis += input_rank - 1;
        }
    }

    if (!is_type<op::Constant>(input_value(2).get_node()))
    {
        for (int64_t axis : axes)
        {
            output_shape[axis] = Dimension::dynamic();
        }
        set_output_type(0, get_input_element_type(0), output_shape);
        return;
    }

    const auto& const_signal_size = get_constant_from_source(input_value(2));
    const auto signal_size = const_signal_size->cast_vector<int64_t>();

    size_t num_of_axes = axes.size();
    for (size_t i = 0; i < num_of_axes; ++i)
    {
        if (signal_size[i] == -1)
        {
            continue;
        }
        output_shape[axes[i]] = Dimension(signal_size[i]);
    }

    set_output_type(0, get_input_element_type(0), output_shape);
=======
>>>>>>> d822bb0a
}<|MERGE_RESOLUTION|>--- conflicted
+++ resolved
@@ -52,206 +52,4 @@
     }
 
     return std::make_shared<op::v7::IDFT>(new_args.at(0), new_args.at(1), new_args.at(2));
-<<<<<<< HEAD
-}
-
-void op::v7::IDFT::validate()
-{
-    size_t num_of_inputs = get_input_size();
-
-    NODE_VALIDATION_CHECK(
-        this, num_of_inputs == 2 || num_of_inputs == 3, "IDFT must have 2 or 3 inputs.");
-
-    element::Type input_et = get_input_element_type(0);
-    NODE_VALIDATION_CHECK(this,
-                          input_et == element::f32 || input_et == element::f16 ||
-                              input_et == element::bf16,
-                          "IDFT input element type must be f32, f16, or bf16");
-
-    element::Type axes_et = get_input_element_type(1);
-    NODE_VALIDATION_CHECK(this,
-                          axes_et == element::i64 || axes_et == element::i32,
-                          "IDFT axes element type must be i32 or i64");
-
-    const auto& input_shape = PartialShape(get_input_partial_shape(0));
-    if (input_shape.rank().is_static())
-    {
-        const auto input_rank = input_shape.rank().get_length();
-        NODE_VALIDATION_CHECK(this,
-                              input_rank >= 2,
-                              "The input rank must be greater or equal to 2. Got input rank: ",
-                              input_rank);
-
-        auto last_dim_with_two = input_shape[input_rank - 1] & Dimension(2);
-        NODE_VALIDATION_CHECK(this,
-                              !last_dim_with_two.get_interval().empty(),
-                              "The last dimension of input data must be 2. Got: ",
-                              input_shape[input_rank - 1]);
-    }
-
-    const auto& axes_shape = PartialShape(get_input_partial_shape(1));
-    if (axes_shape.rank().is_static())
-    {
-        NODE_VALIDATION_CHECK(this,
-                              axes_shape.rank().get_length() == 1,
-                              "IDFT axes input must be 1D tensor. Got axes input rank: ",
-                              axes_shape.rank().get_length());
-    }
-
-    if (input_shape.rank().is_static() && axes_shape.is_static())
-    {
-        const auto input_rank = input_shape.rank().get_length();
-        NODE_VALIDATION_CHECK(this,
-                              input_rank >= static_cast<int64_t>(axes_shape.to_shape()[0] + 1),
-                              "The input rank must be greater than number of IDFT axes. Got "
-                              "input rank: ",
-                              input_rank,
-                              ", number of axes: ",
-                              axes_shape.to_shape()[0]);
-    }
-
-    if (input_shape.rank().is_static() && is_type<op::Constant>(input_value(1).get_node()))
-    {
-        const auto input_rank = input_shape.rank().get_length();
-        const auto& const_axes = get_constant_from_source(input_value(1));
-        auto axes = const_axes->cast_vector<int64_t>();
-
-        // IDFT operation supports for negative axes to transform. More precisely, according to
-        // the IDFT operation specification, axes should be integers from -(r - 1) to (r - 2)
-        // inclusively, where r = rank(data). A negative axis 'a' is interpreted as an axis
-        //'r - 1 + a'. The reason is the following.
-        for (int64_t& axis : axes)
-        {
-            if (axis < 0)
-            {
-                axis += input_rank - 1;
-            }
-        }
-
-        AxisVector axes_vector;
-        AxisSet axes_set;
-        for (const int64_t axis : axes)
-        {
-            axes_vector.push_back(static_cast<size_t>(axis));
-            axes_set.insert(static_cast<size_t>(axis));
-        }
-
-        NODE_VALIDATION_CHECK(
-            this, axes.size() == axes_set.size(), "IDFT axes must be unique. Got: ", axes_vector);
-
-        NODE_VALIDATION_CHECK(this,
-                              std::find(axes.begin(), axes.end(), input_rank - 1) == axes.end(),
-                              "IDFT axes cannot contain the last axis. Got axes: ",
-                              axes_vector);
-    }
-
-    if (num_of_inputs == 3)
-    {
-        element::Type signal_size_et = get_input_element_type(2);
-        NODE_VALIDATION_CHECK(this,
-                              signal_size_et == element::i64 || signal_size_et == element::i32,
-                              "IDFT signal_size element type must be i32 or i64");
-
-        const auto& signal_size_shape = PartialShape(get_input_partial_shape(2));
-        if (signal_size_shape.rank().is_static())
-        {
-            NODE_VALIDATION_CHECK(this,
-                                  signal_size_shape.rank().get_length() == 1,
-                                  "IDFT Signal size input must be 1D tensor. Got signal size "
-                                  "input rank: ",
-                                  signal_size_shape.rank().get_length());
-        }
-
-        if (axes_shape.is_static() && signal_size_shape.is_static())
-        {
-            NODE_VALIDATION_CHECK(this,
-                                  axes_shape.to_shape()[0] == signal_size_shape.to_shape()[0],
-                                  "Sizes of inputs 'axes' and 'signal_size' must be equal. Got "
-                                  "size of 'axes': ",
-                                  axes_shape.to_shape()[0],
-                                  "size of 'signal_size': ",
-                                  signal_size_shape.to_shape()[0]);
-        }
-    }
-}
-
-void op::v7::IDFT::validate_and_infer_types()
-{
-    NGRAPH_OP_SCOPE(v7_IDFT_validate_and_infer_types);
-    validate();
-
-    const auto& input_shape = PartialShape(get_input_partial_shape(0));
-    const auto& axes_shape = PartialShape(get_input_partial_shape(1));
-    PartialShape output_shape = input_shape;
-    if (input_shape.rank().is_dynamic())
-    {
-        set_output_type(0, get_input_element_type(0), output_shape);
-        return;
-    }
-
-    const auto input_rank = input_shape.rank().get_length();
-
-    if (axes_shape.rank().is_dynamic() || !is_type<op::Constant>(input_value(1).get_node()))
-    {
-        for (int64_t i = 0; i < input_rank - 1; ++i)
-        {
-            output_shape[i] = Dimension::dynamic();
-        }
-        set_output_type(0, get_input_element_type(0), output_shape);
-        return;
-    }
-
-    if (input_values().size() == 2)
-    {
-        set_output_type(0, get_input_element_type(0), output_shape);
-        return;
-    }
-
-    const auto& signal_size_shape = PartialShape(get_input_partial_shape(2));
-    if (signal_size_shape.rank().is_dynamic())
-    {
-        set_output_type(0, get_input_element_type(0), output_shape);
-        return;
-    }
-
-    const auto& const_axes = get_constant_from_source(input_value(1));
-    auto axes = const_axes->cast_vector<int64_t>();
-    // IDFT operation supports for negative axes to transform. More precisely, according to
-    // the IDFT operation specification, axes should be integers from -(r - 1) to (r - 2)
-    // inclusively, where r = rank(data). A negative axis 'a' is interpreted as an axis
-    //'r - 1 + a'. The reason is the following.
-    for (int64_t& axis : axes)
-    {
-        if (axis < 0)
-        {
-            axis += input_rank - 1;
-        }
-    }
-
-    if (!is_type<op::Constant>(input_value(2).get_node()))
-    {
-        for (int64_t axis : axes)
-        {
-            output_shape[axis] = Dimension::dynamic();
-        }
-        set_output_type(0, get_input_element_type(0), output_shape);
-        return;
-    }
-
-    const auto& const_signal_size = get_constant_from_source(input_value(2));
-    const auto signal_size = const_signal_size->cast_vector<int64_t>();
-
-    size_t num_of_axes = axes.size();
-    for (size_t i = 0; i < num_of_axes; ++i)
-    {
-        if (signal_size[i] == -1)
-        {
-            continue;
-        }
-        output_shape[axes[i]] = Dimension(signal_size[i]);
-    }
-
-    set_output_type(0, get_input_element_type(0), output_shape);
-=======
->>>>>>> d822bb0a
 }