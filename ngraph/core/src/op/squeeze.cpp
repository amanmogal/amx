// Copyright (C) 2018-2021 Intel Corporation
// SPDX-License-Identifier: Apache-2.0
//

#include <algorithm>
#include <cstddef>
#include <functional>
#include <set>

#include "itt.hpp"
#include "ngraph/builder/reshape.hpp"
#include "ngraph/op/constant.hpp"
#include "ngraph/op/reshape.hpp"
#include "ngraph/op/squeeze.hpp"
#include "ngraph/runtime/reference/copy.hpp"
#include "ngraph/validation_util.hpp"

using namespace std;
using namespace ngraph;

NGRAPH_RTTI_DEFINITION(op::v0::Squeeze, "Squeeze", 0);

op::Squeeze::Squeeze()
    : Op()
{
}

op::Squeeze::Squeeze(const Output<Node>& data, const Output<Node>& axes)
    : Op({data, axes})
{
    constructor_validate_and_infer_types();
}

op::Squeeze::Squeeze(const Output<Node>& data)
    : Op({data})
{
    constructor_validate_and_infer_types();
}

void op::Squeeze::validate_and_infer_types()
{
    NGRAPH_OP_SCOPE(v0_Squeeze_validate_and_infer_types);
    auto data = input_value(0);
    bool data_has_dynamic_rank = data.get_partial_shape().rank().is_dynamic();
    bool data_has_dynamic_shape = data.get_partial_shape().is_dynamic();

    std::shared_ptr<op::v0::Constant> axes_constant;
    if (get_input_size() == 1)
    {
        // Handling the case when Squeeze op is created with a single input - data.
        // This way the following code (validation, shape inference) can be used in both cases.
        axes_constant = make_shared<op::v0::Constant>(element::i64, Shape{0}, vector<int64_t>{});
    }
    else
    {
        auto axes_node = input_value(1).get_node_shared_ptr();
        auto axes_pshape = get_input_partial_shape(1);
        axes_constant = get_constant_from_source(axes_node);

        NODE_VALIDATION_CHECK(this,
                              axes_pshape.rank().compatible(0) || axes_pshape.rank().compatible(1),
                              "Second input (axes) should not be of rank higher than 1. Got: ",
                              axes_pshape.rank().get_length());
    }

    bool axes_is_empty_constant = (axes_constant && axes_constant->get_data_ptr() != nullptr)
                                      ? axes_constant->cast_vector<int64_t>().empty()
                                      : false;

    if (data_has_dynamic_rank || !axes_constant || !axes_constant->get_data_ptr() ||
        (data_has_dynamic_shape && axes_is_empty_constant))
    {
        set_output_type(0, get_input_element_type(0), PartialShape::dynamic());
        return;
    }

    auto data_partial_shape = data.get_partial_shape();
    uint64_t data_rank = data_partial_shape.rank().get_length();

    // Get value of axes from Constant
    auto axes =
        normalize_axes(this->description(), axes_constant->cast_vector<int64_t>(), data_rank);

    // Prepare set of unique axes marked to be removed from input data.
    vector<bool> axes_to_squeeze(data_rank, false);
    if (axes_is_empty_constant)
    {
        auto data_shape = data.get_shape();
        // Default behaviour is to remove all single dimension axes.
        for (uint64_t idx = 0; idx < data_rank; ++idx)
        {
            if (data_shape.at(idx) == 1)
            {
                axes_to_squeeze.at(idx) = true;
            }
        }
    }
    else
    {
        set<size_t, greater<size_t>> unique_axes(begin(axes), end(axes));
        for (uint64_t axis : unique_axes)
        {
            if (!data_has_dynamic_shape)
            {
                auto data_shape = data.get_shape();
                NODE_VALIDATION_CHECK(
                    this,
                    (data_shape.at(axis) == 1),
                    "provided axis value is invalid. Only axes of size 1 may be removed.");
            }
            axes_to_squeeze.at(axis) = true;
        }
    }

    vector<Dimension> output_data_shape;
    for (uint64_t idx = 0; idx < data_rank; ++idx)
    {
        if (!axes_to_squeeze.at(idx))
        {
            output_data_shape.push_back(data_partial_shape[idx]);
        }
    }
    set_output_type(0, get_input_element_type(0), PartialShape(output_data_shape));
}

bool ngraph::op::v0::Squeeze::visit_attributes(AttributeVisitor& visitor)
{
    NGRAPH_OP_SCOPE(v0_Squeeze_visit_attributes);
    return true;
}

shared_ptr<Node> op::Squeeze::clone_with_new_inputs(const OutputVector& new_args) const
{
    NGRAPH_OP_SCOPE(v0_Squeeze_clone_with_new_inputs);
    check_new_args_count(this, new_args);
    if (new_args.size() == 1)
    {
        return make_shared<Squeeze>(new_args.at(0));
    }
    else if (new_args.size() == 2)
    {
        return make_shared<Squeeze>(new_args.at(0), new_args.at(1));
    }
    else
    {
        throw ngraph_error("Incorrect number of new arguments");
    }
}

namespace squeeze
{
    template <element::Type_t ET>
    bool evaluate(const HostTensorPtr& arg0, const HostTensorPtr& arg1, const HostTensorPtr& out)
    {
        const auto data_rank = arg0->get_partial_shape().rank().get_length();
        const auto axes_num = shape_size(arg1->get_shape());

        auto out_shape = arg0->get_shape();
        if (axes_num == 0)
        {
            out_shape.erase(remove(out_shape.begin(), out_shape.end(), 1), out_shape.end());
        }
        else
        {
            auto norm_axes = normalize_axes(
                "",
                std::vector<int64_t>(arg1->get_data_ptr<ET>(), arg1->get_data_ptr<ET>() + axes_num),
                data_rank);
            set<size_t, greater<size_t>> ordered_axes(norm_axes.begin(), norm_axes.end());

            for (const auto& axis : ordered_axes)
            {
                if (out_shape[axis] != 1)
                {
                    throw ngraph_error("Squeeze dimension is not equal to 1");
                }
                out_shape.erase(out_shape.begin() + axis);
            }
        }
        out->set_shape(out_shape);

        runtime::reference::copy(arg0->get_data_ptr<char>(),
                                 out->get_data_ptr<char>(),
                                 shape_size(out_shape) * out->get_element_type().size());
        return true;
    }

    bool evaluate(const HostTensorPtr& arg0, const HostTensorPtr& out)
    {
        auto out_shape = arg0->get_shape();

        out_shape.erase(remove(out_shape.begin(), out_shape.end(), 1), out_shape.end());

        out->set_shape(out_shape);

        runtime::reference::copy(arg0->get_data_ptr<char>(),
                                 out->get_data_ptr<char>(),
                                 shape_size(out_shape) * out->get_element_type().size());
        return true;
    }

    bool evaluate_squeeze(const HostTensorPtr& arg0,
                          const HostTensorPtr& arg1,
                          const HostTensorPtr& out)
    {
        auto element_type = arg1->get_element_type();

        bool rc = true;
        switch (element_type)
        {
            NGRAPH_TYPE_CASE(evaluate_squeeze, i8, arg0, arg1, out);
            NGRAPH_TYPE_CASE(evaluate_squeeze, i16, arg0, arg1, out);
            NGRAPH_TYPE_CASE(evaluate_squeeze, i32, arg0, arg1, out);
            NGRAPH_TYPE_CASE(evaluate_squeeze, i64, arg0, arg1, out);
            NGRAPH_TYPE_CASE(evaluate_squeeze, u8, arg0, arg1, out);
            NGRAPH_TYPE_CASE(evaluate_squeeze, u16, arg0, arg1, out);
            NGRAPH_TYPE_CASE(evaluate_squeeze, u32, arg0, arg1, out);
            NGRAPH_TYPE_CASE(evaluate_squeeze, u64, arg0, arg1, out);
        default: rc = false; break;
        }
        return rc;
    }

    bool evaluate_squeeze(const HostTensorPtr& arg0, const HostTensorPtr& out)
    {
        return evaluate(arg0, out);
    }
}

bool op::v0::Squeeze::evaluate(const HostTensorVector& outputs,
                               const HostTensorVector& inputs) const
{
    NGRAPH_OP_SCOPE(v0_Squeeze_evaluate);
<<<<<<< HEAD

    NGRAPH_CHECK(this, validate_host_tensor_vector(inputs, inputs.size()));
    NGRAPH_CHECK(this, validate_host_tensor_vector(outputs, 1));

    if (inputs.size() == 1)
    {
        return squeeze::evaluate_squeeze(inputs[0], outputs[0]);
    }
=======
    // TODO: change the behaviour after the support of Squeeze with one input
    NGRAPH_CHECK(validate_host_tensor_vector(inputs, inputs.size()));
    NGRAPH_CHECK(validate_host_tensor_vector(outputs, 1));
>>>>>>> f2366f70
    return squeeze::evaluate_squeeze(inputs[0], inputs[1], outputs[0]);
}

bool op::v0::Squeeze::evaluate_lower(const HostTensorVector& output_values) const
{
<<<<<<< HEAD
    NGRAPH_OP_SCOPE(v0_Squeeze_evaluate_lower);
    NGRAPH_CHECK(this, validate_host_tensor_vector(output_values, 1));
=======
    NGRAPH_CHECK(validate_host_tensor_vector(output_values, 1));
>>>>>>> f2366f70
    if (inputs().size() > 1 && !input_value(1).get_tensor().has_and_set_bound())
        return false;
    return default_lower_bound_evaluator(this, output_values);
}

bool op::v0::Squeeze::evaluate_upper(const HostTensorVector& output_values) const
{
<<<<<<< HEAD
    NGRAPH_OP_SCOPE(v0_Squeeze_evaluate_upper);
    NGRAPH_CHECK(this, validate_host_tensor_vector(output_values, 1));
=======
    NGRAPH_CHECK(validate_host_tensor_vector(output_values, 1));
>>>>>>> f2366f70
    if (inputs().size() > 1 && !input_value(1).get_tensor().has_and_set_bound())
        return false;
    return default_upper_bound_evaluator(this, output_values);
}

bool op::v0::Squeeze::constant_fold(OutputVector& output_values, const OutputVector& inputs_values)
{
    NGRAPH_OP_SCOPE(v0_Squeeze_constant_fold);
    if (get_output_partial_shape(0).is_dynamic())
    {
        return false;
    }

    const auto& shape = get_output_shape(0);

    if (auto data_const =
            std::dynamic_pointer_cast<op::Constant>(inputs_values[0].get_node_shared_ptr()))
    {
        // In case if data constant has single consumer we can change it shape without making a copy
        // Otherwise we create Constant copy with shape from squeeze node
        if (data_const->output(0).get_target_inputs().size() == 1)
        {
            data_const->set_data_shape(shape);
            data_const->validate_and_infer_types();
            output_values[0] = data_const;
        }
        else
        {
            output_values[0] = std::make_shared<op::Constant>(
                data_const->get_element_type(), shape, data_const->get_data_ptr());
        }
        return true;
    }
    return false;
}

bool op::v0::Squeeze::is_dynamic() const
{
    return get_output_partial_shape(0).is_dynamic();
}<|MERGE_RESOLUTION|>--- conflicted
+++ resolved
@@ -231,31 +231,22 @@
                                const HostTensorVector& inputs) const
 {
     NGRAPH_OP_SCOPE(v0_Squeeze_evaluate);
-<<<<<<< HEAD
-
-    NGRAPH_CHECK(this, validate_host_tensor_vector(inputs, inputs.size()));
-    NGRAPH_CHECK(this, validate_host_tensor_vector(outputs, 1));
-
-    if (inputs.size() == 1)
-    {
-        return squeeze::evaluate_squeeze(inputs[0], outputs[0]);
-    }
-=======
-    // TODO: change the behaviour after the support of Squeeze with one input
     NGRAPH_CHECK(validate_host_tensor_vector(inputs, inputs.size()));
     NGRAPH_CHECK(validate_host_tensor_vector(outputs, 1));
->>>>>>> f2366f70
+
+    if (inputs.size() == 1)
+    {
+        return squeeze::evaluate_squeeze(inputs[0], outputs[0]);
+    }
+
     return squeeze::evaluate_squeeze(inputs[0], inputs[1], outputs[0]);
 }
 
 bool op::v0::Squeeze::evaluate_lower(const HostTensorVector& output_values) const
 {
-<<<<<<< HEAD
     NGRAPH_OP_SCOPE(v0_Squeeze_evaluate_lower);
-    NGRAPH_CHECK(this, validate_host_tensor_vector(output_values, 1));
-=======
     NGRAPH_CHECK(validate_host_tensor_vector(output_values, 1));
->>>>>>> f2366f70
+
     if (inputs().size() > 1 && !input_value(1).get_tensor().has_and_set_bound())
         return false;
     return default_lower_bound_evaluator(this, output_values);
@@ -263,12 +254,9 @@
 
 bool op::v0::Squeeze::evaluate_upper(const HostTensorVector& output_values) const
 {
-<<<<<<< HEAD
     NGRAPH_OP_SCOPE(v0_Squeeze_evaluate_upper);
-    NGRAPH_CHECK(this, validate_host_tensor_vector(output_values, 1));
-=======
     NGRAPH_CHECK(validate_host_tensor_vector(output_values, 1));
->>>>>>> f2366f70
+
     if (inputs().size() > 1 && !input_value(1).get_tensor().has_and_set_bound())
         return false;
     return default_upper_bound_evaluator(this, output_values);
