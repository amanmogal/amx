--- conflicted
+++ resolved
@@ -57,60 +57,10 @@
     const auto& on_value_shape = get_input_partial_shape(2);
     const auto& off_value_shape = get_input_partial_shape(3);
 
-<<<<<<< HEAD
     std::vector<PartialShape> input_shapes = {indices_shape, depth_shape, on_value_shape, off_value_shape},
                               output_shapes = {PartialShape{}};
     resolve_axis(this);
     shape_infer(this, input_shapes, output_shapes);
-=======
-    NODE_VALIDATION_CHECK(this,
-                          depth_shape.is_dynamic() || ngraph::is_scalar(depth_shape.to_shape()),
-                          "depth input must be scalar.");
-
-    NODE_VALIDATION_CHECK(this,
-                          on_value_shape.is_dynamic() || ngraph::is_scalar(on_value_shape.to_shape()),
-                          "on_value input must be scalar.");
-
-    NODE_VALIDATION_CHECK(this,
-                          off_value_shape.is_dynamic() || ngraph::is_scalar(off_value_shape.to_shape()),
-                          "off_value input must be scalar.");
-
-    ov::PartialShape result_shape{ov::PartialShape::dynamic()};
-    const auto& depth = input_value(1).get_node_shared_ptr();
-    const auto& depth_constant = get_constant_from_source(input_value(1));
-    if (indices_shape.rank().is_static()) {
-        std::vector<Dimension> out_dims{indices_shape};
-        const auto indices_rank = indices_shape.rank().get_length();
-        m_axis = ngraph::normalize_axis(this, m_axis, indices_rank + 1, -indices_rank - 1, indices_rank);
-
-        auto depth_element_type = depth->get_output_element_type(0);
-        NODE_VALIDATION_CHECK(this,
-                              depth_element_type.is_integral(),
-                              "'depth' input element type must be an integer (got ",
-                              depth_element_type,
-                              ").");
-
-        NODE_VALIDATION_CHECK(this,
-                              ngraph::is_scalar(depth->get_shape()),
-                              "A scalar input should be provided as 'depth' to OneHot",
-                              " (got ",
-                              depth->get_shape(),
-                              " elements).");
-        if (depth_constant) {
-            int64_t depth_val = depth_constant->cast_vector<int64_t>()[0];
-            NODE_VALIDATION_CHECK(this,
-                                  depth_val > 0,
-                                  "The value of 'depth' must be a positive number.",
-                                  " (got ",
-                                  depth_val,
-                                  ").");
-            out_dims.insert(out_dims.begin() + m_axis, Dimension(depth_val));
-        } else {
-            out_dims.insert(out_dims.begin() + m_axis, Dimension::dynamic());
-        }
-        result_shape = out_dims;
-    }
->>>>>>> a33b7587
 
     set_output_type(0, on_value_et, output_shapes[0]);
 }
