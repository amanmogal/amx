//*****************************************************************************
// Copyright 2017-2020 Intel Corporation
//
// Licensed under the Apache License, Version 2.0 (the "License");
// you may not use this file except in compliance with the License.
// You may obtain a copy of the License at
//
//     http://www.apache.org/licenses/LICENSE-2.0
//
// Unless required by applicable law or agreed to in writing, software
// distributed under the License is distributed on an "AS IS" BASIS,
// WITHOUT WARRANTIES OR CONDITIONS OF ANY KIND, either express or implied.
// See the License for the specific language governing permissions and
// limitations under the License.
//*****************************************************************************

#include "ngraph/op/max.hpp"
#include "itt.hpp"
#include "ngraph/graph_util.hpp"
#include "ngraph/runtime/host_tensor.hpp"
#include "ngraph/runtime/reference/max.hpp"
#include "ngraph/shape_util.hpp"

NGRAPH_SUPPRESS_DEPRECATED_START

using namespace std;
using namespace ngraph;

constexpr NodeTypeInfo op::v0::Max::type_info;

op::v0::Max::Max(const Output<Node>& arg, const AxisSet& reduction_axes)
    : ArithmeticReduction(arg, reduction_axes)
{
    constructor_validate_and_infer_types();
}

op::v0::Max::Max(const Output<Node>& arg, const Output<Node>& reduction_axes)
    : ArithmeticReduction(arg, reduction_axes)
{
    constructor_validate_and_infer_types();
}

shared_ptr<Node> op::v0::Max::clone_with_new_inputs(const OutputVector& new_args) const
{
    check_new_args_count(this, new_args);
    return make_shared<op::v0::Max>(new_args.at(0), new_args.at(1));
}

shared_ptr<Node> op::v0::Max::get_default_value() const
{
    switch (get_element_type())
    {
    case element::Type_t::boolean:
        return make_constant_from_string("0", get_element_type(), get_shape());
    case element::Type_t::bf16:
    case element::Type_t::f16:
    case element::Type_t::f32:
    case element::Type_t::f64:
        return make_constant_from_string("-INFINITY", get_element_type(), get_shape());
    case element::Type_t::i8:
        return make_constant_from_string(
            to_string(numeric_limits<int8_t>::min()), get_element_type(), get_shape());
    case element::Type_t::i16:
        return make_constant_from_string(
            to_string(numeric_limits<int16_t>::min()), get_element_type(), get_shape());
    case element::Type_t::i32:
        return make_constant_from_string(
            to_string(numeric_limits<int32_t>::min()), get_element_type(), get_shape());
    case element::Type_t::i64:
        return make_constant_from_string(
            to_string(numeric_limits<int64_t>::min()), get_element_type(), get_shape());
    case element::Type_t::u8:
        return make_constant_from_string(
            to_string(numeric_limits<uint8_t>::min()), get_element_type(), get_shape());
    case element::Type_t::u16:
        return make_constant_from_string(
            to_string(numeric_limits<uint16_t>::min()), get_element_type(), get_shape());
    case element::Type_t::u32:
        return make_constant_from_string(
            to_string(numeric_limits<uint32_t>::min()), get_element_type(), get_shape());
    case element::Type_t::u64:
        return make_constant_from_string(
            to_string(numeric_limits<uint64_t>::min()), get_element_type(), get_shape());
    case element::Type_t::u1:
    case element::Type_t::undefined:
    case element::Type_t::dynamic:
    default: throw runtime_error("Max default value not defined for type");
    }
}

namespace
{
    template <element::Type_t ET>
    bool evaluate(const HostTensorPtr& arg,
                  const HostTensorPtr& out,
                  const AxisSet& axes,
                  bool keep_dims)
    {
<<<<<<< HEAD
=======
        out->set_shape(reduce(arg->get_shape(), axes, false));
>>>>>>> ead37fbe
        runtime::reference::max(
            arg->get_data_ptr<ET>(), out->get_data_ptr<ET>(), arg->get_shape(), axes, keep_dims);
        return true;
    }

    bool evaluate_max(const HostTensorPtr& arg,
                      const HostTensorPtr& out,
                      const AxisSet& axes,
                      bool keep_dims)
    {
        bool rc = true;
        switch (arg->get_element_type())
        {
            TYPE_CASE(i32)(arg, out, axes, keep_dims);
            break;
            TYPE_CASE(i64)(arg, out, axes, keep_dims);
            break;
            TYPE_CASE(u32)(arg, out, axes, keep_dims);
            break;
            TYPE_CASE(u64)(arg, out, axes, keep_dims);
            break;
            TYPE_CASE(f16)(arg, out, axes, keep_dims);
            break;
            TYPE_CASE(f32)(arg, out, axes, keep_dims);
            break;
        default: rc = false; break;
        }
        return rc;
    }
}

bool op::v0::Max::evaluate(const HostTensorVector& outputs, const HostTensorVector& inputs) const
{
    OV_ITT_SCOPED_TASK(itt::domains::nGraphOp, "op::v0::Max::evaluate");
    return evaluate_max(inputs[0], outputs[0], get_reduction_axes(), false);
}

constexpr NodeTypeInfo op::v1::ReduceMax::type_info;

op::v1::ReduceMax::ReduceMax(const Output<Node>& arg,
                             const Output<Node>& reduction_axes,
                             bool keep_dims)
    : ArithmeticReductionKeepDims(arg, reduction_axes, keep_dims)
{
    constructor_validate_and_infer_types();
}

shared_ptr<Node> op::v1::ReduceMax::clone_with_new_inputs(const OutputVector& new_args) const
{
    check_new_args_count(this, new_args);
    return make_shared<op::v1::ReduceMax>(new_args.at(0), new_args.at(1), get_keep_dims());
}

bool op::v1::ReduceMax::evaluate(const HostTensorVector& outputs,
                                 const HostTensorVector& inputs) const
{
    OV_ITT_SCOPED_TASK(itt::domains::nGraphOp, "op::v1::ReduceMax::evaluate");
    return evaluate_max(inputs[0], outputs[0], get_reduction_axes(), get_keep_dims());
}<|MERGE_RESOLUTION|>--- conflicted
+++ resolved
@@ -96,10 +96,6 @@
                   const AxisSet& axes,
                   bool keep_dims)
     {
-<<<<<<< HEAD
-=======
-        out->set_shape(reduce(arg->get_shape(), axes, false));
->>>>>>> ead37fbe
         runtime::reference::max(
             arg->get_data_ptr<ET>(), out->get_data_ptr<ET>(), arg->get_shape(), axes, keep_dims);
         return true;
