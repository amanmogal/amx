--- conflicted
+++ resolved
@@ -28,7 +28,6 @@
     return make_shared<v1::LogicalXor>(new_args.at(0), new_args.at(1), this->get_autob());
 }
 
-<<<<<<< HEAD
 namespace logxor
 {
     template <element::Type_t ET>
@@ -59,46 +58,6 @@
         default: rc = false; break;
         }
         return rc;
-=======
-bool ngraph::op::v1::LogicalXor::visit_attributes(AttributeVisitor& visitor) {
-    NGRAPH_OP_SCOPE(v1_LogicalXor_visit_attributes);
-    BinaryElementwiseLogical::visit_attributes(visitor);
-    return true;
-}
-
-namespace logxor {
-template <element::Type_t ET>
-bool evaluate(const HostTensorPtr& arg0,
-              const HostTensorPtr& arg1,
-              const HostTensorPtr& out,
-              const op::AutoBroadcastSpec& broadcast_spec) {
-    runtime::reference::logical_xor(arg0->get_data_ptr<ET>(),
-                                    arg1->get_data_ptr<ET>(),
-                                    out->get_data_ptr<ET>(),
-                                    arg0->get_shape(),
-                                    arg1->get_shape(),
-                                    broadcast_spec);
-    return true;
-}
-
-bool evaluate_logxor(const HostTensorPtr& arg0,
-                     const HostTensorPtr& arg1,
-                     const HostTensorPtr& out,
-                     const op::AutoBroadcastSpec& broadcast_spec) {
-    bool rc = true;
-    out->set_broadcast(broadcast_spec, arg0, arg1);
-    switch (arg0->get_element_type()) {
-        NGRAPH_TYPE_CASE(evaluate_logxor, boolean, arg0, arg1, out, broadcast_spec);
-        NGRAPH_TYPE_CASE(evaluate_logxor, i32, arg0, arg1, out, broadcast_spec);
-        NGRAPH_TYPE_CASE(evaluate_logxor, i64, arg0, arg1, out, broadcast_spec);
-        NGRAPH_TYPE_CASE(evaluate_logxor, u32, arg0, arg1, out, broadcast_spec);
-        NGRAPH_TYPE_CASE(evaluate_logxor, u64, arg0, arg1, out, broadcast_spec);
-        NGRAPH_TYPE_CASE(evaluate_logxor, f16, arg0, arg1, out, broadcast_spec);
-        NGRAPH_TYPE_CASE(evaluate_logxor, f32, arg0, arg1, out, broadcast_spec);
-    default:
-        rc = false;
-        break;
->>>>>>> 4738bbd7
     }
     return rc;
 }
@@ -112,24 +71,10 @@
 
 bool op::v1::LogicalXor::has_evaluate() const {
     NGRAPH_OP_SCOPE(v1_LogicalXor_has_evaluate);
-<<<<<<< HEAD
     switch (get_input_element_type(0))
     {
     case ngraph::element::boolean: return true;
     default: break;
-=======
-    switch (get_input_element_type(0)) {
-    case ngraph::element::boolean:
-    case ngraph::element::i32:
-    case ngraph::element::i64:
-    case ngraph::element::u32:
-    case ngraph::element::u64:
-    case ngraph::element::f16:
-    case ngraph::element::f32:
-        return true;
-    default:
-        break;
->>>>>>> 4738bbd7
     }
     return false;
 }
@@ -154,24 +99,10 @@
 
 bool op::v0::Xor::has_evaluate() const {
     NGRAPH_OP_SCOPE(v0_Xor_has_evaluate);
-<<<<<<< HEAD
     switch (get_input_element_type(0))
     {
     case ngraph::element::boolean: return true;
     default: break;
-=======
-    switch (get_input_element_type(0)) {
-    case ngraph::element::boolean:
-    case ngraph::element::i32:
-    case ngraph::element::i64:
-    case ngraph::element::u32:
-    case ngraph::element::u64:
-    case ngraph::element::f16:
-    case ngraph::element::f32:
-        return true;
-    default:
-        break;
->>>>>>> 4738bbd7
     }
     return false;
 }