// Copyright (C) 2018-2021 Intel Corporation
// SPDX-License-Identifier: Apache-2.0
//

#include "ngraph/op/random_uniform.hpp"

#include <ngraph/validation_util.hpp>

#include "itt.hpp"
#include "ngraph/runtime/reference/random_uniform.hpp"

using namespace std;
using namespace ngraph;

NGRAPH_RTTI_DEFINITION(op::v8::RandomUniform, "RandomUniform", 8);

op::v8::RandomUniform::RandomUniform(const Output<Node>& out_shape,
                                     const Output<Node>& min_val,
                                     const Output<Node>& max_val,
                                     const ngraph::element::Type& out_type,
                                     uint64_t global_seed,
                                     uint64_t op_seed)
    : Op({out_shape, min_val, max_val}),
      m_output_type(out_type),
      m_global_seed(global_seed),
      m_op_seed(op_seed) {
    constructor_validate_and_infer_types();
}

void op::v8::RandomUniform::validate_and_infer_types() {
    NGRAPH_OP_SCOPE(v8_RandomUniform_validate_and_infer_types);

    const auto& shape_et = get_input_element_type(0);
    NODE_VALIDATION_CHECK(this,
                          shape_et.is_dynamic() || shape_et == element::i32 || shape_et == element::i64,
                          "Type of the input should be int32 or int64.");

    PartialShape output_shape = PartialShape::dynamic();
    const auto& input_shape = get_input_partial_shape(0);
    if (input_shape.rank().is_static()) {
        NODE_VALIDATION_CHECK(this,
                              input_shape.rank() == 1,
                              "The rank of the tensor defining output shape must be equal to 1.");
        if (const auto& const_shape = get_constant_from_source(input_value(0))) {
            output_shape = PartialShape(const_shape->cast_vector<int64_t>());
        }
    }

    const auto& min_pshape = get_input_partial_shape(1);
    const auto& max_pshape = get_input_partial_shape(2);
    if (min_pshape.is_static()) {
        const auto& min_rank = min_pshape.rank().get_length();
        NODE_VALIDATION_CHECK(this, min_rank <= 1, "Min value must be a scalar or 1D tensor.");

        if (min_rank == 1) {
            NODE_VALIDATION_CHECK(this, min_pshape.compatible(Shape{1}), "'min_val' should have 1 element.");
        }
    }

    if (max_pshape.is_static()) {
        const auto& max_rank = max_pshape.rank().get_length();
        NODE_VALIDATION_CHECK(this, max_rank <= 1, "Max value must be a scalar or 1D tensor.");

        if (max_rank == 1) {
            NODE_VALIDATION_CHECK(this, max_pshape.compatible(Shape{1}), "'max_val' should have 1 element.");
        }
    }

    const element::Type& min_element_type = get_input_element_type(1);
    element::Type max_element_type = get_input_element_type(2);
    NODE_VALIDATION_CHECK(this,
                          min_element_type == max_element_type,
                          "'min_val' should have the same type as 'max_val'.");
    NODE_VALIDATION_CHECK(this,
                          min_element_type == get_out_type(),
                          "'min_val' and 'max_val' should have the same type as 'out_type' attribute.");

    if (const auto& const_min = get_constant_from_source(input_value(1))) {
        if (const auto& const_max = get_constant_from_source(input_value(2))) {
            if (get_out_type() == ngraph::element::Type_t::i64 || get_out_type() == ngraph::element::Type_t::i32) {
                int64_t min_val = const_min->cast_vector<int64_t>()[0];
                int64_t max_val = const_max->cast_vector<int64_t>()[0];

                NODE_VALIDATION_CHECK(this,
                                      min_val < max_val,
                                      "Min value must be less than max value. Got "
                                      "min value: ",
                                      min_val,
                                      ", max value: ",
                                      max_val);
            } else if (get_out_type().is_real()) {
                double min_val = const_min->cast_vector<double>()[0];
                double max_val = const_max->cast_vector<double>()[0];

                NODE_VALIDATION_CHECK(this,
                                      min_val < max_val,
                                      "Min value must be less than max value. Got "
                                      "min value: ",
                                      min_val,
                                      ", max value: ",
                                      max_val);
            } else {
                throw ngraph_error("Unsupported output type of RandomUniform: " + get_out_type().get_type_name());
            }
        }
    }

    set_output_type(0, get_out_type(), output_shape);
}

bool op::v8::RandomUniform::visit_attributes(AttributeVisitor& visitor) {
    NGRAPH_OP_SCOPE(v8_RandomUniform_visit_attributes);
    visitor.on_attribute("output_type", m_output_type);
    visitor.on_attribute("op_seed", m_op_seed);
    visitor.on_attribute("global_seed", m_global_seed);
    return true;
}

shared_ptr<Node> op::v8::RandomUniform::clone_with_new_inputs(const OutputVector& new_args) const {
    NGRAPH_OP_SCOPE(v8_Roll_clone_with_new_inputs);
    check_new_args_count(this, new_args);
<<<<<<< HEAD
    return make_shared<v8::RandomUniform>(
        new_args[0], new_args[1], new_args[2], m_output_type, m_global_seed, m_op_seed);
}

bool op::v8::RandomUniform::evaluate(const HostTensorVector& outputs,
                                     const HostTensorVector& inputs) const
{
    NGRAPH_OP_SCOPE(v8_Roll_evaluate);
    const uint64_t* out_shape;
    std::vector<uint64_t> out_shape_uint64(shape_size(inputs[0]->get_shape()));

    if (inputs[0]->get_element_type() == element::Type_t::u64)
    {
        out_shape = inputs[0]->get_data_ptr<const uint64_t>();
    }
    else if (inputs[0]->get_element_type() == element::Type_t::i32)
    {
        auto out_shape_i32 = inputs[0]->get_data_ptr<const int32_t>();
        std::transform(out_shape_i32,
                       out_shape_i32 + shape_size(inputs[0]->get_shape()),
                       out_shape_uint64.begin(),
                       [](const int32_t& elem) { return static_cast<uint64_t>(elem); });
        out_shape = out_shape_uint64.data();
    }
    else if (inputs[0]->get_element_type() == element::Type_t::i64)
    {
        auto out_shape_i64 = inputs[0]->get_data_ptr<const int64_t>();
        std::transform(out_shape_i64,
                       out_shape_i64 + shape_size(inputs[0]->get_shape()),
                       out_shape_uint64.begin(),
                       [](const int64_t& elem) { return static_cast<uint64_t>(elem); });
        out_shape = out_shape_uint64.data();
    }
    else
    {
        throw ngraph_error("Unsupported type of out shape in RandomUniform operation: " +
                           inputs[0]->get_element_type().get_type_name());
    }

    element::Type_t t_out = get_out_type();
    char* out;
    switch (t_out)
    {
    case element::Type_t::i32: out = (char*)outputs[0]->get_data_ptr<const int32_t>(); break;
    case element::Type_t::i64: out = (char*)outputs[0]->get_data_ptr<const int64_t>(); break;
    case element::Type_t::f16: out = (char*)outputs[0]->get_data_ptr<const float16>(); break;
    case element::Type_t::bf16: out = (char*)outputs[0]->get_data_ptr<const bfloat16>(); break;
    case element::Type_t::f32: out = (char*)outputs[0]->get_data_ptr<const float>(); break;
    case element::Type_t::f64: out = (char*)outputs[0]->get_data_ptr<const double>(); break;
    default:
        throw ngraph_error("Unsupported type of RandomUniform: " + get_out_type().get_type_name());
    }

    runtime::reference::random_uniform(out_shape,
                                       inputs[1]->get_data_ptr<const char>(),
                                       inputs[2]->get_data_ptr<const char>(),
                                       out,
                                       inputs[0]->get_shape(),
                                       get_out_type(),
                                       get_global_seed(),
                                       get_op_seed());
    return true;
=======
    return make_shared<v8::RandomUniform>(new_args[0],
                                          new_args[1],
                                          new_args[2],
                                          m_output_type,
                                          m_global_seed,
                                          m_op_seed);
>>>>>>> b7f29a46
}<|MERGE_RESOLUTION|>--- conflicted
+++ resolved
@@ -119,9 +119,12 @@
 shared_ptr<Node> op::v8::RandomUniform::clone_with_new_inputs(const OutputVector& new_args) const {
     NGRAPH_OP_SCOPE(v8_Roll_clone_with_new_inputs);
     check_new_args_count(this, new_args);
-<<<<<<< HEAD
-    return make_shared<v8::RandomUniform>(
-        new_args[0], new_args[1], new_args[2], m_output_type, m_global_seed, m_op_seed);
+    return make_shared<v8::RandomUniform>(new_args[0],
+                                          new_args[1],
+                                          new_args[2],
+                                          m_output_type,
+                                          m_global_seed,
+                                          m_op_seed);
 }
 
 bool op::v8::RandomUniform::evaluate(const HostTensorVector& outputs,
@@ -182,12 +185,4 @@
                                        get_global_seed(),
                                        get_op_seed());
     return true;
-=======
-    return make_shared<v8::RandomUniform>(new_args[0],
-                                          new_args[1],
-                                          new_args[2],
-                                          m_output_type,
-                                          m_global_seed,
-                                          m_op_seed);
->>>>>>> b7f29a46
 }