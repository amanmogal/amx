--- conflicted
+++ resolved
@@ -14,11 +14,7 @@
 using namespace std;
 using namespace ngraph;
 
-<<<<<<< HEAD
-NGRAPH_RTTI_DEFINITION(op::v3::ScatterUpdate, "ScatterUpdate", 3);
-=======
 OPENVINO_RTTI_DEFINITION(op::v3::ScatterUpdate, "ScatterUpdate", 3, util::ScatterBase);
->>>>>>> c862abae
 
 op::v3::ScatterUpdate::ScatterUpdate(const Output<Node>& data,
                                      const Output<Node>& indices,
