//*****************************************************************************
// Copyright 2017-2020 Intel Corporation
//
// Licensed under the Apache License, Version 2.0 (the "License");
// you may not use this file except in compliance with the License.
// You may obtain a copy of the License at
//
//     http://www.apache.org/licenses/LICENSE-2.0
//
// Unless required by applicable law or agreed to in writing, software
// distributed under the License is distributed on an "AS IS" BASIS,
// WITHOUT WARRANTIES OR CONDITIONS OF ANY KIND, either express or implied.
// See the License for the specific language governing permissions and
// limitations under the License.
//*****************************************************************************

#include "itt.hpp"

#include "ngraph/attribute_visitor.hpp"
#include "ngraph/op/broadcast.hpp"
#include "ngraph/op/constant.hpp"
#include "ngraph/op/sum.hpp"
#include "ngraph/partial_shape.hpp"

#include <numeric>
#include "ngraph/runtime/host_tensor.hpp"
#include "ngraph/runtime/reference/broadcast.hpp"

NGRAPH_SUPPRESS_DEPRECATED_START

using namespace std;
using namespace ngraph;

constexpr NodeTypeInfo op::v3::Broadcast::type_info;

op::v3::Broadcast::Broadcast(const Output<Node>& arg,
                             const Output<Node>& target_shape,
                             const Output<Node>& axes_mapping,
                             const BroadcastModeSpec& broadcast_spec)
    : util::BroadcastBase{arg, target_shape, axes_mapping, broadcast_spec}
{
    constructor_validate_and_infer_types();
}

op::v3::Broadcast::Broadcast(const Output<Node>& arg,
                             const Output<Node>& target_shape,
                             const BroadcastModeSpec& broadcast_spec)
    : util::BroadcastBase{arg, target_shape, broadcast_spec}
{
    constructor_validate_and_infer_types();
}

namespace
{
    std::pair<bool, AxisSet> get_broadcast_axes_bidirectional(const Shape& arg_shape,
                                                              const Shape& result_shape)
    {
        AxisSet broadcast_axes;
        bool axes_known = false;
        const auto start_axis = result_shape.size() - arg_shape.size();
        NGRAPH_CHECK(start_axis >= 0);
        for (size_t i = 0; i < result_shape.size(); i++)
        {
            if (i < start_axis || result_shape[i] != arg_shape[i - start_axis])
            {
                broadcast_axes.insert(i);
            }
        }
        axes_known = true;
        return std::make_pair(axes_known, broadcast_axes);
    }
}

std::pair<bool, AxisSet> op::v3::Broadcast::get_broadcast_axes() const
{
    if (m_mode.m_type == BroadcastType::BIDIRECTIONAL)
    {
        AxisSet broadcast_axes;
        bool axes_known = false;

        if (get_input_partial_shape(0).is_static() && get_output_partial_shape(0).is_static())
        {
            const auto arg_shape = get_input_shape(0);
            const auto result_shape = get_output_shape(0);
            return get_broadcast_axes_bidirectional(arg_shape, result_shape);
        }
        return std::make_pair(axes_known, broadcast_axes);
    }

    return util::BroadcastBase::get_broadcast_axes();
}

namespace
{
    PartialShape get_result_shape_bidirectional(const Node* this_ptr,
                                                const PartialShape& arg_shape,
                                                Shape& target_shape)
    {
        if (arg_shape.rank().is_dynamic())
        {
            return PartialShape::dynamic();
        }
        auto arg_shape_vec = static_cast<std::vector<Dimension>>(arg_shape);
        PartialShape result_shape;
        // Add left padding to shorter target or argument shape
        const auto target_padded_rank = std::max(arg_shape_vec.size(), target_shape.size());
        while (arg_shape_vec.size() < target_padded_rank)
        {
            arg_shape_vec.insert(arg_shape_vec.begin(), 1);
        }
        while (target_shape.size() < target_padded_rank)
        {
            target_shape.insert(target_shape.begin(), 1);
        }

        result_shape = target_shape;
        for (auto i = 0; i < target_shape.size(); ++i)
        {
            if (arg_shape_vec[i].is_dynamic())
            {
                if (target_shape[i] == 1)
                {
                    result_shape[i] = Dimension::dynamic();
                }
                else
                {
                    result_shape[i] = target_shape[i];
                }
                continue;
            }
            const size_t arg_shape_dim = arg_shape_vec[i].get_length();
            NODE_VALIDATION_CHECK(this_ptr,
                                  arg_shape_dim == 1 || target_shape[i] == 1 ||
                                      arg_shape_dim == target_shape[i],
                                  "Broadcast incorrect target shape. Expecting either 1 or ",
                                  arg_shape_dim,
                                  ". Got ",
                                  target_shape[i]);

            result_shape[i] = std::max(arg_shape_dim, target_shape[i]);
        }
        return result_shape;
    }
}

void op::v3::Broadcast::validate_and_infer_types()
{
    if (m_mode.m_type == BroadcastType::NONE)
    {
        NODE_VALIDATION_CHECK(this,
                              get_input_size() == 3,
                              "axes_mapping input should be provided if explicit mode is used");
    }
    else
    {
        NODE_VALIDATION_CHECK(
            this,
            get_input_size() == 2,
            "axes_mapping input should not be provided for mode other than explicit");
    }

    util::BroadcastBase::validate_and_infer_types();

    auto result_shape = get_output_partial_shape(0);
    if (m_mode.m_type == BroadcastType::BIDIRECTIONAL)
    {
        if (get_input_partial_shape(0).rank().is_static() && get_input_partial_shape(1).is_static())
        {
            auto arg_shape = get_input_partial_shape(0);

            const auto shape_constant =
                as_type_ptr<op::v0::Constant>(input_value(1).get_node_shared_ptr());
            if (shape_constant)
            {
                auto target_shape = shape_constant->get_shape_val();
                result_shape = get_result_shape_bidirectional(this, arg_shape, target_shape);
            }
        }
    }
    set_input_is_relevant_to_shape(0); // arg - Result element type
    set_input_is_relevant_to_shape(1); // target_shape - Result shape
    if (get_input_size() == 3)
    {
        set_input_is_relevant_to_shape(2); // axes_mapping - Broadcast type
    }
    set_output_type(0, get_input_element_type(0), result_shape);
}

shared_ptr<Node> op::v3::Broadcast::clone_with_new_inputs(const OutputVector& new_args) const
{
    check_new_args_count(this, new_args);
    if (new_args.size() == 2)
    {
        return make_shared<v3::Broadcast>(new_args.at(0), new_args.at(1), m_mode);
    }
    else if (new_args.size() == 3)
    {
        return make_shared<v3::Broadcast>(new_args.at(0), new_args.at(1), new_args.at(2), m_mode);
    }
    else
    {
        throw ngraph_error("Not supported number of Broadcast:v3 args");
    }
}

bool op::v3::Broadcast::visit_attributes(AttributeVisitor& visitor)
{
    visitor.on_attribute("mode", m_mode);
    return true;
}

bool op::v3::Broadcast::evaluate(const HostTensorVector& outputs,
                                 const HostTensorVector& inputs) const
{
    OV_ITT_SCOPED_TASK(itt::domains::nGraphOp, "op::v3::Broadcast::evaluate");
    if (get_broadcast_spec().m_type == op::BroadcastType::BIDIRECTIONAL)
    {
        auto arg_shape = inputs[0]->get_shape();
        Shape target_shape = op::util::BroadcastBase::get_target_shape(inputs[1]);
        PartialShape result_shape =
            get_result_shape_bidirectional(this, PartialShape{arg_shape}, target_shape);
        auto pair_broadcast_axes =
            get_broadcast_axes_bidirectional(arg_shape, result_shape.to_shape());
        return op::util::BroadcastBase::evaluate_broadcast(
            inputs[0], outputs[0], pair_broadcast_axes, result_shape.to_shape());
    }
    return op::util::BroadcastBase::evaluate(outputs, inputs);
}

namespace
{
    using namespace op;
    BroadcastModeSpec to_broadcast_mode(const AutoBroadcastSpec& bs)
    {
        BroadcastModeSpec broadcast_mode;
        broadcast_mode.m_axis = bs.m_axis;
        switch (bs.m_type)
        {
        case AutoBroadcastType::NONE: broadcast_mode.m_type = BroadcastType::NONE; break;
        case AutoBroadcastType::NUMPY: broadcast_mode.m_type = BroadcastType::NUMPY; break;
        case AutoBroadcastType::PDPD: broadcast_mode.m_type = BroadcastType::PDPD; break;
        }
        return broadcast_mode;
    }
}

constexpr NodeTypeInfo op::v1::Broadcast::type_info;

op::v1::Broadcast::Broadcast(const Output<Node>& arg,
                             const Output<Node>& target_shape,
                             const Output<Node>& axes_mapping,
                             const AutoBroadcastSpec& broadcast_spec)
    : util::BroadcastBase{arg, target_shape, axes_mapping, to_broadcast_mode(broadcast_spec)}
    , m_broadcast_spec{broadcast_spec}
{
    constructor_validate_and_infer_types();
}

op::v1::Broadcast::Broadcast(const Output<Node>& arg,
                             const Output<Node>& target_shape,
                             const AutoBroadcastSpec& broadcast_spec)
    : util::BroadcastBase{arg,
                          target_shape,
                          op::v0::Constant::create(element::u8, Shape{}, {0})->output(0),
                          to_broadcast_mode(broadcast_spec)}
    , m_broadcast_spec{broadcast_spec}
{
    constructor_validate_and_infer_types();
}

void op::v1::Broadcast::validate_and_infer_types()
{
    util::BroadcastBase::validate_and_infer_types();

    set_input_is_relevant_to_shape(0); // arg - Result element type
    set_input_is_relevant_to_shape(1); // target_shape - Result shape
    set_input_is_relevant_to_shape(2); // axes_mapping - Broadcast type
}

shared_ptr<Node> op::v1::Broadcast::clone_with_new_inputs(const OutputVector& new_args) const
{
    check_new_args_count(this, new_args);
    return make_shared<v1::Broadcast>(
        new_args.at(0), new_args.at(1), new_args.at(2), m_broadcast_spec);
}

bool op::v1::Broadcast::visit_attributes(AttributeVisitor& visitor)
{
    visitor.on_attribute("mode", m_broadcast_spec);
    return true;
}

bool op::v1::Broadcast::evaluate(const HostTensorVector& outputs,
                                 const HostTensorVector& inputs) const
{
    OV_ITT_SCOPED_TASK(itt::domains::nGraphOp, "op::v1::Broadcast::evaluate");
    return op::util::BroadcastBase::evaluate(outputs, inputs);
<<<<<<< HEAD
}

constexpr NodeTypeInfo op::v0::Broadcast::type_info;

op::v0::Broadcast::Broadcast(const OutputVector& args,
                             const Shape& shape,
                             const AxisSet& broadcast_axes)
    : Op(args)
    , m_shape(shape)
    , m_broadcast_axes(broadcast_axes)
{
    constructor_validate_and_infer_types();
}

op::v0::Broadcast::Broadcast(const Output<Node>& arg,
                             const Shape& shape,
                             const AxisSet& broadcast_axes)
    : Broadcast(OutputVector{arg}, shape, broadcast_axes)
{
}

bool op::v0::Broadcast::visit_attributes(AttributeVisitor& visitor)
{
    visitor.on_attribute("shape", m_shape);
    visitor.on_attribute("broadcast_axes", m_broadcast_axes);
    return true;
}

void op::v0::Broadcast::validate_and_infer_types()
{
    infer_shape();

    for (auto axis : m_broadcast_axes)
    {
        NODE_VALIDATION_CHECK(this,
                              axis < m_shape.size(),
                              "Broadcast axis index (",
                              axis,
                              ") exceeds specified output shape rank ",
                              "(broadcast axes: ",
                              m_broadcast_axes,
                              ", output shape: ",
                              m_shape,
                              ").");
    }

    Shape required_input_shape = m_shape;
    for (auto i = m_broadcast_axes.rbegin(); i != m_broadcast_axes.rend(); ++i)
    {
        required_input_shape.erase(required_input_shape.begin() + *i);
    }

    // TODO(amprocte): We can probably have a more helpful error message here.
    // There are two things that can go wrong, which are being picked up in
    // one fell swoop by this check: either the number of broadcast axes is not
    // enough, or there is a mismatch with one of the pre-broadcast axis lengths.
    NODE_VALIDATION_CHECK(
        this,
        get_input_partial_shape(0).compatible(required_input_shape),
        "Broadcast argument shape, specified output shape, and axes are incompatible ",
        "(argument shape: ",
        get_input_partial_shape(0),
        ", output shape: ",
        m_shape,
        ", broadcast axes: ",
        m_broadcast_axes,
        ").");

    set_output_type(0, get_input_element_type(0), m_shape);
}

shared_ptr<Node> op::v0::Broadcast::clone_with_new_inputs(const OutputVector& new_args) const
{
    check_new_args_count(this, new_args);
    return make_shared<v0::Broadcast>(new_args.at(0), m_shape, m_broadcast_axes);
}

namespace
{
    inline bool evaluate_v0(const HostTensorPtr& arg0,
                            const HostTensorPtr& out,
                            const AxisSet& broadcast_axes)
    {
        runtime::reference::broadcast(arg0->get_data_ptr<const char>(),
                                      out->get_data_ptr<char>(),
                                      arg0->get_shape(),
                                      out->get_shape(),
                                      broadcast_axes,
                                      arg0->get_element_type().size());
        return true;
    }

    bool evaluate_broadcast_v0(const HostTensorPtr& arg0,
                               const HostTensorPtr& out,
                               const AxisSet broadcast_axes,
                               const Shape output_shape)
    {
        Shape in_shape = arg0->get_shape();
        out->set_shape(output_shape);
        out->set_element_type(arg0->get_element_type());

        return evaluate_v0(arg0, out, broadcast_axes);
    }
}

bool op::v0::Broadcast::evaluate(const HostTensorVector& outputs,
                                 const HostTensorVector& inputs) const
{
    OV_ITT_SCOPED_TASK(itt::domains::nGraphOp, "op::v0::Broadcast::evaluate");
    return evaluate_broadcast_v0(inputs[0], outputs[0], get_broadcast_axes(), get_output_shape(0));
}

constexpr NodeTypeInfo op::v0::BroadcastLike::type_info;

op::v0::BroadcastLike::BroadcastLike(const Output<Node>& arg,
                                     const Output<Node>& like_arg,
                                     const AxisSet& initial_broadcast_axes)
    : op::v0::Broadcast({arg, like_arg}, {}, {})
    , m_initial_broadcast_axes(initial_broadcast_axes)
{
    constructor_validate_and_infer_types();
}

bool op::v0::BroadcastLike::visit_attributes(AttributeVisitor& visitor)
{
    visitor.on_attribute("shape", m_shape);
    visitor.on_attribute("broadcast_axes", m_broadcast_axes);
    visitor.on_attribute("initial_broadcast_axes", m_initial_broadcast_axes);
    return true;
}

shared_ptr<Node> op::v0::BroadcastLike::clone_with_new_inputs(const OutputVector& new_args) const
{
    if (new_args.size() != 2)
    {
        throw ngraph_error("Incorrect number of new arguments");
    }
    return make_shared<v0::BroadcastLike>(new_args.at(0), new_args.at(1), m_initial_broadcast_axes);
}

void op::v0::BroadcastLike::infer_shape()
{
    const Shape& in_shape = get_input_shape(0);
    m_shape = get_input_shape(1);
    m_broadcast_axes = m_initial_broadcast_axes;
    if (m_broadcast_axes.size() == 0)
    {
        for (size_t i = 0; i < m_shape.size(); ++i)
        {
            if (i < in_shape.size())
            {
                if (in_shape.at(i) == 1 && m_shape.at(i) > 1)
                {
                    m_broadcast_axes.insert(i);
                }
            }
            else
            {
                m_broadcast_axes.insert(i);
            }
        }
    }
=======
>>>>>>> d34dc7e2
}<|MERGE_RESOLUTION|>--- conflicted
+++ resolved
@@ -295,169 +295,4 @@
 {
     OV_ITT_SCOPED_TASK(itt::domains::nGraphOp, "op::v1::Broadcast::evaluate");
     return op::util::BroadcastBase::evaluate(outputs, inputs);
-<<<<<<< HEAD
-}
-
-constexpr NodeTypeInfo op::v0::Broadcast::type_info;
-
-op::v0::Broadcast::Broadcast(const OutputVector& args,
-                             const Shape& shape,
-                             const AxisSet& broadcast_axes)
-    : Op(args)
-    , m_shape(shape)
-    , m_broadcast_axes(broadcast_axes)
-{
-    constructor_validate_and_infer_types();
-}
-
-op::v0::Broadcast::Broadcast(const Output<Node>& arg,
-                             const Shape& shape,
-                             const AxisSet& broadcast_axes)
-    : Broadcast(OutputVector{arg}, shape, broadcast_axes)
-{
-}
-
-bool op::v0::Broadcast::visit_attributes(AttributeVisitor& visitor)
-{
-    visitor.on_attribute("shape", m_shape);
-    visitor.on_attribute("broadcast_axes", m_broadcast_axes);
-    return true;
-}
-
-void op::v0::Broadcast::validate_and_infer_types()
-{
-    infer_shape();
-
-    for (auto axis : m_broadcast_axes)
-    {
-        NODE_VALIDATION_CHECK(this,
-                              axis < m_shape.size(),
-                              "Broadcast axis index (",
-                              axis,
-                              ") exceeds specified output shape rank ",
-                              "(broadcast axes: ",
-                              m_broadcast_axes,
-                              ", output shape: ",
-                              m_shape,
-                              ").");
-    }
-
-    Shape required_input_shape = m_shape;
-    for (auto i = m_broadcast_axes.rbegin(); i != m_broadcast_axes.rend(); ++i)
-    {
-        required_input_shape.erase(required_input_shape.begin() + *i);
-    }
-
-    // TODO(amprocte): We can probably have a more helpful error message here.
-    // There are two things that can go wrong, which are being picked up in
-    // one fell swoop by this check: either the number of broadcast axes is not
-    // enough, or there is a mismatch with one of the pre-broadcast axis lengths.
-    NODE_VALIDATION_CHECK(
-        this,
-        get_input_partial_shape(0).compatible(required_input_shape),
-        "Broadcast argument shape, specified output shape, and axes are incompatible ",
-        "(argument shape: ",
-        get_input_partial_shape(0),
-        ", output shape: ",
-        m_shape,
-        ", broadcast axes: ",
-        m_broadcast_axes,
-        ").");
-
-    set_output_type(0, get_input_element_type(0), m_shape);
-}
-
-shared_ptr<Node> op::v0::Broadcast::clone_with_new_inputs(const OutputVector& new_args) const
-{
-    check_new_args_count(this, new_args);
-    return make_shared<v0::Broadcast>(new_args.at(0), m_shape, m_broadcast_axes);
-}
-
-namespace
-{
-    inline bool evaluate_v0(const HostTensorPtr& arg0,
-                            const HostTensorPtr& out,
-                            const AxisSet& broadcast_axes)
-    {
-        runtime::reference::broadcast(arg0->get_data_ptr<const char>(),
-                                      out->get_data_ptr<char>(),
-                                      arg0->get_shape(),
-                                      out->get_shape(),
-                                      broadcast_axes,
-                                      arg0->get_element_type().size());
-        return true;
-    }
-
-    bool evaluate_broadcast_v0(const HostTensorPtr& arg0,
-                               const HostTensorPtr& out,
-                               const AxisSet broadcast_axes,
-                               const Shape output_shape)
-    {
-        Shape in_shape = arg0->get_shape();
-        out->set_shape(output_shape);
-        out->set_element_type(arg0->get_element_type());
-
-        return evaluate_v0(arg0, out, broadcast_axes);
-    }
-}
-
-bool op::v0::Broadcast::evaluate(const HostTensorVector& outputs,
-                                 const HostTensorVector& inputs) const
-{
-    OV_ITT_SCOPED_TASK(itt::domains::nGraphOp, "op::v0::Broadcast::evaluate");
-    return evaluate_broadcast_v0(inputs[0], outputs[0], get_broadcast_axes(), get_output_shape(0));
-}
-
-constexpr NodeTypeInfo op::v0::BroadcastLike::type_info;
-
-op::v0::BroadcastLike::BroadcastLike(const Output<Node>& arg,
-                                     const Output<Node>& like_arg,
-                                     const AxisSet& initial_broadcast_axes)
-    : op::v0::Broadcast({arg, like_arg}, {}, {})
-    , m_initial_broadcast_axes(initial_broadcast_axes)
-{
-    constructor_validate_and_infer_types();
-}
-
-bool op::v0::BroadcastLike::visit_attributes(AttributeVisitor& visitor)
-{
-    visitor.on_attribute("shape", m_shape);
-    visitor.on_attribute("broadcast_axes", m_broadcast_axes);
-    visitor.on_attribute("initial_broadcast_axes", m_initial_broadcast_axes);
-    return true;
-}
-
-shared_ptr<Node> op::v0::BroadcastLike::clone_with_new_inputs(const OutputVector& new_args) const
-{
-    if (new_args.size() != 2)
-    {
-        throw ngraph_error("Incorrect number of new arguments");
-    }
-    return make_shared<v0::BroadcastLike>(new_args.at(0), new_args.at(1), m_initial_broadcast_axes);
-}
-
-void op::v0::BroadcastLike::infer_shape()
-{
-    const Shape& in_shape = get_input_shape(0);
-    m_shape = get_input_shape(1);
-    m_broadcast_axes = m_initial_broadcast_axes;
-    if (m_broadcast_axes.size() == 0)
-    {
-        for (size_t i = 0; i < m_shape.size(); ++i)
-        {
-            if (i < in_shape.size())
-            {
-                if (in_shape.at(i) == 1 && m_shape.at(i) > 1)
-                {
-                    m_broadcast_axes.insert(i);
-                }
-            }
-            else
-            {
-                m_broadcast_axes.insert(i);
-            }
-        }
-    }
-=======
->>>>>>> d34dc7e2
 }