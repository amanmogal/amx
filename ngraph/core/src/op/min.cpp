--- conflicted
+++ resolved
@@ -32,11 +32,7 @@
     bool evaluate(const HostTensorPtr& arg,
                   const HostTensorPtr& out,
                   const AxisSet& axes,
-<<<<<<< HEAD
                   const bool keep_dims)
-=======
-                  bool keep_dims)
->>>>>>> 6fec6386
     {
         out->set_shape(reduce(arg->get_shape(), axes, keep_dims));
         runtime::reference::min(
@@ -47,11 +43,7 @@
     bool evaluate_min(const HostTensorPtr& arg,
                       const HostTensorPtr& out,
                       const AxisSet& axes,
-<<<<<<< HEAD
                       const bool keep_dims)
-=======
-                      bool keep_dims)
->>>>>>> 6fec6386
     {
         bool rc = true;
         switch (arg->get_element_type())
@@ -74,15 +66,6 @@
     }
 } // namespace minop
 
-<<<<<<< HEAD
-bool op::v0::Min::evaluate(const HostTensorVector& outputs, const HostTensorVector& inputs) const
-{
-    OV_ITT_SCOPED_TASK(itt::domains::nGraphOp, "op::v0::Min::evaluate");
-    return minop::evaluate_min(inputs[0], outputs[0], get_reduction_axes(), false);
-}
-
-=======
->>>>>>> 6fec6386
 constexpr NodeTypeInfo op::v1::ReduceMin::type_info;
 
 op::v1::ReduceMin::ReduceMin(const Output<Node>& arg,
