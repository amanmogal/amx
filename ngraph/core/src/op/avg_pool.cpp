--- conflicted
+++ resolved
@@ -69,10 +69,6 @@
     visitor.on_attribute("strides", m_strides);
     visitor.on_attribute("pads_begin", m_pads_begin);
     visitor.on_attribute("pads_end", m_pads_end);
-<<<<<<< HEAD
-    // TODO: discuss final attr name
-=======
->>>>>>> 524b2269
     visitor.on_attribute("exclude-pad", m_exclude_pad);
     visitor.on_attribute("auto_pad", m_auto_pad);
     visitor.on_attribute("rounding_type", m_rounding_type);
