--- conflicted
+++ resolved
@@ -78,11 +78,6 @@
 
 bool op::Tanh::evaluate(const HostTensorVector& outputs, const HostTensorVector& inputs) const
 {
-<<<<<<< HEAD
-    OV_ITT_SCOPED_TASK(itt::domains::nGraphOp, "op::Tanh::evaluate");
+    NGRAPH_OP_SCOPE(v0_Tanh_evaluate);
     return tanhop::evaluate_tanh(inputs[0], outputs[0], shape_size(inputs[0]->get_shape()));
-=======
-    NGRAPH_OP_SCOPE(v0_Tanh_evaluate);
-    return tanhop::evaluate_tanh(inputs[0], outputs[0], shape_size(get_output_shape(0)));
->>>>>>> 95a13e05
 }