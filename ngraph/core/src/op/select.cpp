--- conflicted
+++ resolved
@@ -170,49 +170,4 @@
     const auto autob = get_auto_broadcast();
 
     return detail::evaluate_select(output_values, input_values, autob, get_output_element_type(0));
-<<<<<<< HEAD
-=======
-}
-
-constexpr NodeTypeInfo op::v0::Select::type_info;
-
-op::v0::Select::Select(const Output<Node>& arg0, const Output<Node>& arg1, const Output<Node>& arg2)
-    : Op({arg0, arg1, arg2})
-{
-    constructor_validate_and_infer_types();
-}
-
-void op::v0::Select::validate_and_infer_types()
-{
-    NODE_VALIDATION_CHECK(this,
-                          get_input_element_type(0).is_dynamic() ||
-                              get_input_element_type(0) == element::Type_t::boolean,
-                          "Argument 0 must have boolean element type (element type: ",
-                          get_input_element_type(0),
-                          ").");
-
-    PartialShape result_shape = get_input_partial_shape(0);
-
-    NODE_VALIDATION_CHECK(this,
-                          PartialShape::merge_into(result_shape, get_input_partial_shape(1)),
-                          "Argument shapes are inconsistent.");
-    NODE_VALIDATION_CHECK(this,
-                          PartialShape::merge_into(result_shape, get_input_partial_shape(2)),
-                          "Argument shapes are inconsistent.");
-
-    element::Type result_et;
-
-    NODE_VALIDATION_CHECK(
-        this,
-        element::Type::merge(result_et, get_input_element_type(1), get_input_element_type(2)),
-        "Argument 1 and 2 element types are inconsistent.");
-
-    set_output_type(0, result_et, result_shape);
-}
-
-shared_ptr<Node> op::v0::Select::clone_with_new_inputs(const OutputVector& new_args) const
-{
-    check_new_args_count(this, new_args);
-    return make_shared<v0::Select>(new_args.at(0), new_args.at(1), new_args.at(2));
->>>>>>> 8344c290
 }