--- conflicted
+++ resolved
@@ -47,15 +47,6 @@
 void op::v3::NonZero::validate_and_infer_types()
 {
     NGRAPH_OP_SCOPE(v3_NonZero_validate_and_infer_types);
-<<<<<<< HEAD
-=======
-    const PartialShape& input_shape = get_input_partial_shape(0);
->>>>>>> 7fadfa88
-
-    const auto input_et = get_input_element_type(0);
-    NODE_VALIDATION_CHECK(this,
-                          m_output_type == element::i64 || m_output_type == element::i32,
-                          "Output type must be i32 or i64");
 
     // For scalar non-zero value case, onnx test case expects output shape {1, 1}
     const PartialShape& input_shape = get_input_partial_shape(0);
