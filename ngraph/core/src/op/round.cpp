//*****************************************************************************
// Copyright 2017-2020 Intel Corporation
//
// Licensed under the Apache License, Version 2.0 (the "License");
// you may not use this file except in compliance with the License.
// You may obtain a copy of the License at
//
//     http://www.apache.org/licenses/LICENSE-2.0
//
// Unless required by applicable law or agreed to in writing, software
// distributed under the License is distributed on an "AS IS" BASIS,
// WITHOUT WARRANTIES OR CONDITIONS OF ANY KIND, either express or implied.
// See the License for the specific language governing permissions and
// limitations under the License.
//*****************************************************************************

#include "ngraph/op/round.hpp"
#include "itt.hpp"
#include "ngraph/attribute_visitor.hpp"
#include "ngraph/op/util/eval_copy.hpp"
#include "ngraph/runtime/host_tensor.hpp"
#include "ngraph/runtime/reference/copy.hpp"
#include "ngraph/runtime/reference/round.hpp"

NGRAPH_SUPPRESS_DEPRECATED_START

using namespace std;
using namespace ngraph;

constexpr NodeTypeInfo op::Round::type_info;

op::v0::Round::Round(const Output<Node>& arg)
    : UnaryElementwiseArithmetic(arg)
{
    constructor_validate_and_infer_types();
}

shared_ptr<Node> op::v0::Round::clone_with_new_inputs(const OutputVector& new_args) const
{
    check_new_args_count(this, new_args);
    return make_shared<v0::Round>(new_args.at(0));
}

namespace roundop
{
    // function used by TYPE_CASE
    template <element::Type_t ET>
    inline bool evaluate(const HostTensorPtr& arg0,
                         const HostTensorPtr& out,
                         const size_t count,
                         const op::v5::Round::RoundMode mode)
    {
        using T = typename element_type_traits<ET>::value_type;
        runtime::reference::round<T>(
            arg0->get_data_ptr<ET>(), out->get_data_ptr<ET>(), count, mode);
        return true;
    }

    // function used by COPY_TENSOR
    template <element::Type_t ET>
    inline bool copy_tensor(const HostTensorPtr& arg0, const HostTensorPtr& out, const size_t count)
    {
        runtime::reference::copy(arg0->get_data_ptr<ET>(), out->get_data_ptr<ET>(), count);
        return true;
    }

    bool evaluate_round(const HostTensorPtr& arg0,
                        const HostTensorPtr& out,
                        const size_t count,
                        const op::v5::Round::RoundMode mode)
    {
        bool rc = true;
        out->set_unary(arg0);

        switch (arg0->get_element_type())
        {
            COPY_TENSOR(boolean)(arg0, out, count);
            break;
            COPY_TENSOR(i8)(arg0, out, count);
            break;
            COPY_TENSOR(i16)(arg0, out, count);
            break;
            COPY_TENSOR(i32)(arg0, out, count);
            break;
            COPY_TENSOR(i64)(arg0, out, count);
            break;
            COPY_TENSOR(u8)(arg0, out, count);
            break;
            COPY_TENSOR(u16)(arg0, out, count);
            break;
            COPY_TENSOR(u32)(arg0, out, count);
            break;
            COPY_TENSOR(u64)(arg0, out, count);
            break;
            TYPE_CASE(f16)(arg0, out, count, mode);
            break;
            TYPE_CASE(f32)(arg0, out, count, mode);
<<<<<<< HEAD
=======
            break;
            TYPE_CASE(bf16)(arg0, out, count, mode);
>>>>>>> 44406691
            break;
        default: rc = false; break;
        }
        return rc;
    }
}

bool op::v0::Round::evaluate(const HostTensorVector& outputs, const HostTensorVector& inputs) const
{
    OV_ITT_SCOPED_TASK(itt::domains::nGraphOp, "op::v0::Round::evaluate");
    return roundop::evaluate_round(inputs[0],
                                   outputs[0],
                                   shape_size(get_output_shape(0)),
                                   op::v5::Round::RoundMode::HALF_TO_EVEN);
}
NGRAPH_SUPPRESS_DEPRECATED_END

NGRAPH_RTTI_DEFINITION(op::v5::Round, "Round", 5);

op::v5::Round::Round(const Output<Node>& arg, RoundMode mode)
    : Op({arg})
    , m_mode(mode)
{
    constructor_validate_and_infer_types();
}

bool ngraph::op::v5::Round::visit_attributes(AttributeVisitor& visitor)
{
    visitor.on_attribute("mode", m_mode);
    return true;
}

void op::v5::Round::validate_and_infer_types()
{
    set_output_size(1);
    set_output_type(0, get_input_element_type(0), get_input_partial_shape(0));
}

shared_ptr<Node> op::v5::Round::clone_with_new_inputs(const OutputVector& new_args) const
{
    check_new_args_count(this, new_args);
    return make_shared<v5::Round>(new_args.at(0), m_mode);
}

bool op::v5::Round::evaluate(const HostTensorVector& outputs, const HostTensorVector& inputs) const
{
    OV_ITT_SCOPED_TASK(itt::domains::nGraphOp, "op::v5::Round::evaluate");
    return roundop::evaluate_round(
        inputs[0], outputs[0], shape_size(get_output_shape(0)), get_mode());
}

namespace ngraph
{
    template <>
    EnumNames<op::v5::Round::RoundMode>& EnumNames<op::v5::Round::RoundMode>::get()
    {
        static auto enum_names = EnumNames<op::v5::Round::RoundMode>(
            "op::v5::Round::RoundMode",
            {{"half_to_even", op::v5::Round::RoundMode::HALF_TO_EVEN},
             {"half_away_from_zero", op::v5::Round::RoundMode::HALF_AWAY_FROM_ZERO}});
        return enum_names;
    }

    constexpr DiscreteTypeInfo AttributeAdapter<op::v5::Round::RoundMode>::type_info;

    std::ostream& operator<<(std::ostream& s, const op::v5::Round::RoundMode& type)
    {
        return s << as_string(type);
    }
} // namespace ngraph<|MERGE_RESOLUTION|>--- conflicted
+++ resolved
@@ -95,11 +95,8 @@
             TYPE_CASE(f16)(arg0, out, count, mode);
             break;
             TYPE_CASE(f32)(arg0, out, count, mode);
-<<<<<<< HEAD
-=======
             break;
             TYPE_CASE(bf16)(arg0, out, count, mode);
->>>>>>> 44406691
             break;
         default: rc = false; break;
         }
