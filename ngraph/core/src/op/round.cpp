//*****************************************************************************
// Copyright 2017-2020 Intel Corporation
//
// Licensed under the Apache License, Version 2.0 (the "License");
// you may not use this file except in compliance with the License.
// You may obtain a copy of the License at
//
//     http://www.apache.org/licenses/LICENSE-2.0
//
// Unless required by applicable law or agreed to in writing, software
// distributed under the License is distributed on an "AS IS" BASIS,
// WITHOUT WARRANTIES OR CONDITIONS OF ANY KIND, either express or implied.
// See the License for the specific language governing permissions and
// limitations under the License.
//*****************************************************************************

#include "ngraph/op/round.hpp"
#include "itt.hpp"
#include "ngraph/attribute_visitor.hpp"
#include "ngraph/op/util/eval_copy.hpp"
#include "ngraph/runtime/host_tensor.hpp"
#include "ngraph/runtime/reference/copy.hpp"
#include "ngraph/runtime/reference/round.hpp"

NGRAPH_SUPPRESS_DEPRECATED_START

using namespace std;
using namespace ngraph;

constexpr NodeTypeInfo op::Round::type_info;

op::v0::Round::Round(const Output<Node>& arg)
    : UnaryElementwiseArithmetic(arg)
{
    constructor_validate_and_infer_types();
}

shared_ptr<Node> op::v0::Round::clone_with_new_inputs(const OutputVector& new_args) const
{
    check_new_args_count(this, new_args);
    return make_shared<v0::Round>(new_args.at(0));
}

namespace roundop
{
    // function used by TYPE_CASE
    template <element::Type_t ET>
    inline bool evaluate(const HostTensorPtr& arg0,
                         const HostTensorPtr& out,
                         const size_t count,
                         const op::v5::Round::RoundMode mode)
    {
        using T = typename element_type_traits<ET>::value_type;
        runtime::reference::round<T>(
            arg0->get_data_ptr<ET>(), out->get_data_ptr<ET>(), count, mode);
        return true;
    }

    // function used by COPY_TENSOR
    template <element::Type_t ET>
    inline bool copy_tensor(const HostTensorPtr& arg0, const HostTensorPtr& out, const size_t count)
    {
        runtime::reference::copy(arg0->get_data_ptr<ET>(), out->get_data_ptr<ET>(), count);
        return true;
    }

    bool evaluate_round(const HostTensorPtr& arg0,
                        const HostTensorPtr& out,
                        const size_t count,
                        const op::v5::Round::RoundMode mode)
    {
        bool rc = true;
        out->set_unary(arg0);

        switch (arg0->get_element_type())
        {
            COPY_TENSOR(boolean)(arg0, out, count);
            break;
            COPY_TENSOR(i8)(arg0, out, count);
            break;
            COPY_TENSOR(i16)(arg0, out, count);
            break;
            COPY_TENSOR(i32)(arg0, out, count);
            break;
            COPY_TENSOR(i64)(arg0, out, count);
            break;
            COPY_TENSOR(u8)(arg0, out, count);
            break;
            COPY_TENSOR(u16)(arg0, out, count);
            break;
            COPY_TENSOR(u32)(arg0, out, count);
            break;
            COPY_TENSOR(u64)(arg0, out, count);
            break;
            TYPE_CASE(f16)(arg0, out, count, mode);
            break;
            TYPE_CASE(f32)(arg0, out, count, mode);
            break;
        default: rc = false; break;
        }
        return rc;
    }
}

bool op::v0::Round::evaluate(const HostTensorVector& outputs, const HostTensorVector& inputs) const
{
<<<<<<< HEAD
    OV_ITT_SCOPED_TASK(itt::domains::nGraphOp, "op::v0::Round::evaluate");
    return evaluate_round(inputs[0],
                          outputs[0],
                          shape_size(get_output_shape(0)),
                          op::v5::Round::RoundMode::HALF_TO_EVEN);
}
NGRAPH_SUPPRESS_DEPRECATED_END

NGRAPH_RTTI_DEFINITION(op::v5::Round, "Round", 5);

op::v5::Round::Round(const Output<Node>& arg, RoundMode mode)
    : Op({arg})
    , m_mode(mode)
{
    constructor_validate_and_infer_types();
}

bool ngraph::op::v5::Round::visit_attributes(AttributeVisitor& visitor)
{
    visitor.on_attribute("mode", m_mode);
    return true;
}

void op::v5::Round::validate_and_infer_types()
{
    set_output_size(1);
    set_output_type(0, get_input_element_type(0), get_input_partial_shape(0));
}

shared_ptr<Node> op::v5::Round::clone_with_new_inputs(const OutputVector& new_args) const
{
    check_new_args_count(this, new_args);
    return make_shared<v5::Round>(new_args.at(0), m_mode);
}

bool op::v5::Round::evaluate(const HostTensorVector& outputs, const HostTensorVector& inputs) const
{
    OV_ITT_SCOPED_TASK(itt::domains::nGraphOp, "op::v5::Round::evaluate");
    return evaluate_round(inputs[0], outputs[0], shape_size(get_output_shape(0)), get_mode());
}

namespace ngraph
{
    template <>
    EnumNames<op::v5::Round::RoundMode>& EnumNames<op::v5::Round::RoundMode>::get()
    {
        static auto enum_names = EnumNames<op::v5::Round::RoundMode>(
            "op::v5::Round::RoundMode",
            {{"half_to_even", op::v5::Round::RoundMode::HALF_TO_EVEN},
             {"half_away_from_zero", op::v5::Round::RoundMode::HALF_AWAY_FROM_ZERO}});
        return enum_names;
    }

    constexpr DiscreteTypeInfo AttributeAdapter<op::v5::Round::RoundMode>::type_info;

    std::ostream& operator<<(std::ostream& s, const op::v5::Round::RoundMode& type)
    {
        return s << as_string(type);
    }
} // namespace ngraph
=======
    OV_ITT_SCOPED_TASK(itt::domains::nGraphOp, "op::Round::evaluate");
    return roundop::evaluate_round(inputs[0], outputs[0], shape_size(get_output_shape(0)));
}
>>>>>>> 8331c397
<|MERGE_RESOLUTION|>--- conflicted
+++ resolved
@@ -104,9 +104,8 @@
 
 bool op::v0::Round::evaluate(const HostTensorVector& outputs, const HostTensorVector& inputs) const
 {
-<<<<<<< HEAD
     OV_ITT_SCOPED_TASK(itt::domains::nGraphOp, "op::v0::Round::evaluate");
-    return evaluate_round(inputs[0],
+    return roundop::evaluate_round(inputs[0],
                           outputs[0],
                           shape_size(get_output_shape(0)),
                           op::v5::Round::RoundMode::HALF_TO_EVEN);
@@ -143,7 +142,7 @@
 bool op::v5::Round::evaluate(const HostTensorVector& outputs, const HostTensorVector& inputs) const
 {
     OV_ITT_SCOPED_TASK(itt::domains::nGraphOp, "op::v5::Round::evaluate");
-    return evaluate_round(inputs[0], outputs[0], shape_size(get_output_shape(0)), get_mode());
+    return roundop::evaluate_round(inputs[0], outputs[0], shape_size(get_output_shape(0)), get_mode());
 }
 
 namespace ngraph
@@ -164,9 +163,4 @@
     {
         return s << as_string(type);
     }
-} // namespace ngraph
-=======
-    OV_ITT_SCOPED_TASK(itt::domains::nGraphOp, "op::Round::evaluate");
-    return roundop::evaluate_round(inputs[0], outputs[0], shape_size(get_output_shape(0)));
-}
->>>>>>> 8331c397
+} // namespace ngraph