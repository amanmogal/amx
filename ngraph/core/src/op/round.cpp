//*****************************************************************************
// Copyright 2017-2020 Intel Corporation
//
// Licensed under the Apache License, Version 2.0 (the "License");
// you may not use this file except in compliance with the License.
// You may obtain a copy of the License at
//
//     http://www.apache.org/licenses/LICENSE-2.0
//
// Unless required by applicable law or agreed to in writing, software
// distributed under the License is distributed on an "AS IS" BASIS,
// WITHOUT WARRANTIES OR CONDITIONS OF ANY KIND, either express or implied.
// See the License for the specific language governing permissions and
// limitations under the License.
//*****************************************************************************

#include "ngraph/op/round.hpp"
#include "itt.hpp"
#include "ngraph/attribute_visitor.hpp"
#include "ngraph/op/util/eval_copy.hpp"
#include "ngraph/runtime/host_tensor.hpp"
#include "ngraph/runtime/reference/copy.hpp"
#include "ngraph/runtime/reference/round.hpp"

NGRAPH_SUPPRESS_DEPRECATED_START

using namespace std;
using namespace ngraph;

constexpr NodeTypeInfo op::Round::type_info;

op::v0::Round::Round(const Output<Node>& arg)
    : UnaryElementwiseArithmetic(arg)
{
    constructor_validate_and_infer_types();
}

shared_ptr<Node> op::v0::Round::clone_with_new_inputs(const OutputVector& new_args) const
{
    check_new_args_count(this, new_args);
    return make_shared<v0::Round>(new_args.at(0));
}

namespace roundop
{
    // function used by TYPE_CASE
    template <element::Type_t ET>
    inline bool evaluate(const HostTensorPtr& arg0, const HostTensorPtr& out, const size_t count)
    {
        using T = typename element_type_traits<ET>::value_type;
        runtime::reference::round<T>(arg0->get_data_ptr<ET>(), out->get_data_ptr<ET>(), count);
        return true;
    }

    // function used by COPY_TENSOR
    template <element::Type_t ET>
    inline bool copy_tensor(const HostTensorPtr& arg0, const HostTensorPtr& out, const size_t count)
    {
        runtime::reference::copy(arg0->get_data_ptr<ET>(), out->get_data_ptr<ET>(), count);
        return true;
    }

    bool evaluate_round(const HostTensorPtr& arg0, const HostTensorPtr& out, const size_t count)
    {
        bool rc = true;
        out->set_unary(arg0);

        switch (arg0->get_element_type())
        {
            COPY_TENSOR(boolean)(arg0, out, count);
            break;
            COPY_TENSOR(i8)(arg0, out, count);
            break;
            COPY_TENSOR(i16)(arg0, out, count);
            break;
            COPY_TENSOR(i32)(arg0, out, count);
            break;
            COPY_TENSOR(i64)(arg0, out, count);
            break;
            COPY_TENSOR(u8)(arg0, out, count);
            break;
            COPY_TENSOR(u16)(arg0, out, count);
            break;
            COPY_TENSOR(u32)(arg0, out, count);
            break;
            COPY_TENSOR(u64)(arg0, out, count);
            break;
            TYPE_CASE(f16)(arg0, out, count);
            break;
            TYPE_CASE(f32)(arg0, out, count);
            break;
        default: rc = false; break;
        }
        return rc;
    }
}

bool op::v0::Round::evaluate(const HostTensorVector& outputs, const HostTensorVector& inputs) const
{
<<<<<<< HEAD
    OV_ITT_SCOPED_TASK(itt::domains::nGraphOp, "op::v0::Round::evaluate");
    return evaluate_round(inputs[0], outputs[0], shape_size(get_output_shape(0)));
}
NGRAPH_SUPPRESS_DEPRECATED_END

NGRAPH_RTTI_DEFINITION(op::v5::Round, "Round", 5);

op::v5::Round::Round(const Output<Node>& arg, RoundMode mode)
    : Op({arg})
    , m_mode(mode)
{
    constructor_validate_and_infer_types();
}

bool ngraph::op::v5::Round::visit_attributes(AttributeVisitor& visitor)
{
    visitor.on_attribute("mode", m_mode);
    return true;
}

void op::v5::Round::validate_and_infer_types()
{
    set_output_size(1);
    set_output_type(0, get_input_element_type(0), get_input_partial_shape(0));
}

shared_ptr<Node> op::v5::Round::clone_with_new_inputs(const OutputVector& new_args) const
{
    check_new_args_count(this, new_args);
    return make_shared<v5::Round>(new_args.at(0), m_mode);
}

namespace ngraph
{
    template <>
    EnumNames<op::v5::Round::RoundMode>& EnumNames<op::v5::Round::RoundMode>::get()
    {
        static auto enum_names = EnumNames<op::v5::Round::RoundMode>(
            "op::v5::Round::RoundMode",
            {{"half_to_even", op::v5::Round::RoundMode::HALF_TO_EVEN},
             {"half_away_from_zero", op::v5::Round::RoundMode::HALF_AWAY_FROM_ZERO}});
        return enum_names;
    }

    constexpr DiscreteTypeInfo AttributeAdapter<op::v5::Round::RoundMode>::type_info;

    std::ostream& operator<<(std::ostream& s, const op::v5::Round::RoundMode& type)
    {
        return s << as_string(type);
    }
} // namespace ngraph
=======
    OV_ITT_SCOPED_TASK(itt::domains::nGraphOp, "op::Round::evaluate");
    return roundop::evaluate_round(inputs[0], outputs[0], shape_size(get_output_shape(0)));
}
>>>>>>> 8331c397
<|MERGE_RESOLUTION|>--- conflicted
+++ resolved
@@ -97,9 +97,8 @@
 
 bool op::v0::Round::evaluate(const HostTensorVector& outputs, const HostTensorVector& inputs) const
 {
-<<<<<<< HEAD
     OV_ITT_SCOPED_TASK(itt::domains::nGraphOp, "op::v0::Round::evaluate");
-    return evaluate_round(inputs[0], outputs[0], shape_size(get_output_shape(0)));
+    return roundop::evaluate_round(inputs[0], outputs[0], shape_size(get_output_shape(0)));
 }
 NGRAPH_SUPPRESS_DEPRECATED_END
 
@@ -148,9 +147,4 @@
     {
         return s << as_string(type);
     }
-} // namespace ngraph
-=======
-    OV_ITT_SCOPED_TASK(itt::domains::nGraphOp, "op::Round::evaluate");
-    return roundop::evaluate_round(inputs[0], outputs[0], shape_size(get_output_shape(0)));
-}
->>>>>>> 8331c397
+} // namespace ngraph