// Copyright (C) 2018-2021 Intel Corporation
// SPDX-License-Identifier: Apache-2.0
//

#include "ngraph/op/cum_sum.hpp"

#include "itt.hpp"
#include "ngraph/attribute_visitor.hpp"
#include "ngraph/graph_util.hpp"
#include "ngraph/op/broadcast.hpp"
#include "ngraph/op/constant.hpp"

using namespace std;
using namespace ngraph;

NGRAPH_RTTI_DEFINITION(op::v0::CumSum, "CumSum", 0);

op::v0::CumSum::CumSum(const Output<Node>& arg, const Output<Node>& axis, const bool exclusive, const bool reverse)
    : Op({arg, axis}),
      m_exclusive(exclusive),
      m_reverse(reverse) {
    constructor_validate_and_infer_types();
}

op::v0::CumSum::CumSum(const Output<Node>& arg, const bool exclusive, const bool reverse)
    : Op({arg, op::Constant::create(element::i32, Shape{}, {0})}),
      m_exclusive(exclusive),
      m_reverse(reverse) {
    constructor_validate_and_infer_types();
}

bool op::v0::CumSum::visit_attributes(AttributeVisitor& visitor) {
    NGRAPH_OP_SCOPE(v0_CumSum_visit_attributes);
    visitor.on_attribute("exclusive", m_exclusive);
    visitor.on_attribute("reverse", m_reverse);
    return true;
}

void op::v0::CumSum::validate_and_infer_types() {
    NGRAPH_OP_SCOPE(v0_CumSum_validate_and_infer_types);
<<<<<<< HEAD
    set_output_type(0, get_input_element_type(0), get_input_partial_shape(0));
=======
    element::Type arg_type = get_input_element_type(0);
    PartialShape arg_shape = get_input_partial_shape(0);
    set_output_type(0, arg_type, arg_shape);

    PartialShape axes_shape{PartialShape::dynamic()};
    if (get_input_partial_shape(1).is_static()) {
        axes_shape = get_input_partial_shape(1);
    }
>>>>>>> af8dc644

    const auto& axis_type = get_input_element_type(1);
    NODE_VALIDATION_CHECK(this,
                          axis_type == element::i32 || axis_type == element::i64,
                          "axis element type must be either int64_t or int32_t but got (",
                          axis_type,
                          ").");

    // No axis input shape check for backward compatibility
}

shared_ptr<Node> op::v0::CumSum::clone_with_new_inputs(const OutputVector& new_args) const {
    NGRAPH_OP_SCOPE(v0_CumSum_clone_with_new_inputs);
    check_new_args_count(this, new_args);
    if (new_args.size() == 2)
        return make_shared<op::v0::CumSum>(new_args.at(0), new_args.at(1), m_exclusive, m_reverse);
    else
    {
        return make_shared<op::v0::CumSum>(new_args.at(0), m_exclusive, m_reverse);
    }
}

shared_ptr<Node> op::v0::CumSum::get_default_value() const {
    return ngraph::make_constant_from_string("0", get_element_type(), get_shape());
}<|MERGE_RESOLUTION|>--- conflicted
+++ resolved
@@ -38,18 +38,7 @@
 
 void op::v0::CumSum::validate_and_infer_types() {
     NGRAPH_OP_SCOPE(v0_CumSum_validate_and_infer_types);
-<<<<<<< HEAD
     set_output_type(0, get_input_element_type(0), get_input_partial_shape(0));
-=======
-    element::Type arg_type = get_input_element_type(0);
-    PartialShape arg_shape = get_input_partial_shape(0);
-    set_output_type(0, arg_type, arg_shape);
-
-    PartialShape axes_shape{PartialShape::dynamic()};
-    if (get_input_partial_shape(1).is_static()) {
-        axes_shape = get_input_partial_shape(1);
-    }
->>>>>>> af8dc644
 
     const auto& axis_type = get_input_element_type(1);
     NODE_VALIDATION_CHECK(this,
