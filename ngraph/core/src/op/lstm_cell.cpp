//*****************************************************************************
// Copyright 2017-2020 Intel Corporation
//
// Licensed under the Apache License, Version 2.0 (the "License");
// you may not use this file except in compliance with the License.
// You may obtain a copy of the License at
//
//     http://www.apache.org/licenses/LICENSE-2.0
//
// Unless required by applicable law or agreed to in writing, software
// distributed under the License is distributed on an "AS IS" BASIS,
// WITHOUT WARRANTIES OR CONDITIONS OF ANY KIND, either express or implied.
// See the License for the specific language governing permissions and
// limitations under the License.
//*****************************************************************************

#include <cmath>
#include <functional>

#include "ngraph/attribute_visitor.hpp"
#include "ngraph/op/concat.hpp"
#include "ngraph/op/constant.hpp"
#include "ngraph/op/lstm_cell.hpp"
#include "ngraph/shape.hpp"
#include "ngraph/type/element_type.hpp"

using namespace std;
using namespace ngraph;

constexpr NodeTypeInfo op::LSTMCell::type_info;

op::LSTMCell::LSTMCell()
{
    m_activations = {"sigmoid", "tanh", "tanh"};
    m_activation_f = get_activation_function(0);
    m_activation_g = get_activation_function(1);
    m_activation_h = get_activation_function(2);
}

op::LSTMCell::LSTMCell(const Output<Node>& X,
                       const Output<Node>& initial_hidden_state,
                       const Output<Node>& initial_cell_state,
                       const Output<Node>& W,
                       const Output<Node>& R,
                       size_t hidden_size,
                       const vector<string>& activations,
                       const vector<float>& activations_alpha,
                       const vector<float>& activations_beta,
                       float clip)
    : Op({X, initial_hidden_state, initial_cell_state, W, R})
    , RNNCellBase(hidden_size, clip, activations, activations_alpha, activations_beta)
    , m_activation_f{get_activation_function(0)}
    , m_activation_g{get_activation_function(1)}
    , m_activation_h{get_activation_function(2)}
{
    set_argument(5, get_default_bias_input());
    constructor_validate_and_infer_types();
}

op::LSTMCell::LSTMCell(const Output<Node>& X,
                       const Output<Node>& initial_hidden_state,
                       const Output<Node>& initial_cell_state,
                       const Output<Node>& W,
                       const Output<Node>& R,
                       const Output<Node>& B,
                       size_t hidden_size,
                       const vector<string>& activations,
                       const vector<float>& activations_alpha,
                       const vector<float>& activations_beta,
                       float clip)
    : Op({X, initial_hidden_state, initial_cell_state, W, R, B})
    , RNNCellBase(hidden_size, clip, activations, activations_alpha, activations_beta)
    , m_activation_f{get_activation_function(0)}
    , m_activation_g{get_activation_function(1)}
    , m_activation_h{get_activation_function(2)}
{
    constructor_validate_and_infer_types();
}

bool ngraph::op::v0::LSTMCell::visit_attributes(AttributeVisitor& visitor)
{
    visitor.on_attribute("hidden_size", m_hidden_size);
    visitor.on_attribute("activations", m_activations);
    visitor.on_attribute("activations_alpha", m_activations_alpha);
    visitor.on_attribute("activations_beta", m_activations_beta);
    visitor.on_attribute("clip", m_clip);
    return true;
}

void op::LSTMCell::validate_and_infer_types()
{
    auto merged_batch_size = Dimension::dynamic();
    auto merged_hidden_size = Dimension::dynamic();
    auto result_et = element::dynamic;

<<<<<<< HEAD
=======
    // Copy all inputs without peephole (7th input) and initial_cell_state (2nd input) information
    // for further validation
    for (size_t i = 0; i < get_input_size() - 1; i++)
    {
        // exclude initial_cell_state input
        if (i != 2)
        {
            input_param.push_back(get_input_partial_shape(i));
        }
    }

>>>>>>> 8d9c2699
    // Get input partial shape for all inputs
    const auto& x_pshape = get_input_partial_shape(0);
    const auto& ht_pshape = get_input_partial_shape(1);
    const auto& ct_pshape = get_input_partial_shape(2);
    const auto& w_pshape = get_input_partial_shape(3);
    const auto& r_pshape = get_input_partial_shape(4);
    const auto& b_pshape = get_input_partial_shape(5);
<<<<<<< HEAD
=======
    const auto& p_pshape = get_input_partial_shape(6);

    validate_input_rank_dimension(input_param);

    // Validate rank and dimension for initial_cell_state input
    NODE_VALIDATION_CHECK(this,
                          (ct_pshape.rank().is_static()),
                          "LSTMCell input tensor initial_cell_state shall have static rank.");

    NODE_VALIDATION_CHECK(this,
                          (ct_pshape.rank().get_length() == 2),
                          "LSTMCell input tensor initial_cell_state shall have dimension 2D.");

    // Validate rank and dimension for P input
    NODE_VALIDATION_CHECK(
        this, (p_pshape.rank().is_static()), "LSTMCell input tensor P shall have static rank.");
>>>>>>> 8d9c2699

    validate_input_rank_dimension({x_pshape, ht_pshape, ct_pshape, w_pshape, r_pshape, b_pshape});

    // Validate input element types and save result for output type
    NODE_VALIDATION_CHECK(
        this,
        element::Type::merge(result_et, result_et, get_input_element_type(0)) &&
            element::Type::merge(result_et, result_et, get_input_element_type(1)) &&
            element::Type::merge(result_et, result_et, get_input_element_type(2)) &&
            element::Type::merge(result_et, result_et, get_input_element_type(3)) &&
            element::Type::merge(result_et, result_et, get_input_element_type(4)) &&
            element::Type::merge(result_et, result_et, get_input_element_type(5)),
        "Element types for X, initial_hidden_state, initial_cell_state, W, R and B do not match.");

    // Merge batch_size dimension across all inputs to evaluate output[0] dimension
    NODE_VALIDATION_CHECK(
        this,
        Dimension::merge(merged_batch_size, merged_batch_size, ht_pshape[0]) &&
            Dimension::merge(merged_batch_size, merged_batch_size, ct_pshape[0]) &&
            Dimension::merge(merged_batch_size, merged_batch_size, x_pshape[0]),
        "Parameter batch_size not matched for X, initial_hidden_state or initial_cell_state "
        "inputs.");

    // Merge hidden_size dimension across all inputs to evaluate output[1] dimension
    NODE_VALIDATION_CHECK(
        this,
        Dimension::merge(merged_hidden_size, merged_hidden_size, ht_pshape[1]) &&
            Dimension::merge(merged_hidden_size, merged_hidden_size, ct_pshape[1]) &&
            Dimension::merge(merged_hidden_size, merged_hidden_size, r_pshape[1]),
        "Parameter hidden_size not matched for R, initial_hidden_state and initial_cell_state "
        "inputs.");

    // Validate hidden_size value for W, R and P inputs
    if (merged_hidden_size.is_static())
    {
        if (w_pshape[0].is_static())
        {
            NODE_VALIDATION_CHECK(
                this,
                w_pshape[0].compatible(merged_hidden_size * s_gates_count),
                "Parameter hidden_size mistmatched in W input. Current value is: ",
                w_pshape[0].get_length(),
                ", expected: ",
                merged_hidden_size.get_length() * s_gates_count,
                ".");
        }

        if (r_pshape[0].is_static())
        {
            NODE_VALIDATION_CHECK(
                this,
                r_pshape[0].compatible(merged_hidden_size * s_gates_count),
                "Parameter hidden_size mistmatched in R input. Current value is: ",
                r_pshape[0].get_length(),
                ", expected: ",
                merged_hidden_size.get_length() * s_gates_count,
                ".");
        }

        if (b_pshape[0].is_static())
        {
            NODE_VALIDATION_CHECK(
                this,
                b_pshape[0].compatible(merged_hidden_size * s_gates_count),
                "Parameter hidden_size mistmatched in B input. Current value is: ",
                b_pshape[0].get_length(),
                ", expected: ",
                merged_hidden_size.get_length() * s_gates_count,
                ".");
        }
<<<<<<< HEAD
=======

        if (p_pshape[0].is_static())
        {
            NODE_VALIDATION_CHECK(
                this,
                p_pshape[0].compatible(merged_hidden_size * s_peepholes_count),
                "Parameter hidden_size mistmatched in P input. Current value is: ",
                p_pshape[0].get_length(),
                ", expected: ",
                merged_hidden_size.get_length() * s_peepholes_count,
                ".");
        }
>>>>>>> 8d9c2699
    }

    // Mark inputs which are relevant to output parameters
    set_input_is_relevant_to_shape(0);
    set_input_is_relevant_to_shape(1);
    set_input_is_relevant_to_shape(2);
    set_input_is_relevant_to_shape(4);

    // Set output size, type and shape
    set_output_size(2);
    set_output_type(0, result_et, {merged_batch_size, merged_hidden_size});
    set_output_type(1, result_et, {merged_batch_size, merged_hidden_size});
}

Output<Node> op::LSTMCell::get_default_bias_input() const
{
    return Output<Node>{op::Constant::create(
        get_input_element_type(0), Shape{s_gates_count * get_hidden_size()}, vector<float>{0.f})};
}

shared_ptr<Node> op::LSTMCell::clone_with_new_inputs(const OutputVector& new_args) const
{
    check_new_args_count(this, new_args);
    if (new_args.size() == 5)
    {
        return make_shared<LSTMCell>(new_args.at(0),
                                     new_args.at(1),
                                     new_args.at(2),
                                     new_args.at(3),
                                     new_args.at(4),
                                     get_hidden_size(),
                                     get_activations(),
                                     get_activations_alpha(),
                                     get_activations_beta(),
                                     get_clip());
    }
    else if (new_args.size() == 6)
    {
        return make_shared<LSTMCell>(new_args.at(0),
                                     new_args.at(1),
                                     new_args.at(2),
                                     new_args.at(3),
                                     new_args.at(4),
                                     new_args.at(5),
                                     get_hidden_size(),
                                     get_activations(),
                                     get_activations_alpha(),
                                     get_activations_beta(),
                                     get_clip());
    }
    else
    {
        throw ngraph_error("Incorrect number of new arguments");
    }
}<|MERGE_RESOLUTION|>--- conflicted
+++ resolved
@@ -93,20 +93,6 @@
     auto merged_hidden_size = Dimension::dynamic();
     auto result_et = element::dynamic;
 
-<<<<<<< HEAD
-=======
-    // Copy all inputs without peephole (7th input) and initial_cell_state (2nd input) information
-    // for further validation
-    for (size_t i = 0; i < get_input_size() - 1; i++)
-    {
-        // exclude initial_cell_state input
-        if (i != 2)
-        {
-            input_param.push_back(get_input_partial_shape(i));
-        }
-    }
-
->>>>>>> 8d9c2699
     // Get input partial shape for all inputs
     const auto& x_pshape = get_input_partial_shape(0);
     const auto& ht_pshape = get_input_partial_shape(1);
@@ -114,11 +100,6 @@
     const auto& w_pshape = get_input_partial_shape(3);
     const auto& r_pshape = get_input_partial_shape(4);
     const auto& b_pshape = get_input_partial_shape(5);
-<<<<<<< HEAD
-=======
-    const auto& p_pshape = get_input_partial_shape(6);
-
-    validate_input_rank_dimension(input_param);
 
     // Validate rank and dimension for initial_cell_state input
     NODE_VALIDATION_CHECK(this,
@@ -128,11 +109,6 @@
     NODE_VALIDATION_CHECK(this,
                           (ct_pshape.rank().get_length() == 2),
                           "LSTMCell input tensor initial_cell_state shall have dimension 2D.");
-
-    // Validate rank and dimension for P input
-    NODE_VALIDATION_CHECK(
-        this, (p_pshape.rank().is_static()), "LSTMCell input tensor P shall have static rank.");
->>>>>>> 8d9c2699
 
     validate_input_rank_dimension({x_pshape, ht_pshape, ct_pshape, w_pshape, r_pshape, b_pshape});
 
@@ -203,21 +179,6 @@
                 merged_hidden_size.get_length() * s_gates_count,
                 ".");
         }
-<<<<<<< HEAD
-=======
-
-        if (p_pshape[0].is_static())
-        {
-            NODE_VALIDATION_CHECK(
-                this,
-                p_pshape[0].compatible(merged_hidden_size * s_peepholes_count),
-                "Parameter hidden_size mistmatched in P input. Current value is: ",
-                p_pshape[0].get_length(),
-                ", expected: ",
-                merged_hidden_size.get_length() * s_peepholes_count,
-                ".");
-        }
->>>>>>> 8d9c2699
     }
 
     // Mark inputs which are relevant to output parameters
