--- conflicted
+++ resolved
@@ -6,12 +6,8 @@
 
 #include <memory>
 
-<<<<<<< HEAD
-#include "ngraph/attribute_adapter.hpp"
-=======
 #include "ngraph/util.hpp"
 #include "openvino/core/rtti.hpp"
->>>>>>> a84d01cb
 
 namespace ngraph {
 namespace runtime {
