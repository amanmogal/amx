--- conflicted
+++ resolved
@@ -8,33 +8,10 @@
 #include <string>
 
 #include "ngraph/except.hpp"
-<<<<<<< HEAD
-
-#ifdef _WIN32
-#    pragma warning(push)
-
-#    pragma warning(disable : 4100)
-#endif
-
-// Prevents the compiler from complaining about or optimizing away variables
-// that appear unused on Linux
-#if (defined(__GNUC__) && !defined(__clang__))
-#    undef NG_ATTRIBUTE_UNUSED
-#    define NG_ATTRIBUTE_UNUSED __attribute__((__unused__))
-#else
-#    define NG_ATTRIBUTE_UNUSED
-#endif
-
-#define UNUSED_PARAMETER NG_ATTRIBUTE_UNUSED = 0
-=======
 #include "ngraph/node.hpp"
 #include "openvino/op/util/activation_functions.hpp"
->>>>>>> a84d01cb
 
 namespace ngraph {
-
-class Node;
-
 namespace op {
 namespace util {
 namespace error {
