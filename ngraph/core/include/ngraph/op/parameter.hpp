// Copyright (C) 2018-2021 Intel Corporation
// SPDX-License-Identifier: Apache-2.0
//

#pragma once

#include "ngraph/op/op.hpp"

<<<<<<< HEAD
namespace ngraph
{
    namespace op
    {
        namespace v0
        {
            /// \brief A function parameter.
            ///
            /// Parameters are nodes that represent the arguments that will be passed to
            /// user-defined functions. Function creation requires a sequence of parameters.
            /// Basic graph operations do not need parameters attached to a function.
            class NGRAPH_API Parameter : public op::Op
            {
            public:
                NGRAPH_RTTI_DECLARATION;
                /// \brief Constructions a tensor-typed parameter node.
                Parameter() = default;
                /// \brief Constructions a tensor-typed parameter node.
                ///
                /// \param element_type The element type of the parameter.
                /// \param pshape The partial shape of the parameter.
                Parameter(const ngraph::element::Type& element_type, const PartialShape& pshape);
=======
namespace ngraph {
class Function;
namespace op {
namespace v0 {
/// \brief A function parameter.
///
/// Parameters are nodes that represent the arguments that will be passed to
/// user-defined functions. Function creation requires a sequence of parameters.
/// Basic graph operations do not need parameters attached to a function.
class NGRAPH_API Parameter : public op::Op {
public:
    NGRAPH_RTTI_DECLARATION;
    /// \brief Constructions a tensor-typed parameter node.
    Parameter() = default;
    /// \brief Constructions a tensor-typed parameter node.
    ///
    /// \param element_type The element type of the parameter.
    /// \param pshape The partial shape of the parameter.
    Parameter(const ngraph::element::Type& element_type, const PartialShape& pshape);
>>>>>>> 39131968

    bool visit_attributes(AttributeVisitor& visitor) override;

    void validate_and_infer_types() override;

    virtual std::shared_ptr<Node> clone_with_new_inputs(const OutputVector& new_args) const override;

    bool is_relevant_to_shapes() const;
    void set_is_relevant_to_shapes(bool is_relevant);

    const PartialShape& get_partial_shape() const {
        return m_partial_shape;
    }
    PartialShape& get_partial_shape() {
        return m_partial_shape;
    }
    void set_partial_shape(const PartialShape& partial_shape) {
        m_partial_shape = partial_shape;
    }
    const element::Type& get_element_type() const {
        return m_element_type;
    }
    void set_element_type(const element::Type& element_type) {
        m_element_type = element_type;
    }

protected:
    PartialShape m_partial_shape;
    element::Type m_element_type;
    bool m_is_relevant_to_shapes{false};
};
}  // namespace v0
using v0::Parameter;
}  // namespace op
using ParameterVector = std::vector<std::shared_ptr<op::Parameter>>;

template <>
class NGRAPH_API AttributeAdapter<ParameterVector> : public VisitorAdapter {
public:
    AttributeAdapter(ParameterVector& ref);

    bool visit_attributes(AttributeVisitor& visitor) override;

    static constexpr DiscreteTypeInfo type_info{"AttributeAdapter<ParameterVector>", 0};
    const DiscreteTypeInfo& get_type_info() const override {
        return type_info;
    }

protected:
    ParameterVector& m_ref;
};
}  // namespace ngraph<|MERGE_RESOLUTION|>--- conflicted
+++ resolved
@@ -6,32 +6,7 @@
 
 #include "ngraph/op/op.hpp"
 
-<<<<<<< HEAD
-namespace ngraph
-{
-    namespace op
-    {
-        namespace v0
-        {
-            /// \brief A function parameter.
-            ///
-            /// Parameters are nodes that represent the arguments that will be passed to
-            /// user-defined functions. Function creation requires a sequence of parameters.
-            /// Basic graph operations do not need parameters attached to a function.
-            class NGRAPH_API Parameter : public op::Op
-            {
-            public:
-                NGRAPH_RTTI_DECLARATION;
-                /// \brief Constructions a tensor-typed parameter node.
-                Parameter() = default;
-                /// \brief Constructions a tensor-typed parameter node.
-                ///
-                /// \param element_type The element type of the parameter.
-                /// \param pshape The partial shape of the parameter.
-                Parameter(const ngraph::element::Type& element_type, const PartialShape& pshape);
-=======
 namespace ngraph {
-class Function;
 namespace op {
 namespace v0 {
 /// \brief A function parameter.
@@ -49,13 +24,12 @@
     /// \param element_type The element type of the parameter.
     /// \param pshape The partial shape of the parameter.
     Parameter(const ngraph::element::Type& element_type, const PartialShape& pshape);
->>>>>>> 39131968
 
     bool visit_attributes(AttributeVisitor& visitor) override;
 
     void validate_and_infer_types() override;
 
-    virtual std::shared_ptr<Node> clone_with_new_inputs(const OutputVector& new_args) const override;
+    std::shared_ptr<Node> clone_with_new_inputs(const OutputVector& new_args) const override;
 
     bool is_relevant_to_shapes() const;
     void set_is_relevant_to_shapes(bool is_relevant);
