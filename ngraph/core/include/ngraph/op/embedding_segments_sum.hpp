// Copyright (C) 2018-2021 Intel Corporation
// SPDX-License-Identifier: Apache-2.0
//

#pragma once

#include "ngraph/axis_set.hpp"
#include "ngraph/op/util/index_reduction.hpp"

namespace ngraph
{
    namespace op
    {
        namespace v3
        {
            /// \brief Returns embeddings for given indices
            class NGRAPH_API EmbeddingSegmentsSum : public Op
            {
            public:
                static constexpr NodeTypeInfo type_info{"EmbeddingSegmentsSum", 3};
                const NodeTypeInfo& get_type_info() const override { return type_info; }
                /// \brief Constructs a EmbeddingSegmentsSum operation.
                EmbeddingSegmentsSum() = default;
                /// \brief Constructs a EmbeddingSegmentsSum operation.
                ///
                /// EmbeddingSegmentsSum constructs an output tensor by replacing every index in a
                /// given
                /// input tensor with a row (from the weights matrix) at that index
                ///
                /// \param 'emb_table' tensor containing the embedding lookup table of the module of
                /// shape [num_emb, emb_dim1, emb_dim2, ...] and  of type T
                /// \param 'indices' tensor of shape [num_indices] and of type T_IND. Required
                /// \param `segment_ids` tensor of shape `[num_indices]` and of type *T_IND* with
                /// indices
                /// into the output Tensor. Values should be sorted and can be repeated. Required.
                /// \param `num_segments` scalar of type *T_IND* indicating the number of segments.
                /// Required.
                /// \param 'default_index' scalar of type T_IND containing default index in
                /// embedding
                /// table to fill empty "bags". If not provided empty "bags"
                /// are filled with zeros. Optional.
                /// \param 'per_sample_weights' tensor of the same shape as indices and of type T.
                /// Each value in this tensor are multiplied with each
                /// value pooled from embedding table for each index. Optional.

                EmbeddingSegmentsSum(const Output<Node>& emb_table,
                                     const Output<Node>& indices,
                                     const Output<Node>& segment_ids,
                                     const Output<Node>& num_segments,
                                     const Output<Node>& default_index,
                                     const Output<Node>& per_sample_weights);

                EmbeddingSegmentsSum(const Output<Node>& emb_table,
                                     const Output<Node>& indices,
                                     const Output<Node>& segment_ids,
                                     const Output<Node>& num_segments,
                                     const Output<Node>& default_index);

                EmbeddingSegmentsSum(const Output<Node>& emb_table,
                                     const Output<Node>& indices,
                                     const Output<Node>& segment_ids,
                                     const Output<Node>& num_segments);

                void validate_and_infer_types() override;

                virtual std::shared_ptr<Node>
                    clone_with_new_inputs(const OutputVector& new_args) const override;

<<<<<<< HEAD
                bool visit_attributes(AttributeVisitor& visitor) override
                {
                    (void)visitor;
                    return true;
                }
=======
                bool visit_attributes(AttributeVisitor&) override { return true; }
>>>>>>> f231fbd5

            private:
                static constexpr int EMB_TABLE = 0;
                static constexpr int INDICES = 1;
                static constexpr int SEGMENT_IDS = 2;
                static constexpr int NUM_SEGMENTS = 3;
                static constexpr int DEFAULT_INDEX = 4;
                static constexpr int PER_SAMPLE_WEIGHTS = 5;
            };
        } // namespace v3
        using v3::EmbeddingSegmentsSum;
    } // namespace op
} // namespace ngraph<|MERGE_RESOLUTION|>--- conflicted
+++ resolved
@@ -66,15 +66,7 @@
                 virtual std::shared_ptr<Node>
                     clone_with_new_inputs(const OutputVector& new_args) const override;
 
-<<<<<<< HEAD
-                bool visit_attributes(AttributeVisitor& visitor) override
-                {
-                    (void)visitor;
-                    return true;
-                }
-=======
                 bool visit_attributes(AttributeVisitor&) override { return true; }
->>>>>>> f231fbd5
 
             private:
                 static constexpr int EMB_TABLE = 0;
