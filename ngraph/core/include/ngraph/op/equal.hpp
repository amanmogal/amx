// Copyright (C) 2018-2021 Intel Corporation
// SPDX-License-Identifier: Apache-2.0
//

#pragma once

#include "ngraph/op/util/binary_elementwise_comparison.hpp"
#include "openvino/op/equal.hpp"

namespace ngraph {
namespace op {
namespace v1 {
<<<<<<< HEAD
// clang-format off
            /// \brief Elementwise is-equal operation.
            ///
            /// ## Inputs
            ///
            /// |        | Type                              | Description                                            |
            /// | ------ | --------------------------------- | ------------------------------------------------------ |
            /// | `arg0` | \f$E[d_1,\dots,d_n]~(n \geq 0)\f$ | A tensor of any shape and element type.                |
            /// | `arg1` | \f$E[d_1,\dots,d_n]~(n \geq 0)\f$ | A tensor of the same shape and element type as `arg0`. |
            /// | `autob`| AutoBroadcastSpec                 | Auto broadcast specification.                          |
            ///
            /// ## Output
            ///
            /// | Type                               | Description                                                                                                                                |
            /// | ---------------------------------- | ------------------------------------------------------------------------------------------------------------------------------------------ |
            /// | \f$\texttt{bool}[d_1,\dots,d_n]\f$ | The tensor \f$T\f$, where \f$T[i_1,\dots,i_n] = 1\text{ if }\texttt{arg0}[i_1,\dots,i_n] = \texttt{arg1}[i_1,\dots,i_n]\text{, else } 0\f$ |
// clang-format on
class NGRAPH_API Equal : public util::BinaryElementwiseComparison {
public:
    NGRAPH_RTTI_DECLARATION;
    /// \brief Constructs an equal operation.
    Equal() : util::BinaryElementwiseComparison(AutoBroadcastSpec::NUMPY) {}
    /// \brief Constructs an equal operation.
    ///
    /// \param arg0 Node that produces the first input tensor.
    /// \param arg1 Node that produces the second input tensor.
    /// \param auto_broadcast Auto broadcast specification
    Equal(const Output<Node>& arg0,
          const Output<Node>& arg1,
          const AutoBroadcastSpec& auto_broadcast = AutoBroadcastSpec(AutoBroadcastType::NUMPY));
    virtual std::shared_ptr<Node> clone_with_new_inputs(const OutputVector& new_args) const override;
    bool evaluate(const HostTensorVector& outputs, const HostTensorVector& inputs) const override;
    bool has_evaluate() const override;
};
=======
using ov::op::v1::Equal;
>>>>>>> 5f1ffc52
}  // namespace v1
}  // namespace op
}  // namespace ngraph<|MERGE_RESOLUTION|>--- conflicted
+++ resolved
@@ -10,7 +10,6 @@
 namespace ngraph {
 namespace op {
 namespace v1 {
-<<<<<<< HEAD
 // clang-format off
             /// \brief Elementwise is-equal operation.
             ///
@@ -45,9 +44,7 @@
     bool evaluate(const HostTensorVector& outputs, const HostTensorVector& inputs) const override;
     bool has_evaluate() const override;
 };
-=======
 using ov::op::v1::Equal;
->>>>>>> 5f1ffc52
 }  // namespace v1
 }  // namespace op
 }  // namespace ngraph