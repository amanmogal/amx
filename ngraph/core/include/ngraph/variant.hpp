--- conflicted
+++ resolved
@@ -9,30 +9,6 @@
 
 #include "openvino/core/variant.hpp"
 
-<<<<<<< HEAD
-namespace ngraph {
-using ov::VariantTypeInfo;
-
-using ov::Variant;
-using ov::VariantImpl;
-using ov::VariantWrapper;
-
-template <typename T>
-inline std::shared_ptr<Variant> make_variant(const T& p) {
-    return ov::make_variant(p);
-}
-template <size_t N>
-inline std::shared_ptr<Variant> make_variant(const char (&s)[N]) {
-    return ov::make_variant(s);
-}
-
-#if defined(ENABLE_UNICODE_PATH_SUPPORT) && defined(_WIN32)
-template <size_t N>
-inline std::shared_ptr<Variant> make_variant(const wchar_t (&s)[N]) {
-    return ov::make_variant(s);
-}
-#endif
-=======
 namespace ov {
 class Node;
 }
@@ -45,7 +21,6 @@
 using ov::VariantWrapper;
 
 using ov::make_variant;
->>>>>>> f7d3f791
 
 using ov::RTMap;
 }  // namespace ngraph