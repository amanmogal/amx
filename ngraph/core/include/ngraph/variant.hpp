--- conflicted
+++ resolved
@@ -9,120 +9,28 @@
 
 #include "openvino/core/variant.hpp"
 
-<<<<<<< HEAD
-namespace ngraph
-{
-    using ov::VariantTypeInfo;
+namespace ngraph {
+using ov::VariantTypeInfo;
 
-    using ov::Variant;
-    using ov::VariantImpl;
-    using ov::VariantWrapper;
-
-    template <typename T>
-    inline std::shared_ptr<Variant> make_variant(const T& p)
-    {
-        return ov::make_variant(p);
-=======
-namespace ngraph {
-class Node;
-using VariantTypeInfo = DiscreteTypeInfo;
-
-class NGRAPH_API Variant {
-public:
-    virtual ~Variant();
-    virtual const VariantTypeInfo& get_type_info() const = 0;
-
-    virtual std::shared_ptr<ngraph::Variant> init(const std::shared_ptr<ngraph::Node>& node);
-    virtual std::shared_ptr<ngraph::Variant> merge(const ngraph::NodeVector& nodes);
-    virtual bool is_copyable() const;
-    virtual std::string to_string() {
-        return "";
->>>>>>> 39131968
-    }
-};
-
-<<<<<<< HEAD
-    template <size_t N>
-    inline std::shared_ptr<Variant> make_variant(const char (&s)[N])
-    {
-        return ov::make_variant(s);
-    }
-
-#if defined(ENABLE_UNICODE_PATH_SUPPORT) && defined(_WIN32)
-    template <size_t N>
-    inline std::shared_ptr<Variant> make_variant(const wchar_t (&s)[N])
-    {
-        return ov::make_variant(s);
-=======
-template <typename VT>
-class VariantImpl : public Variant {
-public:
-    using value_type = VT;
-
-    VariantImpl(const value_type& value) : m_value(value) {}
-
-    const value_type& get() const {
-        return m_value;
-    }
-    value_type& get() {
-        return m_value;
-    }
-    void set(const value_type& value) {
-        m_value = value;
-    }
-
-protected:
-    value_type m_value;
-};
-
-extern template class NGRAPH_API VariantImpl<std::string>;
-extern template class NGRAPH_API VariantImpl<int64_t>;
-
-template <typename VT>
-class VariantWrapper {};
-
-template <>
-class NGRAPH_API VariantWrapper<std::string> : public VariantImpl<std::string> {
-public:
-    static constexpr VariantTypeInfo type_info{"Variant::std::string", 0};
-    const VariantTypeInfo& get_type_info() const override {
-        return type_info;
-    }
-    VariantWrapper(const value_type& value) : VariantImpl<value_type>(value) {}
-};
-
-template <>
-class NGRAPH_API VariantWrapper<int64_t> : public VariantImpl<int64_t> {
-public:
-    static constexpr VariantTypeInfo type_info{"Variant::int64_t", 0};
-    const VariantTypeInfo& get_type_info() const override {
-        return type_info;
->>>>>>> 39131968
-    }
-    VariantWrapper(const value_type& value) : VariantImpl<value_type>(value) {}
-};
+using ov::Variant;
+using ov::VariantImpl;
+using ov::VariantWrapper;
 
 template <typename T>
 inline std::shared_ptr<Variant> make_variant(const T& p) {
-    return std::dynamic_pointer_cast<VariantImpl<T>>(std::make_shared<VariantWrapper<T>>(p));
+    return ov::make_variant(p);
 }
-
 template <size_t N>
 inline std::shared_ptr<Variant> make_variant(const char (&s)[N]) {
-    return std::dynamic_pointer_cast<VariantImpl<std::string>>(std::make_shared<VariantWrapper<std::string>>(s));
+    return ov::make_variant(s);
 }
 
 #if defined(ENABLE_UNICODE_PATH_SUPPORT) && defined(_WIN32)
 template <size_t N>
 inline std::shared_ptr<Variant> make_variant(const wchar_t (&s)[N]) {
-    return std::dynamic_pointer_cast<VariantImpl<std::wstring>>(std::make_shared<VariantWrapper<std::wstring>>(s));
+    return ov::make_variant(s);
 }
 #endif
 
-<<<<<<< HEAD
-    using ov::RTMap;
-} // namespace ngraph
-=======
-using RTMap = std::map<std::string, std::shared_ptr<Variant>>;
-}  // namespace ngraph
->>>>>>> 39131968
+using ov::RTMap;
+}  // namespace ngraph