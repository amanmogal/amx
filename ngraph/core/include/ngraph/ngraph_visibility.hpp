// Copyright (C) 2018-2021 Intel Corporation
// SPDX-License-Identifier: Apache-2.0
//

#include "ngraph/visibility.hpp"
#include "openvino/core/core_visibility.hpp"

<<<<<<< HEAD
#define NGRAPH_API      OPENVINO_API
#define NGRAPH_API_C    OPENVINO_API_C
#define NGRAPH_EXTERN_C OPENVINO_EXTERN_C
=======
#define NGRAPH_API OPENVINO_API

#ifdef ENABLE_UNICODE_PATH_SUPPORT
#    define OPENVINO_ENABLE_UNICODE_PATH_SUPPORT
#endif
>>>>>>> 7938c18b
<|MERGE_RESOLUTION|>--- conflicted
+++ resolved
@@ -5,14 +5,10 @@
 #include "ngraph/visibility.hpp"
 #include "openvino/core/core_visibility.hpp"
 
-<<<<<<< HEAD
-#define NGRAPH_API      OPENVINO_API
+#define NGRAPH_API OPENVINO_API
 #define NGRAPH_API_C    OPENVINO_API_C
 #define NGRAPH_EXTERN_C OPENVINO_EXTERN_C
-=======
-#define NGRAPH_API OPENVINO_API
 
-#ifdef ENABLE_UNICODE_PATH_SUPPORT
-#    define OPENVINO_ENABLE_UNICODE_PATH_SUPPORT
-#endif
->>>>>>> 7938c18b
+#ifdef OPENVINO_ENABLE_UNICODE_PATH_SUPPORT
+#    define ENABLE_UNICODE_PATH_SUPPORT
+#endif