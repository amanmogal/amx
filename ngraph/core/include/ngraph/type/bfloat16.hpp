// Copyright (C) 2018-2021 Intel Corporation
// SPDX-License-Identifier: Apache-2.0
//

#pragma once

<<<<<<< HEAD
#include <cmath>
#include <limits>
#include <ostream>
#include <string>
#include <vector>

#include "ngraph/ngraph_visibility.hpp"

#define ROUND_MODE_TO_NEAREST_EVEN
=======
#include "openvino/core/type/bfloat16.hpp"
>>>>>>> a84d01cb

namespace ngraph {
using ov::bfloat16;
}  // namespace ngraph<|MERGE_RESOLUTION|>--- conflicted
+++ resolved
@@ -4,19 +4,7 @@
 
 #pragma once
 
-<<<<<<< HEAD
-#include <cmath>
-#include <limits>
-#include <ostream>
-#include <string>
-#include <vector>
-
-#include "ngraph/ngraph_visibility.hpp"
-
-#define ROUND_MODE_TO_NEAREST_EVEN
-=======
 #include "openvino/core/type/bfloat16.hpp"
->>>>>>> a84d01cb
 
 namespace ngraph {
 using ov::bfloat16;
