// Copyright (C) 2018-2021 Intel Corporation
// SPDX-License-Identifier: Apache-2.0
//

#pragma once

#include <string>
#include <unordered_map>
#include <utility>

#include "ngraph/partial_shape.hpp"
#include "ngraph/type.hpp"
#include "ngraph/type/element_type.hpp"

<<<<<<< HEAD
namespace ov
{
    class Function;
}
namespace ngraph
{
    template <typename T>
    class ValueAccessor;
    class VisitorAdapter;
    class Node;
=======
namespace ngraph {
template <typename T>
class ValueAccessor;
class VisitorAdapter;
class Node;
class Function;
>>>>>>> 39131968

/// \brief Visits the attributes of a node, primarily for serialization-like tasks.
///
/// Attributes are the node parameters that are always compile-time constants.
/// Values computed from the graph topology and attributes during compilation are not
/// attributes.
///
/// Attributes have a wide variety of types, but serialization formats are more restricted.
/// We asume serialation easily supports scalar types of bool 64-bit signed, string, and double,
/// and has specialized ways to support numeric arrays and raw data+size. The visitor and
/// adapter convert between the limited serialization types and the unlimited attribute types.
///
/// A visitor is passed to an op's visit_attributes method. The visit_attributes method calls
/// the template method visitor.on_attribute<AT>(const std::string& name, AT& value) on each
/// attribute. The visitor can read or write the attribute's value. The on_attribute
/// method creates an AttributeAdapter<AT> for the value and passes it to one of the visitors
/// on_adapter methods. The on_adapter methods expect a reference to a ValueAccessor<VAT> or a
/// VisitorAdapter. A ValueAccessor<VAT> has get/set methods that can be used to read/write the
/// attribute value as type VAT. These methods are triggered by deriving AttributeAdapter<AT>
/// from ValueAccessor<VAT>. For more complex cases, such as structs, the on_adapter method for
/// VisitorAdapter passes the name and visitor to the adapter, so that the adapter can perform
/// additional work such as visiting struct members or sequence values.
///
/// When a node visits an attribute with structure, the node's on_attribute passes a name for
/// the entire attribute, but the struct will have its own methods to be visited. Similarly, a
/// vector will have a sequence of members to be visited. The adapter may use the visitor
/// methods start_struct/finish_struct and start_vector/next_vector/finish_vector to inidicate
/// nexted members.
///
/// The visitor method get_name_with_context creates a generic nested version of the name.
/// Visitors can override according to their serialization requirements.
///
/// Attributes that are shared_ptr<Node> are special. They must have been already been
/// registered with the visitor using register_node, which needs a shared pointer to a node and
/// a string ID. The ID string will be used to serialize the node or find the node during
/// deserialization.
class NGRAPH_API AttributeVisitor {
public:
    virtual ~AttributeVisitor() {}
    // Must implement these methods
    /// \brief handles all specialized on_adapter methods implemented by the visitor.
    ///
    /// The adapter implements get_type_info(), which can be used to determine the adapter
    /// directly
    /// or via is_type and as_type on any platform
    virtual void on_adapter(const std::string& name, ValueAccessor<void>& adapter) = 0;
    // The remaining adapter methods fall back on the void adapter if not implemented
    virtual void on_adapter(const std::string& name, ValueAccessor<void*>& adapter);
    virtual void on_adapter(const std::string& name, ValueAccessor<std::string>& adapter);
    virtual void on_adapter(const std::string& name, ValueAccessor<bool>& adapter);
    virtual void on_adapter(const std::string& name, ValueAccessor<int8_t>& adapter);
    virtual void on_adapter(const std::string& name, ValueAccessor<int16_t>& adapter);
    virtual void on_adapter(const std::string& name, ValueAccessor<int32_t>& adapter);
    virtual void on_adapter(const std::string& name, ValueAccessor<int64_t>& adapter);
    virtual void on_adapter(const std::string& name, ValueAccessor<uint8_t>& adapter);
    virtual void on_adapter(const std::string& name, ValueAccessor<uint16_t>& adapter);
    virtual void on_adapter(const std::string& name, ValueAccessor<uint32_t>& adapter);
    virtual void on_adapter(const std::string& name, ValueAccessor<uint64_t>& adapter);
    virtual void on_adapter(const std::string& name, ValueAccessor<float>& adapter);
    virtual void on_adapter(const std::string& name, ValueAccessor<double>& adapter);
    virtual void on_adapter(const std::string& name, ValueAccessor<std::vector<int8_t>>& adapter);
    virtual void on_adapter(const std::string& name, ValueAccessor<std::vector<int16_t>>& adapter);
    virtual void on_adapter(const std::string& name, ValueAccessor<std::vector<int32_t>>& adapter);
    virtual void on_adapter(const std::string& name, ValueAccessor<std::vector<int64_t>>& adapter);
    virtual void on_adapter(const std::string& name, ValueAccessor<std::vector<uint8_t>>& adapter);
    virtual void on_adapter(const std::string& name, ValueAccessor<std::vector<uint16_t>>& adapter);
    virtual void on_adapter(const std::string& name, ValueAccessor<std::vector<uint32_t>>& adapter);
    virtual void on_adapter(const std::string& name, ValueAccessor<std::vector<uint64_t>>& adapter);
    virtual void on_adapter(const std::string& name, ValueAccessor<std::vector<float>>& adapter);
    virtual void on_adapter(const std::string& name, ValueAccessor<std::vector<double>>& adapter);
    virtual void on_adapter(const std::string& name, ValueAccessor<std::vector<std::string>>& adapter);
    /// \brief Hook for adapters that need visitor access
    virtual void on_adapter(const std::string& name, VisitorAdapter& adapter);

<<<<<<< HEAD
        /// \brief Provides API to handle nGraph Function attribute type, accessed as ValueAccessor
        /// \param name attribute name
        /// \param adapter reference to a Function ValueAccessor<VAT>
        virtual void on_adapter(const std::string& name,
                                ValueAccessor<std::shared_ptr<ov::Function>>& adapter);
=======
    /// \brief Provides API to handle nGraph Function attribute type, accessed as ValueAccessor
    /// \param name attribute name
    /// \param adapter reference to a Function ValueAccessor<VAT>
    virtual void on_adapter(const std::string& name, ValueAccessor<std::shared_ptr<Function>>& adapter);
>>>>>>> 39131968

    /// The generic visitor. There must be a definition of AttributeAdapter<T> that can convert
    /// to a ValueAccessor<U> for one of the on_adpater methods.
    template <typename AT>
    void on_attribute(const std::string& name, AT& value) {
        AttributeAdapter<AT> adapter(value);
        start_structure(name);
        on_adapter(get_name_with_context(), adapter);
        finish_structure();
    }
    /// \returns The nested context of visits
    const std::vector<std::string>& get_context() const {
        return m_context;
    }
    /// \returns context prepended to names
    virtual std::string get_name_with_context();
    /// \brief Start visiting a nested structure
    virtual void start_structure(const std::string& name);
    /// \brief Finish visiting a nested structure
    virtual std::string finish_structure();
    using node_id_t = std::string;
    static const node_id_t invalid_node_id;
    /// \brief Associate a node with an id.
    ///
    /// No node may be used as an attribute unless it has already been registered with an ID.
    /// References to nodes are visited with a ValueAccessor of their ID.
    virtual void register_node(const std::shared_ptr<Node>& node, node_id_t id = invalid_node_id);
    /// Returns the node with the given id, or nullptr if there is no registered node
    virtual std::shared_ptr<Node> get_registered_node(node_id_t id);
    /// Returns the id for the node, or -1 if the node is not registered
    virtual node_id_t get_registered_node_id(const std::shared_ptr<Node>& node);

protected:
    std::vector<std::string> m_context;
    std::unordered_map<std::shared_ptr<Node>, node_id_t> m_node_id_map;
    std::unordered_map<node_id_t, std::shared_ptr<Node>> m_id_node_map;
};
}  // namespace ngraph<|MERGE_RESOLUTION|>--- conflicted
+++ resolved
@@ -12,25 +12,14 @@
 #include "ngraph/type.hpp"
 #include "ngraph/type/element_type.hpp"
 
-<<<<<<< HEAD
-namespace ov
-{
-    class Function;
+namespace ov {
+class Function;
 }
-namespace ngraph
-{
-    template <typename T>
-    class ValueAccessor;
-    class VisitorAdapter;
-    class Node;
-=======
 namespace ngraph {
 template <typename T>
 class ValueAccessor;
 class VisitorAdapter;
 class Node;
-class Function;
->>>>>>> 39131968
 
 /// \brief Visits the attributes of a node, primarily for serialization-like tasks.
 ///
@@ -105,18 +94,10 @@
     /// \brief Hook for adapters that need visitor access
     virtual void on_adapter(const std::string& name, VisitorAdapter& adapter);
 
-<<<<<<< HEAD
-        /// \brief Provides API to handle nGraph Function attribute type, accessed as ValueAccessor
-        /// \param name attribute name
-        /// \param adapter reference to a Function ValueAccessor<VAT>
-        virtual void on_adapter(const std::string& name,
-                                ValueAccessor<std::shared_ptr<ov::Function>>& adapter);
-=======
     /// \brief Provides API to handle nGraph Function attribute type, accessed as ValueAccessor
     /// \param name attribute name
     /// \param adapter reference to a Function ValueAccessor<VAT>
-    virtual void on_adapter(const std::string& name, ValueAccessor<std::shared_ptr<Function>>& adapter);
->>>>>>> 39131968
+    virtual void on_adapter(const std::string& name, ValueAccessor<std::shared_ptr<ov::Function>>& adapter);
 
     /// The generic visitor. There must be a definition of AttributeAdapter<T> that can convert
     /// to a ValueAccessor<U> for one of the on_adpater methods.
