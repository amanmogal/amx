//*****************************************************************************
// Copyright 2017-2020 Intel Corporation
//
// Licensed under the Apache License, Version 2.0 (the "License");
// you may not use this file except in compliance with the License.
// You may obtain a copy of the License at
//
//     http://www.apache.org/licenses/LICENSE-2.0
//
// Unless required by applicable law or agreed to in writing, software
// distributed under the License is distributed on an "AS IS" BASIS,
// WITHOUT WARRANTIES OR CONDITIONS OF ANY KIND, either express or implied.
// See the License for the specific language governing permissions and
// limitations under the License.
//*****************************************************************************

#pragma once

#include <atomic>
#include <initializer_list>
#include <list>
#include <memory>
#include <string>
#include <vector>

#include "ngraph/ngraph_visibility.hpp"
#include "ngraph/node.hpp"
#include "ngraph/op/parameter.hpp"
#include "ngraph/op/result.hpp"
#include "ngraph/op/sink.hpp"

namespace ngraph
{
    /// A user-defined function.
    class NGRAPH_API Function
    {
    public:
        static constexpr DiscreteTypeInfo type_info{"Function", 0};
        const DiscreteTypeInfo& get_type_info() const { return type_info; }
        Function(const NodeVector& results,
                 const ParameterVector& parameters,
                 const std::string& name = "");

        Function(const OutputVector& results,
                 const ParameterVector& parameters,
                 const std::string& name = "");

        Function(const std::shared_ptr<Node>& result,
                 const ParameterVector& parameters,
                 const std::string& name = "");

        Function(const ResultVector& results,
                 const ParameterVector& parameters,
                 const std::string& name = "");

        Function(const ResultVector& results,
                 const SinkVector& sinks,
                 const ParameterVector& parameters,
                 const std::string& name = "");

        Function(const OutputVector& results,
                 const SinkVector& sinks,
                 const ParameterVector& parameters,
                 const std::string& name = "");

        virtual ~Function() {}
        /// Return the number of outputs for this function.
        size_t get_output_size() const;

        /// Return the op that generates output i
        std::shared_ptr<Node> get_output_op(size_t i) const;

        Output<Node> output(size_t i) const;

        /// Return the element type of output i
        const element::Type& get_output_element_type(size_t i) const;

        /// Return the shape of element i
        const Shape& get_output_shape(size_t i) const;

        /// Return the partial shape of element i
        const PartialShape& get_output_partial_shape(size_t i) const;

        /// Check that there is a single result and return it.
        std::shared_ptr<Node> get_result() const;

        /// \brief Get the unique name of the function.
        /// \returns A const reference to the function's unique name.
        const std::string& get_name() const;

        /// \brief Sets a friendly name for a function. This does not overwrite the unique name
        ///        of the function and is retrieved via get_friendly_name(). Used mainly for
        ///        debugging.
        /// \param name is the friendly name to set
        void set_friendly_name(const std::string& name);

        /// \brief Gets the friendly name for a function. If no friendly name has been set via
        ///        set_friendly_name then the function's unique name is returned.
        /// \returns A const reference to the function's friendly name.
        const std::string& get_friendly_name() const;

        std::vector<std::shared_ptr<Node>> get_ops() const;
        std::vector<std::shared_ptr<Node>> get_ordered_ops() const;
        void map_unordered_ops(std::function<void(Node*)> f) const;

        friend std::ostream& operator<<(std::ostream&, const Function&);
        // updates graph and m_results list
        void replace_node(std::shared_ptr<Node> old, std::shared_ptr<Node> repl);

        void validate_nodes_and_infer_types();

        /// \brief Returns the sum of the size of all nodes in the graph plus the size of
        /// all constant data. This has little value beyond comparing the relative size of
        /// graphs and should not be considered the actual memory consumption of a graph.
        size_t get_graph_size() const;

        /// \brief Returns true if any of the op's defined in the function contains partial shape
        bool is_dynamic() const;

        /// \brief Replace the `parameter_index`th parameter of the function with `parameter`.
        ///
        /// All users of the `parameter_index`th parameter are redirected to `parameter`, and the
        /// `parameter_index`th entry in the function parameter list is replaced with `parameter`.
        ///
        /// \param parameter_index The index of the parameter to replace.
        /// \param parameter The parameter to substitute for the `parameter_index`th parameter.
        void replace_parameter(size_t parameter_index,
                               const std::shared_ptr<op::Parameter>& parameter);

        using topological_sort_t = std::function<std::vector<std::shared_ptr<Node>>(
            const std::vector<std::shared_ptr<Node>>& root_nodes)>;
        void set_topological_sort(topological_sort_t);

        virtual bool visit_attributes(AttributeVisitor& visitor);

        /// Return the function parameters
        const ParameterVector& get_parameters() const { return m_parameters; };
        /// Return a list of function's outputs
        const ResultVector& get_results() const { return m_results; };
        /// Index for parameter, or -1
        int64_t get_parameter_index(const std::shared_ptr<op::Parameter>& parameter) const;

        /// Index for value or result referencing it, or -1
        int64_t get_result_index(const Output<Node>& value) const;

        /// \brief Evaluate the function on inputs, putting results in outputs.
        /// \param outputs Tensors for the outputs to compute. One for each result
        /// \param inputs Tensors for the inputs. One for each inputs.
        bool evaluate(const HostTensorVector& output_tensors,
                      const HostTensorVector& input_tensors) const;

        /// \brief Return a list of function's sinks.
        const SinkVector& get_sinks() const { return m_sinks; }
<<<<<<< HEAD
        /// \brief Add new sink nodes to the list.
=======
        /// \brief Add new sink nodes to the list. Method doesn't validate graph, it should be done
        /// manually after all changes.
>>>>>>> 4acd117c
        /// \param sinks new sink nodes
        void add_sinks(const SinkVector& sinks);

        /// \brief Delete sink node from the list of sinks. Method doesn't delete node from graph.
        /// \param sink Sink to delete
        void remove_sink(const std::shared_ptr<op::Sink>& sink);

<<<<<<< HEAD
        /// \brief Add new Result nodes to the list.
=======
        /// \brief Add new Result nodes to the list. Method doesn't validate graph, it should be
        /// done manually after all changes.
>>>>>>> 4acd117c
        /// \param results new Result nodes
        void add_results(const ResultVector& results);

        /// \brief Delete Result node from the list of results. Method will not delete node from
        /// graph.
        /// \param result Result node to delete
        void remove_result(const std::shared_ptr<op::Result>& result);

    private:
        Function(const Function&) = delete;
        Function(const Function&&) = delete;
        Function& operator=(const Function&) = delete;

        static std::atomic<size_t> m_next_instance_id;
        std::string m_name;
        const std::string m_unique_name;
        size_t m_placement{0};
        topological_sort_t m_topological_sorter;

        ResultVector m_results;
<<<<<<< HEAD

=======
>>>>>>> 4acd117c
        // List of the nodes with side effect in graph.
        // These nodes are not outputs of graph but should not be removed even if have no children.
        SinkVector m_sinks;
        ParameterVector m_parameters;
    };

    template <>
    class NGRAPH_API AttributeAdapter<std::shared_ptr<Function>> : public VisitorAdapter
    {
    public:
        AttributeAdapter(std::shared_ptr<Function>& ref);

        bool visit_attributes(AttributeVisitor& visitor) override;

        static constexpr DiscreteTypeInfo type_info{"AttributeAdapter<shared_ptr<Function>>", 0};
        const DiscreteTypeInfo& get_type_info() const override { return type_info; }
    protected:
        std::shared_ptr<Function>& m_ref;
    };
}<|MERGE_RESOLUTION|>--- conflicted
+++ resolved
@@ -151,12 +151,9 @@
 
         /// \brief Return a list of function's sinks.
         const SinkVector& get_sinks() const { return m_sinks; }
-<<<<<<< HEAD
-        /// \brief Add new sink nodes to the list.
-=======
+
         /// \brief Add new sink nodes to the list. Method doesn't validate graph, it should be done
         /// manually after all changes.
->>>>>>> 4acd117c
         /// \param sinks new sink nodes
         void add_sinks(const SinkVector& sinks);
 
@@ -164,12 +161,9 @@
         /// \param sink Sink to delete
         void remove_sink(const std::shared_ptr<op::Sink>& sink);
 
-<<<<<<< HEAD
-        /// \brief Add new Result nodes to the list.
-=======
+
         /// \brief Add new Result nodes to the list. Method doesn't validate graph, it should be
         /// done manually after all changes.
->>>>>>> 4acd117c
         /// \param results new Result nodes
         void add_results(const ResultVector& results);
 
@@ -190,10 +184,7 @@
         topological_sort_t m_topological_sorter;
 
         ResultVector m_results;
-<<<<<<< HEAD
-
-=======
->>>>>>> 4acd117c
+
         // List of the nodes with side effect in graph.
         // These nodes are not outputs of graph but should not be removed even if have no children.
         SinkVector m_sinks;
