// Copyright (C) 2018-2021 Intel Corporation
// SPDX-License-Identifier: Apache-2.0
//

#pragma once

#include "openvino/op/op.hpp"

namespace ov {
namespace op {
namespace util {
///
/// \brief      Base class for ScatterXXX operators.
///
class OPENVINO_API ScatterBase : public Op {
public:
<<<<<<< HEAD
    NGRAPH_RTTI_DECLARATION;
=======
    OPENVINO_RTTI_DECLARATION;
>>>>>>> c862abae
    void validate_and_infer_types() override;
    bool visit_attributes(AttributeVisitor& visitor) override;

protected:
    ScatterBase() = default;

    ///
    /// \brief      Constructs ScatterBase object.
    ///
    /// \param      inputs   The input tensor to be updated.
    /// \param      indices  The tensor with indexes which will be updated.
    /// \param      updates  The tensor with update values.
    /// \param[in]  axis     The axis at which elements will be updated.
    ///
    ScatterBase(const Output<Node>& inputs,
                const Output<Node>& indices,
                const Output<Node>& updates,
                const Output<Node>& axis);

private:
    // Respective input ordinal number.
    static constexpr int DATA = 0;
    static constexpr int INDICES = 1;
    static constexpr int UPDATES = 2;
    static constexpr int AXIS = 3;
};
}  // namespace util
}  // namespace op
}  // namespace ov<|MERGE_RESOLUTION|>--- conflicted
+++ resolved
@@ -14,11 +14,7 @@
 ///
 class OPENVINO_API ScatterBase : public Op {
 public:
-<<<<<<< HEAD
-    NGRAPH_RTTI_DECLARATION;
-=======
     OPENVINO_RTTI_DECLARATION;
->>>>>>> c862abae
     void validate_and_infer_types() override;
     bool visit_attributes(AttributeVisitor& visitor) override;
 
