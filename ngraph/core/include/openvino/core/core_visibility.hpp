--- conflicted
+++ resolved
@@ -1,6 +1,8 @@
 // Copyright (C) 2018-2021 Intel Corporation
 // SPDX-License-Identifier: Apache-2.0
 //
+
+#pragma once
 
 #include "openvino/core/visibility.hpp"
 
@@ -16,22 +18,13 @@
 
 #ifdef NGRAPH_STATIC_LIBRARY  // defined if we are building or calling NGRAPH as a static library
 #    define OPENVINO_API
-<<<<<<< HEAD
 #    define OPENVINO_API_C(...) __VA_ARGS__
 #else
 #    ifdef ngraph_EXPORTS  // defined if we are building the NGRAPH DLL (instead of using it)
-#        define OPENVINO_API        CORE_HELPER_DLL_EXPORT
-#        define OPENVINO_API_C(...) OPENVINO_EXTERN_C CORE_HELPER_DLL_EXPORT __VA_ARGS__ OPENVINO_CDECL
+#        define OPENVINO_API        OPENVINO_CORE_EXPORTS
+#        define OPENVINO_API_C(...) OPENVINO_EXTERN_C OPENVINO_CORE_EXPORTS __VA_ARGS__ OPENVINO_CDECL
 #    else
-#        define OPENVINO_API        CORE_HELPER_DLL_IMPORT
-#        define OPENVINO_API_C(...) OPENVINO_EXTERN_C CORE_HELPER_DLL_IMPORT __VA_ARGS__ OPENVINO_CDECL
-=======
-#    define OPENVINO_API
-#else
-#    ifdef ngraph_EXPORTS  // defined if we are building the NGRAPH DLL (instead of using it)
-#        define OPENVINO_API OPENVINO_CORE_EXPORTS
-#    else
-#        define OPENVINO_API OPENVINO_CORE_IMPORTS
->>>>>>> 7938c18b
+#        define OPENVINO_API        OPENVINO_CORE_IMPORTS
+#        define OPENVINO_API_C(...) OPENVINO_EXTERN_C OPENVINO_CORE_IMPORTS __VA_ARGS__ OPENVINO_CDECL
 #    endif  // ngraph_EXPORTS
 #endif      // NGRAPH_STATIC_LIBRARY