--- conflicted
+++ resolved
@@ -35,12 +35,7 @@
 public:
     using Ptr = std::shared_ptr<Extension>;
 
-<<<<<<< HEAD
-    virtual ~BaseExtension();
-};
-=======
     virtual ~Extension();
->>>>>>> 37c8e72f
 
 private:
     friend std::vector<Extension::Ptr> ov::detail::load_extensions(const std::string& path);
