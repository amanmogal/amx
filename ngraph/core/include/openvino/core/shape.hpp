--- conflicted
+++ resolved
@@ -9,16 +9,9 @@
 #include <vector>
 
 #include "openvino/core/attribute_adapter.hpp"
-<<<<<<< HEAD
-#include "openvino/core/dimension.hpp"
-#include "openvino/core/rank.hpp"
-#include "openvino/core/rtti.hpp"
-#include "openvino/core/static_shape.hpp"
-=======
 #include "openvino/core/axis_set.hpp"
 #include "openvino/core/core_visibility.hpp"
 #include "openvino/core/strides.hpp"
->>>>>>> 7ea1960b
 
 namespace ov {
 /// \brief Shape for a tensor.
@@ -105,27 +98,11 @@
 template <>
 class OPENVINO_API AttributeAdapter<ov::Shape> : public IndirectVectorValueAccessor<ov::Shape, std::vector<int64_t>>
 
-<<<<<<< HEAD
-    const std::vector<int64_t>& get() override;
-    void set(const std::vector<int64_t>& value) override;
+{
+public:
     OPENVINO_RTTI("AttributeAdapter<Shape>");
     BWDCMP_RTTI_DECLARATION;
-    operator ov::Shape&() {
-        return m_ref;
-    }
 
-protected:
-    ov::Shape& m_ref;
-    std::vector<int64_t> m_buffer;
-    bool m_buffer_valid{false};
-=======
-{
-public:
     AttributeAdapter(ov::Shape& value) : IndirectVectorValueAccessor<ov::Shape, std::vector<int64_t>>(value) {}
-    static constexpr DiscreteTypeInfo type_info{"AttributeAdapter<Shape>", 0};
-    const DiscreteTypeInfo& get_type_info() const override {
-        return type_info;
-    }
->>>>>>> 7ea1960b
 };
 }  // namespace ov