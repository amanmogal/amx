// Copyright (C) 2018-2021 Intel Corporation
// SPDX-License-Identifier: Apache-2.0
//

#pragma once

#include <atomic>
#include <cstring>
#include <deque>
#include <iostream>
#include <map>
#include <memory>
#include <set>
#include <string>
#include <tuple>
#include <typeindex>
#include <unordered_map>
#include <unordered_set>
#include <vector>

#include "ngraph/check.hpp"
#include "ngraph/deprecated.hpp"
#include "ngraph/op/util/op_annotations.hpp"
#include "openvino/core/attribute_visitor.hpp"
#include "openvino/core/core_visibility.hpp"
#include "openvino/core/descriptor/input.hpp"
#include "openvino/core/descriptor/output.hpp"
#include "openvino/core/descriptor/tensor.hpp"
#include "openvino/core/node_input.hpp"
#include "openvino/core/node_output.hpp"
#include "openvino/core/node_vector.hpp"
#include "openvino/core/strides.hpp"
#include "openvino/core/type.hpp"
#include "openvino/core/variant.hpp"
#include "openvino/op/util/attr_types.hpp"
#include "openvino/op/util/variable.hpp"
#include "openvino/op/util/variable_value.hpp"

namespace ngraph {

namespace runtime {
class HostTensor;
}  // namespace runtime

namespace op {

namespace v0 {
class Result;
}  // namespace v0
}  // namespace op

}  // namespace ngraph

namespace ov {
<<<<<<< HEAD
namespace op {
struct AutoBroadcastSpec;
}
=======
namespace pass {
namespace pattern {
class Matcher;
}  // namespace pattern
}  // namespace pass
>>>>>>> 72c34ceb
using HostTensor = ngraph::runtime::HostTensor;
using HostTensorPtr = std::shared_ptr<HostTensor>;
using HostTensorVector = std::vector<HostTensorPtr>;

template <typename NodeType>
class Input;

template <typename NodeType>
class Output;

class Node;

/// EvaluationContext stores and manages a context (additional parameters, values and
/// environment) for evaluating ngraph::function.
using EvaluationContext = std::map<std::string, std::shared_ptr<Variant>>;

using ResultVector = std::vector<std::shared_ptr<ngraph::op::v0::Result>>;

OPENVINO_API
std::string node_validation_failure_loc_string(const Node* node);

OPENVINO_API
const std::shared_ptr<Node>& check_single_output_arg(const std::shared_ptr<Node>& node, size_t i);
OPENVINO_API
const NodeVector& check_single_output_args(const NodeVector& args);

OPENVINO_API
OutputVector as_output_vector(const NodeVector& args);
OPENVINO_API
NodeVector as_node_vector(const OutputVector& values);
/// Returns a ResultVector referencing values.
OPENVINO_API
ResultVector as_result_vector(const OutputVector& values);

/// Alias useful for cloning
using NodeMap = std::unordered_map<Node*, std::shared_ptr<Node>>;

/// \brief Used in evaluator switch statement so that the case type and evaluate call
/// are guaranteed to have the types match.
///
/// Use this in an evaluate_*() function like this
///    switch (arg0->get_element_type())
///    {
///        TYPE_CASE(i8)(arg0, arg1, out, broadcast_spec); break;
///        TYPE_CASE(i16)(arg0, arg1, out, broadcast_spec); break;
///        ...
///    }
///
/// Each TYPE_CASE statement expands like this:
///   case element::Type_t::a: rc = evaluate<element::Type_t::a>(arg0, arg1, out,
///   broadcast_spec)
///
/// \note Don't forget to put a break after each statement or it will fall through and generate
/// a runtime error.

#define TYPE_CASE(a)         \
    case element::Type_t::a: \
        rc = evaluate<element::Type_t::a>

/// Nodes are the backbone of the graph of Value dataflow. Every node has
/// zero or more nodes as arguments and one value, which is either a tensor
/// or a (possibly empty) tuple of values.
class OPENVINO_API Node : public std::enable_shared_from_this<Node> {
    // For access to m_outputs.
    friend class descriptor::Input;

    // For access to m_inputs and m_outputs.
    template <typename NodeType>
    friend class Input;

    // For access to m_outputs.
    template <typename NodeType>
    friend class Output;

public:
    /// \brief Verifies that attributes and inputs are consistent and computes output shapes
    /// and element types. Must be implemented by concrete child classes so that it
    /// can be run any number of times.
    ///
    /// Throws if the node is invalid.
    virtual void validate_and_infer_types();

    // Called in constructors during transition
    void constructor_validate_and_infer_types();

    using type_info_t = DiscreteTypeInfo;

protected:
    /// \brief Construct an unitialized Node
    Node() = default;
    /// \brief Copying a node
    Node(const Node&);
    /// \brief Assignment operator
    Node& operator=(const Node&);

    /// \brief Construct an unitialized Node
    /// \param output_size Number of outputs for this node
    Node(size_t output_size);

    /// \brief Constructor for Node subclasses that have metaclasses.
    /// \param arguments Output i will connect to input i
    /// \param output_size Number of outputs for this node
    Node(const OutputVector& arguments, size_t output_size = 1);
    /// \brief Moves nodes that would be deleted from inputs to nodes to avoid stack overflows
    /// on deep networks.
    void safe_delete(NodeVector& nodes, bool recurse);

    /// \brief Marks an input as being relevant or irrelevant to the output shapes of this
    ///        node.
    /// \param i The index of the input to mark as relevant or irrelevant.
    /// \param relevant true if the input is relevant to output shapes, false otherwise.
    ///
    /// This is used by the shape specialization pass to know which nodes must be statically
    /// evaluated in order to complete shape specialization. (For example, the shape input of
    /// DynReshape must be evaluated statically in order for the output shape to be
    /// determined.) By default, all inputs are marked as shape-irrelevant. Overrides of
    /// validate_and_infer_types should call this function to mark shape-relevant inputs.
    void set_input_is_relevant_to_shape(size_t i, bool relevant = true);

    /// \brief Marks an input as being relevant or irrelevant to the output values of this
    ///        node.
    /// \param i The index of the input to mark as relevant or irrelevant.
    /// \param relevant true if the input is relevant to output values, false otherwise.
    ///
    /// This is used by the shape specialization pass to cut short evaluation in cases where
    /// an input value does not actually have any effect on the output value of the node. (As
    /// of this writing, the only example of this is ShapeOf.) By default, all inputs are
    /// marked as value-relevant. Overrides of validate_and_infer_types should call this
    /// function to mark value-irrelevant inputs.
    void set_input_is_relevant_to_value(size_t i, bool relevant = true);

public:
    virtual ~Node();

    virtual bool visit_attributes(AttributeVisitor&) {
        return false;
    }
    /// \returns the autobroadcasr spec
    virtual const ov::op::AutoBroadcastSpec& get_autob() const;

    /// \brief Allows to get information about availability of evaluate method for the current
    /// operation
    // \returns true if evaluate is available
    virtual bool has_evaluate() const;
    /// \brief Evaluates the op on input_values putting results in output_values
    /// \param output_values Tensors for the outputs to compute. One for each result
    /// \param input_values Tensors for the inputs. One for each inputs.
    /// \returns true if successful
    virtual bool evaluate(const ov::HostTensorVector& output_values, const ov::HostTensorVector& input_values) const;
    /// \brief Evaluates the op on input_values putting results in output_values
    /// \param output_values Tensors for the outputs to compute. One for each result
    /// \param input_values Tensors for the inputs. One for each inputs.
    /// \param evaluation_context Storage of additional settings and attributes that can be used
    /// when evaluating the op.
    /// \returns true if successful
    virtual bool evaluate(const ov::HostTensorVector& output_values,
                          const ov::HostTensorVector& input_values,
                          const EvaluationContext& evaluationContext) const;
    virtual bool evaluate_lower(const ov::HostTensorVector& output_values) const;
    virtual bool evaluate_upper(const ov::HostTensorVector& output_values) const;

    virtual bool constant_fold(OutputVector& output_values, const OutputVector& inputs_values);
    /// \brief Decomposes the FusedOp into a sub-graph consisting of core ngraph ops
    ///
    /// \return A vector of nodes comprising the sub-graph. The order of output
    ///         tensors must match the match output tensors of the FusedOp
    virtual OutputVector decompose_op() const {
        return OutputVector();
    }
    /// Returns the NodeTypeInfo for the node's class.
    /// During transition to type_info, returns a dummy type_info for Node if the class
    /// has not been updated yet.
    virtual const type_info_t& get_type_info() const = 0;
    const char* get_type_name() const {
        return get_type_info().name;
    }
    /// Sets/replaces the arguments with new arguments.
    void set_arguments(const NodeVector& arguments);
    /// Sets/replaces the arguments with new arguments.
    void set_arguments(const OutputVector& arguments);
    /// Sets/replaces the arguments with new arguments.
    void set_argument(size_t position, const Output<Node>& argument);

    void set_output_type(size_t i, const element::Type& element_type, const PartialShape& pshape);

    /// Sets the number of outputs
    void set_output_size(size_t output_size);

    void invalidate_values();
    virtual void revalidate_and_infer_types() {
        invalidate_values();
        validate_and_infer_types();
    }
    /// \brief Get the string name for the type of the node, such as `Add` or `Multiply`.
    ///        The class name, must not contain spaces as it is used for codegen.
    /// \returns A const reference to the node's type name
    virtual std::string description() const;
    /// \brief Get the unique name of the node.
    /// \returns A const reference to the node's unique name.
    const std::string& get_name() const;

    /// \brief Sets a friendly name for a node. This does not overwrite the unique name
    ///        of the node and is retrieved via get_friendly_name(). Used mainly for debugging.
    ///        The friendly name may be set exactly once.
    /// \param name is the friendly name to set
    void set_friendly_name(const std::string& name);

    /// \brief Gets the friendly name for a node. If no friendly name has been set via
    ///        set_friendly_name then the node's unique name is returned.
    /// \returns A const reference to the node's friendly name.
    const std::string& get_friendly_name() const;

    virtual bool is_dynamic() const;
    size_t get_instance_id() const {
        return m_instance_id;
    }
    /// \brief Writes a description of a node to a stream
    /// \param os The stream; should be returned
    /// \param depth How many levels of inputs to describe
    /// \returns The stream os
    virtual std::ostream& write_description(std::ostream& os, uint32_t depth = 0) const;

    /// Get control dependencies registered on the node
    const std::vector<std::shared_ptr<Node>>& get_control_dependencies() const;

    /// Get nodes dependent on this node
    const std::vector<Node*>& get_control_dependents() const;

    /// This node cannot execute until node executes
    void add_control_dependency(std::shared_ptr<Node> node);

    /// Remove the dependency of this node on node
    void remove_control_dependency(std::shared_ptr<Node> node);

    /// Remove all dependencies from this node
    void clear_control_dependencies();

    /// Remove this node as a dependency from all dependent nodes
    void clear_control_dependents();

    /// This node absorbs the control dependencies of source_node
    void add_node_control_dependencies(std::shared_ptr<Node> source_node);

    /// This node becomes a dependent of every node dependent on source_node
    void add_node_control_dependents(std::shared_ptr<Node> source_node);

    /// This node's control dependencies are replaced by replacement
    void transfer_control_dependents(std::shared_ptr<Node> replacement);

    /// Returns the number of outputs from the node.
    size_t get_output_size() const;

    /// Returns the element type for output i
    const element::Type& get_output_element_type(size_t i) const;

    /// Checks that there is exactly one output and returns its element type
    // TODO: deprecate in favor of node->get_output_element_type(0) with a suitable check in
    // the calling code, or updates to the calling code if it is making an invalid assumption
    // of only one output.
    const element::Type& get_element_type() const;

    /// Returns the shape for output i
    const ngraph::Shape& get_output_shape(size_t i) const;

    /// Returns the partial shape for output i
    const PartialShape& get_output_partial_shape(size_t i) const;

    /// Return the output to use when converting to an Output<Node> with no index specified.
    /// Throws when not supported.
    Output<const Node> get_default_output() const;
    Output<Node> get_default_output();

    /// Returns the output of the default output, or throws if there is none
    virtual size_t get_default_output_index() const;
    /// Throws no default
    size_t no_default_index() const;

    /// Checks that there is exactly one output and returns its shape
    // TODO: deprecate in favor of node->get_output_shape(0) with a suitable check in the
    // calling code, or updates to the calling code if it is making an invalid assumption of
    // only one output.
    const ngraph::Shape& get_shape() const;

    /// Returns the tensor for output or input i
    descriptor::Tensor& get_output_tensor(size_t i) const;
    descriptor::Tensor& get_input_tensor(size_t i) const;

    /// Returns the tensor name for output i
    OPENVINO_DEPRECATED("The tensor name was deprecated. Use get_output_tensor(i).get_names() instead.")
    const std::string& get_output_tensor_name(size_t i) const;

    std::set<Input<Node>> get_output_target_inputs(size_t i) const;

    /// Returns the number of inputs for the op
    size_t get_input_size() const;

    /// Returns the element type of input i
    // TODO: deprecate in favor of node->get_input_element_type(i)
    const element::Type& get_input_element_type(size_t i) const;

    /// Returns the shape of input i
    // TODO: deprecate in favor of node->get_input_shape(i)
    const ngraph::Shape& get_input_shape(size_t i) const;

    /// Returns the partial shape of input i
    // TODO: deprecate in favor of node->get_input_partial_shape(i)
    const PartialShape& get_input_partial_shape(size_t i) const;

    /// Returns the tensor name for input i
    OPENVINO_DEPRECATED("The tensor name was deprecated. Use get_input_tensor(i).get_names() instead.")
    const std::string& get_input_tensor_name(size_t i) const;

    std::unordered_set<descriptor::Tensor*> liveness_new_list;
    std::unordered_set<descriptor::Tensor*> liveness_free_list;

    Node* get_input_node_ptr(size_t index) const;
    std::shared_ptr<Node> get_input_node_shared_ptr(size_t index) const;
    Output<Node> get_input_source_output(size_t i) const;

public:
    virtual std::shared_ptr<Node> clone_with_new_inputs(const OutputVector& inputs) const = 0;

    std::shared_ptr<Node> copy_with_new_inputs(const OutputVector& new_args) const;

    std::shared_ptr<Node> copy_with_new_inputs(const OutputVector& inputs,
                                               const std::vector<std::shared_ptr<Node>>& control_dependencies) const;

    /// True if this and node have one output with same element type and shape
    bool has_same_type(std::shared_ptr<const Node> node) const;

    using RTMap = std::map<std::string, std::shared_ptr<Variant>>;

    RTMap& get_rt_info() {
        return m_rt_info;
    }
    const RTMap& get_rt_info() const {
        return m_rt_info;
    }
    const std::unordered_set<std::string>& get_provenance_tags() const;
    void add_provenance_tag(const std::string& tag);
    template <typename T>
    void add_provenance_tags(T tag_set) {
        for (auto tag : tag_set) {
            add_provenance_tag(tag);
        }
    }
    /// \brief Adds tag_set to this node and all intermediate nodes above base
    void add_provenance_tags_above(const OutputVector& base, const std::unordered_set<std::string>& tag_set);
    void remove_provenance_tag(const std::string& tag);
    /// \brief Add node to additional nodes that receive tags
    void add_provenance_group_member(const std::shared_ptr<Node>& node);
    /// \brief Remove node to additional nodes that receive tags
    void remove_provenance_group_member(const std::shared_ptr<Node>& node);
    /// \brief Replace current_node with replacement_node and transfer tags
    void replace_provenance_group_member(const std::shared_ptr<Node>& current_node,
                                         const std::shared_ptr<Node>& replacement_node);
    /// \return Provenance group nodes
    const std::set<std::shared_ptr<Node>>& get_provenance_group_members() const;

    /// \brief Add all nodes between this node and nodes in base as additional nodes to receive
    /// provenance tags.
    std::shared_ptr<Node> add_provenance_group_members_above(const OutputVector& base);

    // to be used when nodes are replaced
    void merge_provenance_tags_from(const std::shared_ptr<const Node>& source);

    /// Transfer provenance tags to replacement
    void transfer_provenance_tags(const std::shared_ptr<Node>& replacement);

    /// Get all the nodes that uses the current node
    NodeVector get_users(bool check_is_used = false) const;

    /// \return Version of this node
    virtual size_t get_version() const {
        return get_type_info().version;
    }

    OPENVINO_DEPRECATED("This method is deprecated and will be removed soon.")
    virtual std::shared_ptr<Node> get_default_value() const {
        return nullptr;
    }
    /// Use instance ids for comparison instead of memory addresses to improve determinism
    bool operator<(const Node& other) const {
        return m_instance_id < other.m_instance_id;
    }
    /// \return A vector containing a handle for each of this node's inputs, in order.
    // TODO: Rename to get_inputs()?
    std::vector<Input<Node>> inputs();

    /// \return A vector containing a handle for each of this node's inputs, in order.
    std::vector<Input<const Node>> inputs() const;

    /// \return A vector containing the values for each input
    std::vector<Output<Node>> input_values() const;

    /// \return A vector containing a handle for each of this node's outputs, in order.
    // TODO: Rename to get_outputs()?
    std::vector<Output<Node>> outputs();

    /// \return A vector containing a handle for each of this node's outputs, in order.
    std::vector<Output<const Node>> outputs() const;

    /// \return A handle to the `input_index`th input of this node.
    /// \throw std::out_of_range if the node does not have at least `input_index+1` inputs.
    Input<Node> input(size_t input_index);

    /// \return A handle to the `input_index`th input of this node.
    /// \throw std::out_of_range if the node does not have at least `input_index+1` inputs.
    Input<const Node> input(size_t input_index) const;

    Output<Node> input_value(size_t input_index) const;

    /// \return A handle to the `output_index`th output of this node.
    /// \throw std::out_of_range if the node does not have at least `output_index+1` outputs.
    Output<Node> output(size_t output_index);

    /// \return A handle to the `output_index`th output of this node.
    /// \throw std::out_of_range if the node does not have at least `output_index+1` outputs.
    Output<const Node> output(size_t output_index) const;

    OPENVINO_SUPPRESS_DEPRECATED_START
    OPENVINO_DEPRECATED("This method is deprecated and will be removed soon.")
    void set_op_annotations(std::shared_ptr<ngraph::op::util::OpAnnotations> op_annotations) {
        m_op_annotations = op_annotations;
    }
    OPENVINO_DEPRECATED("This method is deprecated and will be removed soon.")
    std::shared_ptr<ngraph::op::util::OpAnnotations> get_op_annotations() const {
        return m_op_annotations;
    }
    OPENVINO_SUPPRESS_DEPRECATED_END

    virtual bool match_value(ov::pass::pattern::Matcher* matcher,
                             const Output<Node>& pattern_value,
                             const Output<Node>& graph_value);

    virtual bool match_node(ov::pass::pattern::Matcher* matcher, const Output<Node>& graph_value);

private:
    descriptor::Input& get_input_descriptor(size_t position);
    descriptor::Output& get_output_descriptor(size_t position);

    std::vector<Node*> m_control_dependents;
    std::vector<std::shared_ptr<Node>> m_control_dependencies;
    std::string m_node_type;
    size_t m_instance_id{m_next_instance_id.fetch_add(1)};
    std::string m_friendly_name;
    std::string m_unique_name;
    static std::atomic<size_t> m_next_instance_id;
    std::unordered_set<std::string> m_provenance_tags;
    std::set<std::shared_ptr<Node>> m_provenance_group;
    std::deque<descriptor::Input> m_inputs;
    std::deque<descriptor::Output> m_outputs;
    OPENVINO_SUPPRESS_DEPRECATED_START
    std::shared_ptr<ngraph::op::util::OpAnnotations> m_op_annotations;
    OPENVINO_SUPPRESS_DEPRECATED_END
    std::map<std::string, std::shared_ptr<Variant>> m_rt_info;
};

using NodeTypeInfo = Node::type_info_t;

OPENVINO_API std::ostream& operator<<(std::ostream&, const Node&);
OPENVINO_API std::ostream& operator<<(std::ostream&, const Node*);

#define _OPENVINO_RTTI_EXPAND(X) X

/// Helper macro that puts necessary declarations of RTTI block inside a class definition.
/// Should be used in the scope of class that requires type identification besides one provided by
/// C++ RTTI.
/// Recommended to be used for all classes that are inherited from class ov::Node to enable
/// pattern
/// matching for them. Accepts necessary type identification details like type of the operation,
/// version and optional parent class.
///
/// Applying this macro within a class definition provides declaration of type_info static
/// constant for backward compatibility with old RTTI definition for Node,
/// static function get_type_info_static which returns a reference to an object that is equal to
/// type_info but not necessary to the same object, and get_type_info virtual function that
/// overrides Node::get_type_info and returns a reference to the same object that
/// get_type_info_static gives.
///
/// Use this macro as a public part of the class definition:
///
///     class MyOp : public Node
///     {
///         public:
///             // Don't use Node as a parent for type_info, it doesn't have any value and
///             prohibited
///             OPENVINO_RTTI_DECLARATION;
///
///             ...
///     };
///
///     class MyInheritedOp : public MyOp
///     {
///         public:
///             OPENVINO_RTTI_DECLARATION;
///
///             ...
///     };
///
/// To complete type identification for a class, use OPENVINO_RTTI_DEFINITION.
///
#define OPENVINO_RTTI_DECLARATION                                  \
    static const ::ov::Node::type_info_t type_info;                \
    const ::ov::Node::type_info_t& get_type_info() const override; \
    static const ::ov::Node::type_info_t& get_type_info_static()

#define _OPENVINO_RTTI_DEFINITION_COMMON(CLASS)                   \
    const ::ov::Node::type_info_t& CLASS::get_type_info() const { \
        return get_type_info_static();                            \
    }                                                             \
    const ::ov::Node::type_info_t CLASS::type_info = CLASS::get_type_info_static()
#define _OPENVINO_RTTI_DEFINITION_WITH_PARENT(CLASS, TYPE_NAME, _VERSION_INDEX, PARENT_CLASS)         \
    const ::ov::Node::type_info_t& CLASS::get_type_info_static() {                                    \
        static const ::ov::Node::type_info_t type_info_static{TYPE_NAME,                              \
                                                              _VERSION_INDEX,                         \
                                                              &PARENT_CLASS::get_type_info_static()}; \
        return type_info_static;                                                                      \
    }                                                                                                 \
    _OPENVINO_RTTI_DEFINITION_COMMON(CLASS)

#define _OPENVINO_RTTI_DEFINITION_NO_PARENT(CLASS, TYPE_NAME, _VERSION_INDEX)             \
    const ::ov::Node::type_info_t& CLASS::get_type_info_static() {                        \
        static const ::ov::Node::type_info_t type_info_static{TYPE_NAME, _VERSION_INDEX}; \
        return type_info_static;                                                          \
    }                                                                                     \
    _OPENVINO_RTTI_DEFINITION_COMMON(CLASS)

#define _OPENVINO_RTTI_DEFINITION_SELECTOR(_1, _2, _3, _4, NAME, ...) NAME

/// Complementary to OPENVINO_RTTI_DECLARATION, this helper macro _defines_ items _declared_ by
/// OPENVINO_RTTI_DECLARATION.
/// Should be used outside the class definition scope in place where ODR is ensured.
///
/// \param CLASS is a C++ name of the class where corresponding OPENVINO_RTTI_DECLARATION was applied.
/// \param TYPE_NAME a string literal of type const char* that names your class in type
/// identification namespace;
///        It is your choice how to name it, but it should be unique among all
///        OPENVINO_RTTI_DECLARATION-enabled classes that can be
///        used in conjunction with each other in one transformation flow.
/// \param _VERSION_INDEX is an unsigned integer index to distinguish different versions of
///        operations that shares the same TYPE_NAME
/// \param PARENT_CLASS is an optional direct or indirect parent class for this class; define
///        it only in case if there is a need to capture any operation from some group of operations
///        that all derived from some common base class. Don't use Node as a parent, it is a base
///        class
///        for all operations and doesn't provide ability to define some perfect subset of
///        operations. PARENT_CLASS should define RTTI with OPENVINO_RTTI_{DECLARATION/DEFINITION}
///        macros.
///
/// Examples (see corresponding declarations in OPENVINO_RTTI_DECLARATION description):
///
///     OPENVINO_RTTI_DEFINITION(MyOp,"MyOp", 1);
///     OPENVINO_RTTI_DEFINITION(MyInheritedOp, "MyInheritedOp", 1, MyOp)
///
/// For convenience, TYPE_NAME and CLASS name are recommended to be the same.
///
#define OPENVINO_RTTI_DEFINITION(...)                                                               \
    _OPENVINO_RTTI_EXPAND(_OPENVINO_RTTI_DEFINITION_SELECTOR(__VA_ARGS__,                           \
                                                             _OPENVINO_RTTI_DEFINITION_WITH_PARENT, \
                                                             _OPENVINO_RTTI_DEFINITION_NO_PARENT)(__VA_ARGS__))

// Like an Output but with a Node* instead of a shared_ptr<Node>
struct RawNodeOutput {
    RawNodeOutput(const Output<Node>& value) : node(value.get_node()), index(value.get_index()) {}
    RawNodeOutput(Node* node, size_t index) : node(node), index(index) {}
    RawNodeOutput(const RawNodeOutput&) = default;
    RawNodeOutput() = default;
    RawNodeOutput& operator=(const RawNodeOutput&) = default;

    Node* node;
    size_t index{0};

    operator Output<Node>() {
        return Output<Node>(node, index);
    }
    bool operator==(const RawNodeOutput& other) const {
        return node == other.node && index == other.index;
    }
    bool operator!=(const RawNodeOutput& other) const {
        return !(*this == other);
    }
    bool operator<(const RawNodeOutput& other) const {
        return node < other.node || (node == other.node && index < other.index);
    }
    bool operator>(const RawNodeOutput& other) const {
        return node > other.node || (node == other.node && index > other.index);
    }
    bool operator<=(const RawNodeOutput& other) const {
        return !(*this > other);
    }
    bool operator>=(const RawNodeOutput& other) const {
        return !(*this < other);
    }
};

using RawNodeOutputMap = std::map<RawNodeOutput, Output<Node>>;

class OPENVINO_API NodeValidationFailure : public ngraph::CheckFailure {
public:
    NodeValidationFailure(const ngraph::CheckLocInfo& check_loc_info, const Node* node, const std::string& explanation)
        : CheckFailure(check_loc_info, node_validation_failure_loc_string(node), explanation) {}
};
}  // namespace ov
#define NODE_VALIDATION_CHECK(node, ...) NGRAPH_CHECK_HELPER(::ov::NodeValidationFailure, (node), __VA_ARGS__)

namespace ov {
template <typename T>
void check_new_args_count(const Node* node, T new_args) {
    NODE_VALIDATION_CHECK(node,
                          new_args.size() == node->input_values().size(),
                          "clone_with_new_inputs() expected ",
                          node->input_values().size(),
                          " argument",
                          (node->input_values().size() == 1 ? "" : "s"),
                          " but got ",
                          new_args.size());
}

}  // namespace ov

namespace ov {
/// \brief Visits a reference to a node that has been registered with the visitor.
template <>
class OPENVINO_API AttributeAdapter<std::shared_ptr<ov::Node>> : public VisitorAdapter {
public:
    AttributeAdapter(std::shared_ptr<ov::Node>& value);

    bool visit_attributes(AttributeVisitor& visitor) override;
    static constexpr DiscreteTypeInfo type_info{"AttributeAdapter<std::shared_ptr<Node>>", 0};
    const DiscreteTypeInfo& get_type_info() const override {
        return type_info;
    }

protected:
    std::shared_ptr<ov::Node>& m_ref;
};

template <>
class OPENVINO_API AttributeAdapter<ov::NodeVector> : public VisitorAdapter {
public:
    AttributeAdapter(ov::NodeVector& ref);

    bool visit_attributes(AttributeVisitor& visitor) override;

    static constexpr DiscreteTypeInfo type_info{"AttributeAdapter<NodeVector>", 0};
    const DiscreteTypeInfo& get_type_info() const override {
        return type_info;
    }

protected:
    ov::NodeVector& m_ref;
};

}  // namespace ov<|MERGE_RESOLUTION|>--- conflicted
+++ resolved
@@ -52,17 +52,14 @@
 }  // namespace ngraph
 
 namespace ov {
-<<<<<<< HEAD
 namespace op {
 struct AutoBroadcastSpec;
 }
-=======
 namespace pass {
 namespace pattern {
 class Matcher;
 }  // namespace pattern
 }  // namespace pass
->>>>>>> 72c34ceb
 using HostTensor = ngraph::runtime::HostTensor;
 using HostTensorPtr = std::shared_ptr<HostTensor>;
 using HostTensorVector = std::vector<HostTensorPtr>;
