--- conflicted
+++ resolved
@@ -92,23 +92,6 @@
 # Installation logic...
 #-----------------------------------------------------------------------------------------------
 
-<<<<<<< HEAD
-install(TARGETS ngraph EXPORT ngraphTargets
-        RUNTIME DESTINATION ${IE_CPACK_RUNTIME_PATH} COMPONENT ngraph
-        ARCHIVE DESTINATION ${IE_CPACK_ARCHIVE_PATH} COMPONENT ngraph
-        LIBRARY DESTINATION ${IE_CPACK_LIBRARY_PATH} COMPONENT ngraph
-        INCLUDES DESTINATION runtime/include)
-
-# because ngraph is exported in multiple export list
-# it needs to be exported in each list it's used
-install(TARGETS ngraph EXPORT InferenceEngineTargets
-        RUNTIME DESTINATION ${IE_CPACK_RUNTIME_PATH} COMPONENT ngraph
-        ARCHIVE DESTINATION ${IE_CPACK_ARCHIVE_PATH} COMPONENT ngraph
-        LIBRARY DESTINATION ${IE_CPACK_LIBRARY_PATH} COMPONENT ngraph
-        INCLUDES DESTINATION runtime/include)
-
-=======
->>>>>>> 07a3dc6b
 install(TARGETS ngraph EXPORT OpenVINOTargets
         RUNTIME DESTINATION ${IE_CPACK_RUNTIME_PATH} COMPONENT ngraph
         ARCHIVE DESTINATION ${IE_CPACK_ARCHIVE_PATH} COMPONENT ngraph
@@ -127,15 +110,6 @@
         DESTINATION "runtime/include/ngraph"
         COMPONENT ngraph_dev)
 
-<<<<<<< HEAD
-install(EXPORT ngraphTargets
-        FILE ngraphTargets.cmake
-        NAMESPACE ngraph::
-        DESTINATION "runtime/cmake"
-        COMPONENT ngraph_dev)
-
-=======
->>>>>>> 07a3dc6b
 configure_package_config_file(${OpenVINO_SOURCE_DIR}/cmake/templates/ngraphConfig.cmake.in
     ${ngraph_BINARY_DIR}/ngraphConfig.cmake
     INSTALL_DESTINATION cmake)
