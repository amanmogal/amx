# Copyright (C) 2018-2021 Intel Corporation
# SPDX-License-Identifier: Apache-2.0
#

add_definitions(-DIN_NGRAPH_LIBRARY)

file(GLOB_RECURSE LIBRARY_SRC ${CMAKE_CURRENT_SOURCE_DIR}/src/*.cpp
                              ${CMAKE_CURRENT_SOURCE_DIR}/src/*.hpp)
file(GLOB_RECURSE PUBLIC_HEADERS ${CMAKE_CURRENT_SOURCE_DIR}/include/*.hpp)

add_subdirectory(builder)
add_subdirectory(reference)

# Create named folders for the sources within the .vcproj
# Empty name lists them directly under the .vcproj

source_group("src" FILES ${LIBRARY_SRC})
source_group("include" FILES ${PUBLIC_HEADERS})

configure_file(include/ngraph/version.in.hpp include/ngraph/version.hpp)

# Create static or shared library depending on BUILD_SHARED_LIBS
add_library(ngraph ${LIBRARY_SRC} ${PUBLIC_HEADERS})


if(COMMAND ie_faster_build)
    ie_faster_build(ngraph
        UNITY
        PCH PRIVATE "src/precomp.hpp"
    )
endif()

if(COMMAND ie_add_api_validator_post_build_step)
    ie_add_api_validator_post_build_step(TARGET ngraph)
endif()

if(COMMAND ie_add_vs_version_file)
    ie_add_vs_version_file(NAME ngraph
                           FILEDESCRIPTION "nGraph library")
endif()

target_link_libraries(ngraph PRIVATE ngraph::builder ngraph::reference)

ie_mark_target_as_cc(ngraph)

add_clang_format_target(ngraph_clang FOR_TARGETS ngraph)

if(NOT BUILD_SHARED_LIBS)
    target_compile_definitions(ngraph PUBLIC NGRAPH_STATIC_LIBRARY)
endif()

if(CMAKE_CXX_COMPILER_ID STREQUAL "MSVC")
    # ngraph is linked against ngraph_builders, ngraph_reference static libraries
    # which include ngraph headers with dllimport attribute. Linker complains about it
    # but no way to fix this: linking with no attribute defaults to dllexport and we have
    # multiple defitions for ngraph symbols.
    #
    # The possible way is to use object libraries for ngraph_builders, ngraph_reference
    # but it's not convinient since these libraries are exported from build tree
    # and it's better to use them as static libraries in 3rd party projects
    set_target_properties(ngraph PROPERTIES LINK_FLAGS "/IGNORE:4217,4286")
endif()

set_source_files_properties("${CMAKE_CURRENT_SOURCE_DIR}/src/pass/convert_precision.cpp"
                            "${CMAKE_CURRENT_SOURCE_DIR}/src/pass/convert_fp32_to_fp16.cpp"
                            "${CMAKE_CURRENT_SOURCE_DIR}/src/op/type_relaxed.cpp"
        PROPERTIES INCLUDE_DIRECTORIES $<TARGET_PROPERTY:inference_engine_transformations,INTERFACE_INCLUDE_DIRECTORIES>)

# Defines macro in C++ to load backend plugin
target_include_directories(ngraph PUBLIC $<BUILD_INTERFACE:${NGRAPH_INCLUDE_PATH}>
                                         $<INSTALL_INTERFACE:runtime/include>
                                  PRIVATE ${CMAKE_CURRENT_SOURCE_DIR}/src
                                          ${CMAKE_CURRENT_BINARY_DIR}/include)

#Add an alias so that library can be used inside the build tree, e.g. when testing
add_library(ngraph::ngraph ALIAS ngraph)

target_link_libraries(ngraph PRIVATE ${CMAKE_DL_LIBS})

#-----------------------------------------------------------------------------------------------
# Installation logic...
#-----------------------------------------------------------------------------------------------

export(TARGETS ngraph NAMESPACE ngraph:: APPEND FILE "${NGRAPH_TARGETS_FILE}")

install(TARGETS ngraph EXPORT ngraphTargets
<<<<<<< HEAD
        RUNTIME DESTINATION ${IE_CPACK_RUNTIME_PATH} COMPONENT ngraph
        ARCHIVE DESTINATION ${IE_CPACK_ARCHIVE_PATH} COMPONENT ngraph
        LIBRARY DESTINATION ${IE_CPACK_LIBRARY_PATH} COMPONENT ngraph)
install(DIRECTORY ${CMAKE_CURRENT_SOURCE_DIR}/include/
    DESTINATION runtime/include
    COMPONENT ngraph_dev
    FILES_MATCHING
        PATTERN "*.hpp"
        PATTERN "*.h"
        PATTERN "*version.in.hpp" EXCLUDE
)
install(FILES ${CMAKE_CURRENT_BINARY_DIR}/include/ngraph/version.hpp
    DESTINATION runtime/include/ngraph
    COMPONENT ngraph_dev)
=======
        RUNTIME DESTINATION ${NGRAPH_INSTALL_LIB} COMPONENT ngraph
        ARCHIVE DESTINATION ${NGRAPH_INSTALL_LIB} COMPONENT ngraph
        LIBRARY DESTINATION ${NGRAPH_INSTALL_LIB} COMPONENT ngraph)

install(DIRECTORY ${CMAKE_CURRENT_SOURCE_DIR}/include/
        DESTINATION ${NGRAPH_INSTALL_INCLUDE}
        COMPONENT ngraph_dev
        FILES_MATCHING
            PATTERN "*.hpp"
            PATTERN "*.h"
            PATTERN "*version.in.hpp" EXCLUDE)

install(FILES ${CMAKE_CURRENT_BINARY_DIR}/include/ngraph/version.hpp
        DESTINATION ${NGRAPH_INSTALL_INCLUDE}/ngraph
        COMPONENT ngraph_dev)

install(EXPORT ngraphTargets
        FILE ngraphTargets.cmake
        NAMESPACE ngraph::
        DESTINATION "deployment_tools/ngraph/cmake"
        COMPONENT ngraph_dev)

configure_package_config_file(${OpenVINO_SOURCE_DIR}/cmake/templates/ngraphConfig.cmake.in
    ${ngraph_BINARY_DIR}/ngraphConfig.cmake
    INSTALL_DESTINATION cmake)

write_basic_package_version_file(${ngraph_BINARY_DIR}/ngraphConfigVersion.cmake
    VERSION ${IE_VERSION_MAJOR}.${IE_VERSION_MINOR}.${IE_VERSION_PATCH}
    COMPATIBILITY SameMajorVersion)

install(FILES ${ngraph_BINARY_DIR}/ngraphConfig.cmake
              ${ngraph_BINARY_DIR}/ngraphConfigVersion.cmake
        DESTINATION "deployment_tools/ngraph/cmake"
        COMPONENT ngraph_dev)
>>>>>>> 4373b0cb
<|MERGE_RESOLUTION|>--- conflicted
+++ resolved
@@ -84,28 +84,12 @@
 export(TARGETS ngraph NAMESPACE ngraph:: APPEND FILE "${NGRAPH_TARGETS_FILE}")
 
 install(TARGETS ngraph EXPORT ngraphTargets
-<<<<<<< HEAD
         RUNTIME DESTINATION ${IE_CPACK_RUNTIME_PATH} COMPONENT ngraph
         ARCHIVE DESTINATION ${IE_CPACK_ARCHIVE_PATH} COMPONENT ngraph
         LIBRARY DESTINATION ${IE_CPACK_LIBRARY_PATH} COMPONENT ngraph)
-install(DIRECTORY ${CMAKE_CURRENT_SOURCE_DIR}/include/
-    DESTINATION runtime/include
-    COMPONENT ngraph_dev
-    FILES_MATCHING
-        PATTERN "*.hpp"
-        PATTERN "*.h"
-        PATTERN "*version.in.hpp" EXCLUDE
-)
-install(FILES ${CMAKE_CURRENT_BINARY_DIR}/include/ngraph/version.hpp
-    DESTINATION runtime/include/ngraph
-    COMPONENT ngraph_dev)
-=======
-        RUNTIME DESTINATION ${NGRAPH_INSTALL_LIB} COMPONENT ngraph
-        ARCHIVE DESTINATION ${NGRAPH_INSTALL_LIB} COMPONENT ngraph
-        LIBRARY DESTINATION ${NGRAPH_INSTALL_LIB} COMPONENT ngraph)
 
 install(DIRECTORY ${CMAKE_CURRENT_SOURCE_DIR}/include/
-        DESTINATION ${NGRAPH_INSTALL_INCLUDE}
+        DESTINATION "runtime/include/ngraph"
         COMPONENT ngraph_dev
         FILES_MATCHING
             PATTERN "*.hpp"
@@ -113,13 +97,13 @@
             PATTERN "*version.in.hpp" EXCLUDE)
 
 install(FILES ${CMAKE_CURRENT_BINARY_DIR}/include/ngraph/version.hpp
-        DESTINATION ${NGRAPH_INSTALL_INCLUDE}/ngraph
+        DESTINATION "runtime/include/ngraph"
         COMPONENT ngraph_dev)
 
 install(EXPORT ngraphTargets
         FILE ngraphTargets.cmake
         NAMESPACE ngraph::
-        DESTINATION "deployment_tools/ngraph/cmake"
+        DESTINATION "runtime/cmake"
         COMPONENT ngraph_dev)
 
 configure_package_config_file(${OpenVINO_SOURCE_DIR}/cmake/templates/ngraphConfig.cmake.in
@@ -132,6 +116,5 @@
 
 install(FILES ${ngraph_BINARY_DIR}/ngraphConfig.cmake
               ${ngraph_BINARY_DIR}/ngraphConfigVersion.cmake
-        DESTINATION "deployment_tools/ngraph/cmake"
-        COMPONENT ngraph_dev)
->>>>>>> 4373b0cb
+        DESTINATION "runtime/cmake"
+        COMPONENT ngraph_dev)