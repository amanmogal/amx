# Copyright (C) 2018-2021 Intel Corporation
# SPDX-License-Identifier: Apache-2.0

import logging

import onnx.backend.test
from tests import (
    BACKEND_NAME,
    skip_rng_tests,
    xfail_issue_33488,
    xfail_issue_33538,
    xfail_issue_33581,
    xfail_issue_33589,
    xfail_issue_33593,
    xfail_issue_33595,
    xfail_issue_33596,
    xfail_issue_33606,
    xfail_issue_33633,
    xfail_issue_33651,
    xfail_issue_38091,
    xfail_issue_38699,
    xfail_issue_38701,
    xfail_issue_38706,
    xfail_issue_38708,
    xfail_issue_38710,
    xfail_issue_38713,
    xfail_issue_38722,
    xfail_issue_38724,
    xfail_issue_38732,
    xfail_issue_38734,
    xfail_issue_38735,
    xfail_issue_39656,
    xfail_issue_39658,
    xfail_issue_39659,
    xfail_issue_39662,
    xfail_issue_44848,
    xfail_issue_44851,
    xfail_issue_44854,
    xfail_issue_44858,
    xfail_issue_44956,
    xfail_issue_44957,
    xfail_issue_44958,
    xfail_issue_44965,
    xfail_issue_44968,
    xfail_issue_45180,
    xfail_issue_45344,
    xfail_issue_47323,
    xfail_issue_47337,
    xfail_issue_48052,
    xfail_issue_49207,
    xfail_issue_49750,
    xfail_issue_49752,
    xfail_issue_49753,
    xfail_issue_49754,
    xfail_issue_52463,
    xfail_issue_55760,
    xfail_issue_58033,
    xfail_issue_63033,
    xfail_issue_63036,
    xfail_issue_63039,
    xfail_issue_63043,
    xfail_issue_63044,
    xfail_issue_63045,
    xfail_issue_63136,
    xfail_issue_63137,
    xfail_issue_63138,
)
from tests.test_onnx.utils.onnx_backend import OpenVinoTestBackend


def expect_fail(test_case_path, xfail):  # type: (str) -> None
    """Mark the test as expected to fail."""
    module_name, test_name = test_case_path.split(".")
    module = globals().get(module_name)
    if hasattr(module, test_name):
        xfail(getattr(module, test_name))
    else:
        logging.getLogger().warning(
            "Could not mark test as XFAIL, not found: %s", test_case_path
        )


OpenVinoTestBackend.backend_name = BACKEND_NAME

# This is a pytest magic variable to load extra plugins
# Uncomment the line below to enable the ONNX compatibility report
# pytest_plugins = "onnx.backend.test.report",

# import all test cases at global scope to make them visible to python.unittest
backend_test = onnx.backend.test.BackendTest(OpenVinoTestBackend, __name__)

skip_tests_general = [
    # Big model tests (see test_zoo_models.py):
    "test_bvlc_alexnet",
    "test_densenet121",
    "test_inception_v1",
    "test_inception_v2",
    "test_resnet50",
    "test_shufflenet",
    "test_squeezenet",
    "test_vgg19",
    "test_zfnet512",
]

for test in skip_tests_general:
    backend_test.exclude(test)

# NOTE: ALL backend_test.exclude CALLS MUST BE PERFORMED BEFORE THE CALL TO globals().update

OnnxBackendNodeModelTest = None
OnnxBackendSimpleModelTest = None
OnnxBackendPyTorchOperatorModelTest = None
OnnxBackendPyTorchConvertedModelTest = None
globals().update(backend_test.enable_report().test_cases)

tests_expected_to_fail = [
    (
        xfail_issue_49207,
        "OnnxBackendNodeModelTest.test_rnn_seq_length_cpu",
        "OnnxBackendNodeModelTest.test_simple_rnn_defaults_cpu",
        "OnnxBackendNodeModelTest.test_simple_rnn_with_initial_bias_cpu",
        "OnnxBackendNodeModelTest.test_gru_defaults_cpu",
        "OnnxBackendNodeModelTest.test_gru_seq_length_cpu",
        "OnnxBackendNodeModelTest.test_gru_with_initial_bias_cpu",
        "OnnxBackendNodeModelTest.test_lstm_defaults_cpu",
        "OnnxBackendNodeModelTest.test_lstm_with_initial_bias_cpu",
        "OnnxBackendNodeModelTest.test_lstm_with_peepholes_cpu",
    ),
    (
        xfail_issue_49752,
        "OnnxBackendNodeModelTest.test_constant_pad_cpu",
        "OnnxBackendNodeModelTest.test_edge_pad_cpu",
        "OnnxBackendNodeModelTest.test_reflect_pad_cpu",
    ),
    (
        xfail_issue_39656,
        "OnnxBackendNodeModelTest.test_reshape_extended_dims_cpu",
        "OnnxBackendNodeModelTest.test_reshape_negative_dim_cpu",
        "OnnxBackendNodeModelTest.test_reshape_one_dim_cpu",
        "OnnxBackendNodeModelTest.test_reshape_reduced_dims_cpu",
        "OnnxBackendNodeModelTest.test_reshape_negative_extended_dims_cpu",
        "OnnxBackendNodeModelTest.test_reshape_reordered_all_dims_cpu",
        "OnnxBackendNodeModelTest.test_reshape_reordered_last_dims_cpu",
        "OnnxBackendNodeModelTest.test_reshape_zero_and_negative_dim_cpu",
        "OnnxBackendNodeModelTest.test_reshape_zero_dim_cpu",
    ),
    (
        xfail_issue_39658,
        "OnnxBackendNodeModelTest.test_tile_cpu",
        "OnnxBackendNodeModelTest.test_tile_precomputed_cpu",
    ),
    (
        xfail_issue_39659,
        "OnnxBackendNodeModelTest.test_constantofshape_float_ones_cpu",
        "OnnxBackendNodeModelTest.test_constantofshape_int_zeros_cpu",
        "OnnxBackendNodeModelTest.test_constantofshape_int_shape_zero_cpu",
    ),
    (
        xfail_issue_45344,
        "OnnxBackendNodeModelTest.test_nonmaxsuppression_center_point_box_format_cpu",
        "OnnxBackendNodeModelTest.test_nonmaxsuppression_flipped_coordinates_cpu",
        "OnnxBackendNodeModelTest.test_nonmaxsuppression_identical_boxes_cpu",
        "OnnxBackendNodeModelTest.test_nonmaxsuppression_limit_output_size_cpu",
        "OnnxBackendNodeModelTest.test_nonmaxsuppression_single_box_cpu",
        "OnnxBackendNodeModelTest.test_nonmaxsuppression_suppress_by_IOU_and_scores_cpu",
        "OnnxBackendNodeModelTest.test_nonmaxsuppression_suppress_by_IOU_cpu",
        "OnnxBackendNodeModelTest.test_nonmaxsuppression_two_batches_cpu",
        "OnnxBackendNodeModelTest.test_nonmaxsuppression_two_classes_cpu",
    ),
    (
        xfail_issue_39662,
        "OnnxBackendNodeModelTest.test_nonmaxsuppression_two_classes_cpu",
        "OnnxBackendNodeModelTest.test_scatter_elements_with_negative_indices_cpu",
        "OnnxBackendNodeModelTest.test_gather_negative_indices_cpu",
    ),
    (xfail_issue_49753, "OnnxBackendNodeModelTest.test_slice_default_axes_cpu"),
    (
        xfail_issue_49754,
        "OnnxBackendNodeModelTest.test_top_k_cpu",
        "OnnxBackendNodeModelTest.test_top_k_negative_axis_cpu",
        "OnnxBackendNodeModelTest.test_top_k_smallest_cpu",
    ),
    (xfail_issue_33633, "OnnxBackendNodeModelTest.test_maxpool_2d_dilations_cpu"),
    (
        xfail_issue_55760,
        "OnnxBackendNodeModelTest.test_argmax_negative_axis_keepdims_example_select_last_index_cpu",
        "OnnxBackendNodeModelTest.test_argmin_negative_axis_keepdims_example_select_last_index_cpu",
        "OnnxBackendNodeModelTest.test_argmax_negative_axis_keepdims_random_select_last_index_cpu",
        "OnnxBackendNodeModelTest.test_argmin_negative_axis_keepdims_random_select_last_index_cpu",
    ),
    (
        xfail_issue_38091,
        "OnnxBackendNodeModelTest.test_gather_negative_indices_cpu",
        "OnnxBackendNodeModelTest.test_dynamicquantizelinear_cpu",
        "OnnxBackendNodeModelTest.test_dynamicquantizelinear_expanded_cpu",
    ),
    (
        xfail_issue_52463,
        "OnnxBackendPyTorchOperatorModelTest.test_operator_add_size1_singleton_broadcast_cpu",
    ),
    (
        xfail_issue_47323,
        "OnnxBackendPyTorchOperatorModelTest.test_operator_add_broadcast_cpu",
        "OnnxBackendPyTorchOperatorModelTest.test_operator_addconstant_cpu",
        "OnnxBackendPyTorchOperatorModelTest.test_operator_add_size1_right_broadcast_cpu",
    ),
    (
        xfail_issue_38699,
        "OnnxBackendSimpleModelTest.test_gradient_of_add_and_mul_cpu",
        "OnnxBackendSimpleModelTest.test_gradient_of_add_cpu",
    ),
    (
        xfail_issue_33596,
        "OnnxBackendSimpleModelTest.test_sequence_model5_cpu",
        "OnnxBackendSimpleModelTest.test_sequence_model7_cpu",
        "OnnxBackendSimpleModelTest.test_sequence_model1_cpu",
        "OnnxBackendSimpleModelTest.test_sequence_model3_cpu",
        "OnnxBackendSimpleModelTest.test_sequence_model6_cpu",
        "OnnxBackendSimpleModelTest.test_sequence_model8_cpu",
        "OnnxBackendSimpleModelTest.test_sequence_model4_cpu",
        "OnnxBackendSimpleModelTest.test_sequence_model2_cpu",
        "OnnxBackendNodeModelTest.test_identity_sequence_cpu",
        "OnnxBackendNodeModelTest.test_if_seq_cpu",
    ),
    (
        xfail_issue_38701,
        "OnnxBackendSimpleModelTest.test_strnorm_model_monday_casesensintive_nochangecase_cpu",
        "OnnxBackendSimpleModelTest.test_strnorm_model_nostopwords_nochangecase_cpu",
        "OnnxBackendSimpleModelTest.test_strnorm_model_monday_empty_output_cpu",
        "OnnxBackendSimpleModelTest.test_strnorm_model_monday_insensintive_upper_twodim_cpu",
        "OnnxBackendSimpleModelTest.test_strnorm_model_monday_casesensintive_lower_cpu",
        "OnnxBackendSimpleModelTest.test_strnorm_model_monday_casesensintive_upper_cpu",
        "OnnxBackendNodeModelTest.test_strnormalizer_nostopwords_nochangecase_cpu",
        "OnnxBackendNodeModelTest.test_strnormalizer_export_monday_casesensintive_nochangecase_cpu",
        "OnnxBackendNodeModelTest.test_strnormalizer_export_monday_insensintive_upper_twodim_cpu",
        "OnnxBackendNodeModelTest.test_strnormalizer_export_monday_casesensintive_lower_cpu",
        "OnnxBackendNodeModelTest.test_strnormalizer_export_monday_empty_output_cpu",
        "OnnxBackendNodeModelTest.test_strnormalizer_export_monday_casesensintive_upper_cpu",
        "OnnxBackendNodeModelTest.test_cast_STRING_to_FLOAT_cpu",
        "OnnxBackendNodeModelTest.test_cast_FLOAT_to_STRING_cpu",
        "OnnxBackendNodeModelTest.test_castlike_FLOAT_to_STRING_cpu",
        "OnnxBackendNodeModelTest.test_castlike_FLOAT_to_STRING_expanded_cpu",
        "OnnxBackendNodeModelTest.test_castlike_STRING_to_FLOAT_cpu",
        "OnnxBackendNodeModelTest.test_castlike_STRING_to_FLOAT_expanded_cpu",
    ),
    (
        xfail_issue_33595,
        "OnnxBackendNodeModelTest.test_unique_not_sorted_without_axis_cpu",
        "OnnxBackendNodeModelTest.test_unique_sorted_with_negative_axis_cpu",
        "OnnxBackendNodeModelTest.test_unique_sorted_with_axis_cpu",
        "OnnxBackendNodeModelTest.test_unique_sorted_with_axis_3d_cpu",
        "OnnxBackendNodeModelTest.test_unique_sorted_without_axis_cpu",
    ),
    (
        xfail_issue_33651,
        "OnnxBackendNodeModelTest.test_tfidfvectorizer_tf_batch_onlybigrams_skip5_cpu",
        "OnnxBackendNodeModelTest.test_tfidfvectorizer_tf_onlybigrams_levelempty_cpu",
        "OnnxBackendNodeModelTest.test_tfidfvectorizer_tf_batch_onlybigrams_skip0_cpu",
        "OnnxBackendNodeModelTest.test_tfidfvectorizer_tf_uniandbigrams_skip5_cpu",
        "OnnxBackendNodeModelTest.test_tfidfvectorizer_tf_only_bigrams_skip0_cpu",
        "OnnxBackendNodeModelTest.test_tfidfvectorizer_tf_batch_uniandbigrams_skip5_cpu",
        "OnnxBackendNodeModelTest.test_tfidfvectorizer_tf_onlybigrams_skip5_cpu",
    ),
    (xfail_issue_38706, "OnnxBackendNodeModelTest.test_split_zero_size_splits_cpu"),
    (
        xfail_issue_38708,
        "OnnxBackendNodeModelTest.test_slice_default_steps_cpu",
        "OnnxBackendNodeModelTest.test_slice_negative_axes_cpu",
        "OnnxBackendNodeModelTest.test_slice_neg_steps_cpu",
        "OnnxBackendNodeModelTest.test_slice_neg_cpu",
        "OnnxBackendNodeModelTest.test_slice_cpu",
        "OnnxBackendNodeModelTest.test_slice_end_out_of_bounds_cpu",
        "OnnxBackendNodeModelTest.test_slice_start_out_of_bounds_cpu",
    ),
    (
        xfail_issue_33538,
        "OnnxBackendNodeModelTest.test_scan_sum_cpu",
        "OnnxBackendNodeModelTest.test_scan9_sum_cpu",
    ),
    (
        xfail_issue_49750,
        "OnnxBackendNodeModelTest.test_resize_downsample_scales_linear_align_corners_cpu",
        "OnnxBackendNodeModelTest.test_resize_upsample_scales_cubic_cpu",
        "OnnxBackendNodeModelTest.test_resize_downsample_scales_cubic_cpu",
        "OnnxBackendNodeModelTest.test_resize_downsample_scales_cubic_align_corners_cpu",
        "OnnxBackendNodeModelTest.test_resize_upsample_scales_nearest_cpu",
        "OnnxBackendNodeModelTest.test_resize_upsample_scales_cubic_asymmetric_cpu",
        "OnnxBackendNodeModelTest.test_resize_downsample_scales_cubic_A_n0p5_exclude_outside_cpu",
        "OnnxBackendNodeModelTest.test_resize_upsample_scales_linear_cpu",
        "OnnxBackendNodeModelTest.test_resize_upsample_scales_cubic_align_corners_cpu",
        "OnnxBackendNodeModelTest.test_resize_upsample_scales_linear_align_corners_cpu",
        "OnnxBackendNodeModelTest.test_resize_upsample_scales_cubic_A_n0p5_exclude_outside_cpu",
        "OnnxBackendNodeModelTest.test_resize_downsample_scales_nearest_cpu",
        "OnnxBackendNodeModelTest.test_resize_downsample_scales_linear_cpu",
        "OnnxBackendNodeModelTest.test_resize_downsample_sizes_cubic_cpu",
        "OnnxBackendNodeModelTest.test_resize_upsample_sizes_nearest_round_prefer_ceil_asymmetric_cpu",
        "OnnxBackendNodeModelTest.test_resize_upsample_sizes_nearest_floor_align_corners_cpu",
        "OnnxBackendNodeModelTest.test_resize_upsample_sizes_nearest_cpu",
        "OnnxBackendNodeModelTest.test_resize_upsample_sizes_nearest_ceil_half_pixel_cpu",
        "OnnxBackendNodeModelTest.test_resize_upsample_sizes_cubic_cpu",
        "OnnxBackendNodeModelTest.test_resize_downsample_sizes_linear_pytorch_half_pixel_cpu",
        "OnnxBackendNodeModelTest.test_resize_downsample_sizes_nearest_cpu",
        "OnnxBackendNodeModelTest.test_resize_downsample_sizes_nearest_tf_half_pixel_for_nn_cpu",
    ),
    (
        xfail_issue_33581,
        "OnnxBackendNodeModelTest.test_gather_elements_negative_indices_cpu",
    ),
    (
        xfail_issue_38713,
        "OnnxBackendNodeModelTest.test_momentum_cpu",
        "OnnxBackendNodeModelTest.test_nesterov_momentum_cpu",
        "OnnxBackendNodeModelTest.test_momentum_multiple_cpu",
    ),
    (
        xfail_issue_47337,
        "OnnxBackendNodeModelTest.test_onehot_without_axis_cpu",
        "OnnxBackendNodeModelTest.test_onehot_with_negative_axis_cpu",
        "OnnxBackendNodeModelTest.test_onehot_with_axis_cpu",
        "OnnxBackendNodeModelTest.test_onehot_negative_indices_cpu",
    ),
    (
        xfail_issue_33488,
        "OnnxBackendNodeModelTest.test_maxunpool_export_with_output_shape_cpu",
        "OnnxBackendNodeModelTest.test_maxunpool_export_without_output_shape_cpu",
    ),
    (
        xfail_issue_33589,
        "OnnxBackendNodeModelTest.test_isnan_cpu",
        "OnnxBackendNodeModelTest.test_isinf_positive_cpu",
        "OnnxBackendNodeModelTest.test_isinf_negative_cpu",
        "OnnxBackendNodeModelTest.test_isinf_cpu",
    ),
    (
        xfail_issue_38722,
<<<<<<< HEAD
        "OnnxBackendNodeModelTest.test_matmulinteger_cpu",
=======
        "OnnxBackendNodeModelTest.test_qlinearmatmul_2D_cpu",
        "OnnxBackendNodeModelTest.test_qlinearmatmul_3D_cpu",
>>>>>>> ac9c2f19
    ),
    (xfail_issue_38724, "OnnxBackendNodeModelTest.test_resize_tf_crop_and_resize_cpu"),
    (
        xfail_issue_33606,
        "OnnxBackendNodeModelTest.test_det_2d_cpu",
        "OnnxBackendNodeModelTest.test_det_nd_cpu",
    ),
    (
        xfail_issue_38732,
        "OnnxBackendNodeModelTest.test_convinteger_without_padding_cpu",
        "OnnxBackendNodeModelTest.test_convinteger_with_padding_cpu",
        "OnnxBackendNodeModelTest.test_basic_convinteger_cpu",
    ),
    (
        xfail_issue_38734,
        "OnnxBackendNodeModelTest.test_adam_multiple_cpu",
        "OnnxBackendNodeModelTest.test_adam_cpu",
    ),
    (
        xfail_issue_38735,
        "OnnxBackendNodeModelTest.test_adagrad_multiple_cpu",
        "OnnxBackendNodeModelTest.test_adagrad_cpu",
    ),
    (
        xfail_issue_48052,
        "OnnxBackendNodeModelTest.test_training_dropout_cpu",
        "OnnxBackendNodeModelTest.test_training_dropout_mask_cpu",
        "OnnxBackendNodeModelTest.test_training_dropout_default_cpu",
        "OnnxBackendNodeModelTest.test_training_dropout_zero_ratio_cpu",
        "OnnxBackendNodeModelTest.test_training_dropout_default_mask_cpu",
        "OnnxBackendNodeModelTest.test_training_dropout_zero_ratio_mask_cpu",
    ),
    (
        xfail_issue_45180,
        "OnnxBackendNodeModelTest.test_reduce_sum_do_not_keepdims_example_cpu",
        "OnnxBackendNodeModelTest.test_reduce_sum_do_not_keepdims_random_cpu",
        "OnnxBackendNodeModelTest.test_reduce_sum_keepdims_example_cpu",
        "OnnxBackendNodeModelTest.test_reduce_sum_keepdims_random_cpu",
        "OnnxBackendNodeModelTest.test_reduce_sum_negative_axes_keepdims_example_cpu",
    ),
    (
        xfail_issue_44848,
        "OnnxBackendNodeModelTest.test_range_float_type_positive_delta_cpu",
        "OnnxBackendNodeModelTest.test_range_int32_type_negative_delta_cpu",
    ),
    (
        xfail_issue_44851,
        "OnnxBackendNodeModelTest.test_expand_dim_changed_cpu",
        "OnnxBackendNodeModelTest.test_expand_dim_unchanged_cpu",
        "OnnxBackendSimpleModelTest.test_expand_shape_model1_cpu",
        "OnnxBackendSimpleModelTest.test_expand_shape_model2_cpu",
        "OnnxBackendSimpleModelTest.test_expand_shape_model3_cpu",
        "OnnxBackendSimpleModelTest.test_expand_shape_model4_cpu",
    ),
    (
        xfail_issue_44854,
        "OnnxBackendNodeModelTest.test_split_variable_parts_1d_cpu",
        "OnnxBackendNodeModelTest.test_split_variable_parts_2d_cpu",
        "OnnxBackendNodeModelTest.test_split_variable_parts_default_axis_cpu",
    ),
    (
        xfail_issue_44858,
        "OnnxBackendNodeModelTest.test_unsqueeze_axis_0_cpu",
        "OnnxBackendNodeModelTest.test_unsqueeze_axis_1_cpu",
        "OnnxBackendNodeModelTest.test_unsqueeze_axis_2_cpu",
        "OnnxBackendNodeModelTest.test_unsqueeze_negative_axes_cpu",
        "OnnxBackendNodeModelTest.test_unsqueeze_three_axes_cpu",
        "OnnxBackendNodeModelTest.test_unsqueeze_two_axes_cpu",
        "OnnxBackendNodeModelTest.test_unsqueeze_unsorted_axes_cpu",
    ),
    (
        xfail_issue_44956,
        "OnnxBackendNodeModelTest.test_loop11_cpu",
        "OnnxBackendNodeModelTest.test_range_int32_type_negative_delta_expanded_cpu",
        "OnnxBackendNodeModelTest.test_range_float_type_positive_delta_expanded_cpu",
    ),
    (
        xfail_issue_44957,
        "OnnxBackendNodeModelTest.test_compress_0_cpu",
        "OnnxBackendNodeModelTest.test_compress_1_cpu",
        "OnnxBackendNodeModelTest.test_compress_default_axis_cpu",
        "OnnxBackendNodeModelTest.test_compress_negative_axis_cpu",
        "OnnxBackendNodeModelTest.test_nonzero_example_cpu",
    ),
    (xfail_issue_44958, "OnnxBackendNodeModelTest.test_upsample_nearest_cpu"),
    (
        xfail_issue_44965,
        "OnnxBackendNodeModelTest.test_loop13_seq_cpu",
        "OnnxBackendNodeModelTest.test_sequence_insert_at_back_cpu",
        "OnnxBackendNodeModelTest.test_sequence_insert_at_front_cpu",
    ),
    (
        xfail_issue_44968,
        "OnnxBackendNodeModelTest.test_squeeze_cpu",
        "OnnxBackendNodeModelTest.test_squeeze_negative_axes_cpu",
    ),
    (
        xfail_issue_33593,
        "OnnxBackendNodeModelTest.test_maxpool_with_argmax_2d_precomputed_strides_cpu",
        "OnnxBackendNodeModelTest.test_maxpool_with_argmax_2d_precomputed_pads_cpu",
    ),
    (xfail_issue_58033, "OnnxBackendNodeModelTest.test_einsum_batch_diagonal_cpu"),
    (
        xfail_issue_63033,
        "OnnxBackendNodeModelTest.test_batchnorm_epsilon_training_mode_cpu",
        "OnnxBackendNodeModelTest.test_batchnorm_example_training_mode_cpu",
    ),
    (xfail_issue_63036, "OnnxBackendNodeModelTest.test_convtranspose_autopad_same_cpu"),
    (
        xfail_issue_63039,
        "OnnxBackendNodeModelTest.test_div_uint8_cpu",
        "OnnxBackendNodeModelTest.test_mul_uint8_cpu",
        "OnnxBackendNodeModelTest.test_sub_uint8_cpu",
    ),
    (
        xfail_issue_63043,
        "OnnxBackendNodeModelTest.test_gru_batchwise_cpu",
        "OnnxBackendNodeModelTest.test_lstm_batchwise_cpu",
        "OnnxBackendNodeModelTest.test_simple_rnn_batchwise_cpu",
    ),
    (
        xfail_issue_38710,
        "OnnxBackendNodeModelTest.test_reshape_allowzero_reordered_cpu",
    ),
    (
        xfail_issue_63044,
        "OnnxBackendNodeModelTest.test_tril_cpu",
        "OnnxBackendNodeModelTest.test_tril_neg_cpu",
        "OnnxBackendNodeModelTest.test_tril_one_row_neg_cpu",
        "OnnxBackendNodeModelTest.test_tril_out_neg_cpu",
        "OnnxBackendNodeModelTest.test_tril_out_pos_cpu",
        "OnnxBackendNodeModelTest.test_tril_pos_cpu",
        "OnnxBackendNodeModelTest.test_tril_square_cpu",
        "OnnxBackendNodeModelTest.test_tril_square_neg_cpu",
        "OnnxBackendNodeModelTest.test_tril_zero_cpu",
        "OnnxBackendNodeModelTest.test_triu_cpu",
        "OnnxBackendNodeModelTest.test_triu_neg_cpu",
        "OnnxBackendNodeModelTest.test_triu_one_row_cpu",
        "OnnxBackendNodeModelTest.test_triu_out_neg_out_cpu",
        "OnnxBackendNodeModelTest.test_triu_out_pos_cpu",
        "OnnxBackendNodeModelTest.test_triu_pos_cpu",
        "OnnxBackendNodeModelTest.test_triu_square_cpu",
        "OnnxBackendNodeModelTest.test_triu_square_neg_cpu",
        "OnnxBackendNodeModelTest.test_triu_zero_cpu",
    ),
    (
        xfail_issue_63045,
        "OnnxBackendPyTorchConvertedModelTest.test_MaxPool1d_stride_padding_dilation_cpu",
        "OnnxBackendPyTorchConvertedModelTest.test_MaxPool2d_stride_padding_dilation_cpu",
    ),
    (
        skip_rng_tests,
        "OnnxBackendNodeModelTest.test_bernoulli_cpu",
        "OnnxBackendNodeModelTest.test_bernoulli_double_cpu",
        "OnnxBackendNodeModelTest.test_bernoulli_double_expanded_cpu",
        "OnnxBackendNodeModelTest.test_bernoulli_expanded_cpu",
        "OnnxBackendNodeModelTest.test_bernoulli_seed_cpu",
        "OnnxBackendNodeModelTest.test_bernoulli_seed_expanded_cpu",
    ),
    (
        xfail_issue_63136,
        "OnnxBackendNodeModelTest.test_castlike_BFLOAT16_to_FLOAT_cpu",
        "OnnxBackendNodeModelTest.test_castlike_DOUBLE_to_FLOAT16_cpu",
        "OnnxBackendNodeModelTest.test_castlike_DOUBLE_to_FLOAT_cpu",
        "OnnxBackendNodeModelTest.test_castlike_FLOAT16_to_DOUBLE_cpu",
        "OnnxBackendNodeModelTest.test_castlike_FLOAT16_to_FLOAT_cpu",
        "OnnxBackendNodeModelTest.test_castlike_FLOAT_to_BFLOAT16_cpu",
        "OnnxBackendNodeModelTest.test_castlike_FLOAT_to_DOUBLE_cpu",
        "OnnxBackendNodeModelTest.test_castlike_FLOAT_to_FLOAT16_cpu",
    ),
    (
        xfail_issue_63137,
        "OnnxBackendNodeModelTest.test_optional_get_element_cpu",
        "OnnxBackendNodeModelTest.test_optional_get_element_sequence_cpu",
        "OnnxBackendNodeModelTest.test_optional_has_element_cpu",
        "OnnxBackendNodeModelTest.test_optional_has_element_empty_cpu",
    ),
    (
        xfail_issue_63138,
        "OnnxBackendNodeModelTest.test_shape_end_1_cpu",
        "OnnxBackendNodeModelTest.test_shape_end_negative_1_cpu",
        "OnnxBackendNodeModelTest.test_shape_start_1_cpu",
        "OnnxBackendNodeModelTest.test_shape_start_1_end_2_cpu",
        "OnnxBackendNodeModelTest.test_shape_start_1_end_negative_1_cpu",
        "OnnxBackendNodeModelTest.test_shape_start_negative_1_cpu",
    ),
]

for test_group in tests_expected_to_fail:
    for test_case in test_group[1:]:
        expect_fail("{}".format(test_case), test_group[0])<|MERGE_RESOLUTION|>--- conflicted
+++ resolved
@@ -331,15 +331,6 @@
         "OnnxBackendNodeModelTest.test_isinf_negative_cpu",
         "OnnxBackendNodeModelTest.test_isinf_cpu",
     ),
-    (
-        xfail_issue_38722,
-<<<<<<< HEAD
-        "OnnxBackendNodeModelTest.test_matmulinteger_cpu",
-=======
-        "OnnxBackendNodeModelTest.test_qlinearmatmul_2D_cpu",
-        "OnnxBackendNodeModelTest.test_qlinearmatmul_3D_cpu",
->>>>>>> ac9c2f19
-    ),
     (xfail_issue_38724, "OnnxBackendNodeModelTest.test_resize_tf_crop_and_resize_cpu"),
     (
         xfail_issue_33606,
