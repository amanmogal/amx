# Copyright (C) 2018-2021 Intel Corporation
# SPDX-License-Identifier: Apache-2.0

import os
import pytest
import numpy as np

import tests

from pathlib import Path


def image_path():
    path_to_repo = os.environ["DATA_PATH"]
    path_to_img = os.path.join(path_to_repo, "validation_set", "224x224", "dog.bmp")
    return path_to_img


def model_path(is_myriad=False):
    path_to_repo = os.environ["MODELS_PATH"]
    if not is_myriad:
        test_xml = os.path.join(path_to_repo, "models", "test_model", "test_model_fp32.xml")
        test_bin = os.path.join(path_to_repo, "models", "test_model", "test_model_fp32.bin")
    else:
        test_xml = os.path.join(path_to_repo, "models", "test_model", "test_model_fp16.xml")
        test_bin = os.path.join(path_to_repo, "models", "test_model", "test_model_fp16.bin")
    return (test_xml, test_bin)


def model_onnx_path():
    path_to_repo = os.environ["MODELS_PATH"]
    test_onnx = os.path.join(path_to_repo, "models", "test_model", "test_model.onnx")
    return test_onnx


def plugins_path():
    path_to_repo = os.environ["DATA_PATH"]
    plugins_xml = os.path.join(path_to_repo, "ie_class", "plugins.xml")
    plugins_win_xml = os.path.join(path_to_repo, "ie_class", "plugins_win.xml")
    plugins_osx_xml = os.path.join(path_to_repo, "ie_class", "plugins_apple.xml")
    return (plugins_xml, plugins_win_xml, plugins_osx_xml)


def _get_default_model_zoo_dir():
    return Path(os.getenv("ONNX_HOME", Path.home() / ".onnx/model_zoo"))


def pytest_addoption(parser):
    parser.addoption(
        "--backend",
        default="CPU",
        choices=["CPU", "GPU", "HDDL", "MYRIAD", "HETERO", "TEMPLATE"],
        help="Select target device",
    )
    parser.addoption(
        "--model_zoo_dir",
        default=_get_default_model_zoo_dir(),
        type=str,
        help="location of the model zoo",
    )
    parser.addoption(
        "--model_zoo_xfail",
        action="store_true",
        help="treat model zoo known issues as xfails instead of failures",
    )


def pytest_configure(config):
    backend_name = config.getvalue("backend")
    tests.BACKEND_NAME = backend_name
    tests.MODEL_ZOO_DIR = Path(config.getvalue("model_zoo_dir"))
    tests.MODEL_ZOO_XFAIL = config.getvalue("model_zoo_xfail")

    # register additional markers
    config.addinivalue_line("markers", "skip_on_cpu: Skip test on CPU")
    config.addinivalue_line("markers", "skip_on_gpu: Skip test on GPU")
    config.addinivalue_line("markers", "skip_on_hddl: Skip test on HDDL")
    config.addinivalue_line("markers", "skip_on_myriad: Skip test on MYRIAD")
    config.addinivalue_line("markers", "skip_on_hetero: Skip test on HETERO")
    config.addinivalue_line("markers", "skip_on_template: Skip test on TEMPLATE")
    config.addinivalue_line("markers", "onnx_coverage: Collect ONNX operator coverage")
    config.addinivalue_line("markers", "ngraph_dependent_test")
    config.addinivalue_line("markers", "template_plugin")


def pytest_collection_modifyitems(config, items):
    backend_name = config.getvalue("backend")
    tests.MODEL_ZOO_DIR = Path(config.getvalue("model_zoo_dir"))
    tests.MODEL_ZOO_XFAIL = config.getvalue("model_zoo_xfail")

    keywords = {
        "CPU": "skip_on_cpu",
        "GPU": "skip_on_gpu",
        "HDDL": "skip_on_hddl",
        "MYRIAD": "skip_on_myriad",
        "HETERO": "skip_on_hetero",
        "TEMPLATE": "skip_on_template",
    }

    skip_markers = {
        "CPU": pytest.mark.skip(reason="Skipping test on the CPU backend."),
        "GPU": pytest.mark.skip(reason="Skipping test on the GPU backend."),
        "HDDL": pytest.mark.skip(reason="Skipping test on the HDDL backend."),
        "MYRIAD": pytest.mark.skip(reason="Skipping test on the MYRIAD backend."),
        "HETERO": pytest.mark.skip(reason="Skipping test on the HETERO backend."),
        "TEMPLATE": pytest.mark.skip(reason="Skipping test on the TEMPLATE backend."),
    }

    for item in items:
        skip_this_backend = keywords[backend_name]
        if skip_this_backend in item.keywords:
            item.add_marker(skip_markers[backend_name])


<<<<<<< HEAD
def model_path(is_myriad=False):
    path_to_repo = os.environ["MODELS_PATH"]
    if not is_myriad:
        test_xml = os.path.join(path_to_repo, "models", "test_model", 'test_model_fp32.xml')
        test_bin = os.path.join(path_to_repo, "models", "test_model", 'test_model_fp32.bin')
    else:
        test_xml = os.path.join(path_to_repo, "models", "test_model", 'test_model_fp16.xml')
        test_bin = os.path.join(path_to_repo, "models", "test_model", 'test_model_fp16.bin')
    return (test_xml, test_bin)


def model_onnx_path():
    path_to_repo = os.environ["MODELS_PATH"]
    test_onnx = os.path.join(path_to_repo, "models", "test_model", 'test_model.onnx')
    return test_onnx

def image_path():
    path_to_repo = os.environ["DATA_PATH"]
    path_to_img = os.path.join(path_to_repo, 'validation_set', '224x224', 'dog.bmp')
    return path_to_img


def plugins_path():
    path_to_repo = os.environ["DATA_PATH"]
    plugins_xml = os.path.join(path_to_repo, 'ie_class', 'plugins.xml')
    plugins_win_xml = os.path.join(path_to_repo, 'ie_class', 'plugins_win.xml')
    plugins_osx_xml = os.path.join(path_to_repo, 'ie_class', 'plugins_apple.xml')
    return (plugins_xml, plugins_win_xml, plugins_osx_xml)


@pytest.fixture(scope='session')
def device():
    return os.environ.get("TEST_DEVICE") if os.environ.get("TEST_DEVICE") else "CPU"


def create_ngraph_function(inputShape):
    import ngraph as ng
    inputShape = ng.impl.PartialShape(inputShape)
    param = ng.parameter(inputShape, dtype=np.float32, name="data")
    result = ng.relu(param, name='out')
    function  = ng.Function(result, [param], "TestFunction")
    return function
=======
@pytest.fixture(scope="session")
def device():
    return os.environ.get("TEST_DEVICE") if os.environ.get("TEST_DEVICE") else "CPU"
>>>>>>> a56d8134
<|MERGE_RESOLUTION|>--- conflicted
+++ resolved
@@ -81,6 +81,8 @@
     config.addinivalue_line("markers", "onnx_coverage: Collect ONNX operator coverage")
     config.addinivalue_line("markers", "ngraph_dependent_test")
     config.addinivalue_line("markers", "template_plugin")
+    config.addinivalue_line("markers", "ngraph_dependent_test")
+    config.addinivalue_line("markers", "template_plugin")
 
 
 def pytest_collection_modifyitems(config, items):
@@ -112,51 +114,48 @@
             item.add_marker(skip_markers[backend_name])
 
 
-<<<<<<< HEAD
-def model_path(is_myriad=False):
-    path_to_repo = os.environ["MODELS_PATH"]
-    if not is_myriad:
-        test_xml = os.path.join(path_to_repo, "models", "test_model", 'test_model_fp32.xml')
-        test_bin = os.path.join(path_to_repo, "models", "test_model", 'test_model_fp32.bin')
-    else:
-        test_xml = os.path.join(path_to_repo, "models", "test_model", 'test_model_fp16.xml')
-        test_bin = os.path.join(path_to_repo, "models", "test_model", 'test_model_fp16.bin')
-    return (test_xml, test_bin)
+def create_encoder(input_shape, levels = 4):
+    import ngraph as ng
+    # input
+    input_node = ng.parameter(input_shape, np.float32, name="data")
+
+    padding_begin = padding_end = [0, 0]
+    strides = [1, 1]
+    dilations = [1, 1]
+    input_channels = [input_shape[1]]
+    last_output = input_node
+
+    # convolution layers
+    for i in range(levels):
+        input_c = input_channels[-1]
+        output_c = input_c * 2
+        conv_w = np.random.uniform(0, 1, [output_c, input_c, 5, 5]).astype(np.float32)
+        conv_node = ng.convolution(last_output, conv_w, strides, padding_begin, padding_end, dilations)
+        input_channels.append(output_c)
+        last_output = conv_node
+
+    # deconvolution layers
+    for i in range(levels):
+        input_c = input_channels[-2]
+        output_c = input_channels.pop(-1)
+        deconv_w = np.random.uniform(0, 1, [output_c, input_c, 5, 5]).astype(np.float32)
+        deconv_node = ng.convolution_backprop_data(last_output, deconv_w, strides)
+        last_output = deconv_node
+
+    # result
+    last_output.set_friendly_name("out")
+    result_node = ng.result(last_output)
+    return ng.Function(result_node, [input_node], "Encoder")
 
 
-def model_onnx_path():
-    path_to_repo = os.environ["MODELS_PATH"]
-    test_onnx = os.path.join(path_to_repo, "models", "test_model", 'test_model.onnx')
-    return test_onnx
-
-def image_path():
-    path_to_repo = os.environ["DATA_PATH"]
-    path_to_img = os.path.join(path_to_repo, 'validation_set', '224x224', 'dog.bmp')
-    return path_to_img
-
-
-def plugins_path():
-    path_to_repo = os.environ["DATA_PATH"]
-    plugins_xml = os.path.join(path_to_repo, 'ie_class', 'plugins.xml')
-    plugins_win_xml = os.path.join(path_to_repo, 'ie_class', 'plugins_win.xml')
-    plugins_osx_xml = os.path.join(path_to_repo, 'ie_class', 'plugins_apple.xml')
-    return (plugins_xml, plugins_win_xml, plugins_osx_xml)
-
-
-@pytest.fixture(scope='session')
-def device():
-    return os.environ.get("TEST_DEVICE") if os.environ.get("TEST_DEVICE") else "CPU"
-
-
-def create_ngraph_function(inputShape):
+def create_relu(input_shape):
     import ngraph as ng
-    inputShape = ng.impl.PartialShape(inputShape)
-    param = ng.parameter(inputShape, dtype=np.float32, name="data")
-    result = ng.relu(param, name='out')
+    input_shape = ng.impl.PartialShape(input_shape)
+    param = ng.parameter(input_shape, dtype=np.float32, name="data")
+    result = ng.relu(param, name="out")
     function  = ng.Function(result, [param], "TestFunction")
     return function
-=======
+
 @pytest.fixture(scope="session")
 def device():
-    return os.environ.get("TEST_DEVICE") if os.environ.get("TEST_DEVICE") else "CPU"
->>>>>>> a56d8134
+    return os.environ.get("TEST_DEVICE") if os.environ.get("TEST_DEVICE") else "CPU"