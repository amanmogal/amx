--- conflicted
+++ resolved
@@ -78,11 +78,8 @@
     config.addinivalue_line("markers", "skip_on_hetero: Skip test on HETERO")
     config.addinivalue_line("markers", "skip_on_template: Skip test on TEMPLATE")
     config.addinivalue_line("markers", "onnx_coverage: Collect ONNX operator coverage")
-<<<<<<< HEAD
     config.addinivalue_line("markers", "template_extension")
-=======
     config.addinivalue_line("markers", "dynamic_library: Runs tests only in dynamic libraries case")
->>>>>>> 471211bc
 
 
 def pytest_collection_modifyitems(config, items):
