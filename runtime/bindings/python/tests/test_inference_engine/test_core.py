# Copyright (C) 2021 Intel Corporation
# SPDX-License-Identifier: Apache-2.0

import pytest
import numpy as np
import os
from sys import platform
from pathlib import Path

import openvino.opset8 as ov
from openvino import Function, Core, ExecutableNetwork, Tensor, tensor_from_file, compile_model

from ..conftest import model_path, model_onnx_path, plugins_path, read_image


test_net_xml, test_net_bin = model_path()
test_net_onnx = model_onnx_path()
plugins_xml, plugins_win_xml, plugins_osx_xml = plugins_path()


def test_compact_api_xml():
    img = read_image()

    model = compile_model(test_net_xml)
    assert(isinstance(model, ExecutableNetwork))
    results = model.infer_new_request({"data": img})
    assert np.argmax(results) == 2


def test_compact_api_onnx():
    img = read_image()

    model = compile_model(test_net_onnx)
    assert(isinstance(model, ExecutableNetwork))
    results = model.infer_new_request({"data": img})
    assert np.argmax(results) == 2


def test_core_class():
    input_shape = [1, 3, 4, 4]
    param = ov.parameter(input_shape, np.float32, name="parameter")
    relu = ov.relu(param, name="relu")
    func = Function([relu], [param], "test")
    func.get_ordered_ops()[2].friendly_name = "friendly"

    core = Core()
    model = core.compile_model(func, "CPU", {})

    request = model.create_infer_request()
    input_data = np.random.rand(*input_shape).astype(np.float32) - 0.5

    expected_output = np.maximum(0.0, input_data)

    input_tensor = Tensor(input_data)
    results = request.infer({"parameter": input_tensor})

    assert np.allclose(results, expected_output)


def test_compile_model(device):
    ie = Core()
    func = ie.read_model(model=test_net_xml, weights=test_net_bin)
    exec_net = ie.compile_model(func, device)
    assert isinstance(exec_net, ExecutableNetwork)


def test_read_model_from_ir():
    core = Core()
    func = core.read_model(model=test_net_xml, weights=test_net_bin)
    assert isinstance(func, Function)

    func = core.read_model(model=test_net_xml)
    assert isinstance(func, Function)


def test_read_model_from_tensor():
    core = Core()
    model = open(test_net_xml).read()
    tensor = tensor_from_file(test_net_bin)
    func = core.read_model(model=model, weights=tensor)
    assert isinstance(func, Function)


def test_read_model_as_path():
    core = Core()
    func = core.read_model(model=Path(test_net_xml), weights=Path(test_net_bin))
    assert isinstance(func, Function)

    func = core.read_model(model=test_net_xml, weights=Path(test_net_bin))
    assert isinstance(func, Function)

    func = core.read_model(model=Path(test_net_xml))
    assert isinstance(func, Function)


def test_read_model_from_onnx():
    core = Core()
    func = core.read_model(model=test_net_onnx)
    assert isinstance(func, Function)


def test_read_model_from_onnx_as_path():
    core = Core()
    func = core.read_model(model=Path(test_net_onnx))
    assert isinstance(func, Function)


<<<<<<< HEAD
def test_read_net_from_buffer():
    core = Core()
    with open(test_net_bin, "rb") as f:
        bin = f.read()
    with open(model_path()[0], "rb") as f:
        xml = f.read()
    func = core.read_model(model=xml, weights=bin)
    assert isinstance(func, Function)
=======
# @pytest.mark.xfail("68212")
# def test_read_net_from_buffer():
#     core = Core()
#     with open(test_net_bin, "rb") as f:
#         bin = f.read()
#     with open(model_path()[0], "rb") as f:
#         xml = f.read()
#     func = core.read_model(model=xml, weights=bin)
#     assert isinstance(func, IENetwork)
>>>>>>> 6855efd3


def test_net_from_buffer_valid():
    core = Core()
    with open(test_net_bin, "rb") as f:
        bin = f.read()
    with open(model_path()[0], "rb") as f:
        xml = f.read()
    func = core.read_model(model=xml, weights=bin)
    ref_func = core.read_model(model=test_net_xml, weights=test_net_bin)
    assert func.get_parameters() == ref_func.get_parameters()
    assert func.get_results() == ref_func.get_results()
    assert func.get_ordered_ops() == ref_func.get_ordered_ops()


def test_get_version(device):
    ie = Core()
    version = ie.get_versions(device)
    assert isinstance(version, dict), "Returned version must be a dictionary"
    assert device in version, "{} plugin version wasn't found in versions"
    assert hasattr(version[device], "major"), "Returned version has no field 'major'"
    assert hasattr(version[device], "minor"), "Returned version has no field 'minor'"
    assert hasattr(version[device], "description"), "Returned version has no field 'description'"
    assert hasattr(version[device], "build_number"), "Returned version has no field 'build_number'"


def test_available_devices(device):
    ie = Core()
    devices = ie.available_devices
    assert device in devices, f"Current device '{device}' is not listed in " \
                              f"available devices '{', '.join(devices)}'"


def test_get_config():
    ie = Core()
    conf = ie.get_config("CPU", "CPU_BIND_THREAD")
    assert conf == "YES"


@pytest.mark.skipif(os.environ.get("TEST_DEVICE", "CPU") != "CPU",
                    reason=f"Cannot run test on device {os.environ.get('TEST_DEVICE')}, Plugin specific test")
def test_get_metric_list_of_str():
    ie = Core()
    param = ie.get_metric("CPU", "OPTIMIZATION_CAPABILITIES")
    assert isinstance(param, list), "Parameter value for 'OPTIMIZATION_CAPABILITIES' " \
                                    f"metric must be a list but {type(param)} is returned"
    assert all(isinstance(v, str) for v in param), \
        "Not all of the parameter values for 'OPTIMIZATION_CAPABILITIES' metric are strings!"


@pytest.mark.skipif(os.environ.get("TEST_DEVICE", "CPU") != "CPU",
                    reason=f"Cannot run test on device {os.environ.get('TEST_DEVICE')}, Plugin specific test")
def test_get_metric_tuple_of_two_ints():
    ie = Core()
    param = ie.get_metric("CPU", "RANGE_FOR_STREAMS")
    assert isinstance(param, tuple), "Parameter value for 'RANGE_FOR_STREAMS' " \
                                     f"metric must be tuple but {type(param)} is returned"
    assert all(isinstance(v, int) for v in param), \
        "Not all of the parameter values for 'RANGE_FOR_STREAMS' metric are integers!"


@pytest.mark.skipif(os.environ.get("TEST_DEVICE", "CPU") != "CPU",
                    reason=f"Cannot run test on device {os.environ.get('TEST_DEVICE')}, Plugin specific test")
def test_get_metric_tuple_of_three_ints():
    ie = Core()
    param = ie.get_metric("CPU", "RANGE_FOR_ASYNC_INFER_REQUESTS")
    assert isinstance(param, tuple), "Parameter value for 'RANGE_FOR_ASYNC_INFER_REQUESTS' " \
                                     f"metric must be tuple but {type(param)} is returned"
    assert all(isinstance(v, int) for v in param), "Not all of the parameter values for " \
                                                   "'RANGE_FOR_ASYNC_INFER_REQUESTS' metric are integers!"


@pytest.mark.skipif(os.environ.get("TEST_DEVICE", "CPU") != "CPU",
                    reason=f"Cannot run test on device {os.environ.get('TEST_DEVICE')}, Plugin specific test")
def test_get_metric_str():
    ie = Core()
    param = ie.get_metric("CPU", "FULL_DEVICE_NAME")
    assert isinstance(param, str), "Parameter value for 'FULL_DEVICE_NAME' " \
                                   f"metric must be string but {type(param)} is returned"


def test_query_model(device):
    ie = Core()
    func = ie.read_model(model=test_net_xml, weights=test_net_bin)
    query_res = ie.query_model(model=func, device_name=device)
    ops_func = func.get_ordered_ops()
    ops_func_names = [op.friendly_name for op in ops_func]
    assert [key for key in query_res.keys() if key not in ops_func_names] == [], \
        "Not all network layers present in query_model results"
    assert next(iter(set(query_res.values()))) == device, "Wrong device for some layers"


@pytest.mark.dynamic_library
@pytest.mark.skipif(os.environ.get("TEST_DEVICE", "CPU") != "CPU", reason="Device independent test")
def test_register_plugin():
    ie = Core()
    ie.register_plugin("MKLDNNPlugin", "BLA")
    func = ie.read_model(model=test_net_xml, weights=test_net_bin)
    exec_net = ie.compile_model(func, "BLA")
    assert isinstance(exec_net, ExecutableNetwork), \
        "Cannot load the network to the registered plugin with name 'BLA'"


@pytest.mark.dynamic_library
@pytest.mark.skipif(os.environ.get("TEST_DEVICE", "CPU") != "CPU", reason="Device independent test")
def test_register_plugins():
    ie = Core()
    if platform == "linux" or platform == "linux2":
        ie.register_plugins(plugins_xml)
    elif platform == "darwin":
        ie.register_plugins(plugins_osx_xml)
    elif platform == "win32":
        ie.register_plugins(plugins_win_xml)

    func = ie.read_model(model=test_net_xml, weights=test_net_bin)
    exec_net = ie.compile_model(func, "CUSTOM")
    assert isinstance(exec_net,
                      ExecutableNetwork), "Cannot load the network to " \
                                          "the registered plugin with name 'CUSTOM' " \
                                          "registered in the XML file"


@pytest.mark.skip(reason="Need to figure out if it's expected behaviour (fails with C++ API as well")
def test_unregister_plugin(device):
    ie = Core()
    ie.unload_plugin(device)
    func = ie.read_model(model=test_net_xml, weights=test_net_bin)
    with pytest.raises(RuntimeError) as e:
        ie.load_network(func, device)
    assert f"Device with '{device}' name is not registered in the InferenceEngine" in str(e.value)


@pytest.mark.template_extension
def test_add_extension(device):
    model = bytes(b"""<net name="Network" version="10">
    <layers>
        <layer name="in1" type="Parameter" id="0" version="opset1">
            <data element_type="f32" shape="2,2,2,1"/>
            <output>
                <port id="0" precision="FP32">
                    <dim>2</dim>
                    <dim>2</dim>
                    <dim>2</dim>
                    <dim>1</dim>
                </port>
            </output>
        </layer>
        <layer name="operation" id="1" type="Template" version="custom_opset">
            <data  add="11"/>
            <input>
                <port id="1" precision="FP32">
                    <dim>2</dim>
                    <dim>2</dim>
                    <dim>2</dim>
                    <dim>1</dim>
                </port>
            </input>
            <output>
                <port id="2" precision="FP32">
                    <dim>2</dim>
                    <dim>2</dim>
                    <dim>2</dim>
                    <dim>1</dim>
                </port>
            </output>
        </layer>
        <layer name="output" type="Result" id="2" version="opset1">
            <input>
                <port id="0" precision="FP32">
                    <dim>2</dim>
                    <dim>2</dim>
                    <dim>2</dim>
                    <dim>1</dim>
                </port>
            </input>
        </layer>
    </layers>
    <edges>
        <edge from-layer="0" from-port="0" to-layer="1" to-port="1"/>
        <edge from-layer="1" from-port="2" to-layer="2" to-port="0"/>
    </edges>
</net>""")

    core = Core()
    if platform == "win32":
        core.add_extension(library_path="template_extension.dll")
    else:
        core.add_extension(library_path="libtemplate_extension.so")
    func = core.read_model(model=model, init_from_buffer=True)
    assert isinstance(func, Function)

    # input_blob = next(iter(network.input_info))
    # n, c, h, w = network.input_info[input_blob].input_data.shape

    # input_values = np.ndarray(buffer=np.array([1, 2, 3, 4, 5, 6, 7, 8]), shape = (n, c, h, w), dtype=int)
    # expected = np.ndarray(buffer=np.array([12, 13, 14, 15, 16, 17, 18, 19]),
    # shape = (n, c, h, w), dtype=int)
    #
    # exec_network = core.compile_model(func, device)
    # computed = exec_network.infer_new_request(inputs={input_blob : input_values})
    # output_blob = next(iter(network.outputs))
    # assert np.allclose(expected, computed[output_blob], atol=1e-2, rtol=1e-2)<|MERGE_RESOLUTION|>--- conflicted
+++ resolved
@@ -105,16 +105,6 @@
     assert isinstance(func, Function)
 
 
-<<<<<<< HEAD
-def test_read_net_from_buffer():
-    core = Core()
-    with open(test_net_bin, "rb") as f:
-        bin = f.read()
-    with open(model_path()[0], "rb") as f:
-        xml = f.read()
-    func = core.read_model(model=xml, weights=bin)
-    assert isinstance(func, Function)
-=======
 # @pytest.mark.xfail("68212")
 # def test_read_net_from_buffer():
 #     core = Core()
@@ -124,7 +114,6 @@
 #         xml = f.read()
 #     func = core.read_model(model=xml, weights=bin)
 #     assert isinstance(func, IENetwork)
->>>>>>> 6855efd3
 
 
 def test_net_from_buffer_valid():
