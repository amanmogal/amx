--- conflicted
+++ resolved
@@ -3,140 +3,18 @@
 
 import numpy as np
 import copy
-<<<<<<< HEAD
 from typing import Any, List, Union
 
 from openvino.pyopenvino import Function
 from openvino.pyopenvino import Core as CoreBase
 from openvino.pyopenvino import ExecutableNetwork as ExecutableNetworkBase
 from openvino.pyopenvino import InferRequest as InferRequestBase
-=======
-from typing import List, Union
-
-from openvino.pyopenvino import TBlobFloat32
-from openvino.pyopenvino import TBlobFloat64
-from openvino.pyopenvino import TBlobInt64
-from openvino.pyopenvino import TBlobUint64
-from openvino.pyopenvino import TBlobInt32
-from openvino.pyopenvino import TBlobUint32
-from openvino.pyopenvino import TBlobInt16
-from openvino.pyopenvino import TBlobUint16
-from openvino.pyopenvino import TBlobInt8
-from openvino.pyopenvino import TBlobUint8
-from openvino.pyopenvino import TensorDesc
-from openvino.pyopenvino import InferRequest
-from openvino.pyopenvino import AsyncInferQueue
-from openvino.pyopenvino import ExecutableNetwork
->>>>>>> 2e9f83d7
+from openvino.pyopenvino import AsyncInferQueue as AsyncInferQueueBase
 from openvino.pyopenvino import Tensor
 
 from openvino.utils.types import get_dtype
 
 
-<<<<<<< HEAD
-=======
-precision_map = {"FP32": np.float32,
-                 "FP64": np.float64,
-                 "FP16": np.int16,
-                 "BF16": np.int16,
-                 "I16": np.int16,
-                 "I8": np.int8,
-                 "BIN": np.int8,
-                 "I32": np.int32,
-                 "I64": np.int64,
-                 "U8": np.uint8,
-                 "BOOL": np.uint8,
-                 "U16": np.uint16,
-                 "U32": np.uint32,
-                 "U64": np.uint64}
-
-
-def normalize_inputs(py_dict: dict) -> dict:
-    """Normalize a dictionary of inputs to contiguous numpy arrays."""
-    return {k: (Tensor(v) if isinstance(v, np.ndarray) else v)
-            for k, v in py_dict.items()}
-
-# flake8: noqa: D102
-def infer(request: InferRequest, inputs: dict = {}) -> np.ndarray:
-    res = request._infer(inputs=normalize_inputs(inputs))
-    # Required to return list since np.ndarray forces all of tensors data to match in
-    # dimensions. This results in errors when running ops like variadic split.
-    return [copy.deepcopy(tensor.data) for tensor in res]
-
-
-def infer_new_request(exec_net: ExecutableNetwork, inputs: dict = None) -> List[np.ndarray]:
-    res = exec_net._infer_new_request(inputs=normalize_inputs(inputs if inputs is not None else {}))
-    # Required to return list since np.ndarray forces all of tensors data to match in
-    # dimensions. This results in errors when running ops like variadic split.
-    return [copy.deepcopy(tensor.data) for tensor in res]
-
-# flake8: noqa: D102
-def start_async(request: Union[InferRequest, AsyncInferQueue], inputs: dict = {}, userdata: dict = None) -> None:  # type: ignore
-    request._start_async(inputs=normalize_inputs(inputs), userdata=userdata)
-
-# flake8: noqa: C901
-# Dispatch Blob types on Python side.
-class BlobWrapper:
-    def __new__(cls, tensor_desc: TensorDesc, arr: np.ndarray = None):  # type: ignore
-        arr_size = 0
-        precision = ""
-        if tensor_desc is not None:
-            tensor_desc_size = int(np.prod(tensor_desc.dims))
-            precision = tensor_desc.precision
-            if arr is not None:
-                arr = np.array(arr)  # Keeping array as numpy array
-                arr_size = int(np.prod(arr.shape))
-                if np.isfortran(arr):
-                    arr = arr.ravel(order="F")
-                else:
-                    arr = arr.ravel(order="C")
-                if arr_size != tensor_desc_size:
-                    raise AttributeError(f"Number of elements in provided numpy array "
-                                         f"{arr_size} and required by TensorDesc "
-                                         f"{tensor_desc_size} are not equal")
-                if arr.dtype != precision_map[precision]:
-                    raise ValueError(f"Data type {arr.dtype} of provided numpy array "
-                                     f"doesn't match to TensorDesc precision {precision}")
-                if not arr.flags["C_CONTIGUOUS"]:
-                    arr = np.ascontiguousarray(arr)
-            elif arr is None:
-                arr = np.empty(0, dtype=precision_map[precision])
-        else:
-            raise AttributeError("TensorDesc can't be None")
-
-        if precision in ["FP32"]:
-            return TBlobFloat32(tensor_desc, arr, arr_size)
-        elif precision in ["FP64"]:
-            return TBlobFloat64(tensor_desc, arr, arr_size)
-        elif precision in ["FP16", "BF16"]:
-            return TBlobInt16(tensor_desc, arr.view(dtype=np.int16), arr_size)
-        elif precision in ["I64"]:
-            return TBlobInt64(tensor_desc, arr, arr_size)
-        elif precision in ["U64"]:
-            return TBlobUint64(tensor_desc, arr, arr_size)
-        elif precision in ["I32"]:
-            return TBlobInt32(tensor_desc, arr, arr_size)
-        elif precision in ["U32"]:
-            return TBlobUint32(tensor_desc, arr, arr_size)
-        elif precision in ["I16"]:
-            return TBlobInt16(tensor_desc, arr, arr_size)
-        elif precision in ["U16"]:
-            return TBlobUint16(tensor_desc, arr, arr_size)
-        elif precision in ["I8", "BIN"]:
-            return TBlobInt8(tensor_desc, arr, arr_size)
-        elif precision in ["U8", "BOOL"]:
-            return TBlobUint8(tensor_desc, arr, arr_size)
-        else:
-            raise AttributeError(f"Unsupported precision {precision} for Blob")
-
-# flake8: noqa: D102
-def blob_from_file(path_to_bin_file: str) -> BlobWrapper:
-    array = np.fromfile(path_to_bin_file, dtype=np.uint8)
-    tensor_desc = TensorDesc("U8", array.shape, "C")
-    return BlobWrapper(tensor_desc, array)
-
-# flake8: noqa: D102
->>>>>>> 2e9f83d7
 def tensor_from_file(path: str) -> Tensor:
     """Create Tensor from file. Data will be read with dtype of unit8."""
     return Tensor(np.fromfile(path, dtype=np.uint8))
