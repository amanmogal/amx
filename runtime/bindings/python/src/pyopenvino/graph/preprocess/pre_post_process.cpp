--- conflicted
+++ resolved
@@ -17,37 +17,21 @@
 template <typename T>
 class ref_wrapper {
     std::reference_wrapper<T> impl;
-<<<<<<< HEAD
-public:
-    explicit ref_wrapper(T* p) : impl(*p) { }
-    T* get() const { return &impl.get(); }
-=======
 
 public:
     explicit ref_wrapper(T* p) : impl(*p) {}
     T* get() const {
         return &impl.get();
     }
->>>>>>> 893f4e40
 };
 
 PYBIND11_DECLARE_HOLDER_TYPE(T, ref_wrapper<T>)
 
 static void regclass_graph_PreProcessSteps(py::module m) {
-<<<<<<< HEAD
-    py::class_<ov::preprocess::PreProcessSteps, ref_wrapper<ov::preprocess::PreProcessSteps>> steps(
-        m,
-        "PreProcessSteps");
-    steps.doc() = "openvino.impl.preprocess.PreProcessSteps wraps ov::preprocess::PreProcessSteps";
-
-//    steps.def(py::init<>());
-
-=======
     py::class_<ov::preprocess::PreProcessSteps, ref_wrapper<ov::preprocess::PreProcessSteps>> steps(m,
                                                                                                     "PreProcessSteps");
     steps.doc() = "openvino.impl.preprocess.PreProcessSteps wraps ov::preprocess::PreProcessSteps";
 
->>>>>>> 893f4e40
     steps.def(
         "mean",
         [](ov::preprocess::PreProcessSteps& me, float value) {
@@ -200,11 +184,6 @@
         "PostProcessSteps");
     steps.doc() = "openvino.impl.preprocess.PostprocessSteps wraps ov::preprocess::PostProcessSteps";
 
-<<<<<<< HEAD
-//    steps.def(py::init<>());
-
-=======
->>>>>>> 893f4e40
     steps.def(
         "convert_element_type",
         [](ov::preprocess::PostProcessSteps& me, ov::element::Type type) {
@@ -254,20 +233,10 @@
 }
 
 static void regclass_graph_InputTensorInfo(py::module m) {
-<<<<<<< HEAD
-    py::class_<ov::preprocess::InputTensorInfo, ref_wrapper<ov::preprocess::InputTensorInfo>> info(
-        m,
-        "InputTensorInfo");
-    info.doc() = "openvino.impl.preprocess.InputTensorInfo wraps ov::preprocess::InputTensorInfo";
-
-//    info.def(py::init<>());
-
-=======
     py::class_<ov::preprocess::InputTensorInfo, ref_wrapper<ov::preprocess::InputTensorInfo>> info(m,
                                                                                                    "InputTensorInfo");
     info.doc() = "openvino.impl.preprocess.InputTensorInfo wraps ov::preprocess::InputTensorInfo";
 
->>>>>>> 893f4e40
     info.def(
         "set_element_type",
         [](ov::preprocess::InputTensorInfo& me, const ov::element::Type& type) {
@@ -337,41 +306,6 @@
     py::class_<ov::preprocess::InputInfo, ref_wrapper<ov::preprocess::InputInfo>> inp(m, "InputInfo");
     inp.doc() = "openvino.impl.preprocess.InputInfo wraps ov::preprocess::InputInfo";
 
-<<<<<<< HEAD
-//    inp.def(py::init<>(), R"(Default constructor, can be used only for networks with exactly one input)");
-//    inp.def(py::init<size_t>(), R"(Constructor with parameter index as argument)");
-//    inp.def(py::init<const std::string&>(), R"(Constructor with input tensor name as argument)");
-
-    inp.def(
-        "tensor",
-        [](ov::preprocess::InputInfo& me) {
-            return &me.tensor();
-        },
-        R"(
-                Gets tensor information of client's input.
-                Returns
-                ----------
-                tensor : InputTensorInfo
-                    Tensor information for client's input.
-              )");
-    inp.def(
-        "preprocess",
-        [](ov::preprocess::InputInfo& me) {
-            return &me.preprocess();
-        },
-        R"(
-                Gets preprocessing steps for input parameter.
-                Returns
-                ----------
-                preprocess : Current preprocessing steps
-                    Reference to itself to allow chaining of calls in client's code in a builder-like manner.
-              )");
-    inp.def(
-        "network",
-        [](ov::preprocess::InputInfo& me) {
-            return &me.network();
-        });
-=======
     inp.def("tensor", [](ov::preprocess::InputInfo& me) {
         return &me.tensor();
     });
@@ -381,62 +315,12 @@
     inp.def("network", [](ov::preprocess::InputInfo& me) {
         return &me.network();
     });
->>>>>>> 893f4e40
 }
 
 static void regclass_graph_OutputInfo(py::module m) {
     py::class_<ov::preprocess::OutputInfo, ref_wrapper<ov::preprocess::OutputInfo>> out(m, "OutputInfo");
     out.doc() = "openvino.impl.preprocess.OutputInfo wraps ov::preprocess::OutputInfo";
 
-<<<<<<< HEAD
-    out.def(py::init<>(), R"(Default constructor, can be used only for networks with exactly one output)");
-    out.def(py::init<size_t>(), R"(Constructor with parameter index as argument)");
-    out.def(py::init<const std::string&>(), R"(Constructor with tensor name as argument)");
-
-    out.def(
-        "tensor",
-        [](const std::shared_ptr<ov::preprocess::OutputInfo>& me,
-           const std::shared_ptr<ov::preprocess::OutputTensorInfo>& outputTensorInfo) {
-            me->tensor(std::move(*outputTensorInfo));
-            return me;
-        },
-        py::arg("tensor"),
-        R"(
-                Adds builder for actual tensor information of client's output.
-                Parameters
-                ----------
-                tensor : OutputTensorInfo
-                    Client's output tensor information. It's internal data will be moved to parent OutputInfo object.
-                Returns
-                ----------
-                tensor : OutputInfo
-                    Reference to itself to allow chaining of calls in client's code in a builder-like manner.
-              )");
-    out.def(
-        "postprocess",
-        [](const std::shared_ptr<ov::preprocess::OutputInfo>& me) {
-            return &me->postprocess();
-        },
-        R"(
-                Adds builder for actual postprocessing steps for output parameter.
-                Parameters
-                ----------
-                post_process_steps : PostProcessSteps
-                    Postprocessing steps. It's internal data will be moved to parent OutputInfo object.
-                Returns
-                ----------
-                preprocess : OutputInfo
-                    Reference to itself to allow chaining of calls in client's code in a builder-like manner.
-              )");
-    out.def(
-        "network",
-        [](const std::shared_ptr<ov::preprocess::OutputInfo>& me,
-           const std::shared_ptr<ov::preprocess::OutputNetworkInfo>& outputNetworkInfo) {
-            me->network(std::move(*outputNetworkInfo));
-            return me;
-        },
-        py::arg("output_network_info"));
-=======
     out.def("tensor", [](ov::preprocess::OutputInfo& me) {
         return &me.tensor();
     });
@@ -446,7 +330,6 @@
     out.def("network", [](ov::preprocess::OutputInfo& me) {
         return &me.network();
     });
->>>>>>> 893f4e40
 }
 
 static void regclass_graph_OutputNetworkInfo(py::module m) {
@@ -466,11 +349,6 @@
         "InputNetworkInfo");
     info.doc() = "openvino.impl.preprocess.InputNetworkInfo wraps ov::preprocess::InputNetworkInfo";
 
-<<<<<<< HEAD
-    // info.def(py::init<>());
-
-=======
->>>>>>> 893f4e40
     info.def("set_layout", [](ov::preprocess::InputNetworkInfo& me, const ov::Layout& layout) {
         return &me.set_layout(layout);
     });
@@ -521,36 +399,6 @@
     });
     proc.def(
         "input",
-<<<<<<< HEAD
-        [](const std::shared_ptr<ov::preprocess::PrePostProcessor>& me) {
-            return &me->input();
-        },
-        R"(
-                Gets preprocessing info for input parameter.
-                Returns
-                ----------
-                input : InputInfo
-                    Reference to input info associated with model's input parameter.
-              )");
-    proc.def(
-            "input",
-            [](const std::shared_ptr<ov::preprocess::PrePostProcessor>& me,
-                    const std::string& tensor_name) {
-                return &me->input(tensor_name);
-            },
-            py::arg("tensor_name"),
-            R"(
-                Gets preprocessing info for input parameter.
-                Parameters
-                ----------
-                tensor_name : string
-                    Tensor name of input parameter
-                Returns
-                ----------
-                input : InputInfo
-                    Reference to input info associated with model's input tensor specified by its name.
-              )");
-=======
         [](ov::preprocess::PrePostProcessor& me, const std::string& tensor_name) {
             return &me.input(tensor_name);
         },
@@ -564,7 +412,6 @@
     proc.def("output", [](ov::preprocess::PrePostProcessor& me) {
         return &me.output();
     });
->>>>>>> 893f4e40
     proc.def(
         "output",
         [](ov::preprocess::PrePostProcessor& me, const std::string& tensor_name) {
