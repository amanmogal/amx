// Copyright (C) 2021 Intel Corporation
// SPDX-License-Identifier: Apache-2.0
//

#include "pyopenvino/graph/preprocess/pre_post_process.hpp"

#include <pybind11/functional.h>
#include <pybind11/stl.h>

#include "openvino/core/function.hpp"
#include "openvino/core/node.hpp"
#include "openvino/core/preprocess/pre_post_process.hpp"
#include "pyopenvino/core/common.hpp"

namespace py = pybind11;

// Custom holder wrapping returned references to preprocessing objects
<<<<<<< HEAD
template <typename T>
class ref_wrapper {
    std::reference_wrapper<T> impl;

public:
    explicit ref_wrapper(T* p) : impl(*p) {}
    T* get() const {
        return &impl.get();
    }
};

PYBIND11_DECLARE_HOLDER_TYPE(T, ref_wrapper<T>)

static void regclass_graph_PreProcessSteps(py::module m) {
    py::class_<ov::preprocess::PreProcessSteps, ref_wrapper<ov::preprocess::PreProcessSteps>> steps(m,
                                                                                                    "PreProcessSteps");
=======
PYBIND11_DECLARE_HOLDER_TYPE(T, Common::ref_wrapper<T>)

static void regclass_graph_PreProcessSteps(py::module m) {
    py::class_<ov::preprocess::PreProcessSteps, Common::ref_wrapper<ov::preprocess::PreProcessSteps>> steps(
        m,
        "PreProcessSteps");
>>>>>>> bf504c00
    steps.doc() = "openvino.impl.preprocess.PreProcessSteps wraps ov::preprocess::PreProcessSteps";

    steps.def(
        "mean",
        [](ov::preprocess::PreProcessSteps& me, float value) {
            return &me.mean(value);
        },
        py::arg("value"),
        R"(
                Subtracts single float value from each element in input tensor.
                Input tensor must have ov.Type.f32 data type.
                Parameters
                ----------
                value : float
                    Value to subtract.
                Returns
                ----------
                mean : PreProcessSteps
                    Reference to itself to allow chaining of calls in client's code in a builder-like manner.
              )");
    steps.def(
        "mean",
        [](ov::preprocess::PreProcessSteps& me, const std::vector<float>& values) {
            return &me.mean(values);
        },
        py::arg("values"),
        R"(
                Subtracts a given single float value from each element in a given channel from input tensor.
                Input tensor must have ov.Type.f32 data type.
                Parameters
                ----------
                values : List
                    Values to subtract.
                Returns
                ----------
                mean : PreProcessSteps
                    Reference to itself to allow chaining of calls in client's code in a builder-like manner.
              )");
    steps.def(
        "scale",
        [](ov::preprocess::PreProcessSteps& me, float value) {
            return &me.scale(value);
        },
        py::arg("value"),
        R"(
                Divides each element in input tensor by specified constant float value.
                Input tensor must have ov.Type.f32 data type.
                Parameters
                ----------
                value : float
                    Value to divide.
                Returns
                ----------
                scale : PreProcessSteps
                    Reference to itself to allow chaining of calls in client's code in a builder-like manner.
              )");
    steps.def(
        "scale",
        [](ov::preprocess::PreProcessSteps& me, const std::vector<float>& values) {
            return &me.scale(values);
        },
        py::arg("values"),
        R"(
                Divides each element in a given channel from input tensor by a given single float value.
                Input tensor must have ov.Type.f32 data type.
                Parameters
                ----------
                value : List
                    Value to divide.
                Returns
                ----------
                scale : PreProcessSteps
                    Reference to itself to allow chaining of calls in client's code in a builder-like manner.
              )");
    steps.def(
        "convert_element_type",
        [](ov::preprocess::PreProcessSteps& me, ov::element::Type type) {
            return &me.convert_element_type(type);
        },
        py::arg("type"),
        R"(
                Converts input tensor element type to specified type.
                Input tensor must have openvino.Type.f32 data type.
                Parameters
                ----------
                type : Type
                    Destination type.
                Returns
                ----------
                convert_element_type : PreProcessSteps
                    Reference to itself to allow chaining of calls in client's code in a builder-like manner.
              )");
    steps.def(
        "custom",
        [](ov::preprocess::PreProcessSteps& me, py::function op) {
            return &me.custom(op.cast<const ov::preprocess::PreProcessSteps::CustomPreprocessOp>());
        },
        py::arg("operation"),
        R"(
                Adds custom preprocessing operation.
                Parameters
                ----------
                operation : function taking Output<Node> as input argument and returning Output<Node> after preprocessing.
                Returns
                ----------
                custom : PreProcessSteps
                    Reference to itself to allow chaining of calls in client's code in a builder-like manner.
              )");
    steps.def(
        "convert_color",
        [](ov::preprocess::PreProcessSteps& me, const ov::preprocess::ColorFormat& dst_format) {
            return &me.convert_color(dst_format);
        },
        py::arg("dst_format"));
    steps.def(
        "resize",
        [](ov::preprocess::PreProcessSteps& me,
           ov::preprocess::ResizeAlgorithm alg,
           size_t dst_height,
           size_t dst_width) {
            return &me.resize(alg, dst_height, dst_width);
        },
        py::arg("alg"),
        py::arg("dst_height"),
        py::arg("dst_width"));
    steps.def(
        "resize",
        [](ov::preprocess::PreProcessSteps& me, ov::preprocess::ResizeAlgorithm alg) {
            return &me.resize(alg);
        },
        py::arg("alg"));
    steps.def(
        "convert_layout",
        [](ov::preprocess::PreProcessSteps& me, const ov::Layout& layout = {}) {
            return &me.convert_layout(layout);
        },
        py::arg("dst_layout"));
    steps.def(
        "convert_layout",
        [](ov::preprocess::PreProcessSteps& me, const std::vector<uint64_t>& dims) {
            return &me.convert_layout(dims);
        },
        py::arg("dims"));
    steps.def("reverse_channels", [](ov::preprocess::PreProcessSteps& me) {
        return &me.reverse_channels();
    });
}

static void regclass_graph_PostProcessSteps(py::module m) {
<<<<<<< HEAD
    py::class_<ov::preprocess::PostProcessSteps, ref_wrapper<ov::preprocess::PostProcessSteps>> steps(
=======
    py::class_<ov::preprocess::PostProcessSteps, Common::ref_wrapper<ov::preprocess::PostProcessSteps>> steps(
>>>>>>> bf504c00
        m,
        "PostProcessSteps");
    steps.doc() = "openvino.impl.preprocess.PostprocessSteps wraps ov::preprocess::PostProcessSteps";

    steps.def(
        "convert_element_type",
        [](ov::preprocess::PostProcessSteps& me, ov::element::Type type) {
            return &me.convert_element_type(type);
        },
        py::arg("type"),
        R"(
                Converts tensor element type to specified type.
                Tensor must have openvino.Type.f32 data type.
                Parameters
                ----------
                type : Type
                    Destination type.
                Returns
                ----------
                convert_element_type : PostProcessSteps
                    Reference to itself to allow chaining of calls in client's code in a builder-like manner.
              )");
    steps.def(
        "convert_layout",
        [](ov::preprocess::PostProcessSteps& me, const ov::Layout& layout = {}) {
            return &me.convert_layout(layout);
        },
        py::arg("dst_layout"));
    steps.def(
        "convert_layout",
        [](ov::preprocess::PostProcessSteps& me, const std::vector<uint64_t>& dims) {
            return &me.convert_layout(dims);
        },
        py::arg("dims"));
    steps.def(
        "custom",
        [](ov::preprocess::PostProcessSteps& me, py::function op) {
            return &me.custom(op.cast<const ov::preprocess::PostProcessSteps::CustomPostprocessOp>());
        },
        py::arg("operation"),
        R"(
                Adds custom postprocessing operation.
                Parameters
                ----------
                operation : function taking Output<Node> as input argument and returning Output<Node> after postprocessing.
                Returns
                ----------
                custom : PostProcessSteps
                    Reference to itself to allow chaining of calls in client's code in a builder-like manner.
              )");
}

static void regclass_graph_InputTensorInfo(py::module m) {
<<<<<<< HEAD
    py::class_<ov::preprocess::InputTensorInfo, ref_wrapper<ov::preprocess::InputTensorInfo>> info(m,
                                                                                                   "InputTensorInfo");
=======
    py::class_<ov::preprocess::InputTensorInfo, Common::ref_wrapper<ov::preprocess::InputTensorInfo>> info(
        m,
        "InputTensorInfo");
>>>>>>> bf504c00
    info.doc() = "openvino.impl.preprocess.InputTensorInfo wraps ov::preprocess::InputTensorInfo";

    info.def(
        "set_element_type",
        [](ov::preprocess::InputTensorInfo& me, const ov::element::Type& type) {
            return &me.set_element_type(type);
        },
        py::arg("type"),
        R"(
                Set initial client's tensor element type. If type is not the same as network's element type,
                conversion of element type will be done automatically.
                Parameters
                ----------
                type : Type
                    Client's input tensor element type.
                Returns
                ----------
                tensor : InputTensorInfo
                    Reference to itself to allow chaining of calls in client's code in a builder-like manner.
              )");
    info.def("set_layout", [](ov::preprocess::InputTensorInfo& me, const ov::Layout& layout) {
        return &me.set_layout(layout);
    });
    info.def("set_spatial_dynamic_shape", [](ov::preprocess::InputTensorInfo& me) {
        return &me.set_spatial_dynamic_shape();
    });
    info.def("set_spatial_static_shape", [](ov::preprocess::InputTensorInfo& me, size_t height, size_t width) {
        return &me.set_spatial_static_shape(height, width);
        ;
    });
    info.def("set_color_format",
             [](ov::preprocess::InputTensorInfo& me,
                const ov::preprocess::ColorFormat& format,
                const std::vector<std::string>& sub_names = {}) {
                 return &me.set_color_format(format, sub_names);
             });
}

static void regclass_graph_OutputTensorInfo(py::module m) {
<<<<<<< HEAD
    py::class_<ov::preprocess::OutputTensorInfo, ref_wrapper<ov::preprocess::OutputTensorInfo>> info(
=======
    py::class_<ov::preprocess::OutputTensorInfo, Common::ref_wrapper<ov::preprocess::OutputTensorInfo>> info(
>>>>>>> bf504c00
        m,
        "OutputTensorInfo");
    info.doc() = "openvino.impl.preprocess.OutputTensorInfo wraps ov::preprocess::OutputTensorInfo";

    info.def(
        "set_element_type",
        [](ov::preprocess::OutputTensorInfo& me, const ov::element::Type& type) {
            return &me.set_element_type(type);
        },
        py::arg("type"),
        R"(
                Set client's output tensor element type. If type is not the same as network's element type,
                conversion of element type will be done automatically.
                Parameters
                ----------
                type : Type
                    Client's output tensor element type.
                Returns
                ----------
                tensor : OutputTensorInfo
                    Reference to itself to allow chaining of calls in client's code in a builder-like manner.
              )");
    info.def("set_layout", [](ov::preprocess::OutputTensorInfo& me, const ov::Layout& layout) {
        return &me.set_layout(layout);
    });
}

static void regclass_graph_InputInfo(py::module m) {
<<<<<<< HEAD
    py::class_<ov::preprocess::InputInfo, ref_wrapper<ov::preprocess::InputInfo>> inp(m, "InputInfo");
=======
    py::class_<ov::preprocess::InputInfo, Common::ref_wrapper<ov::preprocess::InputInfo>> inp(m, "InputInfo");
>>>>>>> bf504c00
    inp.doc() = "openvino.impl.preprocess.InputInfo wraps ov::preprocess::InputInfo";

    inp.def("tensor", [](ov::preprocess::InputInfo& me) {
        return &me.tensor();
    });
    inp.def("preprocess", [](ov::preprocess::InputInfo& me) {
        return &me.preprocess();
    });
    inp.def("network", [](ov::preprocess::InputInfo& me) {
        return &me.network();
    });
}

static void regclass_graph_OutputInfo(py::module m) {
<<<<<<< HEAD
    py::class_<ov::preprocess::OutputInfo, ref_wrapper<ov::preprocess::OutputInfo>> out(m, "OutputInfo");
=======
    py::class_<ov::preprocess::OutputInfo, Common::ref_wrapper<ov::preprocess::OutputInfo>> out(m, "OutputInfo");
>>>>>>> bf504c00
    out.doc() = "openvino.impl.preprocess.OutputInfo wraps ov::preprocess::OutputInfo";

    out.def("tensor", [](ov::preprocess::OutputInfo& me) {
        return &me.tensor();
    });
    out.def("postprocess", [](ov::preprocess::OutputInfo& me) {
        return &me.postprocess();
    });
    out.def("network", [](ov::preprocess::OutputInfo& me) {
        return &me.network();
    });
}

static void regclass_graph_OutputNetworkInfo(py::module m) {
<<<<<<< HEAD
    py::class_<ov::preprocess::OutputNetworkInfo, ref_wrapper<ov::preprocess::OutputNetworkInfo>> info(
=======
    py::class_<ov::preprocess::OutputNetworkInfo, Common::ref_wrapper<ov::preprocess::OutputNetworkInfo>> info(
>>>>>>> bf504c00
        m,
        "OutputNetworkInfo");
    info.doc() = "openvino.impl.preprocess.OutputNetworkInfo wraps ov::preprocess::OutputNetworkInfo";

    info.def("set_layout", [](ov::preprocess::OutputNetworkInfo& me, const ov::Layout& layout) {
        return &me.set_layout(layout);
    });
}

static void regclass_graph_InputNetworkInfo(py::module m) {
<<<<<<< HEAD
    py::class_<ov::preprocess::InputNetworkInfo, ref_wrapper<ov::preprocess::InputNetworkInfo>> info(
=======
    py::class_<ov::preprocess::InputNetworkInfo, Common::ref_wrapper<ov::preprocess::InputNetworkInfo>> info(
>>>>>>> bf504c00
        m,
        "InputNetworkInfo");
    info.doc() = "openvino.impl.preprocess.InputNetworkInfo wraps ov::preprocess::InputNetworkInfo";

    info.def("set_layout", [](ov::preprocess::InputNetworkInfo& me, const ov::Layout& layout) {
        return &me.set_layout(layout);
    });
}

static void regenum_graph_ColorFormat(py::module m) {
    py::enum_<ov::preprocess::ColorFormat>(m, "ColorFormat")
        .value("UNDEFINED", ov::preprocess::ColorFormat::UNDEFINED)
        .value("NV12_SINGLE_PLANE", ov::preprocess::ColorFormat::NV12_SINGLE_PLANE)
        .value("NV12_TWO_PLANES", ov::preprocess::ColorFormat::NV12_TWO_PLANES)
        .value("I420_SINGLE_PLANE", ov::preprocess::ColorFormat::I420_SINGLE_PLANE)
        .value("I420_THREE_PLANES", ov::preprocess::ColorFormat::I420_THREE_PLANES)
        .value("RGB", ov::preprocess::ColorFormat::RGB)
        .value("BGR", ov::preprocess::ColorFormat::BGR)
        .value("RGBX", ov::preprocess::ColorFormat::RGBX)
        .value("BGRX", ov::preprocess::ColorFormat::BGRX)
        .export_values();
}

static void regenum_graph_ResizeAlgorithm(py::module m) {
    py::enum_<ov::preprocess::ResizeAlgorithm>(m, "ResizeAlgorithm")
        .value("RESIZE_LINEAR", ov::preprocess::ResizeAlgorithm::RESIZE_LINEAR)
        .value("RESIZE_CUBIC", ov::preprocess::ResizeAlgorithm::RESIZE_CUBIC)
        .value("RESIZE_NEAREST", ov::preprocess::ResizeAlgorithm::RESIZE_NEAREST)
        .export_values();
}

void regclass_graph_PrePostProcessor(py::module m) {
    regclass_graph_PreProcessSteps(m);
    regclass_graph_PostProcessSteps(m);
    regclass_graph_InputInfo(m);
    regclass_graph_OutputInfo(m);
    regclass_graph_InputTensorInfo(m);
    regclass_graph_OutputTensorInfo(m);
    regclass_graph_InputNetworkInfo(m);
    regclass_graph_OutputNetworkInfo(m);
    regenum_graph_ColorFormat(m);
    regenum_graph_ResizeAlgorithm(m);
    py::class_<ov::preprocess::PrePostProcessor, ref_wrapper<ov::preprocess::PrePostProcessor>> proc(
        m,
        "PrePostProcessor");
    proc.doc() = "openvino.impl.preprocess.PrePostProcessor wraps ov::preprocess::PrePostProcessor";

    proc.def(py::init<const std::shared_ptr<ov::Function>&>());

    proc.def("input", [](ov::preprocess::PrePostProcessor& me) {
        return &me.input();
    });
    proc.def(
        "input",
        [](ov::preprocess::PrePostProcessor& me, const std::string& tensor_name) {
            return &me.input(tensor_name);
        },
        py::arg("tensor_name"));
    proc.def(
        "input",
        [](ov::preprocess::PrePostProcessor& me, size_t input_index) {
            return &me.input(input_index);
        },
        py::arg("input_index"));
    proc.def("output", [](ov::preprocess::PrePostProcessor& me) {
        return &me.output();
    });
    proc.def(
        "output",
        [](ov::preprocess::PrePostProcessor& me, const std::string& tensor_name) {
            return &me.output(tensor_name);
        },
        py::arg("tensor_name"));
    proc.def(
        "output",
        [](ov::preprocess::PrePostProcessor& me, size_t output_index) {
            return &me.output(output_index);
        },
        py::arg("output_index"));
    proc.def("build", &ov::preprocess::PrePostProcessor::build);
}<|MERGE_RESOLUTION|>--- conflicted
+++ resolved
@@ -15,31 +15,12 @@
 namespace py = pybind11;
 
 // Custom holder wrapping returned references to preprocessing objects
-<<<<<<< HEAD
-template <typename T>
-class ref_wrapper {
-    std::reference_wrapper<T> impl;
-
-public:
-    explicit ref_wrapper(T* p) : impl(*p) {}
-    T* get() const {
-        return &impl.get();
-    }
-};
-
-PYBIND11_DECLARE_HOLDER_TYPE(T, ref_wrapper<T>)
-
-static void regclass_graph_PreProcessSteps(py::module m) {
-    py::class_<ov::preprocess::PreProcessSteps, ref_wrapper<ov::preprocess::PreProcessSteps>> steps(m,
-                                                                                                    "PreProcessSteps");
-=======
 PYBIND11_DECLARE_HOLDER_TYPE(T, Common::ref_wrapper<T>)
 
 static void regclass_graph_PreProcessSteps(py::module m) {
     py::class_<ov::preprocess::PreProcessSteps, Common::ref_wrapper<ov::preprocess::PreProcessSteps>> steps(
         m,
         "PreProcessSteps");
->>>>>>> bf504c00
     steps.doc() = "openvino.impl.preprocess.PreProcessSteps wraps ov::preprocess::PreProcessSteps";
 
     steps.def(
@@ -189,11 +170,7 @@
 }
 
 static void regclass_graph_PostProcessSteps(py::module m) {
-<<<<<<< HEAD
-    py::class_<ov::preprocess::PostProcessSteps, ref_wrapper<ov::preprocess::PostProcessSteps>> steps(
-=======
     py::class_<ov::preprocess::PostProcessSteps, Common::ref_wrapper<ov::preprocess::PostProcessSteps>> steps(
->>>>>>> bf504c00
         m,
         "PostProcessSteps");
     steps.doc() = "openvino.impl.preprocess.PostprocessSteps wraps ov::preprocess::PostProcessSteps";
@@ -247,14 +224,9 @@
 }
 
 static void regclass_graph_InputTensorInfo(py::module m) {
-<<<<<<< HEAD
-    py::class_<ov::preprocess::InputTensorInfo, ref_wrapper<ov::preprocess::InputTensorInfo>> info(m,
-                                                                                                   "InputTensorInfo");
-=======
     py::class_<ov::preprocess::InputTensorInfo, Common::ref_wrapper<ov::preprocess::InputTensorInfo>> info(
         m,
         "InputTensorInfo");
->>>>>>> bf504c00
     info.doc() = "openvino.impl.preprocess.InputTensorInfo wraps ov::preprocess::InputTensorInfo";
 
     info.def(
@@ -294,11 +266,7 @@
 }
 
 static void regclass_graph_OutputTensorInfo(py::module m) {
-<<<<<<< HEAD
-    py::class_<ov::preprocess::OutputTensorInfo, ref_wrapper<ov::preprocess::OutputTensorInfo>> info(
-=======
     py::class_<ov::preprocess::OutputTensorInfo, Common::ref_wrapper<ov::preprocess::OutputTensorInfo>> info(
->>>>>>> bf504c00
         m,
         "OutputTensorInfo");
     info.doc() = "openvino.impl.preprocess.OutputTensorInfo wraps ov::preprocess::OutputTensorInfo";
@@ -327,11 +295,7 @@
 }
 
 static void regclass_graph_InputInfo(py::module m) {
-<<<<<<< HEAD
-    py::class_<ov::preprocess::InputInfo, ref_wrapper<ov::preprocess::InputInfo>> inp(m, "InputInfo");
-=======
     py::class_<ov::preprocess::InputInfo, Common::ref_wrapper<ov::preprocess::InputInfo>> inp(m, "InputInfo");
->>>>>>> bf504c00
     inp.doc() = "openvino.impl.preprocess.InputInfo wraps ov::preprocess::InputInfo";
 
     inp.def("tensor", [](ov::preprocess::InputInfo& me) {
@@ -346,11 +310,7 @@
 }
 
 static void regclass_graph_OutputInfo(py::module m) {
-<<<<<<< HEAD
-    py::class_<ov::preprocess::OutputInfo, ref_wrapper<ov::preprocess::OutputInfo>> out(m, "OutputInfo");
-=======
     py::class_<ov::preprocess::OutputInfo, Common::ref_wrapper<ov::preprocess::OutputInfo>> out(m, "OutputInfo");
->>>>>>> bf504c00
     out.doc() = "openvino.impl.preprocess.OutputInfo wraps ov::preprocess::OutputInfo";
 
     out.def("tensor", [](ov::preprocess::OutputInfo& me) {
@@ -365,11 +325,7 @@
 }
 
 static void regclass_graph_OutputNetworkInfo(py::module m) {
-<<<<<<< HEAD
-    py::class_<ov::preprocess::OutputNetworkInfo, ref_wrapper<ov::preprocess::OutputNetworkInfo>> info(
-=======
     py::class_<ov::preprocess::OutputNetworkInfo, Common::ref_wrapper<ov::preprocess::OutputNetworkInfo>> info(
->>>>>>> bf504c00
         m,
         "OutputNetworkInfo");
     info.doc() = "openvino.impl.preprocess.OutputNetworkInfo wraps ov::preprocess::OutputNetworkInfo";
@@ -380,11 +336,7 @@
 }
 
 static void regclass_graph_InputNetworkInfo(py::module m) {
-<<<<<<< HEAD
-    py::class_<ov::preprocess::InputNetworkInfo, ref_wrapper<ov::preprocess::InputNetworkInfo>> info(
-=======
     py::class_<ov::preprocess::InputNetworkInfo, Common::ref_wrapper<ov::preprocess::InputNetworkInfo>> info(
->>>>>>> bf504c00
         m,
         "InputNetworkInfo");
     info.doc() = "openvino.impl.preprocess.InputNetworkInfo wraps ov::preprocess::InputNetworkInfo";
