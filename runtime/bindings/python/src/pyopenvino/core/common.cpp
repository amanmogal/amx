// Copyright (C) 2021 Intel Corporation
// SPDX-License-Identifier: Apache-2.0
//

#include "common.hpp"

#include <unordered_map>

#define C_CONTIGUOUS py::detail::npy_api::constants::NPY_ARRAY_C_CONTIGUOUS_

namespace Common {
const std::map<ov::element::Type, py::dtype>& ov_type_to_dtype() {
    static const std::map<ov::element::Type, py::dtype> ov_type_to_dtype_mapping = {
        {ov::element::f16, py::dtype("float16")},
        {ov::element::bf16, py::dtype("float16")},
        {ov::element::f32, py::dtype("float32")},
        {ov::element::f64, py::dtype("float64")},
        {ov::element::i8, py::dtype("int8")},
        {ov::element::i16, py::dtype("int16")},
        {ov::element::i32, py::dtype("int32")},
        {ov::element::i64, py::dtype("int64")},
        {ov::element::u8, py::dtype("uint8")},
        {ov::element::u16, py::dtype("uint16")},
        {ov::element::u32, py::dtype("uint32")},
        {ov::element::u64, py::dtype("uint64")},
        {ov::element::boolean, py::dtype("bool")},
        {ov::element::u1, py::dtype("uint8")},
    };
    return ov_type_to_dtype_mapping;
}

const std::map<py::str, ov::element::Type>& dtype_to_ov_type() {
    static const std::map<py::str, ov::element::Type> dtype_to_ov_type_mapping = {
        {"float16", ov::element::f16},
        {"float32", ov::element::f32},
        {"float64", ov::element::f64},
        {"int8", ov::element::i8},
        {"int16", ov::element::i16},
        {"int32", ov::element::i32},
        {"int64", ov::element::i64},
        {"uint8", ov::element::u8},
        {"uint16", ov::element::u16},
        {"uint32", ov::element::u32},
        {"uint64", ov::element::u64},
        {"bool", ov::element::boolean},
    };
    return dtype_to_ov_type_mapping;
}

ov::runtime::Tensor tensor_from_numpy(py::array& array, bool shared_memory) {
    // Check if passed array has C-style contiguous memory layout.
    bool is_contiguous = C_CONTIGUOUS == (array.flags() & C_CONTIGUOUS);
    auto type = Common::dtype_to_ov_type().at(py::str(array.dtype()));
    std::vector<size_t> shape(array.shape(), array.shape() + array.ndim());

    // If memory is going to be shared it needs to be contiguous before
    // passing to the constructor. This case should be handled by advanced
    // users on their side of the code.
    if (shared_memory) {
        if (is_contiguous) {
            std::vector<size_t> strides(array.strides(), array.strides() + array.ndim());
            return ov::runtime::Tensor(type, shape, const_cast<void*>(array.data(0)), strides);
        } else {
            throw ov::Exception("Tensor with shared memory must be C contiguous!");
        }
    }
    // Convert to contiguous array if not already C-style.
    if (!is_contiguous) {
        array = Common::as_contiguous(array, type);
    }
    // Create actual Tensor and copy data.
    auto tensor = ov::runtime::Tensor(type, shape);
    // If ndim of py::array is 0, array is a numpy scalar. That results in size to be equal to 0.
    // To gain access to actual raw/low-level data, it is needed to use buffer protocol.
    py::buffer_info buf = array.request();
    std::memcpy(tensor.data(), buf.ptr, buf.ndim == 0 ? buf.itemsize : buf.itemsize * buf.size);
    return tensor;
}

py::array as_contiguous(py::array& array, ov::element::Type type) {
    switch (type) {
    // floating
    case ov::element::f64:
        return array.cast<py::array_t<double, py::array::c_style | py::array::forcecast>>();
    case ov::element::f32:
        return array.cast<py::array_t<float, py::array::c_style | py::array::forcecast>>();
    // signed
    case ov::element::i64:
        return array.cast<py::array_t<int64_t, py::array::c_style | py::array::forcecast>>();
    case ov::element::i32:
        return array.cast<py::array_t<int32_t, py::array::c_style | py::array::forcecast>>();
    case ov::element::i16:
        return array.cast<py::array_t<int16_t, py::array::c_style | py::array::forcecast>>();
    case ov::element::i8:
        return array.cast<py::array_t<int8_t, py::array::c_style | py::array::forcecast>>();
    // unsigned
    case ov::element::u64:
        return array.cast<py::array_t<uint64_t, py::array::c_style | py::array::forcecast>>();
    case ov::element::u32:
        return array.cast<py::array_t<uint32_t, py::array::c_style | py::array::forcecast>>();
    case ov::element::u16:
        return array.cast<py::array_t<uint16_t, py::array::c_style | py::array::forcecast>>();
    case ov::element::u8:
        return array.cast<py::array_t<uint8_t, py::array::c_style | py::array::forcecast>>();
    // other
    case ov::element::boolean:
        return array.cast<py::array_t<bool, py::array::c_style | py::array::forcecast>>();
    case ov::element::u1:
        return array.cast<py::array_t<uint8_t, py::array::c_style | py::array::forcecast>>();
    // need to create a view on array to cast it correctly
    case ov::element::f16:
    case ov::element::bf16:
        return array.view("int16").cast<py::array_t<int16_t, py::array::c_style | py::array::forcecast>>();
    default:
        throw ov::Exception("Tensor cannot be created as contiguous!");
        break;
    }
}

const ov::runtime::Tensor& cast_to_tensor(const py::handle& tensor) {
    return tensor.cast<const ov::runtime::Tensor&>();
}

const Containers::TensorNameMap cast_to_tensor_name_map(const py::dict& inputs) {
    Containers::TensorNameMap result_map;
    for (auto&& input : inputs) {
        std::string name;
        if (py::isinstance<py::str>(input.first)) {
            name = input.first.cast<std::string>();
        } else {
            throw py::type_error("incompatible function arguments!");
        }
        if (py::isinstance<ov::runtime::Tensor>(input.second)) {
            auto tensor = Common::cast_to_tensor(input.second);
            result_map[name] = tensor;
        } else {
            throw ov::Exception("Unable to cast tensor " + name + "!");
        }
    }
    return result_map;
}

const Containers::TensorIndexMap cast_to_tensor_index_map(const py::dict& inputs) {
    Containers::TensorIndexMap result_map;
    for (auto&& input : inputs) {
        int idx;
        if (py::isinstance<py::int_>(input.first)) {
            idx = input.first.cast<int>();
        } else {
            throw py::type_error("incompatible function arguments!");
        }
        if (py::isinstance<ov::runtime::Tensor>(input.second)) {
            auto tensor = Common::cast_to_tensor(input.second);
            result_map[idx] = tensor;
        } else {
            throw ov::Exception("Unable to cast tensor " + std::to_string(idx) + "!");
        }
    }
    return result_map;
}

PyObject* parse_parameter(const InferenceEngine::Parameter& param) {
    // Check for std::string
    if (param.is<std::string>()) {
        return PyUnicode_FromString(param.as<std::string>().c_str());
    }
    // Check for int
    else if (param.is<int>()) {
        auto val = param.as<int>();
        return PyLong_FromLong((long)val);
    }
    // Check for unsinged int
    else if (param.is<unsigned int>()) {
        auto val = param.as<unsigned int>();
        return PyLong_FromLong((unsigned long)val);
    }
    // Check for float
    else if (param.is<float>()) {
        auto val = param.as<float>();
        return PyFloat_FromDouble((double)val);
    }
    // Check for bool
    else if (param.is<bool>()) {
        auto val = param.as<bool>();
        return val ? Py_True : Py_False;
    }
    // Check for std::vector<std::string>
    else if (param.is<std::vector<std::string>>()) {
        auto val = param.as<std::vector<std::string>>();
        PyObject* list = PyList_New(0);
        for (const auto& it : val) {
            PyObject* str_val = PyUnicode_FromString(it.c_str());
            PyList_Append(list, str_val);
        }
        return list;
    }
    // Check for std::vector<int>
    else if (param.is<std::vector<int>>()) {
        auto val = param.as<std::vector<int>>();
        PyObject* list = PyList_New(0);
        for (const auto& it : val) {
            PyList_Append(list, PyLong_FromLong(it));
        }
        return list;
    }
    // Check for std::vector<unsigned int>
    else if (param.is<std::vector<unsigned int>>()) {
        auto val = param.as<std::vector<unsigned int>>();
        PyObject* list = PyList_New(0);
        for (const auto& it : val) {
            PyList_Append(list, PyLong_FromLong(it));
        }
        return list;
    }
    // Check for std::vector<float>
    else if (param.is<std::vector<float>>()) {
        auto val = param.as<std::vector<float>>();
        PyObject* list = PyList_New(0);
        for (const auto& it : val) {
            PyList_Append(list, PyFloat_FromDouble((double)it));
        }
        return list;
    }
    // Check for std::tuple<unsigned int, unsigned int>
    else if (param.is<std::tuple<unsigned int, unsigned int>>()) {
        auto val = param.as<std::tuple<unsigned int, unsigned int>>();
        PyObject* tuple = PyTuple_New(2);
        PyTuple_SetItem(tuple, 0, PyLong_FromUnsignedLong((unsigned long)std::get<0>(val)));
        PyTuple_SetItem(tuple, 1, PyLong_FromUnsignedLong((unsigned long)std::get<1>(val)));
        return tuple;
    }
    // Check for std::tuple<unsigned int, unsigned int, unsigned int>
    else if (param.is<std::tuple<unsigned int, unsigned int, unsigned int>>()) {
        auto val = param.as<std::tuple<unsigned int, unsigned int, unsigned int>>();
        PyObject* tuple = PyTuple_New(3);
        PyTuple_SetItem(tuple, 0, PyLong_FromUnsignedLong((unsigned long)std::get<0>(val)));
        PyTuple_SetItem(tuple, 1, PyLong_FromUnsignedLong((unsigned long)std::get<1>(val)));
        PyTuple_SetItem(tuple, 2, PyLong_FromUnsignedLong((unsigned long)std::get<2>(val)));
        return tuple;
    }
    // Check for std::map<std::string, std::string>
    else if (param.is<std::map<std::string, std::string>>()) {
        auto val = param.as<std::map<std::string, std::string>>();
        PyObject* dict = PyDict_New();
        for (const auto& it : val) {
            PyDict_SetItemString(dict, it.first.c_str(), PyUnicode_FromString(it.second.c_str()));
        }
        return dict;
    }
    // Check for std::map<std::string, int>
    else if (param.is<std::map<std::string, int>>()) {
        auto val = param.as<std::map<std::string, int>>();
        PyObject* dict = PyDict_New();
        for (const auto& it : val) {
            PyDict_SetItemString(dict, it.first.c_str(), PyLong_FromLong((long)it.second));
        }
        return dict;
    } else {
        PyErr_SetString(PyExc_TypeError, "Failed to convert parameter to Python representation!");
        return (PyObject*)NULL;
    }
}

<<<<<<< HEAD
uint32_t get_optimal_number_of_requests(const InferenceEngine::ExecutableNetwork& actual) {
=======
bool is_TBlob(const py::handle& blob) {
    if (py::isinstance<InferenceEngine::TBlob<float>>(blob)) {
        return true;
    } else if (py::isinstance<InferenceEngine::TBlob<double>>(blob)) {
        return true;
    } else if (py::isinstance<InferenceEngine::TBlob<int8_t>>(blob)) {
        return true;
    } else if (py::isinstance<InferenceEngine::TBlob<int16_t>>(blob)) {
        return true;
    } else if (py::isinstance<InferenceEngine::TBlob<int32_t>>(blob)) {
        return true;
    } else if (py::isinstance<InferenceEngine::TBlob<int64_t>>(blob)) {
        return true;
    } else if (py::isinstance<InferenceEngine::TBlob<uint8_t>>(blob)) {
        return true;
    } else if (py::isinstance<InferenceEngine::TBlob<uint16_t>>(blob)) {
        return true;
    } else if (py::isinstance<InferenceEngine::TBlob<uint32_t>>(blob)) {
        return true;
    } else if (py::isinstance<InferenceEngine::TBlob<uint64_t>>(blob)) {
        return true;
    } else {
        return false;
    }
}

const ov::runtime::Tensor& cast_to_tensor(const py::handle& tensor) {
    return tensor.cast<const ov::runtime::Tensor&>();
}

const Containers::TensorNameMap cast_to_tensor_name_map(const py::dict& inputs) {
    Containers::TensorNameMap result_map;
    for (auto&& input : inputs) {
        std::string name;
        if (py::isinstance<py::str>(input.first)) {
            name = input.first.cast<std::string>();
        } else {
            throw py::type_error("incompatible function arguments!");
        }
        if (py::isinstance<ov::runtime::Tensor>(input.second)) {
            auto tensor = Common::cast_to_tensor(input.second);
            result_map[name] = tensor;
        } else {
            throw ov::Exception("Unable to cast tensor " + name + "!");
        }
    }
    return result_map;
}

const Containers::TensorIndexMap cast_to_tensor_index_map(const py::dict& inputs) {
    Containers::TensorIndexMap result_map;
    for (auto&& input : inputs) {
        int idx;
        if (py::isinstance<py::int_>(input.first)) {
            idx = input.first.cast<int>();
        } else {
            throw py::type_error("incompatible function arguments!");
        }
        if (py::isinstance<ov::runtime::Tensor>(input.second)) {
            auto tensor = Common::cast_to_tensor(input.second);
            result_map[idx] = tensor;
        } else {
            throw ov::Exception("Unable to cast tensor " + std::to_string(idx) + "!");
        }
    }
    return result_map;
}

const std::shared_ptr<InferenceEngine::Blob> cast_to_blob(const py::handle& blob) {
    if (py::isinstance<InferenceEngine::TBlob<float>>(blob)) {
        return blob.cast<const std::shared_ptr<InferenceEngine::TBlob<float>>&>();
    } else if (py::isinstance<InferenceEngine::TBlob<double>>(blob)) {
        return blob.cast<const std::shared_ptr<InferenceEngine::TBlob<double>>&>();
    } else if (py::isinstance<InferenceEngine::TBlob<int8_t>>(blob)) {
        return blob.cast<const std::shared_ptr<InferenceEngine::TBlob<int8_t>>&>();
    } else if (py::isinstance<InferenceEngine::TBlob<int16_t>>(blob)) {
        return blob.cast<const std::shared_ptr<InferenceEngine::TBlob<int16_t>>&>();
    } else if (py::isinstance<InferenceEngine::TBlob<int32_t>>(blob)) {
        return blob.cast<const std::shared_ptr<InferenceEngine::TBlob<int32_t>>&>();
    } else if (py::isinstance<InferenceEngine::TBlob<int64_t>>(blob)) {
        return blob.cast<const std::shared_ptr<InferenceEngine::TBlob<int64_t>>&>();
    } else if (py::isinstance<InferenceEngine::TBlob<uint8_t>>(blob)) {
        return blob.cast<const std::shared_ptr<InferenceEngine::TBlob<uint8_t>>&>();
    } else if (py::isinstance<InferenceEngine::TBlob<uint16_t>>(blob)) {
        return blob.cast<const std::shared_ptr<InferenceEngine::TBlob<uint16_t>>&>();
    } else if (py::isinstance<InferenceEngine::TBlob<uint32_t>>(blob)) {
        return blob.cast<const std::shared_ptr<InferenceEngine::TBlob<uint32_t>>&>();
    } else if (py::isinstance<InferenceEngine::TBlob<uint64_t>>(blob)) {
        return blob.cast<const std::shared_ptr<InferenceEngine::TBlob<uint64_t>>&>();
    } else {
        IE_THROW() << "Unsupported data type for when casting to blob!";
        // return nullptr;
    }
}

void blob_from_numpy(const py::handle& arr, InferenceEngine::Blob::Ptr blob) {
    if (py::isinstance<py::array_t<float>>(arr)) {
        Common::fill_blob<float>(arr, blob);
    } else if (py::isinstance<py::array_t<double>>(arr)) {
        Common::fill_blob<double>(arr, blob);
    } else if (py::isinstance<py::array_t<bool>>(arr)) {
        Common::fill_blob<bool>(arr, blob);
    } else if (py::isinstance<py::array_t<int8_t>>(arr)) {
        Common::fill_blob<int8_t>(arr, blob);
    } else if (py::isinstance<py::array_t<int16_t>>(arr)) {
        Common::fill_blob<int16_t>(arr, blob);
    } else if (py::isinstance<py::array_t<int32_t>>(arr)) {
        Common::fill_blob<int32_t>(arr, blob);
    } else if (py::isinstance<py::array_t<int64_t>>(arr)) {
        Common::fill_blob<int64_t>(arr, blob);
    } else if (py::isinstance<py::array_t<uint8_t>>(arr)) {
        Common::fill_blob<uint8_t>(arr, blob);
    } else if (py::isinstance<py::array_t<uint16_t>>(arr)) {
        Common::fill_blob<uint16_t>(arr, blob);
    } else if (py::isinstance<py::array_t<uint32_t>>(arr)) {
        Common::fill_blob<uint32_t>(arr, blob);
    } else if (py::isinstance<py::array_t<uint64_t>>(arr)) {
        Common::fill_blob<uint64_t>(arr, blob);
    } else {
        IE_THROW() << "Unsupported data type for when filling blob!";
    }
}

void set_request_blobs(InferenceEngine::InferRequest& request, const py::dict& dictonary) {
    for (auto&& pair : dictonary) {
        const std::string& name = pair.first.cast<std::string>();
        if (py::isinstance<py::array>(pair.second)) {
            Common::blob_from_numpy(pair.second, request.GetBlob(name));
        } else if (is_TBlob(pair.second)) {
            request.SetBlob(name, Common::cast_to_blob(pair.second));
        } else {
            IE_THROW() << "Unable to set blob " << name << "!";
        }
    }
}

uint32_t get_optimal_number_of_requests(const ov::runtime::ExecutableNetwork& actual) {
>>>>>>> 2e9f83d7
    try {
        auto parameter_value = actual.get_metric(METRIC_KEY(SUPPORTED_METRICS));
        auto supported_metrics = parameter_value.as<std::vector<std::string>>();
        const std::string key = METRIC_KEY(OPTIMAL_NUMBER_OF_INFER_REQUESTS);
        if (std::find(supported_metrics.begin(), supported_metrics.end(), key) != supported_metrics.end()) {
            parameter_value = actual.get_metric(key);
            if (parameter_value.is<unsigned int>())
                return parameter_value.as<unsigned int>();
            else
                IE_THROW() << "Unsupported format for " << key << "!"
                           << " Please specify number of infer requests directly!";
        } else {
            IE_THROW() << "Can't load network: " << key << " is not supported!"
                       << " Please specify number of infer requests directly!";
        }
    } catch (const std::exception& ex) {
        IE_THROW() << "Can't load network: " << ex.what() << " Please specify number of infer requests directly!";
    }
}

};  // namespace Common<|MERGE_RESOLUTION|>--- conflicted
+++ resolved
@@ -261,147 +261,7 @@
     }
 }
 
-<<<<<<< HEAD
-uint32_t get_optimal_number_of_requests(const InferenceEngine::ExecutableNetwork& actual) {
-=======
-bool is_TBlob(const py::handle& blob) {
-    if (py::isinstance<InferenceEngine::TBlob<float>>(blob)) {
-        return true;
-    } else if (py::isinstance<InferenceEngine::TBlob<double>>(blob)) {
-        return true;
-    } else if (py::isinstance<InferenceEngine::TBlob<int8_t>>(blob)) {
-        return true;
-    } else if (py::isinstance<InferenceEngine::TBlob<int16_t>>(blob)) {
-        return true;
-    } else if (py::isinstance<InferenceEngine::TBlob<int32_t>>(blob)) {
-        return true;
-    } else if (py::isinstance<InferenceEngine::TBlob<int64_t>>(blob)) {
-        return true;
-    } else if (py::isinstance<InferenceEngine::TBlob<uint8_t>>(blob)) {
-        return true;
-    } else if (py::isinstance<InferenceEngine::TBlob<uint16_t>>(blob)) {
-        return true;
-    } else if (py::isinstance<InferenceEngine::TBlob<uint32_t>>(blob)) {
-        return true;
-    } else if (py::isinstance<InferenceEngine::TBlob<uint64_t>>(blob)) {
-        return true;
-    } else {
-        return false;
-    }
-}
-
-const ov::runtime::Tensor& cast_to_tensor(const py::handle& tensor) {
-    return tensor.cast<const ov::runtime::Tensor&>();
-}
-
-const Containers::TensorNameMap cast_to_tensor_name_map(const py::dict& inputs) {
-    Containers::TensorNameMap result_map;
-    for (auto&& input : inputs) {
-        std::string name;
-        if (py::isinstance<py::str>(input.first)) {
-            name = input.first.cast<std::string>();
-        } else {
-            throw py::type_error("incompatible function arguments!");
-        }
-        if (py::isinstance<ov::runtime::Tensor>(input.second)) {
-            auto tensor = Common::cast_to_tensor(input.second);
-            result_map[name] = tensor;
-        } else {
-            throw ov::Exception("Unable to cast tensor " + name + "!");
-        }
-    }
-    return result_map;
-}
-
-const Containers::TensorIndexMap cast_to_tensor_index_map(const py::dict& inputs) {
-    Containers::TensorIndexMap result_map;
-    for (auto&& input : inputs) {
-        int idx;
-        if (py::isinstance<py::int_>(input.first)) {
-            idx = input.first.cast<int>();
-        } else {
-            throw py::type_error("incompatible function arguments!");
-        }
-        if (py::isinstance<ov::runtime::Tensor>(input.second)) {
-            auto tensor = Common::cast_to_tensor(input.second);
-            result_map[idx] = tensor;
-        } else {
-            throw ov::Exception("Unable to cast tensor " + std::to_string(idx) + "!");
-        }
-    }
-    return result_map;
-}
-
-const std::shared_ptr<InferenceEngine::Blob> cast_to_blob(const py::handle& blob) {
-    if (py::isinstance<InferenceEngine::TBlob<float>>(blob)) {
-        return blob.cast<const std::shared_ptr<InferenceEngine::TBlob<float>>&>();
-    } else if (py::isinstance<InferenceEngine::TBlob<double>>(blob)) {
-        return blob.cast<const std::shared_ptr<InferenceEngine::TBlob<double>>&>();
-    } else if (py::isinstance<InferenceEngine::TBlob<int8_t>>(blob)) {
-        return blob.cast<const std::shared_ptr<InferenceEngine::TBlob<int8_t>>&>();
-    } else if (py::isinstance<InferenceEngine::TBlob<int16_t>>(blob)) {
-        return blob.cast<const std::shared_ptr<InferenceEngine::TBlob<int16_t>>&>();
-    } else if (py::isinstance<InferenceEngine::TBlob<int32_t>>(blob)) {
-        return blob.cast<const std::shared_ptr<InferenceEngine::TBlob<int32_t>>&>();
-    } else if (py::isinstance<InferenceEngine::TBlob<int64_t>>(blob)) {
-        return blob.cast<const std::shared_ptr<InferenceEngine::TBlob<int64_t>>&>();
-    } else if (py::isinstance<InferenceEngine::TBlob<uint8_t>>(blob)) {
-        return blob.cast<const std::shared_ptr<InferenceEngine::TBlob<uint8_t>>&>();
-    } else if (py::isinstance<InferenceEngine::TBlob<uint16_t>>(blob)) {
-        return blob.cast<const std::shared_ptr<InferenceEngine::TBlob<uint16_t>>&>();
-    } else if (py::isinstance<InferenceEngine::TBlob<uint32_t>>(blob)) {
-        return blob.cast<const std::shared_ptr<InferenceEngine::TBlob<uint32_t>>&>();
-    } else if (py::isinstance<InferenceEngine::TBlob<uint64_t>>(blob)) {
-        return blob.cast<const std::shared_ptr<InferenceEngine::TBlob<uint64_t>>&>();
-    } else {
-        IE_THROW() << "Unsupported data type for when casting to blob!";
-        // return nullptr;
-    }
-}
-
-void blob_from_numpy(const py::handle& arr, InferenceEngine::Blob::Ptr blob) {
-    if (py::isinstance<py::array_t<float>>(arr)) {
-        Common::fill_blob<float>(arr, blob);
-    } else if (py::isinstance<py::array_t<double>>(arr)) {
-        Common::fill_blob<double>(arr, blob);
-    } else if (py::isinstance<py::array_t<bool>>(arr)) {
-        Common::fill_blob<bool>(arr, blob);
-    } else if (py::isinstance<py::array_t<int8_t>>(arr)) {
-        Common::fill_blob<int8_t>(arr, blob);
-    } else if (py::isinstance<py::array_t<int16_t>>(arr)) {
-        Common::fill_blob<int16_t>(arr, blob);
-    } else if (py::isinstance<py::array_t<int32_t>>(arr)) {
-        Common::fill_blob<int32_t>(arr, blob);
-    } else if (py::isinstance<py::array_t<int64_t>>(arr)) {
-        Common::fill_blob<int64_t>(arr, blob);
-    } else if (py::isinstance<py::array_t<uint8_t>>(arr)) {
-        Common::fill_blob<uint8_t>(arr, blob);
-    } else if (py::isinstance<py::array_t<uint16_t>>(arr)) {
-        Common::fill_blob<uint16_t>(arr, blob);
-    } else if (py::isinstance<py::array_t<uint32_t>>(arr)) {
-        Common::fill_blob<uint32_t>(arr, blob);
-    } else if (py::isinstance<py::array_t<uint64_t>>(arr)) {
-        Common::fill_blob<uint64_t>(arr, blob);
-    } else {
-        IE_THROW() << "Unsupported data type for when filling blob!";
-    }
-}
-
-void set_request_blobs(InferenceEngine::InferRequest& request, const py::dict& dictonary) {
-    for (auto&& pair : dictonary) {
-        const std::string& name = pair.first.cast<std::string>();
-        if (py::isinstance<py::array>(pair.second)) {
-            Common::blob_from_numpy(pair.second, request.GetBlob(name));
-        } else if (is_TBlob(pair.second)) {
-            request.SetBlob(name, Common::cast_to_blob(pair.second));
-        } else {
-            IE_THROW() << "Unable to set blob " << name << "!";
-        }
-    }
-}
-
 uint32_t get_optimal_number_of_requests(const ov::runtime::ExecutableNetwork& actual) {
->>>>>>> 2e9f83d7
     try {
         auto parameter_value = actual.get_metric(METRIC_KEY(SUPPORTED_METRICS));
         auto supported_metrics = parameter_value.as<std::vector<std::string>>();
