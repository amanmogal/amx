# Copyright (C) 2018-2021 Intel Corporation
# SPDX-License-Identifier: Apache-2.0

import logging

import onnx.backend.test
from tests_compatibility import (
    BACKEND_NAME,
    skip_rng_tests,
    xfail_issue_33488,
    xfail_issue_33538,
    xfail_issue_33581,
    xfail_issue_33589,
    xfail_issue_33595,
    xfail_issue_33596,
    xfail_issue_33606,
    xfail_issue_33651,
    xfail_issue_38091,
    xfail_issue_38699,
    xfail_issue_38701,
    xfail_issue_38706,
    xfail_issue_38710,
    xfail_issue_38713,
    xfail_issue_38724,
    xfail_issue_38734,
    xfail_issue_38735,
    xfail_issue_39662,
    xfail_issue_44854,
    xfail_issue_44858,
    xfail_issue_44956,
    xfail_issue_44965,
    xfail_issue_44968,
    xfail_issue_45180,
    xfail_issue_47323,
    xfail_issue_47337,
    xfail_issue_48052,
    xfail_issue_49207,
    xfail_issue_49750,
    xfail_issue_52463,
    xfail_issue_58033,
    xfail_issue_63033,
    xfail_issue_63036,
    xfail_issue_63039,
    xfail_issue_63043,
    xfail_issue_63044,
    xfail_issue_63136,
    xfail_issue_63137,
    xfail_issue_63138,
    xfail_issue_69444,
)
from tests_compatibility.test_onnx.utils.onnx_backend import OpenVinoTestBackend


def expect_fail(test_case_path, xfail):  # type: (str) -> None
    """Mark the test as expected to fail."""
    module_name, test_name = test_case_path.split(".")
    module = globals().get(module_name)
    if hasattr(module, test_name):
        xfail(getattr(module, test_name))
    else:
        logging.getLogger().warning(
            "Could not mark test as XFAIL, not found: %s", test_case_path
        )


OpenVinoTestBackend.backend_name = BACKEND_NAME

# This is a pytest magic variable to load extra plugins
# Uncomment the line below to enable the ONNX compatibility report
# pytest_plugins = "onnx.backend.test.report",

# import all test cases at global scope to make them visible to python.unittest
backend_test = onnx.backend.test.BackendTest(OpenVinoTestBackend, __name__)

skip_tests_general = [
    # Big model tests (see test_zoo_models.py):
    "test_bvlc_alexnet",
    "test_densenet121",
    "test_inception_v1",
    "test_inception_v2",
    "test_resnet50",
    "test_shufflenet",
    "test_squeezenet",
    "test_vgg19",
    "test_zfnet512",
]

for test in skip_tests_general:
    backend_test.exclude(test)

# NOTE: ALL backend_test.exclude CALLS MUST BE PERFORMED BEFORE THE CALL TO globals().update

OnnxBackendNodeModelTest = None
OnnxBackendSimpleModelTest = None
OnnxBackendPyTorchOperatorModelTest = None
OnnxBackendPyTorchConvertedModelTest = None
globals().update(backend_test.enable_report().test_cases)

tests_expected_to_fail = [
    (
        xfail_issue_49207,
        "OnnxBackendNodeModelTest.test_rnn_seq_length_cpu",
        "OnnxBackendNodeModelTest.test_simple_rnn_defaults_cpu",
        "OnnxBackendNodeModelTest.test_simple_rnn_with_initial_bias_cpu",
        "OnnxBackendNodeModelTest.test_gru_defaults_cpu",
        "OnnxBackendNodeModelTest.test_gru_seq_length_cpu",
        "OnnxBackendNodeModelTest.test_gru_with_initial_bias_cpu",
        "OnnxBackendNodeModelTest.test_lstm_defaults_cpu",
        "OnnxBackendNodeModelTest.test_lstm_with_initial_bias_cpu",
        "OnnxBackendNodeModelTest.test_lstm_with_peepholes_cpu",
    ),
    (
<<<<<<< HEAD
        xfail_issue_69443,
        "OnnxBackendNodeModelTest.test_constant_pad_cpu",
        "OnnxBackendNodeModelTest.test_edge_pad_cpu",
        "OnnxBackendNodeModelTest.test_reflect_pad_cpu",
=======
        xfail_issue_39658,
        "OnnxBackendNodeModelTest.test_tile_cpu",
>>>>>>> 387c35cc
    ),
    (
        xfail_issue_39662,
        "OnnxBackendNodeModelTest.test_scatter_elements_with_negative_indices_cpu",
        "OnnxBackendNodeModelTest.test_gather_negative_indices_cpu",
    ),
    (
        xfail_issue_38091,
        "OnnxBackendNodeModelTest.test_gather_negative_indices_cpu",
        "OnnxBackendNodeModelTest.test_dynamicquantizelinear_cpu",
        "OnnxBackendNodeModelTest.test_dynamicquantizelinear_expanded_cpu",
    ),
    (
        xfail_issue_52463,
        "OnnxBackendPyTorchOperatorModelTest.test_operator_add_size1_singleton_broadcast_cpu",
    ),
    (
        xfail_issue_47323,
        "OnnxBackendPyTorchOperatorModelTest.test_operator_add_broadcast_cpu",
        "OnnxBackendPyTorchOperatorModelTest.test_operator_addconstant_cpu",
        "OnnxBackendPyTorchOperatorModelTest.test_operator_add_size1_right_broadcast_cpu",
    ),
    (
        xfail_issue_38699,
        "OnnxBackendSimpleModelTest.test_gradient_of_add_and_mul_cpu",
        "OnnxBackendSimpleModelTest.test_gradient_of_add_cpu",
    ),
    (
        xfail_issue_33596,
        "OnnxBackendSimpleModelTest.test_sequence_model5_cpu",
        "OnnxBackendSimpleModelTest.test_sequence_model7_cpu",
        "OnnxBackendSimpleModelTest.test_sequence_model1_cpu",
        "OnnxBackendSimpleModelTest.test_sequence_model3_cpu",
        "OnnxBackendSimpleModelTest.test_sequence_model6_cpu",
        "OnnxBackendSimpleModelTest.test_sequence_model8_cpu",
        "OnnxBackendSimpleModelTest.test_sequence_model4_cpu",
        "OnnxBackendSimpleModelTest.test_sequence_model2_cpu",
        "OnnxBackendNodeModelTest.test_identity_sequence_cpu",
        "OnnxBackendNodeModelTest.test_if_seq_cpu",
    ),
    (
        xfail_issue_38701,
        "OnnxBackendSimpleModelTest.test_strnorm_model_monday_casesensintive_nochangecase_cpu",
        "OnnxBackendSimpleModelTest.test_strnorm_model_nostopwords_nochangecase_cpu",
        "OnnxBackendSimpleModelTest.test_strnorm_model_monday_empty_output_cpu",
        "OnnxBackendSimpleModelTest.test_strnorm_model_monday_insensintive_upper_twodim_cpu",
        "OnnxBackendSimpleModelTest.test_strnorm_model_monday_casesensintive_lower_cpu",
        "OnnxBackendSimpleModelTest.test_strnorm_model_monday_casesensintive_upper_cpu",
        "OnnxBackendNodeModelTest.test_strnormalizer_nostopwords_nochangecase_cpu",
        "OnnxBackendNodeModelTest.test_strnormalizer_export_monday_casesensintive_nochangecase_cpu",
        "OnnxBackendNodeModelTest.test_strnormalizer_export_monday_insensintive_upper_twodim_cpu",
        "OnnxBackendNodeModelTest.test_strnormalizer_export_monday_casesensintive_lower_cpu",
        "OnnxBackendNodeModelTest.test_strnormalizer_export_monday_empty_output_cpu",
        "OnnxBackendNodeModelTest.test_strnormalizer_export_monday_casesensintive_upper_cpu",
        "OnnxBackendNodeModelTest.test_cast_STRING_to_FLOAT_cpu",
        "OnnxBackendNodeModelTest.test_cast_FLOAT_to_STRING_cpu",
        "OnnxBackendNodeModelTest.test_castlike_FLOAT_to_STRING_cpu",
        "OnnxBackendNodeModelTest.test_castlike_FLOAT_to_STRING_expanded_cpu",
        "OnnxBackendNodeModelTest.test_castlike_STRING_to_FLOAT_cpu",
        "OnnxBackendNodeModelTest.test_castlike_STRING_to_FLOAT_expanded_cpu",
    ),
    (
        xfail_issue_33595,
        "OnnxBackendNodeModelTest.test_unique_not_sorted_without_axis_cpu",
        "OnnxBackendNodeModelTest.test_unique_sorted_with_negative_axis_cpu",
        "OnnxBackendNodeModelTest.test_unique_sorted_with_axis_cpu",
        "OnnxBackendNodeModelTest.test_unique_sorted_with_axis_3d_cpu",
        "OnnxBackendNodeModelTest.test_unique_sorted_without_axis_cpu",
    ),
    (
        xfail_issue_33651,
        "OnnxBackendNodeModelTest.test_tfidfvectorizer_tf_batch_onlybigrams_skip5_cpu",
        "OnnxBackendNodeModelTest.test_tfidfvectorizer_tf_onlybigrams_levelempty_cpu",
        "OnnxBackendNodeModelTest.test_tfidfvectorizer_tf_batch_onlybigrams_skip0_cpu",
        "OnnxBackendNodeModelTest.test_tfidfvectorizer_tf_uniandbigrams_skip5_cpu",
        "OnnxBackendNodeModelTest.test_tfidfvectorizer_tf_only_bigrams_skip0_cpu",
        "OnnxBackendNodeModelTest.test_tfidfvectorizer_tf_batch_uniandbigrams_skip5_cpu",
        "OnnxBackendNodeModelTest.test_tfidfvectorizer_tf_onlybigrams_skip5_cpu",
    ),
    (
        xfail_issue_38706,
        "OnnxBackendNodeModelTest.test_split_zero_size_splits_cpu",
        "OnnxBackendNodeModelTest.test_slice_start_out_of_bounds_cpu",
    ),
    (
        xfail_issue_33538,
        "OnnxBackendNodeModelTest.test_scan_sum_cpu",
        "OnnxBackendNodeModelTest.test_scan9_sum_cpu",
    ),
    (
        xfail_issue_49750,
        "OnnxBackendNodeModelTest.test_resize_downsample_scales_cubic_align_corners_cpu",
        "OnnxBackendNodeModelTest.test_resize_downsample_scales_cubic_A_n0p5_exclude_outside_cpu",
        "OnnxBackendNodeModelTest.test_resize_upsample_scales_cubic_A_n0p5_exclude_outside_cpu",
    ),
    (
        xfail_issue_33581,
        "OnnxBackendNodeModelTest.test_gather_elements_negative_indices_cpu",
    ),
    (
        xfail_issue_38713,
        "OnnxBackendNodeModelTest.test_momentum_cpu",
        "OnnxBackendNodeModelTest.test_nesterov_momentum_cpu",
        "OnnxBackendNodeModelTest.test_momentum_multiple_cpu",
    ),
    (
        xfail_issue_47337,
        "OnnxBackendNodeModelTest.test_onehot_negative_indices_cpu",
    ),
    (
        xfail_issue_33488,
        "OnnxBackendNodeModelTest.test_maxunpool_export_with_output_shape_cpu",
        "OnnxBackendNodeModelTest.test_maxunpool_export_without_output_shape_cpu",
    ),
    (
        xfail_issue_33589,
        "OnnxBackendNodeModelTest.test_isnan_cpu",
        "OnnxBackendNodeModelTest.test_isinf_positive_cpu",
        "OnnxBackendNodeModelTest.test_isinf_negative_cpu",
        "OnnxBackendNodeModelTest.test_isinf_cpu",
    ),
    (xfail_issue_38724, "OnnxBackendNodeModelTest.test_resize_tf_crop_and_resize_cpu"),
    (
        xfail_issue_33606,
        "OnnxBackendNodeModelTest.test_det_2d_cpu",
        "OnnxBackendNodeModelTest.test_det_nd_cpu",
    ),
    (
        xfail_issue_38734,
        "OnnxBackendNodeModelTest.test_adam_multiple_cpu",
        "OnnxBackendNodeModelTest.test_adam_cpu",
    ),
    (
        xfail_issue_38735,
        "OnnxBackendNodeModelTest.test_adagrad_multiple_cpu",
        "OnnxBackendNodeModelTest.test_adagrad_cpu",
    ),
    (
        xfail_issue_48052,
        "OnnxBackendNodeModelTest.test_training_dropout_cpu",
        "OnnxBackendNodeModelTest.test_training_dropout_mask_cpu",
        "OnnxBackendNodeModelTest.test_training_dropout_default_cpu",
        "OnnxBackendNodeModelTest.test_training_dropout_zero_ratio_cpu",
        "OnnxBackendNodeModelTest.test_training_dropout_default_mask_cpu",
        "OnnxBackendNodeModelTest.test_training_dropout_zero_ratio_mask_cpu",
    ),
    (
        xfail_issue_45180,
        "OnnxBackendNodeModelTest.test_reduce_sum_do_not_keepdims_example_cpu",
        "OnnxBackendNodeModelTest.test_reduce_sum_do_not_keepdims_random_cpu",
    ),
    (
        xfail_issue_44854,
        "OnnxBackendNodeModelTest.test_split_variable_parts_1d_cpu",
        "OnnxBackendNodeModelTest.test_split_variable_parts_2d_cpu",
        "OnnxBackendNodeModelTest.test_split_variable_parts_default_axis_cpu",
    ),
    (
        xfail_issue_44858,
        "OnnxBackendNodeModelTest.test_unsqueeze_axis_0_cpu",
        "OnnxBackendNodeModelTest.test_unsqueeze_axis_1_cpu",
        "OnnxBackendNodeModelTest.test_unsqueeze_axis_2_cpu",
        "OnnxBackendNodeModelTest.test_unsqueeze_negative_axes_cpu",
        "OnnxBackendNodeModelTest.test_unsqueeze_three_axes_cpu",
        "OnnxBackendNodeModelTest.test_unsqueeze_two_axes_cpu",
        "OnnxBackendNodeModelTest.test_unsqueeze_unsorted_axes_cpu",
    ),
    (
        xfail_issue_44956,
        "OnnxBackendNodeModelTest.test_loop11_cpu",
        "OnnxBackendNodeModelTest.test_range_int32_type_negative_delta_expanded_cpu",
        "OnnxBackendNodeModelTest.test_range_float_type_positive_delta_expanded_cpu",
    ),
    (
        xfail_issue_44965,
        "OnnxBackendNodeModelTest.test_loop13_seq_cpu",
        "OnnxBackendNodeModelTest.test_sequence_insert_at_back_cpu",
        "OnnxBackendNodeModelTest.test_sequence_insert_at_front_cpu",
    ),
    (
        xfail_issue_44968,
        "OnnxBackendNodeModelTest.test_squeeze_cpu",
        "OnnxBackendNodeModelTest.test_squeeze_negative_axes_cpu",
    ),
    (xfail_issue_58033, "OnnxBackendNodeModelTest.test_einsum_batch_diagonal_cpu"),
    (
        xfail_issue_63033,
        "OnnxBackendNodeModelTest.test_batchnorm_epsilon_training_mode_cpu",
        "OnnxBackendNodeModelTest.test_batchnorm_example_training_mode_cpu",
    ),
    (xfail_issue_63036, "OnnxBackendNodeModelTest.test_convtranspose_autopad_same_cpu"),
    (
        xfail_issue_63039,
        "OnnxBackendNodeModelTest.test_div_uint8_cpu",
        "OnnxBackendNodeModelTest.test_mul_uint8_cpu",
        "OnnxBackendNodeModelTest.test_sub_uint8_cpu",
    ),
    (
        xfail_issue_63043,
        "OnnxBackendNodeModelTest.test_gru_batchwise_cpu",
        "OnnxBackendNodeModelTest.test_lstm_batchwise_cpu",
        "OnnxBackendNodeModelTest.test_simple_rnn_batchwise_cpu",
    ),
    (
        xfail_issue_38710,
        "OnnxBackendNodeModelTest.test_reshape_allowzero_reordered_cpu",
    ),
    (
        xfail_issue_63044,
        "OnnxBackendNodeModelTest.test_tril_cpu",
        "OnnxBackendNodeModelTest.test_tril_neg_cpu",
        "OnnxBackendNodeModelTest.test_tril_one_row_neg_cpu",
        "OnnxBackendNodeModelTest.test_tril_out_neg_cpu",
        "OnnxBackendNodeModelTest.test_tril_out_pos_cpu",
        "OnnxBackendNodeModelTest.test_tril_pos_cpu",
        "OnnxBackendNodeModelTest.test_tril_square_cpu",
        "OnnxBackendNodeModelTest.test_tril_square_neg_cpu",
        "OnnxBackendNodeModelTest.test_tril_zero_cpu",
        "OnnxBackendNodeModelTest.test_triu_cpu",
        "OnnxBackendNodeModelTest.test_triu_neg_cpu",
        "OnnxBackendNodeModelTest.test_triu_one_row_cpu",
        "OnnxBackendNodeModelTest.test_triu_out_neg_out_cpu",
        "OnnxBackendNodeModelTest.test_triu_out_pos_cpu",
        "OnnxBackendNodeModelTest.test_triu_pos_cpu",
        "OnnxBackendNodeModelTest.test_triu_square_cpu",
        "OnnxBackendNodeModelTest.test_triu_square_neg_cpu",
        "OnnxBackendNodeModelTest.test_triu_zero_cpu",
    ),
    (
        skip_rng_tests,
        "OnnxBackendNodeModelTest.test_bernoulli_cpu",
        "OnnxBackendNodeModelTest.test_bernoulli_double_cpu",
        "OnnxBackendNodeModelTest.test_bernoulli_double_expanded_cpu",
        "OnnxBackendNodeModelTest.test_bernoulli_expanded_cpu",
        "OnnxBackendNodeModelTest.test_bernoulli_seed_cpu",
        "OnnxBackendNodeModelTest.test_bernoulli_seed_expanded_cpu",
    ),
    (
        xfail_issue_63136,
        "OnnxBackendNodeModelTest.test_castlike_BFLOAT16_to_FLOAT_cpu",
        "OnnxBackendNodeModelTest.test_castlike_DOUBLE_to_FLOAT16_cpu",
        "OnnxBackendNodeModelTest.test_castlike_DOUBLE_to_FLOAT_cpu",
        "OnnxBackendNodeModelTest.test_castlike_FLOAT16_to_DOUBLE_cpu",
        "OnnxBackendNodeModelTest.test_castlike_FLOAT16_to_FLOAT_cpu",
        "OnnxBackendNodeModelTest.test_castlike_FLOAT_to_BFLOAT16_cpu",
        "OnnxBackendNodeModelTest.test_castlike_FLOAT_to_DOUBLE_cpu",
        "OnnxBackendNodeModelTest.test_castlike_FLOAT_to_FLOAT16_cpu",
    ),
    (
        xfail_issue_63137,
        "OnnxBackendNodeModelTest.test_optional_get_element_cpu",
        "OnnxBackendNodeModelTest.test_optional_get_element_sequence_cpu",
        "OnnxBackendNodeModelTest.test_optional_has_element_cpu",
        "OnnxBackendNodeModelTest.test_optional_has_element_empty_cpu",
    ),
    (
        xfail_issue_63138,
        "OnnxBackendNodeModelTest.test_shape_end_1_cpu",
        "OnnxBackendNodeModelTest.test_shape_end_negative_1_cpu",
        "OnnxBackendNodeModelTest.test_shape_start_1_cpu",
        "OnnxBackendNodeModelTest.test_shape_start_1_end_2_cpu",
        "OnnxBackendNodeModelTest.test_shape_start_1_end_negative_1_cpu",
        "OnnxBackendNodeModelTest.test_shape_start_negative_1_cpu",
    ),
    (xfail_issue_69444, "OnnxBackendNodeModelTest.test_resize_downsample_scales_linear_align_corners_cpu"),
]

for test_group in tests_expected_to_fail:
    for test_case in test_group[1:]:
        expect_fail("{}".format(test_case), test_group[0])<|MERGE_RESOLUTION|>--- conflicted
+++ resolved
@@ -24,6 +24,7 @@
     xfail_issue_38724,
     xfail_issue_38734,
     xfail_issue_38735,
+    xfail_issue_39658,
     xfail_issue_39662,
     xfail_issue_44854,
     xfail_issue_44858,
@@ -110,15 +111,8 @@
         "OnnxBackendNodeModelTest.test_lstm_with_peepholes_cpu",
     ),
     (
-<<<<<<< HEAD
-        xfail_issue_69443,
-        "OnnxBackendNodeModelTest.test_constant_pad_cpu",
-        "OnnxBackendNodeModelTest.test_edge_pad_cpu",
-        "OnnxBackendNodeModelTest.test_reflect_pad_cpu",
-=======
         xfail_issue_39658,
         "OnnxBackendNodeModelTest.test_tile_cpu",
->>>>>>> 387c35cc
     ),
     (
         xfail_issue_39662,
