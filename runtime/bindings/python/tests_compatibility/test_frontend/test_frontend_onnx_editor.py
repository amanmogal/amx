--- conflicted
+++ resolved
@@ -1152,7 +1152,6 @@
     assert place1.is_equal(place2)
 
 
-<<<<<<< HEAD
 def test_cut_and_add_new_input():
     skip_if_onnx_frontend_is_disabled()
     fe = fem.load_by_framework(framework=ONNX_FRONTEND_NAME)
@@ -1204,7 +1203,7 @@
 
     #in_names = [place.get_names()[0] for place in model.get_inputs()]
     #assert in_names == ["add_out", "in3"]
-=======
+
 def test_not_supported_methods():
     skip_if_onnx_frontend_is_disabled()
     fe = fem.load_by_framework(framework=ONNX_FRONTEND_NAME)
@@ -1347,5 +1346,4 @@
     one_const = model.get_place_by_tensor_name(tensorName="one_const")
     with pytest.raises(Exception) as e:
         model.set_name_for_dimension(one_const, 0, dim_name)
-    assert "ONNX initializer shape dimension cannot be dynamic." in str(e)
->>>>>>> 6c3e68a8
+    assert "ONNX initializer shape dimension cannot be dynamic." in str(e)