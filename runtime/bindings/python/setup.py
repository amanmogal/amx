# Copyright (C) 2018-2021 Intel Corporation
# SPDX-License-Identifier: Apache-2.0

import os
import pathlib
import shutil
import glob
import sysconfig
import sys
import multiprocessing

from setuptools import Extension, setup
from setuptools.command.build_ext import build_ext
from setuptools.command.install_lib import install_lib
from setuptools.command.install import install as _install
from setuptools.command.develop import develop as _develop
from distutils.command.build import build as _build

__version__ = os.environ.get("NGRAPH_VERSION", "0.0.0.dev0")
PYTHON_API_ROOT_DIR = os.path.abspath(os.path.dirname(__file__))
OPENVINO_ROOT_DIR = os.path.normpath(os.path.join(PYTHON_API_ROOT_DIR, "../../.."))
# Change current working directory to runtime/bindings/python
os.chdir(PYTHON_API_ROOT_DIR)

NGRAPH_LIBS = ["ngraph", "onnx_ngraph_frontend", "openvino"]

packages = [
    "ngraph",
    "ngraph.opset1",
    "ngraph.opset2",
    "ngraph.opset3",
    "ngraph.opset4",
    "ngraph.opset5",
    "ngraph.opset6",
    "ngraph.opset7",
    "ngraph.opset8",
    "ngraph.utils",
    "ngraph.impl",
    "ngraph.impl.op",
    "ngraph.impl.op.util",
    "ngraph.impl.passes",
    "ngraph.frontend",
    "openvino",
<<<<<<< HEAD
    "openvino.offline_transformations"
=======
    "openvino.opset1",
    "openvino.opset2",
    "openvino.opset3",
    "openvino.opset4",
    "openvino.opset5",
    "openvino.opset6",
    "openvino.opset7",
    "openvino.opset8",
    "openvino.utils",
    "openvino.impl",
    "openvino.impl.op",
    "openvino.impl.op.util",
    "openvino.impl.passes",
>>>>>>> 78358bac
]


data_files = []

with open(os.path.join(PYTHON_API_ROOT_DIR, "requirements.txt")) as req:
    requirements = req.read().splitlines()

cmdclass = {}
for super_class in [_build, _install, _develop]:
    class command(super_class):
        """Add user options for build, install and develop commands."""

        cmake_build_types = ["Release", "Debug", "RelWithDebInfo", "MinSizeRel"]
        user_options = super_class.user_options + [
            ("config=", None, f"Build configuration [{'|'.join(cmake_build_types)}]."),
            ("jobs=", None, "Specifies the number of jobs to use with make."),
            ("cmake-args=", None, "Additional options to be passed to CMake.")
        ]

        def initialize_options(self):
            """Set default values for all the options that this command supports."""
            super().initialize_options()
            self.config = None
            self.jobs = None
            self.cmake_args = None

    cmdclass[super_class.__name__] = command


class CMakeExtension(Extension):
    """Build extension stub."""

    def __init__(self, name, sources=None):
        if sources is None:
            sources = []
        super().__init__(name=name, sources=sources)


class BuildCMakeExt(build_ext):
    """Builds module using cmake instead of the python setuptools implicit build."""

    cmake_build_types = ["Release", "Debug", "RelWithDebInfo", "MinSizeRel"]
    user_options = [
        ("config=", None, f"Build configuration [{'|'.join(cmake_build_types)}]."),
        ("jobs=", None, "Specifies the number of jobs to use with make."),
        ("cmake-args=", None, "Additional options to be passed to CMake.")
    ]

    def initialize_options(self):
        """Set default values for all the options that this command supports."""
        super().initialize_options()
        self.build_base = "build"
        self.config = None
        self.jobs = None
        self.cmake_args = None

    def finalize_options(self):
        """Set final values for all the options that this command supports."""
        super().finalize_options()

        for cmd in ["build", "install", "develop"]:
            self.set_undefined_options(cmd, ("config", "config"),
                                       ("jobs", "jobs"),
                                       ("cmake_args", "cmake_args"))

        if not self.config:
            if self.debug:
                self.config = "Debug"
            else:
                self.announce("Set default value for CMAKE_BUILD_TYPE = Release.", level=4)
                self.config = "Release"
        else:
            build_types = [item.lower() for item in self.cmake_build_types]
            try:
                i = build_types.index(str(self.config).lower())
                self.config = self.cmake_build_types[i]
                self.debug = True if "Debug" == self.config else False
            except ValueError:
                self.announce("Unsupported CMAKE_BUILD_TYPE value: " + self.config, level=4)
                self.announce(f"Supported values: {', '.join(self.cmake_build_types)}", level=4)
                sys.exit(1)
        if self.jobs is None and os.getenv("MAX_JOBS") is not None:
            self.jobs = os.getenv("MAX_JOBS")
        self.jobs = multiprocessing.cpu_count() if self.jobs is None else int(self.jobs)

    def run(self):
        """Run CMake build for modules."""
        for extension in self.extensions:
            if extension.name == "pyopenvino":
                self.build_cmake(extension)
            if extension.name == "_pyngraph":
                self.build_cmake(extension)

    def build_cmake(self, extension: Extension):
        """Cmake configure and build steps."""
        self.announce("Preparing the build environment", level=3)
        plat_specifier = ".%s-%d.%d" % (self.plat_name, *sys.version_info[:2])
        self.build_temp = os.path.join(self.build_base, "temp" + plat_specifier, self.config)
        build_dir = pathlib.Path(self.build_temp)

        extension_path = pathlib.Path(self.get_ext_fullpath(extension.name))
        if extension.name == "pyopenvino":
            extension_path = pathlib.Path(os.path.join(extension_path.parent.absolute(), "openvino"))

        os.makedirs(build_dir, exist_ok=True)
        os.makedirs(extension_path.parent.absolute(), exist_ok=True)

        # If OpenVINO_DIR is set, try to build Python only,
        # otherwise build from scratch using OpenVINO root
        root_dir = OPENVINO_ROOT_DIR
        bin_dir = os.path.join(OPENVINO_ROOT_DIR, "bin")
        if os.environ.get("OpenVINO_DIR") is not None:
<<<<<<< HEAD
            root_dir = PYNGRAPH_ROOT_DIR
=======
            root_dir = PYTHON_API_ROOT_DIR
            bin_dir = build_dir
>>>>>>> 78358bac

        self.announce("Configuring cmake project", level=3)
        ext_args = self.cmake_args.split() if self.cmake_args else []
        ov_build_dir = os.path.join(OPENVINO_ROOT_DIR, "build")
        self.spawn(["cmake", "-S" + root_dir, "-B" + self.build_temp,
                    f"-DCMAKE_BUILD_TYPE={self.config}",
                    f"-DInferenceEngineDeveloperPackage_DIR={ov_build_dir}",
                    "-DENABLE_PYTHON=ON",
                    "-DNGRAPH_ONNX_FRONTEND_ENABLE=ON"] + ext_args)

        self.announce("Building binaries", level=3)

        self.spawn(["cmake", "--build", self.build_temp, "--target", extension.name,
                    "--config", self.config, "-j", str(self.jobs)])

        self.announce("Moving built python module to " + str(extension_path), level=3)
        pyds = list(glob.iglob(f"{bin_dir}/**/{extension.name}*{sysconfig.get_config_var('EXT_SUFFIX')}",
                               recursive=True))
        for name in pyds:
            self.announce("copy " + os.path.join(name), level=3)
            shutil.copy(name, extension_path)


class InstallCMakeLibs(install_lib):
    """Finds and installs NGraph libraries to a package location."""

    def run(self):
        """Copy libraries from the bin directory and place them as appropriate."""
        self.announce("Adding library files", level=3)

        root_dir = os.path.join(OPENVINO_ROOT_DIR, "bin")
        if os.environ.get("OpenVINO_DIR") is not None:
            root_dir = pathlib.Path(PYTHON_API_ROOT_DIR)

        lib_ext = ""
        if "linux" in sys.platform:
            lib_ext = ".so"
        elif sys.platform == "darwin":
            lib_ext = ".dylib"
        elif sys.platform == "win32":
            lib_ext = ".dll"

        libs = []
        print(root_dir)
        for ngraph_lib in NGRAPH_LIBS:
            libs.extend(list(glob.iglob(f"{root_dir}/**/*{ngraph_lib}*{lib_ext}", recursive=True)))
            print(libs)
        if not libs:
            raise Exception("NGraph libs not found.")

        self.announce("Adding library files" + str(libs), level=3)

        self.distribution.data_files.extend([("lib", [os.path.normpath(lib) for lib in libs])])
        self.distribution.run_command("install_data")
        super().run()


cmdclass["build_ext"] = BuildCMakeExt
cmdclass["install_lib"] = InstallCMakeLibs

setup(
    name="openvino",
    description="OpenVINO - deploying pre-trained deep learning models",
    version=__version__,
    author="Intel Corporation",
    url="https://github.com/openvinotoolkit/openvino",
    license="License :: OSI Approved :: Apache Software License",
    ext_modules=[CMakeExtension(name="_pyngraph"), CMakeExtension(name="pyopenvino")],
    package_dir={"": "src/compatibility", "openvino": "src/openvino"},
    packages=packages,
    install_requires=requirements,
    data_files=data_files,
    zip_safe=False,
    extras_require={},
    cmdclass=cmdclass
)<|MERGE_RESOLUTION|>--- conflicted
+++ resolved
@@ -41,9 +41,7 @@
     "ngraph.impl.passes",
     "ngraph.frontend",
     "openvino",
-<<<<<<< HEAD
     "openvino.offline_transformations"
-=======
     "openvino.opset1",
     "openvino.opset2",
     "openvino.opset3",
@@ -57,7 +55,6 @@
     "openvino.impl.op",
     "openvino.impl.op.util",
     "openvino.impl.passes",
->>>>>>> 78358bac
 ]
 
 
@@ -171,12 +168,7 @@
         root_dir = OPENVINO_ROOT_DIR
         bin_dir = os.path.join(OPENVINO_ROOT_DIR, "bin")
         if os.environ.get("OpenVINO_DIR") is not None:
-<<<<<<< HEAD
             root_dir = PYNGRAPH_ROOT_DIR
-=======
-            root_dir = PYTHON_API_ROOT_DIR
-            bin_dir = build_dir
->>>>>>> 78358bac
 
         self.announce("Configuring cmake project", level=3)
         ext_args = self.cmake_args.split() if self.cmake_args else []
