# Copyright (C) 2018-2022 Intel Corporation
# SPDX-License-Identifier: Apache-2.0
#

#
# Install licensing
#

ie_cpack_add_component(${OV_COMP_LICENSING})

install(DIRECTORY ${CMAKE_CURRENT_SOURCE_DIR}/
<<<<<<< HEAD
        DESTINATION share/doc/openvino${OpenVINO_VERSION}/licensing
        COMPONENT ${OV_COMP_LICENSING}
=======
        DESTINATION docs/licensing
        COMPONENT licensing
>>>>>>> ac2e639f
        PATTERN CMakeLists.txt EXCLUDE
        PATTERN dev-third-party-programs.txt EXCLUDE
        PATTERN documentation-third-party-programs.txt EXCLUDE
        PATTERN third-party-programs.txt EXCLUDE)<|MERGE_RESOLUTION|>--- conflicted
+++ resolved
@@ -9,13 +9,8 @@
 ie_cpack_add_component(${OV_COMP_LICENSING})
 
 install(DIRECTORY ${CMAKE_CURRENT_SOURCE_DIR}/
-<<<<<<< HEAD
         DESTINATION share/doc/openvino${OpenVINO_VERSION}/licensing
         COMPONENT ${OV_COMP_LICENSING}
-=======
-        DESTINATION docs/licensing
-        COMPONENT licensing
->>>>>>> ac2e639f
         PATTERN CMakeLists.txt EXCLUDE
         PATTERN dev-third-party-programs.txt EXCLUDE
         PATTERN documentation-third-party-programs.txt EXCLUDE
