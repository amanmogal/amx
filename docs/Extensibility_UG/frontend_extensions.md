﻿# Frontend Extensions {#openvino_docs_Extensibility_UG_Frontend_Extensions}

@sphinxdirective

The goal of this chapter is to explain how to use Frontend extension classes to facilitate 
mapping of custom operations from framework model representation to OpenVINO representation. 
Refer to :doc:`Introduction to OpenVINO Extension <openvino_docs_Extensibility_UG_Intro>` to 
understand the entire flow.

This API is applicable to new frontends only, which exist for ONNX, PaddlePaddle, and TensorFlow. 
If a different model format is used, follow legacy 
:doc:`Model Optimizer Extensions <openvino_docs_MO_DG_prepare_model_customize_model_optimizer_Customize_Model_Optimizer>` 
guide.

.. note:: 

   This documentation is written based on the `Template extension <https://github.com/openvinotoolkit/openvino/tree/master/src/core/template_extension/new>`__, 
   which demonstrates extension development details based on minimalistic ``Identity`` 
   operation that is a placeholder for your real custom operation. You can review the complete code, 
   which is fully compilable, to see how it works.


.. note::
   You can find more examples of extensions in `openvino_contrib repository <https://github.com/openvinotoolkit/openvino_contrib/tree/master/modules/custom_operations>`_.


Single Operation Mapping with OpExtension
#########################################

This section covers the case when a single operation in framework representation is mapped to a single 
operation in OpenVINO representation. This is called *one-to-one mapping*. There is ``OpExtension`` 
class that works well if all the following conditions are satisfied:

1. Number of inputs to operation in the Framework representation is the same as in the OpenVINO representation.
2. Number of outputs is also the same in both representations.
3. Inputs can be indexed and are mapped in order correspondingly, e.g. 
   input with index 0 in framework representation maps to input with index 0 in OpenVINO representation and so on.
4. The same for outputs.
5. Each attribute in OpenVINO operation can be initialized from one of the attributes of original operation or by 
   some predefined constant value. Value of copied attributes cannot contain expressions, value is accepted as-is, 
   so type of a value should be compatible.

.. note::

   ``OpExtension`` class is currently available for ONNX and TensorFlow frontends. 
   PaddlePaddle frontend has named inputs and outputs for operation (not indexed) 
   therefore OpExtension mapping is not applicable for this case.

The following example maps ONNX operation with the type of `Identity <https://github.com/onnx/onnx/blob/main/docs/Operators.md#Identity>`__ 
to OpenVINO template extension ``Identity`` class.

.. doxygensnippet:: docs/snippets/ov_extensions.cpp
   :language: cpp
   :fragment: [frontend_extension_Identity_header]

.. doxygensnippet:: docs/snippets/ov_extensions.cpp
   :language: cpp
   :fragment: [frontend_extension_Identity]

The mapping doesn’t involve any attributes, as operation Identity doesn’t have them.

Extension objects, like just constructed ``extension`` can be used to add to the 
OpenVINO runtime just before the loading a model that contains custom operations:

.. doxygensnippet:: docs/snippets/ov_extensions.cpp
   :language: cpp
   :fragment: [frontend_extension_read_model]

Or extensions can be constructed in a separately compiled shared library. 
Separately compiled library can be used in Model Optimizer or ``benchmark_app``. 
Read about how to build and load such a library in the chapter of “Create library with extensions” in 
:doc:`Introduction to OpenVINO Extension <openvino_docs_Extensibility_UG_Intro>`.

If operation have multiple inputs and/or outputs they will be mapped in order. 
The type of elements in input/output tensors should match expected types in the surrounding operations. 
For example, if a custom operation produces the ``f32`` data type, the operation that consumes this output 
should also support ``f32``. Otherwise, model conversion fails with an error, as no automatic type conversion is performed.

Converting to Standard OpenVINO Operation
+++++++++++++++++++++++++++++++++++++++++

``OpExtension`` class can be used when mapping to one of the operations from standard OpenVINO 
operation set is what you need and there is no class like ``TemplateExtension::Identity`` implemented.

Here is an example of a custom framework operation 'MyRelu'. Assume it is mathematically equivalent 
to standard ``Relu`` that exists in the OpenVINO operation set, but for some reason has the type name of 'MyRelu'. 
In this case, you can directly say that 'MyRelu' -> ``Relu`` mapping should be used:

.. tab-set::

   .. tab-item:: C++
      :sync: cpp

      .. doxygensnippet:: docs/snippets/ov_extensions.cpp
         :language: cpp
         :fragment: [frontend_extension_MyRelu]

   .. tab-item:: Python
      :sync: python
   
      .. doxygensnippet:: docs/snippets/ov_extensions.py
         :language: python
         :fragment: [py_frontend_extension_MyRelu]


In the resulting converted OpenVINO model, “MyRelu” operation will be replaced by the standard operation 
``Relu`` from the latest available OpenVINO operation set. Notice that when standard operation is used, 
it can be specified using just a type string (“Relu”) instead of using a ``ov::opset8::Relu`` class name as a 
template parameter for ``OpExtension``. This method is available for operations from the standard operation set only. 
For a user custom OpenVINO operation the corresponding class should be always specified as a template parameter 
as it was demonstrated with ``TemplateExtension::Identity``.

Attribute Mapping
++++++++++++++++++

<<<<<<< HEAD
As described above, ``OpExtension`` is useful when attributes can be mapped one by one or initialized by a constant. 
If the set of attributes in framework representation and OpenVINO representation completely match by their names and types, 
nothing should be specified in OpExtension constructor parameters. The attributes are discovered and mapped 
automatically based on ``visit_attributes`` method that should be defined for any OpenVINO operation.
=======
As described above, ``OpExtension`` is useful when attributes can be mapped one by one or initialized by a constant.
Attributes in OpenVINO operators are identified by their names, so for frameworks that also have named attributes (like TensorFlow, PaddlePaddle, ONNX), you can specify name to name mapping. For frameworks where OpenVINO operator's attributes can be mapped to one of the framework operator inputs (like PyTorch), there's a name to input index mapping.

Named attributes mapping
^^^^^^^^^^^^^^^^^^^^^^^^

If the set of attributes in framework representation and OpenVINO representation completely match by their names and types, no attribute mapping has to be specified in OpExtension constructor parameters. The attributes are discovered and mapped automatically based on ``visit_attributes`` method that should be defined for any OpenVINO operation.
>>>>>>> 65313abc

Imagine you have CustomOperation class implementation that has two attributes with names: ``attr1`` and ``attr2``.

.. doxygensnippet:: docs/snippets/ov_extensions.cpp
   :language: cpp
   :fragment: [frontend_extension_CustomOperation]

<<<<<<< HEAD
And the original model in the framework representation also has operation named “CustomOperation” with the same 
``attr1`` and ``attr2`` attributes. Then with the following code:
=======
And original model in framework representation also has operation with name ``CustomOperation`` with the same ``attr1`` and ``attr2`` attributes. Then with the following code:
>>>>>>> 65313abc

.. doxygensnippet:: docs/snippets/ov_extensions.cpp
   :language: cpp
   :fragment: [frontend_extension_CustomOperation_as_is]

<<<<<<< HEAD
Both ``attr1`` and ``attr2`` are copied from framework representation to OpenVINO representation automatically. 
If for some reason names of attributes are different but values still can be copied “as-is” you can pass attribute 
names mapping in ``OpExtension`` constructor:
=======
both ``attr1`` and ``attr2`` are copied from framework representation to OpenVINO representation automatically.

The code is slightly different, if you want to use ``OpExtension`` for PaddlePaddle model. PaddlePaddle operations have named inputs and outputs, so you need to pass their names in ``OpExtension`` constructor. For example, if ``CustomOperation`` has 3 inputs named "A", "B" and "C" and two outputs named "X" and "Y", then the code that registers the extension looks like following:

.. doxygensnippet:: docs/snippets/ov_extensions.cpp
   :language: cpp
   :fragment: [frontend_extension_CustomOperation_as_is_paddle]


If for some reason names of attributes are different but values still can be copied “as-is” you can pass attribute names mapping in ``OpExtension`` constructor:
>>>>>>> 65313abc

.. doxygensnippet:: docs/snippets/ov_extensions.cpp
   :language: cpp
   :fragment: [frontend_extension_CustomOperation_rename]

and similarily if ``CustomOperation`` will be used in PaddlePaddle model:

.. doxygensnippet:: docs/snippets/ov_extensions.cpp
   :language: cpp
   :fragment: [frontend_extension_CustomOperation_rename_paddle]


Where ``fw_attr1`` and ``fw_attr2`` are names for corresponding attributes in framework operation representation.

If copying of an attribute is not what you need, ``OpExtension`` also can set attribute to predefined constant value. 
For the same ``CustomOperation``, imagine you want to set ``attr2`` to value 5 instead of copying from ``fw_attr2``, 
to achieve that do the following:

.. doxygensnippet:: docs/snippets/ov_extensions.cpp
   :language: cpp
   :fragment: [frontend_extension_CustomOperation_rename_set]


and similarily with named inputs and outputs:

.. doxygensnippet:: docs/snippets/ov_extensions.cpp
   :language: cpp
   :fragment: [frontend_extension_CustomOperation_rename_set_paddle]


So the conclusion is that each attribute of target OpenVINO operation should be initialized either by

1. Setting automatically due to name matching
2. Mapped by attribute name
3. Set to a constant value

This is achieved by specifying maps as arguments for ``OpExtension`` constructor.

<<<<<<< HEAD
Mapping custom operations to frontends with OPENVINO_FRAMEWORK_MAP macro
---------------------------------------------------------------------------

.. note:: 
   
   Below solution works only for ONNX and Tensorflow frontends.

``OPENVINO_FRAMEWORK_MAP`` is a macro that should be used inside OpenVINO operation's class definition 
and that lets you specify the mapping between this operation to a frontend operation.

Let's consider the following example. Imagine you have an ONNX model with ``CustomOp`` operation 
(and this operation has ``mode`` attribute) and a Tensorflow model with ``CustomOpV3`` operation 
(this operation has ``axis`` attribute) and both of them can be implemented with a single OpenVINO 
operation ``CustomOp`` like follows:

.. doxygensnippet:: ov_extensions.cpp
   :language: cpp
   :fragment: [frontend_extension_framework_map_macro_headers]

.. doxygensnippet:: ov_extensions.cpp
   :language: cpp
   :fragment: [frontend_extension_framework_map_macro_CustomOp]


Let's take a closer look at the parameters this macro takes:

.. code-block::cpp

   OPENVINO_FRAMEWORK_MAP(framework, name, attributes_map, attributes_values)

- ``framework`` - framework name.
- ``name`` - the framework operation name. It's optional if the OpenVINO custom operation name 
  (that is the name that is passed as the first parameter to `OPENVINO_OP` macro) is the 
  same as the framework operation name and both ``attributes_map`` and ``attributes_values`` are not provided.
- ``attributes_map`` - used to provide a mapping between OpenVINO operation attribute and 
  framework operation attribute. Contains key-value pairs, where key is an OpenVINO operation 
  attribute name and value is its corresponding framework operation attribute name. 
  This parameter is optional if the number of OpenVINO operation attributes and their names 
  match one-to-one with framework operation attributes.
- ``attributes_values`` - used to provide default values for OpenVINO operation attributes 
  that are not specified in ``attributes_map``. Contains key-value pairs, where key is an OpenVINO 
  operation attribute name and the value is this attribute value. This parameter cannot be provided 
  if ``attributes_map`` contains all of OpenVINO operation attributes or if ``attributes_map`` is not provided.

In the example above, ``OPENVINO_FRAMEWORK_MAP`` is used twice.
First, OpenVINO ``CustomOp`` is mapped to ONNX ``CustomOp`` operation, ``m_mode`` attribute is mapped to ``mode`` 
attribute, while ``m_axis`` attribute gets the default value ``-1``. Secondly, OpenVINO `CustomOp` is mapped 
to Tensorflow ``CustomOpV3`` operation, ``m_axis`` attribute is mapped to ``axis`` attribute, while ``m_mode`` 
attribute gets the default value ``linear``.
=======

Mapping attributes from operation inputs
^^^^^^^^^^^^^^^^^^^^^^^^^^^^^^^^^^^^^^^^

For models (like PyTorch models), where operations have attributes on the input list, you can specify name to input index mapping.
For example, imagine you have created a custom OpenVINO operation that implements a variant of ELU activation function with two attributes ``alpha`` and ``beta``:

.. math::

    CustomElu=\left\lbrace
    \begin{array}{ll}
    beta * x & \textrm{if x > 0} \newline
    alpha * (exp(x) - 1) & \textrm{otherwise}
    \end{array}
    \right.

Below is a snippet of ``CustomElu`` class showing how to define its attributes: 

.. doxygensnippet:: docs/snippets/ov_extensions.cpp
   :language: cpp
   :fragment: [frontend_extension_framework_map_CustomElu]

Let's see an example of how you can map ``CustomElu`` to PyTorch `aten::elu <https://pytorch.org/docs/stable/generated/torch.nn.functional.elu.html>`_ (note that if ``beta`` is equal to ``1``, ``CustomElu`` works the same as ``aten::elu``).
``aten::elu`` has ``alpha`` attribute second on the input list, but it doesn't have ``beta``. So in order to map it to ``CustomElu`` you can use the following:

.. doxygensnippet:: docs/snippets/ov_extensions.cpp
   :language: cpp
   :fragment: [frontend_extension_framework_map_CustomElu_mapping]

This will map ``alpha`` to the second input and map ``beta`` attribute to constant value ``1.0f``.

Such created extension can be used, e.g. in dynamic library, please refer to :ref:`Create a library with extensions <create_a_library_with_extensions>`.

Mapping custom operations to frontends with OPENVINO_FRAMEWORK_MAP macro
########################################################################

``OPENVINO_FRAMEWORK_MAP`` is a macro that should be used inside OpenVINO operation's class definition and that lets you specify the mapping between this operation to a frontend operation.

Let's consider the following example. Imagine you have an ONNX model with ``CustomOp`` operation (and this operation has ``mode`` attribute), a TensorFlow model with ``CustomOpV3`` operation (this operation has ``axis`` attribute) and a PaddlePaddle model with ``CustomOp`` (with ``mode`` attribute) that has input named "X" and output named "Out" and all of them can be implemented with a single OpenVINO operation ``CustomOp`` like follows:

.. doxygensnippet:: docs/snippets/ov_extensions.cpp
   :language: cpp
   :fragment: [frontend_extension_framework_map_macro_headers]

.. doxygensnippet:: docs/snippets/ov_extensions.cpp
   :language: cpp
   :fragment: [frontend_extension_framework_map_macro_CustomOp]

Let's take a closer look at the parameters this macro takes (note that there are two flavors - the second one is to map for PaddlePaddle operations where input and output names have to be specified):

.. code-block:: cpp

   OPENVINO_FRAMEWORK_MAP(framework, name, attributes_map, attributes_values)
   OPENVINO_FRAMEWORK_MAP(framework, input_names, output_names, name, attributes_map, attributes_values)

- ``framework`` - framework name.
- ``name`` - the framework operation name. It's optional if the OpenVINO custom operation name (that is the name that is passed as the first parameter to ``OPENVINO_OP`` macro) is the same as the framework operation name and both ``attributes_map`` and ``attributes_values`` are not provided.
- ``input_names`` - vector of strings that specify the names of inputs (needed to map PaddlePaddle to OpenVINO operations),
- ``output_names`` - vector of strings that specify the names of outputs (needed to map PaddlePaddle to OpenVINO operations),
- ``attributes_map`` - used to provide a mapping between OpenVINO operation attribute and framework operation attribute. Contains key-value pairs, where key is an OpenVINO operation attribute name and value is its corresponding framework operation attribute name. This parameter is optional if the number of OpenVINO operation attributes and their names match one-to-one with framework operation attributes.
- ``attributes_values`` - used to provide default values for OpenVINO operation attributes that are not specified in ``attributes_map``. Contains key-value pairs, where key is an OpenVINO operation attribute name and the value is this attribute value. This parameter cannot be provided if ``attributes_map`` contains all of OpenVINO operation attributes or if ``attributes_map`` is not provided.

In the example above, ``OPENVINO_FRAMEWORK_MAP`` is used three times.
First, OpenVINO ``CustomOp`` is mapped to ONNX ``CustomOp`` operation, ``m_mode`` attribute is mapped to ``mode`` attribute, while ``m_axis`` attribute gets the default value ``-1``.
Secondly, OpenVINO ``CustomOp`` is mapped to TensorFlow ``CustomOpV3`` operation, ``m_axis`` attribute is mapped to ``axis`` attribute, while ``m_mode`` attribute gets the default value ``"linear"``.
Thirdly, OpenVINO ``CustomOp`` is mapped to PaddlePaddle ``CustomOp`` operation, ``m_mode`` attribute is mapped to ``mode`` attribute, while ``m_axis`` attribute gets the default value ``-1``. This mapping also specifies the input name "X" and output name "Out".
>>>>>>> 65313abc

The last step is to register this custom operation by following:


.. doxygensnippet:: docs/snippets/ov_extensions.cpp
   :language: cpp
   :fragment: [frontend_extension_framework_map_macro_add_extension]


Mapping to Multiple Operations with ConversionExtension
#######################################################

Previous sections cover the case when a single operation is mapped to a single operation with optional 
adjustment in names and attribute values. That is likely enough for your own custom operation with existing 
C++ kernel implementation. In this case your framework representation and OpenVINO representation for the 
operation are under your control and inputs/outpus/attributes can be aligned to make ``OpExtension`` usable.

In case if one-to-one mapping is not possible, *decomposition to multiple operations* should be considered. 
It is achieved by using more verbose and less automated ``ConversionExtension`` class. 
It enables writing arbitrary code to replace a single framework operation by multiple connected OpenVINO 
operations constructing dependency graph of any complexity.

``ConversionExtension`` maps a single operation to a function which builds a graph using OpenVINO 
operation classes. Follow chapter :ref:`Build a Model in OpenVINO Runtime <ov_ug_build_model>` to 
learn how to use OpenVINO operation classes to build a fragment of model for replacement.

<<<<<<< HEAD
The next example illustrates using ``ConversionExtension`` for conversion of “ThresholdedRelu” 
from ONNX according to the formula: ``ThresholdedRelu(x, alpha) -> Multiply(x, Convert(Greater(x, alpha), type=float))``.
=======
Below example illustrates using ``ConversionExtension`` for conversion of “ThresholdedRelu” from ONNX according to the formula: ``ThresholdedRelu(x, alpha) -> Multiply(x, Convert(Greater(x, alpha), type=float))``.
>>>>>>> 65313abc

.. note:: 

   ``ThresholdedRelu`` is one of the standard ONNX operators which is supported by ONNX frontend 
   natively out-of-the-box. Here we are re-implementing it to illustrate how you can add a similar 
   support for your custom operation instead of ``ThresholdedRelu``.

.. tab-set::

   .. tab-item:: C++
      :sync: cpp
 
      .. doxygensnippet:: docs/snippets/ov_extensions.cpp
         :language: cpp
         :fragment: [frontend_extension_ThresholdedReLU_header]

   .. tab-item:: Python
      :sync: python

      .. doxygensnippet:: docs/snippets/ov_extensions.py
         :language: python
         :fragment: [py_frontend_extension_ThresholdedReLU_header]

.. tab-set::

   .. tab-item:: C++
      :sync: cpp
 
      .. doxygensnippet:: docs/snippets/ov_extensions.cpp
         :language: cpp
         :fragment: [frontend_extension_ThresholdedReLU]

   .. tab-item:: Python
      :sync: python
 
      .. doxygensnippet:: docs/snippets/ov_extensions.py
         :language: python
         :fragment: [py_frontend_extension_ThresholdedReLU]


<<<<<<< HEAD
To access original framework operation attribute value and connect to inputs, 
``node`` object of type ``NodeContext`` is used. It has two main methods:
=======
The next example shows how to use ``ConversionExtension`` to convert PyTorch `aten::hardtanh <https://pytorch.org/docs/stable/generated/torch.nn.functional.hardtanh.html>`_ to demonstrate how to use ``get_values_from_const_input`` function to fetch an attribute value from input:


.. doxygensnippet:: docs/snippets/ov_extensions.py
   :language: python
   :fragment: [py_frontend_extension_aten_hardtanh]


To access original framework operation attribute value and connect to inputs, ``node`` object of type ``NodeContext`` is used. It has three main methods:
>>>>>>> 65313abc

* ``NodeContext::get_input`` to get input with a given index,

* ``NodeContext::get_attribute`` to get attribute value with a given name,

* ``NodeContext::get_values_from_const_input`` to get an attribute with a given input index.

The conversion function should return a vector of node outputs that are mapped to 
corresponding outputs of the original framework operation in the same order.

@endsphinxdirective

<|MERGE_RESOLUTION|>--- conflicted
+++ resolved
@@ -113,20 +113,17 @@
 Attribute Mapping
 ++++++++++++++++++
 
-<<<<<<< HEAD
-As described above, ``OpExtension`` is useful when attributes can be mapped one by one or initialized by a constant. 
-If the set of attributes in framework representation and OpenVINO representation completely match by their names and types, 
-nothing should be specified in OpExtension constructor parameters. The attributes are discovered and mapped 
-automatically based on ``visit_attributes`` method that should be defined for any OpenVINO operation.
-=======
 As described above, ``OpExtension`` is useful when attributes can be mapped one by one or initialized by a constant.
-Attributes in OpenVINO operators are identified by their names, so for frameworks that also have named attributes (like TensorFlow, PaddlePaddle, ONNX), you can specify name to name mapping. For frameworks where OpenVINO operator's attributes can be mapped to one of the framework operator inputs (like PyTorch), there's a name to input index mapping.
+Attributes in OpenVINO operators are identified by their names, so for frameworks that also have named attributes (like TensorFlow, PaddlePaddle, ONNX), 
+you can specify name to name mapping. For frameworks where OpenVINO operator's attributes can be mapped to one of the framework 
+operator inputs (like PyTorch), there's a name to input index mapping.
 
 Named attributes mapping
 ^^^^^^^^^^^^^^^^^^^^^^^^
 
-If the set of attributes in framework representation and OpenVINO representation completely match by their names and types, no attribute mapping has to be specified in OpExtension constructor parameters. The attributes are discovered and mapped automatically based on ``visit_attributes`` method that should be defined for any OpenVINO operation.
->>>>>>> 65313abc
+If the set of attributes in framework representation and OpenVINO representation completely match by their names and types, 
+no attribute mapping has to be specified in OpExtension constructor parameters. The attributes are discovered and mapped automatically 
+based on ``visit_attributes`` method that should be defined for any OpenVINO operation.
 
 Imagine you have CustomOperation class implementation that has two attributes with names: ``attr1`` and ``attr2``.
 
@@ -134,33 +131,27 @@
    :language: cpp
    :fragment: [frontend_extension_CustomOperation]
 
-<<<<<<< HEAD
-And the original model in the framework representation also has operation named “CustomOperation” with the same 
+And original model in framework representation also has operation with name ``CustomOperation`` with the same 
 ``attr1`` and ``attr2`` attributes. Then with the following code:
-=======
-And original model in framework representation also has operation with name ``CustomOperation`` with the same ``attr1`` and ``attr2`` attributes. Then with the following code:
->>>>>>> 65313abc
 
 .. doxygensnippet:: docs/snippets/ov_extensions.cpp
    :language: cpp
    :fragment: [frontend_extension_CustomOperation_as_is]
 
-<<<<<<< HEAD
-Both ``attr1`` and ``attr2`` are copied from framework representation to OpenVINO representation automatically. 
+Both ``attr1`` and ``attr2`` are copied from framework representation to OpenVINO representation automatically.
+
+The code is slightly different, if you want to use ``OpExtension`` for PaddlePaddle model. PaddlePaddle operations 
+have named inputs and outputs, so you need to pass their names in ``OpExtension`` constructor. For example, 
+if ``CustomOperation`` has 3 inputs named "A", "B" and "C" and two outputs named "X" and "Y", then the code 
+that registers the extension looks like following:
+
+.. doxygensnippet:: docs/snippets/ov_extensions.cpp
+   :language: cpp
+   :fragment: [frontend_extension_CustomOperation_as_is_paddle]
+
+
 If for some reason names of attributes are different but values still can be copied “as-is” you can pass attribute 
 names mapping in ``OpExtension`` constructor:
-=======
-both ``attr1`` and ``attr2`` are copied from framework representation to OpenVINO representation automatically.
-
-The code is slightly different, if you want to use ``OpExtension`` for PaddlePaddle model. PaddlePaddle operations have named inputs and outputs, so you need to pass their names in ``OpExtension`` constructor. For example, if ``CustomOperation`` has 3 inputs named "A", "B" and "C" and two outputs named "X" and "Y", then the code that registers the extension looks like following:
-
-.. doxygensnippet:: docs/snippets/ov_extensions.cpp
-   :language: cpp
-   :fragment: [frontend_extension_CustomOperation_as_is_paddle]
-
-
-If for some reason names of attributes are different but values still can be copied “as-is” you can pass attribute names mapping in ``OpExtension`` constructor:
->>>>>>> 65313abc
 
 .. doxygensnippet:: docs/snippets/ov_extensions.cpp
    :language: cpp
@@ -199,41 +190,74 @@
 
 This is achieved by specifying maps as arguments for ``OpExtension`` constructor.
 
-<<<<<<< HEAD
+
+Mapping attributes from operation inputs
+^^^^^^^^^^^^^^^^^^^^^^^^^^^^^^^^^^^^^^^^
+
+For models (like PyTorch models), where operations have attributes on the input list, you can specify name to input index mapping.
+For example, imagine you have created a custom OpenVINO operation that implements a variant of ELU activation function 
+with two attributes ``alpha`` and ``beta``:
+
+.. math::
+
+    CustomElu=\left\lbrace
+    \begin{array}{ll}
+    beta * x & \textrm{if x > 0} \newline
+    alpha * (exp(x) - 1) & \textrm{otherwise}
+    \end{array}
+    \right.
+
+Below is a snippet of ``CustomElu`` class showing how to define its attributes: 
+
+.. doxygensnippet:: docs/snippets/ov_extensions.cpp
+   :language: cpp
+   :fragment: [frontend_extension_framework_map_CustomElu]
+
+Let's see an example of how you can map ``CustomElu`` to PyTorch `aten::elu <https://pytorch.org/docs/stable/generated/torch.nn.functional.elu.html>`_ 
+(note that if ``beta`` is equal to ``1``, ``CustomElu`` works the same as ``aten::elu``).
+``aten::elu`` has ``alpha`` attribute second on the input list, but it doesn't have ``beta``. 
+So in order to map it to ``CustomElu`` you can use the following:
+
+.. doxygensnippet:: docs/snippets/ov_extensions.cpp
+   :language: cpp
+   :fragment: [frontend_extension_framework_map_CustomElu_mapping]
+
+This will map ``alpha`` to the second input and map ``beta`` attribute to constant value ``1.0f``.
+
+Such created extension can be used, e.g. in dynamic library, please refer to :ref:`Create a library with extensions <create_a_library_with_extensions>`.
+
 Mapping custom operations to frontends with OPENVINO_FRAMEWORK_MAP macro
----------------------------------------------------------------------------
-
-.. note:: 
-   
-   Below solution works only for ONNX and Tensorflow frontends.
-
-``OPENVINO_FRAMEWORK_MAP`` is a macro that should be used inside OpenVINO operation's class definition 
-and that lets you specify the mapping between this operation to a frontend operation.
-
-Let's consider the following example. Imagine you have an ONNX model with ``CustomOp`` operation 
-(and this operation has ``mode`` attribute) and a Tensorflow model with ``CustomOpV3`` operation 
-(this operation has ``axis`` attribute) and both of them can be implemented with a single OpenVINO 
-operation ``CustomOp`` like follows:
-
-.. doxygensnippet:: ov_extensions.cpp
+########################################################################
+
+``OPENVINO_FRAMEWORK_MAP`` is a macro that should be used inside OpenVINO operation's class definition and that lets you specify 
+the mapping between this operation to a frontend operation.
+
+Let's consider the following example. Imagine you have an ONNX model with ``CustomOp`` operation (and this operation has ``mode`` attribute), 
+a TensorFlow model with ``CustomOpV3`` operation (this operation has ``axis`` attribute) and a PaddlePaddle model with ``CustomOp`` (with ``mode`` attribute) 
+that has input named "X" and output named "Out" and all of them can be implemented with a single OpenVINO operation ``CustomOp`` like follows:
+
+.. doxygensnippet:: docs/snippets/ov_extensions.cpp
    :language: cpp
    :fragment: [frontend_extension_framework_map_macro_headers]
 
-.. doxygensnippet:: ov_extensions.cpp
+.. doxygensnippet:: docs/snippets/ov_extensions.cpp
    :language: cpp
    :fragment: [frontend_extension_framework_map_macro_CustomOp]
 
-
-Let's take a closer look at the parameters this macro takes:
-
-.. code-block::cpp
+Let's take a closer look at the parameters this macro takes. Note that there are two flavors - the second one is to map 
+for PaddlePaddle operations where input and output names have to be specified.
+
+.. code-block:: cpp
 
    OPENVINO_FRAMEWORK_MAP(framework, name, attributes_map, attributes_values)
+   OPENVINO_FRAMEWORK_MAP(framework, input_names, output_names, name, attributes_map, attributes_values)
 
 - ``framework`` - framework name.
 - ``name`` - the framework operation name. It's optional if the OpenVINO custom operation name 
-  (that is the name that is passed as the first parameter to `OPENVINO_OP` macro) is the 
-  same as the framework operation name and both ``attributes_map`` and ``attributes_values`` are not provided.
+  (that is the name that is passed as the first parameter to ``OPENVINO_OP`` macro) is the same 
+  as the framework operation name and both ``attributes_map`` and ``attributes_values`` are not provided.
+- ``input_names`` - vector of strings that specify the names of inputs (needed to map PaddlePaddle to OpenVINO operations),
+- ``output_names`` - vector of strings that specify the names of outputs (needed to map PaddlePaddle to OpenVINO operations),
 - ``attributes_map`` - used to provide a mapping between OpenVINO operation attribute and 
   framework operation attribute. Contains key-value pairs, where key is an OpenVINO operation 
   attribute name and value is its corresponding framework operation attribute name. 
@@ -244,79 +268,13 @@
   operation attribute name and the value is this attribute value. This parameter cannot be provided 
   if ``attributes_map`` contains all of OpenVINO operation attributes or if ``attributes_map`` is not provided.
 
-In the example above, ``OPENVINO_FRAMEWORK_MAP`` is used twice.
+In the example above, ``OPENVINO_FRAMEWORK_MAP`` is used three times.
 First, OpenVINO ``CustomOp`` is mapped to ONNX ``CustomOp`` operation, ``m_mode`` attribute is mapped to ``mode`` 
-attribute, while ``m_axis`` attribute gets the default value ``-1``. Secondly, OpenVINO `CustomOp` is mapped 
-to Tensorflow ``CustomOpV3`` operation, ``m_axis`` attribute is mapped to ``axis`` attribute, while ``m_mode`` 
-attribute gets the default value ``linear``.
-=======
-
-Mapping attributes from operation inputs
-^^^^^^^^^^^^^^^^^^^^^^^^^^^^^^^^^^^^^^^^
-
-For models (like PyTorch models), where operations have attributes on the input list, you can specify name to input index mapping.
-For example, imagine you have created a custom OpenVINO operation that implements a variant of ELU activation function with two attributes ``alpha`` and ``beta``:
-
-.. math::
-
-    CustomElu=\left\lbrace
-    \begin{array}{ll}
-    beta * x & \textrm{if x > 0} \newline
-    alpha * (exp(x) - 1) & \textrm{otherwise}
-    \end{array}
-    \right.
-
-Below is a snippet of ``CustomElu`` class showing how to define its attributes: 
-
-.. doxygensnippet:: docs/snippets/ov_extensions.cpp
-   :language: cpp
-   :fragment: [frontend_extension_framework_map_CustomElu]
-
-Let's see an example of how you can map ``CustomElu`` to PyTorch `aten::elu <https://pytorch.org/docs/stable/generated/torch.nn.functional.elu.html>`_ (note that if ``beta`` is equal to ``1``, ``CustomElu`` works the same as ``aten::elu``).
-``aten::elu`` has ``alpha`` attribute second on the input list, but it doesn't have ``beta``. So in order to map it to ``CustomElu`` you can use the following:
-
-.. doxygensnippet:: docs/snippets/ov_extensions.cpp
-   :language: cpp
-   :fragment: [frontend_extension_framework_map_CustomElu_mapping]
-
-This will map ``alpha`` to the second input and map ``beta`` attribute to constant value ``1.0f``.
-
-Such created extension can be used, e.g. in dynamic library, please refer to :ref:`Create a library with extensions <create_a_library_with_extensions>`.
-
-Mapping custom operations to frontends with OPENVINO_FRAMEWORK_MAP macro
-########################################################################
-
-``OPENVINO_FRAMEWORK_MAP`` is a macro that should be used inside OpenVINO operation's class definition and that lets you specify the mapping between this operation to a frontend operation.
-
-Let's consider the following example. Imagine you have an ONNX model with ``CustomOp`` operation (and this operation has ``mode`` attribute), a TensorFlow model with ``CustomOpV3`` operation (this operation has ``axis`` attribute) and a PaddlePaddle model with ``CustomOp`` (with ``mode`` attribute) that has input named "X" and output named "Out" and all of them can be implemented with a single OpenVINO operation ``CustomOp`` like follows:
-
-.. doxygensnippet:: docs/snippets/ov_extensions.cpp
-   :language: cpp
-   :fragment: [frontend_extension_framework_map_macro_headers]
-
-.. doxygensnippet:: docs/snippets/ov_extensions.cpp
-   :language: cpp
-   :fragment: [frontend_extension_framework_map_macro_CustomOp]
-
-Let's take a closer look at the parameters this macro takes (note that there are two flavors - the second one is to map for PaddlePaddle operations where input and output names have to be specified):
-
-.. code-block:: cpp
-
-   OPENVINO_FRAMEWORK_MAP(framework, name, attributes_map, attributes_values)
-   OPENVINO_FRAMEWORK_MAP(framework, input_names, output_names, name, attributes_map, attributes_values)
-
-- ``framework`` - framework name.
-- ``name`` - the framework operation name. It's optional if the OpenVINO custom operation name (that is the name that is passed as the first parameter to ``OPENVINO_OP`` macro) is the same as the framework operation name and both ``attributes_map`` and ``attributes_values`` are not provided.
-- ``input_names`` - vector of strings that specify the names of inputs (needed to map PaddlePaddle to OpenVINO operations),
-- ``output_names`` - vector of strings that specify the names of outputs (needed to map PaddlePaddle to OpenVINO operations),
-- ``attributes_map`` - used to provide a mapping between OpenVINO operation attribute and framework operation attribute. Contains key-value pairs, where key is an OpenVINO operation attribute name and value is its corresponding framework operation attribute name. This parameter is optional if the number of OpenVINO operation attributes and their names match one-to-one with framework operation attributes.
-- ``attributes_values`` - used to provide default values for OpenVINO operation attributes that are not specified in ``attributes_map``. Contains key-value pairs, where key is an OpenVINO operation attribute name and the value is this attribute value. This parameter cannot be provided if ``attributes_map`` contains all of OpenVINO operation attributes or if ``attributes_map`` is not provided.
-
-In the example above, ``OPENVINO_FRAMEWORK_MAP`` is used three times.
-First, OpenVINO ``CustomOp`` is mapped to ONNX ``CustomOp`` operation, ``m_mode`` attribute is mapped to ``mode`` attribute, while ``m_axis`` attribute gets the default value ``-1``.
-Secondly, OpenVINO ``CustomOp`` is mapped to TensorFlow ``CustomOpV3`` operation, ``m_axis`` attribute is mapped to ``axis`` attribute, while ``m_mode`` attribute gets the default value ``"linear"``.
-Thirdly, OpenVINO ``CustomOp`` is mapped to PaddlePaddle ``CustomOp`` operation, ``m_mode`` attribute is mapped to ``mode`` attribute, while ``m_axis`` attribute gets the default value ``-1``. This mapping also specifies the input name "X" and output name "Out".
->>>>>>> 65313abc
+attribute, while ``m_axis`` attribute gets the default value ``-1``. Secondly, OpenVINO ``CustomOp`` is mapped 
+to TensorFlow ``CustomOpV3`` operation, ``m_axis`` attribute is mapped to ``axis`` attribute, while ``m_mode`` 
+attribute gets the default value ``"linear"``. Thirdly, OpenVINO ``CustomOp`` is mapped to PaddlePaddle ``CustomOp`` operation, 
+``m_mode`` attribute is mapped to ``mode`` attribute, while ``m_axis`` attribute gets the default value ``-1``. 
+This mapping also specifies the input name "X" and output name "Out".
 
 The last step is to register this custom operation by following:
 
@@ -343,12 +301,8 @@
 operation classes. Follow chapter :ref:`Build a Model in OpenVINO Runtime <ov_ug_build_model>` to 
 learn how to use OpenVINO operation classes to build a fragment of model for replacement.
 
-<<<<<<< HEAD
-The next example illustrates using ``ConversionExtension`` for conversion of “ThresholdedRelu” 
+Below example illustrates using ``ConversionExtension`` for conversion of “ThresholdedRelu” 
 from ONNX according to the formula: ``ThresholdedRelu(x, alpha) -> Multiply(x, Convert(Greater(x, alpha), type=float))``.
-=======
-Below example illustrates using ``ConversionExtension`` for conversion of “ThresholdedRelu” from ONNX according to the formula: ``ThresholdedRelu(x, alpha) -> Multiply(x, Convert(Greater(x, alpha), type=float))``.
->>>>>>> 65313abc
 
 .. note:: 
 
@@ -389,11 +343,9 @@
          :fragment: [py_frontend_extension_ThresholdedReLU]
 
 
-<<<<<<< HEAD
-To access original framework operation attribute value and connect to inputs, 
-``node`` object of type ``NodeContext`` is used. It has two main methods:
-=======
-The next example shows how to use ``ConversionExtension`` to convert PyTorch `aten::hardtanh <https://pytorch.org/docs/stable/generated/torch.nn.functional.hardtanh.html>`_ to demonstrate how to use ``get_values_from_const_input`` function to fetch an attribute value from input:
+The next example shows how to use ``ConversionExtension`` to convert PyTorch 
+`aten::hardtanh <https://pytorch.org/docs/stable/generated/torch.nn.functional.hardtanh.html>`_ 
+to demonstrate how to use ``get_values_from_const_input`` function to fetch an attribute value from input:
 
 
 .. doxygensnippet:: docs/snippets/ov_extensions.py
@@ -402,7 +354,6 @@
 
 
 To access original framework operation attribute value and connect to inputs, ``node`` object of type ``NodeContext`` is used. It has three main methods:
->>>>>>> 65313abc
 
 * ``NodeContext::get_input`` to get input with a given index,
 
