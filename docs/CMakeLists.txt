--- conflicted
+++ resolved
@@ -161,17 +161,6 @@
                        COMMAND ${Python3_EXECUTABLE} ${PYX_FILTER} ${PYTHON_API_OUT}
                        COMMENT "Pre-process Python API")
 
-<<<<<<< HEAD
-    # Plugin API
-
-    add_custom_target(plugin_api
-                      COMMAND ${DOXYGEN_EXECUTABLE} ${PLUGIN_CONFIG_BUILD}
-                      WORKING_DIRECTORY ${DOCS_BUILD_DIR}
-                      COMMENT "Generating Plugin API Reference"
-                      VERBATIM)
-
-=======
->>>>>>> b660dfcd
     # Preprocess docs
 
     add_custom_target(preprocess_docs
