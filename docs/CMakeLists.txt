--- conflicted
+++ resolved
@@ -65,21 +65,8 @@
     endif()
 
     set(DOCS_BUILD_DIR "${CMAKE_CURRENT_BINARY_DIR}")
-<<<<<<< HEAD
-    set(DOXYGEN_DIR "${OpenVINO_SOURCE_DIR}/docs/doxygen")
-    set(IE_SOURCE_DIR "${OpenVINO_SOURCE_DIR}/inference-engine")
-    set(OV_INFERENCE_DIR "${OpenVINO_SOURCE_DIR}/src/inference")
-    set(PYTHON_API_IN "${OpenVINO_SOURCE_DIR}/src/bindings/python/src/compatibility/openvino/inference_engine/ie_api.pyx")
-    set(PYTHON_API_OUT "${DOCS_BUILD_DIR}/python_api/ie_api.pyx")
-    set(C_API "${OpenVINO_SOURCE_DIR}/bindings/c/include")
-    set(PLUGIN_API_DIR "${DOCS_BUILD_DIR}/IE_PLUGIN_DG")
-    set(CORE_DIR "${OpenVINO_SOURCE_DIR}/src/core")
-    set(FRONTENDS_DIR "${OpenVINO_SOURCE_DIR}/src/frontends")
-    set(NGRAPH_PY_DIR "${OpenVINO_SOURCE_DIR}/src/bindings/python/src/compatibility/ngraph/")
-=======
     set(DOCS_SOURCE_DIR "${OpenVINO_SOURCE_DIR}/docs")
     set(SCRIPTS_DIR "${DOCS_SOURCE_DIR}/scripts")
->>>>>>> 8d8ceeb5
 
     # markdown docs
     set(MARKDOWN_INPUT "${DOCS_BUILD_DIR}")
