--- conflicted
+++ resolved
@@ -5,18 +5,11 @@
 Inference Engine CPU and GPU plugin can infer models in the low precision. 
 For details, refer to [Low Precision Inference on the CPU](../../../IE_DG/Int8Inference.md).
 
-<<<<<<< HEAD
 Intermediate Representation (IR) should be specifically formed to be suitable for low precision inference. 
 Such an IR is called a Low Precision IR and you can generate it in two ways:
 - [Quantize regular IR with the Post-Training Optimization tool](@ref pot_README)
 - Use the Model Optimizer for a model pretrained for Low Precision inference: TensorFlow\* pre-TFLite models (`.pb` model file with `FakeQuantize*` operations) and ONNX\* quantized models.
-Both Tensorflow and ONNX quantized models could be prepared by [Neural Network Compression Framework](https://github.com/openvinotoolkit/nncf/blob/develop/README.md) 
-=======
-Intermediate Representation (IR) should be specifically formed to be suitable for INT8 inference. 
-Such an IR is called an INT8 IR and you can generate it in two ways:
-- [Quantize model with the Post-Training Optimization tool](@ref pot_README)
-- Use the Model Optimizer for TensorFlow\* pre-TFLite models (`.pb` model file with `FakeQuantize*` operations)
->>>>>>> 016de533
+Both TensorFlow and ONNX quantized models could be prepared by [Neural Network Compression Framework](https://github.com/openvinotoolkit/nncf/blob/develop/README.md). 
 
 For an operation to be executed in INT8, it must have `FakeQuantize` operations as inputs.
 See the [specification of `FakeQuantize` operation](../../../ops/quantization/FakeQuantize_1.md) for details. 
@@ -24,21 +17,12 @@
 To execute the `Convolution` operation in INT8 on CPU, both data and weight inputs should have `FakeQuantize` as an input operation:
 ![](../../img/expanded_int8_Convolution_weights.png)
 
-<<<<<<< HEAD
-Low pecision IR is also suitable for FP32 and FP16 inference if a chosen plugin supports all operations of the IR, because the only difference between a Low Precision IR and FP16 or FP32 IR is the existence of `FakeQuantize` in the Low Precision IR. 
+Low precision IR is also suitable for FP32 and FP16 inference if a chosen plugin supports all operations of the IR, because the only difference between a Low Precision IR and FP16 or FP32 IR is the existence of `FakeQuantize` in the Low Precision IR. 
 Plugins with Low Precision Inference support recognize these sub-graphs and quantize them during the inference time. 
 Plugins without Low Precision support execute all operations, including `FakeQuantize`, as is in the FP32 or FP16 precision.   
 
 Accordingly, the presence of FakeQuantize operations in the IR is a recommendation for a plugin on how to quantize particular operations in the model. 
 If capable, a plugin accepts the recommendation and performs Low Precision Inference, otherwise, the plugin ignores the recommendation and executes a model in the floating-point precision. 
-=======
-INT8 IR is also suitable for FP32 and FP16 inference if a chosen plugin supports all operations of the IR, because the only difference between an INT8 IR and FP16 or FP32 IR is the existence of `FakeQuantize` in the INT8 IR. 
-Plugins with INT8 inference support recognize these sub-graphs and quantize them during the inference time. 
-Plugins without INT8 support execute all operations, including `FakeQuantize`, as is in the FP32 or FP16 precision.   
-
-Accordingly, the presence of FakeQuantize operations in the IR is a recommendation for a plugin on how to quantize particular operations in the model. 
-If capable, a plugin accepts the recommendation and performs INT8 inference, otherwise the plugin ignores the recommendation and executes a model in the floating-point precision. 
->>>>>>> 016de533
 
 ## Compressed Low Precision Weights
 
