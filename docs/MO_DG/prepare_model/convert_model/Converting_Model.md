--- conflicted
+++ resolved
@@ -1,6 +1,5 @@
 # Converting a Model to Intermediate Representation (IR)  {#openvino_docs_MO_DG_prepare_model_convert_model_Converting_Model}
 
-<<<<<<< HEAD
 @sphinxdirective
 
 .. toctree::
@@ -21,36 +20,15 @@
 
 @endsphinxdirective
 
-To convert the model to the Intermediate Representation (IR), run Model Optimizer using the command for your type of OpenVINO™ installation:
-
-@sphinxdirective
-.. tab:: Package, Docker, open-source installation
-
-   .. code-block:: sh
-
-      python3 <INSTALL_DIR>/tools/model_optimizer/mo.py \
-         --input_model INPUT_MODEL --output_dir <OUTPUT_MODEL_DIR>
-
-.. tab:: pip installation
-
-    .. code-block:: sh
-
-      mo --input_model INPUT_MODEL --output_dir <OUTPUT_MODEL_DIR>
-
-@endsphinxdirective
+To convert the model to the Intermediate Representation (IR), run Model Optimizer using the following command:
+
+```sh
+mo --input_model INPUT_MODEL --output_dir <OUTPUT_MODEL_DIR>
+```
 
 The output directory must have write permissions, so you can run Model Optimizer from the output directory or specify an output path with the `--output_dir` option.
 
 > **NOTE:** The color channel order (RGB or BGR) of an input data should match the channel order of the model training dataset. If they are different, perform the `RGB<->BGR` conversion specifying the command-line parameter: `--reverse_input_channels`. Otherwise, inference results may be incorrect. For details, refer to [When to Reverse Input Channels](#when_to_reverse_input_channels).
-=======
-Use the <code>mo</code> script to run the Model Optimizer and convert the model to the Intermediate Representation (IR): 
-```sh
-mo --input_model INPUT_MODEL --output_dir <OUTPUT_MODEL_DIR>
-```
-You need to have have write permissions for an output directory.
-
-> **NOTE**: Some models require using additional arguments to specify conversion parameters, such as `--input_shape`, `--scale`, `--scale_values`, `--mean_values`. To learn about when you need to use these parameters, refer to [Converting a Model Using General Conversion Parameters](Converting_Model_General.md).
->>>>>>> 06865a25
 
 To adjust the conversion process, you may use general parameters defined in the [General Conversion Parameters](#general_conversion_parameters) and 
 Framework-specific parameters for:
@@ -227,188 +205,65 @@
 ## Examples of CLI Commands
 
 Launch the Model Optimizer for the Caffe bvlc_alexnet model with debug log level:
-@sphinxdirective
-.. tab:: Package, Docker, open-source installation
-
-   .. code-block:: sh
-
-      python3 mo.py --input_model bvlc_alexnet.caffemodel --log_level DEBUG --output_dir <OUTPUT_MODEL_DIR>
-
-.. tab:: pip installation
-
-    .. code-block:: sh
-
-      mo --input_model bvlc_alexnet.caffemodel --log_level DEBUG --output_dir <OUTPUT_MODEL_DIR>
-
-@endsphinxdirective
+```sh
+mo --input_model bvlc_alexnet.caffemodel --log_level DEBUG --output_dir <OUTPUT_MODEL_DIR>
+```
 
 Launch the Model Optimizer for the Caffe bvlc_alexnet model with the output IR called `result.*` in the specified `output_dir`:
-@sphinxdirective
-.. tab:: Package, Docker, open-source installation
-
-   .. code-block:: sh
-
-      python3 mo.py --input_model bvlc_alexnet.caffemodel --model_name result --output_dir /../../models/
-
-.. tab:: pip installation
-
-    .. code-block:: sh
-
-      mo --input_model bvlc_alexnet.caffemodel --model_name result --output_dir /../../models/
-
-@endsphinxdirective
+```sh
+mo --input_model bvlc_alexnet.caffemodel --model_name result --output_dir /../../models/
+```
 
 Launch the Model Optimizer for the Caffe bvlc_alexnet model with one input with scale values:
-@sphinxdirective
-.. tab:: Package, Docker, open-source installation
-
-   .. code-block:: sh
-
-      python3 mo.py --input_model bvlc_alexnet.caffemodel --scale_values [59,59,59] --output_dir <OUTPUT_MODEL_DIR>
-
-.. tab:: pip installation
-
-    .. code-block:: sh
-
-      mo --input_model bvlc_alexnet.caffemodel --scale_values [59,59,59] --output_dir <OUTPUT_MODEL_DIR>
-
-@endsphinxdirective
+```sh
+mo --input_model bvlc_alexnet.caffemodel --scale_values [59,59,59] --output_dir <OUTPUT_MODEL_DIR>
+```
 
 Launch the Model Optimizer for the Caffe bvlc_alexnet model with multiple inputs with scale values:
-@sphinxdirective
-.. tab:: Package, Docker, open-source installation
-
-   .. code-block:: sh
-
-      python3 mo.py --input_model bvlc_alexnet.caffemodel --input data,rois --scale_values [59,59,59],[5,5,5] --output_dir <OUTPUT_MODEL_DIR>
-
-.. tab:: pip installation
-
-    .. code-block:: sh
-
-      mo --input_model bvlc_alexnet.caffemodel --input data,rois --scale_values [59,59,59],[5,5,5] --output_dir <OUTPUT_MODEL_DIR>
-
-@endsphinxdirective
+```sh
+mo --input_model bvlc_alexnet.caffemodel --input data,rois --scale_values [59,59,59],[5,5,5] --output_dir <OUTPUT_MODEL_DIR>
+```
 
 Launch the Model Optimizer for the Caffe bvlc_alexnet model with multiple inputs with scale and mean values specified for the particular nodes:
-@sphinxdirective
-.. tab:: Package, Docker, open-source installation
-
-   .. code-block:: sh
-
-      python3 mo.py --input_model bvlc_alexnet.caffemodel --input data,rois --mean_values data[59,59,59] --scale_values rois[5,5,5] --output_dir <OUTPUT_MODEL_DIR>
-
-.. tab:: pip installation
-
-    .. code-block:: sh
-
-      mo --input_model bvlc_alexnet.caffemodel --input data,rois --mean_values data[59,59,59] --scale_values rois[5,5,5] --output_dir <OUTPUT_MODEL_DIR>
-
-@endsphinxdirective
+```sh
+mo --input_model bvlc_alexnet.caffemodel --input data,rois --mean_values data[59,59,59] --scale_values rois[5,5,5] --output_dir <OUTPUT_MODEL_DIR>
+```
 
 Launch the Model Optimizer for the Caffe bvlc_alexnet model with specified input layer, overridden input shape, scale 5, batch 8 and specified name of an output operation:
-@sphinxdirective
-.. tab:: Package, Docker, open-source installation
-
-   .. code-block:: sh
-
-      python3 mo.py --input_model bvlc_alexnet.caffemodel --input "data[1 3 224 224]" --output pool5 -s 5 -b 8 --output_dir <OUTPUT_MODEL_DIR>
-
-.. tab:: pip installation
-
-    .. code-block:: sh
-
-      mo --input_model bvlc_alexnet.caffemodel --input "data[1 3 224 224]" --output pool5 -s 5 -b 8 --output_dir <OUTPUT_MODEL_DIR>
-
-@endsphinxdirective
-
+```sh
+mo --input_model bvlc_alexnet.caffemodel --input "data[1 3 224 224]" --output pool5 -s 5 -b 8 --output_dir <OUTPUT_MODEL_DIR>
+```
 Launch the Model Optimizer for the Caffe bvlc_alexnet model with disabled fusing for linear operations to Convolution and grouped convolutions:
-@sphinxdirective
-.. tab:: Package, Docker, open-source installation
-
-   .. code-block:: sh
-
-      python3 mo.py --input_model bvlc_alexnet.caffemodel --disable_fusing --disable_gfusing --output_dir <OUTPUT_MODEL_DIR>
-
-.. tab:: pip installation
-
-    .. code-block:: sh
-
-      mo --input_model bvlc_alexnet.caffemodel --disable_fusing --disable_gfusing --output_dir <OUTPUT_MODEL_DIR>
-
-@endsphinxdirective
+```sh
+mo --input_model bvlc_alexnet.caffemodel --disable_fusing --disable_gfusing --output_dir <OUTPUT_MODEL_DIR>
+```
 
 Launch the Model Optimizer for the Caffe bvlc_alexnet model with reversed input channels order between RGB and BGR, specified mean values to be used for the input image per channel and specified data type for input tensor values:
-@sphinxdirective
-.. tab:: Package, Docker, open-source installation
-
-   .. code-block:: sh
-
-      python3 mo.py --input_model bvlc_alexnet.caffemodel --reverse_input_channels --mean_values [255,255,255] --data_type FP16 --output_dir <OUTPUT_MODEL_DIR>
-
-.. tab:: pip installation
-
-    .. code-block:: sh
-
-      mo --input_model bvlc_alexnet.caffemodel --reverse_input_channels --mean_values [255,255,255] --data_type FP16 --output_dir <OUTPUT_MODEL_DIR>
-
-@endsphinxdirective
+```sh
+mo --input_model bvlc_alexnet.caffemodel --reverse_input_channels --mean_values [255,255,255] --data_type FP16 --output_dir <OUTPUT_MODEL_DIR>
+```
 
 Launch the Model Optimizer for the Caffe bvlc_alexnet model with extensions listed in specified directories, specified mean_images binaryproto.
  file For more information about extensions, please refer to [this](../customize_model_optimizer/Extending_Model_Optimizer_with_New_Primitives.md) page.
-@sphinxdirective
-.. tab:: Package, Docker, open-source installation
-
-   .. code-block:: sh
-
-      python3 mo.py --input_model bvlc_alexnet.caffemodel --extensions /home/,/some/other/path/ --mean_file /path/to/binaryproto --output_dir <OUTPUT_MODEL_DIR>
-
-.. tab:: pip installation
-
-    .. code-block:: sh
-
-      mo --input_model bvlc_alexnet.caffemodel --extensions /home/,/some/other/path/ --mean_file /path/to/binaryproto --output_dir <OUTPUT_MODEL_DIR>
-
-@endsphinxdirective
+```sh
+mo --input_model bvlc_alexnet.caffemodel --extensions /home/,/some/other/path/ --mean_file /path/to/binaryproto --output_dir <OUTPUT_MODEL_DIR>
+```
 
 Launch the Model Optimizer for TensorFlow* FaceNet* model with a placeholder freezing value. 
 It replaces the placeholder with a constant layer that contains the passed value.
 For more information about FaceNet conversion, please refer to [this](tf_specific/Convert_FaceNet_From_Tensorflow.md) page.
-@sphinxdirective
-.. tab:: Package, Docker, open-source installation
-
-   .. code-block:: sh
-
-      python3 mo.py --input_model FaceNet.pb --input "phase_train->False" --output_dir <OUTPUT_MODEL_DIR>
-
-.. tab:: pip installation
-
-    .. code-block:: sh
-
-      mo --input_model FaceNet.pb --input "phase_train->False" --output_dir <OUTPUT_MODEL_DIR>
-
-@endsphinxdirective
-
+```sh
+mo --input_model FaceNet.pb --input "phase_train->False" --output_dir <OUTPUT_MODEL_DIR>
+```
 Launch the Model Optimizer for any model with a placeholder freezing tensor of values. 
 It replaces the placeholder with a constant layer that contains the passed values.
 
 Tensor here is represented in square brackets with each value separated from another by a whitespace. 
 If data type is set in the model, this tensor will be reshaped to a placeholder shape and casted to placeholder data type.
 Otherwise, it will be casted to data type passed to `--data_type` parameter (by default, it is FP32).
-@sphinxdirective
-.. tab:: Package, Docker, open-source installation
-
-   .. code-block:: sh
-
-      python3 mo.py --input_model FaceNet.pb --input "placeholder_layer_name->[0.1 1.2 2.3]" --output_dir <OUTPUT_MODEL_DIR>
-
-.. tab:: pip installation
-
-    .. code-block:: sh
-
-      mo --input_model FaceNet.pb --input "placeholder_layer_name->[0.1 1.2 2.3]" --output_dir <OUTPUT_MODEL_DIR>
-
-@endsphinxdirective
+```sh
+mo --input_model FaceNet.pb --input "placeholder_layer_name->[0.1 1.2 2.3]" --output_dir <OUTPUT_MODEL_DIR>
+```
 
 
 ## See Also
