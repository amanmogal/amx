--- conflicted
+++ resolved
@@ -5,18 +5,6 @@
 
 ## When to Specify --input_shape Command-line Parameter <a name="when_to_specify_input_shapes"></a>
 Model Optimizer supports conversion of models with dynamic input shapes that contain undefined dimensions.
-<<<<<<< HEAD
-However, if the shape of inference data is not going to change from one inference request to another,
-it is recommended to set up static shapes (when all dimensions are fully defined) for the inputs.
-It can be beneficial from a performance perspective and memory consumption.
-To set up static shapes, Model Optimizer provides the `--input_shape` parameter.
-This is an offline approach to set static shapes and it can save time and memory on runtime shape change.
-To learn more about runtime shape change please see a dedicated article about [reshape feature](../../../OV_Runtime_UG/ShapeInference.md).
-For more information about the dynamic shapes, refer to [Dynamic Shapes](../../../OV_Runtime_UG/ov_dynamic_shapes.md)
-
-OpenVINO Runtime API can have limitations to infer models with undefined dimensions on some hardware.
-In this case, the `--input_shape` parameter and the [reshape method](../../../OV_Runtime_UG/ShapeInference.md) can help resolving undefined dimensions.
-=======
 However, if the shape of data is not going to change from one inference to another,
 it is recommended to set up static shapes (when all dimensions are fully defined) for the inputs.
 It can be beneficial from a performance perspective and memory consumption.
@@ -25,8 +13,7 @@
 For more information about dynamic shapes in runtime, refer to [Dynamic Shapes](../../../OV_Runtime_UG/ov_dynamic_shapes.md)
 
 OpenVINO Runtime API can have limitations to infer models with undefined dimensions on some hardware.
-In this case, the `--input_shape` parameter and the `reshape` method can help to resolve undefined dimensions.
->>>>>>> bdc89b15
+In this case, the `--input_shape` parameter and the [reshape method](../../../OV_Runtime_UG/ShapeInference.md) can help to resolve undefined dimensions.
 
 Sometimes Model Optimizer is unable to convert models out-of-the-box (only the `--input_model` parameter is specified).
 Such problem can relate to models with inputs of undefined ranks and a case of cutting off parts of a model.
