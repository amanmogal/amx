# Converting a TensorFlow Model {#openvino_docs_MO_DG_prepare_model_convert_model_Convert_Model_From_TensorFlow}
<<<<<<< HEAD
=======
This page provides general instructions on how to convert a model from a TensorFlow format to the OpenVINO IR format using Model Optimizer. The instructions are different depending on whether your model was created with TensorFlow v1.X or TensorFlow v2.X.

To use Model Optimizer, install OpenVINO Development Tools by following the [installation instructions](../../../install_guides/installing-model-dev-tools.md).
>>>>>>> da09272d

## Converting TensorFlow 1 Models <a name="Convert_From_TF2X"></a>

### Converting Frozen Model Format <a name="Convert_From_TF"></a>
To convert a TensorFlow model, use the *`mo`* script to simply convert a model with a path to the input model *`.pb`* file:

```sh
 mo --input_model <INPUT_MODEL>.pb
```

### Converting Non-Frozen Model Formats <a name="loading-nonfrozen-models"></a>
There are three ways to store non-frozen TensorFlow models and convert them by Model Optimizer:

1. **Checkpoint**. In this case, a model consists of two files: `inference_graph.pb` (or `inference_graph.pbtxt`) and `checkpoint_file.ckpt`.
If you do not have an inference graph file, refer to the [Freezing Custom Models in Python](#freeze-the-tensorflow-model) section.
To convert the model with the inference graph in `.pb` format, run the `mo` script with a path to the checkpoint file:
```sh
 mo --input_model <INFERENCE_GRAPH>.pb --input_checkpoint <INPUT_CHECKPOINT>
```
To convert the model with the inference graph in `.pbtxt` format, run the `mo` script with a path to the checkpoint file:
```sh
 mo --input_model <INFERENCE_GRAPH>.pbtxt --input_checkpoint <INPUT_CHECKPOINT> --input_model_is_text
```

2. **MetaGraph**. In this case, a model consists of three or four files stored in the same directory: `model_name.meta`, `model_name.index`,
`model_name.data-00000-of-00001` (the numbers may vary), and `checkpoint` (optional).
To convert such TensorFlow model, run the `mo` script with a path to the MetaGraph `.meta` file:
```sh
 mo --input_meta_graph <INPUT_META_GRAPH>.meta
```

3. **SavedModel format**. In this case, a model consists of a special directory with a `.pb` file
and several subfolders: `variables`, `assets`, and `assets.extra`. For more information about the SavedModel directory, refer to the [README](https://github.com/tensorflow/tensorflow/tree/master/tensorflow/python/saved_model#components) file in the TensorFlow repository.
To convert such TensorFlow model, run the `mo` script with a path to the SavedModel directory:
```sh
 mo --saved_model_dir <SAVED_MODEL_DIRECTORY>
```

You can convert TensorFlow 1.x SavedModel format in the environment that has a 1.x or 2.x version of TensorFlow. However, TensorFlow 2.x SavedModel format strictly requires the 2.x version of TensorFlow.
If a model contains operations currently unsupported by OpenVINO, prune these operations by explicit specification of input nodes using the `--input` option.
To determine custom input nodes, display a graph of the model in TensorBoard. To generate TensorBoard logs of the graph, use the `--tensorboard_logs` option.
TensorFlow 2.x SavedModel format has a specific graph due to eager execution. In case of pruning, find custom input nodes in the `StatefulPartitionedCall/*` subgraph of TensorFlow 2.x SavedModel format.

### Freezing Custom Models in Python <a name="freeze-the-tensorflow-model"></a>
When a network is defined in Python code, you have to create an inference graph file. Graphs are usually built in a form
that allows model training. That means all trainable parameters are represented as variables in the graph.
To be able to use such graph with Model Optimizer, it should be frozen and dumped to a file with the following code:

```python
import tensorflow as tf
from tensorflow.python.framework import graph_io
frozen = tf.compat.v1.graph_util.convert_variables_to_constants(sess, sess.graph_def, ["name_of_the_output_node"])
graph_io.write_graph(frozen, './', 'inference_graph.pb', as_text=False)
```

Where:

* `sess` is the instance of the TensorFlow Session object where the network topology is defined.
* `["name_of_the_output_node"]` is the list of output node names in the graph; `frozen` graph will
    include only those nodes from the original `sess.graph_def` that are directly or indirectly used
    to compute given output nodes. The `'name_of_the_output_node'` is an example of a possible output
    node name. You should derive the names based on your own graph.
* `./` is the directory where the inference graph file should be generated.
* `inference_graph.pb` is the name of the generated inference graph file.
* `as_text` specifies whether the generated file should be in human readable text format or binary.

## Converting TensorFlow 2 Models <a name="Convert_From_TF2X"></a>
To convert TensorFlow 2 models, ensure that `openvino-dev[tensorflow2]` is installed via `pip`.
TensorFlow 2.X officially supports two model formats: SavedModel and Keras H5 (or HDF5).
Below are the instructions on how to convert each of them.

### SavedModel Format
A model in the SavedModel format consists of a directory with a `saved_model.pb` file and two subfolders: `variables` and `assets`.
To convert such a model, run the `mo` script with a path to the SavedModel directory:

```sh
 mo --saved_model_dir <SAVED_MODEL_DIRECTORY>
```

TensorFlow 2 SavedModel format strictly requires the 2.x version of TensorFlow installed in the
environment for conversion to the Intermediate Representation (IR).

If a model contains operations currently unsupported by OpenVINO™,
prune these operations by explicit specification of input nodes using the `--input` or `--output`
options. To determine custom input nodes, visualize a model graph in the TensorBoard.

To generate TensorBoard logs of the graph, use the Model Optimizer `--tensorboard_logs` command-line
option.

TensorFlow 2 SavedModel format has a specific graph structure due to eager execution. In case of
pruning, find custom input nodes in the `StatefulPartitionedCall/*` subgraph.

### Keras H5
If you have a model in the HDF5 format, load the model using TensorFlow 2 and serialize it in the
SavedModel format. Here is an example of how to do it:

```python
import tensorflow as tf
model = tf.keras.models.load_model('model.h5')
tf.saved_model.save(model,'model')
```

The Keras H5 model with a custom layer has specifics to be converted into SavedModel format.
For example, the model with a custom layer `CustomLayer` from `custom_layer.py` is converted as follows:

```python
import tensorflow as tf
from custom_layer import CustomLayer
model = tf.keras.models.load_model('model.h5', custom_objects={'CustomLayer': CustomLayer})
tf.saved_model.save(model,'model')
```

Then follow the above instructions for the SavedModel format.

> **NOTE**: Do not use other hacks to resave TensorFlow 2 models into TensorFlow 1 formats.

## Command-Line Interface (CLI) Examples Using TensorFlow-Specific Parameters
* Launching the Model Optimizer for Inception V1 frozen model when model file is a plain text protobuf:

```sh
 mo --input_model inception_v1.pbtxt --input_model_is_text -b 1
```

* Launching the Model Optimizer for Inception V1 frozen model and dump information about the graph to TensorBoard log dir `/tmp/log_dir`

```sh
 mo --input_model inception_v1.pb -b 1 --tensorboard_logdir /tmp/log_dir
```

* Launching the Model Optimizer for BERT model in the SavedModel format, with three inputs. Specify explicitly the input shapes
where the batch size and the sequence length equal 2 and 30 respectively.

```sh
mo --saved_model_dir BERT --input mask,word_ids,type_ids --input_shape [2,30],[2,30],[2,30]
```

## Supported TensorFlow and TensorFlow 2 Keras Layers
For the list of supported standard layers, refer to the [Supported Framework Layers ](../Supported_Frameworks_Layers.md) page.

## Frequently Asked Questions (FAQ)
The Model Optimizer provides explanatory messages if it is unable to run to completion due to typographical errors, incorrectly used options, or other issues. The message describes the potential cause of the problem and gives a link to the [Model Optimizer FAQ](../Model_Optimizer_FAQ.md). The FAQ provides instructions on how to resolve most issues. The FAQ also includes links to relevant sections in the Model Optimizer Developer Guide to help you understand what went wrong.

## Summary
In this document, you learned:

<<<<<<< HEAD
* Basic information about how the Model Optimizer works with TensorFlow models.
* Which TensorFlow models are supported.
* How to freeze a TensorFlow model.
* How to convert a trained TensorFlow model using the Model Optimizer with both framework-agnostic and TensorFlow-specific command-line options.
=======
* Basic information about how the Model Optimizer works with TensorFlow models
* Which TensorFlow model formats are supported
* How to freeze a TensorFlow 1 model
* How to convert a trained TensorFlow model using the Model Optimizer with both framework-agnostic and TensorFlow-specific command-line options
>>>>>>> da09272d

## Additional Resources
For step-by-step instructions on how to convert specific TensorFlow models, see the [Model Conversion Tutorials](Convert_Model_Tutorials.md) page. Here are some examples:
* [Convert TensorFlow EfficientDet Models](tf_specific/Convert_EfficientDet_Models.md)
* [Convert TensorFlow FaceNet Models](tf_specific/Convert_FaceNet_From_Tensorflow.md)
* [Convert TensorFlow Object Detection API Models](tf_specific/Convert_Object_Detection_API_Models.md)
<|MERGE_RESOLUTION|>--- conflicted
+++ resolved
@@ -1,10 +1,8 @@
 # Converting a TensorFlow Model {#openvino_docs_MO_DG_prepare_model_convert_model_Convert_Model_From_TensorFlow}
-<<<<<<< HEAD
-=======
+
 This page provides general instructions on how to convert a model from a TensorFlow format to the OpenVINO IR format using Model Optimizer. The instructions are different depending on whether your model was created with TensorFlow v1.X or TensorFlow v2.X.
 
 To use Model Optimizer, install OpenVINO Development Tools by following the [installation instructions](../../../install_guides/installing-model-dev-tools.md).
->>>>>>> da09272d
 
 ## Converting TensorFlow 1 Models <a name="Convert_From_TF2X"></a>
 
@@ -150,17 +148,10 @@
 ## Summary
 In this document, you learned:
 
-<<<<<<< HEAD
 * Basic information about how the Model Optimizer works with TensorFlow models.
 * Which TensorFlow models are supported.
 * How to freeze a TensorFlow model.
 * How to convert a trained TensorFlow model using the Model Optimizer with both framework-agnostic and TensorFlow-specific command-line options.
-=======
-* Basic information about how the Model Optimizer works with TensorFlow models
-* Which TensorFlow model formats are supported
-* How to freeze a TensorFlow 1 model
-* How to convert a trained TensorFlow model using the Model Optimizer with both framework-agnostic and TensorFlow-specific command-line options
->>>>>>> da09272d
 
 ## Additional Resources
 For step-by-step instructions on how to convert specific TensorFlow models, see the [Model Conversion Tutorials](Convert_Model_Tutorials.md) page. Here are some examples:
