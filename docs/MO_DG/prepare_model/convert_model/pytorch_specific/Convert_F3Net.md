# Convert PyTorch* F3Net to the Intermediate Representation {#openvino_docs_MO_DG_prepare_model_convert_model_pytorch_specific_Convert_F3Net}

[F3Net](https://github.com/weijun88/F3Net): Fusion, Feedback and Focus for Salient Object Detection

## Clone the F3Net Repository

To clone the repository, run the following command:

```sh
git clone http://github.com/weijun88/F3Net.git" 
```

## Download and Convert the Model to ONNX*

To download the pre-trained model or train the model yourself, refer to the 
[instruction](https://github.com/weijun88/F3Net/blob/master/README.md) in the F3Net model repository. First, convert the model to ONNX\* format. Create and run the following Python script in the `src` directory of the model repository:
```python
import torch
from dataset import Config
from net import F3Net

cfg = Config(mode='test', snapshot=<path_to_checkpoint_dir>)
net = F3Net(cfg)
image = torch.zeros([1, 3, 352, 352])
torch.onnx.export(net, image, 'f3net.onnx', export_params=True, do_constant_folding=True, opset_version=11)
```
The script generates the ONNX\* model file f3net.onnx. This model conversion was tested with the repository hash commit `eecace3adf1e8946b571a4f4397681252f9dc1b8`.

## Convert ONNX* F3Net Model to IR

<<<<<<< HEAD
@sphinxdirective
.. tab:: Package, Docker, open-source installation

   .. code-block:: sh

      python3 mo.py --input_model <MODEL_DIR>/f3net.onnx

.. tab:: pip installation

    .. code-block:: sh

      mo --input_model <MODEL_DIR>/f3net.onnx

@endsphinxdirective
=======
```sh
mo --input_model <MODEL_DIR>/f3net.onnx
```
>>>>>>> 06865a25
<|MERGE_RESOLUTION|>--- conflicted
+++ resolved
@@ -7,7 +7,7 @@
 To clone the repository, run the following command:
 
 ```sh
-git clone http://github.com/weijun88/F3Net.git" 
+git clone http://github.com/weijun88/F3Net.git 
 ```
 
 ## Download and Convert the Model to ONNX*
@@ -28,23 +28,6 @@
 
 ## Convert ONNX* F3Net Model to IR
 
-<<<<<<< HEAD
-@sphinxdirective
-.. tab:: Package, Docker, open-source installation
-
-   .. code-block:: sh
-
-      python3 mo.py --input_model <MODEL_DIR>/f3net.onnx
-
-.. tab:: pip installation
-
-    .. code-block:: sh
-
-      mo --input_model <MODEL_DIR>/f3net.onnx
-
-@endsphinxdirective
-=======
 ```sh
 mo --input_model <MODEL_DIR>/f3net.onnx
-```
->>>>>>> 06865a25
+```