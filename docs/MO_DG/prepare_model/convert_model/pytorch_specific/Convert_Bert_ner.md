--- conflicted
+++ resolved
@@ -48,25 +48,8 @@
 
 ## Convert ONNX* BERT-NER model to IR
 
-<<<<<<< HEAD
-@sphinxdirective
-.. tab:: Package, Docker, open-source installation
-
-   .. code-block:: sh
-
-      python3 mo.py --input_model bert-ner.onnx --input "input_mask[1 128],segment_ids[1 128],input_ids[1 128]"
-
-.. tab:: pip installation
-
-    .. code-block:: sh
-
-      mo --input_model bert-ner.onnx --input "input_mask[1 128],segment_ids[1 128],input_ids[1 128]"
-
-@endsphinxdirective
-=======
 ```bash
- mo --input_model bert-ner.onnx --input "input_mask[1 128],segment_ids[1 128],input_ids[1 128]"
+mo --input_model bert-ner.onnx --input "input_mask[1 128],segment_ids[1 128],input_ids[1 128]"
 ```
->>>>>>> 06865a25
 
 where `1` is `batch_size` and `128` is `sequence_length`.