# Converting an MXNet* Model {#openvino_docs_MO_DG_prepare_model_convert_model_Convert_Model_From_MxNet}

@sphinxdirective

.. toctree::
   :maxdepth: 1
   :hidden:

   openvino_docs_MO_DG_prepare_model_convert_model_mxnet_specific_Convert_Style_Transfer_From_MXNet
   openvino_docs_MO_DG_prepare_model_convert_model_mxnet_specific_Convert_GluonCV_Models

@endsphinxdirective

A summary of the steps for optimizing and deploying a model that was trained with the MXNet\* framework:

1. [Configure the Model Optimizer](../Config_Model_Optimizer.md) for MXNet* (MXNet was used to train your model)
2. [Convert a MXNet model](#ConvertMxNet) to produce an optimized [Intermediate Representation (IR)](../../IR_and_opsets.md) of the model based on the trained network topology, weights, and biases values
3. Test the model in the Intermediate Representation format using the [Inference Engine](../../../IE_DG/Deep_Learning_Inference_Engine_DevGuide.md) in the target environment via provided Inference Engine [sample applications](../../../IE_DG/Samples_Overview.md)
4. [Integrate](../../../IE_DG/Samples_Overview.md) the [Inference Engine](../../../IE_DG/Deep_Learning_Inference_Engine_DevGuide.md) in your application to deploy the model in the target environment

## Supported Topologies

> **NOTE:** SSD models from the table require converting to the deploy mode. For details, see the [Conversion Instructions](https://github.com/zhreshold/mxnet-ssd/#convert-model-to-deploy-mode) in the GitHub MXNet-SSD repository.

| Model Name| Model File |
| ------------- |:-------------:|
|VGG-16|	[Repo](https://github.com/dmlc/mxnet-model-gallery/tree/master), [Symbol](http://data.mxnet.io/models/imagenet/vgg/vgg16-symbol.json), [Params](http://data.mxnet.io/models/imagenet/vgg/vgg16-0000.params)|
|VGG-19|	[Repo](https://github.com/dmlc/mxnet-model-gallery/tree/master), [Symbol](http://data.mxnet.io/models/imagenet/vgg/vgg19-symbol.json), [Params](http://data.mxnet.io/models/imagenet/vgg/vgg19-0000.params)|
|ResNet-152 v1|	[Repo](https://github.com/dmlc/mxnet-model-gallery/tree/master), [Symbol](http://data.mxnet.io/models/imagenet/resnet/152-layers/resnet-152-symbol.json), [Params](http://data.mxnet.io/models/imagenet/resnet/152-layers/resnet-152-0000.params)|
|SqueezeNet_v1.1|	[Repo](https://github.com/dmlc/mxnet-model-gallery/tree/master), [Symbol](http://data.mxnet.io/models/imagenet/squeezenet/squeezenet_v1.1-symbol.json), [Params](http://data.mxnet.io/models/imagenet/squeezenet/squeezenet_v1.1-0000.params)|
|Inception BN|	[Repo](https://github.com/dmlc/mxnet-model-gallery/tree/master), [Symbol](http://data.mxnet.io/models/imagenet/inception-bn/Inception-BN-symbol.json), [Params](http://data.mxnet.io/models/imagenet/inception-bn/Inception-BN-0126.params)|
|CaffeNet|	[Repo](https://github.com/dmlc/mxnet-model-gallery/tree/master), [Symbol](http://data.mxnet.io/mxnet/models/imagenet/caffenet/caffenet-symbol.json), [Params](http://data.mxnet.io/models/imagenet/caffenet/caffenet-0000.params)|
|DenseNet-121|	[Repo](https://github.com/miraclewkf/DenseNet), [Symbol](https://raw.githubusercontent.com/miraclewkf/DenseNet/master/model/densenet-121-symbol.json), [Params](https://drive.google.com/file/d/0ByXcv9gLjrVcb3NGb1JPa3ZFQUk/view?usp=drive_web)|
|DenseNet-161|	[Repo](https://github.com/miraclewkf/DenseNet), [Symbol](https://raw.githubusercontent.com/miraclewkf/DenseNet/master/model/densenet-161-symbol.json), [Params](https://drive.google.com/file/d/0ByXcv9gLjrVcS0FwZ082SEtiUjQ/view)|
|DenseNet-169| 	[Repo](https://github.com/miraclewkf/DenseNet), [Symbol](https://raw.githubusercontent.com/miraclewkf/DenseNet/master/model/densenet-169-symbol.json), [Params](https://drive.google.com/file/d/0ByXcv9gLjrVcOWZJejlMOWZvZmc/view)|
|DenseNet-201|	[Repo](https://github.com/miraclewkf/DenseNet), [Symbol](https://raw.githubusercontent.com/miraclewkf/DenseNet/master/model/densenet-201-symbol.json), [Params](https://drive.google.com/file/d/0ByXcv9gLjrVcUjF4MDBwZ3FQbkU/view)|
|MobileNet|	[Repo](https://github.com/KeyKy/mobilenet-mxnet), [Symbol](https://github.com/KeyKy/mobilenet-mxnet/blob/master/mobilenet.py), [Params](https://github.com/KeyKy/mobilenet-mxnet/blob/master/mobilenet-0000.params)|
|SSD-ResNet-50|	[Repo](https://github.com/zhreshold/mxnet-ssd), [Symbol + Params](https://github.com/zhreshold/mxnet-ssd/releases/download/v0.6/resnet50_ssd_512_voc0712_trainval.zip)|
|SSD-VGG-16-300|	[Repo](https://github.com/zhreshold/mxnet-ssd), [Symbol + Params](https://github.com/zhreshold/mxnet-ssd/releases/download/v0.5-beta/vgg16_ssd_300_voc0712_trainval.zip)|
|SSD-Inception v3|	[Repo](https://github.com/zhreshold/mxnet-ssd), [Symbol + Params](https://github.com/zhreshold/mxnet-ssd/releases/download/v0.7-alpha/ssd_inceptionv3_512_voc0712trainval.zip)|
|FCN8 (Semantic Segmentation)|	[Repo](https://github.com/apache/incubator-mxnet/tree/master/example/fcn-xs), [Symbol](https://www.dropbox.com/sh/578n5cxej7ofd6m/AAA9SFCBN8R_uL2CnAd3WQ5ia/FCN8s_VGG16-symbol.json?dl=0), [Params](https://www.dropbox.com/sh/578n5cxej7ofd6m/AABHWZHCtA2P6iR6LUflkxb_a/FCN8s_VGG16-0019-cpu.params?dl=0)|
|MTCNN part 1 (Face Detection)| [Repo](https://github.com/pangyupo/mxnet_mtcnn_face_detection), [Symbol](https://github.com/pangyupo/mxnet_mtcnn_face_detection/blob/master/model/det1-symbol.json), [Params](https://github.com/pangyupo/mxnet_mtcnn_face_detection/blob/master/model/det1-0001.params)|
|MTCNN part 2 (Face Detection)| [Repo](https://github.com/pangyupo/mxnet_mtcnn_face_detection), [Symbol](https://github.com/pangyupo/mxnet_mtcnn_face_detection/blob/master/model/det2-symbol.json), [Params](https://github.com/pangyupo/mxnet_mtcnn_face_detection/blob/master/model/det2-0001.params)|
|MTCNN part 3 (Face Detection)| [Repo](https://github.com/pangyupo/mxnet_mtcnn_face_detection), [Symbol](https://github.com/pangyupo/mxnet_mtcnn_face_detection/blob/master/model/det3-symbol.json), [Params](https://github.com/pangyupo/mxnet_mtcnn_face_detection/blob/master/model/det3-0001.params)|
|MTCNN part 4 (Face Detection)| [Repo](https://github.com/pangyupo/mxnet_mtcnn_face_detection), [Symbol](https://github.com/pangyupo/mxnet_mtcnn_face_detection/blob/master/model/det4-symbol.json), [Params](https://github.com/pangyupo/mxnet_mtcnn_face_detection/blob/master/model/det4-0001.params)|
|Lightened_moon| [Repo](https://github.com/tornadomeet/mxnet-face/tree/master/model/lightened_moon), [Symbol](https://github.com/tornadomeet/mxnet-face/blob/master/model/lightened_moon/lightened_moon_fuse-symbol.json), [Params](https://github.com/tornadomeet/mxnet-face/blob/master/model/lightened_moon/lightened_moon_fuse-0082.params)|
|RNN-Transducer| [Repo](https://github.com/HawkAaron/mxnet-transducer) |
|word_lm| [Repo](https://github.com/apache/incubator-mxnet/tree/master/example/rnn/word_lm) |

**Other supported topologies**

* [GluonCV SSD and YOLO-v3 models](https://gluon-cv.mxnet.io/model_zoo/detection.html) can be converted using the following [instructions](mxnet_specific/Convert_GluonCV_Models.md).
* [Style transfer model](https://github.com/zhaw/neural_style) can be converted using the following [instructions](mxnet_specific/Convert_Style_Transfer_From_MXNet.md).

## Convert an MXNet* Model <a name="ConvertMxNet"></a>

To convert an MXNet\* model, run Model Optimizer with a path to the input model `.params` file and to an output directory where you have write permissions:
@sphinxdirective
.. tab:: Package, Docker, open-source installation

<<<<<<< HEAD
   .. code-block:: sh

      cd <INSTALL_DIR>/tools/model_optimizer/
      python3 mo.py --input_model model-file-0000.params --output_dir <OUTPUT_MODEL_DIR>

.. tab:: pip installation

    .. code-block:: sh

      mo --input_model model-file-0000.params --output_dir <OUTPUT_MODEL_DIR>

@endsphinxdirective
=======
1. Go to the `<INSTALL_DIR>/tools/model_optimizer` directory.
2. To convert an MXNet\* model contained in a `model-file-symbol.json` and `model-file-0000.params`, run the Model Optimizer launch script `mo`, specifying a path to the input model file and a path to an output directory with write permissions:
```sh
 mo --input_model model-file-0000.params --output_dir <OUTPUT_MODEL_DIR>
```
>>>>>>> 06865a25

Two groups of parameters are available to convert your model:

* Framework-agnostic parameters are used to convert a model trained with any supported framework. For details, see see the General Conversion Parameters section on the [Converting a Model to Intermediate Representation (IR)](Converting_Model.md) page.
* [MXNet-specific parameters](#mxnet_specific_conversion_params) are used to convert only MXNet models.


### Using MXNet\*-Specific Conversion Parameters <a name="mxnet_specific_conversion_params"></a>
The following list provides the MXNet\*-specific parameters.

```
MXNet-specific parameters:
  --input_symbol <SYMBOL_FILE_NAME>
            Symbol file (for example, "model-symbol.json") that contains a topology structure and layer attributes
  --nd_prefix_name <ND_PREFIX_NAME>
            Prefix name for args.nd and argx.nd files
  --pretrained_model_name <PRETRAINED_MODEL_NAME>
            Name of a pre-trained MXNet model without extension and epoch
            number. This model will be merged with args.nd and argx.nd
            files
  --save_params_from_nd
            Enable saving built parameters file from .nd files
  --legacy_mxnet_model
            Enable MXNet loader to make a model compatible with the latest MXNet version.
            Use only if your model was trained with MXNet version lower than 1.0.0
  --enable_ssd_gluoncv
            Enable transformation for converting the gluoncv ssd topologies.
            Use only if your topology is one of ssd gluoncv topologies
```

> **NOTE:** By default, the Model Optimizer does not use the MXNet loader, as it transforms the topology to another format, which is compatible with the latest
> version of MXNet, but it is required for models trained with lower version of MXNet. If your model was trained with MXNet version lower than 1.0.0, specify the
> `--legacy_mxnet_model` key to enable the MXNet loader. However, the loader does not support models with custom layers. In this case, you must manually
> recompile MXNet with custom layers and install it to your environment.

## Custom Layer Definition

Internally, when you run the Model Optimizer, it loads the model, goes through the topology, and tries to find each layer type in a list of known layers. Custom layers are layers that are not included in the list of known layers. If your topology contains any layers that are not in this list of known layers, the Model Optimizer classifies them as custom.

## Supported MXNet\* Layers
Refer to [Supported Framework Layers ](../Supported_Frameworks_Layers.md) for the list of supported standard layers.

## Frequently Asked Questions (FAQ)

The Model Optimizer provides explanatory messages if it is unable to run to completion due to issues like typographical errors, incorrectly used options, or other issues. The message describes the potential cause of the problem and gives a link to the [Model Optimizer FAQ](../Model_Optimizer_FAQ.md). The FAQ has instructions on how to resolve most issues. The FAQ also includes links to relevant sections in the Model Optimizer Developer Guide to help you understand what went wrong.

## Summary

In this document, you learned:

* Basic information about how the Model Optimizer works with MXNet\* models
* Which MXNet\* models are supported
* How to convert a trained MXNet\* model using the Model Optimizer with both framework-agnostic and MXNet-specific command-line options<|MERGE_RESOLUTION|>--- conflicted
+++ resolved
@@ -55,29 +55,10 @@
 ## Convert an MXNet* Model <a name="ConvertMxNet"></a>
 
 To convert an MXNet\* model, run Model Optimizer with a path to the input model `.params` file and to an output directory where you have write permissions:
-@sphinxdirective
-.. tab:: Package, Docker, open-source installation
 
-<<<<<<< HEAD
-   .. code-block:: sh
-
-      cd <INSTALL_DIR>/tools/model_optimizer/
-      python3 mo.py --input_model model-file-0000.params --output_dir <OUTPUT_MODEL_DIR>
-
-.. tab:: pip installation
-
-    .. code-block:: sh
-
-      mo --input_model model-file-0000.params --output_dir <OUTPUT_MODEL_DIR>
-
-@endsphinxdirective
-=======
-1. Go to the `<INSTALL_DIR>/tools/model_optimizer` directory.
-2. To convert an MXNet\* model contained in a `model-file-symbol.json` and `model-file-0000.params`, run the Model Optimizer launch script `mo`, specifying a path to the input model file and a path to an output directory with write permissions:
 ```sh
  mo --input_model model-file-0000.params --output_dir <OUTPUT_MODEL_DIR>
 ```
->>>>>>> 06865a25
 
 Two groups of parameters are available to convert your model:
 
