--- conflicted
+++ resolved
@@ -37,29 +37,10 @@
 ## Convert a Caffe* Model <a name="Convert_From_Caffe"></a>
 
 To convert a Caffe\* model, run Model Optimizer with the path to the input model `.caffemodel` file and the path to an output directory with write permissions:
-@sphinxdirective
-.. tab:: Package, Docker, open-source installation
 
-<<<<<<< HEAD
-   .. code-block:: sh
-
-      cd <INSTALL_DIR>/tools/model_optimizer/
-      python3 mo.py --input_model <INPUT_MODEL>.caffemodel --output_dir <OUTPUT_MODEL_DIR>
-
-.. tab:: pip installation
-
-    .. code-block:: sh
-
-      mo --input_model <INPUT_MODEL>.caffemodel --output_dir <OUTPUT_MODEL_DIR>
-
-@endsphinxdirective
-=======
-1. Go to the `$INTEL_OPENVINO_DIR/tools/model_optimizer` directory.
-2. Use the `mo` script to simply convert a model, specifying the path to the input model `.caffemodel` file and the path to an output directory with write permissions:
 ```sh
  mo --input_model <INPUT_MODEL>.caffemodel --output_dir <OUTPUT_MODEL_DIR>
 ```
->>>>>>> 06865a25
 
 Two groups of parameters are available to convert your model:
 
@@ -109,92 +90,38 @@
 #### Command-Line Interface (CLI) Examples Using Caffe\*-Specific Parameters
 
 * Launching the Model Optimizer for the [bvlc_alexnet.caffemodel](https://github.com/BVLC/caffe/tree/master/models/bvlc_alexnet) with a specified `prototxt` file. This is needed when the name of the Caffe\* model and the `.prototxt` file are different or are placed in different directories. Otherwise, it is enough to provide only the path to the input `model.caffemodel` file. You must have write permissions for the output directory.
-@sphinxdirective
-.. tab:: Package, Docker, open-source installation
-
-<<<<<<< HEAD
-   .. code-block:: sh
-
-      python3 mo.py --input_model bvlc_alexnet.caffemodel --input_proto bvlc_alexnet.prototxt --output_dir <OUTPUT_MODEL_DIR>
-
-.. tab:: pip installation
-
-    .. code-block:: sh
-
-      mo --input_model bvlc_alexnet.caffemodel --input_proto bvlc_alexnet.prototxt --output_dir <OUTPUT_MODEL_DIR>
-
-@endsphinxdirective
-
+   ```sh    
+   mo --input_model bvlc_alexnet.caffemodel --input_proto bvlc_alexnet.prototxt --output_dir <OUTPUT_MODEL_DIR>
+   ```
 * Launching the Model Optimizer for the [bvlc_alexnet.caffemodel](https://github.com/BVLC/caffe/tree/master/models/bvlc_alexnet) with a specified `CustomLayersMapping` file. This is the legacy method of quickly enabling model conversion if your model has custom layers. This requires the Caffe\* system on the computer. To read more about this, see [Legacy Mode for Caffe* Custom Layers](../customize_model_optimizer/Legacy_Mode_for_Caffe_Custom_Layers.md).
 Optional parameters without default values and not specified by the user in the `.prototxt` file are removed from the Intermediate Representation, and nested parameters are flattened:
-@sphinxdirective
-.. tab:: Package, Docker, open-source installation
-
-   .. code-block:: sh
-
-      python3 mo.py --input_model bvlc_alexnet.caffemodel -k CustomLayersMapping.xml --disable_omitting_optional --enable_flattening_nested_params --output_dir <OUTPUT_MODEL_DIR>
-
-.. tab:: pip installation
-
-    .. code-block:: sh
-
-      mo --input_model bvlc_alexnet.caffemodel -k CustomLayersMapping.xml --disable_omitting_optional --enable_flattening_nested_params --output_dir <OUTPUT_MODEL_DIR>
-
-@endsphinxdirective
-	This example shows a multi-input model with input layers: `data`, `rois`
-=======
-```sh
- mo --input_model bvlc_alexnet.caffemodel --input_proto bvlc_alexnet.prototxt --output_dir <OUTPUT_MODEL_DIR>
-```
-
-* Launching the Model Optimizer for the [bvlc_alexnet.caffemodel](https://github.com/BVLC/caffe/tree/master/models/bvlc_alexnet) with a specified `CustomLayersMapping` file. This is the legacy method of quickly enabling model conversion if your model has custom layers. This requires the Caffe\* system on the computer. To read more about this, see [Legacy Mode for Caffe* Custom Layers](../customize_model_optimizer/Legacy_Mode_for_Caffe_Custom_Layers.md).
-Optional parameters without default values and not specified by the user in the `.prototxt` file are removed from the Intermediate Representation, and nested parameters are flattened:
-```sh
- mo --input_model bvlc_alexnet.caffemodel -k CustomLayersMapping.xml --disable_omitting_optional --enable_flattening_nested_params --output_dir <OUTPUT_MODEL_DIR>
-```
-		This example shows a multi-input model with input layers: `data`, `rois`
->>>>>>> 06865a25
-```
-layer {
-  name: "data"
-  type: "Input"
-  top: "data"
-  input_param {
-    shape { dim: 1 dim: 3 dim: 224 dim: 224 }
-  }
-}
-layer {
-  name: "rois"
-  type: "Input"
-  top: "rois"
-  input_param {
-    shape { dim: 1 dim: 5 dim: 1 dim: 1 }
-  }
-}
-```
+   ```sh
+   mo --input_model bvlc_alexnet.caffemodel -k CustomLayersMapping.xml --disable_omitting_optional --enable_flattening_nested_params --output_dir <OUTPUT_MODEL_DIR>
+   ```
+   This example shows a multi-input model with input layers: `data`, `rois`
+   ```
+   layer {
+     name: "data"
+     type: "Input"
+     top: "data"
+     input_param {
+       shape { dim: 1 dim: 3 dim: 224 dim: 224 }
+     }
+   }
+   layer {
+     name: "rois"
+     type: "Input"
+     top: "rois"
+     input_param {
+       shape { dim: 1 dim: 5 dim: 1 dim: 1 }
+     }
+   }
+   ```
 
 * Launching the Model Optimizer for a multi-input model with two inputs and providing a new shape for each input in the order they are passed to the Model Optimizer along with a writable output directory. In particular, for data, set the shape to `1,3,227,227`. For rois, set the shape to `1,6,1,1`:
-<<<<<<< HEAD
-@sphinxdirective
-.. tab:: Package, Docker, open-source installation
-
-   .. code-block:: sh
-
-      python3 mo.py --input_model /path-to/your-model.caffemodel --input data,rois --input_shape (1,3,227,227),[1,6,1,1] --output_dir <OUTPUT_MODEL_DIR>
-
-.. tab:: pip installation
-
-    .. code-block:: sh
-
-      mo --input_model /path-to/your-model.caffemodel --input data,rois --input_shape (1,3,227,227),[1,6,1,1] --output_dir <OUTPUT_MODEL_DIR>
-
-@endsphinxdirective
-=======
-```sh
- mo --input_model /path-to/your-model.caffemodel --input data,rois --input_shape (1,3,227,227),[1,6,1,1] --output_dir <OUTPUT_MODEL_DIR>
-```
->>>>>>> 06865a25
-
+   ```sh
+   mo --input_model /path-to/your-model.caffemodel --input data,rois --input_shape (1,3,227,227),[1,6,1,1] --output_dir <OUTPUT_MODEL_DIR>
+   ```
 ## Custom Layer Definition
 
 Internally, when you run the Model Optimizer, it loads the model, goes through the topology, and tries to find each layer type in a list of known layers. Custom layers are layers that are not included in the list of known layers. If your topology contains any layers that are not in this list of known layers, the Model Optimizer classifies them as custom.
