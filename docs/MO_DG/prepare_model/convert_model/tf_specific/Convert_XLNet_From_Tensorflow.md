# Converting a TensorFlow XLNet Model {#openvino_docs_MO_DG_prepare_model_convert_model_tf_specific_Convert_XLNet_From_Tensorflow}

Pretrained models for XLNet (Bidirectional Encoder Representations from Transformers) are
[publicly available](https://github.com/zihangdai/xlnet).

## Supported Models

The following models from the pretrained [XLNet model list](https://github.com/zihangdai/xlnet#pre-trained-models) are currently supported:

* [XLNet-Large, Cased](https://storage.googleapis.com/xlnet/released_models/cased_L-24_H-1024_A-16.zip)
* [XLNet-Base, Cased](https://storage.googleapis.com/xlnet/released_models/cased_L-12_H-768_A-12.zip)

## Downloading the Pretrained Base XLNet Model

Download and unzip an archive with the [XLNet-Base, Cased](https://storage.googleapis.com/xlnet/released_models/cased_L-12_H-768_A-12.zip).

After the archive is unzipped, the directory `cased_L-12_H-768_A-12` is created and contains the following files:
* TensorFlow checkpoint (`xlnet_model.ckpt`), containing the pretrained weights (which is actually 3 files)
* sentence piece model (`spiece.model`) used for (de)tokenization
* config file (`xlnet_config.json`), which specifies the hyperparameters of the model

To get pb-file from the archive contents, you need to do the following.

1. Run commands

   ```sh
      cd ~
      mkdir XLNet-Base
      cd XLNet-Base
      git clone https://github.com/zihangdai/xlnet
      wget https://storage.googleapis.com/xlnet/released_models/cased_L-12_H-768_A-12.zip
      unzip cased_L-12_H-768_A-12.zip
      mkdir try_save
   ```



2. Save and run the following Python script in `~/XLNet-Base/xlnet`:

<<<<<<< HEAD
   > **NOTE**: The original model repository has been tested with TensorFlow 1.13.1 under Python2.

   ```python
   from collections import namedtuple
   
   import tensorflow as tf
   from tensorflow.python.framework import graph_io
   
   import model_utils
   import xlnet

   LENGTHS = 50
   BATCH = 1
   OUTPUT_DIR = '~/XLNet-Base/try_save/'
   INIT_CKPT_PATH = '~/XLNet-Base/xlnet_cased_L-12_H-768_A-12/xlnet_model.ckpt'
   XLNET_CONFIG_PATH = '~/XLNet-Base/xlnet_cased_L-12_H-768_A-12/xlnet_config.json'
   
   FLags = namedtuple('FLags', 'use_tpu init_checkpoint')
   FLAGS = FLags(use_tpu=False, init_checkpoint=INIT_CKPT_PATH)
   
   xlnet_config = xlnet.XLNetConfig(json_path=XLNET_CONFIG_PATH)
   run_config = xlnet.RunConfig(is_training=False, use_tpu=False, use_bfloat16=False, dropout=0.1, dropatt=0.1,)
   
   
   sentence_features_input_idx = tf.compat.v1.placeholder(tf.int32, shape=[LENGTHS, BATCH], name='input_ids')
   sentence_features_segment_ids = tf.compat.v1.placeholder(tf.int32, shape=[LENGTHS, BATCH], name='seg_ids')
   sentence_features_input_mask = tf.compat.v1.placeholder(tf.float32, shape=[LENGTHS, BATCH], name='input_mask')
   
   with tf.compat.v1.Session() as sess:
       xlnet_model = xlnet.XLNetModel(xlnet_config=xlnet_config, run_config=run_config,
                                      input_ids=sentence_features_input_idx,
                                      seg_ids=sentence_features_segment_ids,
                                      input_mask=sentence_features_input_mask)
   
       sess.run(tf.compat.v1.global_variables_initializer())
       model_utils.init_from_checkpoint(FLAGS, True)
   
       # Save the variables to disk.
       saver = tf.compat.v1.train.Saver()
   
       # Saving checkpoint
       save_path = saver.save(sess, OUTPUT_DIR + "model.ckpt")
   
       # Freezing model
       outputs = ['model/transformer/dropout_2/Identity']
       graph_def_freezed = tf.compat.v1.graph_util.convert_variables_to_constants(sess, sess.graph.as_graph_def(), outputs)
   
       # Saving non-frozen and frozen  model to pb
       graph_io.write_graph(sess.graph.as_graph_def(), OUTPUT_DIR, 'model.pb', as_text=False)
       graph_io.write_graph(graph_def_freezed,OUTPUT_DIR, 'model_frozen.pb',
                            as_text=False)
   
       # Write to tensorboard
       with tf.compat.v1.summary.FileWriter(logdir=OUTPUT_DIR, graph_def=graph_def_freezed) as writer:
           writer.flush()
   ```
   
=======
```python
from collections import namedtuple

import tensorflow as tf
from tensorflow.python.framework import graph_io

import model_utils
import xlnet

LENGTHS = 50
BATCH = 1
OUTPUT_DIR = '~/XLNet-Base/try_save/'
INIT_CKPT_PATH = '~/XLNet-Base/xlnet_cased_L-12_H-768_A-12/xlnet_model.ckpt'
XLNET_CONFIG_PATH = '~/XLNet-Base/xlnet_cased_L-12_H-768_A-12/xlnet_config.json'

FLags = namedtuple('FLags', 'use_tpu init_checkpoint')
FLAGS = FLags(use_tpu=False, init_checkpoint=INIT_CKPT_PATH)

xlnet_config = xlnet.XLNetConfig(json_path=XLNET_CONFIG_PATH)
run_config = xlnet.RunConfig(is_training=False, use_tpu=False, use_bfloat16=False, dropout=0.1, dropatt=0.1,)


sentence_features_input_idx = tf.compat.v1.placeholder(tf.int32, shape=[LENGTHS, BATCH], name='input_ids')
sentence_features_segment_ids = tf.compat.v1.placeholder(tf.int32, shape=[LENGTHS, BATCH], name='seg_ids')
sentence_features_input_mask = tf.compat.v1.placeholder(tf.float32, shape=[LENGTHS, BATCH], name='input_mask')

with tf.compat.v1.Session() as sess:
    xlnet_model = xlnet.XLNetModel(xlnet_config=xlnet_config, run_config=run_config,
                                   input_ids=sentence_features_input_idx,
                                   seg_ids=sentence_features_segment_ids,
                                   input_mask=sentence_features_input_mask)

    sess.run(tf.compat.v1.global_variables_initializer())
    model_utils.init_from_checkpoint(FLAGS, True)

    # Save the variables to disk.
    saver = tf.compat.v1.train.Saver()

    # Saving checkpoint
    save_path = saver.save(sess, OUTPUT_DIR + "model.ckpt")

    # Freezing model
    outputs = ['model/transformer/dropout_2/Identity']
    graph_def_freezed = tf.compat.v1.graph_util.convert_variables_to_constants(sess, sess.graph.as_graph_def(), outputs)

    # Saving non-frozen and frozen  model to pb
    graph_io.write_graph(sess.graph.as_graph_def(), OUTPUT_DIR, 'model.pb', as_text=False)
    graph_io.write_graph(graph_def_freezed,OUTPUT_DIR, 'model_frozen.pb',
                         as_text=False)

    # Write to tensorboard
    with tf.compat.v1.summary.FileWriter(logdir=OUTPUT_DIR, graph_def=graph_def_freezed) as writer:
        writer.flush()
```

>>>>>>> e043dcba

## Downloading the Pretrained Large XLNet Model

Download and unzip an archive with the [XLNet-Large, Cased](https://storage.googleapis.com/xlnet/released_models/cased_L-24_H-1024_A-16.zip).

After unzipping the archive, the directory `cased_L-12_H-1024_A-16` is created and contains the following files:

* TensorFlow checkpoint (`xlnet_model.ckpt`) containing the pretrained weights (which is actually 3 files)
* sentence piece model (`spiece.model`) used for (de)tokenization
* config file (`xlnet_config.json`) which specifies the hyperparameters of the model

To get `pb-file` from the archive contents, follow the instructions below:

1. Run commands

   ```sh
      cd ~
      mkdir XLNet-Large
      cd XLNet-Large
      git clone https://github.com/zihangdai/xlnet
      wget https://storage.googleapis.com/xlnet/released_models/cased_L-24_H-1024_A-16.zip
      unzip cased_L-24_H-1024_A-16.zip
      mkdir try_save
   ```

2. Save and run the following Python script in `~/XLNet-Large/xlnet`:

   ```python
   from collections import namedtuple
   
   import tensorflow as tf
   from tensorflow.python.framework import graph_io
   
   import model_utils
   import xlnet
   
   LENGTHS = 50
   BATCH = 1
   OUTPUT_DIR = '~/XLNet-Large/try_save'
   INIT_CKPT_PATH = '~/XLNet-Large/cased_L-24_H-1024_A-16/xlnet_model.ckpt'
   XLNET_CONFIG_PATH = '~/XLNet-Large/cased_L-24_H-1024_A-16/xlnet_config.json'
   
   FLags = namedtuple('FLags', 'use_tpu init_checkpoint')
   FLAGS = FLags(use_tpu=False, init_checkpoint=INIT_CKPT_PATH)
   
   xlnet_config = xlnet.XLNetConfig(json_path=XLNET_CONFIG_PATH)
   run_config = xlnet.RunConfig(is_training=False, use_tpu=False, use_bfloat16=False, dropout=0.1, dropatt=0.1,)
   
   
   sentence_features_input_idx = tf.compat.v1.placeholder(tf.int32, shape=[LENGTHS, BATCH], name='input_ids')
   sentence_features_segment_ids = tf.compat.v1.placeholder(tf.int32, shape=[LENGTHS, BATCH], name='seg_ids')
   sentence_features_input_mask = tf.compat.v1.placeholder(tf.float32, shape=[LENGTHS, BATCH], name='input_mask')
   
   with tf.compat.v1.Session() as sess:
       xlnet_model = xlnet.XLNetModel(xlnet_config=xlnet_config, run_config=run_config,
                                      input_ids=sentence_features_input_idx,
                                      seg_ids=sentence_features_segment_ids,
                                      input_mask=sentence_features_input_mask)
   
       sess.run(tf.compat.v1.global_variables_initializer())
       model_utils.init_from_checkpoint(FLAGS, True)
   
       # Save the variables to disk.
       saver = tf.compat.v1.train.Saver()
   
       # Saving checkpoint
       save_path = saver.save(sess, OUTPUT_DIR + "model.ckpt")
   
       # Freezing model
       outputs = ['model/transformer/dropout_2/Identity']
       graph_def_freezed = tf.compat.v1.graph_util.convert_variables_to_constants(sess, sess.graph.as_graph_def(), outputs)
   
       # Saving non-frozen and frozen  model to pb
       graph_io.write_graph(sess.graph.as_graph_def(), OUTPUT_DIR, 'model.pb', as_text=False)
       graph_io.write_graph(graph_def_freezed,OUTPUT_DIR, 'model_frozen.pb',
                            as_text=False)
   
       # Write to tensorboard
       with tf.compat.v1.summary.FileWriter(logdir=OUTPUT_DIR, graph_def=graph_def_freezed) as writer:
           writer.flush()
   ```


The script should save into `~/XLNet-Large/xlnet`.

## Converting a frozen TensorFlow XLNet Model to IR

To generate the XLNet Intermediate Representation (IR) of the model, run Model Optimizer with the following parameters:

```sh
mo --input_model path-to-model/model_frozen.pb \
   --input "input_mask[50 1],input_ids[50 1],seg_ids[50 1]"
```
<|MERGE_RESOLUTION|>--- conflicted
+++ resolved
@@ -37,7 +37,6 @@
 
 2. Save and run the following Python script in `~/XLNet-Base/xlnet`:
 
-<<<<<<< HEAD
    > **NOTE**: The original model repository has been tested with TensorFlow 1.13.1 under Python2.
 
    ```python
@@ -94,64 +93,6 @@
        with tf.compat.v1.summary.FileWriter(logdir=OUTPUT_DIR, graph_def=graph_def_freezed) as writer:
            writer.flush()
    ```
-   
-=======
-```python
-from collections import namedtuple
-
-import tensorflow as tf
-from tensorflow.python.framework import graph_io
-
-import model_utils
-import xlnet
-
-LENGTHS = 50
-BATCH = 1
-OUTPUT_DIR = '~/XLNet-Base/try_save/'
-INIT_CKPT_PATH = '~/XLNet-Base/xlnet_cased_L-12_H-768_A-12/xlnet_model.ckpt'
-XLNET_CONFIG_PATH = '~/XLNet-Base/xlnet_cased_L-12_H-768_A-12/xlnet_config.json'
-
-FLags = namedtuple('FLags', 'use_tpu init_checkpoint')
-FLAGS = FLags(use_tpu=False, init_checkpoint=INIT_CKPT_PATH)
-
-xlnet_config = xlnet.XLNetConfig(json_path=XLNET_CONFIG_PATH)
-run_config = xlnet.RunConfig(is_training=False, use_tpu=False, use_bfloat16=False, dropout=0.1, dropatt=0.1,)
-
-
-sentence_features_input_idx = tf.compat.v1.placeholder(tf.int32, shape=[LENGTHS, BATCH], name='input_ids')
-sentence_features_segment_ids = tf.compat.v1.placeholder(tf.int32, shape=[LENGTHS, BATCH], name='seg_ids')
-sentence_features_input_mask = tf.compat.v1.placeholder(tf.float32, shape=[LENGTHS, BATCH], name='input_mask')
-
-with tf.compat.v1.Session() as sess:
-    xlnet_model = xlnet.XLNetModel(xlnet_config=xlnet_config, run_config=run_config,
-                                   input_ids=sentence_features_input_idx,
-                                   seg_ids=sentence_features_segment_ids,
-                                   input_mask=sentence_features_input_mask)
-
-    sess.run(tf.compat.v1.global_variables_initializer())
-    model_utils.init_from_checkpoint(FLAGS, True)
-
-    # Save the variables to disk.
-    saver = tf.compat.v1.train.Saver()
-
-    # Saving checkpoint
-    save_path = saver.save(sess, OUTPUT_DIR + "model.ckpt")
-
-    # Freezing model
-    outputs = ['model/transformer/dropout_2/Identity']
-    graph_def_freezed = tf.compat.v1.graph_util.convert_variables_to_constants(sess, sess.graph.as_graph_def(), outputs)
-
-    # Saving non-frozen and frozen  model to pb
-    graph_io.write_graph(sess.graph.as_graph_def(), OUTPUT_DIR, 'model.pb', as_text=False)
-    graph_io.write_graph(graph_def_freezed,OUTPUT_DIR, 'model_frozen.pb',
-                         as_text=False)
-
-    # Write to tensorboard
-    with tf.compat.v1.summary.FileWriter(logdir=OUTPUT_DIR, graph_def=graph_def_freezed) as writer:
-        writer.flush()
-```
-
->>>>>>> e043dcba
 
 ## Downloading the Pretrained Large XLNet Model
 
