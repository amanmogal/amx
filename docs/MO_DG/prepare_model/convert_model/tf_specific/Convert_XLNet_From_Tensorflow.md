--- conflicted
+++ resolved
@@ -183,24 +183,7 @@
 ## Convert frozen TensorFlow XLNet Model to IR
 
 To generate the XLNet Intermediate Representation (IR) of the model, run the Model Optimizer with the following parameters:
-<<<<<<< HEAD
-@sphinxdirective
-.. tab:: Package, Docker, open-source installation
-
-   .. code-block:: sh
-
-      python3 mo.py --input_model path-to-model/model_frozen.pb  --input "input_mask[50 1],input_ids[50 1],seg_ids[50 1]" --log_level DEBUG --disable_nhwc_to_nchw --output_dir <OUTPUT_MODEL_DIR>
-
-.. tab:: pip installation
-
-    .. code-block:: sh
-
-      mo --input_model path-to-model/model_frozen.pb  --input "input_mask[50 1],input_ids[50 1],seg_ids[50 1]" --log_level DEBUG --disable_nhwc_to_nchw --output_dir <OUTPUT_MODEL_DIR>
-
-@endsphinxdirective
-=======
 ```sh
 mo --input_model path-to-model/model_frozen.pb \
    --input "input_mask[50 1],input_ids[50 1],seg_ids[50 1]"
 ```
->>>>>>> 06865a25
