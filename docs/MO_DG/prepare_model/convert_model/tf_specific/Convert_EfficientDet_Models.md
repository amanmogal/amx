# Converting EfficientDet Models from TensorFlow {#openvino_docs_MO_DG_prepare_model_convert_model_tf_specific_Convert_EfficientDet_Models}

This tutorial explains how to convert EfficientDet\* public object detection models to the Intermediate Representation (IR). 

## <a name="efficientdet-to-ir"></a>Convert EfficientDet Model to IR

On GitHub*, you can find several public versions of EfficientDet model implementation. This tutorial explains how to 
convert models from the [https://github.com/google/automl/tree/master/efficientdet](https://github.com/google/automl/tree/master/efficientdet) 
repository (commit 96e1fee) to IR.

### Get Frozen TensorFlow\* Model

Follow the instructions below to get frozen TensorFlow EfficientDet model. We use EfficientDet-D4 model as an example:

1. Clone the repository:<br>
```sh
git clone https://github.com/google/automl
cd automl/efficientdet
```
2. (Optional) Checkout to the commit that the conversion was tested on:<br>
```sh
git checkout 96e1fee
```
3. Install required dependencies:<br>
```sh
python3 -m pip install --upgrade pip
python3 -m pip install -r requirements.txt
python3 -m pip install --upgrade tensorflow-model-optimization
```
4. Download and extract the model checkpoint [efficientdet-d4.tar.gz](https://storage.googleapis.com/cloud-tpu-checkpoints/efficientdet/coco2/efficientdet-d4.tar.gz)
referenced in the "Pre-trained EfficientDet Checkpoints" section of the model repository:<br>
```sh
wget https://storage.googleapis.com/cloud-tpu-checkpoints/efficientdet/coco2/efficientdet-d4.tar.gz
tar zxvf efficientdet-d4.tar.gz
```
5. Freeze the model:<br>
```sh
 mo --runmode=saved_model --model_name=efficientdet-d4  --ckpt_path=efficientdet-d4 --saved_model_dir=savedmodeldir
```
As a result the frozen model file `savedmodeldir/efficientdet-d4_frozen.pb` will be generated.

> **NOTE**: For custom trained models, specify `--hparams` flag to `config.yaml` which was used during training.

> **NOTE:** If you see an error `AttributeError: module 'tensorflow_core.python.keras.api._v2.keras.initializers' has no attribute 'variance_scaling'` apply the fix from the [patch](https://github.com/google/automl/pull/846).

### Convert EfficientDet TensorFlow Model to the IR

<<<<<<< HEAD
To generate the IR of the EfficientDet TensorFlow model, run Model Optimizer:<br>
@sphinxdirective
.. tab:: Package, Docker, open-source installation

   .. code-block:: sh

      python3 <INSTALL_DIR>/tools/model_optimizer/mo.py \
        --input_model savedmodeldir/efficientdet-d4_frozen.pb \
        --transformations_config <INSTALL_DIR>/tools/model_optimizer/extensions/front/tf/automl_efficientdet.json \
        --input_shape [1,$IMAGE_SIZE,$IMAGE_SIZE,3] \
        --reverse_input_channels

.. tab:: pip installation

    .. code-block:: sh

      mo \
        --input_model savedmodeldir/efficientdet-d4_frozen.pb \
        --transformations_config <INSTALL_DIR>/tools/model_optimizer/extensions/front/tf/automl_efficientdet.json \
        --input_shape [1,$IMAGE_SIZE,$IMAGE_SIZE,3] \
        --reverse_input_channels

@endsphinxdirective
=======
To generate the IR of the EfficientDet TensorFlow model, run:<br>
```sh
mo \
--input_model savedmodeldir/efficientdet-d4_frozen.pb \
--transformations_config front/tf/automl_efficientdet.json \
--input_shape [1,$IMAGE_SIZE,$IMAGE_SIZE,3] \
--reverse_input_channels
```
>>>>>>> 06865a25

Where `$IMAGE_SIZE` is the size that the input image of the original TensorFlow model will be resized to. Different
EfficientDet models were trained with different input image sizes. To determine the right one refer to the `efficientdet_model_param_dict`
dictionary in the [hparams_config.py](https://github.com/google/automl/blob/96e1fee/efficientdet/hparams_config.py#L304) file.
The attribute `image_size` specifies the shape to be specified for the model conversion.

The `transformations_config` command line parameter specifies the configuration json file containing hints
to the Model Optimizer on how to convert the model and trigger transformations implemented in the 
`<PYTHON_SITE_PACKAGES>/openvino/tools/mo/front/tf/AutomlEfficientDet.py`. The json file contains some parameters which must be changed if you
train the model yourself and modified the `hparams_config` file or the parameters are different from the ones used for EfficientDet-D4.
The attribute names are self-explanatory or match the name in the `hparams_config` file.

> **NOTE:** The color channel order (RGB or BGR) of an input data should match the channel order of the model training dataset. If they are different, perform the `RGB<->BGR` conversion specifying the command-line parameter: `--reverse_input_channels`. Otherwise, inference results may be incorrect. For more information about the parameter, refer to **When to Reverse Input Channels** section of [Converting a Model to Intermediate Representation (IR)](../Converting_Model.md).

OpenVINO&trade; toolkit provides samples that can be used to infer EfficientDet model. For more information, refer to 
[Open Model Zoo Demos](@ref omz_demos) and 

## <a name="efficientdet-ir-results-interpretation"></a>Interpreting Results of the TensorFlow Model and the IR

The TensorFlow model produces as output a list of 7-element tuples: `[image_id, y_min, x_min, y_max, x_max, confidence, class_id]`, where:
* `image_id` -- image batch index.
* `y_min` -- absolute `y` coordinate of the lower left corner of the detected object.
* `x_min` -- absolute `x` coordinate of the lower left corner of the detected object.
* `y_max` -- absolute `y` coordinate of the upper right corner of the detected object.
* `x_max` -- absolute `x` coordinate of the upper right corner of the detected object.
* `confidence` -- is the confidence of the detected object.
* `class_id` -- is the id of the detected object class counted from 1.

The output of the IR is a list of 7-element tuples: `[image_id, class_id, confidence, x_min, y_min, x_max, y_max]`, where:
* `image_id` -- image batch index.
* `class_id` -- is the id of the detected object class counted from 0.
* `confidence` -- is the confidence of the detected object.
* `x_min` -- normalized `x` coordinate of the lower left corner of the detected object.
* `y_min` -- normalized `y` coordinate of the lower left corner of the detected object.
* `x_max` -- normalized `x` coordinate of the upper right corner of the detected object.
* `y_max` -- normalized `y` coordinate of the upper right corner of the detected object.

The first element with `image_id = -1` means end of data.

---
## See Also

* [Sub-Graph Replacement in Model Optimizer](../../customize_model_optimizer/Subgraph_Replacement_Model_Optimizer.md)<|MERGE_RESOLUTION|>--- conflicted
+++ resolved
@@ -41,35 +41,10 @@
 
 > **NOTE**: For custom trained models, specify `--hparams` flag to `config.yaml` which was used during training.
 
-> **NOTE:** If you see an error `AttributeError: module 'tensorflow_core.python.keras.api._v2.keras.initializers' has no attribute 'variance_scaling'` apply the fix from the [patch](https://github.com/google/automl/pull/846).
+> **NOTE**: If you see an error `AttributeError: module 'tensorflow_core.python.keras.api._v2.keras.initializers' has no attribute 'variance_scaling'` apply the fix from the [patch](https://github.com/google/automl/pull/846).
 
 ### Convert EfficientDet TensorFlow Model to the IR
 
-<<<<<<< HEAD
-To generate the IR of the EfficientDet TensorFlow model, run Model Optimizer:<br>
-@sphinxdirective
-.. tab:: Package, Docker, open-source installation
-
-   .. code-block:: sh
-
-      python3 <INSTALL_DIR>/tools/model_optimizer/mo.py \
-        --input_model savedmodeldir/efficientdet-d4_frozen.pb \
-        --transformations_config <INSTALL_DIR>/tools/model_optimizer/extensions/front/tf/automl_efficientdet.json \
-        --input_shape [1,$IMAGE_SIZE,$IMAGE_SIZE,3] \
-        --reverse_input_channels
-
-.. tab:: pip installation
-
-    .. code-block:: sh
-
-      mo \
-        --input_model savedmodeldir/efficientdet-d4_frozen.pb \
-        --transformations_config <INSTALL_DIR>/tools/model_optimizer/extensions/front/tf/automl_efficientdet.json \
-        --input_shape [1,$IMAGE_SIZE,$IMAGE_SIZE,3] \
-        --reverse_input_channels
-
-@endsphinxdirective
-=======
 To generate the IR of the EfficientDet TensorFlow model, run:<br>
 ```sh
 mo \
@@ -78,7 +53,6 @@
 --input_shape [1,$IMAGE_SIZE,$IMAGE_SIZE,3] \
 --reverse_input_channels
 ```
->>>>>>> 06865a25
 
 Where `$IMAGE_SIZE` is the size that the input image of the original TensorFlow model will be resized to. Different
 EfficientDet models were trained with different input image sizes. To determine the right one refer to the `efficientdet_model_param_dict`
@@ -91,7 +65,7 @@
 train the model yourself and modified the `hparams_config` file or the parameters are different from the ones used for EfficientDet-D4.
 The attribute names are self-explanatory or match the name in the `hparams_config` file.
 
-> **NOTE:** The color channel order (RGB or BGR) of an input data should match the channel order of the model training dataset. If they are different, perform the `RGB<->BGR` conversion specifying the command-line parameter: `--reverse_input_channels`. Otherwise, inference results may be incorrect. For more information about the parameter, refer to **When to Reverse Input Channels** section of [Converting a Model to Intermediate Representation (IR)](../Converting_Model.md).
+> **NOTE**: The color channel order (RGB or BGR) of an input data should match the channel order of the model training dataset. If they are different, perform the `RGB<->BGR` conversion specifying the command-line parameter: `--reverse_input_channels`. Otherwise, inference results may be incorrect. For more information about the parameter, refer to **When to Reverse Input Channels** section of [Converting a Model to Intermediate Representation (IR)](../Converting_Model.md).
 
 OpenVINO&trade; toolkit provides samples that can be used to infer EfficientDet model. For more information, refer to 
 [Open Model Zoo Demos](@ref omz_demos) and 
