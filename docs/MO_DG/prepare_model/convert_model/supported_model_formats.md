--- conflicted
+++ resolved
@@ -547,17 +547,10 @@
 
 .. note::
 
-<<<<<<< HEAD
-   If you want to keep working with the legacy formats the old way, refer to a previous
-   `OpenVINO LTS version and its documentation. <https://docs.openvino.ai/2022.3/Supported_Model_Formats.html>.
-
-   OpenVINO versions of 2023 are mostly compatible with the old instructions,
-=======
    If you want to keep working with the legacy formats the old way, refer to a previous 
    `OpenVINO LTS version and its documentation <https://docs.openvino.ai/2022.3/Supported_Model_Formats.html>`__ .
     
    OpenVINO versions of 2023 are mostly compatible with the old instructions, 
->>>>>>> d9805a88
    through a deprecated MO tool, installed with the deprecated OpenVINO Developer Tools package.
 
    `OpenVINO 2023.0 <https://docs.openvino.ai/2023.0/Supported_Model_Formats.html>`__ is the last
