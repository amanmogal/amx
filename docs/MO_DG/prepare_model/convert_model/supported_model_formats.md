# Supported Model Formats {#Supported_Model_Formats}

@sphinxdirective

.. toctree::
   :maxdepth: 1
   :hidden:

   openvino_docs_MO_DG_prepare_model_convert_model_Convert_Model_From_TensorFlow
   openvino_docs_MO_DG_prepare_model_convert_model_Convert_Model_From_ONNX
   openvino_docs_MO_DG_prepare_model_convert_model_Convert_Model_From_PyTorch
   openvino_docs_MO_DG_prepare_model_convert_model_Convert_Model_From_TensorFlow_Lite
   openvino_docs_MO_DG_prepare_model_convert_model_Convert_Model_From_Paddle
   openvino_docs_MO_DG_prepare_model_convert_model_Convert_Model_From_MxNet
   openvino_docs_MO_DG_prepare_model_convert_model_Convert_Model_From_Caffe
   openvino_docs_MO_DG_prepare_model_convert_model_Convert_Model_From_Kaldi
   openvino_docs_MO_DG_prepare_model_convert_model_tutorials


**OpenVINO IR (Intermediate Representation)** - the proprietary format of OpenVINO™, benefiting from the full extent of its features.

**ONNX, PaddlePaddle, TensorFlow, TensorFlow Lite** - formats supported directly, which means they can be used with 
OpenVINO Runtime without any prior conversion. For a guide on how to run inference on ONNX, PaddlePaddle, or TensorFlow, 
see how to :doc:`Integrate OpenVINO™ with Your Application <openvino_docs_OV_UG_Integrate_OV_with_your_application>`.

<<<<<<< HEAD
**MXNet, Caffe, Kaldi** - formats supported indirectly, which means they need to be converted to OpenVINO IR before running inference. The conversion is done with Model Conversion API and in some cases may involve intermediate steps.
=======
**MXNet, Caffe, Kaldi** - legacy formats that need to be converted to OpenVINO IR before running inference. 
The conversion is done with Model Optimizer and in some cases may involve intermediate steps. OpenVINO is currently proceeding 
**to deprecate these formats** and **remove their support entirely in the future**.
>>>>>>> aa932d34

Refer to the following articles for details on conversion for different formats and models:

* :doc:`How to convert ONNX <openvino_docs_MO_DG_prepare_model_convert_model_Convert_Model_From_ONNX>`
* :doc:`How to convert PaddlePaddle <openvino_docs_MO_DG_prepare_model_convert_model_Convert_Model_From_Paddle>`
* :doc:`How to convert TensorFlow <openvino_docs_MO_DG_prepare_model_convert_model_Convert_Model_From_TensorFlow>`
* :doc:`How to convert TensorFlow Lite <openvino_docs_MO_DG_prepare_model_convert_model_Convert_Model_From_TensorFlow_Lite>`
* :doc:`How to convert MXNet <openvino_docs_MO_DG_prepare_model_convert_model_Convert_Model_From_MxNet>`
* :doc:`How to convert Caffe <openvino_docs_MO_DG_prepare_model_convert_model_Convert_Model_From_Caffe>`
* :doc:`How to convert Kaldi <openvino_docs_MO_DG_prepare_model_convert_model_Convert_Model_From_Kaldi>`

* :doc:`Conversion examples for specific models <openvino_docs_MO_DG_prepare_model_convert_model_tutorials>`

@endsphinxdirective<|MERGE_RESOLUTION|>--- conflicted
+++ resolved
@@ -23,13 +23,10 @@
 OpenVINO Runtime without any prior conversion. For a guide on how to run inference on ONNX, PaddlePaddle, or TensorFlow, 
 see how to :doc:`Integrate OpenVINO™ with Your Application <openvino_docs_OV_UG_Integrate_OV_with_your_application>`.
 
-<<<<<<< HEAD
-**MXNet, Caffe, Kaldi** - formats supported indirectly, which means they need to be converted to OpenVINO IR before running inference. The conversion is done with Model Conversion API and in some cases may involve intermediate steps.
-=======
 **MXNet, Caffe, Kaldi** - legacy formats that need to be converted to OpenVINO IR before running inference. 
-The conversion is done with Model Optimizer and in some cases may involve intermediate steps. OpenVINO is currently proceeding 
+The model conversion in some cases may involve intermediate steps. OpenVINO is currently proceeding 
 **to deprecate these formats** and **remove their support entirely in the future**.
->>>>>>> aa932d34
+
 
 Refer to the following articles for details on conversion for different formats and models:
 
