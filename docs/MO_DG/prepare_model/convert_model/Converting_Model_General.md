# Converting a Model Using General Conversion Parameters {#openvino_docs_MO_DG_prepare_model_convert_model_Converting_Model_General}

To simply convert a model trained by any supported framework, run the Model Optimizer launch script ``mo.py`` with
specifying a path to the input model file:
```sh
python3 mo.py --input_model INPUT_MODEL
```

> **NOTE:** The color channel order (RGB or BGR) of an input data should match the channel order of the model training dataset. If they are different, perform the `RGB<->BGR` conversion specifying the command-line parameter: `--reverse_input_channels`. Otherwise, inference results may be incorrect. For details, refer to [When to Reverse Input Channels](#when_to_reverse_input_channels).

To adjust the conversion process, you can also use the general (framework-agnostic) parameters:

```sh
optional arguments:
  -h, --help            show this help message and exit
  --framework {tf,caffe,mxnet,kaldi,onnx}
                        Name of the framework used to train the input model.

Framework-agnostic parameters:
  --input_model INPUT_MODEL, -w INPUT_MODEL, -m INPUT_MODEL
                        Tensorflow*: a file with a pre-trained model (binary
                        or text .pb file after freezing). Caffe*: a model
                        proto file with model weights
  --model_name MODEL_NAME, -n MODEL_NAME
                        Model_name parameter passed to the final create_ir
                        transform. This parameter is used to name a network in
                        a generated IR and output .xml/.bin files.
  --output_dir OUTPUT_DIR, -o OUTPUT_DIR
                        Directory that stores the generated IR. By default, it
                        is the directory from where the Model Optimizer is
                        launched.
  --input_shape INPUT_SHAPE
                        Input shape(s) that should be fed to an input node(s)
                        of the model. Shape is defined as a comma-separated
                        list of integer numbers enclosed in parentheses or
                        square brackets, for example [1,3,227,227] or
                        (1,227,227,3), where the order of dimensions depends
                        on the framework input layout of the model. For
                        example, [N,C,H,W] is used for Caffe* models and
                        [N,H,W,C] for TensorFlow* models. Model Optimizer
                        performs necessary transformations to convert the
                        shape to the layout required by Inference Engine
                        (N,C,H,W). The shape should not contain undefined
                        dimensions (? or -1) and should fit the dimensions
                        defined in the input operation of the graph. If there
                        are multiple inputs in the model, --input_shape should
                        contain definition of shape for each input separated
                        by a comma, for example: [1,3,227,227],[2,4] for a
                        model with two inputs with 4D and 2D shapes.
                        Alternatively, specify shapes with the --input
                        option.
  --scale SCALE, -s SCALE
                        All input values coming from original network inputs
                        will be divided by this value. When a list of inputs
                        is overridden by the --input parameter, this scale is
                        not applied for any input that does not match with the
                        original input of the model.
  --reverse_input_channels
                        Switch the input channels order from RGB to BGR (or
                        vice versa). Applied to original inputs of the model
                        if and only if a number of channels equals 3. Applied
                        after application of --mean_values and --scale_values
                        options, so numbers in --mean_values and
                        --scale_values go in the order of channels used in the
                        original model.
  --log_level {CRITICAL,ERROR,WARN,WARNING,INFO,DEBUG,NOTSET}
                        Logger level
  --input INPUT         Quoted list of comma-separated input nodes names with
                        shapes, data types, and values for freezing. The shape
                        and value are specified as space-separated lists. The
                        data type of input node is specified in braces and can
                        have one of the values: f64 (float64), f32 (float32),
                        f16 (float16), i64 (int64), i32 (int32), u8 (uint8),
                        boolean. For example, use the following format to set
                        input port 0 of the node `node_name1` with the shape
                        [3 4] as an input node and freeze output port 1 of the
                        node `node_name2` with the value [20 15] of the int32
                        type and shape [2]: "0:node_name1[3
                        4],node_name2:1[2]{i32}->[20 15]".
  --output OUTPUT       The name of the output operation of the model. For
                        TensorFlow*, do not add :0 to this name.
  --mean_values MEAN_VALUES, -ms MEAN_VALUES
                        Mean values to be used for the input image per
                        channel. Values to be provided in the (R,G,B) or
                        [R,G,B] format. Can be defined for desired input of
                        the model, for example: "--mean_values
                        data[255,255,255],info[255,255,255]". The exact
                        meaning and order of channels depend on how the
                        original model was trained.
  --scale_values SCALE_VALUES
                        Scale values to be used for the input image per
                        channel. Values are provided in the (R,G,B) or [R,G,B]
                        format. Can be defined for desired input of the model,
                        for example: "--scale_values
                        data[255,255,255],info[255,255,255]". The exact
                        meaning and order of channels depend on how the
                        original model was trained.
  --data_type {FP16,FP32,half,float}
                        Data type for all intermediate tensors and weights. If
                        original model is in FP32 and --data_type=FP16 is
                        specified, all model weights and biases are quantized
                        to FP16.
  --disable_fusing      Turn off fusing of linear operations to Convolution
  --disable_resnet_optimization
                        Turn off resnet optimization
  --finegrain_fusing FINEGRAIN_FUSING
                        Regex for layers/operations that won't be fused.
                        Example: --finegrain_fusing Convolution1,.*Scale.*
  --disable_gfusing     Turn off fusing of grouped convolutions
  --enable_concat_optimization
                        Turn on Concat optimization.
  --move_to_preprocess  Move mean values to IR preprocess section
  --extensions EXTENSIONS
                        Directory or a comma separated list of directories
                        with extensions. To disable all extensions including
                        those that are placed at the default location, pass an
                        empty string.
  --batch BATCH, -b BATCH
                        Input batch size
  --version             Version of Model Optimizer
  --silent              Prevent any output messages except those that
                        correspond to log level equals ERROR, that can be set
                        with the following option: --log_level. By default,
                        log level is already ERROR.
  --freeze_placeholder_with_value FREEZE_PLACEHOLDER_WITH_VALUE
                        Replaces input layer with constant node with provided
                        value, for example: "node_name->True". It will be
                        DEPRECATED in future releases. Use --input option to
                        specify a value for freezing.
<<<<<<< HEAD
  --generate_deprecated_IR_V7
                        Force to generate old deprecated IR V7 with layers
                        from old IR specification.
  --static_shape        Enables IR generation for fixed input shape (folding
                        `ShapeOf` operations and shape-calculating sub-graphs
                        to `Constant`). Changing model input shape using
                        Inference Engine API in runtime may fail for such an IR.
=======
  --static_shape        Enables `ShapeOf` operation with all children folding to `Constant`.
                        This option makes model not reshapable in Inference Engine
>>>>>>> 33c3aeb8
  --disable_weights_compression
                        Disable compression and store weights with original
                        precision.
  --progress            Enable model conversion progress display.
  --stream_output       Switch model conversion progress display to a
                        multiline mode.
  --transformations_config TRANSFORMATIONS_CONFIG
                        Use the configuration file with transformations
                        description.
```

The sections below provide details on using particular parameters and examples of CLI commands.

## When to Specify Mean and Scale Values
Usually neural network models are trained with the normalized input data. This means that the input data values are converted to be in a specific range, for example, `[0, 1]` or `[-1, 1]`. Sometimes the mean values (mean images) are subtracted from the input data values as part of the pre-processing. There are two cases how the input data pre-processing is implemented.
 * The input pre-processing operations are a part of a topology. In this case, the application that uses the framework to infer the topology does not pre-process the input.
 * The input pre-processing operations are not a part of a topology and the pre-processing is performed within the application which feeds the model with an input data.
 
In the first case, the Model Optimizer generates the IR with required pre-processing layers and Inference Engine samples may be used to infer the model. 
 
In the second case, information about mean/scale values should be provided to the Model Optimizer to embed it to the generated IR. Model Optimizer provides a number of command line parameters to specify them: `--scale`, `--scale_values`, `--mean_values`, `--mean_file`. 

If both mean and scale values are specified, the mean is subtracted first and then scale is applied. Input values are *divided* by the scale value(s). 

There is no a universal recipe for determining the mean/scale values for a particular model. The steps below could help to determine them:
* Read the model documentation. Usually the documentation describes mean/scale value if the pre-processing is required.
* Open the example script/application executing the model and track how the input data is read and passed to the framework.
* Open the model in a visualization tool and check for layers performing subtraction or multiplication (like `Sub`, `Mul`, `ScaleShift`, `Eltwise` etc) of the input data. If such layers exist, the pre-processing is most probably the part of the model.

## When to Specify Input Shapes <a name="when_to_specify_input_shapes"></a>
There are situations when the input data shape for the model is not fixed, like for the fully-convolutional neural networks. In this case, for example, TensorFlow\* models contain `-1` values in the `shape` attribute of the `Placeholder` operation. Inference Engine does not support input layers with undefined size, so if the input shapes are not defined in the model, the Model Optimizer fails to convert the model. The solution is to provide the input shape(s) using the `--input` or `--input_shape` command line parameter for all input(s) of the model or provide the batch size using the `-b` command line parameter if the model contains just one input with undefined batch size only. In the latter case, the `Placeholder` shape for the TensorFlow\* model looks like this `[-1, 224, 224, 3]`. 

## When to Reverse Input Channels <a name="when_to_reverse_input_channels"></a>
Input data for your application can be of RGB or BRG color input order. For example, Inference Engine samples load input images in the BGR channels order. However, the model may be trained on images loaded with the opposite order (for example, most TensorFlow\* models are trained with images in RGB order). In this case, inference results using the Inference Engine samples may be incorrect. The solution is to provide `--reverse_input_channels` command line parameter. Taking this parameter, the Model Optimizer performs first convolution or other channel dependent operation weights modification so these operations output will be like the image is passed with RGB channels order.

## When to Specify `--static_shape` Command Line Parameter
If the `--static_shape` command line parameter is specified the Model Optimizer evaluates shapes of all operations in the model (shape propagation) for a fixed input(s) shape(s). During the shape propagation the Model Optimizer evaluates operations *Shape* and removes them from the computation graph. With that approach, the initial model which can consume inputs of different shapes may be converted to IR working with the input of one fixed shape only. For example, consider the case when some blob is reshaped from 4D of a shape *[N, C, H, W]* to a shape *[N, C, H \* W]*. During the model conversion the Model Optimize calculates output shape as a constant 1D blob with values *[N, C, H \* W]*. So if the input shape changes to some other value *[N,C,H1,W1]* (it is possible scenario for a fully convolutional model) then the reshape layer becomes invalid.
Resulting Intermediate Representation will not be resizable with the help of Inference Engine.

## Examples of CLI Commands

Launch the Model Optimizer for the Caffe bvlc_alexnet model with debug log level:
```sh
python3 mo.py --input_model bvlc_alexnet.caffemodel --log_level DEBUG
```

Launch the Model Optimizer for the Caffe bvlc_alexnet model with the output IR called `result.*` in the specified `output_dir`:
```sh
python3 mo.py --input_model bvlc_alexnet.caffemodel --model_name result --output_dir /../../models/
```

Launch the Model Optimizer for the Caffe bvlc_alexnet model with one input with scale values:
```sh
python3 mo.py --input_model bvlc_alexnet.caffemodel --scale_values [59,59,59]
```

Launch the Model Optimizer for the Caffe bvlc_alexnet model with multiple inputs with scale values:
```sh
python3 mo.py --input_model bvlc_alexnet.caffemodel --input data,rois --scale_values [59,59,59],[5,5,5]
```

Launch the Model Optimizer for the Caffe bvlc_alexnet model with multiple inputs with scale and mean values specified for the particular nodes:
```sh
python3 mo.py --input_model bvlc_alexnet.caffemodel --input data,rois --mean_values data[59,59,59] --scale_values rois[5,5,5]
```

Launch the Model Optimizer for the Caffe bvlc_alexnet model with specified input layer, overridden input shape, scale 5, batch 8 and specified name of an output operation:
```sh
python3 mo.py --input_model bvlc_alexnet.caffemodel --input "data[1 3 224 224]" --output pool5 -s 5 -b 8
```

Launch the Model Optimizer for the Caffe bvlc_alexnet model with disabled fusing for linear operations to Convolution and grouped convolutions:
```sh
python3 mo.py --input_model bvlc_alexnet.caffemodel --disable_fusing --disable_gfusing
```

Launch the Model Optimizer for the Caffe bvlc_alexnet model with reversed input channels order between RGB and BGR, specified mean values to be used for the input image per channel and specified data type for input tensor values:
```sh
python3 mo.py --input_model bvlc_alexnet.caffemodel --reverse_input_channels --mean_values [255,255,255] --data_type FP16
```

Launch the Model Optimizer for the Caffe bvlc_alexnet model with extensions listed in specified directories, specified mean_images binaryproto.
 file For more information about extensions, please refer to [this](../customize_model_optimizer/Extending_Model_Optimizer_with_New_Primitives.md) page.
```sh
python3 mo.py --input_model bvlc_alexnet.caffemodel --extensions /home/,/some/other/path/ --mean_file /path/to/binaryproto
```

Launch the Model Optimizer for TensorFlow* FaceNet* model with a placeholder freezing value. 
It replaces the placeholder with a constant layer that contains the passed value.
For more information about FaceNet conversion, please refer to [this](tf_specific/Convert_FaceNet_From_Tensorflow.md) page
```sh
python3 mo.py --input_model FaceNet.pb --input "phase_train->False"
```

Launch the Model Optimizer for any model with a placeholder freezing tensor of values. 
It replaces the placeholder with a constant layer that contains the passed values.

Tensor here is represented in square brackets with each value separated from another by a whitespace. 
If data type is set in the model, this tensor will be reshaped to a placeholder shape and casted to placeholder data type.
Otherwise, it will be casted to data type passed to `--data_type` parameter (by default, it is FP32).
```sh
python3 mo.py --input_model FaceNet.pb --input "placeholder_layer_name->[0.1 1.2 2.3]"
```<|MERGE_RESOLUTION|>--- conflicted
+++ resolved
@@ -127,18 +127,10 @@
                         value, for example: "node_name->True". It will be
                         DEPRECATED in future releases. Use --input option to
                         specify a value for freezing.
-<<<<<<< HEAD
-  --generate_deprecated_IR_V7
-                        Force to generate old deprecated IR V7 with layers
-                        from old IR specification.
   --static_shape        Enables IR generation for fixed input shape (folding
                         `ShapeOf` operations and shape-calculating sub-graphs
                         to `Constant`). Changing model input shape using
                         Inference Engine API in runtime may fail for such an IR.
-=======
-  --static_shape        Enables `ShapeOf` operation with all children folding to `Constant`.
-                        This option makes model not reshapable in Inference Engine
->>>>>>> 33c3aeb8
   --disable_weights_compression
                         Disable compression and store weights with original
                         precision.
