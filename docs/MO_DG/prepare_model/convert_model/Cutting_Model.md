# Cutting Off Parts of a Model  {#openvino_docs_MO_DG_prepare_model_convert_model_Cutting_Model}

Sometimes some parts of a model must be removed while the Model Optimizer is converting models to the Intermediate Representation. This chapter describes methods of doing cutting off parts of a model using Model Optimizer command-line options. Model cutting applies mostly to TensorFlow\* models, but is also useful for other frameworks. In this chapter, TensorFlow examples are used for illustration.

## Purpose of Model Cutting

The following examples are the situations when model cutting is useful or even required:

*   model has pre- or post-processing parts that cannot be translated to existing Inference Engine layers.
*   model has a training part that is convenient to be kept in the model, but not used during inference.
*   model is too complex (contains lots of unsupported operations that cannot be easily implemented as custom layers), so the complete model cannot be converted in one shot.
*   problem with model conversion in the Model Optimizer or inference in the Inference Engine occurred. To localize the issue, limit the scope for conversion by iteratively searching for problematic places in the model.
*   single custom layer or a combination of custom layers is isolated for debugging purposes.

## Command-Line Options

Model Optimizer provides command line options `--input` and `--output` to specify new entry and exit nodes, while ignoring the rest of the model:

*   `--input` option accepts a comma-separated list of layer names of the input model that should be treated as new entry points to the model.
*   `--output` option accepts a comma-separated list of layer names of the input model that should be treated as new exit points from the model.

The `--input` option is required for cases unrelated to model cutting. For example, when the model contains several inputs and `--input_shape` or `--mean_values` options are used, you should use the `--input` option to specify the order of input nodes for correct mapping between multiple items provided in `--input_shape` and `--mean_values` and the inputs in the model. This is out of scope.

Model cutting is illustrated with Inception V1. This model is in `models/research/slim` repository. [This section](Converting_Model.md) describes pre-work to prepare the model for the Model Optimizer to be ready to proceed with this chapter.

## Default Behavior without --input and --output

The input model is converted as a whole if neither `--input` nor `--output` command line options are used. All `Placeholder` operations in a TensorFlow\* graph are automatically identified as entry points. The `Input` layer type is generated for each of them. All nodes that have no consumers are automatically identified as exit points.

For Inception_V1, there is one `Placeholder`: input. If the model is viewed in the TensorBoard\*, the input operation is easy to find:
 
![Placeholder in Inception V1](../../img/inception_v1_std_input.png)

There is only one output operation, which enclosed in a nested name scope `InceptionV1/Logits/Predictions`, the `Reshape` operation has a full name `InceptionV1/Logits/Predictions/Reshape_1`.

In the TensorBoard, it looks the following way together with some predecessors:

![TensorBoard with predecessors](../../img/inception_v1_std_output.png)

Convert this model and put the results in a writable output directory:
<<<<<<< HEAD
@sphinxdirective
.. tab:: Package, Docker, open-source installation

   .. code-block:: sh

      cd <INSTALL_DIR>/tools/model_optimizer/
      python3 mo.py --input_model inception_v1.pb -b 1 --output_dir <OUTPUT_MODEL_DIR>

.. tab:: pip installation

    .. code-block:: sh

      mo --input_model inception_v1.pb -b 1 --output_dir <OUTPUT_MODEL_DIR>

@endsphinxdirective 

=======
```sh
${INTEL_OPENVINO_DIR}/tools/model_optimizer
 mo --input_model inception_v1.pb -b 1 --output_dir <OUTPUT_MODEL_DIR>
```
>>>>>>> 06865a25
(The other examples on this page assume that you first cd to the `model_optimizer` directory and add the `--output_dir` argument with a directory where you have write permissions.)

The output `.xml` file with an Intermediate Representation contains the `Input` layer among other layers in the model:
```xml
<layer id="286" name="input" precision="FP32" type="Input">
    <output>
        <port id="0">
            <dim>1</dim>
            <dim>3</dim>
            <dim>224</dim>
            <dim>224</dim>
        </port>
    </output>
</layer>
```
The `input` layer is converted from the TensorFlow graph `Placeholder` operation `input` and has the same name.

The `-b` option is used here for conversion to override a possible undefined batch size (coded as -1 in TensorFlow models). If a model was frozen with a defined batch size, you may omit this option in all the examples.

The last layer in the model is `InceptionV1/Logits/Predictions/Reshape_1`, which matches an output operation in the TensorFlow graph:
```xml
<layer id="389" name="InceptionV1/Logits/Predictions/Reshape_1" precision="FP32" type="Reshape">
    <data axis="0" dim="1,1001" num_axes="-1"/>
    <input>
        <port id="0">
            <dim>1</dim>
            <dim>1001</dim>
        </port>
    </input>
    <output>
        <port id="1">
            <dim>1</dim>
            <dim>1001</dim>
        </port>
    </output>
</layer>
```
Due to automatic identification of inputs and outputs, you do not need to provide the `--input` and `--output` options to convert the whole model. The following commands are equivalent for the Inception V1 model:
<<<<<<< HEAD
@sphinxdirective
.. tab:: Package, Docker, open-source installation

   .. code-block:: sh

      python3 mo.py --input_model inception_v1.pb -b 1 --output_dir <OUTPUT_MODEL_DIR>
      python3 mo.py --input_model inception_v1.pb -b 1 --input input --output InceptionV1/Logits/Predictions/Reshape_1 --output_dir <OUTPUT_MODEL_DIR>

.. tab:: pip installation

    .. code-block:: sh

      mo --input_model inception_v1.pb -b 1 --output_dir <OUTPUT_MODEL_DIR>
      mo --input_model inception_v1.pb -b 1 --input input --output InceptionV1/Logits/Predictions/Reshape_1 --output_dir <OUTPUT_MODEL_DIR>

@endsphinxdirective


=======
```sh
 mo --input_model inception_v1.pb -b 1 --output_dir <OUTPUT_MODEL_DIR>

 mo --input_model inception_v1.pb -b 1 --input input --output InceptionV1/Logits/Predictions/Reshape_1 --output_dir <OUTPUT_MODEL_DIR>
```
>>>>>>> 06865a25
The Intermediate Representations are identical for both conversions. The same is true if the model has multiple inputs and/or outputs.

## Model Cutting

Now consider how to cut some parts of the model off. This chapter uses the first convolution block `InceptionV1/InceptionV1/Conv2d_1a_7x7` of the Inception V1 model to illustrate cutting: 

![Inception V1 first convolution block](../../img/inception_v1_first_block.png)

### Cutting at the End

If you want to cut your model at the end, you have the following options:

1. The following command cuts off the rest of the model after the `InceptionV1/InceptionV1/Conv2d_1a_7x7/Relu`, making this node the last in the model:
<<<<<<< HEAD
@sphinxdirective
.. tab:: Package, Docker, open-source installation

   .. code-block:: sh

      python3 mo.py --input_model inception_v1.pb -b 1 --output=InceptionV1/InceptionV1/Conv2d_1a_7x7/Relu --output_dir <OUTPUT_MODEL_DIR>

.. tab:: pip installation

    .. code-block:: sh

      mo --input_model inception_v1.pb -b 1 --output=InceptionV1/InceptionV1/Conv2d_1a_7x7/Relu --output_dir <OUTPUT_MODEL_DIR>

@endsphinxdirective
=======
```sh
 mo --input_model inception_v1.pb -b 1 --output=InceptionV1/InceptionV1/Conv2d_1a_7x7/Relu --output_dir <OUTPUT_MODEL_DIR>
```
>>>>>>> 06865a25
   The resulting Intermediate Representation has three layers:
```xml
<?xml version="1.0" ?>
<net batch="1" name="model" version="2">
	<layers>
		<layer id="3" name="input" precision="FP32" type="Input">
			<output>
				<port id="0">...</port>
			</output>
		</layer>
		<layer id="5" name="InceptionV1/InceptionV1/Conv2d_1a_7x7/convolution" precision="FP32" type="Convolution">
			<data dilation-x="1" dilation-y="1" group="1" kernel-x="7" kernel-y="7" output="64" pad-x="2" pad-y="2" stride="1,1,2,2" stride-x="2" stride-y="2"/>
			<input>
				<port id="0">...</port>
			</input>
			<output>
				<port id="3">...</port>
			</output>
			<blobs>
				<weights offset="0" size="37632"/>
				<biases offset="37632" size="256"/>
			</blobs>
		</layer>
		<layer id="6" name="InceptionV1/InceptionV1/Conv2d_1a_7x7/Relu" precision="FP32" type="ReLU">
			<input>
				<port id="0">...</port>
			</input>
			<output>
				<port id="1">...</port>
			</output>
		</layer>
	</layers>
	<edges>
		<edge from-layer="3" from-port="0" to-layer="5" to-port="0"/>
		<edge from-layer="5" from-port="3" to-layer="6" to-port="0"/>
	</edges>
</net>
```
   As you can see in the TensorBoard picture, the original model has more nodes than Intermediate Representation. Model Optimizer has fused batch normalization `InceptionV1/InceptionV1/Conv2d_1a_7x7/BatchNorm` to the convolution `InceptionV1/InceptionV1/Conv2d_1a_7x7/convolution`, and it is not present in the final Intermediate Representation. This is not an effect of the `--output` option, it is usual behavior of the Model Optimizer for batch normalizations and convolutions. The effect of the `--output` is that the `ReLU` layer becomes the last one in the converted model.

2. The following command cuts the edge that comes from 0 output port of the `InceptionV1/InceptionV1/Conv2d_1a_7x7/Relu` and the rest of the model, making this node the last one in the model:
<<<<<<< HEAD
@sphinxdirective
.. tab:: Package, Docker, open-source installation

   .. code-block:: sh

      python3 mo.py --input_model inception_v1.pb -b 1 --output InceptionV1/InceptionV1/Conv2d_1a_7x7/Relu:0 --output_dir <OUTPUT_MODEL_DIR>

.. tab:: pip installation

    .. code-block:: sh

      mo --input_model inception_v1.pb -b 1 --output InceptionV1/InceptionV1/Conv2d_1a_7x7/Relu:0 --output_dir <OUTPUT_MODEL_DIR>

@endsphinxdirective
=======
```sh
 mo --input_model inception_v1.pb -b 1 --output InceptionV1/InceptionV1/Conv2d_1a_7x7/Relu:0 --output_dir <OUTPUT_MODEL_DIR>
```
>>>>>>> 06865a25
   The resulting Intermediate Representation has three layers, which are the same as in the previous case:
```xml
<?xml version="1.0" ?>
<net batch="1" name="model" version="2">
	<layers>
		<layer id="3" name="input" precision="FP32" type="Input">
			<output>
				<port id="0">...</port>
			</output>
		</layer>
		<layer id="5" name="InceptionV1/InceptionV1/Conv2d_1a_7x7/convolution" precision="FP32" type="Convolution">
			<data dilation-x="1" dilation-y="1" group="1" kernel-x="7" kernel-y="7" output="64" pad-x="2" pad-y="2" stride="1,1,2,2" stride-x="2" stride-y="2"/>
			<input>
				<port id="0">...</port>
			</input>
			<output>
				<port id="3">...</port>
			</output>
			<blobs>
				<weights offset="0" size="37632"/>
				<biases offset="37632" size="256"/>
			</blobs>
		</layer>
		<layer id="6" name="InceptionV1/InceptionV1/Conv2d_1a_7x7/Relu" precision="FP32" type="ReLU">
			<input>
				<port id="0">...</port>
			</input>
			<output>
				<port id="1">...</port>
			</output>
		</layer>
	</layers>
	<edges>
		<edge from-layer="3" from-port="0" to-layer="5" to-port="0"/>
		<edge from-layer="5" from-port="3" to-layer="6" to-port="0"/>
	</edges>
</net>
```
   This type of cutting is useful to cut edges in case of multiple output edges.

3. The following command cuts the edge that comes to 0 input port of the `InceptionV1/InceptionV1/Conv2d_1a_7x7/Relu` and the rest of the model including `InceptionV1/InceptionV1/Conv2d_1a_7x7/Relu`, deleting this node and making the previous node `InceptionV1/InceptionV1/Conv2d_1a_7x7/Conv2D` the last in the model:
<<<<<<< HEAD
@sphinxdirective
.. tab:: Package, Docker, open-source installation

   .. code-block:: sh

      python3 mo.py --input_model inception_v1.pb -b 1 --output=0:InceptionV1/InceptionV1/Conv2d_1a_7x7/Relu --output_dir <OUTPUT_MODEL_DIR>

.. tab:: pip installation

    .. code-block:: sh

      mo --input_model inception_v1.pb -b 1 --output=0:InceptionV1/InceptionV1/Conv2d_1a_7x7/Relu --output_dir <OUTPUT_MODEL_DIR>

@endsphinxdirective
=======
```sh
 mo --input_model inception_v1.pb -b 1 --output=0:InceptionV1/InceptionV1/Conv2d_1a_7x7/Relu --output_dir <OUTPUT_MODEL_DIR>
```
>>>>>>> 06865a25
   The resulting Intermediate Representation has two layers, which are the same as the first two layers in the previous case:
```xml
<?xml version="1.0" ?>
<net batch="1" name="inception_v1" version="2">
	<layers>
		<layer id="0" name="input" precision="FP32" type="Input">
			<output>
				<port id="0">...</port>
			</output>
		</layer>
		<layer id="1" name="InceptionV1/InceptionV1/Conv2d_1a_7x7/Conv2D" precision="FP32" type="Convolution">
			<data auto_pad="same_upper" dilation-x="1" dilation-y="1" group="1" kernel-x="7" kernel-y="7" output="64" pad-b="3" pad-r="3" pad-x="2" pad-y="2" stride="1,1,2,2" stride-x="2" stride-y="2"/>
			<input>
				<port id="0">...</port>
			</input>
			<output>
				<port id="3">...</port>
			</output>
			<blobs>
				<weights offset="0" size="37632"/>
				<biases offset="37632" size="256"/>
			</blobs>
		</layer>
	</layers>
	<edges>
		<edge from-layer="0" from-port="0" to-layer="1" to-port="0"/>
	</edges>
</net>
```

### Cutting from the Beginning

If you want to go further and cut the beginning of the model, leaving only the `ReLU` layer, you have the following options:

1.  You can use the following command line, where `--input` and `--output` specify the same node in the graph:
<<<<<<< HEAD
@sphinxdirective
.. tab:: Package, Docker, open-source installation

   .. code-block:: sh

      python3 mo.py --input_model=inception_v1.pb -b 1 --output InceptionV1/InceptionV1/Conv2d_1a_7x7/Relu --input InceptionV1/InceptionV1/Conv2d_1a_7x7/Relu --output_dir <OUTPUT_MODEL_DIR>

.. tab:: pip installation

    .. code-block:: sh

      mo --input_model=inception_v1.pb -b 1 --output InceptionV1/InceptionV1/Conv2d_1a_7x7/Relu --input InceptionV1/InceptionV1/Conv2d_1a_7x7/Relu --output_dir <OUTPUT_MODEL_DIR>

@endsphinxdirective
=======
```sh
 mo --input_model=inception_v1.pb -b 1 --output InceptionV1/InceptionV1/Conv2d_1a_7x7/Relu --input InceptionV1/InceptionV1/Conv2d_1a_7x7/Relu --output_dir <OUTPUT_MODEL_DIR>
```
>>>>>>> 06865a25
   The resulting Intermediate Representation looks as follows:
```xml
<xml version="1.0">
<net batch="1" name="model" version="2">
	<layers>
		<layer id="0" name="InceptionV1/InceptionV1/Conv2d_1a_7x7/Relu/placeholder_port_0" precision="FP32" type="Input">
			<output>
				<port id="0">...</port>
			</output>
		</layer>
		<layer id="2" name="InceptionV1/InceptionV1/Conv2d_1a_7x7/Relu" precision="FP32" type="ReLU">
			<input>
				<port id="0">...</port>
			</input>
			<output>
				<port id="1">...</port>
			</output>
		</layer>
	</layers>
	<edges>
		<edge from-layer="0" from-port="0" to-layer="2" to-port="0"/>
	</edges>
</net>
```
   `Input` layer is automatically created to feed the layer that is converted from the node specified in `--input`, which is `InceptionV1/InceptionV1/Conv2d_1a_7x7/Relu` in this case. Model Optimizer does not replace the `ReLU` node by the `Input` layer, it produces such Intermediate Representation to make the node be the first executable node in the final Intermediate Representation. So the Model Optimizer creates enough `Inputs` to feed all input ports of the node that is passed in `--input`.<br>
Even though `--input_shape` is not specified in the command line, the shapes for layers are inferred from the beginning of the original TensorFlow* model to the point at which the new input is defined. It has the same shape [1,64,112,112] as the model converted as a whole or without cutting off the beginning.

2. You can cut edge incoming to layer by port number. To specify incoming port use notation `--input=port:input_node`. 
So, to cut everything before `ReLU` layer, cut edge incoming in port 0 of `InceptionV1/InceptionV1/Conv2d_1a_7x7/Relu` node:
<<<<<<< HEAD
@sphinxdirective
.. tab:: Package, Docker, open-source installation

   .. code-block:: sh

      python3 mo.py --input_model inception_v1.pb -b 1 --input 0:InceptionV1/InceptionV1/Conv2d_1a_7x7/Relu --output InceptionV1/InceptionV1/Conv2d_1a_7x7/Relu --output_dir <OUTPUT_MODEL_DIR>

.. tab:: pip installation

    .. code-block:: sh

      mo --input_model inception_v1.pb -b 1 --input 0:InceptionV1/InceptionV1/Conv2d_1a_7x7/Relu --output InceptionV1/InceptionV1/Conv2d_1a_7x7/Relu --output_dir <OUTPUT_MODEL_DIR>

@endsphinxdirective
=======
```sh
 mo --input_model inception_v1.pb -b 1 --input 0:InceptionV1/InceptionV1/Conv2d_1a_7x7/Relu --output InceptionV1/InceptionV1/Conv2d_1a_7x7/Relu --output_dir <OUTPUT_MODEL_DIR>
```
>>>>>>> 06865a25
   The resulting Intermediate Representation looks as follows:
```xml
<xml version="1.0">
<net batch="1" name="model" version="2">
	<layers>
		<layer id="0" name="InceptionV1/InceptionV1/Conv2d_1a_7x7/Relu/placeholder_port_0" precision="FP32" type="Input">
			<output>
				<port id="0">...</port>
			</output>
		</layer>
		<layer id="2" name="InceptionV1/InceptionV1/Conv2d_1a_7x7/Relu" precision="FP32" type="ReLU">
			<input>
				<port id="0">...</port>
			</input>
			<output>
				<port id="1">...</port>
			</output>
		</layer>
	</layers>
	<edges>
		<edge from-layer="0" from-port="0" to-layer="2" to-port="0"/>
	</edges>
</net>
```
   `Input` layer is automatically created to feed the layer that is converted from the node specified in `--input`, which is `InceptionV1/InceptionV1/Conv2d_1a_7x7/Relu` in this case. Model Optimizer does not replace the `ReLU` node by the `Input` layer, it produces such Intermediate Representation to make the node be the first executable node in the final Intermediate Representation. So the Model Optimizer creates enough `Inputs` to feed all input ports of the node that is passed in `--input`.<br>
Even though `--input_shape` is not specified in the command line, the shapes for layers are inferred from the beginning of the original TensorFlow* model to the point at which the new input is defined. It has the same shape [1,64,112,112] as the model converted as a whole or without cutting off the beginning.

3. You can cut edge outcoming from layer by port number. To specify outcoming port use notation `--input=input_node:port`.
So, to cut everything before `ReLU` layer, cut edge from `InceptionV1/InceptionV1/Conv2d_1a_7x7/BatchNorm/batchnorm/add_1` node to `ReLU`:
<<<<<<< HEAD
@sphinxdirective
.. tab:: Package, Docker, open-source installation

   .. code-block:: sh

      python3 mo.py --input_model inception_v1.pb -b 1 --input InceptionV1/InceptionV1/Conv2d_1a_7x7/BatchNorm/batchnorm/add_1:0 --output InceptionV1/InceptionV1/Conv2d_1a_7x7/Relu --output_dir <OUTPUT_MODEL_DIR>

.. tab:: pip installation

    .. code-block:: sh

      mo --input_model inception_v1.pb -b 1 --input_model inception_v1.pb -b 1 --input InceptionV1/InceptionV1/Conv2d_1a_7x7/BatchNorm/batchnorm/add_1:0 --output InceptionV1/InceptionV1/Conv2d_1a_7x7/Relu --output_dir <OUTPUT_MODEL_DIR>

@endsphinxdirective
=======
```sh
 mo --input_model inception_v1.pb -b 1 --input InceptionV1/InceptionV1/Conv2d_1a_7x7/BatchNorm/batchnorm/add_1:0 --output InceptionV1/InceptionV1/Conv2d_1a_7x7/Relu --output_dir <OUTPUT_MODEL_DIR>
```
>>>>>>> 06865a25
   The resulting Intermediate Representation looks as follows:
```xml
<xml version="1.0">
<net batch="1" name="model" version="2">
	<layers>
		<layer id="0" name="InceptionV1/InceptionV1/Conv2d_1a_7x7/BatchNorm/batchnorm/add_1/placeholder_out_port_0" precision="FP32" type="Input">
			<output>
				<port id="0">...</port>
			</output>
		</layer>
		<layer id="1" name="InceptionV1/InceptionV1/Conv2d_1a_7x7/Relu" precision="FP32" type="ReLU">
			<input>
				<port id="0">...</port>
			</input>
			<output>
				<port id="1">...</port>
			</output>
		</layer>
	</layers>
	<edges>
		<edge from-layer="0" from-port="0" to-layer="1" to-port="0"/>
	</edges>
</net>
```

## Shape Override for New Inputs

<<<<<<< HEAD
The input shape can be overridden with `--input_shape`. In this case, the shape is applied to the node referenced in `--input`, not to the original `Placeholder` in the model. For example, the command below :
@sphinxdirective
.. tab:: Package, Docker, open-source installation

   .. code-block:: sh

      python3 mo.py --input_model inception_v1.pb --input_shape=[1,5,10,20] --output InceptionV1/InceptionV1/Conv2d_1a_7x7/Relu --input InceptionV1/InceptionV1/Conv2d_1a_7x7/Relu --output_dir <OUTPUT_MODEL_DIR>

.. tab:: pip installation

    .. code-block:: sh

      mo --input_model inception_v1.pb --input_shape=[1,5,10,20] --output InceptionV1/InceptionV1/Conv2d_1a_7x7/Relu --input InceptionV1/InceptionV1/Conv2d_1a_7x7/Relu --output_dir <OUTPUT_MODEL_DIR>
=======
The input shape can be overridden with `--input_shape`. In this case, the shape is applied to the node referenced in `--input`, not to the original `Placeholder` in the model. For example, this command line
```sh
 mo --input_model inception_v1.pb --input_shape=[1,5,10,20] --output InceptionV1/InceptionV1/Conv2d_1a_7x7/Relu --input InceptionV1/InceptionV1/Conv2d_1a_7x7/Relu --output_dir <OUTPUT_MODEL_DIR>
```
>>>>>>> 06865a25

@endsphinxdirective
gives the following shapes in the `Input` and `ReLU` layers:

```xml
<layer id="0" name="InceptionV1/InceptionV1/Conv2d_1a_7x7/Relu/placeholder_port_0" precision="FP32" type="Input">
    <output>
        <port id="0">
            <dim>1</dim>
            <dim>20</dim>
            <dim>5</dim>
            <dim>10</dim>
        </port>
    </output>
</layer>
<layer id="3" name="InceptionV1/InceptionV1/Conv2d_1a_7x7/Relu" precision="FP32" type="ReLU">
    <input>
        <port id="0">
            <dim>1</dim>
            <dim>20</dim>
            <dim>5</dim>
            <dim>10</dim>
        </port>
    </input>
    <output>
        <port id="1">
            <dim>1</dim>
            <dim>20</dim>
            <dim>5</dim>
            <dim>10</dim>
        </port>
    </output>
</layer>
```
An input shape [1,20,5,10] in the final Intermediate Representation differs from the shape [1,5,10,20] specified in the command line, because the original TensorFlow\* model uses NHWC layout, but the Intermediate Representation uses NCHW layout. So usual NHWC to NCHW layout conversion occurred.

When `--input_shape` is specified, shape inference inside the Model Optimizer is not performed for the nodes in the beginning of the model that are not included in the translated region. It differs from the case when `--input_shape` is not specified as noted in the previous section where the shape inference is still performed for such nodes to deduce shape for the layers that should fall into the final Intermediate Representation. So `--input_shape` should be used for a model with a complex graph with loops, which are not supported by the Model Optimizer, to exclude such parts from the Model Optimizer shape inference process completely.

## Inputs with Multiple Input Ports

There are operations that contain more than one input ports. In the example considered here, the convolution `InceptionV1/InceptionV1/Conv2d_1a_7x7/convolution` is such operation. When `--input_shape` is not provided, a new `Input` layer is created for each dynamic input port for the node. If a port is evaluated to a constant blob, this constant remains in the model and a corresponding input layer is not created. TensorFlow convolution used in this model contains two ports:

*   port 0: input tensor for convolution (dynamic)
*   port 1: convolution weights (constant)

Following this behavior, the Model Optimizer creates an `Input` layer for port 0 only, leaving port 1 as a constant. So the result of:

<<<<<<< HEAD
@sphinxdirective
.. tab:: Package, Docker, open-source installation

   .. code-block:: sh

      python3 mo.py --input_model inception_v1.pb -b 1 --input InceptionV1/InceptionV1/Conv2d_1a_7x7/convolution --output_dir <OUTPUT_MODEL_DIR>

.. tab:: pip installation

    .. code-block:: sh

      mo --input_model inception_v1.pb -b 1 --input InceptionV1/InceptionV1/Conv2d_1a_7x7/convolution --output_dir <OUTPUT_MODEL_DIR>

@endsphinxdirective
=======
```sh
 mo --input_model inception_v1.pb -b 1 --input InceptionV1/InceptionV1/Conv2d_1a_7x7/convolution --output_dir <OUTPUT_MODEL_DIR>
```
>>>>>>> 06865a25

is identical to the result of conversion of the model as a whole, because this convolution is the first executable operation in Inception V1.

Different behavior occurs when `--input_shape` is also used as an attempt to override the input shape:
<<<<<<< HEAD
@sphinxdirective
.. tab:: Package, Docker, open-source installation

   .. code-block:: sh

      python3 mo.py --input_model inception_v1.pb--input=InceptionV1/InceptionV1/Conv2d_1a_7x7/convolution --input_shape [1,224,224,3]  --output_dir <OUTPUT_MODEL_DIR>

.. tab:: pip installation

    .. code-block:: sh

      mo --input_model inception_v1.pb--input=InceptionV1/InceptionV1/Conv2d_1a_7x7/convolution --input_shape [1,224,224,3]  --output_dir <OUTPUT_MODEL_DIR>

@endsphinxdirective

=======
```sh
 mo --input_model inception_v1.pb--input=InceptionV1/InceptionV1/Conv2d_1a_7x7/convolution --input_shape [1,224,224,3]  --output_dir <OUTPUT_MODEL_DIR>
```
>>>>>>> 06865a25
An error occurs (for more information, see <a href="MO_FAQ.html#FAQ30">FAQ #30</a>):
```sh
[ ERROR ]  Node InceptionV1/InceptionV1/Conv2d_1a_7x7/convolution has more than 1 input and input shapes were provided.
Try not to provide input shapes or specify input port with PORT:NODE notation, where PORT is an integer.
For more information, see FAQ #30
```
In this case, when `--input_shape` is specified and the node contains multiple input ports, you need to specify an input port index together with an input node name. The input port index is specified in front of the node name with ':' as a separator (`PORT:NODE`). In the considered case, the port index 0 of the node `InceptionV1/InceptionV1/Conv2d_1a_7x7/convolution` should be specified as `0:InceptionV1/InceptionV1/Conv2d_1a_7x7/convolution`.

The correct command line is:
<<<<<<< HEAD
@sphinxdirective
.. tab:: Package, Docker, open-source installation

   .. code-block:: sh

      python3 mo.py --input_model inception_v1.pb --input 0:InceptionV1/InceptionV1/Conv2d_1a_7x7/convolution --input_shape=[1,224,224,3] --output_dir <OUTPUT_MODEL_DIR>

.. tab:: pip installation

    .. code-block:: sh

      mo --input_model inception_v1.pb --input 0:InceptionV1/InceptionV1/Conv2d_1a_7x7/convolution --input_shape=[1,224,224,3] --output_dir <OUTPUT_MODEL_DIR>

@endsphinxdirective
=======
```sh
 mo --input_model inception_v1.pb --input 0:InceptionV1/InceptionV1/Conv2d_1a_7x7/convolution --input_shape=[1,224,224,3] --output_dir <OUTPUT_MODEL_DIR>
```
>>>>>>> 06865a25
<|MERGE_RESOLUTION|>--- conflicted
+++ resolved
@@ -38,29 +38,9 @@
 ![TensorBoard with predecessors](../../img/inception_v1_std_output.png)
 
 Convert this model and put the results in a writable output directory:
-<<<<<<< HEAD
-@sphinxdirective
-.. tab:: Package, Docker, open-source installation
-
-   .. code-block:: sh
-
-      cd <INSTALL_DIR>/tools/model_optimizer/
-      python3 mo.py --input_model inception_v1.pb -b 1 --output_dir <OUTPUT_MODEL_DIR>
-
-.. tab:: pip installation
-
-    .. code-block:: sh
-
-      mo --input_model inception_v1.pb -b 1 --output_dir <OUTPUT_MODEL_DIR>
-
-@endsphinxdirective 
-
-=======
-```sh
-${INTEL_OPENVINO_DIR}/tools/model_optimizer
- mo --input_model inception_v1.pb -b 1 --output_dir <OUTPUT_MODEL_DIR>
-```
->>>>>>> 06865a25
+```sh
+mo --input_model inception_v1.pb -b 1 --output_dir <OUTPUT_MODEL_DIR>
+```
 (The other examples on this page assume that you first cd to the `model_optimizer` directory and add the `--output_dir` argument with a directory where you have write permissions.)
 
 The output `.xml` file with an Intermediate Representation contains the `Input` layer among other layers in the model:
@@ -99,32 +79,11 @@
 </layer>
 ```
 Due to automatic identification of inputs and outputs, you do not need to provide the `--input` and `--output` options to convert the whole model. The following commands are equivalent for the Inception V1 model:
-<<<<<<< HEAD
-@sphinxdirective
-.. tab:: Package, Docker, open-source installation
-
-   .. code-block:: sh
-
-      python3 mo.py --input_model inception_v1.pb -b 1 --output_dir <OUTPUT_MODEL_DIR>
-      python3 mo.py --input_model inception_v1.pb -b 1 --input input --output InceptionV1/Logits/Predictions/Reshape_1 --output_dir <OUTPUT_MODEL_DIR>
-
-.. tab:: pip installation
-
-    .. code-block:: sh
-
-      mo --input_model inception_v1.pb -b 1 --output_dir <OUTPUT_MODEL_DIR>
-      mo --input_model inception_v1.pb -b 1 --input input --output InceptionV1/Logits/Predictions/Reshape_1 --output_dir <OUTPUT_MODEL_DIR>
-
-@endsphinxdirective
-
-
-=======
-```sh
- mo --input_model inception_v1.pb -b 1 --output_dir <OUTPUT_MODEL_DIR>
-
- mo --input_model inception_v1.pb -b 1 --input input --output InceptionV1/Logits/Predictions/Reshape_1 --output_dir <OUTPUT_MODEL_DIR>
-```
->>>>>>> 06865a25
+```sh
+mo --input_model inception_v1.pb -b 1 --output_dir <OUTPUT_MODEL_DIR>
+
+mo --input_model inception_v1.pb -b 1 --input input --output InceptionV1/Logits/Predictions/Reshape_1 --output_dir <OUTPUT_MODEL_DIR>
+```
 The Intermediate Representations are identical for both conversions. The same is true if the model has multiple inputs and/or outputs.
 
 ## Model Cutting
@@ -138,26 +97,9 @@
 If you want to cut your model at the end, you have the following options:
 
 1. The following command cuts off the rest of the model after the `InceptionV1/InceptionV1/Conv2d_1a_7x7/Relu`, making this node the last in the model:
-<<<<<<< HEAD
-@sphinxdirective
-.. tab:: Package, Docker, open-source installation
-
-   .. code-block:: sh
-
-      python3 mo.py --input_model inception_v1.pb -b 1 --output=InceptionV1/InceptionV1/Conv2d_1a_7x7/Relu --output_dir <OUTPUT_MODEL_DIR>
-
-.. tab:: pip installation
-
-    .. code-block:: sh
-
-      mo --input_model inception_v1.pb -b 1 --output=InceptionV1/InceptionV1/Conv2d_1a_7x7/Relu --output_dir <OUTPUT_MODEL_DIR>
-
-@endsphinxdirective
-=======
-```sh
- mo --input_model inception_v1.pb -b 1 --output=InceptionV1/InceptionV1/Conv2d_1a_7x7/Relu --output_dir <OUTPUT_MODEL_DIR>
-```
->>>>>>> 06865a25
+   ```sh
+   mo --input_model inception_v1.pb -b 1 --output=InceptionV1/InceptionV1/Conv2d_1a_7x7/Relu --output_dir <OUTPUT_MODEL_DIR>
+   ```
    The resulting Intermediate Representation has three layers:
 ```xml
 <?xml version="1.0" ?>
@@ -199,26 +141,9 @@
    As you can see in the TensorBoard picture, the original model has more nodes than Intermediate Representation. Model Optimizer has fused batch normalization `InceptionV1/InceptionV1/Conv2d_1a_7x7/BatchNorm` to the convolution `InceptionV1/InceptionV1/Conv2d_1a_7x7/convolution`, and it is not present in the final Intermediate Representation. This is not an effect of the `--output` option, it is usual behavior of the Model Optimizer for batch normalizations and convolutions. The effect of the `--output` is that the `ReLU` layer becomes the last one in the converted model.
 
 2. The following command cuts the edge that comes from 0 output port of the `InceptionV1/InceptionV1/Conv2d_1a_7x7/Relu` and the rest of the model, making this node the last one in the model:
-<<<<<<< HEAD
-@sphinxdirective
-.. tab:: Package, Docker, open-source installation
-
-   .. code-block:: sh
-
-      python3 mo.py --input_model inception_v1.pb -b 1 --output InceptionV1/InceptionV1/Conv2d_1a_7x7/Relu:0 --output_dir <OUTPUT_MODEL_DIR>
-
-.. tab:: pip installation
-
-    .. code-block:: sh
-
-      mo --input_model inception_v1.pb -b 1 --output InceptionV1/InceptionV1/Conv2d_1a_7x7/Relu:0 --output_dir <OUTPUT_MODEL_DIR>
-
-@endsphinxdirective
-=======
-```sh
- mo --input_model inception_v1.pb -b 1 --output InceptionV1/InceptionV1/Conv2d_1a_7x7/Relu:0 --output_dir <OUTPUT_MODEL_DIR>
-```
->>>>>>> 06865a25
+   ```sh
+   mo --input_model inception_v1.pb -b 1 --output InceptionV1/InceptionV1/Conv2d_1a_7x7/Relu:0 --output_dir <OUTPUT_MODEL_DIR>
+   ```
    The resulting Intermediate Representation has three layers, which are the same as in the previous case:
 ```xml
 <?xml version="1.0" ?>
@@ -260,26 +185,9 @@
    This type of cutting is useful to cut edges in case of multiple output edges.
 
 3. The following command cuts the edge that comes to 0 input port of the `InceptionV1/InceptionV1/Conv2d_1a_7x7/Relu` and the rest of the model including `InceptionV1/InceptionV1/Conv2d_1a_7x7/Relu`, deleting this node and making the previous node `InceptionV1/InceptionV1/Conv2d_1a_7x7/Conv2D` the last in the model:
-<<<<<<< HEAD
-@sphinxdirective
-.. tab:: Package, Docker, open-source installation
-
-   .. code-block:: sh
-
-      python3 mo.py --input_model inception_v1.pb -b 1 --output=0:InceptionV1/InceptionV1/Conv2d_1a_7x7/Relu --output_dir <OUTPUT_MODEL_DIR>
-
-.. tab:: pip installation
-
-    .. code-block:: sh
-
-      mo --input_model inception_v1.pb -b 1 --output=0:InceptionV1/InceptionV1/Conv2d_1a_7x7/Relu --output_dir <OUTPUT_MODEL_DIR>
-
-@endsphinxdirective
-=======
-```sh
- mo --input_model inception_v1.pb -b 1 --output=0:InceptionV1/InceptionV1/Conv2d_1a_7x7/Relu --output_dir <OUTPUT_MODEL_DIR>
-```
->>>>>>> 06865a25
+   ```sh
+   mo --input_model inception_v1.pb -b 1 --output=0:InceptionV1/InceptionV1/Conv2d_1a_7x7/Relu --output_dir <OUTPUT_MODEL_DIR>
+   ```
    The resulting Intermediate Representation has two layers, which are the same as the first two layers in the previous case:
 ```xml
 <?xml version="1.0" ?>
@@ -315,26 +223,9 @@
 If you want to go further and cut the beginning of the model, leaving only the `ReLU` layer, you have the following options:
 
 1.  You can use the following command line, where `--input` and `--output` specify the same node in the graph:
-<<<<<<< HEAD
-@sphinxdirective
-.. tab:: Package, Docker, open-source installation
-
-   .. code-block:: sh
-
-      python3 mo.py --input_model=inception_v1.pb -b 1 --output InceptionV1/InceptionV1/Conv2d_1a_7x7/Relu --input InceptionV1/InceptionV1/Conv2d_1a_7x7/Relu --output_dir <OUTPUT_MODEL_DIR>
-
-.. tab:: pip installation
-
-    .. code-block:: sh
-
-      mo --input_model=inception_v1.pb -b 1 --output InceptionV1/InceptionV1/Conv2d_1a_7x7/Relu --input InceptionV1/InceptionV1/Conv2d_1a_7x7/Relu --output_dir <OUTPUT_MODEL_DIR>
-
-@endsphinxdirective
-=======
-```sh
- mo --input_model=inception_v1.pb -b 1 --output InceptionV1/InceptionV1/Conv2d_1a_7x7/Relu --input InceptionV1/InceptionV1/Conv2d_1a_7x7/Relu --output_dir <OUTPUT_MODEL_DIR>
-```
->>>>>>> 06865a25
+   ```sh
+   mo --input_model=inception_v1.pb -b 1 --output InceptionV1/InceptionV1/Conv2d_1a_7x7/Relu --input InceptionV1/InceptionV1/Conv2d_1a_7x7/Relu --output_dir <OUTPUT_MODEL_DIR>
+   ```
    The resulting Intermediate Representation looks as follows:
 ```xml
 <xml version="1.0">
@@ -364,26 +255,9 @@
 
 2. You can cut edge incoming to layer by port number. To specify incoming port use notation `--input=port:input_node`. 
 So, to cut everything before `ReLU` layer, cut edge incoming in port 0 of `InceptionV1/InceptionV1/Conv2d_1a_7x7/Relu` node:
-<<<<<<< HEAD
-@sphinxdirective
-.. tab:: Package, Docker, open-source installation
-
-   .. code-block:: sh
-
-      python3 mo.py --input_model inception_v1.pb -b 1 --input 0:InceptionV1/InceptionV1/Conv2d_1a_7x7/Relu --output InceptionV1/InceptionV1/Conv2d_1a_7x7/Relu --output_dir <OUTPUT_MODEL_DIR>
-
-.. tab:: pip installation
-
-    .. code-block:: sh
-
-      mo --input_model inception_v1.pb -b 1 --input 0:InceptionV1/InceptionV1/Conv2d_1a_7x7/Relu --output InceptionV1/InceptionV1/Conv2d_1a_7x7/Relu --output_dir <OUTPUT_MODEL_DIR>
-
-@endsphinxdirective
-=======
-```sh
- mo --input_model inception_v1.pb -b 1 --input 0:InceptionV1/InceptionV1/Conv2d_1a_7x7/Relu --output InceptionV1/InceptionV1/Conv2d_1a_7x7/Relu --output_dir <OUTPUT_MODEL_DIR>
-```
->>>>>>> 06865a25
+   ```sh
+   mo --input_model inception_v1.pb -b 1 --input 0:InceptionV1/InceptionV1/Conv2d_1a_7x7/Relu --output InceptionV1/InceptionV1/Conv2d_1a_7x7/Relu --output_dir <OUTPUT_MODEL_DIR>
+   ```
    The resulting Intermediate Representation looks as follows:
 ```xml
 <xml version="1.0">
@@ -413,26 +287,9 @@
 
 3. You can cut edge outcoming from layer by port number. To specify outcoming port use notation `--input=input_node:port`.
 So, to cut everything before `ReLU` layer, cut edge from `InceptionV1/InceptionV1/Conv2d_1a_7x7/BatchNorm/batchnorm/add_1` node to `ReLU`:
-<<<<<<< HEAD
-@sphinxdirective
-.. tab:: Package, Docker, open-source installation
-
-   .. code-block:: sh
-
-      python3 mo.py --input_model inception_v1.pb -b 1 --input InceptionV1/InceptionV1/Conv2d_1a_7x7/BatchNorm/batchnorm/add_1:0 --output InceptionV1/InceptionV1/Conv2d_1a_7x7/Relu --output_dir <OUTPUT_MODEL_DIR>
-
-.. tab:: pip installation
-
-    .. code-block:: sh
-
-      mo --input_model inception_v1.pb -b 1 --input_model inception_v1.pb -b 1 --input InceptionV1/InceptionV1/Conv2d_1a_7x7/BatchNorm/batchnorm/add_1:0 --output InceptionV1/InceptionV1/Conv2d_1a_7x7/Relu --output_dir <OUTPUT_MODEL_DIR>
-
-@endsphinxdirective
-=======
-```sh
- mo --input_model inception_v1.pb -b 1 --input InceptionV1/InceptionV1/Conv2d_1a_7x7/BatchNorm/batchnorm/add_1:0 --output InceptionV1/InceptionV1/Conv2d_1a_7x7/Relu --output_dir <OUTPUT_MODEL_DIR>
-```
->>>>>>> 06865a25
+   ```sh
+   mo --input_model inception_v1.pb -b 1 --input InceptionV1/InceptionV1/Conv2d_1a_7x7/BatchNorm/batchnorm/add_1:0 --output InceptionV1/InceptionV1/Conv2d_1a_7x7/Relu --output_dir <OUTPUT_MODEL_DIR>
+   ```
    The resulting Intermediate Representation looks as follows:
 ```xml
 <xml version="1.0">
@@ -460,28 +317,11 @@
 
 ## Shape Override for New Inputs
 
-<<<<<<< HEAD
-The input shape can be overridden with `--input_shape`. In this case, the shape is applied to the node referenced in `--input`, not to the original `Placeholder` in the model. For example, the command below :
-@sphinxdirective
-.. tab:: Package, Docker, open-source installation
-
-   .. code-block:: sh
-
-      python3 mo.py --input_model inception_v1.pb --input_shape=[1,5,10,20] --output InceptionV1/InceptionV1/Conv2d_1a_7x7/Relu --input InceptionV1/InceptionV1/Conv2d_1a_7x7/Relu --output_dir <OUTPUT_MODEL_DIR>
-
-.. tab:: pip installation
-
-    .. code-block:: sh
-
-      mo --input_model inception_v1.pb --input_shape=[1,5,10,20] --output InceptionV1/InceptionV1/Conv2d_1a_7x7/Relu --input InceptionV1/InceptionV1/Conv2d_1a_7x7/Relu --output_dir <OUTPUT_MODEL_DIR>
-=======
-The input shape can be overridden with `--input_shape`. In this case, the shape is applied to the node referenced in `--input`, not to the original `Placeholder` in the model. For example, this command line
+The input shape can be overridden with `--input_shape`. In this case, the shape is applied to the node referenced in `--input`, not to the original `Placeholder` in the model. For example, the command below
 ```sh
  mo --input_model inception_v1.pb --input_shape=[1,5,10,20] --output InceptionV1/InceptionV1/Conv2d_1a_7x7/Relu --input InceptionV1/InceptionV1/Conv2d_1a_7x7/Relu --output_dir <OUTPUT_MODEL_DIR>
 ```
->>>>>>> 06865a25
-
-@endsphinxdirective
+
 gives the following shapes in the `Input` and `ReLU` layers:
 
 ```xml
@@ -527,51 +367,16 @@
 
 Following this behavior, the Model Optimizer creates an `Input` layer for port 0 only, leaving port 1 as a constant. So the result of:
 
-<<<<<<< HEAD
-@sphinxdirective
-.. tab:: Package, Docker, open-source installation
-
-   .. code-block:: sh
-
-      python3 mo.py --input_model inception_v1.pb -b 1 --input InceptionV1/InceptionV1/Conv2d_1a_7x7/convolution --output_dir <OUTPUT_MODEL_DIR>
-
-.. tab:: pip installation
-
-    .. code-block:: sh
-
-      mo --input_model inception_v1.pb -b 1 --input InceptionV1/InceptionV1/Conv2d_1a_7x7/convolution --output_dir <OUTPUT_MODEL_DIR>
-
-@endsphinxdirective
-=======
-```sh
- mo --input_model inception_v1.pb -b 1 --input InceptionV1/InceptionV1/Conv2d_1a_7x7/convolution --output_dir <OUTPUT_MODEL_DIR>
-```
->>>>>>> 06865a25
+```sh
+mo --input_model inception_v1.pb -b 1 --input InceptionV1/InceptionV1/Conv2d_1a_7x7/convolution --output_dir <OUTPUT_MODEL_DIR>
+```
 
 is identical to the result of conversion of the model as a whole, because this convolution is the first executable operation in Inception V1.
 
 Different behavior occurs when `--input_shape` is also used as an attempt to override the input shape:
-<<<<<<< HEAD
-@sphinxdirective
-.. tab:: Package, Docker, open-source installation
-
-   .. code-block:: sh
-
-      python3 mo.py --input_model inception_v1.pb--input=InceptionV1/InceptionV1/Conv2d_1a_7x7/convolution --input_shape [1,224,224,3]  --output_dir <OUTPUT_MODEL_DIR>
-
-.. tab:: pip installation
-
-    .. code-block:: sh
-
-      mo --input_model inception_v1.pb--input=InceptionV1/InceptionV1/Conv2d_1a_7x7/convolution --input_shape [1,224,224,3]  --output_dir <OUTPUT_MODEL_DIR>
-
-@endsphinxdirective
-
-=======
-```sh
- mo --input_model inception_v1.pb--input=InceptionV1/InceptionV1/Conv2d_1a_7x7/convolution --input_shape [1,224,224,3]  --output_dir <OUTPUT_MODEL_DIR>
-```
->>>>>>> 06865a25
+```sh
+mo --input_model inception_v1.pb--input=InceptionV1/InceptionV1/Conv2d_1a_7x7/convolution --input_shape [1,224,224,3]  --output_dir <OUTPUT_MODEL_DIR>
+```
 An error occurs (for more information, see <a href="MO_FAQ.html#FAQ30">FAQ #30</a>):
 ```sh
 [ ERROR ]  Node InceptionV1/InceptionV1/Conv2d_1a_7x7/convolution has more than 1 input and input shapes were provided.
@@ -581,23 +386,6 @@
 In this case, when `--input_shape` is specified and the node contains multiple input ports, you need to specify an input port index together with an input node name. The input port index is specified in front of the node name with ':' as a separator (`PORT:NODE`). In the considered case, the port index 0 of the node `InceptionV1/InceptionV1/Conv2d_1a_7x7/convolution` should be specified as `0:InceptionV1/InceptionV1/Conv2d_1a_7x7/convolution`.
 
 The correct command line is:
-<<<<<<< HEAD
-@sphinxdirective
-.. tab:: Package, Docker, open-source installation
-
-   .. code-block:: sh
-
-      python3 mo.py --input_model inception_v1.pb --input 0:InceptionV1/InceptionV1/Conv2d_1a_7x7/convolution --input_shape=[1,224,224,3] --output_dir <OUTPUT_MODEL_DIR>
-
-.. tab:: pip installation
-
-    .. code-block:: sh
-
-      mo --input_model inception_v1.pb --input 0:InceptionV1/InceptionV1/Conv2d_1a_7x7/convolution --input_shape=[1,224,224,3] --output_dir <OUTPUT_MODEL_DIR>
-
-@endsphinxdirective
-=======
-```sh
- mo --input_model inception_v1.pb --input 0:InceptionV1/InceptionV1/Conv2d_1a_7x7/convolution --input_shape=[1,224,224,3] --output_dir <OUTPUT_MODEL_DIR>
-```
->>>>>>> 06865a25
+```sh
+mo --input_model inception_v1.pb --input 0:InceptionV1/InceptionV1/Conv2d_1a_7x7/convolution --input_shape=[1,224,224,3] --output_dir <OUTPUT_MODEL_DIR>
+```