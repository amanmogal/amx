# Converting a Style Transfer Model from MXNet*  {#openvino_docs_MO_DG_prepare_model_convert_model_mxnet_specific_Convert_Style_Transfer_From_MXNet}

The tutorial explains how to generate a model for style transfer using the public MXNet\* neural style transfer sample.
To use the style transfer sample from OpenVINO&trade;, follow the steps below as no public pre-trained style transfer model is provided with the OpenVINO toolkit.

#### 1. Download or clone the repository with an MXNet neural style transfer sample: [Zhaw's Neural Style Transfer repository](https://github.com/zhaw/neural_style).

#### 2. Prepare the environment required to work with the cloned repository:
1. Install packages dependency:<br>
```sh
sudo apt-get install python-tk
```

Installing python-tk step is needed only for Linux, as it is included by default in Python\* for Windows\*.

2. Install Python\* requirements:
```sh
pip3 install --user mxnet
pip3 install --user matplotlib
pip3 install --user scikit-image
```

#### 3. Download the pre-trained [VGG19 model](https://github.com/dmlc/web-data/raw/master/mxnet/neural-style/model/vgg19.params) and save it to the root directory of the cloned repository because the sample expects the model `vgg19.params` file to be in that directory.<br>

#### 4. Modify source code files of style transfer sample from cloned repository.<br>

1. Go to the `fast_mrf_cnn` subdirectory.
```sh
cd ./fast_mrf_cnn
```

2. Open the `symbol.py` file and modify the `decoder_symbol()` function. Replace.
```py
def decoder_symbol():
    data = mx.sym.Variable('data')
    data = mx.sym.Convolution(data=data, num_filter=256, kernel=(3,3), pad=(1,1), stride=(1, 1), name='deco_conv1')
```
with the following code:<br>
```py
def decoder_symbol_with_vgg(vgg_symbol):
    data = mx.sym.Convolution(data=vgg_symbol, num_filter=256, kernel=(3,3), pad=(1,1), stride=(1, 1), name='deco_conv1')
```

3. Save and close the `symbol.py` file.

4. Open and edit the `make_image.py` file:
Modify the `__init__()` function in the `Maker` class. Replace:<br>
```py
decoder = symbol.decoder_symbol()
```
with the following code:<br>
```py
decoder = symbol.decoder_symbol_with_vgg(vgg_symbol)
```

5. To join the pre-trained weights with the decoder weights, make the following changes:
After the code lines for loading the decoder weights:<br>
```py
args = mx.nd.load('%s_decoder_args.nd'%model_prefix)
auxs = mx.nd.load('%s_decoder_auxs.nd'%model_prefix)
```
add the following line:<br>
```py
arg_dict.update(args)
```

6. Use `arg_dict` instead of `args` as a parameter of the `decoder.bind()` function. Replace the line:<br>
```py
self.deco_executor = decoder.bind(ctx=mx.gpu(), args=args, aux_states=auxs)
```
with the following:<br>
```py
self.deco_executor = decoder.bind(ctx=mx.cpu(), args=arg_dict, aux_states=auxs)
```
7. To save the result model as a `.json` file, add the following code to the end of the `generate()` function in the `Maker` class:<br>
```py
self.vgg_executor._symbol.save('{}-symbol.json'.format('vgg19'))
self.deco_executor._symbol.save('{}-symbol.json'.format('nst_vgg19'))
```
8. Save and close the `make_image.py` file.

#### 5. Run the sample with a decoder model according to the instructions from the `README.md` file in the `fast_mrf_cnn` directory of the cloned repository.
For example, to run the sample with the pre-trained decoder weights from the `models` folder and output shape, use the following code:<br>
```py
import make_image
maker = make_image.Maker('models/13', (1024, 768))
maker.generate('output.jpg', '../images/tubingen.jpg')
```
Where the `models/13` string is composed of the following substrings: 
* `models/`: path to the folder that contains .nd files with pre-trained styles weights 
* `13`: prefix pointing to 13_decoder, which is the default decoder for the repository

You can choose any style from [collection of pre-trained weights](https://pan.baidu.com/s/1skMHqYp). (On the Chinese-language page, click the down arrow next to a size in megabytes. Then wait for an overlay box to appear, and click the blue button in it to download.) The `generate()` function generates `nst_vgg19-symbol.json` and `vgg19-symbol.json` files for the specified shape. In the code, it is [1024 x 768] for a 4:3 ratio, and you can specify another, for example, [224,224] for a square ratio.

#### 6. Run the Model Optimizer to generate an Intermediate Representation (IR):

1. Create a new directory. For example:<br>
```sh
mkdir nst_model
```
2. Copy the initial and generated model files to the created directory. For example, to copy the pre-trained decoder weights from the `models` folder to the `nst_model` directory, run the following commands:<br>
```sh
cp nst_vgg19-symbol.json nst_model
cp vgg19-symbol.json nst_model
cp ../vgg19.params nst_model/vgg19-0000.params
cp models/13_decoder_args.nd nst_model
cp models/13_decoder_auxs.nd nst_model
```
> **NOTE**: Make sure that all the `.params` and `.json` files are in the same directory as the `.nd` files. Otherwise, the conversion process fails.

3. Run the Model Optimizer for MXNet. Use the `--nd_prefix_name` option to specify the decoder prefix and `--input_shape` to specify input shapes in [N,C,W,H] order. For example:<br>
<<<<<<< HEAD
@sphinxdirective
.. tab:: Package, Docker, open-source installation

   .. code-block:: sh

      python3 mo.py --input_symbol <path/to/nst_model>/nst_vgg19-symbol.json --framework mxnet --output_dir <path/to/output_dir> --input_shape [1,3,224,224] --nd_prefix_name 13_decoder --pretrained_model <path/to/nst_model>/vgg19-0000.params

.. tab:: pip installation

    .. code-block:: sh

      mo --input_symbol <path/to/nst_model>/nst_vgg19-symbol.json --framework mxnet --output_dir <path/to/output_dir> --input_shape [1,3,224,224] --nd_prefix_name 13_decoder --pretrained_model <path/to/nst_model>/vgg19-0000.params

@endsphinxdirective

=======
```sh
 mo --input_symbol <path/to/nst_model>/nst_vgg19-symbol.json --framework mxnet --output_dir <path/to/output_dir> --input_shape [1,3,224,224] --nd_prefix_name 13_decoder --pretrained_model <path/to/nst_model>/vgg19-0000.params
```
>>>>>>> 06865a25
4. The IR is generated (`.bin`, `.xml` and `.mapping` files) in the specified output directory and ready to be consumed by the Inference Engine. <|MERGE_RESOLUTION|>--- conflicted
+++ resolved
@@ -109,25 +109,7 @@
 > **NOTE**: Make sure that all the `.params` and `.json` files are in the same directory as the `.nd` files. Otherwise, the conversion process fails.
 
 3. Run the Model Optimizer for MXNet. Use the `--nd_prefix_name` option to specify the decoder prefix and `--input_shape` to specify input shapes in [N,C,W,H] order. For example:<br>
-<<<<<<< HEAD
-@sphinxdirective
-.. tab:: Package, Docker, open-source installation
-
-   .. code-block:: sh
-
-      python3 mo.py --input_symbol <path/to/nst_model>/nst_vgg19-symbol.json --framework mxnet --output_dir <path/to/output_dir> --input_shape [1,3,224,224] --nd_prefix_name 13_decoder --pretrained_model <path/to/nst_model>/vgg19-0000.params
-
-.. tab:: pip installation
-
-    .. code-block:: sh
-
-      mo --input_symbol <path/to/nst_model>/nst_vgg19-symbol.json --framework mxnet --output_dir <path/to/output_dir> --input_shape [1,3,224,224] --nd_prefix_name 13_decoder --pretrained_model <path/to/nst_model>/vgg19-0000.params
-
-@endsphinxdirective
-
-=======
 ```sh
- mo --input_symbol <path/to/nst_model>/nst_vgg19-symbol.json --framework mxnet --output_dir <path/to/output_dir> --input_shape [1,3,224,224] --nd_prefix_name 13_decoder --pretrained_model <path/to/nst_model>/vgg19-0000.params
+mo --input_symbol <path/to/nst_model>/nst_vgg19-symbol.json --framework mxnet --output_dir <path/to/output_dir> --input_shape [1,3,224,224] --nd_prefix_name 13_decoder --pretrained_model <path/to/nst_model>/vgg19-0000.params
 ```
->>>>>>> 06865a25
 4. The IR is generated (`.bin`, `.xml` and `.mapping` files) in the specified output directory and ready to be consumed by the Inference Engine. 