# Supported Framework Layers {#openvino_docs_MO_DG_prepare_model_Supported_Frameworks_Layers}

## Caffe\* Supported Layers


| Layer Name in Caffe\* | Limitations |
|:---------- | :----------|
| Axpy |  |
| BN |  |
| BatchNorm |  |
| Bias |  |
| Binarization (Intel experimental) |  |
| Concat |  |
| Convolution |  |
| ConvolutionBinary |  |
| Crop |  |
| Deconvolution |  |
| DetectionOutput |  |
| Dropout | Not needed for inference |
| Eltwise |  |
| Flatten |  |
| GlobalInput |  |
| InnerProduct |  |
| Input |  |
| LRN |  |
| Normalize |  |
| Python | Supported only for the Python Proposal operation |
| Permute |  |
| Pooling |  |
| Power |  |
| PReLU |  |
| PriorBox |  |
| PriorBoxClustered |  |
| Proposal |  |
| PSROIPooling |  |
| ROIPooling |  |
| RegionYolo |  |
| ReorgYolo |  |
| ReLU |  |
| Resample |  |
| Reshape |  |
| Scale |  |
| ShuffleChannel |  |
| Sigmoid |  |
| Slice |  |
| Softmax |  |
| Tile |  |


## MXNet\* Supported Symbols


| Symbol Name in MXNet\*| Limitations|
| :----------| :----------|
| _Plus |  |
| _contrib_box_nms |  |
| _contrib_DeformableConvolution |  |
| _contrib_DeformablePSROIPooling |  |
| _contrib_MultiBoxDetection | "force_suppress" = 1 is not supported, non-default variances are not supported |
| _contrib_MultiBoxPrior |  |
| _contrib_Proposal |  |
| _copy | Not needed for inference |
| _div_scalar |  |
| _greater_scalar |  |
| _minus_scalar |  |
| _mul_scalar |  |
| _plus_scalar |  |
| _random_uniform | Operation provides sequence from uniform distribution, but exact values won't match. |
| _rnn_param_concat |  |
| _arange |  |
| _contrib_AdaptiveAvgPooling2D | Converted to the Average Pooling with fixed paddings |
| _maximum |  |
| _minimum |  |
| _np_roll |  |
| _zeros |  |
| add_n |  |
| arccosh |  |
| arcsinh |  |
| arctanh |  |
| broadcast_add |  |
| broadcast_div |  |
| broadcast_mul |  |
| broadcast_sub |  |
| BlockGrad |  |
| cumsum |  |
| div_scalar |  |
| elementwise_sub |  |
| elemwise_add |  |
| elemwise_mul |  |
| elemwise_sub |  |
| exp |  |
| expand_dims |  |
| greater_scalar |  |
| max |  |
| minus_scalar |  |
| null | Not needed for inference |
| repeat |  |
| rnn |  |
| rnn_param_concat |  |
| round |  |
| sigmoid |  |
| slice |  |
| SliceChannel |  |
| slice_axis |  |
| slice_channel |  |
| slice_like |  |
| softmax |  |
| stack |  |
| swapaxis |  |
| tile |  |
| transpose |  |
| zeros |  |
| Activation | supported "act_type" = "relu", "sigmoid", "softrelu" or "tanh" |
| BatchNorm |  |
| Concat |  |
| Convolution |  |
| Crop | "center_crop" = 1 is not supported |
| Custom | [Custom Layers in the Model Optimizer](customize_model_optimizer/Customize_Model_Optimizer.md) |
| Deconvolution |  |
| DeformableConvolution |  |
| DeformablePSROIPooling |  |
| Dropout | Not needed for inference |
| ElementWiseSum |  |
| Embedding |  |
| Flatten |  |
| FullyConnected |  |
| InstanceNorm |  |
| L2Normalization | only 4D input is supported |
| LRN |  |
| LeakyReLU | supported "act_type" = "prelu", "elu", "leaky", "gelu" |
| ones_like |  |
| Pad |  |
| Pooling |  |
| ROIPooling |  |
| ReLU |  |
| Reshape |  |
| ScaleShift |  |
| SoftmaxActivation |  |
| SoftmaxOutput |  |
| SoftSign |  |
| Take | The attribute 'mode' is not supported |
| Tile |  |
| UpSampling |  |
| Where |  |
| zeros_like |  |


## TensorFlow\* Supported Operations

Some TensorFlow\* operations do not match to any Inference Engine layer, but are still supported by the Model Optimizer and can be used on constant propagation path. These layers are labeled 'Constant propagation' in the table.


| Operation Name in TensorFlow\* | Limitations|
| :----------| :----------|
| Abs |  |
| Acosh |  |
| Add |  |
| AddV2 |  |
| AddN |  |
| All |  |
| ArgMax |  |
| ArgMin |  |
| Asinh |  |
| Assert | Not needed for inference |
| Assign | Not needed for inference |
| AssignSub | Not needed for inference |
| Atanh |  |
| AvgPool |  |
| AvgPoolV2 | Supported only for constant-foldable kernel_size and strides inputs |
| AvgPool3D |  |
| BatchMatMul |  |
| BatchMatMulV2 |  |
| BatchToSpaceND |  |
| BiasAdd |  |
| BlockLSTM |  |
| Bucketize | CPU only |
| BroadcastTo |  |
| Cast |  |
| Ceil |  |
| ClipByValue |  |
| Concat |  |
| ConcatV2 |  |
| Const |  |
| Conv2D |  |
| Conv2DBackpropInput |  |
| Conv3D |  |
| Conv3DBackpropInputV2 |  |
| Cos |  |
| Cosh |  |
| CropAndResize | "method" = "bilinear" only |
| CTCGreedyDecoder | Supported only with decoded indices output in a dense format |
| CTCLoss | Supported only with decoded indices input in a dense format |
| CumSum |  |
| DepthToSpace|  |
| DepthwiseConv2dNative|  |
| Einsum | Supported only with equation that does not contain repeated labels within a subscript |
| Elu |  |
| Enter | Supported only when it is fused to the TensorIterator layer |
| Equal |  |
| Erf |  |
| Exit | Supported only when it is fused to the TensorIterator layer |
| Exp |  |
| ExpandDims |  |
| ExperimentalSparseWeightedSum | CPU only |
| ExtractImagePatches |  |
| EuclideanNorm |  |
| FakeQuantWithMinMaxVars |  |
| FakeQuantWithMinMaxVarsPerChannel |  |
| FFT | Supported only when it is part of a sub-graph of the special form |
| FFT2D | Supported only when it is part of a sub-graph of the special form |
| FFT3D | Supported only when it is part of a sub-graph of the special form |
| FIFOQueueV2 | Supported only when it is part of a sub-graph of the special form |
| Fill |  |
| Floor |  |
| FloorDiv |  |
| FloorMod |  |
| FusedBatchNorm |  |
| FusedBatchNormV2 |  |
| FusedBatchNormV3 |  |
| Gather |  |
| GatherNd |  |
| GatherTree |  |
| GatherV2 |  |
| Greater |  |
| GreaterEqual |  |
| Identity | Not needed for shape inference |
| IdentityN |  |
| IFFT | Supported only when it is part of a sub-graph of the special form |
| IFFT2D | Supported only when it is part of a sub-graph of the special form |
| IFFT3D | Supported only when it is part of a sub-graph of the special form |
| IteratorGetNext | Supported only when it is part of a sub-graph of the special form |
| LRN |  |
| LeakyRelu |  |
| Less |  |
| LessEqual |  |
| Log |  |
| Log1p |  |
| LogicalAnd |  |
| LogicalOr |  |
| LogicalNot |  |
| LogSoftmax |  |
| LookupTableInsertV2 | Supported only when it is part of a sub-graph of the special form |
| LoopCond | Supported only when it is fused to the TensorIterator layer |
| MatMul |  |
| Max |  |
| MaxPool |  |
| MaxPoolV2 | Supported only for constant-foldable kernel_size and strides inputs |
| MaxPool3D |  |
| Maximum |  |
| Mean |  |
| Merge | Supported only when it is fused to the TensorIterator layer |
| Min |  |
| Minimum |  |
| MirrorPad |  |
| Mod |  |
| Mul |  |
| Neg |  |
| NextIteration | Supported only when it is fused to the TensorIterator layer |
| NonMaxSuppressionV2 |  |
| NonMaxSuppressionV3 |  |
| NonMaxSuppressionV4 |  |
| NonMaxSuppressionV5 |  |
| NotEqual |  |
| NoOp |  |
| OneHot |  |
| Pack |  |
| Pad |  |
| PadV2 |  |
| Placeholder |  |
| PlaceholderWithDefault |  |
| Prod |  |
| QueueDequeueUpToV2 | Supported only when it is part of a sub-graph of the special form |
| RandomUniform |  |
| RandomUniformInt |  |
| Range |  |
| Rank |  |
| RealDiv |  |
| Reciprocal |  |
| Relu |  |
| Relu6 |  |
| Reshape |  |
| ResizeBilinear |  |
| ResizeNearestNeighbor |  |
| ResourceGather|  |
| ReverseSequence |  |
| ReverseV2 | Supported only when it can be converted to the ReverseSequence operation |
| Roll |  |
| Round |  |
| Pow |  |
| Rsqrt |  |
| Select |  |
| SelectV2 |  |
| Shape |  |
| Sigmoid |  |
| Sin |  |
| Sinh |  |
| Size |  |
| Slice |  |
| Softmax |  |
| Softplus |  |
| Softsign |  |
| SpaceToBatchND |  |
| SpaceToDepth |  |
| SparseFillEmptyRows | Supported only when it is part of a sub-graph of the special form |
| SparseReshape | Supported only when it is part of a sub-graph of the special form |
| SparseSegmentSum | Supported only when it is part of a sub-graph of the special form |
| SparseToDense | CPU only |
| Split |  |
| SplitV |  |
| Sqrt |  |
| Square |  |
| SquaredDifference |  |
| Square|  |
| Squeeze | The case when squeeze axis is not specified is not supported |
| StatelessWhile |  |
| StopGradient | Not needed for shape inference |
| StridedSlice | Supported only for constant-foldable begin, end, and strides inputs |
| Sub |  |
| Sum |  |
| Swish |  |
| swish_f32 |  |
| Switch | Control flow propagation |
| Tan |  |
| Tanh |  |
| TensorArrayGatherV3 | Supported only when it is fused to the TensorIterator layer |
| TensorArrayReadV3 | Supported only when it is fused to the TensorIterator layer |
| TensorArrayScatterV3 | Supported only when it is fused to the TensorIterator layer |
| TensorArraySizeV3 | Supported only when it is fused to the TensorIterator layer |
| TensorArrayV3 | Supported only when it is fused to the TensorIterator layer |
| TensorArrayWriteV3 | Supported only when it is fused to the TensorIterator layer |
| Tile |  |
| TopkV2 |  |
| Transpose |  |
| Unpack |  |
| Variable |  |
| VariableV2 |  |
| Where | Supported only when it is part of a sub-graph of the special form |
| ZerosLike |  |


## TensorFlow 2 Keras\* Supported Operations


| Operation Name in TensorFlow 2 Keras\* | Limitations|
| :----------| :----------|
| ActivityRegularization |  |
| Add |  |
| AdditiveAttention |  |
| AlphaDropout |  |
| Attention |  |
| Average |  |
| AveragePooling1D |  |
| AveragePooling2D |  |
| AveragePooling3D |  |
| BatchNormalization |  |
| Bidirectional |  |
| Concatenate |  |
| Conv1D |  |
| Conv1DTranspose | Not supported if dilation is not equal to 1 |
| Conv2D |  |
| Conv2DTranspose |  |
| Conv3D |  |
| Conv3DTranspose |  |
| Cropping1D |  |
| Cropping2D |  |
| Cropping3D |  |
| Dense |  |
| DenseFeatures | Not supported for categorical and crossed features |
| DepthwiseConv2D |  |
| Dot |  |
| Dropout |  |
| ELU |  |
| Embedding |  |
| Flatten |  |
| GRU |  |
| GRUCell |  |
| GaussianDropout |  |
| GaussianNoise |  |
| GlobalAveragePooling1D |  |
| GlobalAveragePooling2D |  |
| GlobalAveragePooling3D |  |
| GlobalMaxPool1D |  |
| GlobalMaxPool2D |  |
| GlobalMaxPool3D |  |
| LSTM |  |
| LSTMCell |  |
| Lambda |  |
| LayerNormalization |  |
| LeakyReLU |  |
| LocallyConnected1D |  |
| LocallyConnected2D |  |
| MaxPool1D |  |
| MaxPool2D |  |
| MaxPool3D |  |
| Maximum |  |
| Minimum |  |
| Multiply |  |
| PReLU |  |
| Permute |  |
| RNN | Not supported for some custom cells |
| ReLU |  |
| RepeatVector |  |
| Reshape |  |
| Roll |  |
| SeparableConv1D |  |
| SeparableConv2D |  |
| SimpleRNN |  |
| SimpleRNNCell |  |
| Softmax |  |
| SpatialDropout1D |  |
| SpatialDropout2D |  |
| SpatialDropout3D |  |
| StackedRNNCells |  |
| Subtract |  |
| ThresholdedReLU |  |
| TimeDistributed |  |
| UpSampling1D |  |
| UpSampling2D |  |
| UpSampling3D |  |
| ZeroPadding1D |  |
| ZeroPadding2D |  |
| ZeroPadding3D |  |

## Kaldi\* Supported Layers


| Symbol Name in Kaldi\*| Limitations|
| :----------| :----------|
| addshift |  |
| affinecomponent |  |
| affinecomponentpreconditionedonline |  |
| affinetransform |  |
| backproptruncationcomponent |  |
| batchnormcomponent |  |
| clipgradientcomponent | Not needed for inference |
| concat |  |
| convolutional1dcomponent |  |
| convolutionalcomponent |  |
| copy |  |
| dropoutmaskcomponent |  |
| elementwiseproductcomponent |  |
| fixedaffinecomponent |  |
| fixedbiascomponent |  |
| fixedscalecomponent |  |
| generaldropoutcomponent| Not needed for inference |
| linearcomponent |  |
| logsoftmaxcomponent |  |
| lstmnonlinearitycomponent |  |
| lstmprojected |  |
| lstmprojectedstreams |  |
| maxpoolingcomponent |  |
| naturalgradientaffinecomponent |  |
| naturalgradientperelementscalecomponent |  |
| noopcomponent | Not needed for inference |
| normalizecomponent |  |
| parallelcomponent |  |
| pnormcomponent |  |
| rectifiedlinearcomponent |  |
| rescale |  |
| sigmoid |  |
| sigmoidcomponent |  |
| softmax |  |
| softmaxComponent |  |
| specaugmenttimemaskcomponent | Not needed for inference |
| splicecomponent |  |
| tanhcomponent |  |
| tdnncomponent |  |
| timeheightconvolutioncomponent |  |


## ONNX\* Supported Operators


| Symbol Name in ONNX\*| Limitations|
| :----------| :----------|
| Abs |  |
| Acos |  |
| Acosh |  |
| Add |  |
| Affine |  |
| And |  |
| ArgMax |  |
| ArgMin |  |
| Asin |  |
| Asinh |  |
| Atan |  |
| Atanh |  |
| ATen | Supported only for the 'embedding_bag' operator |
| AveragePool |  |
| BatchMatMul |  |
| BatchNormalization |  |
| Cast |  |
| Ceil |  |
| Clip |  |
| Concat |  |
| Constant |  |
| ConstantFill |  |
| ConstantOfShape |  |
| Conv |  |
| ConvTranspose |  |
| Cos |  |
| Cosh |  |
| Crop |  |
| CumSum |  |
| DepthToSpace |  |
| DequantizeLinear |  |
| DetectionOutput (Intel experimental) |  |
| Div |  |
| Dropout | Not needed for inference |
| Elu |  |
| Equal |  |
| Erf |  |
| Exp |  |
| Expand |  |
| ExperimentalDetectronDetectionOutput (Intel experimental) |  |
| ExperimentalDetectronGenerateProposalsSingleImage (Intel experimental) |  |
| ExperimentalDetectronGroupNorm (Intel experimental) |  |
| ExperimentalDetectronPriorGridGenerator (Intel experimental) |  |
| ExperimentalDetectronROIFeatureExtractor (Intel experimental) |  |
| ExperimentalDetectronTopKROIs (Intel experimental) |  |
| FakeQuantize (Intel experimental) |  |
| Fill |  |
| Flatten |  |
| Floor |  |
| GRU |  |
| Gather |  |
| GatherElements | Doesn't work with negative indices |
<<<<<<< HEAD
| GatherND | Doesn't work with negative indices  |
| GatherTree | No |
| Gemm | No |
| GlobalAveragePool | No |
| GlobalMaxPool | No |
| Greater | No |
| GreaterEqual | No |
| HardSigmoid | No |
=======
| GatherND |  |
| GatherTree |  |
| Gemm |  |
| GlobalAveragePool |  |
| GlobalMaxPool |  |
| Greater |  |
| GreaterEqual |  |
| HardSigmoid |  |
>>>>>>> bf8f9164
| Identity | Not needed for inference |
| ImageScaler |  |
| InstanceNormalization |  |
| LRN |  |
| LSTM | Peepholes are not supported |
| LeakyRelu |  |
| Less |  |
| LessEqual |  |
| Log |  |
| LogicalAnd |  |
| LogicalOr |  |
| LogSoftmax |  |
| Loop |  |
| LpNormalization |  |
| MatMul |  |
| Max |  |
| MaxPool |  |
| MeanVarianceNormalization | Reduction over the batch dimension is not supported, reduction over all dimensions except batch and channel ones is obligatory |
| Min |  |
| Mul |  |
| Neg |  |
| NonMaxSuppression |  |
| NonZero |  |
| Not |  |
| NotEqual |  |
| OneHot |  |
| Pad |  |
| Pow |  |
| PriorBox (Intel experimental) |  |
| PriorBoxClustered |  |
| QuantizeLinear |  |
| RNN |  |
| ROIAlign |  |
| Range |  |
| RandomUniform | Operation provides sequence from uniform distribution, but exact values won't match. |
| Reciprocal |  |
| ReduceL1 |  |
| ReduceL2 |  |
| ReduceMax |  |
| ReduceMean |  |
| ReduceMin |  |
| ReduceProd |  |
| ReduceSum |  |
| Relu |  |
| Reshape |  |
| Resize | Coordinate transformation mode `tf_crop_and_resize` is not supported, `nearest` mode is not supported for 5D+ inputs. |
| ReverseSequence |  |
| Round |  |
| Scatter | Supported if fuse-able to ScatterUpdate. MYRIAD only |
| ScatterND |  |
| ScatterElements | Supported if fuse-able to ScatterUpdate. MYRIAD only |
| Select |  |
| Shape |  |
| Sigmoid |  |
| Sign |  |
| Sin |  |
| Size |  |
| Slice |  |
| Softmax |  |
| Softplus |  |
| Softsign |  |
| SpaceToDepth |  |
| Split |  |
| Sqrt |  |
| Squeeze | The case when squeeze axis is not specified is not supported |
| Sub |  |
| Sum |  |
| Tan |  |
| Tanh |  |
| ThresholdedRelu |  |
| TopK |  |
| Transpose |  |
| Unsqueeze |  |
| Upsample |  |
| Where |  |
| Xor |  |


## PaddlePaddle\* Supported Operators

paddlepaddle>=2.1

| Operator Name in PaddlePaddle\*| Limitations|
| :----------| :----------|
| adpative_pool2d | 'NHWC' data_layout is not supported |
| arg_max | 'int32' output data_type is not supported |
| assign_value |  |
| batch_norm |  |
| bilinear_interp | 'NCW' 'NWC' 'NHWC' 'NCDHW' 'NDHWC' data_layout are not supported |
| bilinear_interp_v2 | 'NCW' 'NWC' 'NHWC' 'NCDHW' 'NDHWC' data_layout are not supported |
| bmm |  |
| cast |  |
| clip |  |
| concat |  |
| conv2d | 'NHWC' data_layout is not supported |
| depthwise_conv2d | 'NHWC' data_layout is not supported |
| deformable_conv |  |
| elementwise_add |  |
| elementwise_div |  |
| elementwise_max |  |
| elementwise_min |  |
| elementwise_mul |  |
| elementwise_pow |  |
| elementwise_sub |  |
| equal |  |
| expand_v2 |  |
| exp |  |
| fill_any_like |  |
| fill_constant_batch_size_like |  |
| fill_constant |  |
| flatten_contiguous_range |  |
| gelu |  |
| greater_equal |  |
| hard_sigmoid |  |
| hard_swish |  |
| layer_norm |  |
| leaky_relu |  |
| log |  |
| logical_not |  |
| lookup_table_v2 |  |
| matmul |  |
| matmul_v2 |  |
| matrix_nms | Only supports IE CPU plugin with 'number of selected boxes' static shape(e.g.: min(min(num_boxes, nms_top_k) * num_classes_output, keep_top_k)) |
| max_pool2d_with_index |  |
| mul |  |
| multiclass_nms3 | Only supports IE CPU plugin with 'number of selected boxes' static shape(e.g.: min(min(num_boxes, nms_top_k) * num_classes_output, keep_top_k)) |
| nearest_interp | 'NCW' 'NWC' 'NHWC' 'NCDHW' 'NDHWC' data_layout are not supported |
| nearest_interp_v2 | 'NCW' 'NWC' 'NHWC' 'NCDHW' 'NDHWC' data_layout are not supported |
| pad3d | 'Circular' mode is not supported |
| pow |  |
| pool2d | 'NHWC' data_layout is not supported |
| prior_box |  |
| range |  |
| relu |  |
| relu6 |  |
| reshape2 |  |
| rnn | 'SimpleRNN' and 'GRU' modes are not supported |
| scale |  |
| shape |  |
| slice |  |
| softmax |  |
| sigmoid |  |
| split |  |
| squeeze2 |  |
| stack |  |
| tanh |  |
| transpose2 |  |
| unsqueeze2 |  |
| yolo_box |  |<|MERGE_RESOLUTION|>--- conflicted
+++ resolved
@@ -525,17 +525,7 @@
 | GRU |  |
 | Gather |  |
 | GatherElements | Doesn't work with negative indices |
-<<<<<<< HEAD
-| GatherND | Doesn't work with negative indices  |
-| GatherTree | No |
-| Gemm | No |
-| GlobalAveragePool | No |
-| GlobalMaxPool | No |
-| Greater | No |
-| GreaterEqual | No |
-| HardSigmoid | No |
-=======
-| GatherND |  |
+| GatherND | Doesn't work with negative indices |
 | GatherTree |  |
 | Gemm |  |
 | GlobalAveragePool |  |
@@ -543,7 +533,6 @@
 | Greater |  |
 | GreaterEqual |  |
 | HardSigmoid |  |
->>>>>>> bf8f9164
 | Identity | Not needed for inference |
 | ImageScaler |  |
 | InstanceNormalization |  |
