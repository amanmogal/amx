# Supported Framework Layers {#openvino_docs_MO_DG_prepare_model_Supported_Frameworks_Layers}

## Caffe\* Supported Layers

Standard Caffe\* layers:

| Layer Name in Caffe\* | Limitations |
|:---------- | :----------|
| Axpy | No |
| BN | No |
| BatchNorm | No |
| Bias | No |
| Concat | No |
| Convolution | No |
| Deconvolution | No |
| DetectionOutput | No |
| Dropout | Not needed for inference |
| Eltwise | No |
| Flatten | No |
| GlobalInput | No |
| InnerProduct | No |
| Input | No |
| LRN | No |
| Permute | No |
| Pooling | No |
| Power | No |
| ROIPooling | No |
| ReLU | No |
| Reshape | No |
| Scale | No |
| ShuffleChannel | No |
| Slice | No |
| Softmax | No |
| Tile | No |


## MXNet\* Supported Symbols

Standard MXNet\* symbols:

| Symbol Name in MXNet\*| Limitations|
| :----------| :----------|
| _Plus | No |
| _contrib_MultiBoxDetection | "force_suppress" = 1 is not supported, non-default variances are not supported |
| _contrib_MultiBoxPrior | No |
| _contrib_Proposal | No |
| _copy | Not needed for inference |
| _minus_scalar | No |
| _mul_scalar | No |
| _arange | No |
| _contrib_AdaptiveAvgPooling2D | Converted to the Average Pooling with fixed paddings |
| _maximum | No |
| _minimum | No |
| add_n | No |
| arccosh | No |
| arcsinh | No |
| arctanh | No |
| broadcast_add | No |
| broadcast_mul | No |
| cumsum | No |
| div_scalar | No |
| elementwise_sub | No |
| elemwise_add | No |
| elemwise_mul | No |
| exp | No |
| expand_dims | No |
| greater_scalar | No |
| minus_scalar | No |
| null | Not needed for inference |
| repeat | No |
| rnn | No |
| rnn_param_concat | No |
| round | No |
| sigmoid | No |
| slice | No |
| slice_axis | No |
| slice_channel | No |
| slice_like | No |
| stack | No |
| swapaxis | No |
| tile | No |
| transpose | No |
| zeros | No |
| Activation | supported "act_type" = "relu", "sigmoid", "softrelu" or "tanh" |
| BatchNorm | No |
| Concat | No |
| Convolution | No |
| Crop | "center_crop" = 1 is not supported |
| Custom | [Custom Layers in the Model Optimizer](customize_model_optimizer/Customize_Model_Optimizer.md) |
| Deconvolution | No |
| DeformableConvolution | No |
| DeformablePSROIPooling | No |
| Dropout | Not needed for inference |
| ElementWiseSum | No |
| Embedding | No |
| Flatten | No |
| FullyConnected | No |
| InstanceNorm | No |
| L2Normalization | only 4D input is supported |
| LRN | No |
| LeakyReLU | No |
| Pad | No |
| Pooling | No |
| ROIPooling | No |
| ReLU | No |
| Reshape | No |
| ScaleShift | No |
| SoftmaxActivation | No |
| SoftmaxOutput | No |
| SoftSign | No |
| Tile | No |
| UpSampling | No |
| Where | No |


## TensorFlow\* Supported Operations

Some TensorFlow\* operations do not match to any Inference Engine layer, but are still supported by the Model Optimizer and can be used on constant propagation path. These layers are labeled 'Constant propagation' in the table.

Standard TensorFlow\* operations:

| Operation Name in TensorFlow\* | Limitations|
| :----------| :----------|
| Acosh | No |
| Add | No |
| AddN | No |
| ArgMax | No |
| Asinh | No |
| Atanh | No |
| AvgPool | No |
| BatchToSpaceND | No |
| BiasAdd | No |
| Bucketize | CPU only |
| Cast | No |
| Ceil | No |
| Concat | No |
| ConcatV2 | No |
| Const | No |
| Conv2D | No |
| Conv2DBackpropInput | No |
| Cos | No |
| Cosh | No |
| CropAndResize | "method" = "bilinear" only |
| CumSum | No |
| DepthToSpace| No |
| DepthwiseConv2dNative| No |
| Enter | Supported only when it is fused to the TensorIterator layer |
| Equal | No |
| Exit | Supported only when it is fused to the TensorIterator layer |
| Exp | No |
| ExpandDims | No |
| ExperimentalSparseWeightedSum | CPU only |
| ExtractImagePatches | No |
| EuclideanNorm | No |
| FakeQuantWithMinMaxVars | No |
| FakeQuantWithMinMaxVarsPerChannel | No |
| Fill | No |
| Floor | No |
| FloorDiv | No |
| FusedBatchNorm | No |
| Gather | No |
| GatherNd | No |
| GatherV2 | No |
| Greater | No |
| GreaterEqual | No |
| Identity | Not needed for shape inference |
| LRN | No |
| Less | No |
| Log | No |
| Log1p | No |
| LogicalAnd | No |
| LogicalOr | No |
| LogicalNot | No |
| LogSoftmax | No |
| LoopCond | Supported only when it is fused to the TensorIterator layer |
| MatMul | No |
| Max | No |
| MaxPool | No |
| Maximum | No |
| Mean | No |
| Merge | Supported only when it is fused to the TensorIterator layer |
| Min | No |
| Minimum | No |
| MirrorPad | No |
| Mul | No |
| Neg | No |
| NextIteration | Supported only when it is fused to the TensorIterator layer |
| NonMaxSuppressionV3 | No |
| NonMaxSuppressionV4 | No |
| NonMaxSuppressionV5 | No |
| NoOp | No |
| OneHot | No |
| Pack | No |
| Pad | No |
| PadV2 | No |
| Placeholder | No |
| PlaceholderWithDefault | No |
| Prod | No |
| Range | No |
| Rank | No |
| RealDiv | No |
| Relu | No |
| Relu6 | No |
| Reshape | No |
| ResizeBilinear | No |
| ResizeNearestNeighbor | No |
| ResourceGather| No |
| ReverseSequence | No |
| Round | No |
| Rsqrt | No |
| Shape | No |
| Sigmoid | No |
| Sin | No |
| Sinh | No |
| Size | No |
| Slice | No |
| Softmax | No |
| Softplus | No |
| Softsign | No |
| SpaceToBatchND | No |
| SparseToDense | CPU only |
| Split | No |
| SplitV | No |
| Sqrt | No |
| Square | No |
| SquaredDifference | No |
| Square| No |
| Squeeze | The case when squeeze axis is not specified is not supported |
| StopGradient | Not needed for shape inference |
| StridedSlice | No |
| Sub | No |
| Sum | No |
| Swish | No |
| Switch | Control flow propagation |
| Tan | No |
| Tanh | No |
| TensorArrayGatherV3 | Supported only when it is fused to the TensorIterator layer |
| TensorArrayReadV3 | Supported only when it is fused to the TensorIterator layer |
| TensorArrayScatterV3 | Supported only when it is fused to the TensorIterator layer |
| TensorArraySizeV3 | Supported only when it is fused to the TensorIterator layer |
| TensorArrayV3 | Supported only when it is fused to the TensorIterator layer |
| TensorArrayWriteV3 | Supported only when it is fused to the TensorIterator layer |
| Tile | No |
| TopkV2 | No |
| Transpose | No |
| Unpack | No |
| Where | No |
| ZerosLike | No |


## Kaldi\* Supported Layers

Standard Kaldi\* Layers:

| Symbol Name in Kaldi\*| Limitations|
| :----------| :----------|
| addshift | No |
| affinecomponent | No |
| affinetransform | No |
| clipgradientcomponent | Not needed for inference |
| concat | No |
| convolutional1dcomponent | No |
| convolutionalcomponent | No |
| copy | No |
| Crop | No |
| elementwiseproductcomponent | No |
| fixedaffinecomponent | No |
| fixedbiascomponent | No |
| fixedscalecomponent | No |
| generaldropoutcomponent| Not needed for inference |
| linearcomponent | No |
| logsoftmaxcomponent | No |
| lstmnonlinearitycomponent | No |
| lstmprojected | No |
| lstmprojectedstreams | No |
| maxpoolingcomponent | No |
| naturalgradientaffinecomponent | No |
| naturalgradientperelementscalecomponent | No |
| noopcomponent | Not needed for inference |
| normalizecomponent | No |
| parallelcomponent | No |
| pnormcomponent | No |
| rectifiedlinearcomponent | No |
| rescale | No |
| sigmoid | No |
| softmax | No |
| softmaxComponent | No |
| softsign | No |
| specaugmenttimemaskcomponent | Not needed for inference |
| splicecomponent | No |
| tanhcomponent | No |
| tdnncomponent | No |


## ONNX\* Supported Operators

Standard ONNX\* operators:

| Symbol Name in ONNX\*| Limitations|
| :----------| :----------|
| Abs | No |
| Acos | No |
| Acosh | No |
| Add | No |
| Affine | No |
| ArgMax | No |
| Asin | No |
| Asinh | No |
| Atan | No |
| Atanh | No |
| AveragePool | No |
| BatchMatMul | No |
| BatchNormalization | No |
| Cast | No |
| Ceil | No |
| Clip | No |
| Concat | No |
| Constant | No |
| ConstantFill | No |
| ConstantOfShape | No |
| Conv | No |
| ConvTranspose |  |
| Cos | No |
| Cosh | No |
| Crop | No |
| CumSum | No |
| DequantizeLinear | No |
| DetectionOutput (Intel experimental) | No |
| Div | No |
| Dropout | Not needed for inference |
| Elu | No |
| Equal | No |
| Erf | No |
| Expand | No |
| FakeQuantize (Intel experimental) | No |
| Fill | No |
| Flatten | No |
| Floor | No |
| GRU | No |
| Gather | No |
| GatherND | No |
| GatherTree | No |
| Gemm | No |
| GlobalAveragePool | No |
| GlobalMaxPool | No |
| Greater | No |
| GreaterEqual | No |
| HardSigmoid | No |
| Identity | Not needed for inference |
| ImageScaler | No |
| LRN | No |
| LSTM | Peepholes are not supported |
| LeakyRelu | No |
| Less | No |
| LessEqual | No |
| Log | No |
| LogicalAnd | No |
| LogicalOr | No |
| LogSoftmax | No |
| MatMul | No |
| MaxPool | No |
| MeanVarianceNormalization | Reduction over the batch dimension is not supported, reduction over all dimensions except batch and channel ones is obligatory |
| Mul | No |
| Neg | No |
| NonMaxSuppression | No |
| NonZero | No |
| Not | No |
| NotEqual | No |
| OneHot | No |
| Pad | No |
| Pow | No |
| PriorBox (Intel experimental) | No |
| QuantizeLinear | No |
| RNN | No |
| ROIAlign | No |
| Range | No |
| Reciprocal | No |
| ReduceL1 | No |
| ReduceL2 | No |
| ReduceMax | No |
| ReduceMean | No |
| ReduceMin | No |
| ReduceProd | No |
| ReduceSum | No |
| Relu | No |
| Reshape | No |
<<<<<<< HEAD
| Resize |  transformation mode `tf_crop_and_resize` is not supported, mode `nearest` is not supported for 5D+ inputs. |
=======
| Resize | Coordinate transformation mode `tf_crop_and_resize` is not supported, `nearest` mode is not supported for 5D+ inputs. |
>>>>>>> e364271c
| ReverseSequence | No |
| Round | No |
| Scatter | Supported if fuse-able to ScatterUpdate. MYRIAD only |
| ScatterND | No |
| ScatterElements | Supported if fuse-able to ScatterUpdate. MYRIAD only |
| Select | No |
| Shape | No |
| Sigmoid | No |
| Sign | No |
| Sin | No |
| Slice | No |
| Softmax | No |
| Softplus | No |
| Softsign | No |
| SpaceToDepth | No |
| Sqrt | No |
| Squeeze | The case when squeeze axis is not specified is not supported |
| Sub | No |
| Sum | No |
| Tan | No |
| Tanh | No |
| TopK | No |
| Transpose | No |
| Unsqueeze | No |
| Upsample | No |
| Where | No |
| Xor | No |<|MERGE_RESOLUTION|>--- conflicted
+++ resolved
@@ -384,11 +384,7 @@
 | ReduceSum | No |
 | Relu | No |
 | Reshape | No |
-<<<<<<< HEAD
-| Resize |  transformation mode `tf_crop_and_resize` is not supported, mode `nearest` is not supported for 5D+ inputs. |
-=======
 | Resize | Coordinate transformation mode `tf_crop_and_resize` is not supported, `nearest` mode is not supported for 5D+ inputs. |
->>>>>>> e364271c
 | ReverseSequence | No |
 | Round | No |
 | Scatter | Supported if fuse-able to ScatterUpdate. MYRIAD only |
