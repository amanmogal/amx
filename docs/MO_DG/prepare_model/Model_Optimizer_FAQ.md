--- conflicted
+++ resolved
@@ -214,11 +214,7 @@
 
 #### 24. What does the message "Part of the nodes was not translated to IE. Stopped" mean? <a name="question-24"></a>
 
-<<<<<<< HEAD
-Some of the operations are not supported by the OpenVINO Runtime and cannot be translated to an Intermediate Representation. You can extend the Model Optimizer by allowing generation of new types of layers and implement these layers in the dedicated OpenVINO plugins. For more information, refer to the [Custom Layers Guide](../../HOWTO/Custom_Layers_Guide.md) and [Inference Engine Extensibility Mechanism](../../OV_Runtime_UG/Extensibility_DG/Intro.md)
-=======
-Some of the layers are not supported by the Inference Engine and cannot be translated to an Intermediate Representation. You can extend the Model Optimizer by allowing generation of new types of layers and implement these layers in the dedicated Inference Engine plugins. For more information, refer to the [OpenVINO™ Extensibility Mechanism](../../Extensibility_UG/Intro.md)
->>>>>>> 1c18733a
+Some of the operations are not supported by the OpenVINO Runtime and cannot be translated to an Intermediate Representation. You can extend the Model Optimizer by allowing generation of new types of operations and implement these operations in the dedicated OpenVINO plugins. For more information, refer to the [OpenVINO™ Extensibility Mechanism](../../Extensibility_UG/Intro.md)
 
 #### 25. What does the message "While creating an edge from .. to .. : node name is undefined in the graph. Check correctness of the input model" mean? <a name="question-25"></a>
 
@@ -576,13 +572,8 @@
 This message means that if you have model with custom layers and its json file has been generated with MXNet version
 lower than 1.0.0, Model Optimizer does not support such topologies. If you want to convert it you have to rebuild 
 MXNet with unsupported layers or generate new json with MXNet version 1.0.0 and higher. Also you need to implement 
-<<<<<<< HEAD
 OpenVINO extension for used custom layers.
-For more information, refer to the [Custom Layers Guide](../../HOWTO/Custom_Layers_Guide.md).
-=======
-Inference Engine extension for used custom layers.
 For more information, refer to the [OpenVINO™ Extensibility Mechanism](../../Extensibility_UG/Intro.md).
->>>>>>> 1c18733a
 
 #### 97. What does the message "Graph contains a cycle. Can not proceed .." mean?  <a name="question-97"></a>
 
