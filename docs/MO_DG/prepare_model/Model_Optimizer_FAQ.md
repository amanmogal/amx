# Model Optimizer Frequently Asked Questions  {#openvino_docs_MO_DG_prepare_model_Model_Optimizer_FAQ}

@sphinxdirective

<<<<<<< HEAD
.. important::

   This article refers to legacy functionality only.


If your question is not covered by the topics below, use the `OpenVINO Support page <https://software.intel.com/en-us/openvino-toolkit/documentation/get-started>`__, where you can participate on a free forum.
=======
If your question is not covered by the topics below, use the 
`OpenVINO Support page <https://community.intel.com/t5/Intel-Distribution-of-OpenVINO/bd-p/distribution-openvino-toolkit>`__, 
where you can participate in a free forum discussion.

.. warning::

   Note that OpenVINO support for Apache MXNet, Caffe, and Kaldi is currently being deprecated.
   As legacy formats, they will not be supported as actively as the main frontends and will be removed entirely in the future.

>>>>>>> aa932d34

.. _question-1:

Q1. What does the message "[ ERROR ]: Current caffe.proto does not contain field" mean?
#####################################################################################################################################################

**A:** Internally, Model Optimizer uses a protobuf library to parse and load Caffe models. This library requires a file grammar and a generated parser. For a Caffe fallback, Model Optimizer uses a Caffe-generated parser for a Caffe-specific ``.proto`` file (which is usually located in the ``src/caffe/proto`` directory). Make sure that you install exactly the same version of Caffe (with Python interface) as that was used to create the model.

If you just want to experiment with Model Optimizer and test a Python extension for working with your custom
layers without building Caffe, add the layer description to the ``caffe.proto`` file and generate a parser for it.

For example, to add the description of the ``CustomReshape`` layer, which is an artificial layer not present in any ``caffe.proto`` files:

1. Add the following lines to the ``caffe.proto`` file:

   .. code-block:: shell

      package mo_caffe; // To avoid conflict with Caffe system, it is highly recommended to specify different package name.
      ...
      message LayerParameter {
        // Other layers parameters description.
        ...
        optional CustomReshapeParameter custom_reshape_param = 546; // 546 - ID is any number not present in caffe.proto.
      }
      // The lines from here to the end of the file are describing contents of this parameter.
      message CustomReshapeParameter {
        optional BlobShape shape = 1; // Just use the same parameter type as some other Caffe layers.
      }


2. Generate a new parser:

   .. code-block:: shell

      cd <SITE_PACKAGES_WITH_INSTALLED_OPENVINO>/openvino/tools/mo/front/caffe/proto
      python3 generate_caffe_pb2.py --input_proto <PATH_TO_CUSTOM_CAFFE>/src/caffe/proto/caffe.proto


   where ``PATH_TO_CUSTOM_CAFFE` is the path to the root directory of custom Caffe.

3. Now, Model Optimizer is able to load the model into memory and start working with your extensions if there are any.

   However, since your model has custom layers, you must register them as custom. To learn more about it, refer to the :doc:`[Legacy] Custom Layers in Model Optimizer <openvino_docs_MO_DG_prepare_model_customize_model_optimizer_Customize_Model_Optimizer>`.

.. _question-2:

Q2. How do I create a bare caffemodel, if I have only prototxt?
#####################################################################################################################################################

**A:** You need the Caffe Python interface. In this case, do the following:

.. code-block:: shell

   python3
   import caffe
   net = caffe.Net('<PATH_TO_PROTOTXT>/my_net.prototxt', caffe.TEST)
   net.save('<PATH_TO_PROTOTXT>/my_net.caffemodel')


.. _question-3:

Q3. What does the message "[ ERROR ]: Unable to create ports for node with id" mean?
#####################################################################################################################################################

**A:** Most likely, Model Optimizer does not know how to infer output shapes of some layers in the given topology.
To lessen the scope, compile the list of layers that are custom for Model Optimizer: present in the topology,
absent in the :doc:`list of supported layers <openvino_docs_MO_DG_prepare_model_Supported_Frameworks_Layers>` for the target framework. Then, refer to available options in the corresponding section in the :doc:`[Legacy] Custom Layers in Model Optimizer <openvino_docs_MO_DG_prepare_model_customize_model_optimizer_Customize_Model_Optimizer>` page.

.. _question-7:

Q7. What does the message "Invalid proto file: there is neither 'layer' nor 'layers' top-level messages" mean?
#####################################################################################################################################################

**A:** The structure of any Caffe topology is described in the ``caffe.proto`` file of any Caffe version. For example, the following ``.proto`` file in Model Optimizer is used by default: ``mo/front/caffe/proto/my_caffe.proto``, with the structure:

.. code-block:: sh

   message NetParameter {
     // ... some other parameters
     // The layers that make up the net.  Each of their configurations, including
     // connectivity and behavior, is specified as a LayerParameter.
     repeated LayerParameter layer = 100;  // ID 100 so layers are printed last.
     // DEPRECATED: use 'layer' instead.
     repeated V1LayerParameter layers = 2;
   }


This means that any topology should contain layers as top-level structures in ``prototxt``. For example, see the `LeNet topology <https://github.com/BVLC/caffe/blob/master/examples/mnist/lenet.prototxt>`__.

.. _question-8:

Q8. What does the message "Old-style inputs (via 'input_dims') are not supported. Please specify inputs via 'input_shape'" mean?
#####################################################################################################################################################

**A:** The structure of any Caffe topology is described in the ``caffe.proto`` file for any Caffe version. For example, the following ``.proto`` file in Model Optimizer is used by default: ``mo/front/caffe/proto/my_caffe.proto``, with the structure:

.. code-block:: sh

   message NetParameter {

    optional string name = 1; // consider giving the network a name
     // DEPRECATED. See InputParameter. The input blobs to the network.
     repeated string input = 3;
     // DEPRECATED. See InputParameter. The shape of the input blobs.
     repeated BlobShape input_shape = 8;
     // 4D input dimensions -- deprecated.  Use "input_shape" instead.
     // If specified, for each input blob there should be four
     // values specifying the num, channels, height and width of the input blob.
     // Thus, there should be a total of (4 * #input) numbers.
     repeated int32 input_dim = 4;
     // ... other parameters
   }


Therefore, the input layer of the provided model must be specified in one of the following styles:

*

  .. code-block:: sh

     input: "data"
     input_shape
     {
         dim: 1
         dim: 3
         dim: 227
         dim: 227
     }


*

  .. code-block:: sh

     input: "data"
     input_shape
     {
         dim: 1
         dim: 3
         dim: 600
         dim: 1000
     }
     input: "im_info"
     input_shape
     {
          dim: 1
          dim: 3
     }

*

  .. code-block:: sh

     layer
     {
         name: "data"
         type: "Input"
         top: "data"
         input_param {shape: {dim: 1 dim: 3 dim: 600 dim: 1000}}
     }
     layer
     {
         name: "im_info"
         type: "Input"
         top: "im_info"
         input_param {shape: {dim: 1 dim: 3}}
     }

*

  .. code-block:: sh

     input: "data"
     input_dim: 1
     input_dim: 3
     input_dim: 500


However, if your model contains more than one input, Model Optimizer is able to convert the model with inputs specified in one of the first three forms in the above list. The 4th form is not supported for multi-input topologies.

.. _question-9:

Q9. What does the message "Mean file for topologies with multiple inputs is not supported" mean?
#####################################################################################################################################################

**A:** Model Optimizer does not support mean file processing for topologies with more than one input. In this case, you need to perform preprocessing of the inputs for a generated Intermediate Representation in OpenVINO Runtime to perform subtraction for every input of your multi-input model. See the :doc:`Overview of Preprocessing <openvino_docs_OV_UG_Preprocessing_Overview>` for details.

.. _question-11:

Q11. What does the message "Invalid prototxt file: value error" mean?
#####################################################################################################################################################

**A:** There are multiple reasons why Model Optimizer does not accept a Caffe topology. See FAQs :ref:`#7 <question-7>` and :ref:`#20 <question-20>`.

.. _question-12:

Q12. What does the message "Error happened while constructing caffe.Net in the Caffe fallback function" mean?
#####################################################################################################################################################

**A:** Model Optimizer tried to infer a specified layer via the Caffe framework. However, it cannot construct a net using the Caffe Python interface. Make sure that your ``caffemodel`` and ``prototxt`` files are correct. To ensure that the problem is not in the ``prototxt`` file, see FAQ :ref:`#2 <question-2>`.

.. _question-13:

Q13. What does the message "Cannot infer shapes due to exception in Caffe" mean?
#####################################################################################################################################################

**A:** Model Optimizer tried to infer a custom layer via the Caffe framework, but the model could not be inferred using Caffe. This might happen if you try to convert the model with some noise weights and biases, which conflict with layers that have dynamic shapes. You should write your own extension for every custom layer your topology might have. For more details, refer to the :doc:`[Legacy] Model Optimizer Extensibility <openvino_docs_MO_DG_prepare_model_customize_model_optimizer_Customize_Model_Optimizer>` page.

.. _question-14:

Q14. What does the message "Cannot infer shape for node {} because there is no Caffe available. Please register python infer function for op or use Caffe for shape inference" mean?
####################################################################################################################################################################################

**A:** Your model contains a custom layer and you have correctly registered it with the ``CustomLayersMapping.xml`` file. These steps are required to offload shape inference of the custom layer with the help of the system Caffe. However, Model Optimizer could not import a Caffe package. Make sure that you have built Caffe with a ``pycaffe`` target and added it to the ``PYTHONPATH`` environment variable. At the same time, it is highly recommended to avoid dependency on Caffe and write your own Model Optimizer extension for your custom layer. For more information, refer to FAQ :ref:`#44 <question-44>`.

.. _question-15:

Q15. What does the message "Framework name can not be deduced from the given options. Use --framework to choose one of Caffe, TensorFlow, MXNet" mean?
######################################################################################################################################################

**A:** You have run Model Optimizer without a flag ``--framework caffe|tf|mxnet``. Model Optimizer tries to deduce the framework by the extension of input model file (``.pb`` for TensorFlow, ``.caffemodel`` for Caffe, ``.params`` for Apache MXNet). Your input model might have a different extension and you need to explicitly set the source framework. For example, use ``--framework caffe``.

.. _question-16:

Q16. What does the message "Input shape is required to convert MXNet model. Please provide it with --input_shape" mean?
#####################################################################################################################################################

**A:** Input shape was not provided. That is mandatory for converting an MXNet model to the OpenVINO Intermediate Representation, because MXNet models do not contain information about input shapes. Use the ``--input_shape`` flag to specify it. For more information about using the ``--input_shape``, refer to FAQ :ref:`#56 <question-56>`.

.. _question-17:

.. _question-18:

.. _question-19:

Q19. What does the message "Both --scale and --scale_values are defined. Specify either scale factor or scale values per input channels" mean?
#####################################################################################################################################################

**A:** The ``--scale`` option sets a scaling factor for all channels, while ``--scale_values`` sets a scaling factor per each channel. Using both of them simultaneously produces ambiguity, so you must use only one of them. For more information, refer to the **Using Framework-Agnostic Conversion Parameters** section: for :doc:`Converting a Caffe Model <openvino_docs_MO_DG_prepare_model_convert_model_Convert_Model_From_Caffe>`, :doc:`Converting a TensorFlow Model <openvino_docs_MO_DG_prepare_model_convert_model_Convert_Model_From_TensorFlow>`, :doc:`Converting an MXNet Model <openvino_docs_MO_DG_prepare_model_convert_model_Convert_Model_From_MxNet>`.

.. _question-20:

Q20. What does the message "Cannot find prototxt file: for Caffe please specify --input_proto - a protobuf file that stores topology and --input_model that stores pre-trained weights" mean?
##############################################################################################################################################################################################

**A:** Model Optimizer cannot find a ``.prototxt`` file for a specified model. By default, it must be located in the same directory as the input model with the same name (except extension). If any of these conditions is not satisfied, use ``--input_proto`` to specify the path to the ``.prototxt`` file.

.. _question-21:

.. _question-22:

Q22. What does the message "Failed to create directory .. . Permission denied!" mean?
#####################################################################################################################################################

**A:** Model Optimizer cannot create a directory specified via ``--output_dir``. Make sure that you have enough permissions to create the specified directory.

.. _question-23:

Q23. What does the message "Discovered data node without inputs and value" mean?
#####################################################################################################################################################

**A:** One of the layers in the specified topology might not have inputs or values. Make sure that the provided ``caffemodel`` and ``protobuf`` files are correct.

.. _question-24:

Q24. What does the message "Part of the nodes was not translated to IE. Stopped" mean?
#####################################################################################################################################################

**A:** Some of the operations are not supported by OpenVINO Runtime and cannot be translated to OpenVINO Intermediate Representation. You can extend Model Optimizer by allowing generation of new types of operations and implement these operations in the dedicated OpenVINO plugins. For more information, refer to the :doc:`OpenVINO Extensibility Mechanism <openvino_docs_Extensibility_UG_Intro>` guide.

.. _question-25:

Q25. What does the message "While creating an edge from .. to .. : node name is undefined in the graph. Check correctness of the input model" mean?
#####################################################################################################################################################

**A:** Model Optimizer cannot build a graph based on a specified model. Most likely, it is incorrect.

.. _question-26:

Q26. What does the message "Node does not exist in the graph" mean?
#####################################################################################################################################################

**A:** You might have specified an output node via the ``--output`` flag that does not exist in a provided model. Make sure that the specified output is correct and this node exists in the current model.

.. _question-27:

Q27. What does the message "--input parameter was provided. Other inputs are needed for output computation. Provide more inputs or choose another place to cut the net" mean?
##############################################################################################################################################################################

**A:** Most likely, Model Optimizer tried to cut the model by a specified input. However, other inputs are needed.

.. _question-28:

Q28. What does the message "Placeholder node does not have an input port, but input port was provided" mean?
#####################################################################################################################################################

**A:** You might have specified a placeholder node with an input node, while the placeholder node does not have it in the model.

.. _question-29:

Q29. What does the message "Port index is out of number of available input ports for node" mean?
#####################################################################################################################################################

**A:** This error occurs when an incorrect input port is specified with the ``--input`` command line argument. When using ``--input``, you may optionally specify an input port in the form: ``X:node_name``, where ``X`` is an integer index of the input port starting from 0 and ``node_name`` is the name of a node in the model. This error occurs when the specified input port ``X`` is not in the range 0..(n-1), where n is the number of input ports for the node. Specify a correct port index, or do not use it if it is not needed.

.. _question-30:

Q30. What does the message "Node has more than 1 input and input shapes were provided. Try not to provide input shapes or specify input port with PORT:NODE notation, where PORT is an integer" mean?
######################################################################################################################################################################################################

**A:** This error occurs when an incorrect combination of the ``--input`` and ``--input_shape`` command line options is used. Using both ``--input`` and ``--input_shape`` is valid only if ``--input`` points to the ``Placeholder`` node, a node with one input port or ``--input`` has the form ``PORT:NODE``, where ``PORT`` is an integer port index of input for node ``NODE``. Otherwise, the combination of ``--input`` and ``--input_shape`` is incorrect.


.. _question-31:

Q31. What does the message "Input port > 0 in --input is not supported if --input_shape is not provided. Node: NAME_OF_THE_NODE. Omit port index and all input ports will be replaced by placeholders. Or provide --input_shape" mean?
#######################################################################################################################################################################################################################################

**A:** When using the ``PORT:NODE`` notation for the ``--input`` command line argument and ``PORT`` > 0, you should specify ``--input_shape`` for this input. This is a limitation of the current Model Optimizer implementation.

> **NOTE**: It is no longer relevant message since the limitation on input port index for model truncation has been resolved.

.. _question-32:

Q32. What does the message "No or multiple placeholders in the model, but only one shape is provided, cannot set it" mean?
#####################################################################################################################################################

**A:** You might have provided only one shape for the placeholder, while there are none or multiple inputs in the model. Make sure that you have provided the correct data for placeholder nodes.

.. _question-33:

Q33. What does the message "The amount of input nodes for port is not equal to 1" mean?
#####################################################################################################################################################

**A:** This error occurs when the ``SubgraphMatch.single_input_node`` function is used for an input port that supplies more than one node in a sub-graph. The ``single_input_node`` function can be used only for ports that has a single consumer inside the matching sub-graph. When multiple nodes are connected to the port, use the ``input_nodes`` function or ``node_by_pattern`` function instead of ``single_input_node``. For more details, refer to the **Graph Transformation Extensions** section in the :doc:`[Legacy] Model Optimizer Extensibility <openvino_docs_MO_DG_prepare_model_customize_model_optimizer_Model_Optimizer_Extensions_Model_Optimizer_Transformation_Extensions>` guide.

.. _question-34:

Q34. What does the message "Output node for port has already been specified" mean?
#####################################################################################################################################################

**A:** This error occurs when the ``SubgraphMatch._add_output_node`` function is called manually from user's extension code. This is an internal function, and you should not call it directly.

.. _question-35:

Q35. What does the message "Unsupported match kind.... Match kinds "points" or "scope" are supported only" mean?
#####################################################################################################################################################

**A:** While using configuration file to implement a TensorFlow front replacement extension, an incorrect match kind was used. Only ``points`` or ``scope`` match kinds are supported.  For more details, refer to the :doc:`[Legacy] Model Optimizer Extensibility <openvino_docs_MO_DG_prepare_model_customize_model_optimizer_Customize_Model_Optimizer>` guide.

.. _question-36:

Q36. What does the message "Cannot write an event file for the TensorBoard to directory" mean?
#####################################################################################################################################################

**A:** Model Optimizer tried to write an event file in the specified directory but failed to do that. That could happen when the specified directory does not exist or you do not have permissions to write in it.

.. _question-37:

Q37. What does the message "There is no registered 'infer' function for node  with op = .. . Please implement this function in the extensions" mean?
#####################################################################################################################################################

**A** Most likely, you tried to extend Model Optimizer with a new primitive, but you did not specify an infer function. For more information on extensions, see the :doc:`OpenVINO Extensibility Mechanism <openvino_docs_Extensibility_UG_Intro>` guide.

.. _question-38:

Q38. What does the message "Stopped shape/value propagation at node" mean?
#####################################################################################################################################################

**A:** Model Optimizer cannot infer shapes or values for the specified node. It can happen because of the following reasons: a bug exists in the custom shape infer function, the node inputs have incorrect values/shapes, or the input shapes are incorrect.

.. _question-39:

Q39. What does the message "The input with shape .. does not have the batch dimension" mean?
#####################################################################################################################################################

**A:** Batch dimension is the first dimension in the shape and it should be equal to 1 or undefined. In your case, it is not either equal to 1 or undefined, which is why the ``-b`` shortcut produces undefined and unspecified behavior. To resolve the issue, specify full shapes for each input with the ``--input_shape`` option. Run Model Optimizer with the ``--help`` option to learn more about the notation for input shapes.

.. _question-40:

Q40. What does the message "Not all output shapes were inferred or fully defined for node" mean?
#####################################################################################################################################################

**A:** Most likely, the shape is not defined (partially or fully) for the specified node. You can use ``--input_shape`` with positive integers to override model input shapes.

.. _question-41:

Q41. What does the message "Shape for tensor is not defined. Can not proceed" mean?
#####################################################################################################################################################

**A:** This error occurs when the ``--input`` command-line option is used to cut a model and ``--input_shape`` is not used to override shapes for a node, so a shape for the node cannot be inferred by Model Optimizer. You need to help Model Optimizer by specifying shapes with ``--input_shape`` for each node specified with the ``--input`` command-line option.

.. _question-42:

Q42. What does the message "Module TensorFlow was not found. Please install TensorFlow 1.2 or higher" mean?
#####################################################################################################################################################

**A:** To convert TensorFlow models with Model Optimizer, TensorFlow 1.2 or newer must be installed. For more information on prerequisites, see the :doc:`Configuring Model Optimizer <openvino_docs_MO_DG_Deep_Learning_Model_Optimizer_DevGuide>` guide.

.. _question-43:

Q43. What does the message "Cannot read the model file: it is incorrect TensorFlow model file or missing" mean?
#####################################################################################################################################################

**A:** The model file should contain a frozen TensorFlow graph in the text or binary format. Make sure that ``--input_model_is_text`` is provided for a model in the text format. By default, a model is interpreted as binary file.

.. _question-44:

Q44. What does the message "Cannot pre-process TensorFlow graph after reading from model file. File is corrupt or has unsupported format" mean?
#####################################################################################################################################################

**A:** Most likely, there is a problem with the specified file for the model. The file exists, but it has an invalid format or is corrupted.

.. _question-45:

Q45. What does the message "Found custom layer. Model Optimizer does not support this layer. Please, register it in CustomLayersMapping.xml or implement extension" mean?
##########################################################################################################################################################################

**A:** This means that the layer ``{layer_name}`` is not supported in Model Optimizer. You will find a list of all unsupported layers in the corresponding section. You should implement the extensions for this layer. See :doc:`OpenVINO Extensibility Mechanism <openvino_docs_Extensibility_UG_Intro>` for more information.

.. _question-46:

Q46. What does the message "Custom replacement configuration file does not exist" mean?
#####################################################################################################################################################

**A:** A path to the custom replacement configuration file was provided with the ``--transformations_config`` flag, but the file could not be found. Make sure the specified path is correct and the file exists.

.. _question-47:

Q47. What does the message "Extractors collection have case insensitive duplicates" mean?
#####################################################################################################################################################

**A:** When extending Model Optimizer with new primitives, keep in mind that their names are case-insensitive. Most likely, another operation with the same name is already defined. For more information, see the :doc:`OpenVINO Extensibility Mechanism <openvino_docs_Extensibility_UG_Intro>` guide.

.. _question-48:

Q48. What does the message "Input model name is not in an expected format, cannot extract iteration number" mean?
#####################################################################################################################################################

**A:** Model Optimizer cannot load an MXNet model in the specified file format. Make sure you use the ``.json`` or ``.param`` format.

.. _question-49:

Q49. What does the message "Cannot convert type of placeholder because not all of its outputs are 'Cast' to float operations" mean?
#####################################################################################################################################################

**A:** There are models where ``Placeholder`` has the UINT8 type and the first operation after it is 'Cast', which casts the input to FP32. Model Optimizer detected that the ``Placeholder`` has the UINT8 type, but the next operation is not 'Cast' to float. Model Optimizer does not support such a case. Make sure you change the model to have ``Placeholder`` for FP32.

.. _question-50:

Q50. What does the message "Data type is unsupported" mean?
#####################################################################################################################################################

**A:** Model Optimizer cannot read the value with the specified data type. Currently, the following types are supported: bool, float16, float32, double, int8, int16, int32, int64, uint8, uint16, uint32, uint64, str.

.. _question-51:

Q51. What does the message "No node with name ..." mean?
#####################################################################################################################################################

**A:** Model Optimizer tried to access a node that does not exist. This could happen if you have incorrectly specified placeholder, input or output node name.

.. _question-52:

Q52. What does the message "Module MXNet was not found. Please install MXNet 1.0.0" mean?
#####################################################################################################################################################

**A:** To convert MXNet models with Model Optimizer, Apache MXNet 1.0.0 must be installed. For more information about prerequisites, see the :doc:`Configuring Model Optimizer <openvino_docs_MO_DG_Deep_Learning_Model_Optimizer_DevGuide>` guide.

.. _question-53:

Q53. What does the message "The following error happened while loading MXNet model .." mean?
#####################################################################################################################################################

**A:** Most likely, there is a problem with loading of the MXNet model. Make sure the specified path is correct, the model exists and is not corrupted, and you have sufficient permissions to work with it.

.. _question-54:

Q54. What does the message "The following error happened while processing input shapes: .." mean?
#####################################################################################################################################################

**A:** Make sure inputs are defined and have correct shapes. You can use ``--input_shape`` with positive integers to override model input shapes.

.. _question-55:

Q55. What does the message "Attempt to register of custom name for the second time as class. Note that custom names are case-insensitive" mean?
#####################################################################################################################################################

**A:** When extending Model Optimizer with new primitives, keep in mind that their names are case-insensitive. Most likely, another operation with the same name is already defined. For more information, see the :doc:`OpenVINO Extensibility Mechanism <openvino_docs_Extensibility_UG_Intro>` guide.

.. _question-56:

Q56. What does the message "Both --input_shape and --batch were provided. Please, provide only one of them" mean?
#####################################################################################################################################################

**A:** Specifying the batch and the input shapes at the same time is not supported. You must specify a desired batch as the first value of the input shape.

.. _question-57:

Q57. What does the message "Input shape .. cannot be parsed" mean?
#####################################################################################################################################################

**A:** The specified input shape cannot be parsed. Define it in one of the following ways:

*

  .. code-block:: shell

     mo --input_model <INPUT_MODEL>.caffemodel --input_shape (1,3,227,227)

*

  .. code-block:: shell

     mo --input_model <INPUT_MODEL>.caffemodel --input_shape [1,3,227,227]

* In case of multi input topology you should also specify inputs:

  .. code-block:: shell

     mo --input_model /path-to/your-model.caffemodel --input data,rois --input_shape (1,3,227,227),(1,6,1,1)


Keep in mind that there is no space between and inside the brackets for input shapes.

.. _question-58:

Q58. What does the message "Please provide input layer names for input layer shapes" mean?
#####################################################################################################################################################

**A:** When specifying input shapes for several layers, you must provide names for inputs, whose shapes will be overwritten. For usage examples, see the :doc:`Converting a Caffe Model <openvino_docs_MO_DG_prepare_model_convert_model_Convert_Model_From_Caffe>`. Additional information for ``--input_shape`` is in FAQ :ref:`#56 <question-56>`.

.. _question-59:

Q59. What does the message "Values cannot be parsed" mean?
#####################################################################################################################################################

**A:** Mean values for the given parameter cannot be parsed. It should be a string with a list of mean values. For example, in '(1,2,3)', 1 stands for the RED channel, 2 for the GREEN channel, 3 for the BLUE channel.

.. _question-60:

Q60. What does the message ".. channels are expected for given values" mean?
#####################################################################################################################################################

**A:** The number of channels and the number of given values for mean values do not match. The shape should be defined as '(R,G,B)' or '[R,G,B]'. The shape should not contain undefined dimensions (? or -1). The order of values is as follows: (value for a RED channel, value for a GREEN channel, value for a BLUE channel).

.. _question-61:

Q61. What does the message "You should specify input for each mean value" mean?
#####################################################################################################################################################

**A:** Most likely, you didn't specify inputs using ``--mean_values``. Specify inputs with the ``--input`` flag. For usage examples, refer to the FAQ :ref:`#62 <question-62>`.

.. _question-62:

Q62. What does the message "You should specify input for each scale value" mean?
#####################################################################################################################################################

**A:** Most likely, you didn't specify inputs using ``--scale_values``. Specify inputs with the ``--input`` flag. For usage examples, refer to the FAQ :ref:`#63 <question-63>`.

.. _question-63:

Q63. What does the message "Number of inputs and mean values does not match" mean?
#####################################################################################################################################################

**A:** The number of specified mean values and the number of inputs must be equal. For a usage example, refer to the :doc:`Converting a Caffe Model <openvino_docs_MO_DG_prepare_model_convert_model_Convert_Model_From_Caffe>` guide.

.. _question-64:

Q64. What does the message "Number of inputs and scale values does not match" mean?
#####################################################################################################################################################

**A:** The number of specified scale values and the number of inputs must be equal.  For a usage example, refer to the :doc:`Converting a Caffe Model <openvino_docs_MO_DG_prepare_model_convert_model_Convert_Model_From_Caffe>` guide.

.. _question-65:

Q65. What does the message "No class registered for match kind ... Supported match kinds are .. " mean?
#####################################################################################################################################################

**A:** A replacement defined in the configuration file for sub-graph replacement, using node names patterns or start/end nodes, has the ``match_kind`` attribute. The attribute may have only one of the values: ``scope`` or ``points``. If a different value is provided, this error is displayed.

.. _question-66:

Q66. What does the message "No instance(s) is(are) defined for the custom replacement" mean?
#####################################################################################################################################################

**A:** A replacement defined in the configuration file for sub-graph replacement, using node names patterns or start/end nodes, has the ``instances`` attribute. This attribute is mandatory. This error will occur if the attribute is missing. For more details, refer to the **Graph Transformation Extensions** section in the :doc:`[Legacy] Model Optimizer Extensibility <openvino_docs_MO_DG_prepare_model_customize_model_optimizer_Customize_Model_Optimizer>` guide.

.. _question-67:

Q67. What does the message "The instance must be a single dictionary for the custom replacement with id .." mean?
#####################################################################################################################################################

**A:** A replacement defined in the configuration file for sub-graph replacement, using start/end nodes, has the ``instances`` attribute. For this type of replacement, the instance must be defined with a dictionary with two keys ``start_points`` and ``end_points``. Values for these keys are lists with the start and end node names, respectively. For more details, refer to the **Graph Transformation Extensions** section in the :doc:`[Legacy] Model Optimizer Extensibility <openvino_docs_MO_DG_prepare_model_customize_model_optimizer_Model_Optimizer_Extensions_Model_Optimizer_Transformation_Extensions>` guide.

.. _question-68:

Q68. What does the message "No instances are defined for replacement with id .. " mean?
#####################################################################################################################################################

**A:** A replacement for the specified id is not defined in the configuration file. For more information, refer to the FAQ :ref:`#65 <question-65>`.

.. _question-69:

Q69. What does the message "Custom replacements configuration file .. does not exist" mean?
#####################################################################################################################################################

**A:** The path to a custom replacement configuration file was provided with the ``--transformations_config`` flag, but it cannot be found. Make sure the specified path is correct and the file exists.

.. _question-70:

Q70. What does the message "Failed to parse custom replacements configuration file .." mean?
#####################################################################################################################################################

**A:** The file for custom replacement configuration provided with the ``--transformations_config`` flag cannot be parsed. In particular, it should have a valid JSON structure. For more details, refer to the `JSON Schema Reference <https://spacetelescope.github.io/understanding-json-schema/reference/index.html>`__ page.

.. _question-71:

Q71. What does the message "One of the custom replacements in the configuration file .. does not contain attribute 'id'" mean?
#####################################################################################################################################################

**A:** Every custom replacement should declare a set of mandatory attributes and their values. For more details, refer to FAQ :ref:`#71 <question-71>`.

.. _question-72:

Q72. What does the message "File .. validation failed" mean?
#####################################################################################################################################################

**A:** The file for custom replacement configuration provided with the ``--transformations_config`` flag cannot pass validation. Make sure you have specified ``id``, ``instances``, and ``match_kind`` for all the patterns.

.. _question-73:

Q73. What does the message "Cannot update the file .. because it is broken" mean?
#####################################################################################################################################################

**A:** The custom replacement configuration file provided with the ``--tensorflow_custom_operations_config_update`` cannot be parsed. Make sure that the file is correct and refer to FAQ :ref:`#68 <question-68>`, :ref:`#69 <question-69>`, :ref:`#70 <question-70>`, and :ref:`#71 <question-71>`.

.. _question-74:

Q74. What does the message "End node .. is not reachable from start nodes: .." mean?
#####################################################################################################################################################

**A:** This error occurs when you try to make a sub-graph match. It is detected that between the start and end nodes that were specified as inputs/outputs for the subgraph to find, there are nodes marked as outputs but there is no path from them to the input nodes. Make sure the subgraph you want to match does actually contain all the specified output nodes.

.. _question-75:

Q75. What does the message "Sub-graph contains network input node .." mean?
#####################################################################################################################################################

**A:** The start or end node for the sub-graph replacement using start/end nodes is specified incorrectly. Model Optimizer finds internal nodes of the sub-graph strictly "between" the start and end nodes, and then adds all input nodes to the sub-graph (and the inputs of their inputs, etc.) for these "internal" nodes. This error reports that Model Optimizer reached input node during this phase. This means that the start/end points are specified incorrectly in the configuration file. For more details, refer to the **Graph Transformation Extensions** section in the :doc:`[Legacy] Model Optimizer Extensibility <openvino_docs_MO_DG_prepare_model_customize_model_optimizer_Model_Optimizer_Extensions_Model_Optimizer_Transformation_Extensions>` guide.

.. _question-76:

Q76. What does the message "... elements of ... were clipped to infinity while converting a blob for node [...] to ..." mean?
#####################################################################################################################################################

**A:** This message may appear when the ``--compress_to_fp16`` command-line option is used. This option implies compression of all the model weights, biases, and other constant values to FP16. If a value of a constant is out of the range of valid FP16 values, the value is converted to positive or negative infinity. It may lead to incorrect results of inference or may not be a problem, depending on the model. The number of such elements and the total number of elements in the constant value is printed out together with the name of the node, where this value is used.

.. _question-77:

Q77. What does the message "... elements of ... were clipped to zero while converting a blob for node [...] to ..." mean?
#####################################################################################################################################################

**A:** This message may appear when the ``--compress_to_fp16`` command-line option is used. This option implies conversion of all blobs in the mode to FP16. If a value in the blob is so close to zero that it cannot be represented as a valid FP16 value, it is converted to a true zero FP16 value. Depending on the model, it may lead to incorrect results of inference or may not be a problem. The number of such elements and the total number of elements in the blob are printed out together with a name of the node, where this blob is used.

.. _question-78:

Q78. What does the message "The amount of nodes matched pattern ... is not equal to 1" mean?
#####################################################################################################################################################

**A:** This error occurs when the ``SubgraphMatch.node_by_pattern`` function is used with a pattern that does not uniquely identify a single node in a sub-graph. Try to extend the pattern string to make unambiguous match to a single sub-graph node. For more details, refer to the **Graph Transformation Extensions** section in the :doc:`[Legacy] Model Optimizer Extensibility <openvino_docs_MO_DG_prepare_model_customize_model_optimizer_Model_Optimizer_Extensions_Model_Optimizer_Transformation_Extensions>` guide.

.. _question-79:

Q79. What does the message "The topology contains no "input" layers" mean?
#####################################################################################################################################################

**A:** Your Caffe topology ``.prototxt`` file is intended for training. Model Optimizer expects a deployment-ready ``.prototxt`` file. To fix the problem, prepare a deployment-ready ``.prototxt`` file. Preparation of a deploy-ready topology usually results in removing ``data`` layer(s), adding ``input`` layer(s), and removing loss layer(s).

.. _question-80:

Q80. What does the message "Warning: please expect that Model Optimizer conversion might be slow" mean?
#####################################################################################################################################################

**A:** You are using an unsupported Python version. Use only versions 3.4 - 3.6 for the C++ ``protobuf`` implementation that is supplied with OpenVINO toolkit. You can still boost the conversion speed by building the protobuf library from sources. For complete instructions about building ``protobuf`` from sources, see the appropriate section in the :doc:`Converting a Model to Intermediate Representation <openvino_docs_MO_DG_Deep_Learning_Model_Optimizer_DevGuide>` guide.

.. _question-81:

Q81. What does the message "Arguments --nd_prefix_name, --pretrained_model_name and --input_symbol should be provided. Please provide all or do not use any." mean?
####################################################################################################################################################################

**A:** This error occurs if you did not provide the ``--nd_prefix_name``, ``--pretrained_model_name``, and ``--input_symbol`` parameters.
Model Optimizer requires both ``.params`` and ``.nd`` model files to merge into the result file (``.params``).
Topology description (``.json`` file) should be prepared (merged) in advance and provided with the ``--input_symbol`` parameter.

If you add additional layers and weights that are in ``.nd`` files to your model, Model Optimizer can build a model
from one ``.params`` file and two additional ``.nd`` files (``*_args.nd``, ``*_auxs.nd``).
To do that, provide both CLI options or do not pass them if you want to convert an MXNet model without additional weights.
For more information, refer to the :doc:`Converting an MXNet Model <openvino_docs_MO_DG_prepare_model_convert_model_Convert_Model_From_MxNet>` guide.

.. _question-82:

Q82. What does the message "You should specify input for mean/scale values" mean?
#####################################################################################################################################################

**A:** When the model has multiple inputs and you want to provide mean/scale values, you need to pass those values for each input. More specifically, the number of passed values should be the same as the number of inputs of the model.
For more information, refer to the :doc:`Converting a Model to Intermediate Representation <openvino_docs_MO_DG_prepare_model_convert_model_Converting_Model>` guide.

.. _question-83:

Q83. What does the message "Input with name ... not found!" mean?
#####################################################################################################################################################

**A:** When you passed the mean/scale values and specify names of input layers of the model, you might have used the name that does not correspond to any input layer. Make sure that you list only names of the input layers of your model when passing values with the ``--input`` option.
For more information, refer to the :doc:`Converting a Model to Intermediate Representation <openvino_docs_MO_DG_prepare_model_convert_model_Converting_Model>` guide.

.. _question-84:

Q84. What does the message "Specified input json ... does not exist" mean?
#####################################################################################################################################################

**A:** Most likely, ``.json`` file does not exist or has a name that does not match the notation of Apache MXNet. Make sure the file exists and has a correct name.
For more information, refer to the :doc:`Converting an MXNet Model <openvino_docs_MO_DG_prepare_model_convert_model_Convert_Model_From_MxNet>` guide.

.. _question-85:

Q85. What does the message "Unsupported Input model file type ... Model Optimizer support only .params and .nd files format" mean?
#####################################################################################################################################################

**A:** Model Optimizer for Apache MXNet supports only ``.params`` and ``.nd`` files formats. Most likely, you specified an unsupported file format in ``--input_model``.
For more information, refer to :doc:`Converting an MXNet Model <openvino_docs_MO_DG_prepare_model_convert_model_Convert_Model_From_MxNet>`.


.. _question-86:

Q86. What does the message "Operation ... not supported. Please register it as custom op" mean?
#####################################################################################################################################################

**A:** Model Optimizer tried to load the model that contains some unsupported operations.
If you want to convert model that contains unsupported operations, you need to prepare extension for all such operations.
For more information, refer to the :doc:`OpenVINO Extensibility Mechanism <openvino_docs_Extensibility_UG_Intro>` guide.

.. _question-87:

Q87. What does the message "Can not register Op ... Please, call function 'register_caffe_python_extractor' with parameter 'name'" mean?
#####################################################################################################################################################

**A:** This error appears if the class of implementation of ``Op`` for Python Caffe layer could not be used by Model Optimizer. Python layers should be handled differently comparing to ordinary Caffe layers.

In particular, you need to call the function ``register_caffe_python_extractor`` and pass ``name`` as the second argument of the function.
The name should be the compilation of the layer name with the module name separated by a dot.

For example, your topology contains this layer with type ``Python``:

.. code-block::

   layer {
     name: 'proposal'
     type: 'Python'
     ...
     python_param {
       module: 'rpn.proposal_layer'
       layer: 'ProposalLayer'
       param_str: "'feat_stride': 16"
     }
   }


The first step is to implement an extension for this layer in Model Optimizer as an ancestor of ``Op`` class:

.. code-block::

   class ProposalPythonExampleOp(Op):
          op = 'Proposal'

          def __init__(self, graph: nx.MultiDiGraph, attrs: dict):
              ...


It is mandatory to call two functions right after the implementation of that class:

.. code-block::

   class ProposalPythonExampleOp(Op):
         ...

   register_caffe_python_extractor(ProposalPythonExampleOp, 'rpn.proposal_layer.ProposalLayer')
   Op.excluded_classes.append(ProposalPythonExampleOp)


Note that the first call ``register_caffe_python_extractor(ProposalPythonExampleOp, 'rpn.proposal_layer.ProposalLayer')`` registers an extension of the layer in Model Optimizer, which will be found by the specific name (mandatory to join module name and layer name): ``rpn.proposal_layer.ProposalLayer``.

The second call prevents Model Optimizer from using this extension as if it is an extension for
a layer with type ``Proposal``. Otherwise, this layer can be chosen as an implementation of extension that can lead to potential issues.
For more information, refer to the :doc:`OpenVINO Extensibility Mechanism <openvino_docs_Extensibility_UG_Intro>` guide.

.. _question-88:

Q88. What does the message "Model Optimizer is unable to calculate output shape of Memory node .." mean?
#####################################################################################################################################################

**A:** Model Optimizer supports only ``Memory`` layers, in which ``input_memory`` goes before ``ScaleShift`` or the ``FullyConnected`` layer.
This error message means that in your model the layer after input memory is not of the ``ScaleShift`` or ``FullyConnected`` type.
This is a known limitation.

.. _question-89:

Q89. What do the messages "File ...  does not appear to be a Kaldi file (magic number does not match)", "Kaldi model should start with <Nnet> tag" mean?
#########################################################################################################################################################

**A:** These error messages mean that Model Optimizer does not support your Kaldi model, because the ``checksum`` of the model is not
16896 (the model should start with this number), or the model file does not contain the ``<Net>`` tag as a starting one.
Make sure that you provide a path to a true Kaldi model and try again.

.. _question-90:

Q90. What do the messages "Expect counts file to be one-line file." or "Expect counts file to contain list of integers" mean?
#####################################################################################################################################################

**A:** These messages mean that the file counts you passed contain not one line. The count file should start with
``[`` and end with  ``]``,  and integer values should be separated by spaces between those brackets.

.. _question-91:

Q91. What does the message "Model Optimizer is not able to read Kaldi model .." mean?
#####################################################################################################################################################

**A:** There are multiple reasons why Model Optimizer does not accept a Kaldi topology, including:
the file is not available or does not exist. Refer to FAQ :ref:`#88 <question-88>`.

.. _question-92:

Q92. What does the message "Model Optimizer is not able to read counts file  .." mean?
#####################################################################################################################################################

**A:** There are multiple reasons why Model Optimizer does not accept a counts file, including:
the file is not available or does not exist. Refer to FAQ :ref:`#89 <question-89>`.

.. _question-93:

Q93. What does the message "For legacy MXNet models Model Optimizer does not support conversion of old MXNet models (trained with 1.0.0 version of MXNet and lower) with custom layers." mean?
###############################################################################################################################################################################################

**A:** This message means that if you have a model with custom layers and its JSON file has been generated with Apache MXNet version
lower than 1.0.0, Model Optimizer does not support such topologies. If you want to convert it, you have to rebuild
MXNet with unsupported layers or generate a new JSON file with Apache MXNet version 1.0.0 or higher. You also need to implement
OpenVINO extension to use custom layers.
For more information, refer to the :doc:`OpenVINO Extensibility Mechanism <openvino_docs_Extensibility_UG_Intro>` guide.

.. _question-94:

Q94. What does the message "Expected token ``</ParallelComponent>``, has ``...``" mean?
#####################################################################################################################################################

**A:** This error messages mean that Model Optimizer does not support your Kaldi model, because the Net contains ``ParallelComponent`` that does not end with the ``</ParallelComponent>`` tag.
Make sure that you provide a path to a true Kaldi model and try again.

.. _question-95:

.. _question-96:

.. _question-97:

Q97. What does the message "Graph contains a cycle. Can not proceed .." mean?
#####################################################################################################################################################

**A:** Model Optimizer supports only straightforward models without cycles.

There are multiple ways to avoid cycles:

For Tensorflow:

* :doc:`Convert models, created with TensorFlow Object Detection API <openvino_docs_MO_DG_prepare_model_convert_model_tf_specific_Convert_Object_Detection_API_Models>`

For all frameworks:

1. :doc:`Replace cycle containing Sub-graph in Model Optimizer [Legacy Solution] <openvino_docs_MO_DG_prepare_model_customize_model_optimizer_Customize_Model_Optimizer>`
2. See :doc:`OpenVINO Extensibility Mechanism <openvino_docs_Extensibility_UG_Intro>`

or

* Edit the model in its original framework to exclude cycle.

.. _question-98:

.. _question-99:

.. _question-100:

Q100. What does the message "Interp layer shape inference function may be wrong, please, try to update layer shape inference function in the file (extensions/ops/interp.op at the line ...)." mean?
####################################################################################################################################################################################################

**A:** There are many flavors of Caffe framework, and most layers in them are implemented identically.
However, there are exceptions. For example, the output value of layer Interp is calculated differently in Deeplab-Caffe and classic Caffe. Therefore, if your model contains layer Interp and the conversion of your model has failed, modify the ``interp_infer`` function in the ``extensions/ops/interp.op`` file according to the comments in the file.

.. _question-101:

Q101. What does the message "Mean/scale values should ..." mean?
#####################################################################################################################################################

**A:** It means that your mean/scale values have a wrong format. Specify mean/scale values in the form of ``layer_name(val1,val2,val3)``.
You need to specify values for each input of the model. For more information, refer to the :doc:`Converting a Model to Intermediate Representation <openvino_docs_MO_DG_prepare_model_convert_model_Converting_Model>` guide.

.. _question-102:

Q102. What does the message "Operation _contrib_box_nms is not supported ..." mean?
#####################################################################################################################################################

**A:** It means that you are trying to convert a topology contains the ``_contrib_box_nms`` operation which is not supported directly. However, the sub-graph of operations including ``_contrib_box_nms`` could be replaced with the DetectionOutput layer if your topology is one of the ``gluoncv`` topologies. Specify the ``--enable_ssd_gluoncv`` command-line parameter for Model Optimizer to enable this transformation.

.. _question-103:

Q103. What does the message "ModelOptimizer is not able to parse *.caffemodel" mean?
#####################################################################################################################################################

**A:** If a ``*.caffemodel`` file exists and is correct, the error occurred possibly because of the use of Python protobuf implementation. In some cases, error messages may appear during model parsing, for example: "``utf-8`` codec can't decode byte 0xe0 in position 4: invalid continuation byte in field: mo_caffe.SpatialTransformerParameter.transform_type". You can either use Python 3.7 or build the ``cpp`` implementation of ``protobuf`` yourself for your version of Python. For the complete instructions about building ``protobuf`` from sources, see the appropriate section in the :doc:`Converting Models with Model Optimizer <openvino_docs_MO_DG_Deep_Learning_Model_Optimizer_DevGuide>` guide.

.. _question-104:

.. _question-105:

Q105. What does the message "The IR preparation was executed by the legacy MO path. ..." mean?
#####################################################################################################################################################

**A:** For the models in ONNX format, there are two available paths of IR conversion.
The old one is handled by the old Python implementation, while the new one uses new C++ frontends.
Starting from the 2022.1 version, the default IR conversion path for ONNX models is processed using the new ONNX frontend.
Certain features, such as ``--extensions`` and ``--transformations_config``, are not yet fully supported on the new frontends.
The new frontends support only paths to shared libraries (.dll and .so) for ``--extensions``. They support JSON configurations with defined library fields for ``--transformations_config``.
Inputs freezing (enabled by ``--freeze_placeholder_with_value`` or ``--input`` arguments) is not supported by the new frontends.
The IR conversion falls back to the old path if a user does not select any expected path of conversion explicitly (with ``--use_new_frontend`` or ``--use_legacy_frontend`` MO arguments) and unsupported pre-defined scenario is detected on the new frontend path.

@endsphinxdirective<|MERGE_RESOLUTION|>--- conflicted
+++ resolved
@@ -2,14 +2,10 @@
 
 @sphinxdirective
 
-<<<<<<< HEAD
 .. important::
 
    This article refers to legacy functionality only.
 
-
-If your question is not covered by the topics below, use the `OpenVINO Support page <https://software.intel.com/en-us/openvino-toolkit/documentation/get-started>`__, where you can participate on a free forum.
-=======
 If your question is not covered by the topics below, use the 
 `OpenVINO Support page <https://community.intel.com/t5/Intel-Distribution-of-OpenVINO/bd-p/distribution-openvino-toolkit>`__, 
 where you can participate in a free forum discussion.
@@ -18,8 +14,6 @@
 
    Note that OpenVINO support for Apache MXNet, Caffe, and Kaldi is currently being deprecated.
    As legacy formats, they will not be supported as actively as the main frontends and will be removed entirely in the future.
-
->>>>>>> aa932d34
 
 .. _question-1:
 
