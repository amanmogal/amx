# Embedding Preprocessing Computation {#openvino_docs_MO_DG_Additional_Optimization_Use_Cases}

Input data for inference can be different from the training dataset and requires additional preprocessing before inference.
To accelerate the whole pipeline including preprocessing and inference, Model Optimizer provides special parameters such as `--mean_values`,
<<<<<<< HEAD
`--scale_values`, `--reverse_input_channels`, and `--layout`. Based on these parameters, Model Optimizer generates OpenVINO IR with additionally
inserted sub-graphs to perform the defined preprocessing. This preprocessing block can perform mean-scale normalization of input data,
reverting data along channel dimension, and changing the data layout. 
See the following sections for details on the parameters, or the [Overview of Preprocessing API](../../OV_Runtime_UG/preprocessing_overview.md) for the same functionality in OpenVINO Runtime.
=======
`--scale_values`, `--reverse_input_channels`, and `--layout`. Based on these parameters, Model Optimizer generates IR with additionally
inserted sub-graphs to perform the defined preprocessing. This preprocessing block can perform mean-scale normalization of input data,
reverting data along channel dimension, and changing the data layout. 
See the following sections for details on the parameters, or the [Overview of Preprocessing API](../../OV_Runtime_UG/preprocessing_overview.md) for the same functionality in OpenVINO Runtime.
for more information.
>>>>>>> 70d967ff

## Specifying Layout

You may need to set input layouts, as it is required by some preprocessing, for example, setting a batch, applying mean or scales, and reversing input channels (BGR<->RGB).

Layout defines the meaning of dimensions in shape and can be specified for both inputs and outputs. Some preprocessing requires to set input layouts, for example, setting a batch, applying mean or scales, and reversing input channels (BGR<->RGB).

For the layout syntax, check the [Layout API overview](../../OV_Runtime_UG/layout_overview.md). 
To specify the layout, you can use the `--layout` option followed by the layout value. 

For example, the following command specifies the `NHWC` layout for a Tensorflow `nasnet_large` model that was exported to the ONNX format:

```
mo --input_model tf_nasnet_large.onnx --layout nhwc
```

Additionally, if a model has more than one input or needs both input and output layouts specified, you need to provide the name of each input or output to apply the layout.

For example, the following command specifies the layout for an ONNX `Yolo v3 Tiny` model with its first input `input_1` in `NCHW` layout and second input `image_shape` having two dimensions: batch and size of the image expressed as the `N?` layout:

```
mo --input_model yolov3-tiny.onnx --layout input_1(nchw),image_shape(n?)
```

## Changing Model Layout

Changing the model layout may be necessary if it differs from the one presented by input data. 
Use either `--layout` or `--source_layout` with `--target_layout` to change the layout.

For example, for the same `nasnet_large` model mentioned previously, you can use the following commands to provide data in the `NCHW` layout:

```
mo --input_model tf_nasnet_large.onnx --source_layout nhwc --target_layout nchw
mo --input_model tf_nasnet_large.onnx --layout "nhwc->nchw"
```

Again, if a model has more than one input or needs both input and output layouts specified, you need to provide the name of each input or output to apply the layout.

For example, to provide data in the `NHWC` layout for the `Yolo v3 Tiny` model mentioned earlier, use the following commands:

```
mo --input_model yolov3-tiny.onnx --source_layout "input_1(nchw),image_shape(n?)" --target_layout "input_1(nhwc)"
mo --input_model yolov3-tiny.onnx --layout "input_1(nchw->nhwc),image_shape(n?)"
```

## Specifying Mean and Scale Values
Neural network models are usually trained with the normalized input data. This means that the input data values are converted to be in a specific range,
for example, `[0, 1]` or `[-1, 1]`. Sometimes, the mean values (mean images) are subtracted from the input data values as part of the preprocessing.

There are two cases of how the input data preprocessing is implemented.
 * The input preprocessing operations are a part of a model. 
<<<<<<< HEAD
    In this case, the application does not perform a separate preprocessing step: everything is embedded into the model itself. Model Optimizer will generate the OpenVINO IR format with required preprocessing operations, and no `mean` and `scale` parameters are required.
 * The input preprocessing operations are not a part of a model and the preprocessing is performed within the application which feeds the model with input data.

   In this case, information about mean/scale values should be provided to Model Optimizer to embed it to the generated OpenVINO IR format.
=======
    In this case, the application does not perform a separate preprocessing step: everything is embedded into the model itself. Model Optimizer will generate the IR with required preprocessing operations, and no `mean` and `scale` parameters are required.
 * The input preprocessing operations are not a part of a model and the preprocessing is performed within the application which feeds the model with input data.

   In this case, information about mean/scale values should be provided to the Model Optimizer to embed it to the generated IR.
>>>>>>> 70d967ff
Model Optimizer provides command-line parameters to specify the values: `--mean_values`, `--scale_values`, `--scale`.
Using these parameters, Model Optimizer embeds the corresponding preprocessing block for mean-value normalization of the input data
and optimizes this block so that the preprocessing takes negligible time for inference.

For example, the following command runs Model Optimizer for the PaddlePaddle UNet model and applies mean-scale normalization to the input data:

```sh
mo --input_model unet.pdmodel --mean_values [123,117,104] --scale 255
```

## Reversing Input Channels <a name="when_to_reverse_input_channels"></a>
Sometimes, input images for your application can be of the RGB (or BGR) format and the model is trained on images of the BGR (or RGB) format,
which is in the opposite order of color channels. In this case, it is important to preprocess the input images by reverting the color channels before inference.
<<<<<<< HEAD
To embed this preprocessing step into OpenVINO IR, Model Optimizer provides the `--reverse_input_channels` command-line parameter to shuffle the color channels.
=======
To embed this preprocessing step into IR, Model Optimizer provides the `--reverse_input_channels` command-line parameter to shuffle the color channels.
>>>>>>> 70d967ff

The `--reverse_input_channels` parameter can be used to preprocess the model input in the following cases:
 * Only one dimension in the input shape has a size equal to 3.
 * One dimension has an undefined size and is marked as `C` channel using `layout` parameters.

Using the `--reverse_input_channels` parameter, Model Optimizer embeds the corresponding preprocessing block for reverting
the input data along channel dimension and optimizes this block so that the preprocessing takes only negligible time for inference.

<<<<<<< HEAD
For example, the following command launches Model Optimizer for the TensorFlow AlexNet model and embeds the `reverse_input_channel` preprocessing block into OpenVINO IR:
=======
For example, the following command launches the Model Optimizer for the TensorFlow AlexNet model and embeds the `reverse_input_channel` preprocessing block into IR:
>>>>>>> 70d967ff

```sh
mo --input_model alexnet.pb --reverse_input_channels
```

> **NOTE**: If both mean and scale values are specified, the mean is subtracted first and then the scale is applied regardless of the order of options
in the command-line. Input values are *divided* by the scale value(s). If the `--reverse_input_channels` option is also used, `reverse_input_channels`
will be applied first, then `mean` and after that `scale`. The data flow in the model looks as follows:
`Parameter -> ReverseInputChannels -> Mean apply-> Scale apply -> the original body of the model`.

## Additional Resources
* [Overview of Preprocessing API](../../OV_Runtime_UG/preprocessing_overview.md)<|MERGE_RESOLUTION|>--- conflicted
+++ resolved
@@ -2,18 +2,11 @@
 
 Input data for inference can be different from the training dataset and requires additional preprocessing before inference.
 To accelerate the whole pipeline including preprocessing and inference, Model Optimizer provides special parameters such as `--mean_values`,
-<<<<<<< HEAD
+
 `--scale_values`, `--reverse_input_channels`, and `--layout`. Based on these parameters, Model Optimizer generates OpenVINO IR with additionally
 inserted sub-graphs to perform the defined preprocessing. This preprocessing block can perform mean-scale normalization of input data,
 reverting data along channel dimension, and changing the data layout. 
 See the following sections for details on the parameters, or the [Overview of Preprocessing API](../../OV_Runtime_UG/preprocessing_overview.md) for the same functionality in OpenVINO Runtime.
-=======
-`--scale_values`, `--reverse_input_channels`, and `--layout`. Based on these parameters, Model Optimizer generates IR with additionally
-inserted sub-graphs to perform the defined preprocessing. This preprocessing block can perform mean-scale normalization of input data,
-reverting data along channel dimension, and changing the data layout. 
-See the following sections for details on the parameters, or the [Overview of Preprocessing API](../../OV_Runtime_UG/preprocessing_overview.md) for the same functionality in OpenVINO Runtime.
-for more information.
->>>>>>> 70d967ff
 
 ## Specifying Layout
 
@@ -65,17 +58,12 @@
 
 There are two cases of how the input data preprocessing is implemented.
  * The input preprocessing operations are a part of a model. 
-<<<<<<< HEAD
-    In this case, the application does not perform a separate preprocessing step: everything is embedded into the model itself. Model Optimizer will generate the OpenVINO IR format with required preprocessing operations, and no `mean` and `scale` parameters are required.
+
+  In this case, the application does not perform a separate preprocessing step: everything is embedded into the model itself. Model Optimizer will generate the OpenVINO IR format with required preprocessing operations, and no `mean` and `scale` parameters are required.
  * The input preprocessing operations are not a part of a model and the preprocessing is performed within the application which feeds the model with input data.
 
-   In this case, information about mean/scale values should be provided to Model Optimizer to embed it to the generated OpenVINO IR format.
-=======
-    In this case, the application does not perform a separate preprocessing step: everything is embedded into the model itself. Model Optimizer will generate the IR with required preprocessing operations, and no `mean` and `scale` parameters are required.
- * The input preprocessing operations are not a part of a model and the preprocessing is performed within the application which feeds the model with input data.
+  In this case, information about mean/scale values should be provided to Model Optimizer to embed it to the generated OpenVINO IR format.
 
-   In this case, information about mean/scale values should be provided to the Model Optimizer to embed it to the generated IR.
->>>>>>> 70d967ff
 Model Optimizer provides command-line parameters to specify the values: `--mean_values`, `--scale_values`, `--scale`.
 Using these parameters, Model Optimizer embeds the corresponding preprocessing block for mean-value normalization of the input data
 and optimizes this block so that the preprocessing takes negligible time for inference.
@@ -89,11 +77,8 @@
 ## Reversing Input Channels <a name="when_to_reverse_input_channels"></a>
 Sometimes, input images for your application can be of the RGB (or BGR) format and the model is trained on images of the BGR (or RGB) format,
 which is in the opposite order of color channels. In this case, it is important to preprocess the input images by reverting the color channels before inference.
-<<<<<<< HEAD
+
 To embed this preprocessing step into OpenVINO IR, Model Optimizer provides the `--reverse_input_channels` command-line parameter to shuffle the color channels.
-=======
-To embed this preprocessing step into IR, Model Optimizer provides the `--reverse_input_channels` command-line parameter to shuffle the color channels.
->>>>>>> 70d967ff
 
 The `--reverse_input_channels` parameter can be used to preprocess the model input in the following cases:
  * Only one dimension in the input shape has a size equal to 3.
@@ -102,11 +87,7 @@
 Using the `--reverse_input_channels` parameter, Model Optimizer embeds the corresponding preprocessing block for reverting
 the input data along channel dimension and optimizes this block so that the preprocessing takes only negligible time for inference.
 
-<<<<<<< HEAD
 For example, the following command launches Model Optimizer for the TensorFlow AlexNet model and embeds the `reverse_input_channel` preprocessing block into OpenVINO IR:
-=======
-For example, the following command launches the Model Optimizer for the TensorFlow AlexNet model and embeds the `reverse_input_channel` preprocessing block into IR:
->>>>>>> 70d967ff
 
 ```sh
 mo --input_model alexnet.pb --reverse_input_channels
