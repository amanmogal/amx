# OpenVINO™ Toolkit Overview {#index}

## Introduction

OpenVINO™ toolkit is a comprehensive toolkit for quickly developing applications and solutions that solve a variety of tasks including emulation of human vision, automatic speech recognition, natural language processing, recommendation systems, and many others. Based on latest generations of artificial neural networks, including Convolutional Neural Networks (CNNs), recurrent and attention-based networks, the toolkit extends computer vision and non-vision workloads across Intel® hardware, maximizing performance. It accelerates applications with high-performance, AI and deep learning inference deployed from edge to cloud.

OpenVINO™ toolkit:

- Enables CNN-based deep learning inference on the edge
- Supports heterogeneous execution across an Intel® CPU, Intel® Integrated Graphics,  Intel® Neural Compute Stick 2 and Intel® Vision Accelerator Design with Intel® Movidius™ VPUs
- Speeds time-to-market via an easy-to-use library of computer vision functions and pre-optimized kernels
- Includes optimized calls for computer vision standards, including OpenCV\* and OpenCL™

<<<<<<< HEAD
## OpenVINO™ Toolkit Workflow

The following diagram illustrates the typical OpenVINO™ workflow (click to see the full-size image):
![](img/OpenVINO-diagram.png)

### Model Preparation, Conversion and Optimization

You can use your framework of choice to prepare and train a Deep Learning model or just download a pretrained model from the Open Model Zoo. The Open Model Zoo includes Deep Learning solutions to a variety of vision problems, including object recognition, face recognition, pose estimation, text detection, and action recognition, at a range of measured complexities.
Several of these pretrained models are used also in the [code samples](IE_DG/Samples_Overview.md) and [application demos](@ref omz_demos_README). To download models from the Open Model Zoo, the [Model Downloader](@ref omz_tools_downloader_README) tool is used.

One of the core component of the OpenVINO™ toolkit is the [Model Optimizer](MO_DG/Deep_Learning_Model_Optimizer_DevGuide.md) a cross-platform command-line
tool that converts a trained neural network from its source framework to an open-source, nGraph-compatible [Intermediate Representation (IR)](MO_DG/IR_and_opsets.md) for use in inference operations. The Model Optimizer imports models trained in popular frameworks such as Caffe*, TensorFlow*, MXNet*, Kaldi*, and ONNX* and performs a few optimizations to remove excess layers and group operations when possible into simpler, faster graphs.
![](img/OV-diagram-step2.png)

If your neural network model contains layers that are not in the list of known layers for supported frameworks, you can adjust the conversion and optimization process through use of  [Custom Layers](HOWTO/Custom_Layers_Guide.md).

Run the [Accuracy Checker utility](@ref omz_tools_accuracy_checker_README) either against source topologies or against the output representation to evaluate the accuracy of inference. The Accuracy Checker is also part of the [Deep Learning Workbench](@ref workbench_docs_Workbench_DG_Introduction), an integrated web-based performance analysis studio.

Useful documents for model optimization:
* [Model Optimizer Developer Guide](MO_DG/Deep_Learning_Model_Optimizer_DevGuide.md)
* [Intermediate Representation and Opsets](MO_DG/IR_and_opsets.md)
* [Custom Layers Guide](HOWTO/Custom_Layers_Guide.md)
* [Accuracy Checker utility](@ref omz_tools_accuracy_checker_README)
* [Deep Learning Workbench](@ref workbench_docs_Workbench_DG_Introduction)
* [Model Downloader](@ref omz_tools_downloader_README) utility
* [Pretrained Models (Open Model Zoo)](@ref omz_models_public_index)

### Running and Tuning Inference
The other core component of OpenVINO™ is the [Inference Engine](IE_DG/Deep_Learning_Inference_Engine_DevGuide.md), which manages the loading and compiling of the optimized neural network model, runs inference operations on input data, and outputs the results. Inference Engine can execute synchronously or asynchronously, and its plugin architecture manages the appropriate compilations for execution on multiple Intel® devices, including both workhorse CPUs and specialized graphics and video processing platforms (see below, Packaging and Deployment).

You can use OpenVINO™ Tuning Utilities with the Inference Engine to trial and test inference on your model. The Benchmark utility uses an input model to run iterative tests for throughput or latency measures, and the Cross Check utility compares performance of differently configured inferences. The [Post-Training Optimization Tool](@ref pot_README) integrates a suite of quantization- and calibration-based tools to further streamline performance.

For a full browser-based studio integrating these other key tuning utilities, try the [Deep Learning Workbench](@ref workbench_docs_Workbench_DG_Introduction).
![](img/OV-diagram-step3.png)

OpenVINO™ toolkit includes a set of [inference code samples](IE_DG/Samples_Overview.md) and [application demos](@ref omz_demos_README) showing how inference is run and output processed for use in retail environments, classrooms, smart camera applications, and other solutions.

OpenVINO also makes use of open-Source and Intel™ tools for traditional graphics processing and performance management. Intel® Media SDK supports accelerated rich-media processing, including transcoding. OpenVINO™ optimizes calls to the rich OpenCV and OpenVX libraries for processing computer vision workloads. And the new DL Streamer integration further accelerates video pipelining and performance.

Useful documents for inference tuning:
* [Inference Engine Developer Guide](IE_DG/Deep_Learning_Inference_Engine_DevGuide.md)
* [Inference Engine API References](./api_references.html)
* [Inference Code Samples](IE_DG/Samples_Overview.md)
* [Application Demos](@ref omz_demos_README)
* [Post-Training Optimization Tool Guide](@ref pot_README)
* [Deep Learning Workbench Guide](@ref workbench_docs_Workbench_DG_Introduction)
* [Intel Media SDK](https://github.com/Intel-Media-SDK/MediaSDK)
* [DL Streamer Samples](@ref gst_samples_README)
* [OpenCV](https://docs.opencv.org/master/)
* [OpenVX](https://software.intel.com/en-us/openvino-ovx-guide)

### Packaging and Deployment
The Intel Distribution of OpenVINO™ toolkit outputs optimized inference runtimes for the following devices:
* Intel® CPUs
* Intel® Processor Graphics
* Intel® Neural Compute Stick 2
* Intel® Vision Accelerator Design with Intel® Movidius™ VPUs

The Inference Engine's plug-in architecture can be extended to meet other specialized needs. [Deployment Manager](./install_guides/deployment-manager-tool.md) is a Python* command-line tool that assembles the tuned model, IR files, your application, and required dependencies into a runtime package for your target device. It outputs packages for CPU, GPU, and VPU on Linux* and Windows*, and Neural Compute Stick-optimized packages with Linux.

* [Inference Engine Integration Workflow](IE_DG/Integrate_with_customer_application_new_API.md)
* [Inference Engine API References](./api_references.html)
* [Inference Engine Plug-in Developer Guide](./ie_plugin_api/index.html)
* [Deployment Manager Guide](./install_guides/deployment-manager-tool.md)


## OpenVINO™ Toolkit Components 

Intel® Distribution of OpenVINO™ toolkit includes the following components:

- [Deep Learning Model Optimizer](MO_DG/Deep_Learning_Model_Optimizer_DevGuide.md) - A cross-platform command-line tool for importing models and preparing them for optimal execution with the Inference Engine. The Model Optimizer imports, converts, and optimizes models, which were trained in popular frameworks, such as Caffe*, TensorFlow*, MXNet*, Kaldi*, and ONNX*.
- [Deep Learning Inference Engine](IE_DG/inference_engine_intro.md) - A unified API to allow high performance inference on many hardware types including Intel® CPU, Intel® Integrated Graphics, Intel® Neural Compute Stick 2, Intel® Vision Accelerator Design with Intel® Movidius™ vision processing unit (VPU)
- [Inference Engine Samples](IE_DG/Samples_Overview.md) - A set of simple console applications demonstrating how to use the Inference Engine in your applications
- Additional Tools - A set of tools to work with your models including [Accuracy Checker utility](@ref omz_tools_accuracy_checker_README), [Post-Training Optimization Tool Guide](@ref pot_README), [Model Downloader](@ref omz_tools_downloader_README) and other
=======
## Toolkit Components 

OpenVINO™ toolkit includes the following components:

- Deep Learning Deployment Toolkit (DLDT)
    - [Deep Learning Model Optimizer](MO_DG/Deep_Learning_Model_Optimizer_DevGuide.md) - A cross-platform command-line tool for importing models and
    preparing them for optimal execution with the Inference Engine. The Model Optimizer imports, converts, and optimizes models, which were trained in popular frameworks, such as Caffe*,
    TensorFlow*, MXNet*, Kaldi*, and ONNX*.
    - [nGraph](nGraph_DG/nGraph_dg.md) - A unified API for graph representation and manipulation engine which is used to represent a model inside Inference Engine and allows the run-time model construction without using Model Optimizer.
    - [Deep Learning Inference Engine](IE_DG/inference_engine_intro.md) - A unified API to allow high performance inference on many hardware types
    including the following:  
        - Intel® CPU
        - Intel® Integrated Graphics
        - Intel® Neural Compute Stick 2 
        - Intel® Vision Accelerator Design with Intel® Movidius™ vision processing unit (VPU)
    - [Samples](IE_DG/Samples_Overview.md) - A set of simple console applications demonstrating how to use the Inference Engine in your applications
    - [Tools](IE_DG/Tools_Overview.md) - A set of simple console tools to work with your models
>>>>>>> e364271c
- [Open Model Zoo](@ref omz_models_intel_index)     
    - [Demos](@ref omz_demos_README) - Console applications that demonstrate how you can use the Inference Engine in your applications to solve specific use cases
    - Additional Tools - A set of tools to work with your models including [Accuracy Checker utility](@ref omz_tools_accuracy_checker_README), [Post-Training Optimization Tool Guide](@ref pot_README), [Model Downloader](@ref omz_tools_downloader_README) and other
    - [Documentation for Pretrained Models](@ref omz_models_intel_index) - Documentation for pretrained models that are available in the [Open Model Zoo repository](https://github.com/opencv/open_model_zoo)
- [Post-Training Optimization tool](@ref pot_README) - A tool to calibrate a model and then execute it in the INT8 precision
- [Deep Learning Workbench](@ref workbench_docs_Workbench_DG_Introduction) -  A web-based graphical environment that allows you to easily use various sophisticated OpenVINO™ toolkit components
- Deep Learning Streamer (DL Streamer) – Streaming analytics framework, based on GStreamer, for constructing graphs of media analytics components. DL Streamer can be installed by the Intel® Distribution of OpenVINO™ toolkit installer. Its open source version is available on [GitHub](https://github.com/opencv/gst-video-analytics). For the DL Streamer documentation, see:
<<<<<<< HEAD
    - [DL Streamer Samples](@ref gst_samples_README)
=======
    - [DL Streamer Samples](IE_DG/Tools_Overview.md)
>>>>>>> e364271c
    - [API Reference](https://openvinotoolkit.github.io/dlstreamer_gst/)
    - [Elements](https://github.com/opencv/gst-video-analytics/wiki/Elements)
    - [Tutorial](https://github.com/opencv/gst-video-analytics/wiki/DL%20Streamer%20Tutorial)
- [OpenCV](https://docs.opencv.org/master/) - OpenCV* community version compiled for Intel® hardware
- [Intel® Media SDK](https://software.intel.com/en-us/media-sdk) (in Intel® Distribution of OpenVINO™ toolkit for Linux only)

OpenVINO™ Toolkit opensource version is available on [GitHub](https://github.com/openvinotoolkit/openvino). For building the Inference Engine from the source code, see the <a href="https://github.com/openvinotoolkit/openvino/blob/master/build-instruction.md">build instructions</a>.<|MERGE_RESOLUTION|>--- conflicted
+++ resolved
@@ -11,7 +11,6 @@
 - Speeds time-to-market via an easy-to-use library of computer vision functions and pre-optimized kernels
 - Includes optimized calls for computer vision standards, including OpenCV\* and OpenCL™
 
-<<<<<<< HEAD
 ## OpenVINO™ Toolkit Workflow
 
 The following diagram illustrates the typical OpenVINO™ workflow (click to see the full-size image):
@@ -42,7 +41,7 @@
 ### Running and Tuning Inference
 The other core component of OpenVINO™ is the [Inference Engine](IE_DG/Deep_Learning_Inference_Engine_DevGuide.md), which manages the loading and compiling of the optimized neural network model, runs inference operations on input data, and outputs the results. Inference Engine can execute synchronously or asynchronously, and its plugin architecture manages the appropriate compilations for execution on multiple Intel® devices, including both workhorse CPUs and specialized graphics and video processing platforms (see below, Packaging and Deployment).
 
-You can use OpenVINO™ Tuning Utilities with the Inference Engine to trial and test inference on your model. The Benchmark utility uses an input model to run iterative tests for throughput or latency measures, and the Cross Check utility compares performance of differently configured inferences. The [Post-Training Optimization Tool](@ref pot_README) integrates a suite of quantization- and calibration-based tools to further streamline performance.
+You can use OpenVINO™ Tuning Utilities with the Inference Engine to trial and test inference on your model. The Benchmark utility uses an input model to run iterative tests for throughput or latency measures, and the [Cross Check Utility](../inference-engine/tools/cross_check_tool/README.md) compares performance of differently configured inferences. The [Post-Training Optimization Tool](@ref pot_README) integrates a suite of quantization- and calibration-based tools to further streamline performance.
 
 For a full browser-based studio integrating these other key tuning utilities, try the [Deep Learning Workbench](@ref workbench_docs_Workbench_DG_Introduction).
 ![](img/OV-diagram-step3.png)
@@ -83,40 +82,17 @@
 Intel® Distribution of OpenVINO™ toolkit includes the following components:
 
 - [Deep Learning Model Optimizer](MO_DG/Deep_Learning_Model_Optimizer_DevGuide.md) - A cross-platform command-line tool for importing models and preparing them for optimal execution with the Inference Engine. The Model Optimizer imports, converts, and optimizes models, which were trained in popular frameworks, such as Caffe*, TensorFlow*, MXNet*, Kaldi*, and ONNX*.
-- [Deep Learning Inference Engine](IE_DG/inference_engine_intro.md) - A unified API to allow high performance inference on many hardware types including Intel® CPU, Intel® Integrated Graphics, Intel® Neural Compute Stick 2, Intel® Vision Accelerator Design with Intel® Movidius™ vision processing unit (VPU)
-- [Inference Engine Samples](IE_DG/Samples_Overview.md) - A set of simple console applications demonstrating how to use the Inference Engine in your applications
-- Additional Tools - A set of tools to work with your models including [Accuracy Checker utility](@ref omz_tools_accuracy_checker_README), [Post-Training Optimization Tool Guide](@ref pot_README), [Model Downloader](@ref omz_tools_downloader_README) and other
-=======
-## Toolkit Components 
-
-OpenVINO™ toolkit includes the following components:
-
-- Deep Learning Deployment Toolkit (DLDT)
-    - [Deep Learning Model Optimizer](MO_DG/Deep_Learning_Model_Optimizer_DevGuide.md) - A cross-platform command-line tool for importing models and
-    preparing them for optimal execution with the Inference Engine. The Model Optimizer imports, converts, and optimizes models, which were trained in popular frameworks, such as Caffe*,
-    TensorFlow*, MXNet*, Kaldi*, and ONNX*.
-    - [nGraph](nGraph_DG/nGraph_dg.md) - A unified API for graph representation and manipulation engine which is used to represent a model inside Inference Engine and allows the run-time model construction without using Model Optimizer.
-    - [Deep Learning Inference Engine](IE_DG/inference_engine_intro.md) - A unified API to allow high performance inference on many hardware types
-    including the following:  
-        - Intel® CPU
-        - Intel® Integrated Graphics
-        - Intel® Neural Compute Stick 2 
-        - Intel® Vision Accelerator Design with Intel® Movidius™ vision processing unit (VPU)
-    - [Samples](IE_DG/Samples_Overview.md) - A set of simple console applications demonstrating how to use the Inference Engine in your applications
-    - [Tools](IE_DG/Tools_Overview.md) - A set of simple console tools to work with your models
->>>>>>> e364271c
+- [Deep Learning Inference Engine](IE_DG/inference_engine_intro.md) - A unified API to allow high performance inference on many hardware types including Intel® CPU, Intel® Integrated Graphics, Intel® Neural Compute Stick 2, Intel® Vision Accelerator Design with Intel® Movidius™ vision processing unit (VPU).
+- [Inference Engine Samples](IE_DG/Samples_Overview.md) - A set of simple console applications demonstrating how to use the Inference Engine in your applications.
+- [Deep Learning Workbench](@ref workbench_docs_Workbench_DG_Introduction) -  A web-based graphical environment that allows you to easily use various sophisticated OpenVINO™ toolkit components.
+- [Post-Training Optimization tool](@ref pot_README) - A tool to calibrate a model and then execute it in the INT8 precision.
+- Additional Tools - A set of tools to work with your models including [Benchmark App](../inference-engine/tools/benchmark_tool/README.md), [Cross Check Tool](../inference-engine/tools/cross_check_tool/README.md), [Compile tool](../inference-engine/tools/compile_tool/README.md).
 - [Open Model Zoo](@ref omz_models_intel_index)     
-    - [Demos](@ref omz_demos_README) - Console applications that demonstrate how you can use the Inference Engine in your applications to solve specific use cases
-    - Additional Tools - A set of tools to work with your models including [Accuracy Checker utility](@ref omz_tools_accuracy_checker_README), [Post-Training Optimization Tool Guide](@ref pot_README), [Model Downloader](@ref omz_tools_downloader_README) and other
-    - [Documentation for Pretrained Models](@ref omz_models_intel_index) - Documentation for pretrained models that are available in the [Open Model Zoo repository](https://github.com/opencv/open_model_zoo)
-- [Post-Training Optimization tool](@ref pot_README) - A tool to calibrate a model and then execute it in the INT8 precision
-- [Deep Learning Workbench](@ref workbench_docs_Workbench_DG_Introduction) -  A web-based graphical environment that allows you to easily use various sophisticated OpenVINO™ toolkit components
+    - [Demos](@ref omz_demos_README) - Console applications that provide robust application templates to help you implement specific deep learning scenarios.
+    - Additional Tools - A set of tools to work with your models including [Accuracy Checker Utility](@ref omz_tools_accuracy_checker_README) and [Model Downloader](@ref omz_tools_downloader_README).
+    - [Documentation for Pretrained Models](@ref omz_models_intel_index) - Documentation for pretrained models that are available in the [Open Model Zoo repository](https://github.com/opencv/open_model_zoo).
 - Deep Learning Streamer (DL Streamer) – Streaming analytics framework, based on GStreamer, for constructing graphs of media analytics components. DL Streamer can be installed by the Intel® Distribution of OpenVINO™ toolkit installer. Its open source version is available on [GitHub](https://github.com/opencv/gst-video-analytics). For the DL Streamer documentation, see:
-<<<<<<< HEAD
     - [DL Streamer Samples](@ref gst_samples_README)
-=======
-    - [DL Streamer Samples](IE_DG/Tools_Overview.md)
->>>>>>> e364271c
     - [API Reference](https://openvinotoolkit.github.io/dlstreamer_gst/)
     - [Elements](https://github.com/opencv/gst-video-analytics/wiki/Elements)
     - [Tutorial](https://github.com/opencv/gst-video-analytics/wiki/DL%20Streamer%20Tutorial)
