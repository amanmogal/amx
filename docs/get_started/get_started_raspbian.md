--- conflicted
+++ resolved
@@ -24,12 +24,7 @@
 
 The primary tools for deploying your models and applications are installed to the `<INSTALL_DIR>/tools` directory.
 <details>
-<<<<<<< HEAD
     <summary><strong>Click for the <code>tools</code> directory structure</strong></summary>
-   
-=======
-    <summary><strong>Click for the <code>deployment_tools</code> directory structure</strong></summary>
->>>>>>> 715769a3
 
 
 | Directory&nbsp;&nbsp;&nbsp;&nbsp;&nbsp;&nbsp;&nbsp;&nbsp; | Description                                                                           |
@@ -89,13 +84,8 @@
 
 1. Before using the OpenVINO™ samples, always set up the environment:
 ```sh
-<<<<<<< HEAD
 source <INSTALL_DIR>/setupvars.sh
-``` 
-=======
-source <INSTALL_DIR>/bin/setupvars.sh
 ```
->>>>>>> 715769a3
 2. Have the directory path for the following:
    - Code Sample binaries
    - Media: Video or image. Many sources are available from which you can download video media to use the code samples and demo applications, like https://videos.pexels.com and https://images.google.com.
