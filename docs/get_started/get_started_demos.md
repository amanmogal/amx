# Basic OpenVINO™ Workflow {#openvino_docs_get_started_get_started_demos}

This guide will walk you through a basic workflow for Intel® Distribution of OpenVINO™ toolkit, including how to use code samples.

This guide assumes you have completed all the installation and preparation steps. If you have not, check out the <a href="prerequisites">Prerequisites</a> section to install OpenVINO Runtime, install OpenVINO Development Tools, or build samples and demos.

After that, you will perform the following steps:

1. <a href="#download-models">Use Model Downloader to download a suitable model.</a>
2. <a href="#convert-models-to-intermediate-representation">Convert the model with Model Optimizer.</a> 
3. <a href="#download-media">Download media files to run inference.</a>
4. <a href="#run-image-classification">Run inference on a sample and see the results.</a> The following code sample is used as an example:
    - <a href="#run-image-classification">Image Classification Code Sample</a>

## <a name="prerequisites"></a>Prerequisites

### Install OpenVINO Runtime

If you have not yet installed and configured the toolkit, see the following guides:

@sphinxdirective
.. tab:: Linux

   See :doc:`Install Intel® Distribution of OpenVINO™ toolkit for Linux <openvino_docs_install_guides_installing_openvino_linux>`

.. tab:: Windows

   See :doc:`Install Intel® Distribution of OpenVINO™ toolkit for Windows <openvino_docs_install_guides_installing_openvino_windows>`

.. tab:: macOS

   See :doc:`Install Intel® Distribution of OpenVINO™ toolkit for macOS <openvino_docs_install_guides_installing_openvino_macos>`
  
@endsphinxdirective

### Install OpenVINO Development Tools

To install OpenVINO Development Tools for working with Caffe models, use the following command: 

``` sh
   pip install openvino-dev[caffe]
```

For more detailed steps, see [Install OpenVINO™ Development Tools](../install_guides/installing-model-dev-tools.md)

### Build Samples and Demos

If you have already built the demos and samples, you can skip this section.

To build OpenVINO samples:

@sphinxdirective
.. tab:: Linux

   Go to :doc:`OpenVINO Samples page <openvino_docs_OV_UG_Samples_Overview>` and see the "Build the Sample Applications on Linux" section.

.. tab:: Windows

   Go to :doc:`OpenVINO Samples page <openvino_docs_OV_UG_Samples_Overview>` and see the "Build the Sample Applications on Microsoft Windows OS" section.

.. tab:: macOS

   Go to :doc:`OpenVINO Samples page <openvino_docs_OV_UG_Samples_Overview>` and see the "Build the Sample Applications on macOS" section. 

@endsphinxdirective

To build OpenVINO demos:

@sphinxdirective

.. tab:: Linux

   Go to :doc:`Open Model Zoo Demos page <omz_demos>` and see the "Build the Demo Applications on Linux" section.

.. tab:: Windows

   Go to :doc:`Open Model Zoo Demos page <omz_demos>` and see the "Build the Demo Applications on Microsoft Windows OS" section.

.. tab:: macOS

   Go to :doc:`Open Model Zoo Demos page <omz_demos>` and see the "Build the Demo Applications on Linux*" section. You can use the requirements from "To build OpenVINO samples" above and adapt the Linux build steps for macOS.

@endsphinxdirective

## <a name="download-models"></a> Step 1: Download the Models

For inference task you need to have a specific model. Below are presented model type examples:

- Classification (AlexNet, GoogleNet, SqueezeNet, etc.) - detects one type of an element in an image.
- Object Detection (SSD, YOLO) - draws bounding boxes around multiple types of objects in an image.
- Custom - often based on SSD.

A suitable model for the OpenVINO toolkit can be acquired by:

- Downloading public or Intel pre-trained models from [Open Model Zoo](https://github.com/openvinotoolkit/open_model_zoo), using [Model Downloader](@ref omz_tools_downloader).
- Downloading from GitHub, Caffe Zoo, TensorFlow Zoo, etc.
- Training your own model with machine learning tools.
  
Run one of the commands below to find a model to use:

* List the models available in Model Downloader:

``` sh
   omz_info_dumper --print_all
```

* Use `grep` to list models that have a specific name pattern

``` sh
   omz_info_dumper --print_all | grep <model_name>
```

* Use Model Downloader to download models.

 This guide uses `<models_dir>` and `<models_name>` as placeholders for the model directory and model name:

``` sh
   omz_downloader --name <model_name> --output_dir <models_dir>
```

* Download the following models to run the Image Classification Sample:

|Model Name                                     | Code Sample or Demo App                  |
|-----------------------------------------------|------------------------------------------|
|`googlenet-v1`                                 | Image Classification Sample              |

@sphinxdirective
.. raw:: html

   <div class="collapsible-section" data-title="Click here for an example of downloading the GoogleNet v1 Caffe model to the `models` folder">

@endsphinxdirective

To download the GoogleNet v1 Caffe model to the `models` folder:

@sphinxdirective

.. tab:: Linux

   .. code-block:: sh

      omz_downloader --name googlenet-v1 --output_dir ~/models

.. tab:: Windows

   .. code-block:: bat

      omz_downloader --name googlenet-v1 --output_dir %USERPROFILE%\Documents\models

.. tab:: macOS

   .. code-block:: sh

      omz_downloader --name googlenet-v1 --output_dir ~/models

@endsphinxdirective

After the download, your screen will look similar to the one below and show the paths of downloaded files:

@sphinxdirective
.. tab:: Linux

   .. code-block:: sh

      ###############|| Downloading models ||###############

      ========= Downloading /home/username/models/public/googlenet-v1/googlenet-v1.prototxt

      ========= Downloading /home/username/models/public/googlenet-v1/googlenet-v1.caffemodel
      ... 100%, 4834 KB, 3157 KB/s, 1 seconds passed

      ###############|| Post processing ||###############

      ========= Replacing text in /home/username/models/public/googlenet-v1/googlenet-v1.prototxt =========

.. tab:: Windows

   .. code-block:: bat

      ################|| Downloading models ||################

      ========== Downloading C:\Users\username\Documents\models\public\googlenet-v1\googlenet-v1.prototxt
      ... 100%, 9 KB, ? KB/s, 0 seconds passed

      ========== Downloading C:\Users\username\Documents\models\public\googlenet-v1\googlenet-v1.caffemodel
      ... 100%, 4834 KB, 571 KB/s, 8 seconds passed

      ################|| Post-processing ||################

      ========== Replacing text in C:\Users\username\Documents\models\public\googlenet-v1\googlenet-v1.prototxt

.. tab:: macOS

   .. code-block:: sh

      ###############|| Downloading models ||###############

      ========= Downloading /Users/username/models/public/googlenet-v1/googlenet-v1.prototxt
      ... 100%, 9 KB, 44058 KB/s, 0 seconds passed

      ========= Downloading /Users/username/models/public/googlenet-v1/googlenet-v1.caffemodel
      ... 100%, 4834 KB, 4877 KB/s, 0 seconds passed

      ###############|| Post processing ||###############

      ========= Replacing text in /Users/username/models/public/googlenet-v1/googlenet-v1.prototxt =========

@endsphinxdirective

@sphinxdirective
.. raw:: html

   </div>

@endsphinxdirective

For the rest of this guide, Model Downloader was used to download pre-trained models. 

## <a name="convert-models-to-intermediate-representation"></a>Step 2: Convert the Model with Model Optimizer

Use Model Optimizer to convert trained models to OpenVINO IR (Intermediate Representation) format in order to use them in OpenVINO Runtime.

This tutorial uses the public GoogleNet v1 Caffe model to run the Image Classification Sample. See the <a href="#download-models">Download Models</a> section of this article to learn how to download this model.

The downloaded googlenet-v1 model is in the Caffe format. Use Model Optimizer to convert it to OpenVINO IR.

Create the `<ir_dir>` directory to contain models in the OpenVINO IR format:

@sphinxdirective

.. tab:: Linux

   .. code-block:: sh

      mkdir ~/ir

.. tab:: Windows

   .. code-block:: bat

      mkdir %USERPROFILE%\Documents\ir

.. tab:: macOS

   .. code-block:: sh

      mkdir ~/ir

@endsphinxdirective

The OpenVINO Runtime can infer models where floating-point weights are [compressed to FP16](../MO_DG/prepare_model/FP16_Compression.md). To generate an IR with a specific precision, run the Model Optimizer with the appropriate `--data_type` option.

Generic Model Optimizer script:

``` sh
   mo --input_model <model_dir>/<model_file> --data_type <model_precision> --output_dir <ir_dir>
```

The command with most placeholders filled in and FP16 precision:

@sphinxdirective

.. tab:: Linux

   .. code-block:: sh

      mo --input_model ~/models/public/googlenet-v1/googlenet-v1.caffemodel --data_type FP16 --output_dir ~/ir

.. tab:: Windows

   .. code-block:: bat

      mo --input_model %USERPROFILE%\Documents\models\public\googlenet-v1\googlenet-v1.caffemodel --data_type FP16 --output_dir %USERPROFILE%\Documents\ir

.. tab:: macOS

   .. code-block:: sh

      mo --input_model ~/models/public/googlenet-v1/googlenet-v1.caffemodel --data_type FP16 --output_dir ~/ir

@endsphinxdirective

<<<<<<< HEAD
After the conversion, the OpenVINO IR files (produced by the script) are written to the <ir_dir> directory. Models in the OpenVINO IR format always include an `.xml` and `.bin` files. In some cases, they may also include other files, such as `.json` or `.mapping`.
**Make sure that these files are together in a single directory, so OpenVINO Runtime can find them!**
=======
## <a name="download-media"></a> Step 3: Download a Video or a Photo as Media
>>>>>>> 7963ba20

**REQUIRED:** `model_name.xml`, `model_name.bin`
**OPTIONAL:** `model_name.json`, `model_name.mapping`, etc.

## <a name="download-media"></a> Step 3: Download a Video or a Still Photo as Media

Video media can be downloaded to use as the code samples and demo applications from many available sources, such as [Pexels](https://pexels.com) and [Google Images](https://images.google.com).


<<<<<<< HEAD
Alternatively, the Intel® Distribution of OpenVINO™ toolkit includes several sample [images](https://storage.openvinotoolkit.org/data/test_data/) and [videos](https://github.com/intel-iot-devkit/sample-videos) that can be used for running code samples and demo applications:

=======
## <a name="run-image-classification"></a>Step 4: Run Inference on a Sample
>>>>>>> 7963ba20

## <a name="run-image-classification"></a>Step 4: Run Inference on the Sample


To run the **Image Classification** code sample with an input image using, the OpenVINO IR model:

1. Set up the OpenVINO environment variables:
@sphinxdirective
.. tab:: Linux

   .. code-block:: sh

      source  <INSTALL_DIR>/setupvars.sh

.. tab:: Windows

   .. code-block:: bat

      <INSTALL_DIR>\setupvars.bat

.. tab:: macOS

   .. code-block:: sh

      source <INSTALL_DIR>/setupvars.sh

@endsphinxdirective

2. Go to the release directory of the code samples, which was created when you built the samples earlier:
@sphinxdirective
.. tab:: Linux

   .. code-block:: sh

      cd ~/inference_engine_cpp_samples_build/intel64/Release

.. tab:: Windows

   .. code-block:: bat

      cd  %USERPROFILE%\Documents\Intel\OpenVINO\inference_engine_samples_build\intel64\Release

.. tab:: macOS

   .. code-block:: sh

      cd ~/inference_engine_cpp_samples_build/intel64/Release

@endsphinxdirective

3. After specifying input media file, the OpenVINO IR for your model, and a target device for performing inference, run the executable below:

@sphinxdirective
.. tab:: Linux

   .. code-block:: sh

      classification_sample_async -i <path_to_media> -m <path_to_model> -d <target_device>

.. tab:: Windows

   .. code-block:: bat

      classification_sample_async.exe -i <path_to_media> -m <path_to_model> -d <target_device>

.. tab:: macOS

   .. code-block:: sh

      classification_sample_async -i <path_to_media> -m <path_to_model> -d <target_device>

@endsphinxdirective

@sphinxdirective
.. raw:: html

   <div class="collapsible-section" data-title="Click for examples of running the Image Classification code sample on different devices">

@endsphinxdirective

The command below runs on different hardware devices the Image Classification Code Sample, using the [dog.bmp](https://storage.openvinotoolkit.org/data/test_data/images/224x224/dog.bmp) file as an input image, the model in OpenVINO IR format from the `ir` directory:

   **CPU:**  
@sphinxdirective
.. tab:: Linux

   .. code-block:: sh

      ./classification_sample_async -i ~/Downloads/dog.bmp -m ~/ir/googlenet-v1.xml -d CPU

.. tab:: Windows

   .. code-block:: bat

      .\classification_sample_async.exe -i %USERPROFILE%\Downloads\dog.bmp -m %USERPROFILE%\Documents\ir\googlenet-v1.xml -d CPU

.. tab:: macOS

   .. code-block:: sh

      ./classification_sample_async -i ~/Downloads/dog.bmp -m ~/ir/googlenet-v1.xml -d CPU

@endsphinxdirective

   **GPU:**
   > **NOTE**: Running inference on Intel® Processor Graphics (GPU) requires [additional hardware configuration steps](../install_guides/configurations-for-intel-gpu.md), as described above. Running on GPU is not compatible with macOS.

@sphinxdirective
.. tab:: Linux

   .. code-block:: sh

      ./classification_sample_async -i ~/Downloads/dog.bmp -m ~/ir/googlenet-v1.xml -d GPU

.. tab:: Windows

   .. code-block:: bat

      .\classification_sample_async.exe -i %USERPROFILE%\Downloads\dog.bmp -m %USERPROFILE%\Documents\ir\googlenet-v1.xml -d GPU

@endsphinxdirective

   **MYRIAD:**
   > **NOTE**: Running inference on VPU devices (Intel® Movidius™ Neural Compute Stick or Intel® Neural Compute Stick 2) with the MYRIAD plugin requires [additional hardware configuration steps](../install_guides/configurations-for-ncs2.md), as described above.

@sphinxdirective
.. tab:: Linux

   .. code-block:: sh

      ./classification_sample_async -i ~/Downloads/dog.bmp -m ~/ir/googlenet-v1.xml -d MYRIAD

.. tab:: Windows

   .. code-block:: bat

      .\classification_sample_async.exe -i %USERPROFILE%\Downloads\dog.bmp -m %USERPROFILE%\Documents\ir\googlenet-v1.xml -d MYRIAD

.. tab:: macOS

   .. code-block:: sh

      ./classification_sample_async -i ~/Downloads/dog.bmp -m ~/ir/googlenet-v1.xml -d MYRIAD

@endsphinxdirective

Once the sample application has been complete, the label and confidence for the top 10 categories will appear on the display. Below is a sample output with inference results on CPU:

@sphinxdirective

   .. code-block:: sh

   Top 10 results:

   Image dog.bmp

      classid probability label
      ------- ----------- -----
      156     0.6875963   Blenheim spaniel
      215     0.0868125   Brittany spaniel
      218     0.0784114   Welsh springer spaniel
      212     0.0597296   English setter
      217     0.0212105   English springer, English springer spaniel
      219     0.0194193   cocker spaniel, English cocker spaniel, cocker
      247     0.0086272   Saint Bernard, St Bernard
      157     0.0058511   papillon
      216     0.0057589   clumber, clumber spaniel
      154     0.0052615   Pekinese, Pekingese, Peke

@endsphinxdirective

@sphinxdirective
.. raw:: html

   </div>

@endsphinxdirective

## Other Demos/Samples

To review more samples and demos or find information on how to run a relevant application and adapt the code for your use, refer to [OpenVINO Samples](../OV_Runtime_UG/Samples_Overview.md) page. 


[Demos](@ref omz_demos)<|MERGE_RESOLUTION|>--- conflicted
+++ resolved
@@ -280,12 +280,8 @@
 
 @endsphinxdirective
 
-<<<<<<< HEAD
 After the conversion, the OpenVINO IR files (produced by the script) are written to the <ir_dir> directory. Models in the OpenVINO IR format always include an `.xml` and `.bin` files. In some cases, they may also include other files, such as `.json` or `.mapping`.
 **Make sure that these files are together in a single directory, so OpenVINO Runtime can find them!**
-=======
-## <a name="download-media"></a> Step 3: Download a Video or a Photo as Media
->>>>>>> 7963ba20
 
 **REQUIRED:** `model_name.xml`, `model_name.bin`
 **OPTIONAL:** `model_name.json`, `model_name.mapping`, etc.
@@ -295,12 +291,7 @@
 Video media can be downloaded to use as the code samples and demo applications from many available sources, such as [Pexels](https://pexels.com) and [Google Images](https://images.google.com).
 
 
-<<<<<<< HEAD
 Alternatively, the Intel® Distribution of OpenVINO™ toolkit includes several sample [images](https://storage.openvinotoolkit.org/data/test_data/) and [videos](https://github.com/intel-iot-devkit/sample-videos) that can be used for running code samples and demo applications:
-
-=======
-## <a name="run-image-classification"></a>Step 4: Run Inference on a Sample
->>>>>>> 7963ba20
 
 ## <a name="run-image-classification"></a>Step 4: Run Inference on the Sample
 
