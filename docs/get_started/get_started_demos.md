# Get Started with Sample and Demo Applications {#openvino_docs_get_started_get_started_demos}

This guide will walk you through a simplified workflow for the Intel® Distribution of OpenVINO™ toolkit using code samples and demo applications.

This guide assumes you have completed all the installation and preparation steps. If you have not, check out the <a href="prerequisites">Prerequisites</a> section to install OpenVINO Runtime, install OpenVINO Development Tools, or build samples and demos.

After that, you will perform the following steps:

1. <a href="#download-models">Use the Model Downloader to download suitable models.</a>
2. <a href="#convert-models-to-intermediate-representation">Convert the models with the Model Optimizer.</a> 
3. <a href="#download-media">Download media files to run inference on.</a>
4. <a href="#run-image-classification">Run inference on the sample and see the results:</a>
    - <a href="#run-image-classification">Image Classification Code Sample</a>

<<<<<<< HEAD
This guide assumes you completed all installation and configuration steps. If you have not yet installed and configured the toolkit, follow the, suitable for you, installation guide:
=======
## <a name="prerequisites"></a>Prerequisites

### Install OpenVINO Runtime

If you have not yet installed and configured the toolkit, see the following guides:
>>>>>>> d3b7a1b8

@sphinxdirective
.. tab:: Linux

<<<<<<< HEAD
   :doc:`Install Intel® Distribution of OpenVINO™ toolkit for Linux <openvino_docs_install_guides_installing_openvino_linux>`

.. tab:: Windows

   :doc:`Install Intel® Distribution of OpenVINO™ toolkit for Windows <openvino_docs_install_guides_installing_openvino_windows>`

.. tab:: macOS

   :doc:`Install Intel® Distribution of OpenVINO™ toolkit for macOS <openvino_docs_install_guides_installing_openvino_macos>`
  
@endsphinxdirective

## Installing OpenVINO Development Tools

To install OpenVINO Development Tools for use with Caffe models, run the following command: 
=======
   See :doc:`Install Intel® Distribution of OpenVINO™ toolkit for Linux <openvino_docs_install_guides_installing_openvino_linux>`

.. tab:: Windows

   See :doc:`Install Intel® Distribution of OpenVINO™ toolkit for Windows <openvino_docs_install_guides_installing_openvino_windows>`

.. tab:: macOS

   See :doc:`Install Intel® Distribution of OpenVINO™ toolkit for macOS <openvino_docs_install_guides_installing_openvino_macos>`
  
@endsphinxdirective

### Install OpenVINO Development Tools

To install OpenVINO Development Tools for working with Caffe models, use the following command: 
>>>>>>> d3b7a1b8

``` sh
   pip install openvino-dev[caffe]
```

<<<<<<< HEAD
## Building Samples and Demos
=======
For more detailed steps, see [Install OpenVINO™ Development Tools](../install_guides/installing-model-dev-tools.md)

### Build Samples and Demos
>>>>>>> d3b7a1b8

If you have already built the demos and samples, you can skip this section.

To build OpenVINO samples:

@sphinxdirective
.. tab:: Linux

<<<<<<< HEAD
   Open the :doc:`OpenVINO Samples page <openvino_docs_IE_DG_Samples_Overview>` and follow the "Build the Sample Applications on Linux" section.

.. tab:: Windows

   Open the :doc:`OpenVINO Samples page <openvino_docs_IE_DG_Samples_Overview>` and follow the "Build the Sample Applications on Microsoft Windows* OS" section.

.. tab:: macOS

   Open the :doc:`OpenVINO Samples page <openvino_docs_IE_DG_Samples_Overview>` and follow the "Build the Sample Applications on macOS" section. 
=======
   Go to :doc:`OpenVINO Samples page <openvino_docs_OV_UG_Samples_Overview>` and see the "Build the Sample Applications on Linux" section.

.. tab:: Windows

   Go to :doc:`OpenVINO Samples page <openvino_docs_OV_UG_Samples_Overview>` and see the "Build the Sample Applications on Microsoft Windows OS" section.

.. tab:: macOS

   Go to :doc:`OpenVINO Samples page <openvino_docs_OV_UG_Samples_Overview>` and see the "Build the Sample Applications on macOS" section. 
>>>>>>> d3b7a1b8

@endsphinxdirective

To build OpenVINO demos:

@sphinxdirective

.. tab:: Linux

<<<<<<< HEAD
   Open the :doc:`Open Model Zoo Demos page <omz_demos>` and follow the "Build the Demo Applications on Linux" section.

.. tab:: Windows

   Open the :doc:`Open Model Zoo Demos page <omz_demos>` and follow the "Build the Demo Applications on Microsoft Windows OS" section.

.. tab:: macOS

   Open the :doc:`Open Model Zoo Demos page <omz_demos>` and follow the "Build the Demo Applications on Linux" section. Use the requirements from "To build OpenVINO samples" above and adapt the Linux building steps for macOS.
=======
   Go to :doc:`Open Model Zoo Demos page <omz_demos>` and see the "Build the Demo Applications on Linux" section.

.. tab:: Windows

   Go to :doc:`Open Model Zoo Demos page <omz_demos>` and see the "Build the Demo Applications on Microsoft Windows OS" section.

.. tab:: macOS

   Go to :doc:`Open Model Zoo Demos page <omz_demos>` and see the "Build the Demo Applications on Linux*" section. You can use the requirements from "To build OpenVINO samples" above and adapt the Linux build steps for macOS.
>>>>>>> d3b7a1b8

@endsphinxdirective

## <a name="download-models"></a> Step 1: Download the Models

For inference task you need to have a specific model. Below are presented model type examples:

- Classification (AlexNet, GoogleNet, SqueezeNet, etc.) - Detects one type of element in an image.
- Object Detection (SSD, YOLO) -- Draws bounding boxes around multiple types of objects in an image.
- Custom - Often based on SSD.

Suitable model for the OpenVINO™ toolkit can be find by:

- Download public or Intel pre-trained models from the [Open Model Zoo](https://github.com/openvinotoolkit/open_model_zoo) using the [Model Downloader tool](@ref omz_tools_downloader).
- Download from GitHub, Caffe Zoo, TensorFlow Zoo, etc.
- Train your own model with machine learning tools.
  
Run one of the commands below to find a model to use:

* List the models available in the downloader:

``` sh
   omz_info_dumper --print_all
```

* Use `grep` to list models that have a specific name pattern

``` sh
   omz_info_dumper --print_all | grep <model_name>
```

* Use Model Downloader to download models.

 This guide uses `<models_dir>` and `<models_name>` as placeholders for the model directory and model name:

``` sh
   omz_downloader --name <model_name> --output_dir <models_dir>
```

* Download the following models to run the Image Classification Sample:

|Model Name                                     | Code Sample or Demo App                  |
|-----------------------------------------------|------------------------------------------|
|`googlenet-v1`                                 | Image Classification Sample              |

@sphinxdirective
.. raw:: html

   <div class="collapsible-section" data-title="Click here for an example of downloading the GoogleNet v1 Caffe model to the `models` folder">

@endsphinxdirective

<<<<<<< HEAD
=======
To download the GoogleNet v1 Caffe model to the `models` folder:
>>>>>>> d3b7a1b8

@sphinxdirective

.. tab:: Linux

   .. code-block:: sh

      omz_downloader --name googlenet-v1 --output_dir ~/models

.. tab:: Windows

   .. code-block:: bat

      omz_downloader --name googlenet-v1 --output_dir %USERPROFILE%\Documents\models

.. tab:: macOS

   .. code-block:: sh

      omz_downloader --name googlenet-v1 --output_dir ~/models

@endsphinxdirective

After download your screen will look similar to the one below and show the paths of downloaded files:

@sphinxdirective
.. tab:: Linux

   .. code-block:: sh

      ###############|| Downloading models ||###############

      ========= Downloading /home/username/models/public/googlenet-v1/googlenet-v1.prototxt

      ========= Downloading /home/username/models/public/googlenet-v1/googlenet-v1.caffemodel
      ... 100%, 4834 KB, 3157 KB/s, 1 seconds passed

      ###############|| Post processing ||###############

      ========= Replacing text in /home/username/models/public/googlenet-v1/googlenet-v1.prototxt =========

.. tab:: Windows

   .. code-block:: bat

      ################|| Downloading models ||################

      ========== Downloading C:\Users\username\Documents\models\public\googlenet-v1\googlenet-v1.prototxt
      ... 100%, 9 KB, ? KB/s, 0 seconds passed

      ========== Downloading C:\Users\username\Documents\models\public\googlenet-v1\googlenet-v1.caffemodel
      ... 100%, 4834 KB, 571 KB/s, 8 seconds passed

      ################|| Post-processing ||################

      ========== Replacing text in C:\Users\username\Documents\models\public\googlenet-v1\googlenet-v1.prototxt

.. tab:: macOS

   .. code-block:: sh

      ###############|| Downloading models ||###############

      ========= Downloading /Users/username/models/public/googlenet-v1/googlenet-v1.prototxt
      ... 100%, 9 KB, 44058 KB/s, 0 seconds passed

      ========= Downloading /Users/username/models/public/googlenet-v1/googlenet-v1.caffemodel
      ... 100%, 4834 KB, 4877 KB/s, 0 seconds passed

      ###############|| Post processing ||###############

      ========= Replacing text in /Users/username/models/public/googlenet-v1/googlenet-v1.prototxt =========

@endsphinxdirective

@sphinxdirective
.. raw:: html

   </div>

@endsphinxdirective

For the rest of this guide, OpenVINO™ Model Downloader was used to download pre-trained models. 

## <a name="convert-models-to-intermediate-representation"></a>Step 2: Convert the Model with Model Optimizer

To use your model in the OpenVINO Runtime, it's required to be converted into OpenVINO IR (Intermediate Representation) format. To do this it is required to run trained model through the Model Optimizer.

This tutorial uses the public GoogleNet v1 Caffe model to run the Image Classification Sample. See the example in the <a href="#download-models">Download Models</a> section of this article to learn how to download this model.

The googlenet-v1 model is downloaded in the Caffe format. Use the Model Optimizer to convert it to OpenVINO IR.

Create an `<ir_dir>` directory to contain the model's OpenVINO IR:

@sphinxdirective

.. tab:: Linux

   .. code-block:: sh

      mkdir ~/ir

.. tab:: Windows

   .. code-block:: bat

      mkdir %USERPROFILE%\Documents\ir

.. tab:: macOS

   .. code-block:: sh

      mkdir ~/ir

@endsphinxdirective

The OpenVINO Runtime can infer models where floating-point weights are [compressed to FP16](../MO_DG/prepare_model/FP16_Compression.md). To generate an IR with a specific precision, run the Model Optimizer with the appropriate `--data_type` option.

Generic Model Optimizer script:

``` sh
   mo --input_model <model_dir>/<model_file> --data_type <model_precision> --output_dir <ir_dir>
```

The command with most placeholders filled in and FP16 precision:

@sphinxdirective

.. tab:: Linux

   .. code-block:: sh

      mo --input_model ~/models/public/googlenet-v1/googlenet-v1.caffemodel --data_type FP16 --output_dir ~/ir

.. tab:: Windows

   .. code-block:: bat

      mo --input_model %USERPROFILE%\Documents\models\public\googlenet-v1\googlenet-v1.caffemodel --data_type FP16 --output_dir %USERPROFILE%\Documents\ir

.. tab:: macOS

   .. code-block:: sh

      mo --input_model ~/models/public/googlenet-v1/googlenet-v1.caffemodel --data_type FP16 --output_dir ~/ir

@endsphinxdirective

After the conversion the OpenVINO IR files (produced by the script) are written to the <ir_dir> directory. Models in the OpenVINO IR format always include an `.xml` and `.bin` files. In some cases they may also include other files, such as `.json` or `.mapping`.
**Make sure these files are together in a single directory so the OpenVINO Runtime can find them!**

**REQUIRED:** `model_name.xml`, `model_name.bin`
**OPTIONAL:** `model_name.json`, `model_name.mapping`, etc.

## <a name="download-media"></a> Step 3: Download a Video or Still Photo as Media

Video media can be download to use as the code samples and demo applications from many available sources, like:

- [Pexels](https://pexels.com)
- [Google Images](https://images.google.com)

Alternatively, the Intel® Distribution of OpenVINO™ toolkit includes several sample images and videos that can be used for running code samples and demo applications:

   - [Sample images and video](https://storage.openvinotoolkit.org/data/test_data/)
   - [Sample videos](https://github.com/intel-iot-devkit/sample-videos)

## <a name="run-image-classification"></a>Step 4: Run Inference on the Sample


To run the **Image Classification** code sample with an input image using the IR model:

1. Set up the OpenVINO environment variables:
@sphinxdirective
.. tab:: Linux

   .. code-block:: sh

      source  <INSTALL_DIR>/setupvars.sh

.. tab:: Windows

   .. code-block:: bat

      <INSTALL_DIR>\setupvars.bat

.. tab:: macOS

   .. code-block:: sh

      source <INSTALL_DIR>/setupvars.sh

@endsphinxdirective

2. Open the directory of the code samples release created when you built the samples earlier:
@sphinxdirective
.. tab:: Linux

   .. code-block:: sh

      cd ~/inference_engine_cpp_samples_build/intel64/Release

.. tab:: Windows

   .. code-block:: bat

      cd  %USERPROFILE%\Documents\Intel\OpenVINO\inference_engine_samples_build\intel64\Release

.. tab:: macOS

   .. code-block:: sh

      cd ~/inference_engine_cpp_samples_build/intel64/Release

@endsphinxdirective

3. Run the executable below with specified input media file, the OpenVINO IR for your model, and a target device for performing inference:

@sphinxdirective
.. tab:: Linux

   .. code-block:: sh

      classification_sample_async -i <path_to_media> -m <path_to_model> -d <target_device>

.. tab:: Windows

   .. code-block:: bat

      classification_sample_async.exe -i <path_to_media> -m <path_to_model> -d <target_device>

.. tab:: macOS

   .. code-block:: sh

      classification_sample_async -i <path_to_media> -m <path_to_model> -d <target_device>

@endsphinxdirective

@sphinxdirective
.. raw:: html

   <div class="collapsible-section" data-title="Click for examples of running the Image Classification code sample on different devices">

@endsphinxdirective

Command below runs the Image Classification Code Sample using the [dog.bmp](https://storage.openvinotoolkit.org/data/test_data/images/224x224/dog.bmp) file as an input image, the model in OpenVINO IR format from the `ir` directory, and on different hardware devices:

   **CPU:**  
@sphinxdirective
.. tab:: Linux

   .. code-block:: sh

      ./classification_sample_async -i ~/Downloads/dog.bmp -m ~/ir/googlenet-v1.xml -d CPU

.. tab:: Windows

   .. code-block:: bat

      .\classification_sample_async.exe -i %USERPROFILE%\Downloads\dog.bmp -m %USERPROFILE%\Documents\ir\googlenet-v1.xml -d CPU

.. tab:: macOS

   .. code-block:: sh

      ./classification_sample_async -i ~/Downloads/dog.bmp -m ~/ir/googlenet-v1.xml -d CPU

@endsphinxdirective

   **GPU:**
   > **NOTE**: Running inference on Intel® Processor Graphics (GPU) requires [additional hardware configuration steps](../install_guides/configurations-for-intel-gpu.md), as described earlier in this article. Running on GPU is not compatible with macOS.

@sphinxdirective
.. tab:: Linux

   .. code-block:: sh

      ./classification_sample_async -i ~/Downloads/dog.bmp -m ~/ir/googlenet-v1.xml -d GPU

.. tab:: Windows

   .. code-block:: bat

      .\classification_sample_async.exe -i %USERPROFILE%\Downloads\dog.bmp -m %USERPROFILE%\Documents\ir\googlenet-v1.xml -d GPU

@endsphinxdirective

   **MYRIAD:**
   > **NOTE**: Running inference on VPU devices (Intel® Movidius™ Neural Compute Stick or Intel® Neural Compute Stick 2) with the MYRIAD plugin requires [additional hardware configuration steps](../install_guides/configurations-for-ncs2.md), as described earlier in this article.

@sphinxdirective
.. tab:: Linux

   .. code-block:: sh

      ./classification_sample_async -i ~/Downloads/dog.bmp -m ~/ir/googlenet-v1.xml -d MYRIAD

.. tab:: Windows

   .. code-block:: bat

      .\classification_sample_async.exe -i %USERPROFILE%\Downloads\dog.bmp -m %USERPROFILE%\Documents\ir\googlenet-v1.xml -d MYRIAD

.. tab:: macOS

   .. code-block:: sh

      ./classification_sample_async -i ~/Downloads/dog.bmp -m ~/ir/googlenet-v1.xml -d MYRIAD

@endsphinxdirective

Once the sample application is complete, the label and confidence for the top 10 categories on the display will prompt. Present below is a sample output with inference results on CPU:

@sphinxdirective

   .. code-block:: sh

   Top 10 results:

   Image dog.bmp

      classid probability label
      ------- ----------- -----
      156     0.6875963   Blenheim spaniel
      215     0.0868125   Brittany spaniel
      218     0.0784114   Welsh springer spaniel
      212     0.0597296   English setter
      217     0.0212105   English springer, English springer spaniel
      219     0.0194193   cocker spaniel, English cocker spaniel, cocker
      247     0.0086272   Saint Bernard, St Bernard
      157     0.0058511   papillon
      216     0.0057589   clumber, clumber spaniel
      154     0.0052615   Pekinese, Pekingese, Peke

@endsphinxdirective

@sphinxdirective
.. raw:: html

   </div>

@endsphinxdirective

## Other Demos/Samples

For more samples and demos, visit pages below. You can review samples and demos by complexity or by usage, run the relevant application, and adapt the code for your use.

[Samples](../OV_Runtime_UG/Samples_Overview.md)

[Demos](@ref omz_demos)<|MERGE_RESOLUTION|>--- conflicted
+++ resolved
@@ -12,36 +12,15 @@
 4. <a href="#run-image-classification">Run inference on the sample and see the results:</a>
     - <a href="#run-image-classification">Image Classification Code Sample</a>
 
-<<<<<<< HEAD
-This guide assumes you completed all installation and configuration steps. If you have not yet installed and configured the toolkit, follow the, suitable for you, installation guide:
-=======
 ## <a name="prerequisites"></a>Prerequisites
 
 ### Install OpenVINO Runtime
 
 If you have not yet installed and configured the toolkit, see the following guides:
->>>>>>> d3b7a1b8
-
-@sphinxdirective
-.. tab:: Linux
-
-<<<<<<< HEAD
-   :doc:`Install Intel® Distribution of OpenVINO™ toolkit for Linux <openvino_docs_install_guides_installing_openvino_linux>`
-
-.. tab:: Windows
-
-   :doc:`Install Intel® Distribution of OpenVINO™ toolkit for Windows <openvino_docs_install_guides_installing_openvino_windows>`
-
-.. tab:: macOS
-
-   :doc:`Install Intel® Distribution of OpenVINO™ toolkit for macOS <openvino_docs_install_guides_installing_openvino_macos>`
-  
-@endsphinxdirective
-
-## Installing OpenVINO Development Tools
-
-To install OpenVINO Development Tools for use with Caffe models, run the following command: 
-=======
+
+@sphinxdirective
+.. tab:: Linux
+
    See :doc:`Install Intel® Distribution of OpenVINO™ toolkit for Linux <openvino_docs_install_guides_installing_openvino_linux>`
 
 .. tab:: Windows
@@ -57,19 +36,14 @@
 ### Install OpenVINO Development Tools
 
 To install OpenVINO Development Tools for working with Caffe models, use the following command: 
->>>>>>> d3b7a1b8
 
 ``` sh
    pip install openvino-dev[caffe]
 ```
 
-<<<<<<< HEAD
-## Building Samples and Demos
-=======
 For more detailed steps, see [Install OpenVINO™ Development Tools](../install_guides/installing-model-dev-tools.md)
 
 ### Build Samples and Demos
->>>>>>> d3b7a1b8
 
 If you have already built the demos and samples, you can skip this section.
 
@@ -78,17 +52,6 @@
 @sphinxdirective
 .. tab:: Linux
 
-<<<<<<< HEAD
-   Open the :doc:`OpenVINO Samples page <openvino_docs_IE_DG_Samples_Overview>` and follow the "Build the Sample Applications on Linux" section.
-
-.. tab:: Windows
-
-   Open the :doc:`OpenVINO Samples page <openvino_docs_IE_DG_Samples_Overview>` and follow the "Build the Sample Applications on Microsoft Windows* OS" section.
-
-.. tab:: macOS
-
-   Open the :doc:`OpenVINO Samples page <openvino_docs_IE_DG_Samples_Overview>` and follow the "Build the Sample Applications on macOS" section. 
-=======
    Go to :doc:`OpenVINO Samples page <openvino_docs_OV_UG_Samples_Overview>` and see the "Build the Sample Applications on Linux" section.
 
 .. tab:: Windows
@@ -98,7 +61,6 @@
 .. tab:: macOS
 
    Go to :doc:`OpenVINO Samples page <openvino_docs_OV_UG_Samples_Overview>` and see the "Build the Sample Applications on macOS" section. 
->>>>>>> d3b7a1b8
 
 @endsphinxdirective
 
@@ -108,17 +70,6 @@
 
 .. tab:: Linux
 
-<<<<<<< HEAD
-   Open the :doc:`Open Model Zoo Demos page <omz_demos>` and follow the "Build the Demo Applications on Linux" section.
-
-.. tab:: Windows
-
-   Open the :doc:`Open Model Zoo Demos page <omz_demos>` and follow the "Build the Demo Applications on Microsoft Windows OS" section.
-
-.. tab:: macOS
-
-   Open the :doc:`Open Model Zoo Demos page <omz_demos>` and follow the "Build the Demo Applications on Linux" section. Use the requirements from "To build OpenVINO samples" above and adapt the Linux building steps for macOS.
-=======
    Go to :doc:`Open Model Zoo Demos page <omz_demos>` and see the "Build the Demo Applications on Linux" section.
 
 .. tab:: Windows
@@ -128,7 +79,6 @@
 .. tab:: macOS
 
    Go to :doc:`Open Model Zoo Demos page <omz_demos>` and see the "Build the Demo Applications on Linux*" section. You can use the requirements from "To build OpenVINO samples" above and adapt the Linux build steps for macOS.
->>>>>>> d3b7a1b8
 
 @endsphinxdirective
 
@@ -181,10 +131,7 @@
 
 @endsphinxdirective
 
-<<<<<<< HEAD
-=======
 To download the GoogleNet v1 Caffe model to the `models` folder:
->>>>>>> d3b7a1b8
 
 @sphinxdirective
 
