# Dynamic Shapes {#openvino_docs_OV_UG_DynamicShapes}

@sphinxdirective

.. toctree::
   :maxdepth: 1
   :hidden:

   openvino_docs_OV_UG_NoDynamicShapes

@endsphinxdirective

As it was demonstrated in the [Changing Input Shapes](ShapeInference.md) article, there are models that support changing of input shapes before model compilation in `Core::compile_model`.
Reshaping models provides an ability to customize the model input shape for exactly the size that is required in the end application.
This article explains how the ability of a model to reshape can further be leveraged in more dynamic scenarios.

## When to Apply Dynamic Shapes

Conventional "static" model reshaping works well when it can be done once per many model inference calls with the same shape.
However, this approach does not perform efficiently if the input tensor shape is changed on every inference call: calling `reshape()` and `compile_model()` each time when a new size comes is extremely time-consuming.
A popular example would be an inference of natural language processing models (like BERT) with arbitrarily-sized input sequences that come from a user.
In this case, the sequence length cannot be predicted and may change every time you need to call inference.
Below, such dimensions that can be frequently changed are called *dynamic dimensions*.
<<<<<<< HEAD
In the case when real shape of input is not known at `compile_model` time, the dynamic shapes should be considered.
=======
Dynamic shapes should be considered when the real shape of input is not known at `compile_model` time.
>>>>>>> 43ead4d9

Here are several examples of dimensions that can be naturally dynamic:
 - Sequence length dimension for various sequence processing models, like BERT
 - Spatial dimensions in segmentation and style transfer models
 - Batch dimension
 - Arbitrary number of detections in object detection models output

There are various tricks to address input dynamic dimensions through combining multiple pre-reshaped models and input data padding.
The tricks are sensitive to model internals. They do not always give optimal performance and are cumbersome.
You will find a short overview of the methods [here](ov_without_dynamic_shapes.md).
Apply those methods only if the native dynamic shape API described in the following sections does not work for you or does not perform as desired.

The decision about using dynamic shapes should be based on proper benchmarking of a real application with a real data.
For unlike statically shaped models, inference of dynamically shaped ones takes different inference time depending on input data shape or input tensor content.
Also, using the dynamic shapes can bring more overheads in memory and running time per each inference call, depending on a hardware plugin and a used model.

## Dynamic Shapes without Tricks

This section describes how to handle dynamically shaped models natively with OpenVINO Runtime API version 2022.1 and higher.
There are three main parts in the flow that differ from static shapes:
 - configure the model
 - prepare data for inference
 - read resulting data after inference

### Configure the Model

To avoid the tricks mentioned in the previous section, there is a way to directly specify one or multiple dimensions in the model inputs to be dynamic.
This is achieved with the same reshape method that is used for alternating static shape of inputs.
Dynamic dimensions are specified as `-1` or `ov::Dimension()` instead of a positive number used for static dimensions:

@sphinxtabset

@sphinxtab{C++}

@snippet docs/snippets/ov_dynamic_shapes.cpp ov_dynamic_shapes:reshape_undefined

@endsphinxtab

@sphinxtab{Python}

@snippet docs/snippets/ov_dynamic_shapes.py reshape_undefined
@endsphinxtab

@endsphinxtabset

To simplify the code, the examples assume that the model has a single input and single output.
However, there are no limitations on the number of inputs and outputs to apply dynamic shapes.

### Undefined Dimensions "Out Of the Box"

Dynamic dimensions may appear in the input model without calling reshape.
Many DL frameworks support undefined dimensions.
If such a model is converted with Model Optimizer or read directly by Core::read_model, undefined dimensions are preserved.
Such dimensions automatically treated as dynamic ones.
So you don't need to call reshape if undefined dimensions are already configured in the original model or in the IR file.

If the input model has undefined dimensions that you are not going to change during the inference, it is recommended to set them to static values, using the same `reshape` method of the model.
From the API perspective any combination of dynamic and static dimensions can be configured.

Model Optimizer provides identical capability to reshape the model during the conversion, including specifying dynamic dimensions.
Use this capability to save time on calling `reshape` method in the end application.
To get information about setting input shapes using Model Optimizer, refer to [Setting Input Shapes](../MO_DG/prepare_model/convert_model/Converting_Model.md)

### Dimension Bounds

Besides marking a dimension just dynamic, you can also specify lower and/or upper bounds that define a range of allowed values for the dimension.
Bounds are coded as arguments for `ov::Dimension`:

@sphinxtabset

@sphinxtab{C++}

@snippet docs/snippets/ov_dynamic_shapes.cpp ov_dynamic_shapes:reshape_bounds

@endsphinxtab

@sphinxtab{Python}

@snippet docs/snippets/ov_dynamic_shapes.py reshape_bounds
@endsphinxtab
@endsphinxtabset

Information about bounds gives opportunity for the inference plugin to apply additional optimizations.
Using dynamic shapes assumes the plugins apply more loose optimization technique during model compilation
It may require more time/memory for model compilation and inference.
So providing any additional information like bounds can be beneficial.
For the same reason it is not recommended to leave dimensions as undefined without the real need.

When specifying bounds, the lower bound is not so important as upper bound, because knowing of upper bound allows inference devices to more precisely allocate memory for intermediate tensors for inference and use lesser number of tuned kernels for different sizes.
Precisely speaking benefits of specifying lower or upper bound is device dependent.
Depending on the plugin specifying upper bounds can be required. For information about dynamic shapes support on different devices, see the [Features Support Matrix](@ref features_support_matrix).

If users known lower and upper bounds for dimension it is recommended to specify them even when plugin can execute model without the bounds.

### Setting Input Tensors

Preparing model with the reshape method was the first step.
The second step is passing a tensor with an appropriate shape to infer request.
This is similar to the [regular steps](integrate_with_your_application.md), but now you can pass tensors with different shapes for the same executable model and even for the same inference request:

@sphinxtabset

@sphinxtab{C++}

@snippet docs/snippets/ov_dynamic_shapes.cpp ov_dynamic_shapes:set_input_tensor

@endsphinxtab

@sphinxtab{Python}

@snippet docs/snippets/ov_dynamic_shapes.py set_input_tensor
@endsphinxtab
@endsphinxtabset

In the example above, `set_input_tensor` is used to specify input tensors.
The real dimensions of the tensor are always static, because it is a concrete tensor and it does not have any dimension variations in contrast to model inputs.

Similar to static shapes, `get_input_tensor` can be used instead of `set_input_tensor`.
In contrast to static input shapes, when using `get_input_tensor` for dynamic inputs, `set_shape` method for the returned tensor should be called to define the shape and allocate memory.
Without doing that, the tensor returned by `get_input_tensor` is an empty tensor. Its shape is not initialized and memory is not allocated, because infer request does not have information about real shape you are going to feed.
Setting shape for input tensor is required when the corresponding input has at least one dynamic dimension regardless of bounds information.
The following example makes the same sequence of two infer requests as the previous example but using `get_input_tensor` instead of `set_input_tensor`:

@sphinxtabset

@sphinxtab{C++}

@snippet docs/snippets/ov_dynamic_shapes.cpp ov_dynamic_shapes:get_input_tensor

@endsphinxtab

@sphinxtab{Python}

@snippet  docs/snippets/ov_dynamic_shapes.py get_input_tensor
@endsphinxtab

@endsphinxtabset

### Dynamic Shapes in Outputs

Examples above handle correctly the case when dynamic dimensions in output may be implied by propagating of dynamic dimension from the inputs.
For example, batch dimension in input shape is usually propagated through the whole model and appears in the output shape.
The same is true for other dimensions, like sequence length for NLP models or spatial dimensions for segmentation models, that are propagated through the entire network.

Whether output has dynamic dimensions or not can be examined by querying output partial shape after model read or reshape.
The same is applicable for the inputs. For example:

@sphinxtabset

@sphinxtab{C++}

@snippet docs/snippets/ov_dynamic_shapes.cpp ov_dynamic_shapes:print_dynamic

@endsphinxtab

@sphinxtab{Python}

@snippet docs/snippets/ov_dynamic_shapes.py print_dynamic
@endsphinxtab

@endsphinxtabset

Appearing `?` or ranges like `1..10` means there are dynamic dimensions in corresponding inputs or outputs.

Or more programmatically:

@sphinxtabset

@sphinxtab{C++}

@snippet docs/snippets/ov_dynamic_shapes.cpp ov_dynamic_shapes:detect_dynamic

@endsphinxtab

@sphinxtab{Python}

@snippet docs/snippets/ov_dynamic_shapes.py detect_dynamic
@endsphinxtab

@endsphinxtabset


If at least one dynamic dimension exists in output of the model, shape of the corresponding output tensor will be set as the result of inference call.
Before the first inference, memory for such a tensor is not allocated and has shape `[0]`.
If a user calls `set_output_tensor` with pre-allocated tensor, the inference will call `set_shape` internally, and the initial shape is replaced by the calculated shape.
Setting shape for output tensors, in this case, is useful only if you want to pre-allocate enough memory for an output tensor. The `set_shape` method of the `Tensor` will re-allocate memory only if a new shape requires more storage.<|MERGE_RESOLUTION|>--- conflicted
+++ resolved
@@ -21,11 +21,7 @@
 A popular example would be an inference of natural language processing models (like BERT) with arbitrarily-sized input sequences that come from a user.
 In this case, the sequence length cannot be predicted and may change every time you need to call inference.
 Below, such dimensions that can be frequently changed are called *dynamic dimensions*.
-<<<<<<< HEAD
-In the case when real shape of input is not known at `compile_model` time, the dynamic shapes should be considered.
-=======
 Dynamic shapes should be considered when the real shape of input is not known at `compile_model` time.
->>>>>>> 43ead4d9
 
 Here are several examples of dimensions that can be naturally dynamic:
  - Sequence length dimension for various sequence processing models, like BERT
