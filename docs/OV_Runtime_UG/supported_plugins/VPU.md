--- conflicted
+++ resolved
@@ -46,11 +46,7 @@
 * ssd_mobilenet_v1
 * DeepLab-v3+
 
-<<<<<<< HEAD
-**MXNet**:
-=======
 **Apache MXNet**:
->>>>>>> 70d967ff
 * AlexNet and CaffeNet
 * DenseNet family (121,161,169,201)
 * SqueezeNet v1.1
