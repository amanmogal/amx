# Performing inference with OpenVINO Runtime {#openvino_docs_OV_Runtime_User_Guide}

@sphinxdirective

.. _deep learning openvino runtime:

.. toctree::
   :maxdepth: 1
   :hidden:

   openvino_docs_Integrate_OV_with_your_application
   openvino_docs_IE_DG_ShapeInference
   openvino_docs_OV_UG_Working_with_devices
   openvino_docs_OV_Runtime_UG_Preprocessing_Overview
   openvino_docs_OV_UG_DynamicShapes
   openvino_docs_IE_DG_supported_plugins_AUTO
   openvino_docs_OV_UG_Running_on_multiple_devices
   openvino_docs_OV_UG_Hetero_execution
   openvino_docs_OV_UG_Performance_Hints
   openvino_docs_OV_UG_Automatic_Batching
<<<<<<< HEAD
   openvino_docs_OV_UG_stateful_models_intro
   openvino_2_0_transition_guide
   openvino_docs_OV_Should_be_in_performance

=======
   openvino_docs_IE_DG_network_state_intro
   
>>>>>>> 8aa98ce0
@endsphinxdirective

## Introduction
OpenVINO Runtime is a set of C++ libraries with C and Python bindings providing a common API to deliver inference solutions on the platform of your choice. Use the OpenVINO Runtime API to read an Intermediate Representation (IR), ONNX, or PaddlePaddle model and execute it on preferred devices.

OpenVINO Runtime uses a plugin architecture. Its plugins are software components that contain complete implementation for inference on a particular Intel® hardware device: CPU, GPU, VPU, etc. Each plugin implements the unified API and provides additional hardware-specific APIs, for configuring devices, or API interoperability between OpenVINO Runtime and underlying plugin backend.
 
The scheme below illustrates the typical workflow for deploying a trained deep learning model: 

<!-- TODO: need to update the picture below with PDPD files -->
![](img/BASIC_FLOW_IE_C.svg)


## Video

@sphinxdirective

.. list-table::

   * - .. raw:: html

           <iframe allowfullscreen mozallowfullscreen msallowfullscreen oallowfullscreen webkitallowfullscreen height="315" width="100%"
           src="https://www.youtube.com/embed/e6R13V8nbak">
           </iframe>
   * - **OpenVINO Runtime Concept**. Duration: 3:43
     
@endsphinxdirective<|MERGE_RESOLUTION|>--- conflicted
+++ resolved
@@ -18,15 +18,9 @@
    openvino_docs_OV_UG_Hetero_execution
    openvino_docs_OV_UG_Performance_Hints
    openvino_docs_OV_UG_Automatic_Batching
-<<<<<<< HEAD
    openvino_docs_OV_UG_stateful_models_intro
    openvino_2_0_transition_guide
    openvino_docs_OV_Should_be_in_performance
-
-=======
-   openvino_docs_IE_DG_network_state_intro
-   
->>>>>>> 8aa98ce0
 @endsphinxdirective
 
 ## Introduction
