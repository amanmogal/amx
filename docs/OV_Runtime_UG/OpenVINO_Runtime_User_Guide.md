# OpenVINO™ Runtime User Guide {#openvino_docs_OV_Runtime_User_Guide}

@sphinxdirective

.. _deep learning inference engine:

.. toctree::
   :maxdepth: 1
   :hidden:
<<<<<<< HEAD
   
   openvino_docs_Integrate_OV_into_customer_application
   openvino_2_0_transition_guide
   ngraph_transformation
   openvino_docs_deployment_optimization_guide_dldt_optimization_guide
=======

   openvino_docs_IE_DG_Integrate_with_customer_application_new_API
   openvino_docs_OV_Runtime_UG_Model_Representation
   openvino_docs_OV_Runtime_UG_Preprocessing_Overview
   <!-- rename to "Changing input shapes" -->
   openvino_docs_IE_DG_ShapeInference
>>>>>>> 33062bef
   openvino_docs_IE_DG_Device_Plugins
   <!-- insert here preprocessing -->
   <!-- generalize dyn batch to "Working with dynamic shapes" -->
   openvino_docs_IE_DG_DynamicBatching
   <!-- rename MULTI to "Automatic device selection" -->
   openvino_docs_IE_DG_supported_plugins_AUTO
   <!-- rename MULTI to "Running on multiple device simultaneously" -->
   openvino_docs_IE_DG_supported_plugins_MULTI
   openvino_docs_OV_UG_Hetero_execution
   openvino_docs_IE_DG_network_state_intro
   openvino_2_0_transition_guide
   <!-- remove parts below -->
   openvino_docs_deployment_optimization_guide_dldt_optimization_guide
   openvino_docs_IE_DG_Model_caching_overview
   openvino_docs_IE_DG_Extensibility_DG_Intro
   openvino_docs_IE_DG_Int8Inference
   openvino_docs_IE_DG_Bfloat16Inference
   ngraph_transformation
   openvino_docs_OV_Runtime_API_Changes

@endsphinxdirective

## Introduction
Inference Engine is a set of C++ libraries with C and Python bindings providing a common API to deliver inference solutions on the platform of your choice. Use the Inference Engine API to read the Intermediate Representation (IR), ONNX and execute the model on devices.

Inference Engine uses a plugin architecture. Inference Engine plugin is a software component that contains complete implementation for inference on a certain Intel® hardware device: CPU, GPU, VPU, etc. Each plugin implements the unified API and provides additional hardware-specific APIs.
 
The scheme below illustrates the typical workflow for deploying a trained deep learning model: 

![](img/BASIC_FLOW_IE_C.svg)


## Video

@sphinxdirective

.. list-table::

   * - .. raw:: html

           <iframe allowfullscreen mozallowfullscreen msallowfullscreen oallowfullscreen webkitallowfullscreen height="315" width="100%"
           src="https://www.youtube.com/embed/e6R13V8nbak">
           </iframe>
   * - **Inference Engine Concept**. Duration: 3:43
     
@endsphinxdirective<|MERGE_RESOLUTION|>--- conflicted
+++ resolved
@@ -7,20 +7,12 @@
 .. toctree::
    :maxdepth: 1
    :hidden:
-<<<<<<< HEAD
-   
+
    openvino_docs_Integrate_OV_into_customer_application
-   openvino_2_0_transition_guide
-   ngraph_transformation
-   openvino_docs_deployment_optimization_guide_dldt_optimization_guide
-=======
-
-   openvino_docs_IE_DG_Integrate_with_customer_application_new_API
    openvino_docs_OV_Runtime_UG_Model_Representation
    openvino_docs_OV_Runtime_UG_Preprocessing_Overview
    <!-- rename to "Changing input shapes" -->
    openvino_docs_IE_DG_ShapeInference
->>>>>>> 33062bef
    openvino_docs_IE_DG_Device_Plugins
    <!-- insert here preprocessing -->
    <!-- generalize dyn batch to "Working with dynamic shapes" -->
