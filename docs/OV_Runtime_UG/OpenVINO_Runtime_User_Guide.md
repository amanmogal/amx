# OpenVINO™ Runtime User Guide {#openvino_docs_OV_Runtime_User_Guide}

@sphinxdirective

.. _deep learning inference engine:

.. toctree::
   :maxdepth: 1
   :hidden:

   openvino_docs_IE_DG_Integrate_with_customer_application_new_API
   openvino_docs_OV_Runtime_UG_Model_Representation
<<<<<<< HEAD
   openvino_docs_OV_Runtime_UG_Preprocessing_Overview
   ngraph_transformation
   openvino_docs_deployment_optimization_guide_dldt_optimization_guide
=======
   <!-- rename to "Changing input shapes" -->
   openvino_docs_IE_DG_ShapeInference
>>>>>>> ae42bf1e
   openvino_docs_IE_DG_Device_Plugins
   <!-- insert here preprocessing -->
   <!-- generalize dyn batch to "Working with dynamic shapes" -->
   openvino_docs_IE_DG_DynamicBatching
   <!-- rename MULTI to "Automatic device selection" -->
   openvino_docs_IE_DG_supported_plugins_AUTO
   <!-- rename MULTI to "Running on multiple device simultaneously" -->
   openvino_docs_IE_DG_supported_plugins_MULTI
   openvino_docs_OV_UG_Hetero_execution
   openvino_docs_IE_DG_network_state_intro
   openvino_2_0_transition_guide
   <!-- remove parts below -->
   openvino_docs_deployment_optimization_guide_dldt_optimization_guide
   openvino_docs_IE_DG_Model_caching_overview
   openvino_docs_IE_DG_Extensibility_DG_Intro
   openvino_docs_IE_DG_Int8Inference
   openvino_docs_IE_DG_Bfloat16Inference
   ngraph_transformation
   openvino_docs_OV_Runtime_API_Changes

@endsphinxdirective

## Introduction
Inference Engine is a set of C++ libraries with C and Python bindings providing a common API to deliver inference solutions on the platform of your choice. Use the Inference Engine API to read the Intermediate Representation (IR), ONNX and execute the model on devices.

Inference Engine uses a plugin architecture. Inference Engine plugin is a software component that contains complete implementation for inference on a certain Intel® hardware device: CPU, GPU, VPU, etc. Each plugin implements the unified API and provides additional hardware-specific APIs.
 
The scheme below illustrates the typical workflow for deploying a trained deep learning model: 

![](img/BASIC_FLOW_IE_C.svg)


## Video

@sphinxdirective

.. list-table::

   * - .. raw:: html

           <iframe allowfullscreen mozallowfullscreen msallowfullscreen oallowfullscreen webkitallowfullscreen height="315" width="100%"
           src="https://www.youtube.com/embed/e6R13V8nbak">
           </iframe>
   * - **Inference Engine Concept**. Duration: 3:43
     
@endsphinxdirective<|MERGE_RESOLUTION|>--- conflicted
+++ resolved
@@ -10,14 +10,9 @@
 
    openvino_docs_IE_DG_Integrate_with_customer_application_new_API
    openvino_docs_OV_Runtime_UG_Model_Representation
-<<<<<<< HEAD
    openvino_docs_OV_Runtime_UG_Preprocessing_Overview
-   ngraph_transformation
-   openvino_docs_deployment_optimization_guide_dldt_optimization_guide
-=======
    <!-- rename to "Changing input shapes" -->
    openvino_docs_IE_DG_ShapeInference
->>>>>>> ae42bf1e
    openvino_docs_IE_DG_Device_Plugins
    <!-- insert here preprocessing -->
    <!-- generalize dyn batch to "Working with dynamic shapes" -->
