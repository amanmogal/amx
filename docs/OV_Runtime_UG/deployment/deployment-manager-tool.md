# Deploying Your Application with Deployment Manager {#openvino_docs_install_guides_deployment_manager_tool}

The OpenVINO™ Deployment Manager is a Python command-line tool that creates a deployment package by assembling the model, OpenVINO IR files, your application, and associated dependencies into a runtime package for your target device. This tool is delivered within the Intel® Distribution of OpenVINO™ toolkit for Linux, Windows and macOS release packages. It is available in the `<INSTALL_DIR>/tools/deployment_manager` directory after installation.

This article provides instructions on how to create a package with Deployment Manager and then deploy the package to your target systems.

## Prerequisites

To use the Deployment Manager tool, the following requirements need to be met:
* Intel® Distribution of OpenVINO™ toolkit is installed. See the [Installation Guide](../../install_guides/installing-openvino-overview.md) for instructions on different operating systems.
* To run inference on a target device other than CPU, device drivers must be pre-installed:
<<<<<<< HEAD
   * **For GPU**, see [Configurations for Intel® Processor Graphics (GPU)](../../install_guides/configurations-for-intel-gpu.md).
   * **For NCS2**, see [Intel® Neural Compute Stick 2 section](../../install_guides/configurations-for-ncs2.md)
   * **For VPU**, see [Configurations for Intel® Vision Accelerator Design with Intel® Movidius™ VPUs](../../install_guides/installing-openvino-config-ivad-vpu.md).
   * **For GNA**, see [Intel® Gaussian & Neural Accelerator (GNA)](../../install_guides/configurations-for-intel-gna.md)


> **IMPORTANT**: The target operating system must be the same as the development system on which you are creating the package. For example, if the target system is Ubuntu 18.04, the deployment package must be created from the OpenVINO™ toolkit installed on Ubuntu 18.04.
=======
   * **For Linux**, see the following sections in the [installation instructions for Linux](../../install_guides/installing-openvino-linux.md):
     * Steps for [Intel® Processor Graphics (GPU)](../../install_guides/configurations-for-intel-gpu.md) section
     * Steps for [Intel® Neural Compute Stick 2 section](../../install_guides/configurations-for-ncs2.md)
     * Steps for [Intel® Vision Accelerator Design with Intel® Movidius™ VPUs](../../install_guides/configurations-for-ivad-vpu.md)
     * Steps for [Intel® Gaussian & Neural Accelerator (GNA)](../../install_guides/configurations-for-intel-gna.md)
   * **For Windows**, see the following sections in the [installation instructions for Windows](../../install_guides/installing-openvino-windows.md):
     * Steps for [Intel® Processor Graphics (GPU)](../../install_guides/configurations-for-intel-gpu.md)
     * Steps for the [Intel® Vision Accelerator Design with Intel® Movidius™ VPUs](../../install_guides/configurations-for-ivad-vpu.md)
   * **For macOS**, see the following section in the [installation instructions for macOS](../../install_guides/installing-openvino-macos.md):
     * Steps for [Intel® Neural Compute Stick 2 section](../../install_guides/configurations-for-ncs2.md)

> **IMPORTANT**: The operating system on the target system must be the same as the development system on which you are creating the package. For example, if the target system is Ubuntu 18.04, the deployment package must be created from the OpenVINO™ toolkit installed on Ubuntu 18.04.
>>>>>>> a711fce5

> **TIP**: If your application requires additional dependencies, including the Microsoft Visual C++ Redistributable, use the ['--user_data' option](https://docs.openvino.ai/latest/openvino_docs_install_guides_deployment_manager_tool.html#run-standard-cli-mode) to add them to the deployment archive. Install these dependencies on the target host before running inference.

## Creating Deployment Package Using Deployment Manager

To create a deployment package that includes inference-related components of OpenVINO™ toolkit, you can run the Deployment Manager tool in either interactive or standard CLI mode .

### Running Deployment Manager in Interactive Mode

@sphinxdirective

.. raw:: html

    <div class="collapsible-section" data-title="Click to expand/collapse">

@endsphinxdirective

The interactive mode provides a user-friendly command-line interface that guides through the process with text prompts.

To launch the Deployment Manager in interactive mode, open a new terminal window, go to the Deployment Manager tool directory, and run the tool script without parameters:
  
@sphinxdirective
   
.. tab:: Linux  
      
   .. code-block:: sh
      
      cd <INSTALL_DIR>/tools/deployment_manager
         
      ./deployment_manager.py  
         
.. tab:: Windows  
      
   .. code-block:: bat  
         
      cd <INSTALL_DIR>\deployment_tools\tools\deployment_manager
      .\deployment_manager.py  
         
.. tab:: macOS  
      
   .. code-block:: sh
         
      cd <INSTALL_DIR>/tools/deployment_manager
      ./deployment_manager.py  
      
@endsphinxdirective

The target device selection dialog is displayed:
  
![Deployment Manager selection dialog](../img/selection_dialog.png)

Use the options provided on the screen to complete the selection of the target devices, and press **Enter** to proceed to the package generation dialog. To interrupt the generation process and exit the program, type **q** and press **Enter**.

Once the selection is accepted, the package generation dialog will appear:
  
![Deployment Manager configuration dialog](../img/configuration_dialog.png)

The target devices selected in the previous step appear on the screen. To go back and change the selection, type **b** and press **Enter**. Use the default settings, or use the following options to configure the generation process:
   
* `o. Change output directory` (optional): the path to the output directory. By default, it is set to your home directory.

* `u. Provide (or change) path to folder with user data` (optional): the path to a directory with user data (OpenVINO IR, model, dataset, etc.) files and subdirectories required for inference, which will be added to the deployment archive. By default, it is set to `None`, which means that copying the user data to the target system need to be done separately.

* `t. Change archive name` (optional): the deployment archive name without extension. By default, it is set to `openvino_deployment_package`.
 
After all the parameters are set, type **g** and press **Enter** to generate the package for the selected target devices. To interrupt the generation process and exit the program, type **q** and press **Enter**.

Once the script has successfully completed, the deployment package is generated in the specified output directory. 

@sphinxdirective

.. raw:: html

    </div>

@endsphinxdirective

### Running Deployment Manager in Standard CLI Mode

@sphinxdirective

.. raw:: html

    <div class="collapsible-section" data-title="Click to expand/collapse">

@endsphinxdirective

You can also run the Deployment Manager tool in the standard CLI mode. In this mode, specify the target devices and other parameters as command-line arguments of the Deployment Manager Python script. This mode facilitates integrating the tool in an automation pipeline.

To launch the Deployment Manager tool in the standard mode: open a new terminal window, go to the Deployment Manager tool directory, and run the tool command with the following syntax:

@sphinxdirective

.. tab:: Linux

   .. code-block:: sh

      cd <INSTALL_DIR>/tools/deployment_manager
      ./deployment_manager.py <--targets> [--output_dir] [--archive_name] [--user_data]

.. tab:: Windows

   .. code-block:: bat

      cd <INSTALL_DIR>\tools\deployment_manager
      .\deployment_manager.py <--targets> [--output_dir] [--archive_name] [--user_data]

.. tab:: macOS

   .. code-block:: sh

      cd <INSTALL_DIR>/tools/deployment_manager
      ./deployment_manager.py <--targets> [--output_dir] [--archive_name] [--user_data]

@endsphinxdirective

The following options are available:

* `<--targets>` (required): the list of target devices to run inference. To specify more than one target, separate them with spaces, for example, `--targets cpu gpu vpu`. 
To get a list of currently available targets, run the program with the `-h` option.

* `[--output_dir]` (optional): the path to the output directory. By default, it is set to your home directory.

* `[--archive_name]` (optional): a deployment archive name without extension. By default, it is set to `openvino_deployment_package`.

* `[--user_data]` (optional): the path to a directory with user data (OpenVINO IR, model, dataset, etc.) files and subdirectories required for inference, which will be added to the deployment archive. By default, it is set to `None`, which means copying the user data to the target system need to be performed separately.

Once the script has successfully completed, the deployment package is generated in the output directory specified.

@sphinxdirective

.. raw:: html

    </div>

@endsphinxdirective

## Deploying Package on Target Systems

Once the Deployment Manager has successfully completed, the `.tar.gz` (on Linux or macOS) or `.zip` (on Windows) package is generated in the specified output directory.

To deploy the OpenVINO Runtime components from the development machine to the target system, perform the following steps:

1. Copy the generated archive to the target system by using your preferred method.

2. Extract the archive to the destination directory on the target system. If the name of your archive is different from the default one shown below, replace `openvino_deployment_package` with your specified name.
@sphinxdirective

.. tab:: Linux

    .. code-block:: sh

        tar xf openvino_deployment_package.tar.gz -C <destination_dir>

.. tab:: Windows

    .. code-block:: bat

        Use the archiver of your choice to unzip the file.

.. tab:: macOS

    .. code-block:: sh

        tar xf openvino_deployment_package.tar.gz -C <destination_dir>

@endsphinxdirective


Now, the package is extracted to the destination directory. The following files and subdirectories are created:

   * `setupvars.sh` — a copy of `setupvars.sh`.
   * `runtime` — contains the OpenVINO runtime binary files.
   * `install_dependencies` — a snapshot of the `install_dependencies` directory from the OpenVINO installation directory.
   * `<user_data>` — the directory with the user data (OpenVINO IR, model, dataset, etc.) specified while configuring the package.

3. On a target Linux system, to run inference on a target Intel® GPU, Intel® Movidius™ VPU, or Intel® Vision Accelerator Design with Intel® Movidius™ VPUs, install additional dependencies by running the `install_openvino_dependencies.sh` script:

```sh
cd <destination_dir>/openvino/install_dependencies
sudo -E ./install_openvino_dependencies.sh
```

4. Set up the environment variables:
  
@sphinxdirective  
      
.. tab:: Linux  
      
   .. code-block:: sh
         
      cd <destination_dir>/openvino/
      source ./setupvars.sh
      
.. tab:: Windows  
      
   .. code-block:: bat  
      
      cd <destination_dir>\openvino\
      .\setupvars.bat
      
.. tab:: macOS  
      
   .. code-block:: sh
         
      cd <destination_dir>/openvino/
      source ./setupvars.sh
      
@endsphinxdirective

Now, you have finished the deployment of the OpenVINO Runtime components to the target system.<|MERGE_RESOLUTION|>--- conflicted
+++ resolved
@@ -9,15 +9,6 @@
 To use the Deployment Manager tool, the following requirements need to be met:
 * Intel® Distribution of OpenVINO™ toolkit is installed. See the [Installation Guide](../../install_guides/installing-openvino-overview.md) for instructions on different operating systems.
 * To run inference on a target device other than CPU, device drivers must be pre-installed:
-<<<<<<< HEAD
-   * **For GPU**, see [Configurations for Intel® Processor Graphics (GPU)](../../install_guides/configurations-for-intel-gpu.md).
-   * **For NCS2**, see [Intel® Neural Compute Stick 2 section](../../install_guides/configurations-for-ncs2.md)
-   * **For VPU**, see [Configurations for Intel® Vision Accelerator Design with Intel® Movidius™ VPUs](../../install_guides/installing-openvino-config-ivad-vpu.md).
-   * **For GNA**, see [Intel® Gaussian & Neural Accelerator (GNA)](../../install_guides/configurations-for-intel-gna.md)
-
-
-> **IMPORTANT**: The target operating system must be the same as the development system on which you are creating the package. For example, if the target system is Ubuntu 18.04, the deployment package must be created from the OpenVINO™ toolkit installed on Ubuntu 18.04.
-=======
    * **For Linux**, see the following sections in the [installation instructions for Linux](../../install_guides/installing-openvino-linux.md):
      * Steps for [Intel® Processor Graphics (GPU)](../../install_guides/configurations-for-intel-gpu.md) section
      * Steps for [Intel® Neural Compute Stick 2 section](../../install_guides/configurations-for-ncs2.md)
@@ -30,7 +21,6 @@
      * Steps for [Intel® Neural Compute Stick 2 section](../../install_guides/configurations-for-ncs2.md)
 
 > **IMPORTANT**: The operating system on the target system must be the same as the development system on which you are creating the package. For example, if the target system is Ubuntu 18.04, the deployment package must be created from the OpenVINO™ toolkit installed on Ubuntu 18.04.
->>>>>>> a711fce5
 
 > **TIP**: If your application requires additional dependencies, including the Microsoft Visual C++ Redistributable, use the ['--user_data' option](https://docs.openvino.ai/latest/openvino_docs_install_guides_deployment_manager_tool.html#run-standard-cli-mode) to add them to the deployment archive. Install these dependencies on the target host before running inference.
 
