--- conflicted
+++ resolved
@@ -70,11 +70,6 @@
 @endsphinxdirective
 
 ## Using the Auto-Device Plugin 
-
-<<<<<<< HEAD
-Inference with AUTO is configured similarly to other plugins: compile the model on the plugin with configuration, and finally, execute inference. 
-=======
->>>>>>> b579c325
 
 Following the OpenVINO™ naming convention, the Automatic Device Selection mode is assigned the label of “AUTO.” It may be defined with no additional parameters, resulting in defaults being used, or configured further with the following setup options: 
 
@@ -189,11 +184,9 @@
 @endsphinxdirective
 
 ## Configuring Individual Devices and Creating the Auto-Device plugin on Top
-<<<<<<< HEAD
-Although the methods described above are currently the preferred way to execute inference with AUTO, the following steps can be also used as an alternative. It is currently available as a legacy feature and used if the device candidate list includes Myriad (devices incapable of utilizing the Performance Hints option). 
-=======
+
 Although the methods described above are currently the preferred way to execute inference with AUTO, the following steps can be also used as an alternative. It is currently available as a legacy feature and used if the device candidate list includes Myriad devices, uncapable of utilizing the Performance Hints option. 
->>>>>>> b579c325
+
 
 @sphinxdirective
 
