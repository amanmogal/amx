--- conflicted
+++ resolved
@@ -955,13 +955,9 @@
                 precisions.forEach((prec, index) => {
                     config.datasets[index].data = throughputData.map(tData => tData[prec]);
                 });
-<<<<<<< HEAD
-                return removeEmptyLabel(config, indexes);
-=======
                 return config;
                 //to fix
                 // return removeEmptyLabel(config);
->>>>>>> a9d502b3
             }
             else if(kpi === 'latency'){
                 var latencyData = Graph.getDatabyKPI(model, kpi);
@@ -969,12 +965,10 @@
                 precisions.forEach((prec, index) => {
                     config.datasets[index].data = latencyData.map(tData => tData[prec]); 
                 });
-<<<<<<< HEAD
-                return removeEmptyLabel(config, indexes);
-=======
+
                 return config;
                 // return removeEmptyLabel(config);
->>>>>>> a9d502b3
+
             }
             var config = Graph.getGraphConfig(kpi, groupUnit);
             config.datasets[0].data = Graph.getDatabyKPI(model, kpi);
@@ -1037,11 +1031,8 @@
         setChartsDisplayDirection(display.mode);
         adjustHeaderIcons(display.mode);
     }
-    function removeEmptyLabel(config, indexes) {
-<<<<<<< HEAD
-=======
+    function removeEmptyLabel(config
         var indexes = [];
->>>>>>> a9d502b3
         config.datasets.forEach((item, index) =>{
             if(item.data[0] == '') {
                 indexes.push(index);
@@ -1052,10 +1043,6 @@
         sorted.forEach((index)=>{
             config.datasets.splice(index,1);
         })
-<<<<<<< HEAD
-=======
-        console.log(config);
->>>>>>> a9d502b3
         return config;
     }
 
