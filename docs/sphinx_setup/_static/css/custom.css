/* Misc */
/* =================================================== */
.switcher-set {
    margin-bottom: 1rem;
}

main img {
    cursor: pointer;
}

.doxyrest-title-code-block {
    margin-bottom: 0;
}

main .searchForm {
    margin-bottom: 2rem;
    margin-top: 2rem;
}

pre {
    white-space: pre-wrap;
    word-wrap: break-word;
    border-radius: 0 !important;
    margin-bottom: 10px !important;
}

div.sd-tab-content pre {
    margin-bottom: 0 !important;
    background-color: white !important;
}

button.copybtn {
    opacity: 100;
    border: white 1px solid;
}

.sd-tab-content button.copybtn {
    background-color: white !important;
}

ul.simple,
ul.simple li ul {
    margin-bottom: 15px;
}

/* cookie wap requirement */
a#wap_dns {
    display: none;
}

/* Sphinx replace a default github icon*/
.fa-square-github {
    margin-top: 6px;
    background-repeat: no-repeat;
    background-image: url("data:image/svg+xml;charset=utf8,%3Csvg xmlns='http://www.w3.org/2000/svg' viewBox='0 0 64 64' aria-labelledby='openvino github' aria-describedby='openvino github' role='img' xmlns:xlink='http://www.w3.org/1999/xlink'%3E%3Ctitle%3EGithub%3C/title%3E%3Cdesc%3EA solid styled icon from Orion Icon Library.%3C/desc%3E%3Cpath d='M32 0a32.021 32.021 0 0 0-10.1 62.4c1.6.3 2.2-.7 2.2-1.5v-6c-8.9 1.9-10.8-3.8-10.8-3.8-1.5-3.7-3.6-4.7-3.6-4.7-2.9-2 .2-1.9.2-1.9 3.2.2 4.9 3.3 4.9 3.3 2.9 4.9 7.5 3.5 9.3 2.7a6.93 6.93 0 0 1 2-4.3c-7.1-.8-14.6-3.6-14.6-15.8a12.27 12.27 0 0 1 3.3-8.6 11.965 11.965 0 0 1 .3-8.5s2.7-.9 8.8 3.3a30.873 30.873 0 0 1 8-1.1 30.292 30.292 0 0 1 8 1.1c6.1-4.1 8.8-3.3 8.8-3.3a11.965 11.965 0 0 1 .3 8.5 12.1 12.1 0 0 1 3.3 8.6c0 12.3-7.5 15-14.6 15.8a7.746 7.746 0 0 1 2.2 5.9v8.8c0 .9.6 1.8 2.2 1.5A32.021 32.021 0 0 0 32 0z' fill='rgb(255, 255, 255)'%3E%3C/path%3E%3Cpath %3E%3C/path%3E%3C/svg%3E ");
}

.fa-square-github path {
    fill: none;
}

/* Sphinx-design tabs override */
.sd-tab-set>input:checked+label {
    color: var(--sd-color-black) !important;
    background-color: #f8f8f8 !important;
    border: solid 1px #bdbdbd;
    border-bottom: solid 0px;
    margin-bottom: -1px;
    border-color: #bdbdbd !important;
}

.sd-tab-set>input:checked+label:hover {
    color: --sd-color-info-text;
    background-color: #f8f8f8 !important;
}

.sd-tab-set>input:not(:checked)+label:hover {
    color: var(--sd-color-black) !important;
    background-color: #cccccc !important;
    border-color: var(--sd-color-card-header) !important;
}

.sd-tab-set>label {
    border-bottom: 0.125rem solid transparent;
    margin-right: 10px !important;
    margin-bottom: 0;
    color: var(--sd-color-black) !important;
    border-color: var(--sd-color-tabs-underline-inactive);
    cursor: pointer;
    font-size: var(--sd-fontsize-tabs-label);
    font-weight: 400 !important;
    padding: 5px 16px 2px !important;
    transition: color 250ms;
    width: auto;
    z-index: 1;
}

.sd-tab-label {
    background-color: #e5e5e5;
}

.sd-tab-content {
    box-shadow: 0 0 0 0;
    border: solid 1px var(--sd-color-tabs-overline);
    border-color: #bdbdbd;
    background-color: #f8f8f8;
    padding-right: 4px;
    padding-left: 4px;
    padding-bottom: 6px;
    padding-left: 10px;
    padding-right: 10px;
    padding-bottom: 12px;
    margin: 0 0 0 0;
}

.sd-tab-content .sd-tab-content {
    background-color: #f8f8f8
}

.sd-tab-content .sd-tab-content .sd-tab-content {
    background-color: #f8f8f8
}


/* Navigation panels override */
/* =================================================== */


/* Right sidebar settings */
.toc-entry a.nav-link.active {
    background-color: transparent;
    box-shadow: none;
    color: black;
    font-weight: 600;
}

.bold {
    font-weight: 700;
}

/* Underline width */
a:hover,
.toc-entry a.nav-link:hover,
nav.bd-links li>a:hover {
    text-decoration-thickness: 1px;
}


#bd-docs-nav div ul a:hover {
    color: white;
}

ul#navbar-main-elements>li:hover {
    text-decoration: underline;
    color: #fff;
}

nav.bd-links .current>a {
    box-shadow: none;
    font-weight: bold;
    color: black;
}

a.current {
    background-color: #daf2ff !important;
}

.bd-sidebar-primary label.toctree-toggle:hover {
    background: #daf2ff !important;
}

.bd-header .navbar-nav li a.nav-link {
    color: #fff;
    font-size: 1rem;
    white-space: nowrap;
    padding-right: 0;
    padding: 0 0.8rem;
}

ul.bd-breadcrumbs li.breadcrumb-item:not(.breadcrumb-home):before {
    padding: .2rem .5rem 0 !important;
}

li.breadcrumb-item {
    align-items: center !important;
}

div.bd-page-width .bd-sidebar-primary {
    display: block !important;
    border-right: 0 !important;
    /* top: 0 !important; */
}

a.nav-link:hover {
    text-decoration: none !important;
}

/* Github icon size */
.nav-link[data-bs-original-title="GitHub"] {
    font-size: 2rem !important;
}

.svg-inline--fa .fa-outdent {
    display: none;
    visibility: none;
    color: white;
}

.rotate {
    transform: rotate(270deg);
}

.bd-sidebar label {
    left: 5px;
    height: 20px;
    width: 20px;
    top: 5px;

}

#bd-resizer {
    flex-basis: 2px;
    z-index: 2;
    cursor: col-resize;
    background: #e3e3e3;
    margin-left: 0px;
}

#bd-resizer:hover {
    background: #0068b5;
    flex-basis: 2px;
    box-shadow: 0 5px 5px rgba(36, 36, 36, 0.5) !important;
}

nav.bd-links li>a {
    padding-left: 35px;
}

.bd-main .bd-content {
    justify-content: flex-start;
}

.bd-main .bd-content .bd-article-container {
    display: flex;
    flex-direction: column;
    justify-content: start;
    max-width: 65em;
    overflow-x: auto;
}

.nav.bd-links {
    box-shadow: none
}

@media (min-width: 960px) {
    .bd-page-width {
        max-width: 113rem;
    }
}

.download-docs .sst-dropdown .sst-btn {
    border-color: lightgray !important;
}


/* Moving dropdown arrows to the left */
details.sd-dropdown .sd-summary-up,
details.sd-dropdown .sd-summary-down {
    left: 10px;
    top: 10px !important;
}


/* Ttile is at the same place for both open and close states */
details.sd-dropdown:not([open]).sd-card {
    padding: 0px;
}

/* Ttile is at the same place for both open and close states */
.sd-card-header {
    border-radius: 0px !important;

}

/* Ttile is at the same place for both open and close states */
details.sd-dropdown[open].sd-card {
    padding: 0px;
}

/* Move title 40px away from the arrow */
details.sd-dropdown .sd-summary-title {
    padding-left: 40px;
}

/* Second level items                 */
#bd-docs-nav>div>ul>li>ul {
    padding-left: 0.3rem;
}


/* Overwrite menu chevron directions for open and closed states  */
.label.toctree-toggle {
    transform: rotate(270deg);
}

.label.toctree-toggle:checked~label i {
    transform: rotate(0deg);
}

/* Doc version dropdown formatting override */
/* =================================================== */
[aria-labelledby="version-selector"] {
    min-width: 125px !important;
    overflow-x: hidden !important;
}

.sst-dropdown #version-selector {
    min-width: 125px !important;
}

[aria-labelledby="version-selector"] .dropdown-item {
    padding: 0.25rem 0.5rem !important;
}


/* Content in two columns */
/* =================================================== */
.row-two-col-content {
    display: flex;
}

.column-two-col-content {
    flex: 50%;
    padding-right: 10px !important;
}

/* Code reference text formatting override */
/* =================================================== */
code {
    color: black !important;
    font-weight: bold;
}

.sd-btn {
    border-radius: 0px !important;
    color: #0054AE !important;
    border-color: lightgray !important;
}

.sd-btn:hover {
    border-radius: 0px !important;
    background-color: #0054AE !important;
}

.admonition.tip,
div.admonition.tip {
    border-color: var(--pst-color-success) !important;
    background-color: #effdf6 !important;
}

.admonition.important,
div.admonition.important {
    border-color: var(--pst-color-attention);
    background-color: #fbf5f0 !important;
}

.admonition.warning,
div.admonition.warning {
    background-color: #fbf5f0 !important;
}

.admonition.note,
div.admonition.note {
    background-color: #f1fafe;
}

details.sd-dropdown summary.sd-card-header+div.sd-summary-content {
    background-color: #F8F8F8;
}

details.sd-dropdown summary.sd-card-header {
    background-color: #E5E5E5 !important;
}

details.sd-dropdown summary.sd-card-header:hover {
    background-color: #CCCCCC !important;
}

details.sd-dropdown summary.sd-card-header {
    background-color: #E5E5E5 !important;
}

details.sd-dropdown summary.sd-card-header:hover {
    background-color: #CCCCCC !important;
}

/* Table Sort Button */
/* =================================================== */
.sort-header {
    cursor: pointer;
}

.sort-btn {
    content: "";
    background-image: url('media/arrow-small-opposite-v.svg');
    background-size: 100% 100%;
    background-position: center;
    background-repeat: no-repeat;
    display: inline-block;
    height: 1.5rem;
    width: 1.5rem;
    position: relative;
    top: 0.5rem;
}

.sort-btn.sort-active.ascending,
.sort-btn.sort-active {
    background-size: 100% 70%;
}

.sort-btn.sort-active.ascending {
    background-image: url('media/union-down.svg');
}

.sort-btn.sort-active {
    background-image: url('media/union-up.svg');
}

.highlight .err {
    border: none;
    color: inherit;
}

.opt-notice-wrapper {
    position: fixed;
    bottom: 0;
    background: black;
    width: 100%;
    text-align: center;
    padding: 1rem;
    z-index: 1000;
}

.opt-notice {
    margin-bottom: 0;
    position: absolute;
    top: 50%;
    transform: translateY(-50%);
    text-align: center;
    width: 100%;
    color: #fff;
}


/* Transition banner */
/* =================================================== */
.transition-banner {
    top: 60px;
    background: #76CEFF;
    position: fixed;
    text-align: center;
    color: white;
    z-index: 1001;
    display: block;
    padding: 0 2rem;
    font-size: var(--pst-sidebar-font-size);
    border: none;
    border-radius: 0;
    font-weight: bold;
    width: 100%;
    margin-right: auto;
    margin-left: auto;
}

.transition-banner>p {
    margin-bottom: 0;
}


.transition-banner .close-banner {
    position: absolute;
    top: 0;
    right: 0;
    padding: 0 1.25rem;
    color: #000;
    background-color: transparent;
    border: 0;
    float: right;
    font-size: 1.5rem;
    font-weight: 700;
    line-height: 1;
    text-shadow: 0 1px 0 #fff;
    opacity: .5;
}

.hidden-banner {
    display: none !important;
}

/* Header */

.bd-header label.primary-toggle {
    color: white;
}

.bd-header label.secondary-toggle {
    visibility: hidden;
}

/* Responsiveness */
/* =================================================== */
@media (max-width: 720px) {

    .container,
    .container-lg,
    .container-md,
    .container-sm,
    .container-xl {
        max-width: 1850px;
    }

    .transition-banner {
        margin-top: 2rem;
    }
}

@media (min-width: 1200px) {

    .container,
    .container-lg,
    .container-md,
    .container-sm,
    .container-xl {
        max-width: 100%;
    }

    .bd-main .bd-content .bd-article-container .bd-article {
        padding-left: 1rem !important;
    }
}


/* Performance Benchmark Graphs */
/* =================================================== */
.configure-graphs-header {
    padding-left: 16px;
    display: flex;
    justify-content: space-between;
}

.configure-graphs-header h3 {
    float: left;
}

.configure-graphs-content {
    overflow: auto;
}

.header-inactive {
    color: lightgray;
}

.configure-graphs-btn {
    padding: 4px 20px;
    background-color: #0054AE;
    border-color: #0054AE;
    color: #fefefe;
}

.chart-wrap {
    display: grid;
    grid-template-columns: minmax(0, 1fr) 4fr;
    padding-left: 15px;
    padding-right: 15px;
}

.graph-item {
    display: flex;
    flex-direction: column;
    flex: 1;
    min-width: 0;
}

.graph-chart-title-header {
    font-size: 1.4rem;
    line-height: 2rem;
    color: #0054AE;
    padding: 12px 0;
    margin: 0;
}

.empty-chart-container {
    height: 80px;
    line-height: 80px;
    width: 100%;
    text-align: center;
    background-color: #f3f3f3;
    border-radius: 5px;
}

.graph-chart-title {
    vertical-align: middle;
    padding: 12px 0;
}

.chart-graphs-container {
    padding-top: 8px;
    display: flex;
    flex-direction: row;
    width: 100%;
    min-width: 0;
}

.chart-column-title {
    min-width: 20%;
    flex-grow: 0 1;
    white-space: nowrap;
    display: flex;
    flex-direction: row;
    align-items: flex-start;
}

.chart-column-title .icon {
    margin-top: 6px;
    margin-right: 8px;
    flex-grow: 0;
    float: left;
}

.chart-column-title .chart-header {
    flex-grow: 1;
    float: left;
}

.chart-column-title .title {
    font-size: 1rem;
    font-weight: 400;
}

.chart-column-title .subtitle {
    font-size: .8rem;
    color: gray;
}

.chart-labels-container {
    padding-top: 8px;
}

.chart-labels-item {
    width: 100%;
}

.chart-labels-item .title {
    text-overflow: ellipsis;
    overflow: hidden;
    white-space: nowrap;
    display: block;
    font-size: .8rem;
    line-height: 55px;
    height: 55px;
    color: gray;
}

.chevron-right-btn {
    content: url('media/chevron-right.svg');
    vertical-align: middle;
    padding-left: 8px;
}

.chevron-down-btn {
    content: url('media/chevron-down.svg');
    vertical-align: middle;
    padding-left: 8px;
}

.chart {
    height: 500px;
    padding: 0;
}

.chart-placeholder {
    overflow-y: scroll;
}

.build-benchmark-section {
    background-color: #f9f9f9;
    padding: 10px 30px 80px 30px;
    display: flex;
    flex-wrap: wrap;
}

.build-benchmark-section .title {
    flex-grow: 1;
}

.build-benchmark-section h3 {
    margin-top: 1rem;
}

.build-benchmark-section .btn-container {
    display: block;
    width: max-content;
    align-self: center;
}

.build-benchmark-section img {
    padding-top: 20px;
}

.platform-configurations {
    font-size: larger;
    display: flex;
    flex-wrap: wrap;
}

.platform-configurations div {
    margin-bottom: 30px;
}

.platform-configurations a {
    padding-right: 24px;
}

.platform-configurations a img {
    padding-right: 24px;
}

.efficiency-icon {
    content: url('media/icon-efficiency.svg');
}

.latency-icon {
    content: url('media/icon-latency.svg');
}

.throughput-icon {
    content: url('media/icon-throughput.svg');
}

.value-icon {
    content: url('media/icon-value.svg');
}


/* Modal */
.modal {
    display: block;
    position: fixed;
    z-index: 1100;
    left: 0;
    top: 0;
    width: 100%;
    height: 100%;
    background-color: rgb(0, 0, 0);
    background-color: rgba(0, 0, 0, 0.4);
}

.modal-content {
    overflow: auto;
    background-color: #fefefe;
    margin: 3% auto;
    padding: 36px;
    border: 1px solid #888;
    width: 95%;
    max-width: 1140px;
    max-height: 85%;
}

.modal-content h2 {
    margin: 0 0 1rem;
}

.modal-content h3 {
    margin-top: 20px;
}

.modal-line-divider {
    width: 100%;
    border-bottom: 1px solid lightgray;
    padding-bottom: 1px;
}

.modal-header {
    display: flex;
    justify-content: space-between;
    border: 0;
    padding: 0;
}

.modal-configure-graphs,
.modal-display-graphs {
    display: flex;
    flex-direction: column;
    min-height: 0;
}

.modal-content-grid-container {
    display: grid;
    padding: 0.75rem 4rem 0.125rem 1rem;
    grid-template-columns: repeat(3, 1fr);
    grid-template-rows: auto;
    gap: 2rem 1rem;
}

.modal-content-grid {
    display: grid;
    padding-top: .5rem;
    grid-template-columns: 1fr;
}

.modal-content-grid-container .column {
    min-width: 100px;
}

.modal-content-grid-container label {
    margin-bottom: 0;
    padding-right: 4px;
}

.modal-content-grid-container input {
    background-color: #0054AE;
    display: inline-block;
    vertical-align: top;
    margin-top: 4px;
    margin-left: -14px;
}

h1 {
    display: block;
    font-size: 1.9em;
    margin-top: 0.67em;
    margin-bottom: 0.67em;
    margin-left: 0;
    margin-right: 0;
    font-weight: 480;
}

h2 {
    display: block;
    font-size: 1.6em;
    margin-top: 0.83em;
    margin-bottom: 0.83em;
    margin-left: 0;
    margin-right: 0;
    font-weight: 480;
}

h3 {
    display: block;
    font-size: 1.35em;
    margin-top: 1em;
    margin-bottom: 1em;
    margin-left: 0;
    margin-right: 0;
    font-weight: 500;
}

h4 {
    display: block;
    font-size: 1.15em;
    margin-top: 1.33em;
    margin-bottom: 1.33em;
    margin-left: 0;
    margin-right: 0;
    font-weight: 500;
}

h5 {
    display: block;
    font-size: 1em;
    margin-top: 1.67em;
    margin-bottom: 1.67em;
    margin-left: 0;
    margin-right: 0;
    font-weight: 500;
}

h1 {
    display: block;
    font-size: 1.9em;
    margin-top: 0.67em;
    margin-bottom: 0.67em;
    margin-left: 0;
    margin-right: 0;
    font-weight: 480;
}

h2 {
    display: block;
    font-size: 1.6em;
    margin-top: 0.83em;
    margin-bottom: 0.83em;
    margin-left: 0;
    margin-right: 0;
    font-weight: 480;
}

h3 {
    display: block;
    font-size: 1.35em;
    margin-top: 1em;
    margin-bottom: 1em;
    margin-left: 0;
    margin-right: 0;
    font-weight: 500;
}

h4 {
    display: block;
    font-size: 1.15em;
    margin-top: 1.33em;
    margin-bottom: 1.33em;
    margin-left: 0;
    margin-right: 0;
    font-weight: 500;
}

h5 {
    display: block;
    font-size: 1em;
    margin-top: 1.67em;
    margin-bottom: 1.67em;
    margin-left: 0;
    margin-right: 0;
    font-weight: 500;
}

.modal-footer {
    display: none;
    padding: 0;
    border: none;
    width: 100%;
    position: relative;
    bottom: -16px;
    left: 0;
}

.modal-footer-content {
    display: flex;
    justify-content: space-between;
}

.modal-disclaimer-box {
    padding-right: 0.5rem;
}

.modal-disclaimer-box p {
    color: #00000098;
    font-size: 0.8rem;
    margin-bottom: 0rem;
}

.benchmark-graph-results-header {
    display: flex;
    justify-content: space-between;
    align-items: center;
    padding-left: 16px;
}

.graph-row {
    display: flex;
    flex-direction: column;
    padding-top: 10px;
    padding-bottom: 20px;
}

.graph-row-first-column {
    width: 32%;
}

.graph-row-column {
    width: 100%;
}

.graph-legend-container {
    display: flex;
    flex-direction: column;
}

@media screen and (max-width:768px) {
    .modal-content-grid-container {
        grid-template-columns: repeat(2, 1fr);
        grid-template-rows: auto;
        padding-right: 1rem;
    }
}

@media screen and (max-width: 530px) {
    .modal-content {
        width: 100vw;
        height: 100vh;
        max-height: 100%;
    }

    .buttons-nav {
        margin-top: 0.125rem;
        margin-bottom: 0.125rem;
        flex-direction: column;
        gap: .5rem;
    }

    .clear-all-btn {
        padding: 0;
    }

    .modal-content-grid-container {
        grid-template-columns: 1fr;
        grid-template-rows: auto;
        padding-right: 1rem;
    }

}

@media screen and (min-width: 530px) {
    .modal-content-grid--cols-2 {
        display: grid;
        padding-top: .5rem;
        grid-template-columns: 1fr 1fr;
        column-gap: 1rem;
    }
<<<<<<< HEAD

    .span-element-big {
        grid-column: 1 / span 2;
    }
}
=======
>>>>>>> b45cb82f

    .span-element-big {
        grid-column: 1 / span 2;
    }
}

<<<<<<< HEAD
.close:hover,
.close:focus {
    color: black;
    text-decoration: none;
    cursor: pointer;
}
=======
>>>>>>> b45cb82f

/* Modal buttons */
.modal-close {
    color: #aaaaaa;
    float: right;
    font-size: 28px;
    line-height: 24px;
    padding-right: 4px;
}

.modal-close:hover,
.modal-close:focus {
    color: #000;
    text-decoration: none;
    cursor: pointer;
}

.buttons-nav {
    display: flex;
    justify-content: center;
    align-items: center;
    gap: 1rem;
}

.build-graphs-btn {
    border-color: #0054AE;
    background-color: #0054AE;
    color: #fff;
}

.build-graphs-btn:disabled {
    border-color: #8C8C8C;
    background-color: lightgray;
}

.clear-all-btn {
    cursor: pointer;
}

.clear-all-btn-content {
    border: 1.5px solid black;
    padding: 6px 10px;
}

.edit-settings-btn {
    color: #0054AE;
    font-size: 1.05rem;
    cursor: pointer;
    line-height: 4rem;
}

.edit-settings-text {
    vertical-align: middle;
}

.edit-settings-icon {
    vertical-align: middle;
    content: url('media/edit-settings.svg');
}

.close-btn {
<<<<<<< HEAD
    padding: 12px 24px;
    cursor: pointer;
    /* border-color: #0054AE;
    background-color: #0054AE; */
=======
    padding: 4px 16px;
    border-color: #0054AE;
    background-color: #0054AE;
>>>>>>> b45cb82f
    color: #fefefe;
    float: right;
    align-self: flex-start;
}


/* Content formatting for the benchmark pages */
/* =================================================== */
.picker-options {
    margin: 15px 0;
}

.picker-options .option {
    padding: 10px;
    font-size: medium;
    font-weight: bold;
    cursor: pointer;
}

.picker-options .option.selected {
    border-bottom: 2px solid #0068B5;
}


.picker-options .option.throughput::before {
    content: url('media/icon-throughput.svg');
}

.picker-options .option.value::before {
    content: url('media/icon-value.svg');
}

.picker-options .option.efficiency::before {
    content: url('media/icon-efficiency.svg');
}

.picker-options .option.latency::before {
    content: url('media/icon-latency.svg');
}

.picker-options p.selected {
    display: block;
}

.picker-options p {
    padding: 10px 0;
    display: none;
    border-top: #888 1px solid;
    margin-top: 7px;
}

.selectable-box-container {
    display: flex;
    flex-direction: row;
    padding: 0 0 8px 0;
}

.selectable-box {
    border: 1px solid gray;
    cursor: pointer;
    flex-grow: 0;
    font-size: .8rem;
    font-weight: 600;
    padding: 3px 10px;
    color: black;
    background-color: #fff;
}

.selectable-box.selected {
    color: #fff;
    background-color: #0054AE;
    border-color: #0068B5;
}

.checkmark-container {
    display: block;
    position: relative;
    padding-left: 20px;
    margin-bottom: 12px;
    cursor: pointer;
    -webkit-user-select: none;
    -moz-user-select: none;
    -ms-user-select: none;
    user-select: none;
}

/* Hide the browser's default checkbox */
.checkmark-container input {
    position: absolute;
    opacity: 0;
    cursor: pointer;
    height: 0;
    width: 0;
}

/* Create a custom checkbox */
.checkmark {
    position: absolute;
    top: 5px;
    left: 0;
    height: 15px;
    width: 15px;
    border: #0054AE 2px solid;
}

.checkmark.radiobutton {
    border-radius: 50%;
}

/* On mouse-over, add a grey background color */
.checkmark-container:hover input~.checkmark {
    background-color: #ccc;
}

/* When the checkbox is checked, add a blue background */
.checkmark-container input:checked~.checkmark {
    background-color: #0054AE;
}

.checkmark-container input:disabled~.checkmark {
    background: #d3d3d3;
    border: 2px solid #8C8C8C;
}

/* Create the checkmark/indicator (hidden when not checked) */
.checkmark:after {
    content: "";
    position: absolute;
    display: none;
}

/* Show the checkmark when checked */
.checkmark-container input:checked~.checkmark:after {
    display: block;
}

/* Style the checkmark/indicator */
.checkmark-container .checkmark:after {
    left: 3px;
    top: 0;
    width: 5px;
    height: 9px;
    border: solid white;
    border-width: 0 2px 2px 0;
    -webkit-transform: rotate(45deg);
    -ms-transform: rotate(45deg);
    transform: rotate(45deg);
}

.checkmark-container .checkmark.radiobutton:after {
    border-radius: 50%;
    top: 3px;
    left: 3px;
    width: 5px;
    height: 5px;
    background: white;
    -webkit-transform: none;
    -ms-transform: none;
    transform: none;
}


#performance-information-frequently-asked-questions section h2 {
    cursor: pointer;
    color: #0054AE;
    font-size: larger;
    margin-top: 12px;
}

#performance-information-frequently-asked-questions table tr:nth-child(even),
table#model-accuracy-and-perf-int8-fp32-table tr:nth-child(even),
table#model-accuracy-and-perf-int8-fp32-table .light-header {
    background-color: #f9f9f9;
}

table#model-accuracy-and-perf-int8-fp32-table tr.header {
    background-color: #e9eaeb;
}

table#model-accuracy-and-perf-int8-fp32-table td.data {
    border-left: #e9eaeb solid 1px;
}

#performance-information-frequently-asked-questions table {
    overflow: auto;
}

#performance-information-frequently-asked-questions table thead {
    background-color: #e9eaeb;
}

#performance-information-frequently-asked-questions section h2::before {
    content: url('media/chevron-right.svg');
    vertical-align: -10px;
    margin-left: -32px;
}

#performance-information-frequently-asked-questions section h2.expanded::before {
    content: url('media/chevron-down.svg');
    vertical-align: -10px;
}

#performance-information-frequently-asked-questions section p,
#performance-information-frequently-asked-questions section table {
    display: none;
    padding-left: 30px;
}


/* Newsletter */
/* =================================================== */
#newsletterModal {
    position: fixed;
    z-index: 5000;
    width: 100%;
    height: 100%;
    bottom: 0;
    left: 0;
    display: flex;
    justify-content: center;
    align-items: center;
    background: rgba(255, 255, 255, .7);
}

.newsletter-shadow {
    /* background: white;
    box-shadow: 0 0 40px 40px rgba(255,255,255,1); */
    padding: 10px;
    max-width: 600px;
    width: 90%;
    box-sizing: border-box;
}

.newsletter-box {
    max-width: 530px;
    padding: 10px;
    margin: auto;
}

.newsletter {
    background: rgba(0, 104, 181, 1);
    box-shadow: 0 0 20px 10px #a9a9a9c0;
    width: 100%;
    padding: 10px;
}

.newsletter-heading {
    color: white;
    margin: 0 0 1rem;
}

.newsletter-text {
    color: white;
}

.form-group {
    position: relative;
}

.newsletter-input {
    box-sizing: border-box;
    border: 1px solid white;
    width: 100%;
    transition: .4s;
    line-height: 1.65rem;
    height: 30px;
}

.newsletter-input:focus {
    outline: 0;
    box-shadow: 0 0 5px 2px white;
}

.newsletter-input.failed:focus {
    outline: 0;
    box-shadow: 0 0 5px 2px #a8a8a8;
}

.newsletter-submit-btn,
.newsletter-submit-btn:focus {
    background: #cdedff;
    color: rgba(0, 104, 181, 1);
    border: 0;
    position: absolute;
    top: 1.5px;
    right: 1.5px;
    padding: 0 .8rem;
    transition: .4s;

    white-space: nowrap;
    overflow: hidden;
    text-overflow: ellipsis;
    max-width: 31%;
    outline: none;
}

.newsletter-submit-btn:hover,
.newsletter-submit-btn:active {
    background: #00A3F6;
    color: white;
    outline: none;
}

.newsletter-submit-btn:disabled {
    background: #a8a8a8;
    color: white;
}

.newsletter-submit-btn:before {
    font-family: "Font Awesome 5 Free";
    content: "\f0e0\00a0";
    font-size: 1rem;
}

.newsletter-footer-text {
    color: #76CEFF;
    font-size: 0.7rem;
}

.newsletter-footer-text a {
    color: #B4F0FF;
}

.message-box {
    justify-content: center;
    align-items: center;
    font-size: 1.2rem;
    text-align: center;
    display: none;
    color: white;
}

.newsletter-icon {
    margin-left: -31px;
}

.newsletter-icon-background {
    color: white;
    top: 20px;
    font-size: .9em;
}

.newsletter-submit--success {
    color: #B1D272;
}

.newsletter-submit--failure {
    color: #C81326;
}

.animated {
    opacity: 0;
}

.fade-up {
    animation: fade-up-anim .2s forwards;
}

.fade-in {
    animation: fade-in-anim .2s forwards;
}

.animation-delay {
    animation-delay: .3s;
}

.animation-delay--long {
    animation-delay: .5s;
}

@keyframes fade-up-anim {
    from {
        opacity: 0;
        transform: translateY(20px);
    }

    to {
        opacity: 1;
        transform: translateY(0);
    }
}

@keyframes fade-in-anim {
    from {
        opacity: 0;
    }

    to {
        opacity: 1;
    }
}

input:-webkit-autofill {
    -webkit-box-shadow: 0 0 0px 1000px white inset;
}

/* Scrollbox Extension */
/* =================================================== */
.scrollbox {
    overflow-y: scroll;
    height: 300px;
    margin-bottom: 20px;
}

/* overriding the 'back to top btn' style from webpack://pydata_sphinx_theme/src/pydata_sphinx_theme/assets/styles/base/_base.scss */
/* =================================================== */
#pst-back-to-top {
    top: unset;
    bottom: 3rem;
    left: unset;
    right: -2rem;
    background-color: #0068b5;
    font-size: .8rem;
    border-radius: .25rem !important;
}

/* hide the header for the side menu */
/* =================================================== */

nav.bd-links p.bd-links__title {
    display: none;
}

div[class*="highlight-"] {
    margin: 0 0;
}

.bd-sidebar::-webkit-scrollbar,
.scrollbox::-webkit-scrollbar {
    height: 8px;
    width: 5px;
}

.bd-sidebar::-webkit-scrollbar-track,
.scrollbox::-webkit-scrollbar-track {
    border-radius: 4px;
    background-color: white;
}

.bd-sidebar::-webkit-scrollbar-track:hover,
.scrollbox::-webkit-scrollbar-track:hover {
    background-color: white;
}

.bd-sidebar::-webkit-scrollbar-track:active,
.scrollbox::-webkit-scrollbar-track:active {
    background-color: white;
}

.bd-sidebar::-webkit-scrollbar-thumb,
.scrollbox::-webkit-scrollbar-thumb {
    border-radius: 4px;
    background-color: #cdcdcd;
    width: 8px !important;
}

.bd-sidebar::-webkit-scrollbar-thumb:hover,
.scrollbox::-webkit-scrollbar-thumb:hover {
    background-color: #7a7676;
    width: 8px !important;
}

.bd-sidebar::-webkit-scrollbar-thumb:active,
.scrollbox::-webkit-scrollbar-thumb:active {
    background-color: #7a7676;
    width: 8px !important;
}<|MERGE_RESOLUTION|>--- conflicted
+++ resolved
@@ -1018,29 +1018,17 @@
         grid-template-columns: 1fr 1fr;
         column-gap: 1rem;
     }
-<<<<<<< HEAD
-
-    .span-element-big {
+
+.span-element-big {
         grid-column: 1 / span 2;
     }
 }
-=======
->>>>>>> b45cb82f
-
-    .span-element-big {
-        grid-column: 1 / span 2;
-    }
-}
-
-<<<<<<< HEAD
-.close:hover,
-.close:focus {
+
+.close:hover, .close:focus {
     color: black;
     text-decoration: none;
     cursor: pointer;
 }
-=======
->>>>>>> b45cb82f
 
 /* Modal buttons */
 .modal-close {
@@ -1102,16 +1090,10 @@
 }
 
 .close-btn {
-<<<<<<< HEAD
     padding: 12px 24px;
     cursor: pointer;
     /* border-color: #0054AE;
     background-color: #0054AE; */
-=======
-    padding: 4px 16px;
-    border-color: #0054AE;
-    background-color: #0054AE;
->>>>>>> b45cb82f
     color: #fefefe;
     float: right;
     align-self: flex-start;
