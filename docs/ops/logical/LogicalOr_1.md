## LogicalOr <a name="LogicalOr"></a> {#openvino_docs_ops_logical_LogicalOr_1}

**Versioned name**: *LogicalOr-1*

**Category**: Logical binary operation

**Short description**: *LogicalOr* performs element-wise logical OR operation with two given tensors applying multi-directional broadcast rules.

**Detailed description**: Before performing logical operation, input tensors *a* and *b* are broadcasted if their shapes are different and `auto_broadcast` attributes is not `none`. Broadcasting is performed according to `auto_broadcast` value.

After broadcasting *LogicalOr* does the following with the input tensors *a* and *b*:

\f[
o_{i} = a_{i} \lor b_{i}
\f]

**Attributes**:

* *auto_broadcast*

  * **Description**: specifies rules used for auto-broadcasting of input tensors.
  * **Range of values**:
    * *none* - no auto-broadcasting is allowed, all input shapes must match
    * *numpy* - numpy broadcasting rules, description is available in [Broadcast Rules For Elementwise Operations](../broadcast_rules.md),
    * *pdpd* - PaddlePaddle-style implicit broadcasting, description is available in [Broadcast Rules For Elementwise Operations](../broadcast_rules.md).
  * **Type**: string
  * **Default value**: "numpy"
  * **Required**: *no*

**Inputs**

* **1**: A tensor of type *T_BOOL* and arbitrary shape. **Required.**
* **2**: A tensor of type *T_BOOL* and arbitrary shape. **Required.**

**Outputs**

* **1**: The result of element-wise *LogicalOr* operation. A tensor of type *T_BOOL* and the same shape equal to broadcasted shape of two inputs.

**Types**

<<<<<<< HEAD
* *T*: boolean type.

**Detailed description**
Before performing logical operation, input tensors *a* and *b* are broadcasted if their shapes are different and `auto_broadcast` attributes is not `none`. Broadcasting is performed according to `auto_broadcast` value.

After broadcasting *LogicalOr* does the following with the input tensors *a* and *b*:

\f[
o_{i} = a_{i} \lor b_{i}
\f]
=======
* *T_BOOL*: `boolean`.
>>>>>>> 838e701e

**Examples**

*Example 1: no broadcast*

```xml
<layer ... type="LogicalOr">
    <input>
        <port id="0">
            <dim>256</dim>
            <dim>56</dim>
        </port>
        <port id="1">
            <dim>256</dim>
            <dim>56</dim>
        </port>
    </input>
    <output>
        <port id="2">
            <dim>256</dim>
            <dim>56</dim>
        </port>
    </output>
</layer>
```

*Example 2: numpy broadcast*
```xml
<layer ... type="LogicalOr">
    <input>
        <port id="0">
            <dim>8</dim>
            <dim>1</dim>
            <dim>6</dim>
            <dim>1</dim>
        </port>
        <port id="1">
            <dim>7</dim>
            <dim>1</dim>
            <dim>5</dim>
        </port>
    </input>
    <output>
        <port id="2">
            <dim>8</dim>
            <dim>7</dim>
            <dim>6</dim>
            <dim>5</dim>
        </port>
    </output>
</layer>
```<|MERGE_RESOLUTION|>--- conflicted
+++ resolved
@@ -38,20 +38,7 @@
 
 **Types**
 
-<<<<<<< HEAD
-* *T*: boolean type.
-
-**Detailed description**
-Before performing logical operation, input tensors *a* and *b* are broadcasted if their shapes are different and `auto_broadcast` attributes is not `none`. Broadcasting is performed according to `auto_broadcast` value.
-
-After broadcasting *LogicalOr* does the following with the input tensors *a* and *b*:
-
-\f[
-o_{i} = a_{i} \lor b_{i}
-\f]
-=======
 * *T_BOOL*: `boolean`.
->>>>>>> 838e701e
 
 **Examples**
 
