## Gather <a name="Gather"></a> {#openvino_docs_ops_movement_Gather_8}

**Versioned name**: *Gather-8*

**Category**: Data movement operations

**Short description**: *Gather* operation takes slices of data of the first input tensor according to the indices
 specified with the second input tensor and axis from the third input. Semantics of this operation is identical to
TensorFlow\* [Gather](https://www.tensorflow.org/api_docs/python/tf/gather) operation.

**Detailed description**

    output[p_0, p_1, ..., p_{axis-1}, i_b, ..., i_{M-1}, p_{axis+1}, ..., p_{N-1}] =
       data[p_0, p_1, ..., p_{axis-1}, indices[p_0, p_1, ..., p_{b-1}, i_b, ..., i_{M-1}], p_{axis+1}, ..., p_{N-1}]

<<<<<<< HEAD
Where `data`, `indices` and `axis` are tensors from first, second and third inputs correspondingly, `b` is 
the number of batch dimensions. `N` and `M` are numbers of dimensions of `data` and `indices` tensors, respectively.  
Allowed values for indices are in the range `[-data.shape[axis], data.shape[axis] - 1]`. If index value exceed allowed 
range output data for corresponding index will be filled with zeros (Example 7).
=======
Where `data`, `indices` and `axis` are tensors from first, second and third inputs correspondingly, `b` is
the number of batch dimensions. `N` and `M` are numbers of dimensions of `data` and `indices` tensors, respectively.
>>>>>>> 960ba48e

**Attributes**:
* *batch_dims*
  * **Description**: *batch_dims* (also denoted as `b`) is a leading number of dimensions of `data` tensor and `indices`
  representing the batches, and *Gather* starts to gather from the `b` dimension. It requires the first `b`
  dimensions in `data` and `indices` tensors to be equal. If `batch_dims` is less than zero, normalized value is used
  `batch_dims = indices.rank + batch_dims`.
  * **Range of values**: `[-min(data.rank, indices.rank); min(data.rank, indices.rank)]` and `batch_dims' <= axis'`.
  Where `batch_dims'` and `axis'` stand for normalized `batch_dims` and `axis` values.
  * **Type**: *T_AXIS*
  * **Default value**: 0
  * **Required**: *no*

Example 1 with default *batch_dims* value:
```
batch_dims = 0
axis = 0

indices = [0, 0, 4]
data    = [1, 2, 3, 4, 5]
output  = [1, 1, 5]
```

Example 2 with non-default *batch_dims* value:
```
batch_dims = 1
axis = 1

indices = [[0, 0, 4], <-- this is applied to the first batch
           [4, 0, 0]]  <-- this is applied to the second batch
indices_shape = (2, 3)

data    = [[1, 2, 3, 4, 5],  <-- the first batch
           [6, 7, 8, 9, 10]]  <-- the second batch
data_shape = (2, 5)

output  = [[ 1, 1, 5],
           [10, 6, 6]]
output_shape = (2, 3)
```

Example 3 with non-default *batch_dims* value:
```
batch_dims = 2
axis = 2

indices = [[[0, 0, 4],  <-- this is applied to the first batch, index = (0, 0)
            [4, 0, 0]],  <-- this is applied to the second batch, index = (0, 1)

           [[1, 2, 4],  <-- this is applied to the third batch, index = (1, 0)
            [4, 3, 2]]]  <-- this is applied to the fourth batch, index = (1, 1)
indices_shape = (2, 2, 3)

data    = [[[1, 2, 3, 4, 5],  <-- the first batch, index = (0, 0)
            [6, 7, 8, 9, 10]],  <-- the second batch, index = (0, 1)

           [[11, 12, 13, 14, 15],  <-- the third batch, index = (1, 0)
            [16, 17, 18, 19, 20]]]  <-- the fourth batch, index = (1, 1)
data_shape = (2, 2, 5)

output  = [[[ 1, 1, 5],
            [10, 6, 6]],

           [[12, 13, 15],
            [20, 19, 18]]]
output_shape = (2, 2, 3)
```
Example 4 with *axis* > *batch_dims*:
```
batch_dims = 1
axis = 2

indices = [[1, 2, 4],  <-- this is applied to the first batch
           [4, 3, 2]]  <-- this is applied to the second batch
indices_shape = (2, 3)

data = [[[[ 1,  2,  3,  4], <-- first batch
          [ 5,  6,  7,  8],
          [ 9, 10, 11, 12],
          [13, 14, 15, 16],
          [17, 18, 19, 20]]],

        [[[21, 22, 23, 24], <-- second batch
          [25, 26, 27, 28],
          [29, 30, 31, 32],
          [33, 34, 35, 36],
          [37, 38, 39, 40]]]]
data_shape = (2, 1, 5, 4)

output = [[[[ 5,  6,  7,  8],
            [ 9, 10, 11, 12],
            [17, 18, 19, 20]]],

          [[[37, 38, 39, 40],
            [33, 34, 35, 36],
            [29, 30, 31, 32]]]]
output_shape = (2, 1, 3, 4)
```

Example 5 with negative *batch_dims* value:
```
batch_dims = -1  <-- normalized value will be indices.rank + batch_dims = 2 - 1 = 1
axis = 1

indices = [[0, 0, 4], <-- this is applied to the first batch
           [4, 0, 0]]  <-- this is applied to the second batch
indices_shape = (2, 3)

data    = [[1, 2, 3, 4, 5],  <-- the first batch
           [6, 7, 8, 9, 10]]  <-- the second batch
data_shape = (2, 5)

output  = [[ 1, 1, 5],
           [10, 6, 6]]
output_shape = (2, 3)
```

Example 6 with negative indices:
```
batch_dims = 0
axis = 0

indices = [0, -2, -1]
data    = [1, 2, 3, 4, 5]
output  = [1, 4, 5]
```

Example 7 with indices out of the range:
```
batch_dims = 0
axis = 0

indices = [3, 10, -20] 
data    = [1, 2, 3, 4, 5]
output  = [4, 0, 0]
```

**Inputs**

* **1**:  `data` tensor of type *T* with arbitrary data. **Required.**

<<<<<<< HEAD
* **2**:  `indices` tensor of type *T_IND* with indices to gather. 0D tensor (scalar) for indices is also allowed. 
  The values for indices are in the range `[-data.shape[axis], data.shape[axis] - 1]`.
  Negative values of indices indicate reverse indexing from `data.shape[axis]`. 
  **Required**.
=======
* **2**:  `indices` tensor of type *T_IND* with indices to gather. 0D tensor (scalar) for indices is also allowed.
  The values for indices are in the range `[-data[axis], data[axis] - 1]`.
  Negative values of indices indicate reverse indexing from `data[axis]`.
  **Required.**
>>>>>>> 960ba48e

* **3**:  Scalar or 1D tensor `axis` of *T_AXIS* type is a dimension index to gather data from. For example,
*axis* equal to 1 means that gathering is performed over the first dimension. Negative `axis` means reverse indexing and
  will be normalized to value `axis = data.rank + axis`. Allowed values are from `[-len(data.shape), len(data.shape) - 1]`
  and `axis' >= batch_dims'`. Where `axis'` and `batch_dims'` stand for normalized `batch_dims` and `axis` values.
**Required.**

**Outputs**

* **1**: The resulting tensor of type *T* that consists of elements from `data` tensor gathered by `indices`. The shape
of the output tensor is `data.shape[:axis] + indices.shape[batch_dims:] + data.shape[axis + 1:]`

**Types**

* *T*: any supported type.

* *T_IND*: any supported integer types.

* *T_AXIS*: any supported integer types.

**Example**

```xml
<layer ... type="Gather" version="opset8">
    <data batch_dims="1" />
    <input>
        <port id="0">
            <dim>2</dim>
            <dim>64</dim>
            <dim>128</dim>
        </port>
        <port id="1">
            <dim>2</dim>
            <dim>32</dim>
            <dim>21</dim>
        </port>
        <port id="2"/>   <!--  axis = 1  -->
    </input>
    <output>
        <port id="2">
            <dim>2</dim>
            <dim>32</dim>
            <dim>21</dim>
            <dim>128</dim>
        </port>
    </output>
</layer>
```<|MERGE_RESOLUTION|>--- conflicted
+++ resolved
@@ -13,15 +13,10 @@
     output[p_0, p_1, ..., p_{axis-1}, i_b, ..., i_{M-1}, p_{axis+1}, ..., p_{N-1}] =
        data[p_0, p_1, ..., p_{axis-1}, indices[p_0, p_1, ..., p_{b-1}, i_b, ..., i_{M-1}], p_{axis+1}, ..., p_{N-1}]
 
-<<<<<<< HEAD
-Where `data`, `indices` and `axis` are tensors from first, second and third inputs correspondingly, `b` is 
-the number of batch dimensions. `N` and `M` are numbers of dimensions of `data` and `indices` tensors, respectively.  
-Allowed values for indices are in the range `[-data.shape[axis], data.shape[axis] - 1]`. If index value exceed allowed 
-range output data for corresponding index will be filled with zeros (Example 7).
-=======
 Where `data`, `indices` and `axis` are tensors from first, second and third inputs correspondingly, `b` is
 the number of batch dimensions. `N` and `M` are numbers of dimensions of `data` and `indices` tensors, respectively.
->>>>>>> 960ba48e
+Allowed values for indices are in the range `[-data.shape[axis], data.shape[axis] - 1]`. If index value exceed allowed
+range output data for corresponding index will be filled with zeros (Example 7).
 
 **Attributes**:
 * *batch_dims*
@@ -163,17 +158,10 @@
 
 * **1**:  `data` tensor of type *T* with arbitrary data. **Required.**
 
-<<<<<<< HEAD
-* **2**:  `indices` tensor of type *T_IND* with indices to gather. 0D tensor (scalar) for indices is also allowed. 
+* **2**:  `indices` tensor of type *T_IND* with indices to gather. 0D tensor (scalar) for indices is also allowed.
   The values for indices are in the range `[-data.shape[axis], data.shape[axis] - 1]`.
-  Negative values of indices indicate reverse indexing from `data.shape[axis]`. 
-  **Required**.
-=======
-* **2**:  `indices` tensor of type *T_IND* with indices to gather. 0D tensor (scalar) for indices is also allowed.
-  The values for indices are in the range `[-data[axis], data[axis] - 1]`.
-  Negative values of indices indicate reverse indexing from `data[axis]`.
+  Negative values of indices indicate reverse indexing from `data.shape[axis]`.
   **Required.**
->>>>>>> 960ba48e
 
 * **3**:  Scalar or 1D tensor `axis` of *T_AXIS* type is a dimension index to gather data from. For example,
 *axis* equal to 1 means that gathering is performed over the first dimension. Negative `axis` means reverse indexing and
