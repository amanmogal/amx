--- conflicted
+++ resolved
@@ -6,14 +6,9 @@
 
 | OpenVINO™ Version | Actual Operations Set            | 
 | :---------------- | :------------------------------- | 
-<<<<<<< HEAD
 | 2021.1            | [opset4](opset4.md)   | 
-| 2020.4            | [opset3](opset3.md)   | 
-| 2020.3            | [opset3](opset3.md)   | 
-=======
 | 2020.4            | [opset3](opset3.md)   |
 | 2020.3            | [opset2](opset2.md)   |
->>>>>>> 5f4f70e4
 | 2020.2            | [opset2](opset2.md)   | 
 | 2020.1            | [opset1](opset1.md)   | 
 
