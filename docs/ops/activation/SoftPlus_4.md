--- conflicted
+++ resolved
@@ -13,14 +13,10 @@
 *SoftPlus* performs element-wise activation function on a given input tensor, based on the following mathematical formula:
 
 \f[
-<<<<<<< HEAD
 SoftPlus(x) = \left\{\begin{array}{r}
     x \qquad \mbox{if } x \geq threshold \\
     log(e^{x} + 1.0) \qquad \mbox{if } x < threshold
 \end{array}\right.
-=======
-SoftPlus(x) = \ln(1+e^{x})
->>>>>>> 52a37f85
 \f]
 
 **Note**: For numerical stability the operation reverts the linear function when `x > threshold` where `threshold` depends on *T* and
@@ -28,7 +24,7 @@
 The `threshold` can be calculated with the following formula where `alpha` is the count of the numbers after the decimal point:
 
 \f[
-threshold > -log(e^{10^{\alpha}} - 1.0)
+threshold < -log(e^{10^{-\alpha}} - 1.0)
 \f]
 
 For example, if *T* is `fp32`, `threshold` should be `20` or if *T* is `fp16`, `threshold` should be `12`.
