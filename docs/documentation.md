# Documentation {#documentation}

@sphinxdirective

.. toctree::
   :maxdepth: 1
   :caption: API 2.0
   :hidden:

   openvino_2_0_transition_guide


.. toctree::
   :maxdepth: 1
   :caption: Model preparation
   :hidden:

   openvino_docs_model_processing_introduction
   Supported_Model_Formats
   openvino_docs_MO_DG_Deep_Learning_Model_Optimizer_DevGuide
   omz_tools_downloader

.. toctree::
   :maxdepth: 1
   :caption: Running Inference
   :hidden:

   openvino_docs_OV_UG_OV_Runtime_User_Guide
   openvino_inference_engine_tools_compile_tool_README


.. toctree::
   :maxdepth: 1
   :caption: Optimization and Performance
   :hidden:

   openvino_docs_optimization_guide_dldt_optimization_guide
   openvino_docs_MO_DG_Getting_Performance_Numbers
   openvino_docs_model_optimization_guide
   openvino_docs_deployment_optimization_guide_dldt_optimization_guide
   openvino_docs_tuning_utilities
   openvino_docs_performance_benchmarks


.. toctree::
   :maxdepth: 1
   :caption: Deploying Inference
   :hidden:

   openvino_docs_deployment_guide_introduction
   openvino_deployment_guide
  


.. toctree::
   :maxdepth: 1
   :hidden:
   :caption: THE Ecosystem

   openvino_ecosystem
   ovms_what_is_openvino_model_server
   ovsa_get_started
   ovtf_integration
   ote_documentation
   workbench_docs_Workbench_DG_Introduction


.. toctree::
   :maxdepth: 1
<<<<<<< HEAD
   :hidden:
   :caption: Media Processing and Computer Vision Libraries

   Intel® Deep Learning Streamer <openvino_docs_dlstreamer>
   openvino_docs_gapi_gapi_intro
   OpenCV Developer Guide <https://docs.opencv.org/master/>
   OpenCL™ Developer Guide <https://software.intel.com/en-us/openclsdk-devguide>   


.. toctree::
   :maxdepth: 1
=======
>>>>>>> 2d2af81a
   :caption: OpenVINO Extensibility
   :hidden:

   openvino_docs_Extensibility_UG_Intro
   openvino_docs_transformations
   OpenVINO Plugin Developer Guide <openvino_docs_ie_plugin_dg_overview>
   
.. toctree::
   :maxdepth: 1
   :hidden:
   :caption: Use OpenVINO™ Toolkit Securely
   
   openvino_docs_security_guide_introduction
   openvino_docs_security_guide_workbench
   openvino_docs_OV_UG_protecting_model_guide
   ovsa_get_started

.. toctree::
   :maxdepth: 1
   :hidden:
   :caption: Media Processing and Computer Vision Libraries

   Intel® Deep Learning Streamer <openvino_docs_dlstreamer>
   openvino_docs_gapi_gapi_intro
   OpenCV* Developer Guide <https://docs.opencv.org/master/>
   OpenCL™ Developer Guide <https://software.intel.com/en-us/openclsdk-devguide>  
   OneVPL Developer Guide <https://www.intel.com/content/www/us/en/developer/articles/release-notes/oneapi-video-processing-library-release-notes.html>

@endsphinxdirective

This section provides reference documents that guide you through the OpenVINO toolkit workflow, from obtaining models, optimizing them, to deploying them in your own deep learning applications.

## Converting and Preparing Models
With [Model Downloader](@ref omz_tools_downloader) and [Model Optimizer](MO_DG/Deep_Learning_Model_Optimizer_DevGuide.md) guides, you will learn to download pre-trained models and convert them for use with OpenVINO™. You can use your own models or choose some from a broad selection provided in the [Open Model Zoo](./model_zoo.md).

## Optimization and Performance
In this section you will find resources on [how to test inference performance](MO_DG/prepare_model/Getting_performance_numbers.md) and [how to increase it](optimization_guide/dldt_optimization_guide.md). It can be achieved by [optimizing the model](optimization_guide/model_optimization_guide.md) or [optimizing inference at runtime](optimization_guide/dldt_deployment_optimization_guide.md). 

## Deploying Inference
This section explains the process of creating your own inference application using [OpenVINO™ Runtime](./OV_Runtime_UG/openvino_intro.md) and documents the [OpenVINO Runtime API](./api_references.html) for both Python and C++.
It also provides a [guide on deploying applications with OpenVINO](./OV_Runtime_UG/deployment/deployment_intro.md) and directs you to other sources on this topic.

## OpenVINO Ecosystem
Apart from the core components, OpenVINO offers tools, plugins, and expansions revolving around it, even if not constituting necessary parts of its workflow. This section will give you an overview of [what makes up OpenVINO Toolkit](./Documentation/openvino_ecosystem.md).

## Media Processing and Computer Vision Libraries

The OpenVINO™ toolkit also works with the following media processing frameworks and libraries:

* [Intel® Deep Learning Streamer (Intel® DL Streamer)](@ref openvino_docs_dlstreamer) — A streaming media analytics framework based on GStreamer, for creating complex media analytics pipelines optimized for Intel hardware platforms. Go to the Intel® DL Streamer [documentation](https://dlstreamer.github.io/) website to learn more.
* [Intel® oneAPI Video Processing Library (oneVPL)](https://www.intel.com/content/www/us/en/develop/documentation/oneapi-programming-guide/top/api-based-programming/intel-oneapi-video-processing-library-onevpl.html) — A programming interface for video decoding, encoding, and processing to build portable media pipelines on CPUs, GPUs, and other accelerators.

You can also add computer vision capabilities to your application using optimized versions of [OpenCV](https://opencv.org/).
<|MERGE_RESOLUTION|>--- conflicted
+++ resolved
@@ -67,20 +67,6 @@
 
 .. toctree::
    :maxdepth: 1
-<<<<<<< HEAD
-   :hidden:
-   :caption: Media Processing and Computer Vision Libraries
-
-   Intel® Deep Learning Streamer <openvino_docs_dlstreamer>
-   openvino_docs_gapi_gapi_intro
-   OpenCV Developer Guide <https://docs.opencv.org/master/>
-   OpenCL™ Developer Guide <https://software.intel.com/en-us/openclsdk-devguide>   
-
-
-.. toctree::
-   :maxdepth: 1
-=======
->>>>>>> 2d2af81a
    :caption: OpenVINO Extensibility
    :hidden:
 
@@ -105,7 +91,7 @@
 
    Intel® Deep Learning Streamer <openvino_docs_dlstreamer>
    openvino_docs_gapi_gapi_intro
-   OpenCV* Developer Guide <https://docs.opencv.org/master/>
+   OpenCV Developer Guide <https://docs.opencv.org/master/>
    OpenCL™ Developer Guide <https://software.intel.com/en-us/openclsdk-devguide>  
    OneVPL Developer Guide <https://www.intel.com/content/www/us/en/developer/articles/release-notes/oneapi-video-processing-library-release-notes.html>
 
