--- conflicted
+++ resolved
@@ -13,11 +13,6 @@
 
 This collection of Python tutorials are written for running on [Jupyter*](https://jupyter.org) notebooks. The tutorials provide an introduction to the OpenVINO™ toolkit and explain how to use the Python API and tools for optimized deep learning inference. You can run the code one section at a time to see how to integrate your application with OpenVINO™ libraries.
 
-<<<<<<< HEAD
-![binder logo](https://mybinder.org/badge_logo.svg)
-Notebooks with the Binder logo can be run without installing anything. Binder is a free online service with limited resources. For the best performance, please follow the [Installation Guide](https://github.com/openvinotoolkit/openvino_notebooks/blob/main/README.md#-installation-guide) and run the notebooks locally.
-=======
 ![Binder logo](img/badge_logo.svg)
 
-Tutorials showing this logo may be run remotely using Binder with no setup, although running the notebooks on a local system is recommended for best performance. See the [OpenVINO™ Notebooks Installation Guide](https://github.com/openvinotoolkit/openvino_notebooks/blob/main/README.md#-installation-guide) to install and run locally.
->>>>>>> 366d5f7a
+Tutorials showing this logo may be run remotely using Binder with no setup, although running the notebooks on a local system is recommended for best performance. See the [OpenVINO™ Notebooks Installation Guide](https://github.com/openvinotoolkit/openvino_notebooks/blob/main/README.md#-installation-guide) to install and run locally.