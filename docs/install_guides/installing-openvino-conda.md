# Install Intel® Distribution of OpenVINO™ toolkit from Anaconda Cloud

Currently only the following ways are provided to install OpenVINO™:

* [Install OpenVINO Runtime from an Archive File](installing-openvino-from-archive-linux.md)
* [Install OpenVINO from PyPI](installing-openvino-pip.md)
* [Install OpenVINO with Docker](installing-openvino-docker-linux.md)
* [Build From Source](https://github.com/openvinotoolkit/openvino/wiki/BuildingCode)

<<<<<<< HEAD
## System Requirements

**Software**

 - [Anaconda distribution](https://www.anaconda.com/products/individual/)

**Operating Systems**

| Supported Operating System                                   | [Python Version (64-bit)](https://www.python.org/)  |
| :------------------------------------------------------------| :---------------------------------------------------|
|   Ubuntu 18.04 long-term support (LTS), 64-bit               | 3.7, 3.8, 3.9                                       |
|   Ubuntu 20.04 long-term support (LTS), 64-bit               | 3.7, 3.8, 3.9                                       |
|   Red Hat Enterprise Linux 8, 64-bit                         | 3.7, 3.8, 3.9                                       |
|   macOS 10.15                                                | 3.7, 3.8, 3.9                                       |
|   Windows 10, 64-bit                                         | 3.7, 3.8, 3.9                                       |

## Install OpenVINO Runtime Using the Anaconda Package Manager

1. Set up the Anaconda environment (taking Python 3.7 for example): 
   ```sh
   conda create --name py37 python=3.7
   conda activate py37
   ```
2. Update Anaconda environment to the latest version:
   ```sh
   conda update --all
   ```
3. Install the Intel® Distribution of OpenVINO™ toolkit:
 - Ubuntu* 20.04 
   ```sh
   conda install openvino-ie4py-ubuntu20 -c intel
   ```
 - Ubuntu* 18.04
   ```sh
   conda install openvino-ie4py-ubuntu18 -c intel
   ```
 - Red Hat Enterprise Linux 8, 64-bit 
   ```sh
   conda install openvino-ie4py-rhel8 -c intel
   ```
 - Windows 10 and macOS
   ```sh
   conda install openvino-ie4py -c intel
   ```
4. Verify the package is installed:
   ```sh
   python -c "from openvino.runtime import Core"
   ```
   If installation was successful, you will not see any error messages (no console output).

Now you can start developing your application.


## What's Next?

Now you may continue with the following tasks:

* To convert models for use with OpenVINO, see [Model Optimizer Developer Guide](../MO_DG/Deep_Learning_Model_Optimizer_DevGuide.md).
* See pre-trained deep learning models in our [Open Model Zoo](../model_zoo.md).
* Try out OpenVINO via [OpenVINO Notebooks](https://docs.openvino.ai/latest/notebooks/notebooks.html).
* To write your own OpenVINO™ applications, see [OpenVINO Runtime User Guide](../OV_Runtime_UG/openvino_intro.md).
* See sample applications in [OpenVINO™ Toolkit Samples Overview](../OV_Runtime_UG/Samples_Overview.md).

## Additional Resources

- Intel® Distribution of OpenVINO™ toolkit home page: <https://software.intel.com/en-us/openvino-toolkit>.
- For IoT Libraries & Code Samples see the [Intel® IoT Developer Kit](https://github.com/intel-iot-devkit).
- Intel® Distribution of OpenVINO™ toolkit Anaconda home page: [https://anaconda.org/intel/openvino-ie4py](https://anaconda.org/intel/openvino-ie4py)
=======
The other installation methods are temporarily unavailable.
>>>>>>> 726de246
<|MERGE_RESOLUTION|>--- conflicted
+++ resolved
@@ -7,75 +7,4 @@
 * [Install OpenVINO with Docker](installing-openvino-docker-linux.md)
 * [Build From Source](https://github.com/openvinotoolkit/openvino/wiki/BuildingCode)
 
-<<<<<<< HEAD
-## System Requirements
-
-**Software**
-
- - [Anaconda distribution](https://www.anaconda.com/products/individual/)
-
-**Operating Systems**
-
-| Supported Operating System                                   | [Python Version (64-bit)](https://www.python.org/)  |
-| :------------------------------------------------------------| :---------------------------------------------------|
-|   Ubuntu 18.04 long-term support (LTS), 64-bit               | 3.7, 3.8, 3.9                                       |
-|   Ubuntu 20.04 long-term support (LTS), 64-bit               | 3.7, 3.8, 3.9                                       |
-|   Red Hat Enterprise Linux 8, 64-bit                         | 3.7, 3.8, 3.9                                       |
-|   macOS 10.15                                                | 3.7, 3.8, 3.9                                       |
-|   Windows 10, 64-bit                                         | 3.7, 3.8, 3.9                                       |
-
-## Install OpenVINO Runtime Using the Anaconda Package Manager
-
-1. Set up the Anaconda environment (taking Python 3.7 for example): 
-   ```sh
-   conda create --name py37 python=3.7
-   conda activate py37
-   ```
-2. Update Anaconda environment to the latest version:
-   ```sh
-   conda update --all
-   ```
-3. Install the Intel® Distribution of OpenVINO™ toolkit:
- - Ubuntu* 20.04 
-   ```sh
-   conda install openvino-ie4py-ubuntu20 -c intel
-   ```
- - Ubuntu* 18.04
-   ```sh
-   conda install openvino-ie4py-ubuntu18 -c intel
-   ```
- - Red Hat Enterprise Linux 8, 64-bit 
-   ```sh
-   conda install openvino-ie4py-rhel8 -c intel
-   ```
- - Windows 10 and macOS
-   ```sh
-   conda install openvino-ie4py -c intel
-   ```
-4. Verify the package is installed:
-   ```sh
-   python -c "from openvino.runtime import Core"
-   ```
-   If installation was successful, you will not see any error messages (no console output).
-
-Now you can start developing your application.
-
-
-## What's Next?
-
-Now you may continue with the following tasks:
-
-* To convert models for use with OpenVINO, see [Model Optimizer Developer Guide](../MO_DG/Deep_Learning_Model_Optimizer_DevGuide.md).
-* See pre-trained deep learning models in our [Open Model Zoo](../model_zoo.md).
-* Try out OpenVINO via [OpenVINO Notebooks](https://docs.openvino.ai/latest/notebooks/notebooks.html).
-* To write your own OpenVINO™ applications, see [OpenVINO Runtime User Guide](../OV_Runtime_UG/openvino_intro.md).
-* See sample applications in [OpenVINO™ Toolkit Samples Overview](../OV_Runtime_UG/Samples_Overview.md).
-
-## Additional Resources
-
-- Intel® Distribution of OpenVINO™ toolkit home page: <https://software.intel.com/en-us/openvino-toolkit>.
-- For IoT Libraries & Code Samples see the [Intel® IoT Developer Kit](https://github.com/intel-iot-devkit).
-- Intel® Distribution of OpenVINO™ toolkit Anaconda home page: [https://anaconda.org/intel/openvino-ie4py](https://anaconda.org/intel/openvino-ie4py)
-=======
-The other installation methods are temporarily unavailable.
->>>>>>> 726de246
+The other installation methods are temporarily unavailable.