# Install Intel® Distribution of OpenVINO™ toolkit from Anaconda* Cloud {#openvino_docs_install_guides_installing_openvino_conda}

This guide provides installation steps for Intel® Distribution of OpenVINO™ toolkit distributed through the Anaconda* Cloud.

> **NOTE**: Only runtime packages are available from Anaconda* Cloud.

## Introduction

OpenVINO™ toolkit is a comprehensive toolkit for quickly developing applications and solutions that solve a variety of tasks including emulation of human vision, automatic speech recognition, natural language processing, recommendation systems, and many others. Based on latest generations of artificial neural networks, including Convolutional Neural Networks (CNNs), recurrent and attention-based networks, the toolkit extends computer vision and non-vision workloads across Intel® hardware, maximizing performance. It accelerates applications with high-performance, AI and deep learning inference deployed from edge to cloud.

The Intel® Distribution of OpenVINO™ toolkit\*:
- Enables CNN-based deep learning inference on the edge
- Supports heterogeneous execution across Intel® CPU, Intel® Integrated Graphics, Intel® Neural Compute Stick 2, and Intel® Vision Accelerator Design with Intel® Movidius™ VPUs
- Speeds time-to-market via an easy-to-use library of computer vision functions and pre-optimized kernels
The **runtime package** includes the following components installed by default:

| Component                                                                                           | Description                                                                                                                                                                                                                                                                                                   |  
|-----------------------------------------------------------------------------------------------------|---------------------------------------------------------------------------------------------------------------------------------------------------------------------------------------------------------------------------------------------------------------------------------------------------------------|
| [Inference Engine](../IE_DG/Deep_Learning_Inference_Engine_DevGuide.md)                            | This is the engine that runs the deep learning model. It includes a set of libraries for an easy inference integration into your applications.                                                                                                                                                                |

## System Requirements

**Software**

 - [Anaconda* distribution](https://www.anaconda.com/products/individual/)

**Operating Systems**

| Supported Operating System                                   | [Python* Version (64-bit)](https://www.python.org/) |
| :------------------------------------------------------------| :---------------------------------------------------|
|   Ubuntu* 18.04 long-term support (LTS), 64-bit              | 3.6, 3.7                                            |
|   Ubuntu* 20.04 long-term support (LTS), 64-bit              | 3.6, 3.7                                            |
|   CentOS* 7.6, 64-bit                                        | 3.6, 3.7                                            |
|   macOS* 10.15.x                                             | 3.6, 3.7                                            |
|   Windows 10*, 64-bit                                        | 3.6, 3.7                                            |

## Install the Runtime Package using the Anaconda* Package Manager

1. Set up the Anaconda* environment: 
   ```sh
   conda create --name py37 python=3.7
   ```
   ```sh
   conda activate py37
   ```
2. Update Anaconda environment to the latest version:
   ```sh
   conda update --all
   ```
<<<<<<< HEAD
3. Install the Intel® Distribution of OpenVINO™ Toolkit:
 - Ubuntu* 20.04
=======
3. Install pre-requisites:
    ```sh
   conda install numpy
   ```
4. Install the Intel® Distribution of OpenVINO™ Toolkit:
 - Ubuntu* 20.04 
>>>>>>> 568096dd
   ```sh
   conda install openvino-ie4py-ubuntu20 -c intel
   ```
 - Ubuntu* 18.04
   ```sh
   conda install openvino-ie4py-ubuntu18 -c intel
   ```
 - CentOS* 7.6 
   ```sh
   conda install openvino-ie4py-centos7 -c intel
   ```
 - Windows* 10 and macOS*
   ```sh
   conda install openvino-ie4py -c intel
   ```
5. Verify the package is installed:
   ```sh
   python -c "from openvino.inference_engine import IECore"
   ```
   If installation was successful, you will not see any error messages (no console output).

Now you can start developing your application.

## Additional Resources

- Intel® Distribution of OpenVINO™ toolkit home page: [https://software.intel.com/en-us/openvino-toolkit](https://software.intel.com/en-us/openvino-toolkit).
- OpenVINO™ toolkit online documentation: [https://docs.openvinotoolkit.org](https://docs.openvinotoolkit.org).
- [Model Optimizer Developer Guide](../MO_DG/Deep_Learning_Model_Optimizer_DevGuide.md).
- [Inference Engine Developer Guide](../IE_DG/Deep_Learning_Inference_Engine_DevGuide.md).
- For more information on Sample Applications, see the [Inference Engine Samples Overview](../IE_DG/Samples_Overview.md).
- Intel® Distribution of OpenVINO™ toolkit Anaconda* home page: [https://anaconda.org/intel/openvino-ie4py](https://anaconda.org/intel/openvino-ie4py)
<|MERGE_RESOLUTION|>--- conflicted
+++ resolved
@@ -47,17 +47,12 @@
    ```sh
    conda update --all
    ```
-<<<<<<< HEAD
-3. Install the Intel® Distribution of OpenVINO™ Toolkit:
- - Ubuntu* 20.04
-=======
 3. Install pre-requisites:
     ```sh
    conda install numpy
    ```
 4. Install the Intel® Distribution of OpenVINO™ Toolkit:
  - Ubuntu* 20.04 
->>>>>>> 568096dd
    ```sh
    conda install openvino-ie4py-ubuntu20 -c intel
    ```
