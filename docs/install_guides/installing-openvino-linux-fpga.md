--- conflicted
+++ resolved
@@ -18,326 +18,4 @@
 
 Intel® Distribution of OpenVINO™ toolkit 2020.3.X LTS release will continue to support Intel® Vision Accelerator Design with an Intel® Arria® 10 FPGA and the Intel® Programmable Acceleration Card with Intel® Arria® 10 GX FPGA. For questions about next-generation programmable deep-learning solutions based on FPGAs, please talk to your sales representative or contact us to get the latest FPGA updates.
 
-<<<<<<< HEAD
-For installation instructions for the last release of Intel® Distribution of OpenVINO™ toolkit for Linux* with FPGA Support, see documentation for the [2020.4 version](https://docs.openvinotoolkit.org/2020.4/openvino_docs_install_guides_installing_openvino_linux_fpga.html).
-=======
-## Introduction
-
-The Intel® Distribution of OpenVINO™ toolkit quickly deploys applications and solutions that emulate human vision. Based on Convolutional Neural Networks (CNN), the toolkit extends computer vision (CV) workloads across Intel® hardware, maximizing performance. The Intel® Distribution of OpenVINO™ toolkit includes the Intel® Deep Learning Deployment Toolkit (Intel® DLDT).
-
-The Intel® Distribution of OpenVINO™ toolkit for Linux\* with FPGA Support:
-
-- Enables CNN-based deep learning inference on the edge
-- Supports heterogeneous execution across Intel® CPU, Intel® Integrated Graphics, Intel® FPGA, Intel® Neural Compute Stick 2
-- Speeds time-to-market via an easy-to-use library of computer vision functions and pre-optimized kernels
-- Includes optimized calls for computer vision standards including OpenCV\* and OpenCL™
-
-**Included with the Installation and installed by default:**
-
-| Component                                                                                           | Description                                                                                                                                                                                                                                                                                                   |  
-|-----------------------------------------------------------------------------------------------------|---------------------------------------------------------------------------------------------------------------------------------------------------------------------------------------------------------------------------------------------------------------------------------------------------------------|
-| [Model Optimizer](../MO_DG/Deep_Learning_Model_Optimizer_DevGuide.md) | This tool imports, converts, and optimizes models that were trained in popular frameworks to a format usable by Intel tools, especially the Inference Engine. <br>Popular frameworks include Caffe\*, TensorFlow\*, MXNet\*, and ONNX\*.                                                                                                |
-| [Inference Engine](../IE_DG/inference_engine_intro.md)               | This is the engine that runs the deep learning model. It includes a set of libraries for an easy inference integration into your applications.                                                                                                                                                                                           |
-| Drivers and runtimes for OpenCL™ version 2.1                                                        | Enables OpenCL on the GPU/CPU for Intel® processors                                                                                                                                                                                                                                                           |
-| Intel® Media SDK                                                                                    | Offers access to hardware accelerated video codecs and frame processing                                                                                                                                                                                                                                       |
-| Pre-compiled FPGA bitstream samples                                                                 | Pre-compiled bitstream samples for the Intel® Programmable Acceleration Card with Intel® Arria® 10 GX FPGA, and Intel® Vision Accelerator Design with an Intel® Arria 10 FPGA SG2.                                                                                                                     |
-| Intel® FPGA SDK for OpenCL™ software technology                                                     | The Intel® FPGA RTE for OpenCL™ provides utilities, host runtime libraries, drivers, and RTE-specific libraries and files                                                                                                                                                                                     |
-| [OpenCV](https://docs.opencv.org/master/)                                   | OpenCV\* community version compiled for Intel® hardware   |
-| [Inference Engine Code Samples](../IE_DG/Samples_Overview.md)           | A set of simple console applications demonstrating how to utilize specific OpenVINO capabilities in an application and how to perform specific tasks, such as loading a model, running inference, querying specific device capabilities, and more. |
-| [Demo Applications](@ref omz_demos_README)           | A set of simple console applications that provide robust application templates to help you implement specific deep learning scenarios. |
-
-
-## Development and Target Platform
-
-The development and target platforms have the same requirements, but you can select different components during the installation, based on your intended use.
-
-**Hardware**
-
-* 6th to 10th generation Intel® Core™ processors and Intel® Xeon® processors 
-* Intel® Xeon® processor E family (formerly code named Sandy Bridge, Ivy Bridge, Haswell, and Broadwell)
-* 3rd generation Intel® Xeon® Scalable processor (formerly code named Cooper Lake)
-* Intel® Xeon® Scalable processor (formerly Skylake and Cascade Lake)
-* Intel Atom® processor with support for Intel® Streaming SIMD Extensions 4.1 (Intel® SSE4.1)
-* Intel Pentium® processor N4200/5, N3350/5, or N3450/5 with Intel® HD Graphics
-* Intel® Neural Compute Stick 2
-* Intel® Vision Accelerator Design with Intel® Movidius™ VPUs
-* Intel® Programmable Acceleration Card (PAC) with Intel® Arria® 10 GX FPGA
-* Intel® Vision Accelerator Design with an Intel® Arria 10 FPGA (Mustang-F100-A10) SG2
-
-> **NOTE**: With OpenVINO™ 2020.4 release, Intel® Movidius™ Neural Compute Stick is no longer supported.
-
-> **NOTE**: Intel® Arria 10 FPGA (Mustang-F100-A10) SG1 is no longer supported. If you use Intel® Vision Accelerator Design with an Intel® Arria 10 FPGA (Mustang-F100-A10) Speed Grade 1, we recommend continuing to use the [Intel® Distribution of OpenVINO™ toolkit 2020.1](https://docs.openvinotoolkit.org/2020.1/_docs_install_guides_VisionAcceleratorFPGA_Configure.html) release.
-
-> **NOTE**: Intel® Arria® 10 GX FPGA Development Kit is no longer supported. For the Intel® Arria® 10 FPGA GX Development Kit configuration guide, refer to the [2019 R1.1 documentation](http://docs.openvinotoolkit.org/2019_R1.1/_docs_install_guides_GX_Configure_2019R1.html).
-
-**Processor Notes:**
-
-- Processor graphics are not included in all processors. See [Product Specifications](https://ark.intel.com/) for information about your processor.
-- A chipset that supports processor graphics is required for Intel® Xeon® processors.
-
-**Operating Systems:**
-
-- Ubuntu 18.04 or 16.04 long-term support (LTS), 64-bit: Minimum supported kernel is 4.15
-- CentOS 7.4, 64-bit
-- Yocto Project v3.0, 64-bit (for target only and requires modifications)
-
-## Overview
-
-This guide provides step-by-step instructions on how to install the Intel® Distribution of OpenVINO™ toolkit with FPGA Support. Links are provided for each type of compatible hardware including downloads, initialization and configuration steps. The following steps will be covered:
-
-1. <a href="#install-openvino">Install the Intel® Distribution of OpenVINO™ Toolkit </a>
-2. <a href="#install-external-dependencies">Install External software dependencies</a>
-3. <a href="#configure-model-optimizer">Configure the Model Optimizer </a>
-4. <a href="#run-the-demos">Run the Verification Scripts to Verify Installation and Compile Samples</a>
-5. <a href="#install-hardware">Install your compatible hardware from the list of supported hardware</a><br>
-6. <a href="#Hello-World-Face-Detection-Tutorial">Use the Face Detection Tutorial</a>
-
-## <a name="install-openvino"></a>Install the Intel® Distribution of OpenVINO™ Toolkit Core Components
-
-Download the Intel® Distribution of OpenVINO™ toolkit package file from [Intel® Distribution of OpenVINO™ toolkit for Linux* with FPGA Support](https://software.intel.com/en-us/openvino-toolkit/choose-download). 
-Select the Intel® Distribution of OpenVINO™ toolkit for Linux with FPGA Support package from the dropdown menu.
-
-1. Open a command prompt terminal window.
-2. Change directories to where you downloaded the Intel Distribution of
-OpenVINO toolkit for Linux\* with FPGA Support package file.<br>
-     If you downloaded the package file to the current user's `Downloads`
-     directory:
-```sh
-cd ~/Downloads/
-```
-By default, the file is saved as `l_openvino_toolkit_fpga_p_<version>.tgz`.
-
-3. Unpack the .tgz file:
-```sh
-tar -xvzf l_openvino_toolkit_fpga_p_<version>.tgz
-```
-The files are unpacked to the `l_openvino_toolkit_fpga_p_<version>` directory.
-
-4. Go to the `l_openvino_toolkit_fpga_p_<version>` directory:
-```sh
-cd l_openvino_toolkit_fpga_p_<version>
-```
-If you have a previous version of the Intel Distribution of OpenVINO toolkit installed, rename or delete these two directories:
-- `/home/<user>/inference_engine_samples`
-- `/home/<user>/openvino_models`
-
-**Installation Notes:**
-- Choose an installation option and run the related script as root.
-- You can use either a GUI installation wizard or command-line instructions (CLI).
-- Screenshots are provided for the GUI, but not for CLI. The following information also applies to CLI and will be helpful to your installation where you will be presented with the same choices and tasks.
-
-5. Choose your installation option:
-   - **Option 1:** GUI Installation Wizard:
-```sh
-sudo ./install_GUI.sh
-```
-   - **Option 2:** Command-Line Instructions:
-```sh
-sudo ./install.sh
-```
-6. Follow the instructions on your screen. Watch for informational
-messages such as the following in case you must complete additional
-steps:
-![](../img/install-linux-fpga-01.png)
-
-7. If you select the default options, the **Installation summary** GUI screen looks like this:
-![](../img/install-linux-fpga-02.png)
-    - **Optional:** You can choose **Customize** and select only the bitstreams for your card. This will allow you to minimize
-        the size of the download by several gigabytes.
-    - The following bitstreams listed at the bottom of the customization screen are highlighted below. Choose the one for your FPGA:
-        ![](../img/install-linux-fpga-04.png)
-    - When installed as **root** the default installation directory for the Intel Distribution of OpenVINO is
-    `/opt/intel/openvino_fpga_2019.<version>/`.<br>
-        For simplicity, a symbolic link to the latest installation is also created: `/opt/intel/openvino/`.
-
-8. A Complete screen indicates that the core components have been installed:
-![](../img/install-linux-fpga-05.png)
-
-The first core components are installed. Continue to the next section to install additional dependencies.
-
-## <a name="install-external-dependencies"></a>Install External Software Dependencies
-
-These dependencies are required for:
-
-- Intel-optimized build of OpenCV library
-- Deep Learning Inference Engine
-- Deep Learning Model Optimizer tools
-
-1. Change to the `install_dependencies` directory:
-```sh
-cd /opt/intel/openvino/install_dependencies   
-```
-2. Run a script to download and install the external software dependencies:
-```sh
-sudo -E ./install_openvino_dependencies.sh
-```
-
-The dependencies are installed. Continue to the next section to configure the Model Optimizer.
-
-## <a name="configure-model-optimizer"></a>Configure the Model Optimizer
-
-The Model Optimizer is a Python\*-based command line tool for importing
-trained models from popular deep learning frameworks such as Caffe\*,
-TensorFlow\*, Apache MXNet\*, ONNX\* and Kaldi\*.
-
-The Model Optimizer is a key component of the Intel Distribution of
-OpenVINO toolkit. You cannot perform inference on your trained model without
-running the model through the Model Optimizer. When you run a
-pre-trained model through the Model Optimizer, your output is an
-Intermediate Representation (IR) of the network. The Intermediate
-Representation is a pair of files that describe the whole model:
-
--   `.xml`: Describes the network topology
--   `.bin`: Contains the weights and biases binary data
-
-For more information about the Model Optimizer, refer to the [Model Optimizer Developer Guide](../MO_DG/Deep_Learning_Model_Optimizer_DevGuide.md). 
-
-### Model Optimizer Configuration Steps
-
-> **IMPORTANT**: The Internet access is required to execute the following steps successfully. If you have access to the Internet through the proxy server only, please make sure that it is configured in your environment.
-
-You can choose to either configure all supported frameworks at once **OR** configure one framework at a time. Choose the option that best suits your needs. If you see error messages, make sure you installed all dependencies.
-
-> **NOTE**: If you installed the Intel® Distribution of OpenVINO™ to the non-default install directory, replace `/opt/intel` with the directory in which you installed the software.
-
-**Option 1: Configure all supported frameworks at the same time**
-
-1.  Go to the Model Optimizer prerequisites directory:
-```sh
-cd /opt/intel/openvino/deployment_tools/model_optimizer/install_prerequisites 
-```
-2.  Run the script to configure the Model Optimizer for Caffe,
-    TensorFlow 1.x, MXNet, Kaldi\*, and ONNX:
-```sh
-sudo ./install_prerequisites.sh
-```
-
-**Option 2: Configure each framework separately**
-
-Configure individual frameworks separately **ONLY** if you did not select **Option 1** above.
-1.  Go to the Model Optimizer prerequisites directory:
-```sh
-cd /opt/intel/openvino/deployment_tools/model_optimizer/install_prerequisites
-```
-2.  Run the script for your model framework. You can run more than one script:
--   For **Caffe**:
-
-```sh
-sudo ./install_prerequisites_caffe.sh
-```
--   For **TensorFlow 1.x**:
-```sh
-sudo ./install_prerequisites_tf.sh
-```
--   For **TensorFlow 2.x**:
-```sh
-sudo ./install_prerequisites_tf2.sh
-```
--   For **MXNet**:
-```sh
-sudo ./install_prerequisites_mxnet.sh
-```
--   For **ONNX**:
-```sh
-sudo ./install_prerequisites_onnx.sh
-```
--   For **Kaldi**:
-```sh
-sudo ./install_prerequisites_kaldi.sh
-```
-The Model Optimizer is configured for one or more frameworks.
-
-You are ready to compile the samples by <a href="#run-the-demos">running the verification scripts</a>.
-
-## <a name="run-the-demos"></a>Run the Verification Scripts to Verify Installation and Compile Samples
-
-To verify the installation and compile two samples, run the verification applications provided with the product on the CPU:
-
-1. Go to the **Inference Engine demo** directory:
-```sh
-cd /opt/intel/openvino/deployment_tools/demo
-```
-
-2. Run the **Image Classification verification script**:
-```sh
-./demo_squeezenet_download_convert_run.sh
-```
-This verification script downloads a SqueezeNet model, uses the Model Optimizer to convert the model to the .bin and .xml Intermediate Representation (IR) files. The Inference Engine requires this model conversion so it can use the IR as input and achieve optimum performance on Intel hardware.<br>
-This verification script builds the [Image Classification Sample Async](../../inference-engine/samples/classification_sample_async/README.md) application and run it with the `car.png` image in the demo directory. When the verification script completes, you will have the label and confidence for the top-10 categories:
-![](../img/image_classification_script_output_lnx.png)
-
-3. Run the **Inference Pipeline verification script**:
-```sh
-./demo_security_barrier_camera.sh
-```
-This verification script builds the [Security Barrier Camera Demo](@ref omz_demos_security_barrier_camera_demo_README) application included in the package. 
-
-   This verification script uses the `car_1.bmp` image in the demo directory to show an inference pipeline using three of the pre-trained models. The verification script uses vehicle recognition in which vehicle attributes build on each other to narrow in on a specific attribute.
-
-   First, an object is identified as a vehicle. This identification is used as input to the next model, which identifies specific vehicle attributes, including the license plate. Finally, the attributes identified as the license plate are used as input to the third model, which recognizes specific characters in the license plate.
-
-  When the verification script completes, you will see an image that displays the resulting frame with detections rendered as bounding boxes, and text:
-  ![](../img/security-barrier-results.png)
-
-4. Close the image viewer window to complete the verification script.
-
-
-To learn about the verification scripts, see the `README.txt` file in `/opt/intel/openvino/deployment_tools/demo`.
-
-For a description of the Intel Distribution of OpenVINO™ pre-trained object detection and object recognition models, see [Overview of OpenVINO™ Toolkit Pre-Trained Models](@ref omz_models_intel_index).
-
-You have completed all required installation, configuration and build steps in this guide to use your CPU to work with your trained models. To use other hardware, see <a href="#install hardware">Install and Configure your Compatible Hardware</a> below.
-
-## <a name="install-hardware"></a>Install and Configure Your Compatible Hardware
-
-Install your compatible hardware from the list of supported components below.
-
-> **NOTE**: Once you've completed your hardware installation, you'll return to this guide to finish installation and configuration of the Intel® Distribution of OpenVINO™ toolkit.
-
-Links to install and configure compatible hardware
-- [The Intel® Programmable Acceleration Card (PAC) with Intel® Arria® 10 GX FPGA](PAC_Configure.md)
-- [The Intel® Vision Accelerator Design with an Intel® Arria 10 FPGA SG2 (Mustang-F100-A10)](VisionAcceleratorFPGA_Configure.md)
-- [Intel® Vision Accelerator Design with Intel® Movidius™ VPUs](installing-openvino-linux-ivad-vpu.md)
-
-Congratulations, you have finished the Intel® Distribution of OpenVINO™ toolkit installation for FPGA. To learn more about how the Intel® Distribution of OpenVINO™ toolkit works, the Hello World tutorial and other resources are provided below.
-
-## <a name="Hello-World-Face-Detection-Tutorial"></a>Hello World Face Detection Tutorial
-
-Refer to the [OpenVINO™ with FPGA Hello World Face Detection Exercise](https://github.com/intel-iot-devkit/openvino-with-fpga-hello-world-face-detection).
-
-## Troubleshooting
-
-PRC developers might encounter pip installation related issues during OpenVINO™ installation. To resolve the issues, you may use one of the following options at your discretion:
-* Add the download source with `-i` parameter in the `pip` command. For example: 
-```
-pip install numpy.py -i https://mirrors.aliyun.com/pypi/simple/
-```
-Use the `--trusted-host` parameter if the URL above is `http` instead of `https`.
-
-* Modify or create `~/.pip/pip.conf` file to change the default download source with the content below:
-```
-[global]
-index-url = http://mirrors.aliyun.com/pypi/simple/
-[install]
-trusted-host = mirrors.aliyun.com
-```
-
-**Additional Resources**
-
-- Intel® Distribution of OpenVINO™ toolkit home page: [https://software.intel.com/en-us/openvino-toolkit](https://software.intel.com/en-us/openvino-toolkit)
-- OpenVINO™ toolkit online documentation: [https://docs.openvinotoolkit.org](https://docs.openvinotoolkit.org)
-- [Inference Engine FPGA plugin documentation](../IE_DG/supported_plugins/FPGA.md)
-- [Model Optimizer Developer Guide](../MO_DG/Deep_Learning_Model_Optimizer_DevGuide.md).
-- For more information on Sample Applications, see the [Inference Engine Samples Overview](../IE_DG/Samples_Overview.md).
-- To learn about pre-trained models for OpenVINO™ toolkit, see the [Pre-Trained Models Overview](@ref omz_models_intel_index).
-- For information on Inference Engine Tutorials, see the [Inference Tutorials](https://github.com/intel-iot-devkit/inference-tutorials-generic)
-- For IoT Libraries & Code Samples see the [Intel® IoT Developer Kit](https://github.com/intel-iot-devkit).
-
-To learn more about converting models, go to:
-
-- [Convert Your Caffe* Model](../MO_DG/prepare_model/convert_model/Convert_Model_From_Caffe.md)
-- [Convert Your TensorFlow* Model](../MO_DG/prepare_model/convert_model/Convert_Model_From_TensorFlow.md)
-- [Convert Your MXNet* Model](../MO_DG/prepare_model/convert_model/Convert_Model_From_MxNet.md)
-- [Convert Your ONNX* Model](../MO_DG/prepare_model/convert_model/Convert_Model_From_ONNX.md)
-
->>>>>>> e364271c
+For installation instructions for the last release of Intel® Distribution of OpenVINO™ toolkit for Linux* with FPGA Support, see documentation for the [2020.4 version](https://docs.openvinotoolkit.org/2020.4/openvino_docs_install_guides_installing_openvino_linux_fpga.html).