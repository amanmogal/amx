--- conflicted
+++ resolved
@@ -154,50 +154,12 @@
    cd /opt/intel/openvino_2022/tools/model_optimizer/install_prerequisites
    ```
 
-2. Run the script to configure the Model Optimizer for Caffe, TensorFlow 2.x, MXNet, Kaldi\*, and ONNX:
+2. Run the script to configure the Model Optimizer for Caffe, TensorFlow, MXNet, Kaldi\*, and ONNX:
    ```sh
    sudo ./install_prerequisites.sh
    ```
 
-<<<<<<< HEAD
-**Option 2: Configure the Model Optimizer for each framework separately:**
-
-Configure individual frameworks separately **ONLY** if you did not select **Option 1** above.
-
-1. Go to the Model Optimizer prerequisites directory:
-   ```sh
-   cd /opt/intel/openvino_2022/tools/model_optimizer/install_prerequisites
-   ```
-
-2. Run the script for your model framework. You can run more than one script:
-
-   - For **Caffe**:
-   ```sh
-   sudo ./install_prerequisites_caffe.sh
-   ```
-
-   - For **TensorFlow**:
-   ```sh
-   sudo ./install_prerequisites_tf2.sh
-   ```
-
-   - For **MXNet**:
-   ```sh
-   sudo ./install_prerequisites_mxnet.sh
-   ```
-
-   - For **ONNX**:
-   ```sh
-   sudo ./install_prerequisites_onnx.sh
-   ```
-
-   - For **Kaldi**:
-   ```sh
-   sudo ./install_prerequisites_kaldi.sh
-   ```
-=======
-3. **Optional:** You can choose to install Model Optimizer support for only certain frameworks. In the same directory are individual scripts for Caffe, TensorFlow 1.x, TensorFlow 2.x, MXNet, Kaldi, and ONNX (`install_prerequisites_caffe.sh`, etc.). If you see error messages, make sure you installed all dependencies.
->>>>>>> 5fada945
+3. **Optional:** You can choose to install Model Optimizer support for only certain frameworks. In the same directory are individual scripts for Caffe, TensorFlow, MXNet, Kaldi, and ONNX (`install_prerequisites_caffe.sh`, etc.). If you see error messages, make sure you installed all dependencies.
 
 The Model Optimizer is configured for one or more frameworks.
 
