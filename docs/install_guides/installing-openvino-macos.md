# Install and Configure Intel® Distribution of OpenVINO™ toolkit for macOS {#openvino_docs_install_guides_installing_openvino_macos}

> **NOTE**: Since the OpenVINO™ 2022.1 release, the following development tools: Model Optimizer, Post-Training Optimization Tool, Model Downloader and other Open Model Zoo tools, Accuracy Checker, and Annotation Converter are not part of the installer. These tools are now only available on [pypi.org](https://pypi.org/project/openvino-dev/).

<<<<<<< HEAD
## Introduction

By default, the [OpenVINO™ Toolkit](https://docs.openvino.ai/latest/index.html) installation on this page installs the following components:

| Component                                                                                           | Description                                                                                                                                                                                                                                                                                                   |
|-----------------------------------------------------------------------------------------------------|---------------------------------------------------------------------------------------------------------------------------------------------------------------------------------------------------------------------------------------------------------------------------------------------------------------|
| [Model Optimizer](../MO_DG/Deep_Learning_Model_Optimizer_DevGuide.md) | This tool imports, converts, and optimizes models that were trained in popular frameworks to a format usable by Intel tools, especially the Inference Engine. <br> Popular frameworks include Caffe*, TensorFlow*, MXNet\*, Kaldi\* and ONNX\*. |
| [Inference Engine](../OV_Runtime_UG/Deep_Learning_OpenVINO_Runtime_User_Guide.md) | This is the engine that runs the deep learning model. It includes a set of libraries for an easy inference integration into your applications |
| [OpenCV\*](https://docs.opencv.org/master/) | OpenCV\* community version compiled for Intel® hardware |
| [Inference Engine Code Samples](../OV_Runtime_UG/Samples_Overview.md) | A set of simple command-line applications demonstrating how to utilize specific OpenVINO capabilities in an application and how to perform specific tasks, such as loading a model, running inference, querying specific device capabilities, and more. |
| [Demo Applications](@ref omz_demos) | A set of command-line applications that serve as robust templates to help you implement multi-stage pipelines and specific deep learning scenarios. |
| Additional Tools | A set of tools to work with your models, including [Accuracy Checker utility](@ref omz_tools_accuracy_checker), [Post-Training Optimization Tool](@ref pot_README), [Model Downloader](@ref omz_tools_downloader), and others |
| [Documentation for Pre-Trained Models ](@ref omz_models_group_intel) | Documentation for the pre-trained models available in the [Open Model Zoo repo](https://github.com/openvinotoolkit/open_model_zoo). |
=======
> **NOTE**: The Intel® Distribution of OpenVINO™ is supported on macOS version 10.15.x with Intel® processor-based machines.
>>>>>>> 334e9e99

## System Requirements

@sphinxdirective
.. tab:: Operating Systems

  macOS 10.15

.. tab:: Hardware

  Optimized for these processors:

  * 6th to 12th generation Intel® Core™ processors and Intel® Xeon® processors 
  * 3rd generation Intel® Xeon® Scalable processor (formerly code named Cooper Lake)
  * Intel® Xeon® Scalable processor (formerly Skylake and Cascade Lake)
  * Intel® Neural Compute Stick 2
  
  .. note::
    The current version of the Intel® Distribution of OpenVINO™ toolkit for macOS* supports inference on Intel CPUs and Intel® Neural Compute Stick 2 devices only.

.. tab:: Software Requirements

  * `CMake 3.13 or higher <https://cmake.org/download/>`_ (choose "macOS 10.13 or later"). Add `/Applications/CMake.app/Contents/bin` to path (for default install). 
  * `Python 3.6 - 3.9 <https://www.python.org/downloads/mac-osx/>`_ (choose 3.6.x - 3.9.x). Install and	add to path.
  * Apple Xcode Command Line Tools. In the terminal, run `xcode-select --install` from any directory
  * (Optional) Apple Xcode IDE (not required for OpenVINO™, but useful for development)

@endsphinxdirective

## Overview

This guide provides step-by-step instructions on how to install the Intel® Distribution of OpenVINO™ toolkit for macOS. The following steps will be covered:

1. <a href="#install-core">Install the Intel® Distribution of OpenVINO™ Toolkit</a>
2. <a href="#set-the-environment-variables">Configure the Environment</a>
3. <a href="#model-optimizer">Download additional components (Optional)</a>
4. <a href="#configure-ncs2">Configure the Intel® Neural Compute Stick 2 (Optional)</a>
5. <a href="#get-started">What’s next?</a>

## <a name="install-core"></a>Step 1: Install the Intel® Distribution of OpenVINO™ Toolkit Core Components

1. Download the Intel® Distribution of OpenVINO™ toolkit package file from [Intel® Distribution of OpenVINO™ toolkit for macOS](https://software.intel.com/en-us/openvino-toolkit/choose-download/free-download-macos). Select the Intel® Distribution of OpenVINO™ toolkit for macOS package from the dropdown menu.

2. Go to the directory where you downloaded the Intel® Distribution of OpenVINO™ toolkit. This document assumes this is your `Downloads` directory. By default, the disk image file is saved as `m_openvino_toolkit_p_<version>.dmg`.

3. Double-click the `m_openvino_toolkit_p_<version>.dmg` file to mount. The disk image is mounted to `/Volumes/m_openvino_toolkit_p_<version>` and automatically opens in a separate window.

4. Run the installation wizard application `bootstrapper.app`. You should see the following dialog box open up:

   @sphinxdirective

   .. image:: _static/images/openvino-install.png
      :width: 400px
      :align: center

   @endsphinxdirective

5. Follow the instructions on your screen. During the installation you will be asked to accept the license agreement. The acceptance is required to continue.
   ![](../img/openvino-install-macos-run-boostrapper-script.gif)
   Click on the image to see the details.

   By default, the Intel® Distribution of OpenVINO™ is installed in the following directory, referred to as `<INSTALL_DIR>` elsewhere in the documentation:

   * For root or administrator: `/opt/intel/openvino_<version>/`
   * For regular users: `~/intel/openvino_<version>/`

   For simplicity, a symbolic link to the latest installation is also created: `/opt/intel/openvino_2022/` or `~/intel/openvino_2022/`.

## <a name="set-the-environment-variables"></a>Step 2: Configure the Environment

You must update several environment variables before you can compile and run OpenVINO™ applications. Set environment variables as follows:

```sh
source <INSTALL_DIR>/setupvars.sh
```

If you have more than one OpenVINO™ version on your machine, you can easily switch its version by sourcing `setupvars.sh` of your choice.

> **NOTE**: You can also run this script every time when you start new terminal session. Open `~/.bashrc` in your favorite editor, and add `source <INSTALL_DIR>/setupvars.sh`. Next time when you open a terminal, you will see `[setupvars.sh] OpenVINO™ environment initialized`. Changing `.bashrc` is not recommended when you have many OpenVINO™ versions on your machine and want to switch among them, as each may require different setup.

The environment variables are set. Continue to the next section if you want to download any additional components.

## <a name="model-optimizer"></a>Step 3 (Optional): Download additional components

> **NOTE**: Since the OpenVINO™ 2022.1 release, the following development tools: Model Optimizer, Post-Training Optimization Tool, Model Downloader and other Open Model Zoo tools, Accuracy Checker, and Annotation Converter are not part of the installer. The OpenVINO™ Model Development Tools can only be installed via PyPI now. See [Install OpenVINO™ Model Development Tools](@ref installing_model_dev_tools) for detailed steps. 

## <a name="configure-ncs2"></a>Step 4 (Optional): Configure the Intel® Neural Compute Stick 2 

@sphinxdirective

If you want to run inference on Intel® Neural Compute Stick 2 use the following instructions to setup the device: :ref:`NCS2 Setup Guide <ncs guide macos>`.

@endsphinxdirective

## <a name="get-started"></a>Step 5: What's next?

Now you are ready to try out the toolkit. You can use the following tutorials to write your applications using Python and C++.

Developing in Python:
   * [Start with tensorflow models with OpenVINO™](https://docs.openvino.ai/latest/notebooks/101-tensorflow-to-openvino-with-output.html)
   * [Start with ONNX and PyTorch models with OpenVINO™](https://docs.openvino.ai/latest/notebooks/102-pytorch-onnx-to-openvino-with-output.html)
   * [Start with PaddlePaddle models with OpenVINO™](https://docs.openvino.ai/latest/notebooks/103-paddle-onnx-to-openvino-classification-with-output.html)

Developing in C++:
   * [Image Classification Async C++ Sample](@ref openvino_inference_engine_samples_classification_sample_async_README)
   * [Hello Classification C++ Sample](@ref openvino_inference_engine_samples_hello_classification_README)
   * [Hello Reshape SSD C++ Sample](@ref openvino_inference_engine_samples_hello_reshape_ssd_README)

## <a name="uninstall"></a>Uninstall the Intel® Distribution of OpenVINO™ Toolkit

To uninstall the toolkit, follow the steps on the [Uninstalling page](uninstalling-openvino.md).

@sphinxdirective
.. raw:: html

   </div>

@endsphinxdirective

## Additional Resources
<<<<<<< HEAD

- Get started with samples and demos: [Get Started Guide](../get_started.md)
- Intel® Distribution of OpenVINO™ toolkit home page: [https://software.intel.com/en-us/openvino-toolkit](https://software.intel.com/en-us/openvino-toolkit)
- Convert models for use with OpenVINO™: [Model Optimizer Developer Guide](../MO_DG/Deep_Learning_Model_Optimizer_DevGuide.md)
- Write your own OpenVINO™ applications: [Inference Engine Developer Guide](../OV_Runtime_UG/Deep_Learning_OpenVINO_Runtime_User_Guide.md)
- Information on sample applications: [Inference Engine Samples Overview](../OV_Runtime_UG/Samples_Overview.md)
- Information on a supplied set of models: [Overview of OpenVINO™ Toolkit Pre-Trained Models](@ref omz_models_group_intel)
- IoT libraries and code samples: [Intel® IoT Developer Kit](https://github.com/intel-iot-devkit)

To learn more about converting models from specific frameworks, go to:

- [Convert Your Caffe* Model](../MO_DG/prepare_model/convert_model/Convert_Model_From_Caffe.md)
- [Convert Your TensorFlow* Model](../MO_DG/prepare_model/convert_model/Convert_Model_From_TensorFlow.md)
- [Convert Your MXNet* Model](../MO_DG/prepare_model/convert_model/Convert_Model_From_MxNet.md)
- [Convert Your Kaldi* Model](../MO_DG/prepare_model/convert_model/Convert_Model_From_Kaldi.md)
- [Convert Your ONNX* Model](../MO_DG/prepare_model/convert_model/Convert_Model_From_ONNX.md)
=======
@sphinxdirective
.. raw:: html

   <div class="collapsible-section">

@endsphinxdirective
   - Convert models for use with OpenVINO™: [Model Optimizer Developer Guide](../MO_DG/Deep_Learning_Model_Optimizer_DevGuide.md)
   - Write your own applications with OpenVINO™: [OpenVINO™ Runtime User Guide](../OV_Runtime_UG/Deep_Learning_Inference_Engine_DevGuide.md)
   - Information on sample applications: [OpenVINO™ Toolkit Samples Overview](../OV_Runtime_UG/Samples_Overview.md)
   - Information on a supplied set of models: [Overview of OpenVINO™ Toolkit Pre-Trained Models](@ref omz_models_group_intel)
   - IoT libraries and code samples in the GitHUB repository: [Intel® IoT Developer Kit](https://github.com/intel-iot-devkit)
   
   To learn more about converting models from specific frameworks, go to:
   
   - [Convert Your Caffe Model](../MO_DG/prepare_model/convert_model/Convert_Model_From_Caffe.md)
   - [Convert Your TensorFlow Model](../MO_DG/prepare_model/convert_model/Convert_Model_From_TensorFlow.md)
   - [Convert Your MXNet Model](../MO_DG/prepare_model/convert_model/Convert_Model_From_MxNet.md)
   - [Convert Your Kaldi Model](../MO_DG/prepare_model/convert_model/Convert_Model_From_Kaldi.md)
   - [Convert Your ONNX Model](../MO_DG/prepare_model/convert_model/Convert_Model_From_ONNX.md)

@sphinxdirective
.. raw:: html

   </div>

@endsphinxdirective
>>>>>>> 334e9e99
<|MERGE_RESOLUTION|>--- conflicted
+++ resolved
@@ -2,23 +2,7 @@
 
 > **NOTE**: Since the OpenVINO™ 2022.1 release, the following development tools: Model Optimizer, Post-Training Optimization Tool, Model Downloader and other Open Model Zoo tools, Accuracy Checker, and Annotation Converter are not part of the installer. These tools are now only available on [pypi.org](https://pypi.org/project/openvino-dev/).
 
-<<<<<<< HEAD
-## Introduction
-
-By default, the [OpenVINO™ Toolkit](https://docs.openvino.ai/latest/index.html) installation on this page installs the following components:
-
-| Component                                                                                           | Description                                                                                                                                                                                                                                                                                                   |
-|-----------------------------------------------------------------------------------------------------|---------------------------------------------------------------------------------------------------------------------------------------------------------------------------------------------------------------------------------------------------------------------------------------------------------------|
-| [Model Optimizer](../MO_DG/Deep_Learning_Model_Optimizer_DevGuide.md) | This tool imports, converts, and optimizes models that were trained in popular frameworks to a format usable by Intel tools, especially the Inference Engine. <br> Popular frameworks include Caffe*, TensorFlow*, MXNet\*, Kaldi\* and ONNX\*. |
-| [Inference Engine](../OV_Runtime_UG/Deep_Learning_OpenVINO_Runtime_User_Guide.md) | This is the engine that runs the deep learning model. It includes a set of libraries for an easy inference integration into your applications |
-| [OpenCV\*](https://docs.opencv.org/master/) | OpenCV\* community version compiled for Intel® hardware |
-| [Inference Engine Code Samples](../OV_Runtime_UG/Samples_Overview.md) | A set of simple command-line applications demonstrating how to utilize specific OpenVINO capabilities in an application and how to perform specific tasks, such as loading a model, running inference, querying specific device capabilities, and more. |
-| [Demo Applications](@ref omz_demos) | A set of command-line applications that serve as robust templates to help you implement multi-stage pipelines and specific deep learning scenarios. |
-| Additional Tools | A set of tools to work with your models, including [Accuracy Checker utility](@ref omz_tools_accuracy_checker), [Post-Training Optimization Tool](@ref pot_README), [Model Downloader](@ref omz_tools_downloader), and others |
-| [Documentation for Pre-Trained Models ](@ref omz_models_group_intel) | Documentation for the pre-trained models available in the [Open Model Zoo repo](https://github.com/openvinotoolkit/open_model_zoo). |
-=======
 > **NOTE**: The Intel® Distribution of OpenVINO™ is supported on macOS version 10.15.x with Intel® processor-based machines.
->>>>>>> 334e9e99
 
 ## System Requirements
 
@@ -139,24 +123,6 @@
 @endsphinxdirective
 
 ## Additional Resources
-<<<<<<< HEAD
-
-- Get started with samples and demos: [Get Started Guide](../get_started.md)
-- Intel® Distribution of OpenVINO™ toolkit home page: [https://software.intel.com/en-us/openvino-toolkit](https://software.intel.com/en-us/openvino-toolkit)
-- Convert models for use with OpenVINO™: [Model Optimizer Developer Guide](../MO_DG/Deep_Learning_Model_Optimizer_DevGuide.md)
-- Write your own OpenVINO™ applications: [Inference Engine Developer Guide](../OV_Runtime_UG/Deep_Learning_OpenVINO_Runtime_User_Guide.md)
-- Information on sample applications: [Inference Engine Samples Overview](../OV_Runtime_UG/Samples_Overview.md)
-- Information on a supplied set of models: [Overview of OpenVINO™ Toolkit Pre-Trained Models](@ref omz_models_group_intel)
-- IoT libraries and code samples: [Intel® IoT Developer Kit](https://github.com/intel-iot-devkit)
-
-To learn more about converting models from specific frameworks, go to:
-
-- [Convert Your Caffe* Model](../MO_DG/prepare_model/convert_model/Convert_Model_From_Caffe.md)
-- [Convert Your TensorFlow* Model](../MO_DG/prepare_model/convert_model/Convert_Model_From_TensorFlow.md)
-- [Convert Your MXNet* Model](../MO_DG/prepare_model/convert_model/Convert_Model_From_MxNet.md)
-- [Convert Your Kaldi* Model](../MO_DG/prepare_model/convert_model/Convert_Model_From_Kaldi.md)
-- [Convert Your ONNX* Model](../MO_DG/prepare_model/convert_model/Convert_Model_From_ONNX.md)
-=======
 @sphinxdirective
 .. raw:: html
 
@@ -164,7 +130,7 @@
 
 @endsphinxdirective
    - Convert models for use with OpenVINO™: [Model Optimizer Developer Guide](../MO_DG/Deep_Learning_Model_Optimizer_DevGuide.md)
-   - Write your own applications with OpenVINO™: [OpenVINO™ Runtime User Guide](../OV_Runtime_UG/Deep_Learning_Inference_Engine_DevGuide.md)
+   - Write your own applications with OpenVINO™: [OpenVINO™ Runtime User Guide](../OV_Runtime_UG/Deep_Learning_OpenVINO_Runtime_User_Guide.md)
    - Information on sample applications: [OpenVINO™ Toolkit Samples Overview](../OV_Runtime_UG/Samples_Overview.md)
    - Information on a supplied set of models: [Overview of OpenVINO™ Toolkit Pre-Trained Models](@ref omz_models_group_intel)
    - IoT libraries and code samples in the GitHUB repository: [Intel® IoT Developer Kit](https://github.com/intel-iot-devkit)
@@ -182,5 +148,4 @@
 
    </div>
 
-@endsphinxdirective
->>>>>>> 334e9e99
+@endsphinxdirective