# Install OpenVINO™ Runtime on Windows 10 from an Archive File {#openvino_docs_install_guides_installing_openvino_from_archive_windows}

With the OpenVINO™ 2022.2 release, you can download and use archive files to install OpenVINO Runtime.

You can also check the [Release Notes](https://software.intel.com/en-us/articles/OpenVINO-RelNotes) for more information on updates in this release.

> **NOTE**: Since the OpenVINO™ 2022.1 release, the following development tools: Model Optimizer, Post-Training Optimization Tool, Model Downloader and other Open Model Zoo tools, Accuracy Checker, and Annotation Converter can be installed via [pypi.org](https://pypi.org/project/openvino-dev/) only.

## System Requirements

@sphinxdirective
.. tab:: Operating Systems

  Microsoft Windows 10, 64-bit

.. tab:: Hardware

  Optimized for these processors:

  * 6th to 12th generation Intel® Core™ processors and Intel® Xeon® processors 
  * 3rd generation Intel® Xeon® Scalable processor (formerly code named Cooper Lake)
  * Intel® Xeon® Scalable processor (formerly Skylake and Cascade Lake)
  * Intel Atom® processor with support for Intel® Streaming SIMD Extensions 4.1 (Intel® SSE4.1)
  * Intel Pentium® processor N4200/5, N3350/5, or N3450/5 with Intel® HD Graphics
  * Intel® Iris® Xe MAX Graphics
  * Intel® Neural Compute Stick 2
  * Intel® Vision Accelerator Design with Intel® Movidius™ VPUs
  
.. tab:: Processor Notes

  Processor graphics are not included in all processors. 
  See `Product Specifications`_ for information about your processor.
  
  .. _Product Specifications: https://ark.intel.com/

.. tab:: Software

  * For C++ developers:
     * `Microsoft Visual Studio 2019 with MSBuild <http://visualstudio.microsoft.com/downloads/>`_
     * `CMake 3.14 or higher, 64-bit <https://cmake.org/download/>`_ (optional, only required for building sample applications)
<<<<<<< HEAD
  * For Python developers: `Python 3.7 - 3.9, 64-bit <https://www.python.org/downloads/windows/>`_
=======
  * For Python developers: `Python 3.6 - 3.10, 64-bit <https://www.python.org/downloads/windows/>`_
     * Note that OpenVINO is gradually stopping the support for Python 3.6. You are encouraged to use Python 3.7 - 3.10.
>>>>>>> b9e9f0a4

  .. note::
    You can choose to download the Community version. Use `Microsoft Visual Studio installation guide <https://docs.microsoft.com/en-us/visualstudio/install/install-visual-studio?view=vs-2019>`_ to walk you through the installation. During installation in the **Workloads** tab, choose **Desktop development with C++**.

  .. note::
    You can either use `cmake<version>.msi` which is the installation wizard or `cmake<version>.zip` where you have to go into the `bin` folder and then manually add the path to environmental variables.
  
  .. important::
    As part of this installation, make sure you click the option **Add Python 3.x to PATH** to `add Python <https://docs.python.org/3/using/windows.html#installation-steps>`_ to your `PATH` environment variable.

@endsphinxdirective

## Installing OpenVINO Runtime

### <a name="install-openvino"></a>Step 1: Download and Install OpenVINO Core Components

1. Select and download the OpenVINO™ archive files from [Intel® Distribution of OpenVINO™ toolkit download page](https://software.intel.com/en-us/openvino-toolkit/choose-download).
   There are typically two files for you to download: 
   ```sh
   w_openvino_toolkit_<operating system>_<release version>_<package ID>_x86_64.zip
   w_openvino_toolkit_<operating system>_<release version>_<package ID>_x86_64.zip.sha256
   ``` 
   where the `.sha256` file is used to verify the success of the download process.
   
2. Locate the downloaded files in your system. This document assumes the files are in your `Downloads` directory. 
   
3. Open a command prompt terminal window, and run the following command with the `.zip` file:
   ```sh
   CertUtil -hashfile <archive name>.zip SHA256
   ```
   Compare the returned value in the output with what's in the `<archive name>.zip.sha256` file:
   * If the values are the same, you have downloaded the correct file successfully.
   * If not, create a Support ticket [here](https://www.intel.com/content/www/us/en/support/contact-intel.html).

4. Unzip the `<archive name>.zip` file using your preferred archive tool. 
   > **NOTE**: The name of the archive file might be long. Make sure that you have [enabled long paths on Windows](https://docs.microsoft.com/en-us/windows/win32/fileio/maximum-file-path-limitation?tabs=registry#enable-long-paths-in-windows-10-version-1607-and-later) to avoid possible errors in the unzipping process.

 
The standard OpenVINO `<INSTALL_DIR>` used in this document is `C:\Program Files (x86)\Intel\openvino_<version>\`. You're recommended to move the extracted files to that directory. 

For simplicity, you can also create a symbolic link to the latest installation: `C:\Program Files (x86)\Intel\openvino_2022\`.

The core components are now installed. Continue to the next section to configure the environment.

### <a name="set-the-environment-variables"></a>Step 2: Configure the Environment

> **NOTE**: If you installed the Intel® Distribution of OpenVINO™ to a non-default install directory, replace `C:\Program Files (x86)\Intel` with that directory in this guide's instructions.

You must update several environment variables before you can compile and run OpenVINO™ applications. Open the Command Prompt, and run the `setupvars.bat` batch file to temporarily set your environment variables:

```sh
"<INSTALL_DIR>\setupvars.bat"
```

**Optional**: OpenVINO™ toolkit environment variables are removed when you close the command prompt window. You can permanently set the environment variables manually.

> **NOTE**: If you see an error indicating Python is not installed when you know you installed it, your computer might not be able to find the program. Check your system environment variables, and add Python if necessary.

The environment variables are set. Next, you can download some additional tools.

### <a name="model-optimizer">Step 3 (Optional): Install Additional Components</a>

Since the OpenVINO™ 2022.1 release, the following development tools: Model Optimizer, Post-Training Optimization Tool, Model Downloader and other Open Model Zoo tools, Accuracy Checker, and Annotation Converter are not part of the installer. The OpenVINO™ Development Tools can only be installed via PyPI now. See [Install OpenVINO™ Development Tools](installing-model-dev-tools.md) for detailed steps.

OpenCV is necessary to run demos from Open Model Zoo (OMZ). Some OpenVINO samples can also extend their capabilities when compiled with OpenCV as a dependency. To install OpenCV for OpenVINO, see the [instructions on GitHub](https://github.com/opencv/opencv/wiki/BuildOpenCV4OpenVINO).

### <a name="optional-steps"></a>Step 4 (Optional): Configure Inference on non-CPU Devices

@sphinxdirective
.. tab:: GPU

   To enable the toolkit components to use processor graphics (GPU) on your system, follow the steps in :ref:`GPU Setup Guide <gpu guide windows>`.

.. tab:: VPU

   To install and configure your Intel® Vision Accelerator Design with Intel® Movidius™ VPUs, see the :ref:`VPU Configuration Guide <vpu guide windows>`.
   
.. tab:: NCS 2
   
   No additional configurations are needed.
   
.. tab:: GNA

   To enable the toolkit components to use Intel® Gaussian & Neural Accelerator (GNA) on your system, follow the steps in :ref:`GNA Setup Guide <gna guide windows>`.
   
@endsphinxdirective

## <a name="get-started"></a>What's Next?

Now you are ready to try out the toolkit.

Start with some Python tutorials:
   * [Hello Image Classification](https://docs.openvino.ai/latest/notebooks/001-hello-world-with-output.html)
   * [Convert TensorFlow models with OpenVINO™](https://docs.openvino.ai/latest/notebooks/101-tensorflow-to-openvino-with-output.html)
   * [Convert a PyTorch model and remove the image background](https://docs.openvino.ai/latest/notebooks/205-vision-background-removal-with-output.html)

To start with C++ samples, see <a href="openvino_docs_OV_UG_Samples_Overview.html#build-samples-windows">Build Sample Applications on Windows</a> first, and then you can try the following samples:
   * [Hello Classification C++ Sample](@ref openvino_inference_engine_samples_hello_classification_README)
   * [Hello Reshape SSD C++ Sample](@ref openvino_inference_engine_samples_hello_reshape_ssd_README)
   * [Image Classification Async C++ Sample](@ref openvino_inference_engine_samples_classification_sample_async_README)
    
## <a name="uninstall"></a>Uninstalling the Intel® Distribution of OpenVINO™ Toolkit

To uninstall the toolkit, follow the steps on the [Uninstalling page](uninstalling-openvino.md).

## Additional Resources

@sphinxdirective
      
* :ref:`Troubleshooting Guide for OpenVINO Installation & Configuration <troubleshooting guide for install>`
* Converting models for use with OpenVINO™: :ref:`Model Optimizer User Guide <deep learning model optimizer>`
* Writing your own OpenVINO™ applications: :ref:`OpenVINO™ Runtime User Guide <deep learning openvino runtime>`
* Sample applications: :ref:`OpenVINO™ Toolkit Samples Overview <code samples>`
* Pre-trained deep learning models: :ref:`Overview of OpenVINO™ Toolkit Pre-Trained Models <model zoo>`
* IoT libraries and code samples in the GitHub repository: `Intel® IoT Developer Kit`_ 

.. _Intel® IoT Developer Kit: https://github.com/intel-iot-devkit

@endsphinxdirective<|MERGE_RESOLUTION|>--- conflicted
+++ resolved
@@ -38,12 +38,7 @@
   * For C++ developers:
      * `Microsoft Visual Studio 2019 with MSBuild <http://visualstudio.microsoft.com/downloads/>`_
      * `CMake 3.14 or higher, 64-bit <https://cmake.org/download/>`_ (optional, only required for building sample applications)
-<<<<<<< HEAD
-  * For Python developers: `Python 3.7 - 3.9, 64-bit <https://www.python.org/downloads/windows/>`_
-=======
-  * For Python developers: `Python 3.6 - 3.10, 64-bit <https://www.python.org/downloads/windows/>`_
-     * Note that OpenVINO is gradually stopping the support for Python 3.6. You are encouraged to use Python 3.7 - 3.10.
->>>>>>> b9e9f0a4
+  * For Python developers: `Python 3.7 - 3.10, 64-bit <https://www.python.org/downloads/windows/>`_
 
   .. note::
     You can choose to download the Community version. Use `Microsoft Visual Studio installation guide <https://docs.microsoft.com/en-us/visualstudio/install/install-visual-studio?view=vs-2019>`_ to walk you through the installation. During installation in the **Workloads** tab, choose **Desktop development with C++**.
