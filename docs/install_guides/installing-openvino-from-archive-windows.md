# Install OpenVINO™ Runtime on Windows from an Archive File {#openvino_docs_install_guides_installing_openvino_from_archive_windows}

With the OpenVINO™ 2022.2 release, you can download and use archive files to install OpenVINO Runtime. The archive files contain pre-built binaries and library files needed for OpenVINO Runtime, as well as code samples. 

Installing OpenVINO Runtime from archive files is recommended for C++ developers. If you are working with Python, the PyPI package has everything needed for Python development and deployment on CPU and GPUs. See the [Install OpenVINO from PyPI](installing-openvino-pip.md) page for instructions on how to install OpenVINO Runtime for Python using PyPI.

> **NOTE**: Since the OpenVINO™ 2022.1 release, the following development tools: Model Optimizer, Post-Training Optimization Tool, Model Downloader and other Open Model Zoo tools, Accuracy Checker, and Annotation Converter can be installed via [pypi.org](https://pypi.org/project/openvino-dev/) only.

See the [Release Notes](https://software.intel.com/en-us/articles/OpenVINO-RelNotes) for more information on updates in the latest release.

## System Requirements

@sphinxdirective
.. tab:: Operating Systems

  * Microsoft Windows 10, x86, 64-bit
  * Microsoft Windows 11, x86, 64-bit

.. tab:: Hardware

  Optimized for these processors:

  * 6th to 12th generation Intel® Core™ processors and Intel® Xeon® processors 
  * 3rd generation Intel® Xeon® Scalable processor (formerly code named Cooper Lake)
  * Intel® Xeon® Scalable processor (formerly Skylake and Cascade Lake)
  * Intel Atom® processor with support for Intel® Streaming SIMD Extensions 4.1 (Intel® SSE4.1)
  * Intel Pentium® processor N4200/5, N3350/5, or N3450/5 with Intel® HD Graphics
  * Intel® Iris® Xe MAX Graphics
  * Intel® Neural Compute Stick 2
  * Intel® Vision Accelerator Design with Intel® Movidius™ VPUs
  
.. tab:: Processor Notes

  Processor graphics are not included in all processors. 
  See `Product Specifications`_ for information about your processor.
  
  .. _Product Specifications: https://ark.intel.com/

.. tab:: Software

<<<<<<< HEAD
  * For C++ developers:
     * `Microsoft Visual Studio 2019 with MSBuild <http://visualstudio.microsoft.com/downloads/>`_
     * `CMake 3.14 or higher, 64-bit <https://cmake.org/download/>`_ (optional, only required for building sample applications)
  * For Python developers: `Python 3.7 - 3.10, 64-bit <https://www.python.org/downloads/windows/>`_
=======
  * `Microsoft Visual Studio 2019 with MSBuild <https://visualstudio.microsoft.com/vs/older-downloads/>`_ or `Microsoft Visual Studio 2022 <http://visualstudio.microsoft.com/downloads/>`_
  * `CMake 3.14 or higher, 64-bit <https://cmake.org/download/>`_ (optional, only required for building sample applications)
  * `Python 3.6 - 3.10, 64-bit <https://www.python.org/downloads/windows/>`_
     * Note that OpenVINO is gradually phasing out support for Python 3.6. You are encouraged to use Python 3.7 - 3.10.
>>>>>>> de687650

  .. note::
     To install Microsoft Visual Studio 2019, follow the `Microsoft Visual Studio installation guide <https://docs.microsoft.com/en-us/visualstudio/install/install-visual-studio?view=vs-2019>`_. You can choose to download the Community version. During installation in the **Workloads** tab, choose **Desktop development with C++**.

  .. note::
    You can either use `cmake<version>.msi` which is the installation wizard or `cmake<version>.zip` where you have to go into the `bin` folder and then manually add the path to environmental variables.
  
  .. important::
    When installing Python, make sure you click the option **Add Python 3.x to PATH** to `add Python <https://docs.python.org/3/using/windows.html#installation-steps>`_ to your `PATH` environment variable.

@endsphinxdirective

## Installing OpenVINO Runtime

### <a name="install-openvino"></a>Step 1: Download and Install OpenVINO Core Components

1. Create an `Intel` folder in the `C:\Program Files (x86)\` directory. Skip this step if the folder already exists.
   
   You can also do this via command-lines. Open a new command prompt window as administrator by right-clicking **Command Prompt** from the Start menu and select **Run as administrator**, and then run the following command:
   ```sh
   mkdir "C:\Program Files (x86)\Intel"
   ```
   > **NOTE**: `C:\Program Files (x86)\Intel` is the recommended folder. You may also use a different path if desired or if you don't have administrator privileges on your computer.

2. Download the [OpenVINO Runtime archive file for Windows](https://storage.openvinotoolkit.org/repositories/openvino/packages/2022.2/windows/) to your local `Downloads` folder.
   
   If you prefer using command-lines, run the following commands in the command prompt window you opened:
   ```sh
   cd <user_home>/Downloads
   curl -L https://storage.openvinotoolkit.org/repositories/openvino/packages/2022.2/windows/w_openvino_toolkit_windows_2022.2.0.7713.af16ea1d79a_x86_64.zip --output openvino_2022.2.0.7713.zip
   ```
   > **NOTE**: A `.sha256` file is provided together with the archive file to validate your download process. To do that, download the `.sha256` file from the same repository and run `CertUtil -hashfile openvino_2022.2.0.7713.zip SHA256`. Compare the returned value in the output with what's in the `.sha256` file: if the values are the same, you have downloaded the correct file successfully; if not, create a Support ticket [here](https://www.intel.com/content/www/us/en/support/contact-intel.html).


3. Use your favorite tool to extract the archive file, rename the extracted folder as `openvino_2022.2.0.7713`, and move it to the `C:\Program Files (x86)\Intel` directory.
   
   To do this step using command-lines, run the following commands in the command prompt window you opened:
   ```sh
   tar -xf openvino_2022.2.0.7713.zip
   ren w_openvino_toolkit_windows_2022.2.0.7713.af16ea1d79a_x86_64 openvino_2022.2.0.7713
   move openvino_2022.2.0.7713 "C:\Program Files (x86)\Intel"
   ```

4. For simplicity, it is useful to create a symbolic link. Open a command prompt window as administrator (see Step 1 for how to do this) and run the following commands:
   ```sh
   cd C:\Program Files (x86)\Intel
   mklink /D openvino_2022 openvino_2022.2.0.7713
   ```
   > **NOTE**: If you have already installed a previous release of OpenVINO 2022, a symbolic link to the `openvino_2022` folder may already exist. If you want to override it, nagivate to the `C:\Program Files (x86)\Intel` folder and delete the existing linked folder before running the `mklink` command.


Congratulations, you finished the installation! The `C:\Program Files (x86)\Intel\openvino_2022` folder now contains the core components for OpenVINO. If you used a different path in Step 1, you will find the `openvino_2022` folder there. The path to the `openvino_2022` directory is also referred as `<INSTALL_DIR>` throughout the OpenVINO documentation.

### <a name="set-the-environment-variables"></a>Step 2: Configure the Environment

You must update several environment variables before you can compile and run OpenVINO™ applications. Open the Command Prompt, and run the `setupvars.bat` batch file to temporarily set your environment variables. If your <INSTALL_DIR> is not `C:\Program Files (x86)\Intel\openvino_2022`, use the correct directory instead.

```sh
"C:\Program Files (x86)\Intel\openvino_2022\setupvars.bat"
```

> **Important**: The above command must be re-run every time a new Command Prompt window is opened.

> **NOTE**: If you see an error indicating Python is not installed, Python may not be added to the PATH environment variable (as described [here](https://docs.python.org/3/using/windows.html#finding-the-python-executable)). Check your system environment variables, and add Python if necessary.

The environment variables are set. Continue to the next section if you want to download any additional components.

### <a name="model-optimizer">Step 3 (Optional): Install Additional Components</a>

OpenVINO Development Tools is a set of utilities for working with OpenVINO and OpenVINO models. It provides tools like Model Optimizer, Benchmark Tool, Post-Training Optimization Tool, and Open Model Zoo Downloader. If you install OpenVINO Runtime using archive files, OpenVINO Development Tools must be installed separately.

See the [Install OpenVINO Development Tools](installing-model-dev-tools.md) page for step-by-step installation instructions.

OpenCV is necessary to run demos from Open Model Zoo (OMZ). Some OpenVINO samples can also extend their capabilities when compiled with OpenCV as a dependency. To install OpenCV for OpenVINO, see the [instructions on GitHub](https://github.com/opencv/opencv/wiki/BuildOpenCV4OpenVINO).

### <a name="optional-steps"></a>Step 4 (Optional): Configure Inference on non-CPU Devices
OpenVINO Runtime has a plugin architecture that enables you to run inference on multiple devices without rewriting your code. Supported devices include integrated GPUs, discrete GPUs, NCS2, VPUs, and GNAs. See the instructions below to set up OpenVINO on these devices.

@sphinxdirective
.. tab:: GPU

   To enable the toolkit components to use processor graphics (GPU) on your system, follow the steps in :ref:`GPU Setup Guide <gpu guide windows>`.

.. tab:: VPU

   To install and configure your Intel® Vision Accelerator Design with Intel® Movidius™ VPUs, see the :ref:`VPU Configuration Guide <vpu guide windows>`.
   
.. tab:: NCS 2
   
   No additional configurations are needed.
   
.. tab:: GNA

   To enable the toolkit components to use Intel® Gaussian & Neural Accelerator (GNA) on your system, follow the steps in :ref:`GNA Setup Guide <gna guide windows>`.
   
@endsphinxdirective

## <a name="get-started"></a>What's Next?
Now that you've installed OpenVINO Runtime, you're ready to run your own machine learning applications! Learn more about how to integrate a model in OpenVINO applications by trying out the following tutorials.

@sphinxdirective
.. tab:: Get started with Python

   Try the `Python Quick Start Example <https://docs.openvino.ai/2022.2/notebooks/201-vision-monodepth-with-output.html>`_ to estimate depth in a scene using an OpenVINO monodepth model in a Jupyter Notebook inside your web browser.
   
   .. image:: https://user-images.githubusercontent.com/15709723/127752390-f6aa371f-31b5-4846-84b9-18dd4f662406.gif
      :width: 400

   Visit the :ref:`Tutorials <notebook tutorials>` page for more Jupyter Notebooks to get you started with OpenVINO, such as:
   
   * `OpenVINO Python API Tutorial <https://docs.openvino.ai/2022.2/notebooks/002-openvino-api-with-output.html>`_
   * `Basic image classification program with Hello Image Classification <https://docs.openvino.ai/2022.2/notebooks/001-hello-world-with-output.html>`_
   * `Convert a PyTorch model and use it for image background removal <https://docs.openvino.ai/2022.2/notebooks/205-vision-background-removal-with-output.html>`_

.. tab:: Get started with C++

   Try the `C++ Quick Start Example <openvino_docs_get_started_get_started_demos.html>`_ for step-by-step instructions on building and running a basic image classification C++ application.
   
   .. image:: https://user-images.githubusercontent.com/36741649/127170593-86976dc3-e5e4-40be-b0a6-206379cd7df5.jpg
      :width: 400

   Visit the :ref:`Samples <code samples>` page for other C++ example applications to get you started with OpenVINO, such as:
   
   * `Basic object detection with the Hello Reshape SSD C++ sample <openvino_inference_engine_samples_hello_reshape_ssd_README.html>`_
   * `Automatic speech recognition C++ sample <openvino_inference_engine_samples_speech_sample_README.html>`_

@endsphinxdirective

## <a name="uninstall"></a>Uninstalling OpenVINO Runtime

To uninstall OpenVINO, follow the steps on the [Uninstalling page](uninstalling-openvino.md).

## Additional Resources

## Additional Resources

* :ref:`Troubleshooting Guide for OpenVINO Installation & Configuration <troubleshooting guide for install>`
* Converting models for use with OpenVINO™: :ref:`Model Optimizer Developer Guide <deep learning model optimizer>`
* Writing your own OpenVINO™ applications: :ref:`OpenVINO™ Runtime User Guide <deep learning openvino runtime>`
* Sample applications: :ref:`OpenVINO™ Toolkit Samples Overview <code samples>`
* Pre-trained deep learning models: :ref:`Overview of OpenVINO™ Toolkit Pre-Trained Models <model zoo>`
* IoT libraries and code samples in the GitHUB repository: `Intel® IoT Developer Kit`_ 
      
<!---  
   To learn more about converting models from specific frameworks, go to: 
   * :ref:`Convert Your Caffe Model <convert model caffe>`
   * :ref:`Convert Your TensorFlow Model <convert model tf>`
   * :ref:`Convert Your Apache MXNet Model <convert model mxnet>`
   * :ref:`Convert Your Kaldi Model <convert model kaldi>`
   * :ref:`Convert Your ONNX Model <convert model onnx>`
--->    
.. _Intel® IoT Developer Kit: https://github.com/intel-iot-devkit

@endsphinxdirective<|MERGE_RESOLUTION|>--- conflicted
+++ resolved
@@ -38,17 +38,9 @@
 
 .. tab:: Software
 
-<<<<<<< HEAD
-  * For C++ developers:
-     * `Microsoft Visual Studio 2019 with MSBuild <http://visualstudio.microsoft.com/downloads/>`_
-     * `CMake 3.14 or higher, 64-bit <https://cmake.org/download/>`_ (optional, only required for building sample applications)
-  * For Python developers: `Python 3.7 - 3.10, 64-bit <https://www.python.org/downloads/windows/>`_
-=======
   * `Microsoft Visual Studio 2019 with MSBuild <https://visualstudio.microsoft.com/vs/older-downloads/>`_ or `Microsoft Visual Studio 2022 <http://visualstudio.microsoft.com/downloads/>`_
   * `CMake 3.14 or higher, 64-bit <https://cmake.org/download/>`_ (optional, only required for building sample applications)
-  * `Python 3.6 - 3.10, 64-bit <https://www.python.org/downloads/windows/>`_
-     * Note that OpenVINO is gradually phasing out support for Python 3.6. You are encouraged to use Python 3.7 - 3.10.
->>>>>>> de687650
+  * `Python 3.7 - 3.10, 64-bit <https://www.python.org/downloads/windows/>`_
 
   .. note::
      To install Microsoft Visual Studio 2019, follow the `Microsoft Visual Studio installation guide <https://docs.microsoft.com/en-us/visualstudio/install/install-visual-studio?view=vs-2019>`_. You can choose to download the Community version. During installation in the **Workloads** tab, choose **Desktop development with C++**.
