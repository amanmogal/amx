# Install Intel® Distribution of OpenVINO™ Toolkit from PyPI Repository {#openvino_docs_install_guides_installing_openvino_pip}

You can install both OpenVINO™ Runtime and OpenVINO Development Tools through the PyPI repository. This page provides the main steps for installing OpenVINO Runtime.

> **NOTE**: From the 2022.1 release, the OpenVINO™ Development Tools can only be installed via PyPI. See [Install OpenVINO Development Tools](installing-model-dev-tools.md) for detailed steps.

## Installing OpenVINO Runtime

<<<<<<< HEAD
### System Requirements

Below you can find all the supported operating systems and the required Python versions. 

|Operating System (64-bit)                         | [Python Version](https://www.python.org/downloads/) (64-bit)                   |
|--------------------------------------------------|--------------------------------------------------------------------------------|
|macOS 10.15.x versions                            | 3.6, 3.7, 3.8                                                                  |
|Red Hat Enterprise Linux 8                        | 3.6, 3.8                                                                       |
|Ubuntu 18.04 long-term support (LTS)              | 3.6, 3.7, 3.8                                                                  |
|Ubuntu 20.04 long-term support (LTS)              | 3.6, 3.7, 3.8                                                                  |
|Windows 10                                        | 3.6, 3.7, 3.8                                                                  |
=======
For system requirements and troubleshooting, see <https://pypi.org/project/openvino/>.

### Step 1. Set Up Python Virtual Environment

To avoid dependency conflicts, use a virtual environment. Skip this step only if you do want to install all dependencies globally.

Use the following command to create a virtual environment:

@sphinxdirective

.. tab:: Linux and macOS

   .. code-block:: sh
   
      python3 -m venv openvino_env
   
.. tab:: Windows

   .. code-block:: sh
   
      python -m venv openvino_env
     
     
@endsphinxdirective

### Step 2. Activate Virtual Environment

@sphinxdirective

.. tab:: On Linux and macOS

   .. code-block:: sh
   
      source openvino_env/bin/activate
   
.. tab:: On Windows

   .. code-block:: sh
   
      openvino_env\Scripts\activate
     
     
@endsphinxdirective

### Step 3. Set Up and Update PIP to the Highest Version

Use the following command:
```sh
python -m pip install --upgrade pip
```

### Step 4. Install the Package

Use the following command:
```
pip install openvino
```

### Step 5. Verify that the Package Is Installed

Run the command below:
```sh
python -c "from openvino.runtime import Core"
```

If installation was successful, you will not see any error messages (no console output).
>>>>>>> be9bbb67

@sphinxdirective

<<<<<<< HEAD
.. note::
   While installing Python, make sure to add it to system PATH.

@endsphinxdirective

### Step 1. Set Up Python Virtual Environment

To avoid dependency conflicts, use a virtual environment. Skip this step only if you do want to install all dependencies globally.

Use the following command to create a virtual environment:

@sphinxdirective

.. tab:: Linux and macOS

   .. code-block:: sh

      python3 -m venv openvino_env

.. tab:: Windows

   .. code-block:: sh

      python -m venv openvino_env


@endsphinxdirective

### Step 2. Activate Virtual Environment

@sphinxdirective

.. tab:: On Linux and macOS

   .. code-block:: sh

      source openvino_env/bin/activate

.. tab:: On Windows

   .. code-block:: sh

      openvino_env\Scripts\activate


@endsphinxdirective

### Step 3. Set Up and Update PIP to the Highest Version

Use the following command:
```sh
python -m pip install --upgrade pip
```

### Step 4. Install the Package

Use the following command:
```
pip install openvino
```

### Step 5. Verify that the Package Is Installed

Run the command below:
```sh
python -c "from openvino.runtime import Core"
```

If installation was successful, you will not see any error messages (no console output).

### Troubleshooting

Here you may find solutions to some common issues.

@sphinxdirective

.. tab:: Linux and macOS

   *ImportError: libpython3.7m.so.1.0: cannot open shared object file: No such file or directory*
   
   A possible cause is missing the external dependency on Ubuntu 18.04. To resolve this, run the following command:

   .. code-block:: sh

      sudo apt-get install libpython3.7

.. tab:: Windows

   *Microsoft Visual C++ 14.0 is required. Get it with "Build Tools for Visual Studio"*

   To resolve this issue, you need to install [Build Tools for Visual Studio 2019](https://visualstudio.microsoft.com/downloads/#build-tools-for-visual-studio-2019) and then retry the installation steps.


@endsphinxdirective

## Installing OpenVINO Development Tools

OpenVINO Development Tools include Model Optimizer, Benchmark Tool, Accuracy Checker, Post-Training Optimization Tool and Open Model Zoo tools including Model Downloader. If you want to install OpenVINO Development Tools, OpenVINO Runtime will also be installed as a dependency, so you don't need to install OpenVINO Runtime separately.

See [Install OpenVINO™ Development Tools](installing-model-dev-tools.md) for detailed steps.


=======
OpenVINO Development Tools include Model Optimizer, Benchmark Tool, Accuracy Checker, Post-Training Optimization Tool and Open Model Zoo tools including Model Downloader. If you want to install OpenVINO Development Tools, OpenVINO Runtime will also be installed as a dependency, so you don't need to install OpenVINO Runtime separately.

See [Install OpenVINO™ Development Tools](installing-model-dev-tools.md) for detailed steps.


>>>>>>> be9bbb67
## What's Next?

Now you may continue with the following tasks:

* To convert models for use with OpenVINO, see [Model Optimizer Developer Guide](../MO_DG/Deep_Learning_Model_Optimizer_DevGuide.md).
* See pre-trained deep learning models in our [Open Model Zoo](../model_zoo.md).
* Try out OpenVINO via [OpenVINO Notebooks](https://docs.openvino.ai/latest/notebooks/notebooks.html).
* To write your own OpenVINO™ applications, see [OpenVINO Runtime User Guide](../OV_Runtime_UG/openvino_intro.md).
* See sample applications in [OpenVINO™ Toolkit Samples Overview](../OV_Runtime_UG/Samples_Overview.md).


## Additional Resources

- Intel® Distribution of OpenVINO™ toolkit home page: <https://software.intel.com/en-us/openvino-toolkit>
- For IoT Libraries & Code Samples, see [Intel® IoT Developer Kit](https://github.com/intel-iot-devkit).<|MERGE_RESOLUTION|>--- conflicted
+++ resolved
@@ -6,7 +6,6 @@
 
 ## Installing OpenVINO Runtime
 
-<<<<<<< HEAD
 ### System Requirements
 
 Below you can find all the supported operating systems and the required Python versions. 
@@ -18,7 +17,7 @@
 |Ubuntu 18.04 long-term support (LTS)              | 3.6, 3.7, 3.8                                                                  |
 |Ubuntu 20.04 long-term support (LTS)              | 3.6, 3.7, 3.8                                                                  |
 |Windows 10                                        | 3.6, 3.7, 3.8                                                                  |
-=======
+
 For system requirements and troubleshooting, see <https://pypi.org/project/openvino/>.
 
 ### Step 1. Set Up Python Virtual Environment
@@ -85,11 +84,10 @@
 ```
 
 If installation was successful, you will not see any error messages (no console output).
->>>>>>> be9bbb67
-
-@sphinxdirective
-
-<<<<<<< HEAD
+
+
+@sphinxdirective
+
 .. note::
    While installing Python, make sure to add it to system PATH.
 
@@ -191,14 +189,6 @@
 
 See [Install OpenVINO™ Development Tools](installing-model-dev-tools.md) for detailed steps.
 
-
-=======
-OpenVINO Development Tools include Model Optimizer, Benchmark Tool, Accuracy Checker, Post-Training Optimization Tool and Open Model Zoo tools including Model Downloader. If you want to install OpenVINO Development Tools, OpenVINO Runtime will also be installed as a dependency, so you don't need to install OpenVINO Runtime separately.
-
-See [Install OpenVINO™ Development Tools](installing-model-dev-tools.md) for detailed steps.
-
-
->>>>>>> be9bbb67
 ## What's Next?
 
 Now you may continue with the following tasks:
