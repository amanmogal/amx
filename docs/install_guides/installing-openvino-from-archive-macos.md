--- conflicted
+++ resolved
@@ -20,15 +20,9 @@
 
 .. tab:: Software Requirements
 
-<<<<<<< HEAD
-  * `CMake 3.13 or higher <https://cmake.org/download/>`_ (choose "macOS 10.13 or later"). Add `/Applications/CMake.app/Contents/bin` to path (for default install). 
-  * `Python 3.7 - 3.11 <https://www.python.org/downloads/mac-osx/>`_ (choose 3.7 - 3.11). Install and add to path.
-  * Apple Xcode Command Line Tools. In the terminal, run `xcode-select --install` from any directory
-=======
   * `CMake 3.13 or higher <https://cmake.org/download/>`__ (choose "macOS 10.13 or later"). Add ``/Applications/CMake.app/Contents/bin`` to path (for default install).
-  * `Python 3.7 - 3.10 <https://www.python.org/downloads/mac-osx/>`__ (choose 3.7 - 3.10). Install and add to path.
+  * `Python 3.7 - 3.11 <https://www.python.org/downloads/mac-osx/>`__ (choose 3.7 - 3.11). Install and add to path.
   * Apple Xcode Command Line Tools. In the terminal, run ``xcode-select --install`` from any directory
->>>>>>> 98afdc84
   * (Optional) Apple Xcode IDE (not required for OpenVINO™, but useful for development)
 
 
