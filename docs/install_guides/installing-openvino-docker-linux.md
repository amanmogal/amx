--- conflicted
+++ resolved
@@ -329,44 +329,28 @@
 
 ```sh
 docker run -itu root:root --rm <image_name>
-<<<<<<< HEAD
-/bin/bash -c "apt update && apt install sudo && samples/scripts/demo_security_barrier_camera.sh -d CPU -sample-options -no_show"
-=======
-/bin/bash -c "apt update && apt install sudo && deployment_tools/demo/run_sample_squeezenet.sh -d CPU"
->>>>>>> 715769a3
+/bin/bash -c "apt update && apt install sudo && samples/scripts/run_sample_squeezenet.sh -d CPU"
 ```
 
 **GPU**:
 
 ```sh
 docker run -itu root:root --rm --device /dev/dri:/dev/dri <image_name>
-<<<<<<< HEAD
-/bin/bash -c "apt update && apt install sudo && samples/scripts/demo_security_barrier_camera.sh -d GPU -sample-options -no_show"
-=======
-/bin/bash -c "apt update && apt install sudo && deployment_tools/demo/run_sample_squeezenet.sh -d GPU"
->>>>>>> 715769a3
+/bin/bash -c "apt update && apt install sudo && samples/scripts/run_sample_squeezenet.sh -d GPU"
 ```
 
 **MYRIAD**:
 
 ```sh
 docker run -itu root:root --rm --device-cgroup-rule='c 189:* rmw' -v /dev/bus/usb:/dev/bus/usb <image_name>
-<<<<<<< HEAD
-/bin/bash -c "apt update && apt install sudo && samples/scripts/demo_security_barrier_camera.sh -d MYRIAD -sample-options -no_show"
-=======
-/bin/bash -c "apt update && apt install sudo && deployment_tools/demo/run_sample_squeezenet.sh -d MYRIAD"
->>>>>>> 715769a3
+/bin/bash -c "apt update && apt install sudo && samples/scripts/run_sample_squeezenet.sh -d MYRIAD"
 ```
 
 **HDDL**:
 
 ```sh
 docker run -itu root:root --rm --device=/dev/ion:/dev/ion -v /var/tmp:/var/tmp <image_name>
-<<<<<<< HEAD
-/bin/bash -c "apt update && apt install sudo && samples/scripts/demo_security_barrier_camera.sh -d HDDL -sample-options -no_show"
-=======
-/bin/bash -c "apt update && apt install sudo && deployment_tools/demo/run_sample_squeezenet.sh -d HDDL"
->>>>>>> 715769a3
+/bin/bash -c "apt update && apt install sudo && samples/scripts/run_sample_squeezenet.sh -d HDDL"
 ```
 
 ## Troubleshooting
