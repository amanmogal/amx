# Install Intel® Distribution of OpenVINO™ toolkit for Linux* from a Docker* Image {#openvino_docs_install_guides_installing_openvino_docker_linux}

The Intel® Distribution of OpenVINO™ toolkit quickly deploys applications and solutions that emulate human vision. Based on Convolutional Neural Networks (CNN), the toolkit extends computer vision (CV) workloads across Intel® hardware, maximizing performance. The Intel® Distribution of OpenVINO™ toolkit includes the Intel® Deep Learning Deployment Toolkit.  

This guide provides device specifics for a Docker* image creation with Intel® Distribution of OpenVINO™ toolkit for Linux* and its further usage.  

## System Requirements

**Target Operating Systems**

- Ubuntu\* 18.04 long-term support (LTS), 64-bit
- Ubuntu\* 20.04 long-term support (LTS), 64-bit
- CentOS\* 7
- Red Hat\* Enterprise Linux* 8 (64 bit)

**Host Operating Systems**

- Linux

## Prebuilt images

Prebuilt images are available on:

- [Docker Hub](https://hub.docker.com/u/openvino)
- [Red Hat* Quay.io](https://quay.io/organization/openvino)
- [Red Hat* Ecosystem Catalog](https://catalog.redhat.com/software/containers/intel/openvino-runtime/606ff4d7ecb5241699188fb3)

## Build a Docker* Image

You can use [available Dockerfiles](https://github.com/openvinotoolkit/docker_ci/tree/master/dockerfiles) or generate a Dockerfile with your setting via [DockerHub CI Framework](https://github.com/openvinotoolkit/docker_ci).
The Framework can generate a Dockerfile, build, test, and deploy an image with the Intel® Distribution of OpenVINO™ toolkit.
You can also try our [Tutorials](https://github.com/openvinotoolkit/docker_ci/tree/master/docs/tutorials) which demonstrate the usage of Docker containers with Intel® Distribution of OpenVINO™ toolkit. You can find device specific steps to configure an Intel® Distribution of OpenVINO™ toolkit Dockerfile below.

## Use Docker* Image for CPU

- Kernel reports the same information for all containers as for native application, for example, CPU, memory information.
- All instructions that are available to host process available for process in container, including, for example, AVX2, AVX512. No restrictions.
- Docker\* does not use virtualization or emulation. The process in Docker* is just a regular Linux process, but it is isolated from external world on kernel level. Performance penalty is small.

### <a name="configuring-for-cpu"></a>Configure a Docker* Image for CPU

You don't need to do specific steps to configure an Intel® Distribution of OpenVINO™ toolkit Dockerfile for CPU. You can use [available Dockerfiles](https://github.com/openvinotoolkit/docker_ci/tree/master/dockerfiles) or generate a Dockerfile with your setting via [DockerHub CI Framework](https://github.com/openvinotoolkit/docker_ci).

### Run the Docker* Image for CPU

Run the image with the following command:

```sh
docker run -it --rm <image_name>
```

## Use a Docker* Image for GPU

### Configure a Docker* Image for GPU

> **NOTE**: Only Intel® integrated graphics are supported.

**Prerequisites:**

- GPU is not available in container by default, you must attach it to the container.
- Kernel driver must be installed on the host.
- Intel® OpenCL™ runtime package must be included into the container.
- In the container, non-root user must be in the `video` and `render` groups. To add a user to the render group, follow the [Configuration Guide for the Intel® Graphics Compute Runtime for OpenCL™ on Ubuntu* 20.04](https://github.com/openvinotoolkit/docker_ci/blob/master/configure_gpu_ubuntu20.md).

To configure a OpenVINO Docker* image with access to GPU, add the following commands to a Dockerfile:

**Ubuntu 18.04/20.04**:

```sh
WORKDIR /tmp/opencl
RUN useradd -ms /bin/bash -G video,users openvino && \
    chown openvino -R /home/openvino

RUN apt-get update && \
    apt-get install -y --no-install-recommends ocl-icd-libopencl1 && \
    rm -rf /var/lib/apt/lists/* && \
    curl -L "https://github.com/intel/compute-runtime/releases/download/19.41.14441/intel-gmmlib_19.3.2_amd64.deb" --output "intel-gmmlib_19.3.2_amd64.deb" && \
    curl -L "https://github.com/intel/compute-runtime/releases/download/19.41.14441/intel-igc-core_1.0.2597_amd64.deb" --output "intel-igc-core_1.0.2597_amd64.deb" && \
    curl -L "https://github.com/intel/compute-runtime/releases/download/19.41.14441/intel-igc-opencl_1.0.2597_amd64.deb" --output "intel-igc-opencl_1.0.2597_amd64.deb" && \
    curl -L "https://github.com/intel/compute-runtime/releases/download/19.41.14441/intel-opencl_19.41.14441_amd64.deb" --output "intel-opencl_19.41.14441_amd64.deb" && \
    curl -L "https://github.com/intel/compute-runtime/releases/download/19.41.14441/intel-ocloc_19.41.14441_amd64.deb" --output "intel-ocloc_19.04.12237_amd64.deb" && \
    dpkg -i /tmp/opencl/*.deb && \
    ldconfig && \
    rm /tmp/opencl
```

or you can use the installation script `install_NEO_OCL_driver.sh` if you previously installed OpenVINO in the Dockerfile, where `INTEL_OPENCL` is the variable to store the default version of Intel® Graphics Compute Runtime for OpenCL™ Driver:

```sh
WORKDIR /tmp/opencl
RUN useradd -ms /bin/bash -G video,users openvino && \
    chown openvino -R /home/openvino

# Please use `20.35.17767` for 10th generation Intel® Core™ processor (formerly Ice Lake) or 11th generation Intel® Core™ processor (formerly Tiger Lake)
ARG INTEL_OPENCL=19.41.14441

WORKDIR ${INTEL_OPENVINO_DIR}/install_dependencies
RUN ./install_NEO_OCL_driver.sh --no_numa -y --install_driver ${INTEL_OPENCL} && \
    rm -rf /var/lib/apt/lists/*
```

**CentOS 7/RHEL 8**:

```sh
WORKDIR /tmp/opencl
RUN useradd -ms /bin/bash -G video,users openvino && \
    chown openvino -R /home/openvino
RUN groupmod -g 44 video

RUN yum update -y && yum install -y https://dl.fedoraproject.org/pub/epel/epel-release-latest-8.noarch.rpm && \
    yum update -y && yum install -y ocl-icd ocl-icd-devel && \ 
    yum clean all && rm -rf /var/cache/yum && \
    curl -L https://sourceforge.net/projects/intel-compute-runtime/files/19.41.14441/centos-7/intel-gmmlib-19.3.2-1.el7.x86_64.rpm/download -o intel-gmmlib-19.3.2-1.el7.x86_64.rpm && \
    curl -L https://sourceforge.net/projects/intel-compute-runtime/files/19.41.14441/centos-7/intel-gmmlib-devel-19.3.2-1.el7.x86_64.rpm/download -o intel-gmmlib-devel-19.3.2-1.el7.x86_64.rpm && \
    curl -L https://sourceforge.net/projects/intel-compute-runtime/files/19.41.14441/centos-7/intel-igc-core-1.0.2597-1.el7.x86_64.rpm/download -o intel-igc-core-1.0.2597-1.el7.x86_64.rpm && \
    curl -L https://sourceforge.net/projects/intel-compute-runtime/files/19.41.14441/centos-7/intel-igc-opencl-1.0.2597-1.el7.x86_64.rpm/download -o intel-igc-opencl-1.0.2597-1.el7.x86_64.rpm && \
    curl -L https://sourceforge.net/projects/intel-compute-runtime/files/19.41.14441/centos-7/intel-igc-opencl-devel-1.0.2597-1.el7.x86_64.rpm/download -o  intel-igc-opencl-devel-1.0.2597-1.el7.x86_64.rpm && \
    curl -L https://sourceforge.net/projects/intel-compute-runtime/files/19.41.14441/centos-7/intel-opencl-19.41.14441-1.el7.x86_64.rpm/download -o intel-opencl-19.41.14441-1.el7.x86_64.rpm \
    rpm -ivh ${TEMP_DIR}/*.rpm && \
    ldconfig && \
    rm -rf ${TEMP_DIR} && \
    yum remove -y epel-release
```

or you can use the installation script `install_NEO_OCL_driver.sh` if you previously installed OpenVINO in the Dockerfile, where `INTEL_OPENCL` is the variable to store the default version of Intel® Graphics Compute Runtime for OpenCL™ Driver:

```sh
WORKDIR /tmp/opencl
RUN useradd -ms /bin/bash -G video,users openvino && \
    chown openvino -R /home/openvino
RUN groupmod -g 44 video

# Please use `20.35.17767` for 10th generation Intel® Core™ processor (formerly Ice Lake) or 11th generation Intel® Core™ processor (formerly Tiger Lake)
ARG INTEL_OPENCL=19.41.14441

WORKDIR ${INTEL_OPENVINO_DIR}/install_dependencies
RUN ./install_NEO_OCL_driver.sh --no_numa -y --install_driver ${INTEL_OPENCL} && \
    yum clean all && rm -rf /var/cache/yum && \
    yum remove -y epel-release
```

### Run the Docker* Image for GPU

To make GPU available in the container, attach the GPU to the container using `--device /dev/dri` option and run the container:

```sh
docker run -it --rm --device /dev/dri <image_name>
```
> **NOTE**: If your host system is Ubuntu 20, follow the [Configuration Guide for the Intel® Graphics Compute Runtime for OpenCL™ on Ubuntu* 20.04](https://github.com/openvinotoolkit/docker_ci/blob/master/configure_gpu_ubuntu20.md). 

## Use a Docker* Image for Intel® Neural Compute Stick 2

### Configure and Run the Docker* Image for Intel® Neural Compute Stick 2

**Known limitations:**

- Intel® Neural Compute Stick 2 device changes its VendorID and DeviceID during execution and each time looks for a host system as a brand new device. It means it cannot be mounted as usual.
- UDEV events are not forwarded to the container by default it does not know about device reconnection.
- Only one device per host is supported.

Use one of the following options as **Possible solutions for Intel® Neural Compute Stick 2:**

#### Option 1

1. Get rid of UDEV by rebuilding `libusb` without UDEV support in the Docker* image (add the following commands to a `Dockerfile`):
   - **Ubuntu 18.04/20.04**:
```sh
ARG BUILD_DEPENDENCIES="autoconf \
                        automake \
                        build-essential \
                        libtool \
                        unzip \
                        udev"
RUN apt-get update && \
    apt-get install -y --no-install-recommends ${BUILD_DEPENDENCIES} && \
    rm -rf /var/lib/apt/lists/*

WORKDIR /opt
RUN curl -L https://github.com/libusb/libusb/archive/v1.0.22.zip --output v1.0.22.zip && \
    unzip v1.0.22.zip

WORKDIR /opt/libusb-1.0.22
RUN ./bootstrap.sh && \
    ./configure --disable-udev --enable-shared && \
    make -j4

WORKDIR /opt/libusb-1.0.22/libusb
RUN /bin/mkdir -p '/usr/local/lib' && \
    /bin/bash ../libtool --mode=install /usr/bin/install -c   libusb-1.0.la '/usr/local/lib' && \
    /bin/mkdir -p '/usr/local/include/libusb-1.0' && \
    /usr/bin/install -c -m 644 libusb.h '/usr/local/include/libusb-1.0' && \
    /bin/mkdir -p '/usr/local/lib/pkgconfig'

WORKDIR /opt/libusb-1.0.22/
RUN /usr/bin/install -c -m 644 libusb-1.0.pc '/usr/local/lib/pkgconfig' && \
    cp /opt/intel/openvino_2021/runtime/3rdparty/97-myriad-usbboot.rules /etc/udev/rules.d/ && \
    ldconfig
```
   - **CentOS 7**:
```sh
ARG BUILD_DEPENDENCIES="autoconf \
                        automake \
                        libtool \
                        unzip \
                        udev"

RUN yum update -y && yum install -y ${BUILD_DEPENDENCIES} && \
    yum group install -y "Development Tools" && \
    yum clean all && rm -rf /var/cache/yum

WORKDIR /opt
RUN curl -L https://github.com/libusb/libusb/archive/v1.0.22.zip --output v1.0.22.zip && \
    unzip v1.0.22.zip && rm -rf v1.0.22.zip

WORKDIR /opt/libusb-1.0.22
RUN ./bootstrap.sh && \
    ./configure --disable-udev --enable-shared && \
    make -j4

WORKDIR /opt/libusb-1.0.22/libusb
RUN /bin/mkdir -p '/usr/local/lib' && \
    /bin/bash ../libtool   --mode=install /usr/bin/install -c   libusb-1.0.la '/usr/local/lib' && \
    /bin/mkdir -p '/usr/local/include/libusb-1.0' && \
    /usr/bin/install -c -m 644 libusb.h '/usr/local/include/libusb-1.0' && \
    /bin/mkdir -p '/usr/local/lib/pkgconfig' && \
    printf "\nexport LD_LIBRARY_PATH=\${LD_LIBRARY_PATH}:/usr/local/lib\n" >> /opt/intel/openvino_2021/setupvars.sh

WORKDIR /opt/libusb-1.0.22/
RUN /usr/bin/install -c -m 644 libusb-1.0.pc '/usr/local/lib/pkgconfig' && \
    cp /opt/intel/openvino_2021/runtime/3rdparty/97-myriad-usbboot.rules /etc/udev/rules.d/ && \
    ldconfig
```
2. Run the Docker* image:
```sh
docker run -it --rm --device-cgroup-rule='c 189:* rmw' -v /dev/bus/usb:/dev/bus/usb <image_name>
```

#### Option 2
Run container in the privileged mode, enable the Docker network configuration as host, and mount all devices to the container:
```sh
docker run -it --rm --privileged -v /dev:/dev --network=host <image_name>
```
> **NOTES**:
>
> - It is not secure.
> - Conflicts with Kubernetes* and other tools that use orchestration and private networks may occur.

## Use a Docker* Image for Intel® Vision Accelerator Design with Intel® Movidius™ VPUs

### Configure Docker* Image for Intel® Vision Accelerator Design with Intel® Movidius™ VPUs
To use the Docker container for inference on Intel® Vision Accelerator Design with Intel® Movidius™ VPUs:

1. Set up the environment on the host machine, that is going to be used for running Docker*.
It is required to execute `hddldaemon`, which is responsible for communication between the HDDL plugin and the board.
To learn how to set up the environment (the OpenVINO package or HDDL package must be pre-installed), see [Configuration guide for HDDL device](https://github.com/openvinotoolkit/docker_ci/blob/master/install_guide_vpu_hddl.md) or [Configuration Guide for Intel® Vision Accelerator Design with Intel® Movidius™ VPUs](installing-openvino-linux-ivad-vpu.md).
2. Prepare the Docker* image (add the following commands to a Dockerfile).
   - **Ubuntu 18.04**:
```sh
WORKDIR /tmp
RUN apt-get update && \
    apt-get install -y --no-install-recommends \
        libboost-filesystem1.65-dev \
        libboost-thread1.65-dev \
        libjson-c3 libxxf86vm-dev && \
    rm -rf /var/lib/apt/lists/* && rm -rf /tmp/*
```
   - **Ubuntu 20.04**:
```sh
WORKDIR /tmp
RUN apt-get update && \
    apt-get install -y --no-install-recommends \
        libboost-filesystem-dev \
        libboost-thread-dev \
        libjson-c4 \
        libxxf86vm-dev && \
    rm -rf /var/lib/apt/lists/* && rm -rf /tmp/*
```
   - **CentOS 7**:
```sh
WORKDIR /tmp
RUN yum update -y && yum install -y \
        boost-filesystem \
        boost-thread \
        boost-program-options \
        boost-system \
        boost-chrono \
        boost-date-time \
        boost-regex \
        boost-atomic \
        json-c \
        libXxf86vm-devel && \
    yum clean all && rm -rf /var/cache/yum
```
3. Run `hddldaemon` on the host in a separate terminal session using the following command:
```sh
$HDDL_INSTALL_DIR/hddldaemon
```

### Run the Docker* Image for Intel® Vision Accelerator Design with Intel® Movidius™ VPUs

To run the built Docker* image for Intel® Vision Accelerator Design with Intel® Movidius™ VPUs, use the following command:

```sh
docker run -it --rm --device=/dev/ion:/dev/ion -v /var/tmp:/var/tmp <image_name>
```

> **NOTES**:
>
> - The device `/dev/ion` needs to be shared to be able to use ion buffers among the plugin, `hddldaemon` and the kernel.
> - Since separate inference tasks share the same HDDL service communication interface (the service creates mutexes and a socket file in `/var/tmp`), `/var/tmp` needs to be mounted and shared among them.

In some cases, the ion driver is not enabled (for example, due to a newer kernel version or iommu (Input-Output Memory Management Unit) incompatibility). `lsmod | grep myd_ion` returns empty output. To resolve, use the following command:

```sh
docker run -it --rm --net=host -v /var/tmp:/var/tmp –-ipc=host <image_name>
```

> **NOTES**:
>
> - When building Docker images, create a user in the Dockerfile that has the same UID(User Identifier) and GID(Group Identifier) as the user which runs hddldaemon on the host.
> - Run the application in the Docker image with this user.
> - Alternatively, you can start hddldaemon with the root user on host, but this approach is not recommended.

### Run Demos in the Docker* Image

To run the Security Barrier Camera Demo on a specific inference device, run the following commands with the root privileges (additional third-party dependencies will be installed):

**CPU**:

```sh
<<<<<<< HEAD
docker run -itu root:root --rm --device=/dev/ion:/dev/ion -v /var/tmp:/var/tmp --device /dev/dri:/dev/dri --device-cgroup-rule='c 189:* rmw' -v /dev/bus/usb:/dev/bus/usb <image_name>
/bin/bash -c "apt update && apt install sudo && extras/open_model_zoo/demo/demo_security_barrier_camera.sh -d CPU -sample-options -no_show"
=======
docker run -itu root:root --rm <image_name>
/bin/bash -c "apt update && apt install sudo && deployment_tools/demo/demo_security_barrier_camera.sh -d CPU -sample-options -no_show"
>>>>>>> 4a9ac227
```

**GPU**:

```sh
<<<<<<< HEAD
docker run -itu root:root --rm --device=/dev/ion:/dev/ion -v /var/tmp:/var/tmp --device /dev/dri:/dev/dri --device-cgroup-rule='c 189:* rmw' -v /dev/bus/usb:/dev/bus/usb <image_name>
/bin/bash -c "apt update && apt install sudo && extras/open_model_zoo/demo/demo_security_barrier_camera.sh -d GPU -sample-options -no_show"
=======
docker run -itu root:root --rm --device /dev/dri:/dev/dri <image_name>
/bin/bash -c "apt update && apt install sudo && deployment_tools/demo/demo_security_barrier_camera.sh -d GPU -sample-options -no_show"
>>>>>>> 4a9ac227
```

**MYRIAD**:

```sh
<<<<<<< HEAD
docker run -itu root:root --rm --device=/dev/ion:/dev/ion -v /var/tmp:/var/tmp --device /dev/dri:/dev/dri --device-cgroup-rule='c 189:* rmw' -v /dev/bus/usb:/dev/bus/usb <image_name>
/bin/bash -c "apt update && apt install sudo && extras/open_model_zoo/demo/demo_security_barrier_camera.sh -d MYRIAD -sample-options -no_show"
=======
docker run -itu root:root --rm --device-cgroup-rule='c 189:* rmw' -v /dev/bus/usb:/dev/bus/usb <image_name>
/bin/bash -c "apt update && apt install sudo && deployment_tools/demo/demo_security_barrier_camera.sh -d MYRIAD -sample-options -no_show"
>>>>>>> 4a9ac227
```

**HDDL**:

```sh
<<<<<<< HEAD
docker run -itu root:root --rm --device=/dev/ion:/dev/ion -v /var/tmp:/var/tmp --device /dev/dri:/dev/dri --device-cgroup-rule='c 189:* rmw' -v /dev/bus/usb:/dev/bus/usb <image_name>
/bin/bash -c "apt update && apt install sudo && extras/open_model_zoo/demo/demo_security_barrier_camera.sh -d HDDL -sample-options -no_show"
=======
docker run -itu root:root --rm --device=/dev/ion:/dev/ion -v /var/tmp:/var/tmp <image_name>
/bin/bash -c "apt update && apt install sudo && deployment_tools/demo/demo_security_barrier_camera.sh -d HDDL -sample-options -no_show"
>>>>>>> 4a9ac227
```

## Use a Docker* Image for FPGA

Intel will be transitioning to the next-generation programmable deep-learning solution based on FPGAs in order to increase the level of customization possible in FPGA deep-learning. As part of this transition, future standard releases (i.e., non-LTS releases) of Intel® Distribution of OpenVINO™ toolkit will no longer include the Intel® Vision Accelerator Design with an Intel® Arria® 10 FPGA and the Intel® Programmable Acceleration Card with Intel® Arria® 10 GX FPGA.

Intel® Distribution of OpenVINO™ toolkit 2020.3.X LTS release will continue to support Intel® Vision Accelerator Design with an Intel® Arria® 10 FPGA and the Intel® Programmable Acceleration Card with Intel® Arria® 10 GX FPGA. For questions about next-generation programmable deep-learning solutions based on FPGAs, please talk to your sales representative or contact us to get the latest FPGA updates.

For instructions for previous releases with FPGA Support, see documentation for the [2020.4 version](https://docs.openvinotoolkit.org/2020.4/openvino_docs_install_guides_installing_openvino_docker_linux.html#use_a_docker_image_for_fpga) or lower.

## Troubleshooting

If you got proxy issues, please setup proxy settings for Docker. See the Proxy section in the [Install the DL Workbench from Docker Hub* ](@ref workbench_docs_Workbench_DG_Run_Locally) topic.

## Additional Resources

- [DockerHub CI Framework](https://github.com/openvinotoolkit/docker_ci) for Intel® Distribution of OpenVINO™ toolkit. The Framework can generate a Dockerfile, build, test, and deploy an image with the Intel® Distribution of OpenVINO™ toolkit. You can reuse available Dockerfiles, add your layer and customize the image of OpenVINO™ for your needs.

- Intel® Distribution of OpenVINO™ toolkit home page: [https://software.intel.com/en-us/openvino-toolkit](https://software.intel.com/en-us/openvino-toolkit)

- Intel® Neural Compute Stick 2 Get Started: [https://software.intel.com/en-us/neural-compute-stick/get-started](https://software.intel.com/en-us/neural-compute-stick/get-started)<|MERGE_RESOLUTION|>--- conflicted
+++ resolved
@@ -328,49 +328,29 @@
 **CPU**:
 
 ```sh
-<<<<<<< HEAD
-docker run -itu root:root --rm --device=/dev/ion:/dev/ion -v /var/tmp:/var/tmp --device /dev/dri:/dev/dri --device-cgroup-rule='c 189:* rmw' -v /dev/bus/usb:/dev/bus/usb <image_name>
+docker run -itu root:root --rm <image_name>
 /bin/bash -c "apt update && apt install sudo && extras/open_model_zoo/demo/demo_security_barrier_camera.sh -d CPU -sample-options -no_show"
-=======
-docker run -itu root:root --rm <image_name>
-/bin/bash -c "apt update && apt install sudo && deployment_tools/demo/demo_security_barrier_camera.sh -d CPU -sample-options -no_show"
->>>>>>> 4a9ac227
 ```
 
 **GPU**:
 
 ```sh
-<<<<<<< HEAD
-docker run -itu root:root --rm --device=/dev/ion:/dev/ion -v /var/tmp:/var/tmp --device /dev/dri:/dev/dri --device-cgroup-rule='c 189:* rmw' -v /dev/bus/usb:/dev/bus/usb <image_name>
+docker run -itu root:root --rm --device /dev/dri:/dev/dri <image_name>
 /bin/bash -c "apt update && apt install sudo && extras/open_model_zoo/demo/demo_security_barrier_camera.sh -d GPU -sample-options -no_show"
-=======
-docker run -itu root:root --rm --device /dev/dri:/dev/dri <image_name>
-/bin/bash -c "apt update && apt install sudo && deployment_tools/demo/demo_security_barrier_camera.sh -d GPU -sample-options -no_show"
->>>>>>> 4a9ac227
 ```
 
 **MYRIAD**:
 
 ```sh
-<<<<<<< HEAD
-docker run -itu root:root --rm --device=/dev/ion:/dev/ion -v /var/tmp:/var/tmp --device /dev/dri:/dev/dri --device-cgroup-rule='c 189:* rmw' -v /dev/bus/usb:/dev/bus/usb <image_name>
+docker run -itu root:root --rm --device-cgroup-rule='c 189:* rmw' -v /dev/bus/usb:/dev/bus/usb <image_name>
 /bin/bash -c "apt update && apt install sudo && extras/open_model_zoo/demo/demo_security_barrier_camera.sh -d MYRIAD -sample-options -no_show"
-=======
-docker run -itu root:root --rm --device-cgroup-rule='c 189:* rmw' -v /dev/bus/usb:/dev/bus/usb <image_name>
-/bin/bash -c "apt update && apt install sudo && deployment_tools/demo/demo_security_barrier_camera.sh -d MYRIAD -sample-options -no_show"
->>>>>>> 4a9ac227
 ```
 
 **HDDL**:
 
 ```sh
-<<<<<<< HEAD
-docker run -itu root:root --rm --device=/dev/ion:/dev/ion -v /var/tmp:/var/tmp --device /dev/dri:/dev/dri --device-cgroup-rule='c 189:* rmw' -v /dev/bus/usb:/dev/bus/usb <image_name>
+docker run -itu root:root --rm --device=/dev/ion:/dev/ion -v /var/tmp:/var/tmp <image_name>
 /bin/bash -c "apt update && apt install sudo && extras/open_model_zoo/demo/demo_security_barrier_camera.sh -d HDDL -sample-options -no_show"
-=======
-docker run -itu root:root --rm --device=/dev/ion:/dev/ion -v /var/tmp:/var/tmp <image_name>
-/bin/bash -c "apt update && apt install sudo && deployment_tools/demo/demo_security_barrier_camera.sh -d HDDL -sample-options -no_show"
->>>>>>> 4a9ac227
 ```
 
 ## Use a Docker* Image for FPGA
