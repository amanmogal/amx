--- conflicted
+++ resolved
@@ -13,7 +13,7 @@
 
   Optimized for these processors:
 
-  * 6th to 12th generation Intel® Core™ processors and Intel® Xeon® processors
+  * 6th to 12th generation Intel® Core™ processors and Intel® Xeon® processors 
   * 3rd generation Intel® Xeon® Scalable processor (formerly code named Cooper Lake)
   * Intel® Xeon® Scalable processor (formerly Skylake and Cascade Lake)
   * Intel Atom® processor with support for Intel® Streaming SIMD Extensions 4.1 (Intel® SSE4.1)
@@ -21,12 +21,12 @@
   * Intel® Iris® Xe MAX Graphics
   * Intel® Neural Compute Stick 2
   * Intel® Vision Accelerator Design with Intel® Movidius™ VPUs
-
+  
 .. tab:: Processor Notes
 
-  Processor graphics are not included in all processors.
+  Processor graphics are not included in all processors. 
   See `Product Specifications`_ for information about your processor.
-
+  
   .. _Product Specifications: https://ark.intel.com/
 
 .. tab:: Software
@@ -34,13 +34,13 @@
   * `Microsoft Visual Studio 2019 with MSBuild <http://visualstudio.microsoft.com/downloads/>`_
   * `CMake 3.14 or higher, 64-bit <https://cmake.org/download/>`_
   * `Python 3.6 - 3.9, 64-bit <https://www.python.org/downloads/windows/>`_
-
+  
   .. note::
     You can choose to download Community version. Use `Microsoft Visual Studio installation guide <https://docs.microsoft.com/en-us/visualstudio/install/install-visual-studio?view=vs-2019>`_ to walk you through the installation. During installation in the **Workloads** tab, choose **Desktop development with C++**.
 
   .. note::
     You can either use `cmake<version>.msi` which is the installation wizard or `cmake<version>.zip` where you have to go into the `bin` folder and then manually add the path to environmental variables.
-
+  
   .. important::
     As part of this installation, make sure you click the option **Add Python 3.x to PATH** to `add Python <https://docs.python.org/3/using/windows.html#installation-steps>`_ to your `PATH` environment variable.
 
@@ -53,30 +53,25 @@
 1. <a href="#install-openvino">Install the Intel® Distribution of OpenVINO™ Toolkit</a>
 2. <a href="#set-the-environment-variables">Configure the Environment</a>
 3. <a href="#model-optimizer">Download additional components (Optional)</a>
-4. <a href="#optional-steps">Configure Inference on non-CPU Devices (Optional)</a>
+4. <a href="#optional-steps">Configure Inference on non-CPU Devices (Optional)</a>  
 5. <a href="#get-started">What's next?</a>
 
 ## <a name="install-openvino"></a>Step 1: Install the Intel® Distribution of OpenVINO™ toolkit Core Components
 
 1. Download the Intel® Distribution of OpenVINO™ toolkit package file from [Intel® Distribution of OpenVINO™ toolkit for Windows](https://software.intel.com/en-us/openvino-toolkit/choose-download).
    Select the Intel® Distribution of OpenVINO™ toolkit for Windows package from the dropdown menu.
-
+   
 2. Go to the `Downloads` folder and double-click `w_openvino_toolkit_p_<version>.exe`. In the opened window, you can select the folder where installer files will be placed. The directory will be referred to as <INSTALL_DIR> elsewhere in the documentation. Once the files are extracted, you should see the following dialog box open up:
 
    @sphinxdirective
-
+   
    .. image:: _static/images/openvino-install.png
      :width: 400px
      :align: center
-
+   
    @endsphinxdirective
-<<<<<<< HEAD
-
-3. Follow the instructions on your screen. During the installation you will be asked to accept the license agreement. The acceptance is required to continue. Check out the installation process in the image below:<br>
-=======
    
 3. Follow the instructions on your screen. During the installation you will be asked to accept the license agreement. Your acceptance is required to continue. Check out the installation process in the image below:<br>
->>>>>>> c3b05978
    ![](../img/openvino-install-win-run-boostrapper-script.gif)
    Click on the image to see the details.
    <br>
@@ -116,14 +111,6 @@
 
    .. note::
       No prerequisites are needed.
-<<<<<<< HEAD
-
-   There are 3 ways to run the script:
-
-   a. GUI: right click and select ``Run with PowerShell``
-   b. Command prompt (CMD) console:
-
-=======
       
    There are three ways to run the script:
    
@@ -131,18 +118,9 @@
       
    * Command prompt (CMD) console:
    
->>>>>>> c3b05978
    .. code-block:: sh
    
       powershell <INSTALL_DIR>\extras\scripts\download_opencv.ps1
-<<<<<<< HEAD
-
-   c. PowerShell console:
-
-   .. code-block:: sh
-
-      .\<INSTALL_DIR>\scripts\download_opencv.ps1
-=======
       
       
    * PowerShell console:
@@ -151,9 +129,8 @@
    
       .\<INSTALL_DIR>\scripts\download_opencv.ps1 
       
->>>>>>> c3b05978
 
-   If the Intel® Distribution of OpenVINO™ is installed to the system location (e.g. ``Program Files (x86)``) then privilege elevation dialog will be shown. The script can be run from CMD/PowerShell Administrator console to avoid this dialog in case of system-wide installation.
+   If the Intel® Distribution of OpenVINO™ is installed to the system location (e.g. ``Program Files (x86)``) then privilege elevation dialog will be shown. The script can be run from CMD/PowerShell Administrator console to avoid this dialog in case of system-wide installation. 
    The script is interactive by default, so during the execution it will wait for user to press ``Enter`` If you want to avoid this, use the ``-batch`` option, e.g. ``powershell <openvino>\extras\scripts\download_opencv.ps1 -batch``. After the execution of the script, you will find OpenCV extracted to ``<INSTALL_DIR>/extras/opencv``.
 
 @endsphinxdirective
@@ -163,13 +140,8 @@
 @sphinxdirective
 .. tab:: GNA
 
-<<<<<<< HEAD
-   Only if you want to enable the toolkit components to use Intel® Gaussian & Neural Accelerator (GNA) on your system, follow the steps in :ref:`GNA Setup Guide <gna guide windows>`.
-
-=======
    To enable the toolkit components to use Intel® Gaussian & Neural Accelerator (GNA) on your system, follow the steps in :ref:`GNA Setup Guide <gna guide windows>`.
    
->>>>>>> c3b05978
 .. tab:: GPU
 
    To enable the toolkit components to use processor graphics (GPU) on your system, follow the steps in :ref:`GPU Setup Guide <gpu guide windows>`.
@@ -198,30 +170,14 @@
    * [Image Classification Async C++ Sample](@ref openvino_inference_engine_samples_classification_sample_async_README)
    * [Hello Classification C++ Sample](@ref openvino_inference_engine_samples_hello_classification_README)
    * [Hello Reshape SSD C++ Sample](@ref openvino_inference_engine_samples_hello_reshape_ssd_README)
-<<<<<<< HEAD
-
-## <a name="uninstall"></a>Uninstall the Intel® Distribution of OpenVINO™ Toolkit
-=======
     
 ## <a name="uninstall"></a>Uninstalling the Intel® Distribution of OpenVINO™ Toolkit
->>>>>>> c3b05978
 
 To uninstall the toolkit, follow the steps on the [Uninstalling page](uninstalling-openvino.md).
 
 @sphinxdirective
 
 .. dropdown:: Additional Resources
-<<<<<<< HEAD
-
-   * Convert models for use with OpenVINO™: :ref:`Model Optimizer Developer Guide <deep learning model optimizer>`
-   * Write your own OpenVINO™ applications: :ref:`OpenVINO™ Runtime User Guide <deep learning inference engine>`
-   * Information on sample applications: :ref:`OpenVINO™ Toolkit Samples Overview <code samples>`
-   * Information on a supplied set of models: :ref:`Overview of OpenVINO™ Toolkit Pre-Trained Models <model zoo>`
-   * IoT libraries and code samples in the GitHUB repository: `Intel® IoT Developer Kit`_
-
-   To learn more about converting models from specific frameworks, go to:
-
-=======
       
    * Converting models for use with OpenVINO™: :ref:`Model Optimizer Developer Guide <deep learning model optimizer>`
    * Writing your own OpenVINO™ applications: :ref:`OpenVINO™ Runtime User Guide <deep learning inference engine>`
@@ -231,17 +187,12 @@
       
 <!---  
    To learn more about converting models from specific frameworks, go to: 
->>>>>>> c3b05978
    * :ref:`Convert Your Caffe Model <convert model caffe>`
    * :ref:`Convert Your TensorFlow Model <convert model tf>`
    * :ref:`Convert Your MXNet Modele <convert model mxnet>`
    * :ref:`Convert Your Kaldi Model <convert model kaldi>`
    * :ref:`Convert Your ONNX Model <convert model onnx>`
-<<<<<<< HEAD
-
-=======
 --->    
->>>>>>> c3b05978
    .. _Intel® IoT Developer Kit: https://github.com/intel-iot-devkit
 
 @endsphinxdirective