--- conflicted
+++ resolved
@@ -33,11 +33,7 @@
 
   * `Microsoft Visual Studio 2019 with MSBuild <http://visualstudio.microsoft.com/downloads/>`_
   * `CMake 3.14 or higher, 64-bit <https://cmake.org/download/>`_
-<<<<<<< HEAD
-  * `Python 3.7 - 3.9, 64-bit <https://www.python.org/downloads/windows/>`_
-=======
   * `Python 3.6 - 3.10, 64-bit <https://www.python.org/downloads/windows/>`_
->>>>>>> 3e60cfb9
   
   .. note::
     You can choose to download Community version. Use `Microsoft Visual Studio installation guide <https://docs.microsoft.com/en-us/visualstudio/install/install-visual-studio?view=vs-2019>`_ to walk you through the installation. During installation in the **Workloads** tab, choose **Desktop development with C++**.
