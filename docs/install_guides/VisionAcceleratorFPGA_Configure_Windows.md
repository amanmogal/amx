# Configuration Guide for the Intel® Distribution of OpenVINO™ toolkit and the Intel® Vision Accelerator Design with an Intel® Arria® 10 FPGA SG2 (IEI's Mustang-F100-A10) on Windows* {#openvino_docs_install_guides_VisionAcceleratorFPGA_Configure_Windows}

## Product Change Notice
Intel® Distribution of OpenVINO™ toolkit for Intel® Vision Accelerator Design with an Intel® Arria® 10 FPGA and the Intel® Programmable Acceleration Card with Intel® Arria® 10 GX FPGA

<table>
  <tr>
    <td><strong>Change Notice Begins</strong></td>
    <td>July 2020</td>
  </tr>
  <tr>
    <td><strong>Change Date</strong></td>
    <td>October 2020</td>
  </tr>
</table> 

Intel will be transitioning to the next-generation programmable deep-learning solution based on FPGAs in order to increase the level of customization possible in FPGA deep-learning. As part of this transition, future standard releases (i.e., non-LTS releases) of Intel® Distribution of OpenVINO™ toolkit will no longer include the Intel® Vision Accelerator Design with an Intel® Arria® 10 FPGA and the Intel® Programmable Acceleration Card with Intel® Arria® 10 GX FPGA.

Intel® Distribution of OpenVINO™ toolkit 2020.3.X LTS release will continue to support Intel® Vision Accelerator Design with an Intel® Arria® 10 FPGA and the Intel® Programmable Acceleration Card with Intel® Arria® 10 GX FPGA. For questions about next-generation programmable deep-learning solutions based on FPGAs, please talk to your sales representative or contact us to get the latest FPGA updates.

<<<<<<< HEAD
For documentation for previous releases of Intel® Distribution of OpenVINO™ toolkit for Windows* with FPGA Support, see documentation for the [2020.4 version](https://docs.openvinotoolkit.org/2020.4/openvino_docs_install_guides_VisionAcceleratorFPGA_Configure_Windows.html) and lower.
=======
3. Unpack the BSP for your Intel® Vision Accelerator Design with an Intel® Arria® 10 FPGA SG2: 
Extract `Intel_vision_accel_win_driver_1.2_SG2.zip` from `C:\Program Files (x86)\IntelSWTools\openvino\a10_vision_design_sg2_bitstreams\BSP` to `C:\intelFPGA\19.2\aclrte-windows64\board`
5. Open an admin command prompt.
6. Setup your environment variables:
```sh
set INTELFPGAOCLSDKROOT=C:\intelFPGA\19.2\aclrte-windows64
set AOCL_BOARD_PACKAGE_ROOT=%INTELFPGAOCLSDKROOT%\board\a10_1150_sg2
set IOCL_BOARD_PACKAGE_ROOT=%INTELFPGAOCLSDKROOT%\board\a10_1150_sg2
C:\intelFPGA\19.2\aclrte-windows64\init_opencl.bat
"C:\Program Files (x86)\IntelSWTools\openvino\bin\setupvars.bat"
```
7. Uninstall any previous BSP before installing the OpenCL BSP for the 2020.3 BSP. Enter **Y** when prompted to uninstall:
```sh
aocl uninstall
```
8. Install the new BSP. Enter **Y** when prompted to install
```sh
aocl install
```
9. Run `aocl diagnose`:
```sh
aocl diagnose
```
Your screen displays `DIAGNOSTIC_PASSED`.

## 2. Program a Bitstream

The bitstream you program should correspond to the topology you want to deploy. In this section, you program a SqueezeNet bitstream and deploy the classification sample with a SqueezeNet model that you used the Model Optimizer to convert in the steps before.

> **IMPORTANT**: Only use bitstreams from the installed version of the Intel® Distribution of OpenVINO™ toolkit. Bitstreams from older versions of the Intel® Distribution of OpenVINO™ toolkit are incompatible with later versions of the Intel® Distribution of OpenVINO™ toolkit. For example, you cannot use the `2019R4_PL2_FP11_AlexNet_GoogleNet_Generic` bitstream, when the Intel® Distribution of OpenVINO™ toolkit supports the `2020-3_PL2_FP11_AlexNet_GoogleNet_Generic` bitstream.

Depending on how many bitstreams you selected, there are different folders for each FPGA card type which were downloaded in the Intel® Distribution of OpenVINO™ toolkit package:

1. For the Intel® Vision Accelerator Design with Intel® Arria® 10 FPGA SG2, the pre-trained bitstreams are in `C:\Program Files (x86)\IntelSWTools\openvino\a10_vision_design_sg2_bitstreams`. This example uses a SqueezeNet bitstream with low precision for the classification sample.

2. Program the bitstream for the Intel® Vision Accelerator Design with Intel® Arria® 10 FPGA SG2:
```sh
aocl program acl0 "C:\Program Files (x86)\IntelSWTools\openvino\a10_vision_design_sg2_bitstreams/2020-3_PL2_FP16_SqueezeNet_TinyYolo_VGG.aocx"
```

## 3. Set up a Sample Neural Network Model for FPGA

> **NOTE**: The SqueezeNet Caffe* model was already downloaded and converted to an FP16 IR when you ran the Image Classification Verification Script while [installing the Intel® Distribution of OpenVINO™ toolkit for Windows* with FPGA Support](installing-openvino-windows-fpga.md). Read this section only if you want to convert the model manually, otherwise skip and go to the next section to run the Image Classification sample application.

In this section, you will prepare a sample FP16 model suitable for hardware accelerators. For more information, see the [FPGA plugin](../IE_DG/supported_plugins/FPGA.html) section in the Inference Engine Developer Guide.

1. Create a directory for the FP16 SqueezeNet Model:
```sh
mkdir %HOMEPATH%\squeezenet1.1_FP16
```
	
2. Go to `%HOMEPATH%\squeezenet1.1_FP16`:
```sh
cd %HOMEPATH%\squeezenet1.1_FP16
```

3. Use the Model Optimizer to convert the FP16 SqueezeNet Caffe* model into an FP16 optimized Intermediate Representation (IR). The model files were downloaded when you ran the the Image Classification verification script while [installing the Intel® Distribution of OpenVINO™ toolkit for Windows* with FPGA Support](installing-openvino-windows-fpga.md). To convert, run the Model Optimizer script with the following arguments:	
```sh
python "C:\Program Files (x86)\IntelSWTools\openvino\deployment_tools\model_optimizer\mo.py" --input_model %HOMEPATH%\Documents\Intel\OpenVINO\openvino_models\models\public\squeezenet1.1\squeezenet1.1.caffemodel --data_type FP16 --output_dir .
```
	
4. The `squeezenet1.1.labels` file contains the classes `ImageNet` uses. This file is included so that the inference results show text instead of classification numbers. Copy `squeezenet1.1.labels` to the your optimized model location:
```sh
xcopy "C:\Program Files (x86)\IntelSWTools\openvino\deployment_tools\demo\squeezenet1.1.labels" .
```
	
5. Copy a sample image to the release directory. You will use this with your optimized model:
```sh
xcopy "C:\Program Files (x86)\IntelSWTools\openvino\deployment_tools\demo\car.png" %HOMEPATH%\Documents\Intel\OpenVINO\inference_engine_samples_build\intel64\Release
```

## 4. Run the Image Classification Sample Application

In this section you will run the Image Classification sample application, with the Caffe* Squeezenet1.1 model on your Intel® Vision Accelerator Design with an Intel® Arria® 10 FPGA. 

Image Classification sample application binary file was automatically built and the FP16 model IR files are created when you ran the Image Classification Verification Script while [installing the Intel® Distribution of OpenVINO™ toolkit for Windows* with FPGA Support](installing-openvino-windows-fpga.md):
* Compiled sample Application binaries are located in the `%HOMEPATH%\Documents\Intel\OpenVINO\inference_engine_samples_build\intel64\Release` folder.
* Generated IR files are in the `%HOMEPATH%\Documents\Intel\OpenVINO\openvino_models\ir\public\squeezenet1.1\FP16` folder.

1. Go to the samples directory
```sh
cd %HOMEPATH%\Documents\Intel\OpenVINO\inference_engine_samples_build\intel64\Release
```

2. Use an Inference Engine sample to run a sample inference on the CPU:
```sh
classification_sample_async -i car.png -m %HOMEPATH%\Documents\Intel\OpenVINO\openvino_models\ir\public\squeezenet1.1\FP16\squeezenet1.1.xml
```
Note the CPU throughput in Frames Per Second (FPS). This tells you how quickly the inference is done on the hardware. Now run the inference using the FPGA.

3. Add the `-d` option to target the FPGA:
```sh
classification_sample_async -i car.png -m %HOMEPATH%\Documents\Intel\OpenVINO\openvino_models\ir\public\squeezenet1.1\FP16\squeezenet1.1.xml -d HETERO:FPGA,CPU
```
The throughput on FPGA is listed and may show a lower FPS. This may be due to the initialization time. To account for that, increase the number of iterations or batch size when deploying to get a better sense of the speed the FPGA can run inference at.

Congratulations, you are done with the Intel® Distribution of OpenVINO™ toolkit installation for FPGA. To learn more about how the Intel® Distribution of OpenVINO™ toolkit works, try the other resources that are provided below.

## Additional Resources

* Intel® Distribution of OpenVINO™ toolkit home page: [https://software.intel.com/en-us/openvino-toolkit](https://software.intel.com/en-us/openvino-toolkit).
* Intel® Distribution of OpenVINO™ toolkit documentation: [https://docs.openvinotoolkit.org](https://docs.openvinotoolkit.org).
* [Inference Engine FPGA plugin documentation](../IE_DG/supported_plugins/FPGA.md).
>>>>>>> e364271c
<|MERGE_RESOLUTION|>--- conflicted
+++ resolved
@@ -18,110 +18,4 @@
 
 Intel® Distribution of OpenVINO™ toolkit 2020.3.X LTS release will continue to support Intel® Vision Accelerator Design with an Intel® Arria® 10 FPGA and the Intel® Programmable Acceleration Card with Intel® Arria® 10 GX FPGA. For questions about next-generation programmable deep-learning solutions based on FPGAs, please talk to your sales representative or contact us to get the latest FPGA updates.
 
-<<<<<<< HEAD
-For documentation for previous releases of Intel® Distribution of OpenVINO™ toolkit for Windows* with FPGA Support, see documentation for the [2020.4 version](https://docs.openvinotoolkit.org/2020.4/openvino_docs_install_guides_VisionAcceleratorFPGA_Configure_Windows.html) and lower.
-=======
-3. Unpack the BSP for your Intel® Vision Accelerator Design with an Intel® Arria® 10 FPGA SG2: 
-Extract `Intel_vision_accel_win_driver_1.2_SG2.zip` from `C:\Program Files (x86)\IntelSWTools\openvino\a10_vision_design_sg2_bitstreams\BSP` to `C:\intelFPGA\19.2\aclrte-windows64\board`
-5. Open an admin command prompt.
-6. Setup your environment variables:
-```sh
-set INTELFPGAOCLSDKROOT=C:\intelFPGA\19.2\aclrte-windows64
-set AOCL_BOARD_PACKAGE_ROOT=%INTELFPGAOCLSDKROOT%\board\a10_1150_sg2
-set IOCL_BOARD_PACKAGE_ROOT=%INTELFPGAOCLSDKROOT%\board\a10_1150_sg2
-C:\intelFPGA\19.2\aclrte-windows64\init_opencl.bat
-"C:\Program Files (x86)\IntelSWTools\openvino\bin\setupvars.bat"
-```
-7. Uninstall any previous BSP before installing the OpenCL BSP for the 2020.3 BSP. Enter **Y** when prompted to uninstall:
-```sh
-aocl uninstall
-```
-8. Install the new BSP. Enter **Y** when prompted to install
-```sh
-aocl install
-```
-9. Run `aocl diagnose`:
-```sh
-aocl diagnose
-```
-Your screen displays `DIAGNOSTIC_PASSED`.
-
-## 2. Program a Bitstream
-
-The bitstream you program should correspond to the topology you want to deploy. In this section, you program a SqueezeNet bitstream and deploy the classification sample with a SqueezeNet model that you used the Model Optimizer to convert in the steps before.
-
-> **IMPORTANT**: Only use bitstreams from the installed version of the Intel® Distribution of OpenVINO™ toolkit. Bitstreams from older versions of the Intel® Distribution of OpenVINO™ toolkit are incompatible with later versions of the Intel® Distribution of OpenVINO™ toolkit. For example, you cannot use the `2019R4_PL2_FP11_AlexNet_GoogleNet_Generic` bitstream, when the Intel® Distribution of OpenVINO™ toolkit supports the `2020-3_PL2_FP11_AlexNet_GoogleNet_Generic` bitstream.
-
-Depending on how many bitstreams you selected, there are different folders for each FPGA card type which were downloaded in the Intel® Distribution of OpenVINO™ toolkit package:
-
-1. For the Intel® Vision Accelerator Design with Intel® Arria® 10 FPGA SG2, the pre-trained bitstreams are in `C:\Program Files (x86)\IntelSWTools\openvino\a10_vision_design_sg2_bitstreams`. This example uses a SqueezeNet bitstream with low precision for the classification sample.
-
-2. Program the bitstream for the Intel® Vision Accelerator Design with Intel® Arria® 10 FPGA SG2:
-```sh
-aocl program acl0 "C:\Program Files (x86)\IntelSWTools\openvino\a10_vision_design_sg2_bitstreams/2020-3_PL2_FP16_SqueezeNet_TinyYolo_VGG.aocx"
-```
-
-## 3. Set up a Sample Neural Network Model for FPGA
-
-> **NOTE**: The SqueezeNet Caffe* model was already downloaded and converted to an FP16 IR when you ran the Image Classification Verification Script while [installing the Intel® Distribution of OpenVINO™ toolkit for Windows* with FPGA Support](installing-openvino-windows-fpga.md). Read this section only if you want to convert the model manually, otherwise skip and go to the next section to run the Image Classification sample application.
-
-In this section, you will prepare a sample FP16 model suitable for hardware accelerators. For more information, see the [FPGA plugin](../IE_DG/supported_plugins/FPGA.html) section in the Inference Engine Developer Guide.
-
-1. Create a directory for the FP16 SqueezeNet Model:
-```sh
-mkdir %HOMEPATH%\squeezenet1.1_FP16
-```
-	
-2. Go to `%HOMEPATH%\squeezenet1.1_FP16`:
-```sh
-cd %HOMEPATH%\squeezenet1.1_FP16
-```
-
-3. Use the Model Optimizer to convert the FP16 SqueezeNet Caffe* model into an FP16 optimized Intermediate Representation (IR). The model files were downloaded when you ran the the Image Classification verification script while [installing the Intel® Distribution of OpenVINO™ toolkit for Windows* with FPGA Support](installing-openvino-windows-fpga.md). To convert, run the Model Optimizer script with the following arguments:	
-```sh
-python "C:\Program Files (x86)\IntelSWTools\openvino\deployment_tools\model_optimizer\mo.py" --input_model %HOMEPATH%\Documents\Intel\OpenVINO\openvino_models\models\public\squeezenet1.1\squeezenet1.1.caffemodel --data_type FP16 --output_dir .
-```
-	
-4. The `squeezenet1.1.labels` file contains the classes `ImageNet` uses. This file is included so that the inference results show text instead of classification numbers. Copy `squeezenet1.1.labels` to the your optimized model location:
-```sh
-xcopy "C:\Program Files (x86)\IntelSWTools\openvino\deployment_tools\demo\squeezenet1.1.labels" .
-```
-	
-5. Copy a sample image to the release directory. You will use this with your optimized model:
-```sh
-xcopy "C:\Program Files (x86)\IntelSWTools\openvino\deployment_tools\demo\car.png" %HOMEPATH%\Documents\Intel\OpenVINO\inference_engine_samples_build\intel64\Release
-```
-
-## 4. Run the Image Classification Sample Application
-
-In this section you will run the Image Classification sample application, with the Caffe* Squeezenet1.1 model on your Intel® Vision Accelerator Design with an Intel® Arria® 10 FPGA. 
-
-Image Classification sample application binary file was automatically built and the FP16 model IR files are created when you ran the Image Classification Verification Script while [installing the Intel® Distribution of OpenVINO™ toolkit for Windows* with FPGA Support](installing-openvino-windows-fpga.md):
-* Compiled sample Application binaries are located in the `%HOMEPATH%\Documents\Intel\OpenVINO\inference_engine_samples_build\intel64\Release` folder.
-* Generated IR files are in the `%HOMEPATH%\Documents\Intel\OpenVINO\openvino_models\ir\public\squeezenet1.1\FP16` folder.
-
-1. Go to the samples directory
-```sh
-cd %HOMEPATH%\Documents\Intel\OpenVINO\inference_engine_samples_build\intel64\Release
-```
-
-2. Use an Inference Engine sample to run a sample inference on the CPU:
-```sh
-classification_sample_async -i car.png -m %HOMEPATH%\Documents\Intel\OpenVINO\openvino_models\ir\public\squeezenet1.1\FP16\squeezenet1.1.xml
-```
-Note the CPU throughput in Frames Per Second (FPS). This tells you how quickly the inference is done on the hardware. Now run the inference using the FPGA.
-
-3. Add the `-d` option to target the FPGA:
-```sh
-classification_sample_async -i car.png -m %HOMEPATH%\Documents\Intel\OpenVINO\openvino_models\ir\public\squeezenet1.1\FP16\squeezenet1.1.xml -d HETERO:FPGA,CPU
-```
-The throughput on FPGA is listed and may show a lower FPS. This may be due to the initialization time. To account for that, increase the number of iterations or batch size when deploying to get a better sense of the speed the FPGA can run inference at.
-
-Congratulations, you are done with the Intel® Distribution of OpenVINO™ toolkit installation for FPGA. To learn more about how the Intel® Distribution of OpenVINO™ toolkit works, try the other resources that are provided below.
-
-## Additional Resources
-
-* Intel® Distribution of OpenVINO™ toolkit home page: [https://software.intel.com/en-us/openvino-toolkit](https://software.intel.com/en-us/openvino-toolkit).
-* Intel® Distribution of OpenVINO™ toolkit documentation: [https://docs.openvinotoolkit.org](https://docs.openvinotoolkit.org).
-* [Inference Engine FPGA plugin documentation](../IE_DG/supported_plugins/FPGA.md).
->>>>>>> e364271c
+For documentation for previous releases of Intel® Distribution of OpenVINO™ toolkit for Windows* with FPGA Support, see documentation for the [2020.4 version](https://docs.openvinotoolkit.org/2020.4/openvino_docs_install_guides_VisionAcceleratorFPGA_Configure_Windows.html) and lower.