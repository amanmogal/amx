# Install Intel® Distribution of OpenVINO™ Toolkit for Linux Using APT Repository {#openvino_docs_install_guides_installing_openvino_apt}

This guide provides installation steps for Intel® Distribution of OpenVINO™ toolkit for Linux distributed through the APT repository.

> **NOTE**: From the 2022.1 release, the OpenVINO™ Development Tools can only be installed via PyPI. If you want to develop or optimize your models with OpenVINO, see [Install OpenVINO Development Tools](installing-model-dev-tools.md) for detailed steps.

> **IMPORTANT**: By downloading and using this container and the included software, you agree to the terms and conditions of the [software license agreements](https://software.intel.com/content/dam/develop/external/us/en/documents/intel-openvino-license-agreements.pdf). Please review the content inside the `<INSTALL_DIR>/licensing` folder for more details.

## System Requirements

The complete list of supported hardware is available in the [Release Notes](https://software.intel.com/content/www/us/en/develop/articles/openvino-relnotes.html).

**Operating Systems**

- Ubuntu 18.04 long-term support (LTS), 64-bit
- Ubuntu 20.04 long-term support (LTS), 64-bit

## Install OpenVINO Runtime

### Step 1: Set Up the OpenVINO Toolkit APT Repository

1. Install the GPG key for the repository

    a. Download the [GPG-PUB-KEY-INTEL-SW-PRODUCTS.PUB](https://apt.repos.intel.com/intel-gpg-keys/GPG-PUB-KEY-INTEL-SW-PRODUCTS.PUB). You can also use the following command:
      ```sh
      wget https://apt.repos.intel.com/intel-gpg-keys/GPG-PUB-KEY-INTEL-SW-PRODUCTS.PUB
      ```    
    b. Add this key to the system keyring:
      ```sh
      sudo apt-key add GPG-PUB-KEY-INTEL-SW-PRODUCTS.PUB
      ```
      > **NOTE**: You might need to install GnuPG: `sudo apt-get install gnupg`   

2.	Add the repository via the following command:
    @sphinxdirective
<<<<<<< HEAD

    .. tab:: Ubuntu 18

        .. code-block:: sh

            echo "deb https://apt.repos.intel.com/openvino/2022 bionic main" | sudo tee /etc/apt/sources.list.d/intel-openvino-2022.list

    .. tab:: Ubuntu 20

        .. code-block:: sh

            echo "deb https://apt.repos.intel.com/openvino/2022 focal main" | sudo tee /etc/apt/sources.list.d/intel-openvino-2022.list

    @endsphinxdirective
=======

    .. tab:: Ubuntu 18

        .. code-block:: sh

            echo "deb https://apt.repos.intel.com/openvino/2022 bionic main" | sudo tee /etc/apt/sources.list.d/intel-openvino-2022.list

    .. tab:: Ubuntu 20

        .. code-block:: sh

            echo "deb https://apt.repos.intel.com/openvino/2022 focal main" | sudo tee /etc/apt/sources.list.d/intel-openvino-2022.list

    @endsphinxdirective

>>>>>>> a5362a4d

3.	Update the list of packages via the update command:
   ```sh
   sudo apt update
   ```       

4.	Verify that the APT repository is properly set up. Run the apt-cache command to see a list of all available OpenVINO packages and components:
   ```sh
   apt-cache search openvino
   ```   


### Step 2: Install OpenVINO Runtime Using the APT Package Manager

OpenVINO will be installed in: `/opt/intel/openvino_<VERSION>.<UPDATE>.<PATCH>`
    
A symlink will be created: `/opt/intel/openvino_<VERSION>`

#### To Install the Latest Version

Run the following command:
```sh
sudo apt install openvino
```

#### To Install a Specific Version


1.	Get a list of OpenVINO packages available for installation:
   ```sh
   sudo apt-cache search openvino
   ```
2.	Install a specific version of an OpenVINO package:
   ```sh
   sudo apt install openvino-<VERSION>.<UPDATE>.<PATCH>
   ```
    For example:
   ```sh
   sudo apt install openvino-2022.1.0
   ```

#### To Check for Installed Packages and Versions

Run the following command:
```sh
apt list --installed | grep openvino
```

#### To Uninstall the Latest Version

Run the following command:
```sh
sudo apt autoremove openvino
```

#### To Uninstall a Specific Version

Run the following command:
```sh
sudo apt autoremove openvino-<VERSION>.<UPDATE>.<PATCH>
```

### Step 3 (Optional): Install OpenCV from APT

OpenCV is necessary to run C++ demos from Open Model Zoo. Some OpenVINO samples can also extend their capabilities when compiled with OpenCV as a dependency. OpenVINO provides a package to install OpenCV from APT:

#### To Install the Latest Version of OpenCV

Run the following command:
```sh
sudo apt install openvino-opencv
```

#### To Install a Specific Version of OpenCV

Run the following command:
```sh
sudo apt install openvino-opencv-<VERSION>.<UPDATE>.<PATCH>
```

### Step 4 (Optional): Install Software Dependencies

After you have installed OpenVINO Runtime, if you decided to [install OpenVINO Development Tools](installing-model-dev-tools.md), make sure that you install external software dependencies first. 

Refer to <a href="openvino_docs_install_guides_installing_openvino_linux.html#install-external-dependencies">Install External Software Dependencies</a> for detailed steps.


### Step 5 (Optional): Configure Inference on Non-CPU Devices

@sphinxdirective

.. tab:: GNA

   To enable the toolkit components to use Intel® Gaussian & Neural Accelerator (GNA) on your system, follow the steps in :ref:`GNA Setup Guide <gna guide>`.
   
.. tab:: GPU

   To enable the toolkit components to use processor graphics (GPU) on your system, follow the steps in :ref:`GPU Setup Guide <gpu guide>`.

.. tab:: NCS 2

   To perform inference on Intel® Neural Compute Stick 2 powered by the Intel® Movidius™ Myriad™ X VPU, follow the steps on :ref:`NCS2 Setup Guide <ncs guide>`.
   <!--For more details, see the `Get Started page for Intel® Neural Compute Stick 2 <https://software.intel.com/en-us/neural-compute-stick/get-started>`.-->

.. tab:: VPU

   To install and configure your Intel® Vision Accelerator Design with Intel® Movidius™ VPUs, see the :ref:`VPU Configuration Guide <vpu guide>`.
   After configuration is done, you are ready to run the verification scripts with the HDDL Plugin for your Intel® Vision Accelerator Design with Intel® Movidius™ VPUs. 

   .. warning::
      While working with either HDDL or NCS, choose one of them as they cannot run simultaneously on the same machine.

@endsphinxdirective

## What's Next?

Now you may continue with the following tasks:

* To convert models for use with OpenVINO, see [Model Optimizer Developer Guide](../MO_DG/Deep_Learning_Model_Optimizer_DevGuide.md).
* See pre-trained deep learning models in our [Open Model Zoo](../model_zoo.md).
* Try out OpenVINO via [OpenVINO Notebooks](https://docs.openvino.ai/latest/notebooks/notebooks.html).
* To write your own OpenVINO™ applications, see [OpenVINO Runtime User Guide](../OV_Runtime_UG/openvino_intro.md).
* See sample applications in [OpenVINO™ Toolkit Samples Overview](../OV_Runtime_UG/Samples_Overview.md).

## Additional Resources

- Intel® Distribution of OpenVINO™ toolkit home page: <https://software.intel.com/en-us/openvino-toolkit>.
- For IoT Libraries & Code Samples see the [Intel® IoT Developer Kit](https://github.com/intel-iot-devkit).<|MERGE_RESOLUTION|>--- conflicted
+++ resolved
@@ -33,30 +33,14 @@
 
 2.	Add the repository via the following command:
     @sphinxdirective
-<<<<<<< HEAD
 
-    .. tab:: Ubuntu 18
+    .. tab:: On Ubuntu 18
 
         .. code-block:: sh
 
             echo "deb https://apt.repos.intel.com/openvino/2022 bionic main" | sudo tee /etc/apt/sources.list.d/intel-openvino-2022.list
 
-    .. tab:: Ubuntu 20
-
-        .. code-block:: sh
-
-            echo "deb https://apt.repos.intel.com/openvino/2022 focal main" | sudo tee /etc/apt/sources.list.d/intel-openvino-2022.list
-
-    @endsphinxdirective
-=======
-
-    .. tab:: Ubuntu 18
-
-        .. code-block:: sh
-
-            echo "deb https://apt.repos.intel.com/openvino/2022 bionic main" | sudo tee /etc/apt/sources.list.d/intel-openvino-2022.list
-
-    .. tab:: Ubuntu 20
+    .. tab:: On Ubuntu 20
 
         .. code-block:: sh
 
@@ -64,7 +48,6 @@
 
     @endsphinxdirective
 
->>>>>>> a5362a4d
 
 3.	Update the list of packages via the update command:
    ```sh
