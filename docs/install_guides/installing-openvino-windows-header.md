--- conflicted
+++ resolved
@@ -15,12 +15,9 @@
    Use Archive <openvino_docs_install_guides_installing_openvino_from_archive_windows>
    Use PyPI <openvino_docs_install_guides_installing_openvino_pip>
    Use Conda Forge <openvino_docs_install_guides_installing_openvino_conda>
-<<<<<<< HEAD
    Use VCPKG <openvino_docs_install_guides_installing_openvino_vcpkg>
    Use Docker <openvino_docs_install_guides_installing_openvino_docker_linux>
-=======
-   Use Docker <openvino_docs_install_guides_installing_openvino_docker>
->>>>>>> 511f06f9
+
 
 
 If you want to install OpenVINO™ Runtime on Windows, you have the following options:
