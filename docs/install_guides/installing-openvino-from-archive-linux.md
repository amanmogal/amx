# Install OpenVINO™ Runtime on Linux from an Archive File {#openvino_docs_install_guides_installing_openvino_from_archive_linux}

@sphinxdirective

.. meta::
   :description: Learn how to install OpenVINO™ Runtime on the Linux operating
                 system, using an archive file.


.. note::

   Note that the Archive distribution:
<<<<<<< HEAD

   * offers both C++ and Python APIs
   * additionally includes code samples
=======
   
   * offers both C/C++ and Python APIs
   * additionally includes code samples 
>>>>>>> 1d0709f5
   * is dedicated to users of all major OSs: Windows, Linux, macOS
   * may offer different hardware support under different operating systems
     (see the drop-down below for more details).

   .. dropdown:: Inference Options

<<<<<<< HEAD
      ===================  =====  =====  =====  =====  ========  =============  ========  ========
       Operating System     CPU    GPU    GNA    NPU    AUTO      Auto-batch     HETERO    MULTI
      ===================  =====  =====  =====  =====  ========  =============  ========  ========
       Debian9 armhf         V     n/a    n/a    n/a     V            V            V        n/a
       Debian9 arm64         V     n/a    n/a    n/a     V            V            V        n/a
       CentOS7 x86_64        V      V      V     n/a     V            V            V         V
       Ubuntu18 x86_64       V      V      V     n/a     V            V            V         V
       Ubuntu20 x86_64       V      V      V      V      V            V            V         V
       Ubuntu22 x86_64       V      V      V      V      V            V            V         V
       RHEL8 x86_64          V      V      V     n/a     V            V            V         V
       Windows x86_64        V      V      V      V      V            V            V         V
       MacOS x86_64          V     n/a    n/a    n/a     V            V            V        n/a
       MacOS arm64           V     n/a    n/a    n/a     V            V            V        n/a
      ===================  =====  =====  =====  =====  ========  =============  ========  ========
=======
      ===================  =====  =====  =====  =====  
       Operating System     CPU    GPU    GNA    NPU    
      ===================  =====  =====  =====  =====  
       Debian9 armhf         V     n/a    n/a    n/a    
       Debian9 arm64         V     n/a    n/a    n/a       
       CentOS7 x86_64        V      V     n/a    n/a      
       Ubuntu18 x86_64       V      V      V     n/a     
       Ubuntu20 x86_64       V      V      V      V      
       Ubuntu22 x86_64       V      V      V      V       
       RHEL8 x86_64          V      V      V     n/a      
      ===================  =====  =====  =====  =====  
>>>>>>> 1d0709f5



.. tab-set::

   .. tab-item:: System Requirements
      :sync: system-requirements

      | Full requirement listing is available in:
      | `System Requirements Page <https://www.intel.com/content/www/us/en/developer/tools/openvino-toolkit/system-requirements.html>`__

   .. tab-item:: Processor Notes
      :sync: processor-notes

      | To see if your processor includes the integrated graphics technology and supports iGPU inference, refer to:
      | `Product Specifications <https://ark.intel.com/>`__

   .. tab-item:: Software
      :sync: software

      * `CMake 3.13 or higher, 64-bit <https://cmake.org/download/>`__
      * `Python 3.7 - 3.11, 64-bit <https://www.python.org/downloads/>`__
      * GCC:

      .. tab-set::

         .. tab-item:: Ubuntu 20.04
            :sync: ubuntu-20

            * GCC 9.3.0

         .. tab-item:: Ubuntu 18.04
            :sync: ubuntu-18

            * GCC 7.5.0

         .. tab-item:: RHEL 8
            :sync: rhel-8

            * GCC 8.4.1

         .. tab-item:: CentOS 7
            :sync: centos-7

            * GCC 8.3.1
            Use the following instructions to install it:

            Install GCC 8.3.1 via devtoolset-8

            .. code-block:: sh

               sudo yum update -y && sudo yum install -y centos-release-scl epel-release
               sudo yum install -y devtoolset-8

            Enable devtoolset-8 and check current gcc version

            .. code-block:: sh

               source /opt/rh/devtoolset-8/enable
               gcc -v






Installing OpenVINO Runtime
############################################################

Step 1: Download and Install the OpenVINO Core Components
++++++++++++++++++++++++++++++++++++++++++++++++++++++++++++

1. Open a command prompt terminal window. You can use the keyboard shortcut: Ctrl+Alt+T

2. Create the ``/opt/intel`` folder for OpenVINO by using the following command. If the folder already exists, skip this step.

   .. code-block:: sh

      sudo mkdir /opt/intel

   .. note::

      The ``/opt/intel`` path is the recommended folder path for administrators or root users. If you prefer to install OpenVINO in regular userspace, the recommended path is ``/home/<USER>/intel``. You may use a different path if desired.

3. Browse to the current user's ``Downloads`` folder:

   .. code-block:: sh

      cd <user_home>/Downloads

4. Download the `OpenVINO Runtime archive file for your system <https://storage.openvinotoolkit.org/repositories/openvino/packages/2023.0.1/linux/>`_, extract the files, rename the extracted folder and move it to the desired path:

   .. tab-set::

      .. tab-item:: x86_64
         :sync: x86-64

         .. tab-set::

            .. tab-item:: Ubuntu 22.04
               :sync: ubuntu-22

               .. code-block:: sh

                  curl -L https://storage.openvinotoolkit.org/repositories/openvino/packages/2023.0.1/linux/l_openvino_toolkit_ubuntu22_2023.0.1.11005.fa1c41994f3_x86_64.tgz --output openvino_2023.0.1.tgz
                  tar -xf openvino_2023.0.1.tgz
                  sudo mv l_openvino_toolkit_ubuntu22_2023.0.1.11005.fa1c41994f3_x86_64 /opt/intel/openvino_2023.0.1

            .. tab-item:: Ubuntu 20.04
               :sync: ubuntu-20

               .. code-block:: sh

                  curl -L https://storage.openvinotoolkit.org/repositories/openvino/packages/2023.0.1/linux/l_openvino_toolkit_ubuntu20_2023.0.1.11005.fa1c41994f3_x86_64.tgz --output openvino_2023.0.1.tgz
                  tar -xf openvino_2023.0.1.tgz
                  sudo mv l_openvino_toolkit_ubuntu20_2023.0.1.11005.fa1c41994f3_x86_64 /opt/intel/openvino_2023.0.1

            .. tab-item:: Ubuntu 18.04
               :sync: ubuntu-18

               .. code-block:: sh

                  curl -L https://storage.openvinotoolkit.org/repositories/openvino/packages/2023.0.1/linux/l_openvino_toolkit_ubuntu18_2023.0.1.11005.fa1c41994f3_x86_64.tgz --output openvino_2023.0.1.tgz
                  tar -xf openvino_2023.0.1.tgz
                  sudo mv l_openvino_toolkit_ubuntu18_2023.0.1.11005.fa1c41994f3_x86_64 /opt/intel/openvino_2023.0.1

            .. tab-item:: RHEL 8
               :sync: rhel-8

               .. code-block:: sh

                  curl -L https://storage.openvinotoolkit.org/repositories/openvino/packages/2023.0.1/linux/l_openvino_toolkit_rhel8_2023.0.1.11005.fa1c41994f3_x86_64.tgz --output openvino_2023.0.1.tgz
                  tar -xf openvino_2023.0.1.tgz
                  sudo mv l_openvino_toolkit_rhel8_2023.0.1.11005.fa1c41994f3_x86_64 /opt/intel/openvino_2023.0.1

            .. tab-item:: CentOS 7
               :sync: centos-7

               .. code-block:: sh

                  curl -L https://storage.openvinotoolkit.org/repositories/openvino/packages/2023.0.1/linux/l_openvino_toolkit_centos7_2023.0.1.11005.fa1c41994f3_x86_64.tgz --output openvino_2023.0.1.tgz
                  tar -xf openvino_2023.0.1.tgz
                  sudo mv l_openvino_toolkit_centos7_2023.0.1.11005.fa1c41994f3_x86_64 /opt/intel/openvino_2023.0.1

      .. tab-item:: ARM 64-bit
         :sync: arm-64

         .. code-block:: sh

            curl -L https://storage.openvinotoolkit.org/repositories/openvino/packages/2023.0.1/linux/l_openvino_toolkit_debian9_2023.0.1.11005.fa1c41994f3_arm64.tgz -O openvino_2023.0.1.tgz
            tar -xf openvino_2023.0.1.tgz
            sudo mv l_openvino_toolkit_debian9_2023.0.1.11005.fa1c41994f3_arm64 /opt/intel/openvino_2023.0.1

      .. tab-item:: ARM 32-bit
         :sync: arm-32

         .. code-block:: sh

            curl -L https://storage.openvinotoolkit.org/repositories/openvino/packages/2023.0.1/linux/l_openvino_toolkit_debian9_2023.0.1.11005.fa1c41994f3_armhf.tgz -O openvino_2023.0.1.tgz
            tar -xf openvino_2023.0.1.tgz
            sudo mv l_openvino_toolkit_debian9_2023.0.1.11005.fa1c41994f3_armhf /opt/intel/openvino_2023.0.1


5. Install required system dependencies on Linux. To do this, OpenVINO provides a script in the extracted installation directory. Run the following command:

   .. code-block:: sh

      cd /opt/intel/openvino_2023.0.1
      sudo -E ./install_dependencies/install_openvino_dependencies.sh

6. (Optional) Install *numpy* Python Library:

   .. note::

      This step is required only when you decide to use Python API.

   You can use the ``requirements.txt`` file from the ``/opt/intel/openvino_2023.0.1/python`` folder:

   .. code-block:: sh

      cd /opt/intel/openvino_2023.0.1
      python3 -m pip install -r ./python/requirements.txt

7. For simplicity, it is useful to create a symbolic link as below:

   .. code-block:: sh

      cd /opt/intel
      sudo ln -s openvino_2023.0.1 openvino_2023

   .. note::
      If you have already installed a previous release of OpenVINO 2023, a symbolic link to the ``openvino_2023`` folder may already exist.
      Unlink the previous link with ``sudo unlink openvino_2023``, and then re-run the command above.


<<<<<<< HEAD
Congratulations, you have finished the installation! The ``/opt/intel/openvino_2023`` folder now contains
the core components for OpenVINO. If you used a different path in Step 2, for example, ``/home/<USER>/intel/``,
OpenVINO is now in ``/home/<USER>/intel/openvino_2023``. The path to the ``openvino_2023`` directory is
also referred as ``<INSTALL_DIR>`` throughout the OpenVINO documentation.


=======
Congratulations, you have finished the installation! For some use cases you may still 
need to install additional components. Check the description below, as well as the 
:doc:`list of additional configurations <openvino_docs_install_guides_configurations_header>`
to see if your case needs any of them.
>>>>>>> 1d0709f5

The ``/opt/intel/openvino_2023`` folder now contains the core components for OpenVINO. 
If you used a different path in Step 2, for example, ``/home/<USER>/intel/``, 
OpenVINO is now in ``/home/<USER>/intel/openvino_2023``. The path to the ``openvino_2023`` 
directory is also referred as ``<INSTALL_DIR>`` throughout the OpenVINO documentation.


Step 2: Configure the Environment
++++++++++++++++++++++++++++++++++++++++++++++++++++++++++++

You must update several environment variables before you can compile and run OpenVINO applications.
Open a terminal window and run the ``setupvars.sh`` script as shown below to temporarily set your environment variables.
If your <INSTALL_DIR> is not ``/opt/intel/openvino_2023``, use the correct one instead.

.. code-block:: sh

   source /opt/intel/openvino_2023/setupvars.sh


If you have more than one OpenVINO version installed on your system, you can easily switch versions by sourcing the `setupvars.sh` of your choice.

.. note::

   The above command must be re-run every time you start a new terminal session.
   To set up Linux to automatically run the command every time a new terminal is opened,
   open ``~/.bashrc`` in your favorite editor and add ``source /opt/intel/openvino_2023/setupvars.sh`` after the last line.
   Next time when you open a terminal, you will see ``[setupvars.sh] OpenVINO™ environment initialized``.
   Changing ``.bashrc`` is not recommended when you have multiple OpenVINO versions on your machine and want to switch among them.

The environment variables are set.




What's Next?
############################################################

Now that you've installed OpenVINO Runtime, you're ready to run your own machine learning applications!
Learn more about how to integrate a model in OpenVINO applications by trying out the following tutorials.

.. tab-set::

   .. tab-item:: Get started with Python
      :sync: get-started-py

      Try the `Python Quick Start Example <notebooks/201-vision-monodepth-with-output.html>`_
      to estimate depth in a scene using an OpenVINO monodepth model in a Jupyter Notebook inside your web browser.

      .. image:: https://user-images.githubusercontent.com/15709723/127752390-f6aa371f-31b5-4846-84b9-18dd4f662406.gif
         :width: 400

      Visit the :doc:`Tutorials <tutorials>` page for more Jupyter Notebooks to get you started with OpenVINO, such as:

      * `OpenVINO Python API Tutorial <notebooks/002-openvino-api-with-output.html>`__
      * `Basic image classification program with Hello Image Classification <notebooks/001-hello-world-with-output.html>`__
      * `Convert a PyTorch model and use it for image background removal <notebooks/205-vision-background-removal-with-output.html>`__


   .. tab-item:: Get started with C++
      :sync: get-started-cpp

      Try the :doc:`C++ Quick Start Example <openvino_docs_get_started_get_started_demos>` for step-by-step instructions
      on building and running a basic image classification C++ application.

      .. image:: https://user-images.githubusercontent.com/36741649/127170593-86976dc3-e5e4-40be-b0a6-206379cd7df5.jpg
         :width: 400

      Visit the :doc:`Samples <openvino_docs_OV_UG_Samples_Overview>` page for other C++ example applications to get you started with OpenVINO, such as:

      * `Basic object detection with the Hello Reshape SSD C++ sample <openvino_inference_engine_samples_hello_reshape_ssd_README.html>`__
      * `Automatic speech recognition C++ sample <openvino_inference_engine_samples_speech_sample_README.html>`__



Uninstalling the Intel® Distribution of OpenVINO™ Toolkit
###########################################################

If you have installed OpenVINO Runtime from archive files, you can uninstall it by deleting the archive files and the extracted folders.
Uninstallation removes all Intel® Distribution of OpenVINO™ Toolkit component files but does not affect user files in the installation directory.

If you have created the symbolic link, remove the link first:

.. code-block:: sh

   sudo rm /opt/intel/openvino_2023

To delete the files:

.. code-block:: sh

   rm -r <extracted_folder> && rm <path_to_archive>






Additional Resources
###########################################################

* :doc:`Troubleshooting Guide for OpenVINO Installation & Configuration <openvino_docs_get_started_guide_troubleshooting>`
* Converting models for use with OpenVINO™: :doc:`Convert a Model <openvino_docs_OV_Converter_UG_Deep_Learning_Model_Optimizer_DevGuide>`
* Writing your own OpenVINO™ applications: :doc:`OpenVINO™ Runtime User Guide <openvino_docs_OV_UG_OV_Runtime_User_Guide>`
* Sample applications: :doc:`OpenVINO™ Toolkit Samples Overview <openvino_docs_OV_UG_Samples_Overview>`
* Pre-trained deep learning models: :doc:`Overview of OpenVINO™ Toolkit Pre-Trained Models <model_zoo>`
* IoT libraries and code samples in the GitHub repository: `Intel® IoT Developer Kit <https://github.com/intel-iot-devkit>`__



@endsphinxdirective
<|MERGE_RESOLUTION|>--- conflicted
+++ resolved
@@ -10,37 +10,15 @@
 .. note::
 
    Note that the Archive distribution:
-<<<<<<< HEAD
-
-   * offers both C++ and Python APIs
-   * additionally includes code samples
-=======
    
    * offers both C/C++ and Python APIs
    * additionally includes code samples 
->>>>>>> 1d0709f5
    * is dedicated to users of all major OSs: Windows, Linux, macOS
    * may offer different hardware support under different operating systems
      (see the drop-down below for more details).
 
    .. dropdown:: Inference Options
 
-<<<<<<< HEAD
-      ===================  =====  =====  =====  =====  ========  =============  ========  ========
-       Operating System     CPU    GPU    GNA    NPU    AUTO      Auto-batch     HETERO    MULTI
-      ===================  =====  =====  =====  =====  ========  =============  ========  ========
-       Debian9 armhf         V     n/a    n/a    n/a     V            V            V        n/a
-       Debian9 arm64         V     n/a    n/a    n/a     V            V            V        n/a
-       CentOS7 x86_64        V      V      V     n/a     V            V            V         V
-       Ubuntu18 x86_64       V      V      V     n/a     V            V            V         V
-       Ubuntu20 x86_64       V      V      V      V      V            V            V         V
-       Ubuntu22 x86_64       V      V      V      V      V            V            V         V
-       RHEL8 x86_64          V      V      V     n/a     V            V            V         V
-       Windows x86_64        V      V      V      V      V            V            V         V
-       MacOS x86_64          V     n/a    n/a    n/a     V            V            V        n/a
-       MacOS arm64           V     n/a    n/a    n/a     V            V            V        n/a
-      ===================  =====  =====  =====  =====  ========  =============  ========  ========
-=======
       ===================  =====  =====  =====  =====  
        Operating System     CPU    GPU    GNA    NPU    
       ===================  =====  =====  =====  =====  
@@ -52,8 +30,6 @@
        Ubuntu22 x86_64       V      V      V      V       
        RHEL8 x86_64          V      V      V     n/a      
       ===================  =====  =====  =====  =====  
->>>>>>> 1d0709f5
-
 
 
 .. tab-set::
@@ -248,19 +224,10 @@
       Unlink the previous link with ``sudo unlink openvino_2023``, and then re-run the command above.
 
 
-<<<<<<< HEAD
-Congratulations, you have finished the installation! The ``/opt/intel/openvino_2023`` folder now contains
-the core components for OpenVINO. If you used a different path in Step 2, for example, ``/home/<USER>/intel/``,
-OpenVINO is now in ``/home/<USER>/intel/openvino_2023``. The path to the ``openvino_2023`` directory is
-also referred as ``<INSTALL_DIR>`` throughout the OpenVINO documentation.
-
-
-=======
 Congratulations, you have finished the installation! For some use cases you may still 
 need to install additional components. Check the description below, as well as the 
 :doc:`list of additional configurations <openvino_docs_install_guides_configurations_header>`
 to see if your case needs any of them.
->>>>>>> 1d0709f5
 
 The ``/opt/intel/openvino_2023`` folder now contains the core components for OpenVINO. 
 If you used a different path in Step 2, for example, ``/home/<USER>/intel/``, 
