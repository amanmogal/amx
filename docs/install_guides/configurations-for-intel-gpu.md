# Configurations for Intel® Processor Graphics (GPU) with OpenVINO™ {#openvino_docs_install_guides_configurations_for_intel_gpu}


@sphinxdirective

.. _gpu guide:


To use the OpenVINO™ GPU plugin and offload inference to Intel® Processor Graphics (GPU), Intel® Graphics Driver must be properly configured on your system.

If Intel® Graphics Driver is already installed and you would like to keep it, you can skip the installation steps below.

Linux
#####

To install the latest available **Intel® Graphics Compute Runtime for oneAPI Level Zero and OpenCL™ Driver** for your operating system, 
see its `installation guide on GitHub <https://github.com/intel/compute-runtime/releases/latest>`_.

.. note::

  If you are using RedHat 8, you can install the OpenCL library as a prerequisite by using the following command: 
  ``http://mirror.centos.org/centos/8-stream/AppStream/x86_64/os/Packages/ocl-icd-2.2.12-1.el8.x86_64.rpm``



You may consider installing one of the earlier versions of the driver, based on your particular setup needs.

For instructions and recommendations on the installation of a specific GPU driver release, as well as the list of supported hardware platforms, refer to the `Intel® Graphics Compute Runtime for oneAPI Level Zero and OpenCL™ Driver GitHub home page <https://github.com/intel/compute-runtime/>`__.

For instructions specific to discrete graphics platforms, refer to `the dgpu guide <https://dgpu-docs.intel.com/installation-guides/index.html>`__, 
including installation guides for Intel® Arc™ A-Series Graphics, Intel® Data Center GPU Flex Series, Intel® Data Center GPU MAX Series, Intel® processor graphics Gen12, and Intel® Iris Xe MAX codename DG1.




.. _gpu guide windows:


Windows
#######

To install the Intel Graphics Driver for Windows on your system, follow the `driver installation guide <https://www.intel.com/content/www/us/en/support/articles/000005629/graphics.html>`_.

To check if you have this driver installed:

1. Type **device manager** in your **Search Windows** box and press Enter. The **Device Manager** opens.
2. Click the drop-down arrow to view the **Display adapters**. You can see the adapter that is installed in your computer:  

   .. image:: _static/images/DeviceManager.PNG
      :width: 400

3. Right-click the adapter name and select **Properties**.
4. Click the **Driver** tab to see the driver version.  

   .. image:: _static/images/DeviceDriverVersion.PNG
      :width: 400

You are done updating your device driver and ready to use your GPU.

Additional info
###############

For your reference, the following versions of Intel® Graphics Driver were used in the OpenVINO internal validation:

+------------------+-------------------------------------------------------------------------------------------+
| Operation System | Driver version                                                                            |
+==================+===========================================================================================+
| Ubuntu 22.04     | `22.43.24595.30 <https://github.com/intel/compute-runtime/releases/tag/22.43.24595.30>`__ |
+------------------+-------------------------------------------------------------------------------------------+
| Ubuntu 20.04     | `22.35.24055 <https://github.com/intel/compute-runtime/releases/tag/22.35.24055>`__       |
+------------------+-------------------------------------------------------------------------------------------+
| Ubuntu 18.04     | `21.38.21026 <https://github.com/intel/compute-runtime/releases/tag/21.38.21026>`__       |
+------------------+-------------------------------------------------------------------------------------------+
| CentOS 7         | `19.41.14441 <https://github.com/intel/compute-runtime/releases/tag/19.41.14441>`__       |
+------------------+-------------------------------------------------------------------------------------------+
| RHEL 8           | `22.28.23726 <https://github.com/intel/compute-runtime/releases/tag/22.28.23726>`__       |
+------------------+-------------------------------------------------------------------------------------------+


What’s Next?
############

You can try out the toolkit with:


* `Python Quick Start Example <notebooks/201-vision-monodepth-with-output.html>`_ to estimate depth in a scene using an OpenVINO monodepth model in a Jupyter Notebook inside your web browser.

<<<<<<< HEAD
Visit the :ref:`Tutorials <notebook tutorials>` page for more Jupyter Notebooks to get you started with OpenVINO, such as:
   
* `OpenVINO Python API Tutorial <https://docs.openvino.ai/nightly/notebooks/002-openvino-api-with-output.html>`__
* `Basic image classification program with Hello Image Classification <https://docs.openvino.ai/nightly/notebooks/001-hello-world-with-output.html>`__
* `Convert a PyTorch model and use it for image background removal <https://docs.openvino.ai/nightly/notebooks/205-vision-background-removal-with-output.html>`__
=======
  Visit the :ref:`Tutorials <notebook tutorials>` page for more Jupyter Notebooks to get you started with OpenVINO, such as:
>>>>>>> 483a040d

  * `OpenVINO Python API Tutorial <notebooks/002-openvino-api-with-output.html>`__
  * `Basic image classification program with Hello Image Classification <notebooks/001-hello-world-with-output.html>`__
  * `Convert a PyTorch model and use it for image background removal <notebooks/205-vision-background-removal-with-output.html>`__

* `C++ Quick Start Example <openvino_docs_get_started_get_started_demos.html>`__ for step-by-step instructions on building and running a basic image classification C++ application.

<<<<<<< HEAD
Visit the :ref:`Samples <code samples>` page for other C++ example applications to get you started with OpenVINO, such as:

* `Basic object detection with the Hello Reshape SSD C++ sample <openvino_inference_engine_samples_hello_reshape_ssd_README.html>`_
* `Automatic speech recognition C++ sample <openvino_inference_engine_samples_speech_sample_README.html>`_
=======
  Visit the :ref:`Samples <code samples>` page for other C++ example applications to get you started with OpenVINO, such as:

  * `Basic object detection with the Hello Reshape SSD C++ sample <openvino_inference_engine_samples_hello_reshape_ssd_README.html>`_
  * `Automatic speech recognition C++ sample <openvino_inference_engine_samples_speech_sample_README.html>`_
>>>>>>> 483a040d


@endsphinxdirective

<|MERGE_RESOLUTION|>--- conflicted
+++ resolved
@@ -85,34 +85,18 @@
 
 * `Python Quick Start Example <notebooks/201-vision-monodepth-with-output.html>`_ to estimate depth in a scene using an OpenVINO monodepth model in a Jupyter Notebook inside your web browser.
 
-<<<<<<< HEAD
 Visit the :ref:`Tutorials <notebook tutorials>` page for more Jupyter Notebooks to get you started with OpenVINO, such as:
    
 * `OpenVINO Python API Tutorial <https://docs.openvino.ai/nightly/notebooks/002-openvino-api-with-output.html>`__
 * `Basic image classification program with Hello Image Classification <https://docs.openvino.ai/nightly/notebooks/001-hello-world-with-output.html>`__
 * `Convert a PyTorch model and use it for image background removal <https://docs.openvino.ai/nightly/notebooks/205-vision-background-removal-with-output.html>`__
-=======
-  Visit the :ref:`Tutorials <notebook tutorials>` page for more Jupyter Notebooks to get you started with OpenVINO, such as:
->>>>>>> 483a040d
-
-  * `OpenVINO Python API Tutorial <notebooks/002-openvino-api-with-output.html>`__
-  * `Basic image classification program with Hello Image Classification <notebooks/001-hello-world-with-output.html>`__
-  * `Convert a PyTorch model and use it for image background removal <notebooks/205-vision-background-removal-with-output.html>`__
 
 * `C++ Quick Start Example <openvino_docs_get_started_get_started_demos.html>`__ for step-by-step instructions on building and running a basic image classification C++ application.
 
-<<<<<<< HEAD
 Visit the :ref:`Samples <code samples>` page for other C++ example applications to get you started with OpenVINO, such as:
 
 * `Basic object detection with the Hello Reshape SSD C++ sample <openvino_inference_engine_samples_hello_reshape_ssd_README.html>`_
 * `Automatic speech recognition C++ sample <openvino_inference_engine_samples_speech_sample_README.html>`_
-=======
-  Visit the :ref:`Samples <code samples>` page for other C++ example applications to get you started with OpenVINO, such as:
-
-  * `Basic object detection with the Hello Reshape SSD C++ sample <openvino_inference_engine_samples_hello_reshape_ssd_README.html>`_
-  * `Automatic speech recognition C++ sample <openvino_inference_engine_samples_speech_sample_README.html>`_
->>>>>>> 483a040d
-
 
 @endsphinxdirective
 
