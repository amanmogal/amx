# Configurations for Intel® Processor Graphics (GPU) with Intel® Distribution of OpenVINO™ toolkit {#openvino_docs_install_guides_configurations_for_intel_gpu}


@sphinxdirective

.. _gpu guide:

.. _gpu guide windows:

@endsphinxdirective


This page introduces additional configurations for Intel® Processor Graphics (GPU) with Intel® Distribution of OpenVINO™ toolkit on Linux and Windows.

@sphinxdirective

.. tab:: Linux

   Once you have your OpenVINO installed, follow the steps to be able to work on GPU:

   1. Go to the install_dependencies directory:

<<<<<<< HEAD
=======
If you have installed OpenVINO Runtime via the installer, APT, or YUM, follow these steps to work with GPU:
>>>>>>> 30bd4a90

   .. code-block:: sh

      cd <INSTALL_DIR>/install_dependencies/

   2. Install the **Intel® Graphics Compute Runtime for OpenCL™** driver components required to use the GPU plugin and write custom layers for Intel® Integrated Graphics. The drivers are not included in the package. To install, run this script:

   .. code-block:: sh

      sudo -E ./install_NEO_OCL_driver.sh

   .. note:: To use the **Intel® Iris® Xe MAX Graphics**, see the `Intel® Iris® Xe MAX Graphics with Linux`_ page for driver installation instructions.

      .. _Intel® Iris® Xe MAX Graphics with Linux: https://dgpu-docs.intel.com/devices/iris-xe-max-graphics/index.html
   
   The script compares the driver version on the system to the current version. If the driver version on the system is higher or equal to the current version, the script does not install a new driver. If the version of the driver is lower than the current version, the script uninstalls the lower version and installs the current version with your permission:

   .. image:: ../img/NEO_check_agreement.png

   Higher hardware versions require a higher driver version, namely 20.35 instead of 19.41. If the script fails to uninstall the driver, uninstall it manually. During the script execution, you may see the following command line output: 

   .. code-block:: sh

      Add OpenCL user to video group    

   Ignore this suggestion and continue.<br>

 The most recent version of the driver, installation procedure and other information can also be found on the `Intel® software for general purpose GPU capabilities`_ site.

   .. _Intel® software for general purpose GPU capabilities: https://dgpu-docs.intel.com/index.html

   3. **Optional:** Install header files to allow compilation of new code. The header files can be found at `Khronos OpenCL™ API Headers`_.
   
   .. _Khronos OpenCL™ API Headers: https://github.com/KhronosGroup/OpenCL-Headers.git

   You've completed all required configuration steps to perform inference on processor graphics. 
   Proceed to the <a href="openvino_docs_install_guides_installing_openvino_linux.html#get-started">Start Using the Toolkit</a> section to learn the basic OpenVINO™ toolkit workflow and run code samples and demo applications.

.. tab:: Windows

   This section will help you check if you require driver installation. Install the recommended version or higher.

   If your applications offload computation to **Intel® Integrated Graphics**, you must have the Intel Graphics Driver for Windows installed on your hardware.
   `Download and install the recommended version`_ . 
   
   .. _Download and install the recommended version: https://downloadcenter.intel.com/download/30079/Intel-Graphics-Windows-10-DCH-Drivers

   To check if this driver has been installed:

   1. Type **device manager** in your **Search Windows** box and press Enter. The **Device Manager** opens.

   2. Click the drop-down arrow to view the **Display adapters**. You will see the adapter that is installed in your computer:

      .. image:: ../img/DeviceManager.PNG

   3. Right-click the adapter name and select **Properties**.

   4. Click the **Driver** tab to see the driver version. 

      .. image:: ../img/DeviceDriverVersion.PNG

   After updating the device driver, GPU is ready to use. Proceed to the <a href="openvino_docs_install_guides_installing_openvino_windows.html#get-started">Start Using the Toolkit</a> section to learn the basic OpenVINO™ toolkit workflow and run code samples and demo applications.


@endsphinxdirective<|MERGE_RESOLUTION|>--- conflicted
+++ resolved
@@ -12,6 +12,37 @@
 
 This page introduces additional configurations for Intel® Processor Graphics (GPU) with Intel® Distribution of OpenVINO™ toolkit on Linux and Windows.
 
+## Linux
+
+If you have installed OpenVINO Runtime via the installer, APT, or YUM, follow these steps to work with GPU:
+
+1. Go to the install_dependencies directory:
+   ```sh
+   cd <INSTALL_DIR>/install_dependencies/
+   ```
+
+2. Install the **Intel® Graphics Compute Runtime for OpenCL™** driver components required to use the GPU plugin and write custom layers for Intel® Integrated Graphics. The drivers are not included in the package. To install it, run this script:
+   ```sh
+   sudo -E ./install_NEO_OCL_driver.sh
+   ```
+   > **NOTE**: To use the **Intel® Iris® Xe MAX Graphics**, see the [Intel® Iris® Xe MAX Graphics with Linux*](https://dgpu-docs.intel.com/devices/iris-xe-max-graphics/index.html) page for driver installation instructions.
+   
+   The script compares the driver version on the system to the current version. If the driver version on the system is higher or equal to the current version, the script does 
+   not install a new driver. If the version of the driver is lower than the current version, the script uninstalls the lower version and installs the current version with your permission:
+   ![](../img/NEO_check_agreement.png) 
+
+   Higher hardware versions require a higher driver version, namely 20.35 instead of 19.41. If the script fails to uninstall the driver, uninstall it manually. During the script execution, you may see the following command line output:  
+   ```sh
+   Add OpenCL user to video group    
+   ```
+   Ignore this suggestion and continue.<br>
+   You can also find the most recent version of the driver, installation procedure and other information on the [Intel® software for general purpose GPU capabilities](https://dgpu-docs.intel.com/index.html) site.
+
+3. **Optional:** Install header files to allow compilation of new code. You can find the header files at [Khronos OpenCL™ API Headers](https://github.com/KhronosGroup/OpenCL-Headers.git).
+
+You've completed all required configuration steps to perform inference on processor graphics. 
+Proceed to the <a href="openvino_docs_install_guides_installing_openvino_linux.html#get-started">Start Using the Toolkit</a> section to learn the basic OpenVINO™ toolkit workflow and run code samples and demo applications.
+
 @sphinxdirective
 
 .. tab:: Linux
@@ -20,10 +51,6 @@
 
    1. Go to the install_dependencies directory:
 
-<<<<<<< HEAD
-=======
-If you have installed OpenVINO Runtime via the installer, APT, or YUM, follow these steps to work with GPU:
->>>>>>> 30bd4a90
 
    .. code-block:: sh
 
