# OpenVINO™ Development Tools 

Intel® Distribution of OpenVINO™ toolkit is an open-source toolkit for optimizing and deploying AI inference. It can be used to develop applications and solutions based on deep learning tasks, such as: emulation of human vision, automatic speech recognition, natural language processing, recommendation systems, etc. It provides high-performance and rich deployment options, from edge to cloud.

<<<<<<< HEAD
OpenVINO™ toolkit is a comprehensive toolkit for quickly developing applications and solutions that solve a variety of tasks including emulation of human vision, automatic speech recognition, natural language processing, recommendation systems, and many others. Based on latest generations of artificial neural networks, including Convolutional Neural Networks (CNNs), recurrent and attention-based networks, the toolkit extends computer vision and non-vision workloads across Intel® hardware, maximizing performance. It accelerates applications with high-performance, AI and deep learning inference deployed from edge to cloud.

**The developer package includes the following components installed by default:**

| Component        | Console Script                                                                   | Description                                                                                                                                                                                                                                                                                                   |  
|------------------|---------------------------------------------------------------------------------|---------------------------------------------------------------------------------------------------------------------------------------------------------------------------------------------------------------------------------------------------------------------------------------------------------------|
| [Model Optimizer](../MO_DG/Deep_Learning_Model_Optimizer_DevGuide.md) | `mo` |**Model Optimizer** imports, converts, and optimizes models that were trained in popular frameworks to a format usable by OpenVINO components. <br>Supported frameworks include Caffe, TensorFlow, Apache MXNet, PaddlePaddle, and ONNX.                                               |
| [Benchmark Tool](../../tools/benchmark_tool/README.md)| `benchmark_app` | **Benchmark Application** allows you to estimate deep learning inference performance on supported devices for synchronous and asynchronous modes.                                              |
| [Accuracy Checker](@ref omz_tools_accuracy_checker) and <br> [Annotation Converter](@ref omz_tools_accuracy_checker_annotation_converters) | `accuracy_check` <br> `convert_annotation` |**Accuracy Checker**  is a deep learning accuracy validation tool that allows you to collect accuracy metrics against popular datasets. The main advantages of the tool are the flexibility of configuration and a set of supported datasets, preprocessing, postprocessing, and metrics. <br> **Annotation Converter** is a utility that prepares datasets for evaluation with Accuracy Checker.                                             |
| [Post-Training Optimization Tool](../../tools/pot/docs/pot_introduction.md)| `pot` |**Post-Training Optimization Tool** allows you to optimize trained models with advanced capabilities, such as quantization and low-precision optimizations, without the need to retrain or fine-tune models.                                            |
| [Model Downloader and other Open Model Zoo tools](@ref omz_tools_downloader)| `omz_downloader` <br> `omz_converter` <br> `omz_quantizer` <br> `omz_info_dumper`| **Model Downloader** is a tool for getting access to the collection of high-quality and extremely fast pre-trained deep learning [public](@ref omz_models_group_public) and [Intel](@ref omz_models_group_intel)-trained models. These free pre-trained models can be used to speed up the development and production deployment process without training your own models. The tool downloads model files from online sources and, if necessary, patches them to make them more usable with Model Optimizer. A number of additional tools are also provided to automate the process of working with downloaded models:<br> **Model Converter** is a tool for converting Open Model Zoo models that are stored in an original deep learning framework format into the OpenVINO Intermediate Representation (IR) using Model Optimizer. <br> **Model Quantizer** is a tool for automatic quantization of full-precision models in the IR format into low-precision versions using the Post-Training Optimization Tool. <br> **Model Information Dumper** is a helper utility for dumping information about the models to a stable, machine-readable format.

The developer package also installs the OpenVINO™ Runtime package as a dependency.

**The runtime package installs the following components:**

| Component                                                                                           | Description                                                                                                                                                                                                                                                                                                   |  
|-----------------------------------------------------------------------------------------------------|---------------------------------------------------------------------------------------------------------------------------------------------------------------------------------------------------------------------------------------------------------------------------------------------------------------|
| [OpenVINO™ Runtime](https://pypi.org/project/openvino)               | This is the engine that runs the deep learning model. It includes a set of libraries for an easy inference integration into your applications.                                                                                                                                                                                                |
=======
OpenVINO™ Development Tools enables you to download models from Open Model Zoo, convert your own models to OpenVINO IR, as well as optimize and tune pre-trained deep learning models. See [What's in the Package](#whats-in-the-package) for more information.
>>>>>>> a711fce5

## System Requirements

Before you start the installation, check the supported operating systems and required Python* versions. The complete list of supported hardware is available in the [Release Notes](https://www.intel.com/content/www/us/en/developer/articles/release-notes/openvino-relnotes.html).

| Supported Operating System                                   | [Python* Version (64-bit)](https://www.python.org/) |
| :------------------------------------------------------------| :---------------------------------------------------|
|   Ubuntu* 18.04 long-term support (LTS), 64-bit              | 3.6, 3.7, 3.8                                       |
|   Ubuntu* 20.04 long-term support (LTS), 64-bit              | 3.6, 3.7, 3.8, 3.9                                  |
|   Red Hat* Enterprise Linux* 8, 64-bit                       | 3.6, 3.8                                            |
|   macOS* 10.15.x                                             | 3.6, 3.7, 3.8, 3.9                                  |
|   Windows 10*, 64-bit                                        | 3.6, 3.7, 3.8, 3.9                                  |

> **NOTE**: This package can be installed on other versions of macOS, Linux and Windows, but only the specific versions above are fully validated.

> **NOTE**: The current version of the OpenVINO™ Runtime for macOS* supports inference on Intel® CPUs only.

## Install the OpenVINO™ Development Tools Package

### Step 1. Set Up Python Virtual Environment

Use a virtual environment to avoid dependency conflicts. 

To create a virtual environment, use the following command:
```sh
python -m pip install --user virtualenv 
python -m venv openvino_env
```

> **NOTE**: On Linux and macOS, you may need to type `python3` instead of
`python`. You may also need to [install pip](https://pip.pypa.io/en/stable/installing/). For example, on Ubuntu execute the following command to get pip installed: `sudo apt install python3-venv python3-pip`.

### Step 2. Activate Virtual Environment

On Linux and macOS:
```sh
source openvino_env/bin/activate
```
On Windows:
```sh
openvino_env\Scripts\activate
```

### Step 3. Set Up and Update PIP to the Highest Version

Run the command below:
```sh
python -m pip install --upgrade pip
```

### Step 4. Install the Package

There are two options to install OpenVINO Development Tools:

<<<<<<< HEAD
| DL Framework                                                                    | Extra                           |
| :------------------------------------------------------------------------------ | :-------------------------------|
|   [Caffe](https://caffe.berkeleyvision.org/)                                    | caffe                           |
|   [Kaldi](https://github.com/kaldi-asr/kaldi)                                   | kaldi                           |
|   [Apache MXNet](https://mxnet.apache.org/)                                     | mxnet                           |
|   [ONNX](https://github.com/microsoft/onnxruntime/)                             | onnx                            |
|   [PyTorch](https://pytorch.org/)                                               | pytorch                         |
|   [TensorFlow 1.x](https://www.tensorflow.org/versions#tensorflow_1)            | tensorflow                      |
|   [TensorFlow 2.x](https://www.tensorflow.org/versions#tensorflow_2)            | tensorflow2                     |

For example, to install and configure the components for working with TensorFlow 2.x, Apache MXNet and Caffe, use the following command:  
=======
#### Installing Default Components

To install [default components in the package](#whats-in-the-package), use the following command:
```
pip install openvino-dev
```

#### Installing Components for Specific Frameworks

To install and configure the components of the package for working with specific frameworks, use the following command:
```sh
pip install openvino-dev[extras]
```
 where `extras` has the following values: 

| Extras Value                    | DL Framework                                                                     |
| :-------------------------------| :------------------------------------------------------------------------------- |
| caffe                           |   [Caffe*](https://caffe.berkeleyvision.org/)                                    |
| kaldi                           |   [Kaldi*](https://github.com/kaldi-asr/kaldi)                                   |
| mxnet                           |   [Apache MXNet*](https://mxnet.apache.org/)                                            |
| onnx                            |   [ONNX*](https://github.com/microsoft/onnxruntime/)                             |
| pytorch                         |   [PyTorch*](https://pytorch.org/)                                               |
| tensorflow                      |   [TensorFlow* 1.x](https://www.tensorflow.org/versions#tensorflow_1)            |
| tensorflow2                     |   [TensorFlow* 2.x](https://www.tensorflow.org/versions#tensorflow_2)            |

For example, to install and configure the components for working with TensorFlow 2.x, MXNet and Caffe, use the following command:  
>>>>>>> a711fce5
   ```sh
   pip install openvino-dev[tensorflow2,mxnet,caffe]
   ```
> **NOTE**: Model Optimizer support for TensorFlow 1.x environment has been deprecated. Use TensorFlow 2.x environment to convert both TensorFlow 1.x and 2.x models.

### Step 5. Verify that the Package Is Installed

- To verify that the **developer package** is properly installed, run the command below (this may take a few seconds):
   ```sh
   mo -h
   ```
   You will see the help message for Model Optimizer if installation finished successfully.

- To verify that OpenVINO Runtime from the **runtime package** is available, run the command below:
   ```sh
   python -c "from openvino.runtime import Core"
   ```
   If installation was successful, you will not see any error messages (no console output).

## What's in the Package?

> **NOTE**: The openvino-dev package installs [OpenVINO™ Runtime](https://pypi.org/project/openvino) as a dependency, which is the engine that runs the deep learning model and includes a set of libraries for an easy inference integration into your applications.  

**In addition, the openvino-dev package installs the following components by default:**

| Component        | Console Script                                                                   | Description                                                                                                                                                                                                                                                                                                   |  
|------------------|---------------------------------------------------------------------------------|---------------------------------------------------------------------------------------------------------------------------------------------------------------------------------------------------------------------------------------------------------------------------------------------------------------|
| [Model Optimizer](../MO_DG/Deep_Learning_Model_Optimizer_DevGuide.md) | `mo` |**Model Optimizer** imports, converts, and optimizes models that were trained in popular frameworks to a format usable by OpenVINO components. <br>Supported frameworks include Caffe\*, TensorFlow\*, MXNet\*, PaddlePaddle\*, and ONNX\*.                                               |
| [Benchmark Tool](../../tools/benchmark_tool/README.md)| `benchmark_app` | **Benchmark Application** allows you to estimate deep learning inference performance on supported devices for synchronous and asynchronous modes.                                              |
| [Accuracy Checker](@ref omz_tools_accuracy_checker) and <br> [Annotation Converter](@ref omz_tools_accuracy_checker_annotation_converters) | `accuracy_check` <br> `convert_annotation` |**Accuracy Checker**  is a deep learning accuracy validation tool that allows you to collect accuracy metrics against popular datasets. The main advantages of the tool are the flexibility of configuration and a set of supported datasets, preprocessing, postprocessing, and metrics. <br> **Annotation Converter** is a utility that prepares datasets for evaluation with Accuracy Checker.                                             |
| [Post-Training Optimization Tool](../../tools/pot/docs/pot_introduction.md)| `pot` |**Post-Training Optimization Tool** allows you to optimize trained models with advanced capabilities, such as quantization and low-precision optimizations, without the need to retrain or fine-tune models.                                            |
| [Model Downloader and other Open Model Zoo tools](@ref omz_tools_downloader)| `omz_downloader` <br> `omz_converter` <br> `omz_quantizer` <br> `omz_info_dumper`| **Model Downloader** is a tool for getting access to the collection of high-quality and extremely fast pre-trained deep learning [public](@ref omz_models_group_public) and [Intel](@ref omz_models_group_intel)-trained models. These free pre-trained models can be used to speed up the development and production deployment process without training your own models. The tool downloads model files from online sources and, if necessary, patches them to make them more usable with Model Optimizer. A number of additional tools are also provided to automate the process of working with downloaded models:<br> **Model Converter** is a tool for converting Open Model Zoo models that are stored in an original deep learning framework format into the OpenVINO Intermediate Representation (IR) using Model Optimizer. <br> **Model Quantizer** is a tool for automatic quantization of full-precision models in the IR format into low-precision versions using the Post-Training Optimization Tool. <br> **Model Information Dumper** is a helper utility for dumping information about the models to a stable, machine-readable format.                                          |      

## Troubleshooting

For general troubleshooting steps and issues, see [Troubleshooting Guide for OpenVINO Installation](./troubleshooting.md). The following sections also provide explanations to several error messages.

### zsh: no matches found : openvino-dev[...]

If you use zsh (Z shell) interpreter, that is the default shell for macOS starting with version 10.15 (Catalina), you may encounter the following error while installing `openvino-dev` package with extras:

```sh
pip install openvino-dev[tensorflow2,mxnet,caffe]
zsh: no matches found: openvino-dev[tensorflow2,mxnet,caffe]
```

By default zsh interprets square brackets as an expression for pattern matching. To resolve this issue, you need to escape the command with quotes: 

```sh
pip install 'openvino-dev[tensorflow2,mxnet,caffe]'
```

To avoid such issues you can also disable globbing for PIP commands by defining an alias in `~/.zshrc` file:

```sh
alias pip='noglob pip'
```

### Error: Microsoft Visual C++ 14.0 is required. Get it with "Build Tools for Visual Studio"

On Windows* some dependencies may require compilation from source when installing. To resolve this issue, you need to install [Build Tools for Visual Studio* 2019](https://visualstudio.microsoft.com/downloads/#build-tools-for-visual-studio-2019) and repeat package installation.

### ImportError: libpython3.7m.so.1.0: cannot open shared object file: No such file or directory

To resolve missing external dependency on Ubuntu* 18.04, execute the following command:
```sh
sudo apt-get install libpython3.7
```

## Additional Resources

- [Intel® Distribution of OpenVINO™ toolkit](https://software.intel.com/en-us/openvino-toolkit)
- [OpenVINO™ Notebooks](https://github.com/openvinotoolkit/openvino_notebooks)

Copyright © 2018-2022 Intel Corporation
> **LEGAL NOTICE**: Your use of this software and any required dependent software (the
“Software Package”) is subject to the terms and conditions of the [Apache 2.0 License](https://www.apache.org/licenses/LICENSE-2.0.html) for the Software Package, which may also include notices, disclaimers, or
license terms for third party or open source software included in or with the Software Package, and your use indicates your acceptance of all such terms. Please refer to the “third-party-programs.txt” or other similarly-named text file included with the Software Package for additional details.

>Intel is committed to the respect of human rights and avoiding complicity in human rights abuses, a policy reflected in the [Intel Global Human Rights Principles](https://www.intel.com/content/www/us/en/policy/policy-human-rights.html). Accordingly, by accessing the Intel material on this platform you agree that you will not use the material in a product or application that causes or contributes to a violation of an internationally recognized human right.<|MERGE_RESOLUTION|>--- conflicted
+++ resolved
@@ -2,29 +2,7 @@
 
 Intel® Distribution of OpenVINO™ toolkit is an open-source toolkit for optimizing and deploying AI inference. It can be used to develop applications and solutions based on deep learning tasks, such as: emulation of human vision, automatic speech recognition, natural language processing, recommendation systems, etc. It provides high-performance and rich deployment options, from edge to cloud.
 
-<<<<<<< HEAD
-OpenVINO™ toolkit is a comprehensive toolkit for quickly developing applications and solutions that solve a variety of tasks including emulation of human vision, automatic speech recognition, natural language processing, recommendation systems, and many others. Based on latest generations of artificial neural networks, including Convolutional Neural Networks (CNNs), recurrent and attention-based networks, the toolkit extends computer vision and non-vision workloads across Intel® hardware, maximizing performance. It accelerates applications with high-performance, AI and deep learning inference deployed from edge to cloud.
-
-**The developer package includes the following components installed by default:**
-
-| Component        | Console Script                                                                   | Description                                                                                                                                                                                                                                                                                                   |  
-|------------------|---------------------------------------------------------------------------------|---------------------------------------------------------------------------------------------------------------------------------------------------------------------------------------------------------------------------------------------------------------------------------------------------------------|
-| [Model Optimizer](../MO_DG/Deep_Learning_Model_Optimizer_DevGuide.md) | `mo` |**Model Optimizer** imports, converts, and optimizes models that were trained in popular frameworks to a format usable by OpenVINO components. <br>Supported frameworks include Caffe, TensorFlow, Apache MXNet, PaddlePaddle, and ONNX.                                               |
-| [Benchmark Tool](../../tools/benchmark_tool/README.md)| `benchmark_app` | **Benchmark Application** allows you to estimate deep learning inference performance on supported devices for synchronous and asynchronous modes.                                              |
-| [Accuracy Checker](@ref omz_tools_accuracy_checker) and <br> [Annotation Converter](@ref omz_tools_accuracy_checker_annotation_converters) | `accuracy_check` <br> `convert_annotation` |**Accuracy Checker**  is a deep learning accuracy validation tool that allows you to collect accuracy metrics against popular datasets. The main advantages of the tool are the flexibility of configuration and a set of supported datasets, preprocessing, postprocessing, and metrics. <br> **Annotation Converter** is a utility that prepares datasets for evaluation with Accuracy Checker.                                             |
-| [Post-Training Optimization Tool](../../tools/pot/docs/pot_introduction.md)| `pot` |**Post-Training Optimization Tool** allows you to optimize trained models with advanced capabilities, such as quantization and low-precision optimizations, without the need to retrain or fine-tune models.                                            |
-| [Model Downloader and other Open Model Zoo tools](@ref omz_tools_downloader)| `omz_downloader` <br> `omz_converter` <br> `omz_quantizer` <br> `omz_info_dumper`| **Model Downloader** is a tool for getting access to the collection of high-quality and extremely fast pre-trained deep learning [public](@ref omz_models_group_public) and [Intel](@ref omz_models_group_intel)-trained models. These free pre-trained models can be used to speed up the development and production deployment process without training your own models. The tool downloads model files from online sources and, if necessary, patches them to make them more usable with Model Optimizer. A number of additional tools are also provided to automate the process of working with downloaded models:<br> **Model Converter** is a tool for converting Open Model Zoo models that are stored in an original deep learning framework format into the OpenVINO Intermediate Representation (IR) using Model Optimizer. <br> **Model Quantizer** is a tool for automatic quantization of full-precision models in the IR format into low-precision versions using the Post-Training Optimization Tool. <br> **Model Information Dumper** is a helper utility for dumping information about the models to a stable, machine-readable format.
-
-The developer package also installs the OpenVINO™ Runtime package as a dependency.
-
-**The runtime package installs the following components:**
-
-| Component                                                                                           | Description                                                                                                                                                                                                                                                                                                   |  
-|-----------------------------------------------------------------------------------------------------|---------------------------------------------------------------------------------------------------------------------------------------------------------------------------------------------------------------------------------------------------------------------------------------------------------------|
-| [OpenVINO™ Runtime](https://pypi.org/project/openvino)               | This is the engine that runs the deep learning model. It includes a set of libraries for an easy inference integration into your applications.                                                                                                                                                                                                |
-=======
 OpenVINO™ Development Tools enables you to download models from Open Model Zoo, convert your own models to OpenVINO IR, as well as optimize and tune pre-trained deep learning models. See [What's in the Package](#whats-in-the-package) for more information.
->>>>>>> a711fce5
 
 ## System Requirements
 
@@ -79,19 +57,6 @@
 
 There are two options to install OpenVINO Development Tools:
 
-<<<<<<< HEAD
-| DL Framework                                                                    | Extra                           |
-| :------------------------------------------------------------------------------ | :-------------------------------|
-|   [Caffe](https://caffe.berkeleyvision.org/)                                    | caffe                           |
-|   [Kaldi](https://github.com/kaldi-asr/kaldi)                                   | kaldi                           |
-|   [Apache MXNet](https://mxnet.apache.org/)                                     | mxnet                           |
-|   [ONNX](https://github.com/microsoft/onnxruntime/)                             | onnx                            |
-|   [PyTorch](https://pytorch.org/)                                               | pytorch                         |
-|   [TensorFlow 1.x](https://www.tensorflow.org/versions#tensorflow_1)            | tensorflow                      |
-|   [TensorFlow 2.x](https://www.tensorflow.org/versions#tensorflow_2)            | tensorflow2                     |
-
-For example, to install and configure the components for working with TensorFlow 2.x, Apache MXNet and Caffe, use the following command:  
-=======
 #### Installing Default Components
 
 To install [default components in the package](#whats-in-the-package), use the following command:
@@ -118,7 +83,6 @@
 | tensorflow2                     |   [TensorFlow* 2.x](https://www.tensorflow.org/versions#tensorflow_2)            |
 
 For example, to install and configure the components for working with TensorFlow 2.x, MXNet and Caffe, use the following command:  
->>>>>>> a711fce5
    ```sh
    pip install openvino-dev[tensorflow2,mxnet,caffe]
    ```
@@ -146,7 +110,7 @@
 
 | Component        | Console Script                                                                   | Description                                                                                                                                                                                                                                                                                                   |  
 |------------------|---------------------------------------------------------------------------------|---------------------------------------------------------------------------------------------------------------------------------------------------------------------------------------------------------------------------------------------------------------------------------------------------------------|
-| [Model Optimizer](../MO_DG/Deep_Learning_Model_Optimizer_DevGuide.md) | `mo` |**Model Optimizer** imports, converts, and optimizes models that were trained in popular frameworks to a format usable by OpenVINO components. <br>Supported frameworks include Caffe\*, TensorFlow\*, MXNet\*, PaddlePaddle\*, and ONNX\*.                                               |
+| [Model Optimizer](../MO_DG/Deep_Learning_Model_Optimizer_DevGuide.md) | `mo` |**Model Optimizer** imports, converts, and optimizes models that were trained in popular frameworks to a format usable by OpenVINO components. <br>Supported frameworks include Caffe\*, TensorFlow\*, MXNet\*, PaddlePaddle\*, and ONNX\*.                                               |
 | [Benchmark Tool](../../tools/benchmark_tool/README.md)| `benchmark_app` | **Benchmark Application** allows you to estimate deep learning inference performance on supported devices for synchronous and asynchronous modes.                                              |
 | [Accuracy Checker](@ref omz_tools_accuracy_checker) and <br> [Annotation Converter](@ref omz_tools_accuracy_checker_annotation_converters) | `accuracy_check` <br> `convert_annotation` |**Accuracy Checker**  is a deep learning accuracy validation tool that allows you to collect accuracy metrics against popular datasets. The main advantages of the tool are the flexibility of configuration and a set of supported datasets, preprocessing, postprocessing, and metrics. <br> **Annotation Converter** is a utility that prepares datasets for evaluation with Accuracy Checker.                                             |
 | [Post-Training Optimization Tool](../../tools/pot/docs/pot_introduction.md)| `pot` |**Post-Training Optimization Tool** allows you to optimize trained models with advanced capabilities, such as quantization and low-precision optimizations, without the need to retrain or fine-tune models.                                            |
