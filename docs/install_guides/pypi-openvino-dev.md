# Intel® Distribution of OpenVINO™ Toolkit Developer Package 
Copyright © 2018-2021 Intel Corporation
> **LEGAL NOTICE**: Your use of this software and any required dependent software (the
“Software Package”) is subject to the terms and conditions of the [software license agreements](https://software.intel.com/content/dam/develop/external/us/en/documents/intel-openvino-license-agreements.pdf) for the Software Package, which may also include notices, disclaimers, or
license terms for third party or open source software included in or with the Software Package, and your use indicates your acceptance of all such terms. Please refer to the “third-party-programs.txt” or other similarly-named text file included with the Software Package for additional details.

>Intel is committed to the respect of human rights and avoiding complicity in human rights abuses, a policy reflected in the [Intel Global Human Rights Principles](https://www.intel.com/content/www/us/en/policy/policy-human-rights.html). Accordingly, by accessing the Intel material on this platform you agree that you will not use the material in a product or application that causes or contributes to a violation of an internationally recognized human right.


## Introduction

OpenVINO™ toolkit is a comprehensive toolkit for quickly developing applications and solutions that solve a variety of tasks including emulation of human vision, automatic speech recognition, natural language processing, recommendation systems, and many others. Based on latest generations of artificial neural networks, including Convolutional Neural Networks (CNNs), recurrent and attention-based networks, the toolkit extends computer vision and non-vision workloads across Intel® hardware, maximizing performance. It accelerates applications with high-performance, AI and deep learning inference deployed from edge to cloud.

**The developer package includes the following components installed by default:**

| Component        | Console Script                                                                   | Description                                                                                                                                                                                                                                                                                                   |  
|------------------|---------------------------------------------------------------------------------|---------------------------------------------------------------------------------------------------------------------------------------------------------------------------------------------------------------------------------------------------------------------------------------------------------------|
| [Model Optimizer](https://docs.openvinotoolkit.org/latest/openvino_docs_MO_DG_Deep_Learning_Model_Optimizer_DevGuide.html) | `mo` |**Model Optimizer** imports, converts, and optimizes models that were trained in popular frameworks to a format usable by Intel tools, especially the Inference Engine. <br>Popular frameworks include Caffe\*, TensorFlow\*, MXNet\*, and ONNX\*.                                               |
| [Benchmark Tool](https://docs.openvinotoolkit.org/latest/openvino_inference_engine_tools_benchmark_tool_README.html)| `benchmark_app` | **Benchmark Application** allows you to estimate deep learning inference performance on supported devices for synchronous and asynchronous modes.                                              |
| [Accuracy Checker](https://docs.openvinotoolkit.org/latest/omz_tools_accuracy_checker.html) and <br> [Annotation Converter](https://docs.openvinotoolkit.org/latest/omz_tools_accuracy_checker_annotation_converters.html) | `accuracy_check` <br> `convert_annotation` |**Accuracy Checker**  is a deep learning accuracy validation tool that allows you to collect accuracy metrics against popular datasets. The main advantages of the tool are the flexibility of configuration and an impressive set of supported datasets, preprocessing, postprocessing, and metrics. <br> **Annotation Converter** is a utility for offline conversion of datasets to the format suitable for metric evaluation used in Accuracy Checker.                                            |
| [Post-Training Optimization Tool](https://docs.openvinotoolkit.org/latest/pot_README.html)| `pot` |**Post-Training Optimization Tool** allows you to optimize trained models with advanced capabilities, such as quantization and low-precision optimizations, without the need to retrain or fine-tune models. Optimizations are also available through the [API](https://docs.openvinotoolkit.org/latest/pot_compression_api_README.html).                                            |
| [Model Downloader and other Open Model Zoo tools](https://docs.openvinotoolkit.org/latest/omz_tools_downloader.html)| `omz_downloader` <br> `omz_converter` <br> `omz_quantizer` <br> `omz_info_dumper`| **Model Downloader** is a tool for getting access to the collection of high-quality and extremely fast pre-trained deep learning [public](https://docs.openvinotoolkit.org/latest/omz_models_group_public.html) and [intel](https://docs.openvinotoolkit.org/latest/omz_models_group_intel.html)-trained models. Use these free pre-trained models instead of training your own models to speed up the development and production deployment process. The principle of the tool is as follows: it downloads model files from online sources and, if necessary, patches them with Model Optimizer to make them more usable. A number of additional tools are also provided to automate the process of working with downloaded models:<br> **Model Converter** is a tool for converting the models stored in a format other than the Intermediate Representation (IR) into that format using Model Optimizer. <br> **Model Quantizer** is a tool for automatic quantization of full-precision IR models into low-precision versions using Post-Training Optimization Tool. <br> **Model Information Dumper** is a helper utility for dumping information about the models in a stable machine-readable format.|

> **NOTE**: The developer package also installs the OpenVINO™ runtime package as a dependency.

<<<<<<< HEAD
**The runtime package installs the following components:**
=======
The Developer Package also installs the RunTime Package as a dependency. 

**The Runtime Package Includes the Following Components Installed by Dependency:**
>>>>>>> 016de533

| Component                                                                                           | Description                                                                                                                                                                                                                                                                                                   |  
|-----------------------------------------------------------------------------------------------------|---------------------------------------------------------------------------------------------------------------------------------------------------------------------------------------------------------------------------------------------------------------------------------------------------------------|
| [Inference Engine](https://pypi.org/project/openvino)               | This is the engine that runs the deep learning model. It includes a set of libraries for an easy inference integration into your applications.                                                                                                                                                                                                |

## System Requirements
The complete list of supported hardware is available in the [Release Notes](https://software.intel.com/content/www/us/en/develop/articles/openvino-relnotes.html#inpage-nav-8).

The table below lists the supported operating systems and Python* versions required to run the installation.

| Supported Operating System                                   | [Python* Version (64-bit)](https://www.python.org/) |
| :------------------------------------------------------------| :---------------------------------------------------|
<<<<<<< HEAD
|   Ubuntu* 18.04 long-term support (LTS), 64-bit              | 3.6, 3.7, 3.8                                       |
|   Ubuntu* 20.04 long-term support (LTS), 64-bit              | 3.6, 3.7, 3.8                                       |
|   Red Hat* Enterprise Linux* 8, 64-bit                       | 3.6, 3.8                                            |
|   CentOS* 7, 64-bit                                          | 3.6, 3.7, 3.8                                       |
|   macOS* 10.15.x versions                                    | 3.6, 3.7, 3.8                                       |
|   Windows 10*, 64-bit                                        | 3.6, 3.7, 3.8                                       |
=======
|   Ubuntu* 18.04 long-term support (LTS), 64-bit              | 3.6, 3.7                                            |
|   Ubuntu* 20.04 long-term support (LTS), 64-bit              | 3.6, 3.7                                            |
|   Red Hat* Enterprise Linux* 8.2, 64-bit                     | 3.6, 3.7                                            |
|   CentOS* 7.4, 64-bit                                        | 3.6, 3.7                                            |
|   macOS* 10.15.x                                             | 3.6, 3.7, 3.8                                       |
|   Windows 10*, 64-bit Pro, Enterprise or Education (1607 Anniversary Update, Build 14393 or higher) editions       | 3.6, 3.7, 3.8                  |
|   Windows Server* 2016 or higher                             | 3.6, 3.7, 3.8                |
>>>>>>> 016de533

> **NOTE**: This package can be installed on other versions of macOS, Linux and Windows, but only the specific versions above are fully validated.

## Install the Developer Package

### Step 1. Set Up Python Virtual Environment

To avoid dependency conflicts, use a virtual environment. Skip this
   step only if you do want to install all dependencies globally.

Create virtual environment:

On Linux and macOS:
```sh
# Depending on your OS, this step may require installing python3-venv
python3 -m venv openvino_env
```

On Windows: 
```sh
python -m venv openvino_env
```

### Step 2. Activate Virtual Environment

On Linux and macOS:
```sh
source openvino_env/bin/activate
```
On Windows:
```sh
openvino_env\Scripts\activate
```

### Step 3. Set Up and Update PIP to the Highest Version

Run the command below:
```sh
python -m pip install --upgrade pip
```

### Step 4. Install the Package

To install and configure the components of the development package for working with specific frameworks, use the `pip install openvino-dev[extras]` command, where `extras` is a list of extras from the table below: 

| DL Framework                                                                     | Extra                           |
| :------------------------------------------------------------------------------- | :-------------------------------|
|   [Caffe*](https://caffe.berkeleyvision.org/)                                    | caffe                           |
|   [Caffe2*](https://caffe2.ai/)                                                  | caffe2                          |
|   [Kaldi*](https://kaldi-asr.org/)                                               | kaldi                           |
|   [MXNet*](https://mxnet.apache.org/)                                            | mxnet                           |
|   [ONNX*](https://github.com/microsoft/onnxruntime/)                             | onnx                            |
|   [PyTorch*](https://pytorch.org/)                                               | pytorch                         |
|   [TensorFlow* 1.x](https://www.tensorflow.org/versions#tensorflow_1)            | tensorflow                      |
|   [TensorFlow* 2.x](https://www.tensorflow.org/versions#tensorflow_2)            | tensorflow2                     |

For example, to install and configure the components for working with TensorFlow 2.x, MXNet and Caffe, use the following command:  
   ```sh
   pip install openvino-dev[tensorflow2,mxnet,caffe]
   ```

### Step 5. Verify that the Package Is Installed

- To verify that the **developer package** is properly installed, run the command below (this may take a few seconds):
   ```sh
   mo -h
   ```
   You will see the help message for Model Optimizer if installation finished successfully.

- To verify that Inference Engine from the **runtime package** is available, run the command below:
   ```sh
   python -c "from openvino.inference_engine import IECore"
   ```
   You will not see any error messages if installation finished successfully.

## Troubleshooting

### Error: Microsoft Visual C++ 14.0 is required. Get it with "Build Tools for Visual Studio"

On Windows* some dependencies may require compilation from source when installing. To resolve this issue, you need to install [Build Tools for Visual Studio* 2019](https://visualstudio.microsoft.com/downloads/#build-tools-for-visual-studio-2019) and repeat package installation.

### ImportError: libpython3.7m.so.1.0: cannot open shared object file: No such file or directory

To resolve missing external dependency on Ubuntu* 18.04, execute the following command:
```sh
sudo apt-get install libpython3.7
```

## Additional Resources

- [Intel® Distribution of OpenVINO™ toolkit](https://software.intel.com/en-us/openvino-toolkit)
- [OpenVINO™ toolkit online documentation](https://docs.openvinotoolkit.org)
- [OpenVINO™ Notebooks](https://github.com/openvinotoolkit/openvino_notebooks)<|MERGE_RESOLUTION|>--- conflicted
+++ resolved
@@ -23,13 +23,7 @@
 
 > **NOTE**: The developer package also installs the OpenVINO™ runtime package as a dependency.
 
-<<<<<<< HEAD
 **The runtime package installs the following components:**
-=======
-The Developer Package also installs the RunTime Package as a dependency. 
-
-**The Runtime Package Includes the Following Components Installed by Dependency:**
->>>>>>> 016de533
 
 | Component                                                                                           | Description                                                                                                                                                                                                                                                                                                   |  
 |-----------------------------------------------------------------------------------------------------|---------------------------------------------------------------------------------------------------------------------------------------------------------------------------------------------------------------------------------------------------------------------------------------------------------------|
@@ -42,22 +36,12 @@
 
 | Supported Operating System                                   | [Python* Version (64-bit)](https://www.python.org/) |
 | :------------------------------------------------------------| :---------------------------------------------------|
-<<<<<<< HEAD
 |   Ubuntu* 18.04 long-term support (LTS), 64-bit              | 3.6, 3.7, 3.8                                       |
 |   Ubuntu* 20.04 long-term support (LTS), 64-bit              | 3.6, 3.7, 3.8                                       |
 |   Red Hat* Enterprise Linux* 8, 64-bit                       | 3.6, 3.8                                            |
 |   CentOS* 7, 64-bit                                          | 3.6, 3.7, 3.8                                       |
-|   macOS* 10.15.x versions                                    | 3.6, 3.7, 3.8                                       |
+|   macOS* 10.15.x                                             | 3.6, 3.7, 3.8                                       |
 |   Windows 10*, 64-bit                                        | 3.6, 3.7, 3.8                                       |
-=======
-|   Ubuntu* 18.04 long-term support (LTS), 64-bit              | 3.6, 3.7                                            |
-|   Ubuntu* 20.04 long-term support (LTS), 64-bit              | 3.6, 3.7                                            |
-|   Red Hat* Enterprise Linux* 8.2, 64-bit                     | 3.6, 3.7                                            |
-|   CentOS* 7.4, 64-bit                                        | 3.6, 3.7                                            |
-|   macOS* 10.15.x                                             | 3.6, 3.7, 3.8                                       |
-|   Windows 10*, 64-bit Pro, Enterprise or Education (1607 Anniversary Update, Build 14393 or higher) editions       | 3.6, 3.7, 3.8                  |
-|   Windows Server* 2016 or higher                             | 3.6, 3.7, 3.8                |
->>>>>>> 016de533
 
 > **NOTE**: This package can be installed on other versions of macOS, Linux and Windows, but only the specific versions above are fully validated.
 
