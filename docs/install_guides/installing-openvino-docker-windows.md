--- conflicted
+++ resolved
@@ -8,21 +8,6 @@
 
 System Requirements
 ####################
-<<<<<<< HEAD
-
-
-.. tab:: Target Operating System with Python Versions
-
-   .. list-table::
-      :header-rows: 1
-
-      * - Operating System
-        - Supported Python Version
-      * - Windows Server Core base LTSC 2019
-        - 3.8
-      * - Windows 10, version 20H2
-        - 3.8
-=======
 
 .. tab:: Target Operating System with Python Versions
 
@@ -33,7 +18,6 @@
    +------------------------------------+--------------------------+
    | Windows 10, version 20H2           | 3.8                      |
    +------------------------------------+--------------------------+
->>>>>>> 3e27fcf3
 
 .. tab:: Host Operating Systems
 
@@ -85,7 +69,6 @@
 
 Preparing a Dockerfile
 ######################
-<<<<<<< HEAD
 
 You can use the `available Dockerfiles on GitHub <https://github.com/openvinotoolkit/docker_ci/tree/master/dockerfiles>`__ or generate a Dockerfile with your settings via `DockerHub CI Framework <https://github.com/openvinotoolkit/docker_ci>`__ which can generate a Dockerfile, build, test and deploy an image with the Intel® Distribution of OpenVINO™ toolkit.
 
@@ -100,22 +83,6 @@
 
 To add CMake to the image, add the following commands to the Dockerfile:
 
-=======
-
-You can use the `available Dockerfiles on GitHub <https://github.com/openvinotoolkit/docker_ci/tree/master/dockerfiles>`__ or generate a Dockerfile with your settings via `DockerHub CI Framework <https://github.com/openvinotoolkit/docker_ci>`__ which can generate a Dockerfile, build, test and deploy an image with the Intel® Distribution of OpenVINO™ toolkit.
-
-Configuring the Docker Image for Different Devices
-##################################################
-
-Installing Additional Dependencies for CPU
-++++++++++++++++++++++++++++++++++++++++++
-
-Installing CMake
-----------------
-
-To add CMake to the image, add the following commands to the Dockerfile:
-
->>>>>>> 3e27fcf3
 .. code-block:: bat
 
    RUN powershell.exe -Command `
@@ -140,7 +107,6 @@
 You can add Microsoft Visual Studio Build Tools to a Windows OS Docker image using the `offline <https://docs.microsoft.com/en-us/visualstudio/installcreate-an-offline-installation-of-visual-studio?view=vs-2019>`__ or `online <https://docs.microsoft.com/en-us/visualstudio/install/build-tools-container?view=vs-2019>`__ installers for Build Tools.
 
 Microsoft Visual Studio Build Tools are licensed as a supplement your existing Microsoft Visual Studio license.
-<<<<<<< HEAD
 
 Any images built with these tools should be for your personal use or for use in your organization in accordance with your existing Visual Studio and Windows licenses.
 
@@ -148,15 +114,6 @@
 
 .. code-block:: bat
 
-=======
-
-Any images built with these tools should be for your personal use or for use in your organization in accordance with your existing Visual Studio and Windows licenses.
-
-To add MSBuild 2019 to the image, add the following commands to the Dockerfile:
-
-.. code-block:: bat
-
->>>>>>> 3e27fcf3
    RUN powershell.exe -Command Invoke-WebRequest -URI https://aka.ms/vs/16/release/vs_buildtools.exe -OutFile %TMP%\\vs_buildtools.exe
    
    RUN %TMP%\\vs_buildtools.exe --quiet --norestart --wait --nocache `
@@ -178,7 +135,6 @@
 .. note::
 
    Since GPU is not supported in `prebuilt images <#getting-a-prebuilt-image-from-provided-sources>`__ or `default Dockerfiles <https://github.com/openvinotoolkit/docker_ci/tree/master/dockerfiles>`__, you must make sure the Additional Requirements for GPU in `System Requirements <#system-requirements>`__ are met, and do the following steps to build the image manually.
-<<<<<<< HEAD
 
 1. Reuse one of `available Dockerfiles <https://github.com/openvinotoolkit/docker_ci/tree/master/dockerfiles>`__. You can also use your own Dockerfile.
 2. Check your `Windows host and container isolation process compatibility <https://docs.microsoft.com/en-us/virtualization/windowscontainers/deploy-containers/version-compatibility>`__.
@@ -188,17 +144,6 @@
 
    .. code-block:: bat
 
-=======
-
-1. Reuse one of `available Dockerfiles <https://github.com/openvinotoolkit/docker_ci/tree/master/dockerfiles>`__. You can also use your own Dockerfile.
-2. Check your `Windows host and container isolation process compatibility <https://docs.microsoft.com/en-us/virtualization/windowscontainers/deploy-containers/version-compatibility>`__.
-3. Find the appropriate Windows container base image on `DockerHub <https://hub.docker.com/_/microsoft-windows>`__ and set up your host/container version in the ``FROM`` Dockerfile instruction.
-
-   For example, in the ``openvino_c_dev_<version>.dockerfile``, change:
-
-   .. code-block:: bat
-
->>>>>>> 3e27fcf3
       FROM mcr.microsoft.com/windows/servercore:ltsc2019 AS ov_base
 
    to:
@@ -221,13 +166,8 @@
 
       mkdir C:\tmp
       copy C:\Windows\System32\OpenCL.dll C:\tmp
-<<<<<<< HEAD
-
-
-=======
-
-
->>>>>>> 3e27fcf3
+
+
 Running the Docker Image on Different Devices
 #############################################
 
@@ -251,15 +191,9 @@
 
 Running the Image on GPU
 ++++++++++++++++++++++++
-<<<<<<< HEAD
 
 .. note::
 
-=======
-
-.. note::
-
->>>>>>> 3e27fcf3
    Since GPU is not supported in `prebuilt images <#getting-a-prebuilt-image-from-provided-sources>`__ or `default Dockerfiles <https://github.com/openvinotoolkit/docker_ci/tree/master/dockerfiles>`__, you must make sure the Additional Requirements for GPU in `System Requirements <#system-requirements>`__ are met, and `configure and build the image manually <#configuring-the-image-for-gpu>`__ before you can run inferences on a GPU.
 
 
