--- conflicted
+++ resolved
@@ -81,21 +81,8 @@
 }
 
 html_context = {
-<<<<<<< HEAD
     'current_language': 'English',
     'languages': (('English', '/latest'), ('Chinese', '/cn/latest'))
-=======
-    'current_version': 'nightly',
-    'current_language': 'English',
-    'languages': (('English', '/latest'), ('Chinese', '/cn/latest')),
-    'versions': (('Latest', '/latest'), ('nightly', '/nightly'), ('2021.4', '/2021.4'),
-                ('2021.3', '/2021.3'), ('2021.2', '/2021.2'), ('2021.1', '/2021.1'),
-                 ('2020.4', '/2020.4'), ('2020.3', '/2020.3'), ('2020.2', '/2020.1'),
-                  ('2020.1', '/2020.1'), ('2019_R3.1', '/2019_R3.1'), ('2019_R3', '/2019_R3'),
-                   ('2019_R2', '/2019_R2'), ('2019_R1.1', '/2019_R1.1'),  ('2019_R1.01', '/2019_R1.01'),
-                    ('2019_R1', '/2019_R1'), ('2018_R5', '/2018_R5'),),
-    'download_docs_url': '/archives/2021.4.zip'
->>>>>>> 8d8ceeb5
 }
 
 repositories = {
