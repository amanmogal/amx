<doxygenlayout version="1.0" xmlns:xi="http://www.w3.org/2001/XInclude">
    <!-- Navigation index tabs for HTML output -->
    <navindex>
        <tab type="mainpage" title="OpenVINO Home" url="@ref index"/>
        
        <!-- GET STARTED category -->
<<<<<<< HEAD
        <tab type="usergroup" title="GET STARTED" url="index.html">
            <tab type="user" title="OpenVINO Toolkit Overview" url="index.html"/>
=======
        <tab type="usergroup" title="GET STARTED" url="@ref index">
>>>>>>> af0ecd99
            <!-- Install Directly -->
            <tab type="usergroup" title="Install Directly" url=""><!--automatically generated-->
                <tab type="user" title="Linux" url="@ref openvino_docs_install_guides_installing_openvino_linux"/>
                <tab type="user" title="Windows" url="@ref openvino_docs_install_guides_installing_openvino_windows"/>
                <tab type="user" title="macOS" url="@ref openvino_docs_install_guides_installing_openvino_macos"/>
                <tab type="user" title="Raspbian OS" url="@ref openvino_docs_install_guides_installing_openvino_raspbian"/>
            </tab>
            <!-- Install From Images and Repositories -->  
            <tab type="usergroup" title="Install From Images and Repositories" url=""><!--automatically generated-->
                <tab type="usergroup" title="Docker" url="@ref openvino_docs_install_guides_installing_openvino_docker_linux">
                    <tab type="user" title="Install Intel® Distribution of OpenVINO™ toolkit for Linux* from a Docker* Image" url="@ref openvino_docs_install_guides_installing_openvino_docker_linux"/>
                    <tab type="user" title="Install Intel® Distribution of OpenVINO™ toolkit for Windows* from a Docker* Image" url="@ref openvino_docs_install_guides_installing_openvino_docker_windows"/>
                </tab>
                <tab type="user" title="APT" url="@ref openvino_docs_install_guides_installing_openvino_apt"/>
                <tab type="user" title="YUM" url="@ref openvino_docs_install_guides_installing_openvino_yum"/>
                <tab type="user" title="Anaconda Cloud" url="@ref openvino_docs_install_guides_installing_openvino_conda"/>
                <tab type="user" title="PIP" url="@ref openvino_docs_install_guides_installing_pip"/>
                <tab type="user" title="Yocto" url="@ref openvino_docs_install_guides_installing_openvino_yocto"/>              
            </tab>
            <!-- Get Started Guides-->
            <tab type="usergroup" title="Get Started Guides" url=""><!--automatically generated-->
                <tab type="user" title="OpenVINO™ Toolkit Overview" url="@ref index"/>
                <tab type="user" title="Linux" url="@ref openvino_docs_get_started_get_started_linux"/>
                <tab type="user" title="Windows" url="@ref openvino_docs_get_started_get_started_windows"/>
                <tab type="user" title="macOS" url="@ref openvino_docs_get_started_get_started_macos"/>
            </tab>
            <!-- Configuration for Hardware -->
            <tab type="usergroup" title="Configuration for Hardware" url=""><!--automatically generated-->
                <tab type="usergroup" title="VPUs" url="@ref openvino_docs_install_guides_movidius_setup_guide">
                    <tab type="user" title="Configuration Guide for Intel® Vision Accelerator Design with Intel® Movidius™ VPUs on Linux" url="@ref openvino_docs_install_guides_installing_openvino_linux_ivad_vpu"/>
                    <tab type="user" title="Intel® Movidius™ VPUs Setup Guide" url="@ref openvino_docs_install_guides_movidius_setup_guide"/>
                    <tab type="user" title="Intel® Movidius™ VPUs Programming Guide" url="@ref openvino_docs_install_guides_movidius_programming_guide"/>
                </tab>
                <tab type="usergroup" title="[DEPRECATED] FPGAs" url="@ref openvino_docs_install_guides_VisionAcceleratorFPGA_Configure">
                    <tab type="user" title="[DEPRECATED] Configuration Guide for Intel® Vision Accelerator Design with an Intel® Arria 10 FPGA SG2 (IEIs Mustang-F100-A10) on Linux" url="@ref openvino_docs_install_guides_VisionAcceleratorFPGA_Configure"/>
                    <tab type="user" title="[DEPRECATED] Configuration Guide for Intel® Programmable Acceleration Card with Intel® Arria® 10 FPGA GX on CentOS or Ubuntu*" url="@ref openvino_docs_install_guides_PAC_Configure"/>   
                </tab>
            </tab>
            <!-- Security -->
            <tab type="usergroup" title="Security" url="@ref openvino_docs_security_guide_introduction"><!--automatically generated-->
                <tab type="user" title="Introduction" url="@ref openvino_docs_security_guide_introduction"/>
                <tab type="user" title="Using DL Workbench Securely" url="@ref openvino_docs_security_guide_workbench"/>
                <tab type="user" title="Using Encrypted Models" url="@ref openvino_docs_IE_DG_protecting_model_guide"/>
            </tab>
        </tab>

        <!-- DOCUMENTATION category -->
        <tab type="usergroup" title="DOCUMENTATION"><!--automatically generated-->
            <!-- DLDT Documentation-->
            <xi:include href="ie_docs.xml" xpointer="xpointer(//tab[@id='converting_and_preparing_models'])"/>
            <xi:include href="ie_docs.xml" xpointer="xpointer(//tab[@id='intermediate_representaton_and_operations_sets'])"/>
            <xi:include href="ie_docs.xml" xpointer="xpointer(//tab[@id='deploying_inference'])"/>
            <xi:include href="ie_docs.xml" xpointer="xpointer(//tab[@id='custom_layers_guide'])"/>
            <!-- Workbench -->
            <xi:include href="workbench_docs.xml" xpointer="xpointer(//tab[@id='deep_learning_workbench'])"/>
            <!-- Optimization docs -->
            <xi:include href="optimization_docs.xml" xpointer="xpointer(//tab[@id='tuning_for_performance'])"/>
            <tab type="usergroup" title="Media Processing">
                <!-- DL Streamer -->
                <tab type="user" title="DL Streamer API Reference" url="https://openvinotoolkit.github.io/dlstreamer_gst/"/>
                <!-- DL Streamer Examples -->
                <tab type="usergroup" title="DL Streamer Examples" url="@ref gst_samples_README">
                </tab>    
                <!-- OpenVX -->
                <tab type="user" title="OpenVX Developer Guide" url="https://software.intel.com/en-us/openvino-ovx-guide"/>
                <tab type="user" title="OpenVX API Reference" url="https://khronos.org/openvx"/>
                <!-- OpenCV -->
                <tab type="user" title="OpenCV* Developer Guide" url="https://docs.opencv.org/master/"/>
                <!-- OpenCL -->
                <tab type="user" title="OpenCL™ Developer Guide" url="https://software.intel.com/en-us/openclsdk-devguide"/>
            </tab>    
        </tab>

        <!-- EXAMPLES category -->
        <tab type="usergroup" title="EXAMPLES">
            <!-- Models and Demos Documentation-->
            <xi:include href="omz_docs.xml" xpointer="xpointer(//tab[@id='trained_models'])"/>
            <xi:include href="omz_docs.xml" xpointer="xpointer(//tab[@id='application_demos'])"/>
            <!-- IE Code Samples -->
            <tab type="usergroup" title="Inference Engine Code Samples" url="@ref openvino_docs_IE_DG_Samples_Overview">
                <tab type="user" title="Image Classification C++ Sample Async" url="@ref openvino_inference_engine_samples_classification_sample_async_README"/>
                <tab type="user" title="Image Classification Python* Sample Async" url="@ref openvino_inference_engine_ie_bridges_python_sample_classification_sample_async_README"/>
                <tab type="user" title="Hello Classification C++ Sample" url="@ref openvino_inference_engine_samples_hello_classification_README"/>
                <tab type="user" title="Hello Classification C Sample" url="@ref openvino_inference_engine_ie_bridges_c_samples_hello_classification_README"/>
                <tab type="user" title="Image Classification Python* Sample" url="@ref openvino_inference_engine_ie_bridges_python_sample_classification_sample_README"/>
                <tab type="user" title="Hello Reshape SSD C++ Sample" url="@ref openvino_inference_engine_samples_hello_reshape_ssd_README"/>
                <tab type="user" title="Hello NV12 Input Classification C++ Sample" url="@ref openvino_inference_engine_samples_hello_nv12_input_classification_README"/>
                <tab type="user" title="Hello NV12 Input Classification C Sample" url="@ref openvino_inference_engine_ie_bridges_c_samples_hello_nv12_input_classification_README"/>
                <tab type="user" title="Hello Query Device C++ Sample" url="@ref openvino_inference_engine_samples_hello_query_device_README"/>
                <tab type="user" title="Hello Query Device Python* Sample" url="@ref openvino_inference_engine_ie_bridges_python_sample_hello_query_device_README"/>
                <tab type="user" title="nGraph Function C++ Sample" url="@ref openvino_inference_engine_samples_ngraph_function_creation_sample_README"/>
                <tab type="user" title="Object Detection C++ Sample SSD" url="@ref openvino_inference_engine_samples_object_detection_sample_ssd_README"/>
                <tab type="user" title="Object Detection Python* Sample SSD" url="@ref openvino_inference_engine_ie_bridges_python_sample_object_detection_sample_ssd_README"/>
                <tab type="user" title="Object Detection C Sample SSD" url="@ref openvino_inference_engine_ie_bridges_c_samples_object_detection_sample_ssd_README"/>
                <tab type="user" title="Automatic Speech Recognition C++ Sample" url="@ref openvino_inference_engine_samples_speech_sample_README"/>
                <tab type="user" title="Neural Style Transfer C++ Sample" url="@ref openvino_inference_engine_samples_style_transfer_sample_README"/>
                <tab type="user" title="Neural Style Transfer Python* Sample" url="@ref openvino_inference_engine_ie_bridges_python_sample_style_transfer_sample_README"/>
                <tab type="user" title="Benchmark C++ App" url="@ref openvino_inference_engine_samples_benchmark_app_README"/>
                <tab type="user" title="Benchmark Python* App" url="@ref openvino_inference_engine_tools_benchmark_tool_README"/>
            </tab>

            <!-- DL Streamer Examples -->
            <tab type="usergroup" title="DL Streamer Examples" url="@ref gst_samples_README">
                <tab type="usergroup" title="Command Line Samples" url="">
                    <tab type="user" title="Audio Detection Sample" url="@ref gst_samples_gst_launch_audio_detect_README"/>
                    <tab type="user" title="Face Detection And Classification Sample" url="@ref gst_samples_gst_launch_face_detection_and_classification_README"/>
                    <tab type="user" title="Vehicle and Pedestrian Tracking Sample" url="@ref gst_samples_gst_launch_vehicle_pedestrian_tracking_README"/>
                    <tab type="usergroup" title="Metadata Publishing Sample" url="@ref gst_samples_gst_launch_metapublish_README">
                        <tab type="user" title="MetaPublish Listeners" url="@ref gst_samples_gst_launch_metapublish_listener"/>
                    </tab>
                    <tab type="user" title="gvapython Sample" url="@ref gst_samples_gst_launch_gvapython_face_detection_and_classification_README"/>
                </tab>
                <tab type="user" title="Draw Face Attributes C++ Sample" url="@ref gst_samples_cpp_draw_face_attributes_README"/>
                <tab type="user" title="Draw Face Attributes Python Sample" url="@ref gst_samples_python_draw_face_attributes_README"/>
                <tab type="user" title="Benchmark Sample" url="@ref gst_samples_benchmark_README"/>
            </tab>
        </tab>

        <!-- Chinese docs -->
        <tab type="user" title="中文文件" url="https://docs.openvinotoolkit.org/cn/index.html"/>
    </navindex>

    <!-- Layout definition for a class page -->
    <class>
        <briefdescription visible="yes"/>
        <includes visible="$SHOW_INCLUDE_FILES"/>
        <inheritancegraph visible="$CLASS_GRAPH"/>
        <collaborationgraph visible="$COLLABORATION_GRAPH"/>
        <memberdecl>
            <nestedclasses visible="yes" title=""/>
            <publictypes title=""/>
            <services title=""/>
            <interfaces title=""/>
            <publicslots title=""/>
            <signals title=""/>
            <publicmethods title=""/>
            <publicstaticmethods title=""/>
            <publicattributes title=""/>
            <publicstaticattributes title=""/>
            <protectedtypes title=""/>
            <protectedslots title=""/>
            <protectedmethods title=""/>
            <protectedstaticmethods title=""/>
            <protectedattributes title=""/>
            <protectedstaticattributes title=""/>
            <packagetypes title=""/>
            <packagemethods title=""/>
            <packagestaticmethods title=""/>
            <packageattributes title=""/>
            <packagestaticattributes title=""/>
            <properties title=""/>
            <events title=""/>
            <privatetypes title=""/>
            <privateslots title=""/>
            <privatemethods title=""/>
            <privatestaticmethods title=""/>
            <privateattributes title=""/>
            <privatestaticattributes title=""/>
            <friends title=""/>
            <related title="" subtitle=""/>
            <membergroups visible="yes"/>
        </memberdecl>
        <detaileddescription title=""/>
        <memberdef>
            <inlineclasses title=""/>
            <typedefs title=""/>
            <enums title=""/>
            <services title=""/>
            <interfaces title=""/>
            <constructors title=""/>
            <functions title=""/>
            <related title=""/>
            <variables title=""/>
            <properties title=""/>
            <events title=""/>
        </memberdef>
        <allmemberslink visible="yes"/>
        <usedfiles visible="$SHOW_USED_FILES"/>
        <authorsection visible="yes"/>
    </class>
    <!-- Layout definition for a namespace page -->
    <namespace>
        <briefdescription visible="yes"/>
        <memberdecl>
            <nestednamespaces visible="yes" title=""/>
            <constantgroups visible="yes" title=""/>
            <classes visible="yes" title=""/>
            <typedefs title=""/>
            <enums title=""/>
            <functions title=""/>
            <variables title=""/>
            <membergroups visible="yes"/>
        </memberdecl>
        <detaileddescription title=""/>
        <memberdef>
            <inlineclasses title=""/>
            <typedefs title=""/>
            <enums title=""/>
            <functions title=""/>
            <variables title=""/>
        </memberdef>
        <authorsection visible="yes"/>
    </namespace>
    <!-- Layout definition for a file page -->
    <file>
        <briefdescription visible="yes"/>
        <includes visible="$SHOW_INCLUDE_FILES"/>
        <includegraph visible="$INCLUDE_GRAPH"/>
        <includedbygraph visible="$INCLUDED_BY_GRAPH"/>
        <sourcelink visible="yes"/>
        <memberdecl>
            <classes visible="yes" title=""/>
            <namespaces visible="yes" title=""/>
            <constantgroups visible="yes" title=""/>
            <defines title=""/>
            <typedefs title=""/>
            <enums title=""/>
            <functions title=""/>
            <variables title=""/>
            <membergroups visible="yes"/>
        </memberdecl>
        <detaileddescription title=""/>
        <memberdef>
            <inlineclasses title=""/>
            <defines title=""/>
            <typedefs title=""/>
            <enums title=""/>
            <functions title=""/>
            <variables title=""/>
        </memberdef>
        <authorsection/>
    </file>
    <!-- Layout definition for a group page -->
    <group>
        <briefdescription visible="yes"/>
        <groupgraph visible="$GROUP_GRAPHS"/>
        <memberdecl>
            <nestedgroups visible="yes" title=""/>
            <dirs visible="yes" title=""/>
            <files visible="yes" title=""/>
            <namespaces visible="yes" title=""/>
            <classes visible="yes" title=""/>
            <defines title=""/>
            <typedefs title=""/>
            <enums title=""/>
            <enumvalues title=""/>
            <functions title=""/>
            <variables title=""/>
            <signals title=""/>
            <publicslots title=""/>
            <protectedslots title=""/>
            <privateslots title=""/>
            <events title=""/>
            <properties title=""/>
            <friends title=""/>
            <membergroups visible="yes"/>
        </memberdecl>
        <detaileddescription title=""/>
        <memberdef>
            <pagedocs/>
            <inlineclasses title=""/>
            <defines title=""/>
            <typedefs title=""/>
            <enums title=""/>
            <enumvalues title=""/>
            <functions title=""/>
            <variables title=""/>
            <signals title=""/>
            <publicslots title=""/>
            <protectedslots title=""/>
            <privateslots title=""/>
            <events title=""/>
            <properties title=""/>
            <friends title=""/>
        </memberdef>
        <authorsection visible="yes"/>
    </group>
    <!-- Layout definition for a directory page -->
    <directory>
        <briefdescription visible="yes"/>
        <directorygraph visible="yes"/>
        <memberdecl>
            <dirs visible="yes"/>
            <files visible="yes"/>
        </memberdecl>
        <detaileddescription title=""/>
    </directory>
</doxygenlayout><|MERGE_RESOLUTION|>--- conflicted
+++ resolved
@@ -4,12 +4,7 @@
         <tab type="mainpage" title="OpenVINO Home" url="@ref index"/>
         
         <!-- GET STARTED category -->
-<<<<<<< HEAD
         <tab type="usergroup" title="GET STARTED" url="index.html">
-            <tab type="user" title="OpenVINO Toolkit Overview" url="index.html"/>
-=======
-        <tab type="usergroup" title="GET STARTED" url="@ref index">
->>>>>>> af0ecd99
             <!-- Install Directly -->
             <tab type="usergroup" title="Install Directly" url=""><!--automatically generated-->
                 <tab type="user" title="Linux" url="@ref openvino_docs_install_guides_installing_openvino_linux"/>
