--- conflicted
+++ resolved
@@ -1,7 +1,6 @@
 <doxygenlayout xmlns:xi="http://www.w3.org/2001/XInclude" version="1.0">
     <!-- Navigation index tabs for HTML output -->
     <navindex>
-<<<<<<< HEAD
         <tab id="converting_and_preparing_models" type="usergroup" title="Converting and Preparing Models" url="">
             <!-- Model Optimizer Developer Guide-->
             <tab type="usergroup" title="Model Optimizer Developer Guide" url="@ref openvino_docs_MO_DG_Deep_Learning_Model_Optimizer_DevGuide">
@@ -23,308 +22,17 @@
                             <tab type="user" title="Converting BERT from TensorFlow" url="@ref openvino_docs_MO_DG_prepare_model_convert_model_tf_specific_Convert_BERT_From_Tensorflow"/>
                             <tab type="user" title="Convert TensorFlow* XLNet Model to the Intermediate Representation" url="@ref openvino_docs_MO_DG_prepare_model_convert_model_tf_specific_Convert_XLNet_From_Tensorflow"/>
                             <tab type="user" title="Converting TensorFlow* Wide and Deep Models from TensorFlow" url="@ref openvino_docs_MO_DG_prepare_model_convert_model_tf_specific_Convert_WideAndDeep_Family_Models"/>
-=======
-        <tab type="mainpage" title="OpenVINO Home" url="@ref index"/>
-        <!-- Overview/ Getting Started category -->
-        <tab type="usergroup" title="GETTING STARTED" url="index.html">
-            <tab type="user" title="OpenVINO Toolkit Overview" url="index.html"/>
-            <tab type="usergroup" title="Install Intel® Distribution of OpenVINO™ toolkit for Linux* OS" url="@ref openvino_docs_install_guides_installing_openvino_linux">
-                <tab type="user" title="Configuration Guide for the Intel® Distribution of OpenVINO™ toolkit and the Intel® Vision Accelerator Design with Intel® Movidius™ VPUs on Linux*" url="@ref openvino_docs_install_guides_installing_openvino_linux_ivad_vpu"/>
-            </tab>
-            <tab type="user" title="Get Started with OpenVINO™ toolkit on Linux*" url="@ref openvino_docs_get_started_get_started_linux"/>
-            <tab type="usergroup" title="Install Intel® Distribution of OpenVINO™ toolkit for Linux with FPGA Support" url="@ref openvino_docs_install_guides_installing_openvino_linux_fpga">
-                <tab type="user" title="Configuration Guide for OpenVINO and the Intel® Vision Accelerator Design with an Intel® Arria 10 FPGA SG2 (IEIs Mustang-F100-A10) on Linux" url="@ref openvino_docs_install_guides_VisionAcceleratorFPGA_Configure"/>
-                <tab type="user" title="Configuration Guide for Intel® Distribution of OpenVINO™ toolkit and the Intel® Programmable Acceleration Card with Intel® Arria® 10 FPGA GX on CentOS or Ubuntu*" url="@ref openvino_docs_install_guides_PAC_Configure"/>
-            </tab>
-            <tab type="user" title="Install Intel® Distribution of OpenVINO™ toolkit for Windows* 10" url="@ref openvino_docs_install_guides_installing_openvino_windows"/>
-            <tab type="usergroup" title="Install Intel® Distribution of OpenVINO™ toolkit for Windows* with FPGA support" url="@ref openvino_docs_install_guides_installing_openvino_windows_fpga">
-                 <tab type="user" title="Configuration Guide for OpenVINO and the Intel® Vision Accelerator Design with an Intel® Arria 10 FPGA SG2 (IEIs Mustang-F100-A10) on Windows*" url="@ref openvino_docs_install_guides_VisionAcceleratorFPGA_Configure_Windows"/>
-            </tab>
-            <tab type="user" title="Get Started with OpenVINO™ toolkit on Windows*" url="@ref openvino_docs_get_started_get_started_windows"/>
-            <tab type="user" title="Install Intel® Distribution of OpenVINO™ toolkit for macOS*" url="@ref openvino_docs_install_guides_installing_openvino_macos"/>
-            <tab type="user" title="Get Started with OpenVINO™ toolkit on macOS*" url="@ref openvino_docs_get_started_get_started_macos"/>
-            <tab type="user" title="Install Intel® Distribution of OpenVINO™ toolkit for Raspbian* OS" url="@ref openvino_docs_install_guides_installing_openvino_raspbian"/>
-            <tab type="user" title="Intel® Movidius™ VPUs Setup Guide for Use with Intel® Distribution of OpenVINO™ toolkit" url="@ref openvino_docs_install_guides_movidius_setup_guide"/>
-			      <tab type="user" title="Intel® Movidius™ VPUs Programming Guide for Use with Intel® Distribution of OpenVINO™ toolkit" url="@ref openvino_docs_install_guides_movidius_programming_guide"/>
-            <tab type="user" title="Install Intel® Distribution of OpenVINO™ toolkit for Linux* from a Docker* Image" url="@ref openvino_docs_install_guides_installing_openvino_docker_linux"/>
-            <tab type="user" title="Install Intel® Distribution of OpenVINO™ toolkit for Windows* from a Docker* Image" url="@ref openvino_docs_install_guides_installing_openvino_docker_windows"/>
-            <tab type="user" title="Install Intel® Distribution of OpenVINO™ toolkit for Linux* Using APT Repository" url="@ref openvino_docs_install_guides_installing_openvino_apt"/>
-            <tab type="user" title="Install Intel® Distribution of OpenVINO™ toolkit for Linux* Using YUM Repository" url="@ref openvino_docs_install_guides_installing_openvino_yum"/>
-            <tab type="user" title="Install Intel® Distribution of OpenVINO™ toolkit from Anaconda* Cloud" url="@ref openvino_docs_install_guides_installing_openvino_conda"/>
-            <tab type="user" title="Create a Yocto* Image with OpenVINO™ toolkit" url="@ref openvino_docs_install_guides_installing_openvino_yocto"/>
-        </tab>
-        <!-- How To category -->
-        <tab type="usergroup" title="HOW TOs" url="@ref openvino_docs_how_tos_how_to_links">
-            <tab type="user" title="&quot;Hot Topic&quot; How-To Links" url="@ref openvino_docs_how_tos_how_to_links"/>
-            <tab type="user" title="Custom Layers Guide" url="@ref openvino_docs_HOWTO_Custom_Layers_Guide"/>
-			  </tab>
-        <tab type="usergroup" title="GUIDES" url="@ref openvino_docs_IE_DG_Introduction">
-            <!-- Intro -->
-            <tab type="user" title="Overview" url="@ref openvino_docs_IE_DG_Introduction"/>
-            <!-- DLDT -->
-            <tab type="usergroup" title="GUIDES" url="@ref openvino_docs_IE_DG_Introduction">
-                <!-- Model Optimizer -->
-                <tab type="usergroup" title="Model Optimizer Developer Guide" url="@ref openvino_docs_MO_DG_Deep_Learning_Model_Optimizer_DevGuide">
-                    <tab type="usergroup" title="Preparing and Optimizing Your Trained Model" url="@ref openvino_docs_MO_DG_prepare_model_Prepare_Trained_Model">
-                        <tab type="user" title="Configuring the Model Optimizer" url="@ref openvino_docs_MO_DG_prepare_model_Config_Model_Optimizer"/>
-                        <tab type="usergroup" title="Converting a Model to Intermediate Representation (IR)" url="@ref openvino_docs_MO_DG_prepare_model_convert_model_Converting_Model">
-                            <tab type="user" title="Converting a Model Using General Conversion Parameters" url="@ref openvino_docs_MO_DG_prepare_model_convert_model_Converting_Model_General"/>
-                            <tab type="user" title="Converting a Caffe* Model" url="@ref openvino_docs_MO_DG_prepare_model_convert_model_Convert_Model_From_Caffe"/>
-                            <tab type="usergroup" title="Converting a TensorFlow* Model" url="@ref openvino_docs_MO_DG_prepare_model_convert_model_Convert_Model_From_TensorFlow">
-                                <tab type="user" title="Converting YOLO* Models from DarkNet to the Intermediate Representation" url="@ref openvino_docs_MO_DG_prepare_model_convert_model_tf_specific_Convert_YOLO_From_Tensorflow"/>
-                                <tab type="user" title="Converting FaceNet Models from TensorFlow" url="@ref openvino_docs_MO_DG_prepare_model_convert_model_tf_specific_Convert_FaceNet_From_Tensorflow"/>
-                                <tab type="user" title="Converting Neural Collaborative Filtering Model from TensorFlow" url="@ref openvino_docs_MO_DG_prepare_model_convert_model_tf_specific_Convert_NCF_From_Tensorflow"/>
-                                <tab type="user" title="Converting DeepSpeech Model from TensorFlow" url="@ref openvino_docs_MO_DG_prepare_model_convert_model_tf_specific_Convert_DeepSpeech_From_Tensorflow"/>
-                                <tab type="user" title="Converting Language Model on One Billion Word Benchmark from TensorFlow" url="@ref openvino_docs_MO_DG_prepare_model_convert_model_tf_specific_Convert_lm_1b_From_Tensorflow"/>
-                                <tab type="user" title="Converting TensorFlow* Object Detection API Models" url="@ref openvino_docs_MO_DG_prepare_model_convert_model_tf_specific_Convert_Object_Detection_API_Models"/>
-                                <tab type="user" title="Converting TensorFlow*-Slim Image Classification Model Library Models" url="@ref openvino_docs_MO_DG_prepare_model_convert_model_tf_specific_Convert_Slim_Library_Models"/>
-                                <tab type="user" title="Converting CRNN Model from TensorFlow" url="@ref openvino_docs_MO_DG_prepare_model_convert_model_tf_specific_Convert_CRNN_From_Tensorflow"/>
-                                <tab type="user" title="Converting GNMT from TensorFlow" url="@ref openvino_docs_MO_DG_prepare_model_convert_model_tf_specific_Convert_GNMT_From_Tensorflow"/>
-                                <tab type="user" title="Converting BERT from TensorFlow" url="@ref openvino_docs_MO_DG_prepare_model_convert_model_tf_specific_Convert_BERT_From_Tensorflow"/>
-                                <tab type="user" title="Convert TensorFlow* XLNet Model to the Intermediate Representation" url="@ref openvino_docs_MO_DG_prepare_model_convert_model_tf_specific_Convert_XLNet_From_Tensorflow"/>
-                                <tab type="user" title="Converting TensorFlow* Wide and Deep Models from TensorFlow" url="@ref openvino_docs_MO_DG_prepare_model_convert_model_tf_specific_Convert_WideAndDeep_Family_Models"/>
-                            </tab>
-                            <tab type="usergroup" title="Converting a MXNet* Model" url="@ref openvino_docs_MO_DG_prepare_model_convert_model_Convert_Model_From_MxNet">
-                                <tab type="user" title="Converting a Style Transfer Model from MXNet" url="@ref openvino_docs_MO_DG_prepare_model_convert_model_mxnet_specific_Convert_Style_Transfer_From_MXNet"/>
-                                <tab type="user" title="Converting GluonCV* Models" url="@ref openvino_docs_MO_DG_prepare_model_convert_model_mxnet_specific_Convert_GluonCV_Models"/>
-                            </tab>
-                            <tab type="usergroup" title="Converting Your Kaldi* Model" url="@ref openvino_docs_MO_DG_prepare_model_convert_model_Convert_Model_From_Kaldi">
-                                <tab type="user" title="Convert Kaldi* ASpIRE Chain Time Delay Neural Network (TDNN) Model to the Intermediate Representation" url="@ref openvino_docs_MO_DG_prepare_model_convert_model_kaldi_specific_Aspire_Tdnn_Model"/>
-                            </tab>
-                            <tab type="usergroup" title="Converting Your ONNX* Model" url="@ref openvino_docs_MO_DG_prepare_model_convert_model_Convert_Model_From_ONNX">
-                                <tab type="user" title="Convert ONNX* Mask R-CNN Model to the Intermediate Representation" url="@ref openvino_docs_MO_DG_prepare_model_convert_model_onnx_specific_Convert_Mask_RCNN"/>
-                                <tab type="user" title="Converting DLRM ONNX* Model" url="@ref openvino_docs_MO_DG_prepare_model_convert_model_onnx_specific_Convert_DLRM"/>
-                            </tab>
-                            <tab type="user" title="Model Optimizations Techniques" url="@ref openvino_docs_MO_DG_prepare_model_Model_Optimization_Techniques"/>
-                            <tab type="user" title="Cutting off Parts of a Model" url="@ref openvino_docs_MO_DG_prepare_model_convert_model_Cutting_Model"/>
-                            <tab type="usergroup" title="Sub-graph Replacement in Model Optimizer" url="@ref openvino_docs_MO_DG_prepare_model_customize_model_optimizer_Subgraph_Replacement_Model_Optimizer">
-                                <tab type="user" title="(Deprecated) Case-Study: Converting SSD models created with the TensorFlow* Object Detection API" url="@ref openvino_docs_MO_DG_prepare_model_customize_model_optimizer_TensorFlow_SSD_ObjectDetection_API"/>
-                                <tab type="user" title="(Deprecated) Case-Study: Converting Faster R-CNN models created with the TensorFlow* Object Detection API" url="@ref openvino_docs_MO_DG_prepare_model_customize_model_optimizer_TensorFlow_Faster_RCNN_ObjectDetection_API"/>
-                            </tab>
-                            <tab type="user" title="Supported Framework Layers" url="@ref openvino_docs_MO_DG_prepare_model_Supported_Frameworks_Layers"/>
-                            <tab type="user" title="[Deprecated] IR Notation Reference" url="@ref openvino_docs_MO_DG_prepare_model_convert_model_Legacy_IR_Layers_Catalog_Spec"/>
-                            <tab type="user" title="IR suitable for INT8 inference" url="@ref openvino_docs_MO_DG_prepare_model_convert_model_IR_suitable_for_INT8_inference"/>
->>>>>>> e364271c
                         </tab>
                         <tab type="usergroup" title="Converting a MXNet* Model" url="@ref openvino_docs_MO_DG_prepare_model_convert_model_Convert_Model_From_MxNet">
                             <tab type="user" title="Converting a Style Transfer Model from MXNet" url="@ref openvino_docs_MO_DG_prepare_model_convert_model_mxnet_specific_Convert_Style_Transfer_From_MXNet"/>
                             <tab type="user" title="Converting GluonCV* Models" url="@ref openvino_docs_MO_DG_prepare_model_convert_model_mxnet_specific_Convert_GluonCV_Models"/>
                         </tab>
-<<<<<<< HEAD
                         <tab type="usergroup" title="Converting Your Kaldi* Model" url="@ref openvino_docs_MO_DG_prepare_model_convert_model_Convert_Model_From_Kaldi">
                             <tab type="user" title="Convert Kaldi* ASpIRE Chain Time Delay Neural Network (TDNN) Model to the Intermediate Representation" url="@ref openvino_docs_MO_DG_prepare_model_convert_model_kaldi_specific_Aspire_Tdnn_Model"/>
                         </tab>
                         <tab type="usergroup" title="Converting Your ONNX* Model" url="@ref openvino_docs_MO_DG_prepare_model_convert_model_Convert_Model_From_ONNX">
                             <tab type="user" title="Convert ONNX* Mask R-CNN Model to the Intermediate Representation" url="@ref openvino_docs_MO_DG_prepare_model_convert_model_onnx_specific_Convert_Mask_RCNN"/>
                             <tab type="user" title="Converting DLRM ONNX* Model" url="@ref openvino_docs_MO_DG_prepare_model_convert_model_onnx_specific_Convert_DLRM"/>
-=======
-                    </tab>
-                    <tab type="user" title="Model Optimizer Frequently Asked Questions" url="@ref openvino_docs_MO_DG_prepare_model_Model_Optimizer_FAQ"/>
-                    <tab type="user" title="Known Issues" url="@ref openvino_docs_MO_DG_Known_Issues_Limitations"/>
-                </tab>
-                <!-- IR -->
-                <tab type="usergroup" title="Intermediate Representation and Operations Sets" url="@ref openvino_docs_MO_DG_IR_and_opsets">
-                    <tab type="usergroup" title="Available Operations Sets" url="@ref openvino_docs_ops_opset">
-                        <tab type="user" title="opset5 Specification" url="@ref openvino_docs_ops_opset5"/>
-                        <tab type="user" title="opset4 Specification" url="@ref openvino_docs_ops_opset4"/>
-                        <tab type="user" title="opset3 Specification" url="@ref openvino_docs_ops_opset3"/>
-                        <tab type="user" title="opset2 Specification" url="@ref openvino_docs_ops_opset2"/>
-                        <tab type="user" title="opset1 Specification" url="@ref openvino_docs_ops_opset1"/>
-                    </tab>
-                    <tab type="usergroup" title="Operations Specifications" url="">
-                        <tab type="user" title="Abs-1" url="@ref openvino_docs_ops_arithmetic_Abs_1"/>
-                        <tab type="user" title="Acos-1" url="@ref openvino_docs_ops_arithmetic_Acos_1"/>
-                        <tab type="user" title="Acosh-3" url="@ref openvino_docs_ops_arithmetic_Acosh_3"/>
-                        <tab type="user" title="Add-1" url="@ref openvino_docs_ops_arithmetic_Add_1"/>
-                        <tab type="user" title="Asin-1" url="@ref openvino_docs_ops_arithmetic_Asin_1"/>
-                        <tab type="user" title="Asinh-3" url="@ref openvino_docs_ops_arithmetic_Asinh_3"/>
-                        <tab type="user" title="Assign-3" url="@ref openvino_docs_ops_infrastructure_Assign_3"/>
-                        <tab type="user" title="Atan-1" url="@ref openvino_docs_ops_arithmetic_Atan_1"/>
-                        <tab type="user" title="Atanh-3" url="@ref openvino_docs_ops_arithmetic_Atanh_3"/>
-                        <tab type="user" title="AvgPool-1" url="@ref openvino_docs_ops_pooling_AvgPool_1"/>
-                        <tab type="user" title="BatchNormInference-5" url="@ref openvino_docs_ops_normalization_BatchNormInference_5"/>
-                        <tab type="user" title="BatchToSpace-2" url="@ref openvino_docs_ops_movement_BatchToSpace_2"/>
-                        <tab type="user" title="BinaryConvolution-1" url="@ref openvino_docs_ops_convolution_BinaryConvolution_1"/>
-                        <tab type="user" title="Broadcast-1" url="@ref openvino_docs_ops_movement_Broadcast_1"/>
-                        <tab type="user" title="Broadcast-3" url="@ref openvino_docs_ops_movement_Broadcast_3"/>
-                        <tab type="user" title="Bucketize-3" url="@ref openvino_docs_ops_condition_Bucketize_3"/>
-                        <tab type="user" title="CTCGreedyDecoder-1" url="@ref openvino_docs_ops_sequence_CTCGreedyDecoder_1"/>
-                        <tab type="user" title="Ceiling-1" url="@ref openvino_docs_ops_arithmetic_Ceiling_1"/>
-                        <tab type="user" title="Clamp-1" url="@ref openvino_docs_ops_activation_Clamp_1"/>
-                        <tab type="user" title="Concat-1" url="@ref openvino_docs_ops_movement_Concat_1"/>
-                        <tab type="user" title="Constant-1" url="@ref openvino_docs_ops_infrastructure_Constant_1"/>
-                        <tab type="user" title="ConvertLike-1" url="@ref openvino_docs_ops_type_ConvertLike_1"/>
-                        <tab type="user" title="Convert-1" url="@ref openvino_docs_ops_type_Convert_1"/>
-                        <tab type="user" title="ConvolutionBackpropData-1" url="@ref openvino_docs_ops_convolution_ConvolutionBackpropData_1"/>
-                        <tab type="user" title="Convolution-1" url="@ref openvino_docs_ops_convolution_Convolution_1"/>
-                        <tab type="user" title="Cos-1" url="@ref openvino_docs_ops_arithmetic_Cos_1"/>
-                        <tab type="user" title="Cosh-1" url="@ref openvino_docs_ops_arithmetic_Cosh_1"/>
-                        <tab type="user" title="CTCLoss-4" url="@ref openvino_docs_ops_sequence_CTCLoss_4"/>
-                        <tab type="user" title="CumSum" url="@ref openvino_docs_ops_arithmetic_CumSum_3"/>
-                        <tab type="user" title="DeformableConvolution-1" url="@ref openvino_docs_ops_convolution_DeformableConvolution_1"/>
-                        <tab type="user" title="DeformablePSROIPooling-1" url="@ref openvino_docs_ops_detection_DeformablePSROIPooling_1"/>
-                        <tab type="user" title="DepthToSpace-1" url="@ref openvino_docs_ops_movement_DepthToSpace_1"/>
-                        <tab type="user" title="DetectionOutput-1" url="@ref openvino_docs_ops_detection_DetectionOutput_1"/>
-                        <tab type="user" title="Divide-1" url="@ref openvino_docs_ops_arithmetic_Divide_1"/>
-                        <tab type="user" title="Elu-1" url="@ref openvino_docs_ops_activation_Elu_1"/>
-                        <tab type="user" title="EmbeddingBagOffsetsSum-3" url="@ref openvino_docs_ops_sparse_EmbeddingBagOffsetsSum_3"/>
-                        <tab type="user" title="EmbeddingBagPackedSum-3" url="@ref openvino_docs_ops_sparse_EmbeddingBagPackedSum_3"/>
-                        <tab type="user" title="EmbeddingSegmentsSum-3" url="@ref openvino_docs_ops_sparse_EmbeddingSegmentsSum_3"/>
-                        <tab type="user" title="Equal-1" url="@ref openvino_docs_ops_comparison_Equal_1"/>
-                        <tab type="user" title="Erf-1" url="@ref openvino_docs_ops_arithmetic_Erf_1"/>
-                        <tab type="user" title="Exp-1" url="@ref openvino_docs_ops_activation_Exp_1"/>
-                        <tab type="user" title="ExtractImagePatches-3" url="@ref openvino_docs_ops_movement_ExtractImagePatches_3"/>
-                        <tab type="user" title="FakeQuantize-1" url="@ref openvino_docs_ops_quantization_FakeQuantize_1"/>
-                        <tab type="user" title="FloorMod-1" url="@ref openvino_docs_ops_arithmetic_FloorMod_1"/>
-                        <tab type="user" title="Floor_1" url="@ref openvino_docs_ops_arithmetic_Floor_1"/>
-                        <tab type="user" title="GRN-1" url="@ref openvino_docs_ops_normalization_GRN_1"/>
-                        <tab type="user" title="GRUCell-3" url="@ref openvino_docs_ops_sequence_GRUCell_3"/>
-                        <tab type="user" title="GRUSequence-5" url="@ref openvino_docs_ops_sequence_GRUSequence_5"/>
-                        <tab type="user" title="GatherTree-1" url="@ref openvino_docs_ops_movement_GatherTree_1"/>
-                        <tab type="user" title="Gather-1" url="@ref openvino_docs_ops_movement_Gather_1"/>
-                        <tab type="user" title="GatherND-5" url="@ref openvino_docs_ops_movement_GatherND_5"/>
-                        <tab type="user" title="Gelu-2" url="@ref openvino_docs_ops_activation_GELU_2"/>
-                        <tab type="user" title="GreaterEqual-1" url="@ref openvino_docs_ops_comparison_GreaterEqual_1"/>
-                        <tab type="user" title="Greater-1" url="@ref openvino_docs_ops_comparison_Greater_1"/>
-                        <tab type="user" title="GroupConvolutionBackpropData-1" url="@ref openvino_docs_ops_convolution_GroupConvolutionBackpropData_1"/>
-                        <tab type="user" title="GroupConvolution-1" url="@ref openvino_docs_ops_convolution_GroupConvolution_1"/>
-                        <tab type="user" title="HardSigmoid-1" url="@ref openvino_docs_ops_activation_HardSigmoid_1"/>
-                        <tab type="user" title="HSigmoid-5" url="@ref openvino_docs_ops_activation_HSigmoid_5"/>
-                        <tab type="user" title="HSwish-4" url="@ref openvino_docs_ops_activation_HSwish_4"/>
-                        <tab type="user" title="Interpolate-1" url="@ref openvino_docs_ops_image_Interpolate_1"/>
-                        <tab type="user" title="Interpolate-4" url="@ref openvino_docs_ops_image_Interpolate_4"/>
-                        <tab type="user" title="LRN-1" url="@ref openvino_docs_ops_normalization_LRN_1"/>
-                        <tab type="user" title="LSTMCell-1" url="@ref openvino_docs_ops_sequence_LSTMCell_1"/>
-                        <tab type="user" title="LSTMSequence-1" url="@ref openvino_docs_ops_sequence_LSTMSequence_1"/>
-                        <tab type="user" title="LessEqual-1" url="@ref openvino_docs_ops_comparison_LessEqual_1"/>
-                        <tab type="user" title="Less-1" url="@ref openvino_docs_ops_comparison_Less_1"/>
-                        <tab type="user" title="Log-1" url="@ref openvino_docs_ops_arithmetic_Log_1"/>
-                        <tab type="user" title="LogicalAnd-1" url="@ref openvino_docs_ops_logical_LogicalAnd_1"/>
-                        <tab type="user" title="LogicalNot-1" url="@ref openvino_docs_ops_logical_LogicalNot_1"/>
-                        <tab type="user" title="LogicalOr-1" url="@ref openvino_docs_ops_logical_LogicalOr_1"/>
-                        <tab type="user" title="LogicalXor-1" url="@ref openvino_docs_ops_logical_LogicalXor_1"/>
-                        <tab type="user" title="LogSoftmax-5" url="@ref openvino_docs_ops_activation_LogSoftmax_5"/>
-                        <tab type="user" title="Loop-5" url="@ref openvino_docs_ops_infrastructure_Loop_5"/>
-                        <tab type="user" title="MVN-1" url="@ref openvino_docs_ops_normalization_MVN_1"/>
-                        <tab type="user" title="MatMul-1" url="@ref openvino_docs_ops_matrix_MatMul_1"/>
-                        <tab type="user" title="MaxPool-1" url="@ref openvino_docs_ops_pooling_MaxPool_1"/>
-                        <tab type="user" title="Maximum-1" url="@ref openvino_docs_ops_arithmetic_Maximum_1"/>
-                        <tab type="user" title="Minimum-1" url="@ref openvino_docs_ops_arithmetic_Minimum_1"/>
-                        <tab type="user" title="Mish-4" url="@ref openvino_docs_ops_activation_Mish_4"/>
-                        <tab type="user" title="Mod-1" url="@ref openvino_docs_ops_arithmetic_Mod_1"/>
-                        <tab type="user" title="Multiply-1" url="@ref openvino_docs_ops_arithmetic_Multiply_1"/>
-                        <tab type="user" title="Negative-1" url="@ref openvino_docs_ops_arithmetic_Negative_1"/>
-                        <tab type="user" title="NonMaxSuppression-1" url="@ref openvino_docs_ops_sort_NonMaxSuppression_1"/>
-                        <tab type="user" title="NonMaxSuppression-3" url="@ref openvino_docs_ops_sort_NonMaxSuppression_3"/>
-                        <tab type="user" title="NonMaxSuppression-4" url="@ref openvino_docs_ops_sort_NonMaxSuppression_4"/>
-                        <tab type="user" title="NonMaxSuppression-5" url="@ref openvino_docs_ops_sort_NonMaxSuppression_5"/>
-                        <tab type="user" title="NonZero-3" url="@ref openvino_docs_ops_condition_NonZero_3"/>
-                        <tab type="user" title="NormalizeL2-1" url="@ref openvino_docs_ops_normalization_NormalizeL2_1"/>
-                        <tab type="user" title="NotEqual-1" url="@ref openvino_docs_ops_comparison_NotEqual_1"/>
-                        <tab type="user" title="OneHot-1" url="@ref openvino_docs_ops_sequence_OneHot_1"/>
-                        <tab type="user" title="PReLU-1" url="@ref openvino_docs_ops_activation_PReLU_1"/>
-                        <tab type="user" title="PSROIPooling-1" url="@ref openvino_docs_ops_detection_PSROIPooling_1"/>
-                        <tab type="user" title="Pad-1" url="@ref openvino_docs_ops_movement_Pad_1"/>
-                        <tab type="user" title="Parameter-1" url="@ref openvino_docs_ops_infrastructure_Parameter_1"/>
-                        <tab type="user" title="Power-1" url="@ref openvino_docs_ops_arithmetic_Power_1"/>
-                        <tab type="user" title="PriorBoxClustered-1" url="@ref openvino_docs_ops_detection_PriorBoxClustered_1"/>
-                        <tab type="user" title="PriorBox-1" url="@ref openvino_docs_ops_detection_PriorBox_1"/>
-                        <tab type="user" title="Proposal-1" url="@ref openvino_docs_ops_detection_Proposal_1"/>
-                        <tab type="user" title="Proposal-4" url="@ref openvino_docs_ops_detection_Proposal_4"/>
-                        <tab type="user" title="Range-1" url="@ref openvino_docs_ops_generation_Range_1"/>
-                        <tab type="user" title="Range-4" url="@ref openvino_docs_ops_generation_Range_4"/>
-                        <tab type="user" title="ReadValue-3" url="@ref openvino_docs_ops_infrastructure_ReadValue_3"/>
-                        <tab type="user" title="ReLU-1" url="@ref openvino_docs_ops_activation_ReLU_1"/>
-                        <tab type="user" title="ReduceL1-4" url="@ref openvino_docs_ops_reduction_ReduceL1_4"/>
-                        <tab type="user" title="ReduceL2-4" url="@ref openvino_docs_ops_reduction_ReduceL2_4"/>
-                        <tab type="user" title="ReduceLogicalAnd-1" url="@ref openvino_docs_ops_reduction_ReduceLogicalAnd_1"/>
-                        <tab type="user" title="ReduceLogicalOr-1" url="@ref openvino_docs_ops_reduction_ReduceLogicalOr_1"/>
-                        <tab type="user" title="ReduceMax-1" url="@ref openvino_docs_ops_reduction_ReduceMax_1"/>
-                        <tab type="user" title="ReduceMean-1" url="@ref openvino_docs_ops_reduction_ReduceMean_1"/>
-                        <tab type="user" title="ReduceMin-1" url="@ref openvino_docs_ops_reduction_ReduceMin_1"/>
-                        <tab type="user" title="ReduceProd-1" url="@ref openvino_docs_ops_reduction_ReduceProd_1"/>
-                        <tab type="user" title="ReduceSum-1" url="@ref openvino_docs_ops_reduction_ReduceSum_1"/>
-                        <tab type="user" title="RegionYolo-1" url="@ref openvino_docs_ops_detection_RegionYolo_1"/>
-                        <tab type="user" title="ReorgYolo-1" url="@ref openvino_docs_ops_detection_ReorgYolo_1"/>
-                        <tab type="user" title="Reshape-1" url="@ref openvino_docs_ops_shape_Reshape_1"/>
-                        <tab type="user" title="Result-1" url="@ref openvino_docs_ops_infrastructure_Result_1"/>
-                        <tab type="user" title="Reverse" url="@ref openvino_docs_ops_movement_Reverse_1"/>
-                        <tab type="user" title="ReverseSequence-1" url="@ref openvino_docs_ops_movement_ReverseSequence_1"/>
-                        <tab type="user" title="RNNCell-3" url="@ref openvino_docs_ops_sequence_RNNCell_3"/>
-                        <tab type="user" title="RNNSequence-5" url="@ref openvino_docs_ops_sequence_RNNSequence_5"/>
-                        <tab type="user" title="ROIAlign-3" url="@ref openvino_docs_ops_detection_ROIAlign_3"/>
-                        <tab type="user" title="ROIPooling-1" url="@ref openvino_docs_ops_detection_ROIPooling_1"/>
-                        <tab type="user" title="Round-5" url="@ref openvino_docs_ops_arithmetic_Round_5"/>
-                        <tab type="user" title="ScatterElementsUpdate-3" url="@ref openvino_docs_ops_movement_ScatterElementsUpdate_3"/>
-                        <tab type="user" title="ScatterNDUpdate" url="@ref openvino_docs_ops_movement_ScatterNDUpdate_3"/>
-                        <tab type="user" title="ScatterUpdate-3" url="@ref openvino_docs_ops_movement_ScatterUpdate_3"/>
-                        <tab type="user" title="Select-1" url="@ref openvino_docs_ops_condition_Select_1"/>
-                        <tab type="user" title="Selu-1" url="@ref openvino_docs_ops_arithmetic_Selu_1"/>
-                        <tab type="user" title="ShapeOf-1" url="@ref openvino_docs_ops_shape_ShapeOf_1"/>
-                        <tab type="user" title="ShapeOf-3" url="@ref openvino_docs_ops_shape_ShapeOf_3"/>
-                        <tab type="user" title="ShuffleChannels-1" url="@ref openvino_docs_ops_movement_ShuffleChannels_1"/>
-                        <tab type="user" title="Sigmoid-1" url="@ref openvino_docs_ops_activation_Sigmoid_1"/>
-                        <tab type="user" title="Sign-1" url="@ref openvino_docs_ops_arithmetic_Sign_1"/>
-                        <tab type="user" title="Sin-1" url="@ref openvino_docs_ops_arithmetic_Sin_1"/>
-                        <tab type="user" title="Sinh-1" url="@ref openvino_docs_ops_arithmetic_Sinh_1"/>
-                        <tab type="user" title="SoftMax-1" url="@ref openvino_docs_ops_activation_SoftMax_1"/>
-                        <tab type="user" title="SoftPlus-4" url="@ref openvino_docs_ops_activation_SoftPlus_4"/>
-                        <tab type="user" title="SpaceToBatch-2" url="@ref openvino_docs_ops_movement_SpaceToBatch_2"/>
-                        <tab type="user" title="SpaceToDepth-1" url="@ref openvino_docs_ops_movement_SpaceToDepth_1"/>
-                        <tab type="user" title="Split-1" url="@ref openvino_docs_ops_movement_Split_1"/>
-                        <tab type="user" title="Sqrt-1" url="@ref openvino_docs_ops_arithmetic_Sqrt_1"/>
-                        <tab type="user" title="SquaredDifference-1" url="@ref openvino_docs_ops_arithmetic_SquaredDifference_1"/>
-                        <tab type="user" title="Squeeze-1" url="@ref openvino_docs_ops_shape_Squeeze_1"/>
-                        <tab type="user" title="StridedSlice-1" url="@ref openvino_docs_ops_movement_StridedSlice_1"/>
-                        <tab type="user" title="Subtract-1" url="@ref openvino_docs_ops_arithmetic_Subtract_1"/>
-                        <tab type="user" title="Swish-4" url="@ref openvino_docs_ops_activation_Swish_4"/>
-                        <tab type="user" title="Tan-1" url="@ref openvino_docs_ops_arithmetic_Tan_1"/>
-                        <tab type="user" title="Tanh-1" url="@ref openvino_docs_ops_arithmetic_Tanh_1"/>
-                        <tab type="user" title="TensorIterator-1" url="@ref openvino_docs_ops_infrastructure_TensorIterator_1"/>
-                        <tab type="user" title="Tile-1" url="@ref openvino_docs_ops_movement_Tile_1"/>
-                        <tab type="user" title="TopK-1" url="@ref openvino_docs_ops_sort_TopK_1"/>
-                        <tab type="user" title="TopK-3" url="@ref openvino_docs_ops_sort_TopK_3"/>
-                        <tab type="user" title="Transpose-1" url="@ref openvino_docs_ops_movement_Transpose_1"/>
-                        <tab type="user" title="Unsqueeze-1" url="@ref openvino_docs_ops_shape_Unsqueeze_1"/>
-                        <tab type="user" title="VariadicSplit-1" url="@ref openvino_docs_ops_movement_VariadicSplit_1"/>
-                    </tab>
-                </tab>
-                <!-- Inference Engine -->
-                <tab type="usergroup" title="Inference Engine Developer Guide" url="@ref openvino_docs_IE_DG_Deep_Learning_Inference_Engine_DevGuide">
-                    <tab type="user" title="Introduction to Inference Engine" url="@ref openvino_docs_IE_DG_inference_engine_intro"/>
-                    <tab type="user" title="Inference Engine API Changes History" url="@ref openvino_docs_IE_DG_API_Changes"/>
-                    <tab type="user" title="Inference Engine Memory primitives" url="@ref openvino_docs_IE_DG_Memory_primitives"/>
-                    <tab type="user" title="Inference Engine Device Query API" url="@ref openvino_docs_IE_DG_InferenceEngine_QueryAPI"/>
-                    <tab type="usergroup" title="Inference Engine Extensibility Mechanism" url="@ref openvino_docs_IE_DG_Extensibility_DG_Intro">
-                        <tab type="user" title="Extension Library" url="@ref openvino_docs_IE_DG_Extensibility_DG_Extension"/>
-                        <tab type="user" title="Custom Operations" url="@ref openvino_docs_IE_DG_Extensibility_DG_AddingNGraphOps"/>
-                        <tab type="user" title="CPU Kernels Extensibility" url="@ref openvino_docs_IE_DG_Extensibility_DG_CPU_Kernel"/>
-                        <tab type="user" title="GPU Kernels Extensibility" url="@ref openvino_docs_IE_DG_Extensibility_DG_GPU_Kernel"/>
-                        <tab type="user" title="VPU Kernels Extensibility" url="@ref openvino_docs_IE_DG_Extensibility_DG_VPU_Kernel"/>
-                        <tab type="user" title="Build Extension Library Using CMake" url="@ref openvino_docs_IE_DG_Extensibility_DG_Building"/>
-                        <tab type="user" title="Custom ONNX operators" url="@ref openvino_docs_IE_DG_Extensibility_DG_Custom_ONNX_Ops"/>
-                    </tab>
-                    <tab type="user" title="Integrate the Inference Engine with Your Application" url="@ref openvino_docs_IE_DG_Integrate_with_customer_application_new_API"/>
-                    <tab type="user" title="[DEPRECATED] Migration from Inference Engine Plugin API to Core API" url="@ref openvino_docs_IE_DG_Migration_CoreAPI"/>
-                    <tab type="user" title="Introduction to Performance Topics" url="@ref openvino_docs_IE_DG_Intro_to_Performance"/>
-                    <tab type="user" title="Inference Engine Python* API Overview" url="@ref openvino_inference_engine_ie_bridges_python_docs_api_overview"/>
-                    <tab type="user" title="Read an ONNX model" url="@ref openvino_docs_IE_DG_ONNX_Support"/>
-                    <tab type="user" title="[DEPRECATED] Import an ONNX model" url="@ref openvino_docs_IE_DG_OnnxImporterTutorial"/>
-                    <tab type="user" title="Graph Debug Capabilities" url="@ref openvino_docs_IE_DG_Graph_debug_capabilities"/>
-                    <tab type="user" title="Using Dynamic Batching Feature" url="@ref openvino_docs_IE_DG_DynamicBatching"/>
-                    <tab type="user" title="Using Static Shape Infer Feature" url="@ref openvino_docs_IE_DG_ShapeInference"/>
-                    <tab type="user" title="Using GPU kernels tuning" url="@ref openvino_docs_IE_DG_GPU_Kernels_Tuning"/>
-                    <tab type="usergroup" title="Using Bfloat16 Inference" url="@ref openvino_docs_IE_DG_Bfloat16Inference">
-                    </tab>
-                    <tab type="usergroup" title="Using Low-Precision 8-bit Integer Inference" url="@ref openvino_docs_IE_DG_Int8Inference">
-                    </tab>
-                    <tab type="usergroup" title="Utilities to Validate Your Converted Model" url="">
-                        <tab type="user" title="Using Cross Check Tool for Per-Layer Comparison Between Plugins" url="@ref openvino_inference_engine_tools_cross_check_tool_README"/>
-                    </tab>
-                    <tab type="usergroup" title="Supported Devices" url="@ref openvino_docs_IE_DG_supported_plugins_Supported_Devices">
-                        <tab type="usergroup" title="GPU Plugin" url="@ref openvino_docs_IE_DG_supported_plugins_CL_DNN">
-                            <tab type="user" title="RemoteBlob API of GPU Plugin" url="@ref openvino_docs_IE_DG_supported_plugins_GPU_RemoteBlob_API"/>
->>>>>>> e364271c
                         </tab>
                         <tab type="user" title="Model Optimizations Techniques" url="@ref openvino_docs_MO_DG_prepare_model_Model_Optimization_Techniques"/>
                         <tab type="user" title="Cutting off Parts of a Model" url="@ref openvino_docs_MO_DG_prepare_model_convert_model_Cutting_Model"/>
@@ -342,80 +50,6 @@
                         <tab type="user" title="Legacy Mode for Caffe* Custom Layers" url="@ref openvino_docs_MO_DG_prepare_model_customize_model_optimizer_Legacy_Mode_for_Caffe_Custom_Layers"/>
                         <tab type="user" title="[DEPRECATED] Offloading Sub-Graph Inference" url="https://docs.openvinotoolkit.org/2020.1/_docs_MO_DG_prepare_model_customize_model_optimizer_Offloading_Sub_Graph_Inference.html"/>
                     </tab>
-<<<<<<< HEAD
-=======
-                    <tab type="user" title="Known Issues" url="@ref openvino_docs_IE_DG_Known_Issues_Limitations"/>
-                    <tab type="user" title="Optimization Notice" url="@ref openvino_docs_Optimization_notice"/>
-                    <tab type="user" title="Glossary" url="@ref openvino_docs_IE_DG_Glossary"/>
-                </tab>
-                <!-- nGraph -->
-                <tab type="usergroup" title="nGraph Developer Guide" url="@ref openvino_docs_nGraph_DG_DevGuide">
-                    <tab type="user" title="Introduction" url="@ref openvino_docs_nGraph_DG_Introduction"/>
-                    <tab type="user" title="Basic Concepts" url="@ref openvino_docs_nGraph_DG_basic_concepts"/>
-                    <tab type="user" title="Operation sets" url="@ref openvino_docs_MO_DG_IR_and_opsets"/>
-                    <tab type="user" title="Graph building" url="@ref openvino_docs_nGraph_DG_build_function"/>
-                    <tab type="user" title="Transfomations" url="@ref ngraph_transformation"/>
-                    <tab type="user" title="Debug capabilities" url="@ref openvino_docs_nGraph_DG_Debug_capabilities"/>
-                    <tab type="user" title="Python API" url="@ref openvino_docs_nGraph_DG_PythonAPI"/>
-                </tab>
-                <!-- Workbench -->
-                <tab type="usergroup" title="Deep Learning Workbench" url="@ref workbench_docs_Workbench_DG_Introduction">
-                	<tab type="user" title="Introduction to DL Workbench" url="@ref workbench_docs_Workbench_DG_Introduction"/>
-                	<tab type="usergroup" title="DL Workbench Installation Guide" url="@ref workbench_docs_Workbench_DG_Install_Workbench">
-                		<tab type="user" title="Install from Docker Hub*" url="@ref workbench_docs_Workbench_DG_Install_from_Docker_Hub"/>
-                		<tab type="user" title="Install from the Intel® Distribution of OpenVINO™ Toolkit Package" url="@ref workbench_docs_Workbench_DG_Install_from_Package"/>
-                		<tab type="user" title="Enter DL Workbench" url="@ref workbench_docs_Workbench_DG_Authentication"/>
-                	</tab>
-                	<tab type="usergroup" title="DL Workbench Get Started Guide" url="@ref workbench_docs_Workbench_DG_Work_with_Models_and_Sample_Datasets">
-                		<tab type="usergroup" title="Select Models" url="@ref workbench_docs_Workbench_DG_Select_Model">
-                			<tab type="user" title="Import Models" url="@ref workbench_docs_Workbench_DG_Select_Models"/>
-                			<tab type="user" title="Import Frozen TensorFlow* SSD MobileNet v2 COCO Tutorial" url="@ref workbench_docs_Workbench_DG_Import_TensorFlow"/>
-                			<tab type="user" title="Import MXNet* MobileNet v2 Tutorial" url="@ref workbench_docs_Workbench_DG_Import_MXNet"/>
-                			<tab type="user" title="Import ONNX* MobileNet v2 Tutorial" url="@ref workbench_docs_Workbench_DG_Import_ONNX"/>
-                		</tab>
-                		<tab type="usergroup" title="Select Datasets" url="@ref workbench_docs_Workbench_DG_Select_Datasets">
-                			<tab type="user" title="Import Datasets" url="@ref workbench_docs_Workbench_DG_Import_Datasets"/>
-                			<tab type="user" title="Generate Datasets" url="@ref workbench_docs_Workbench_DG_Generate_Datasets"/>
-                			<tab type="user" title="Dataset Types" url="@ref workbench_docs_Workbench_DG_Dataset_Types"/>
-                			<tab type="user" title="Download and Cut Datasets" url="@ref workbench_docs_Workbench_DG_Download_and_Cut_Datasets"/>
-                		</tab>
-                		<tab type="user" title="Select Environment" url="@ref workbench_docs_Workbench_DG_Select_Environment"/>
-                		<tab type="user" title="Run Baseline Inference" url="@ref workbench_docs_Workbench_DG_Run_Baseline_Inference"/>
-                	</tab>
-                	<tab type="usergroup" title="DL Workbench Developer Guide" url="@ref workbench_docs_Workbench_DG_Run_Single_Inference">
-                		<tab type="usergroup" title="Measure and Interpret Model Performance" url="@ref workbench_docs_Workbench_DG_Run_Single_Inference">
-                			<tab type="user" title="Run Single Inference" url="@ref workbench_docs_Workbench_DG_Run_Single_Inference"/>
-                			<tab type="user" title="Run Group Inference" url="@ref workbench_docs_Workbench_DG_Run_Range_of_Inferences"/>
-                			<tab type="usergroup" title="View Inference Results" url="@ref workbench_docs_Workbench_DG_View_Inference_Results">
-                				<tab type="user" title="Visualize Model" url="@ref workbench_docs_Workbench_DG_Visualize_Model"/>
-                			</tab>
-                			<tab type="user" title="Compare Performance between Two Versions of a Model" url="@ref workbench_docs_Workbench_DG_Compare_Performance_between_Two_Versions_of_Models"/>
-                		</tab>
-                		<tab type="usergroup" title="Tune Model for Enhanced Performance" url="@ref workbench_docs_Workbench_DG_Int_8_Quantization">
-                			<tab type="user" title="INT8 Calibration" url="@ref workbench_docs_Workbench_DG_Int_8_Quantization"/>
-                			<tab type="user" title="Winograd Algorithmic Tuning" url="@ref workbench_docs_Workbench_DG_Winograd_Algorithmic_Tuning"/>
-                		</tab>
-                		<tab type="usergroup" title="Accuracy Measurements" url="@ref workbench_docs_Workbench_DG_Measure_Accuracy">
-                			<tab type="user" title="Measure Accuracy" url="@ref workbench_docs_Workbench_DG_Measure_Accuracy"/>
-                			<tab type="user" title="Configure Accuracy Settings" url="@ref workbench_docs_Workbench_DG_Configure_Accuracy_Settings"/>
-                		</tab>
-                		<tab type="usergroup" title="Remote Profiling" url="@ref workbench_docs_Workbench_DG_Remote_Profiling">
-                			<tab type="user" title="Profile on Remote Machine" url="@ref workbench_docs_Workbench_DG_Profile_on_Remote_Machine"/>
-                			<tab type="user" title="Set Up Target for Remote Profiling" url="@ref workbench_docs_Workbench_DG_Setup_Remote_Target"/>
-                			<tab type="user" title="Register Remote Target in DL Workbench" url="@ref workbench_docs_Workbench_DG_Add_Remote_Target"/>
-                			<tab type="user" title="Remote Machines" url="@ref workbench_docs_Workbench_DG_Remote_Machines"/>
-                		</tab>
-                		<tab type="user" title="Build Application with Deployment Package" url="@ref workbench_docs_Workbench_DG_Deployment_Package"/>
-                		<tab type="user" title="Deploy and Integrate Performance Criteria into Application" url="@ref workbench_docs_Workbench_DG_Deploy_and_Integrate_Performance_Criteria_into_Application"/>
-                	  <tab type="user" title="Persist Database State" url="@ref workbench_docs_Workbench_DG_Persist_Database"/>
-					          <tab type="user" title="Work with Docker Container" url="@ref workbench_docs_Workbench_DG_Docker_Container"/>
-                  </tab>
-                	<tab type="usergroup" title="DL Workbench Security Guide" url="@ref workbench_docs_Workbench_DG_Configure_TLS">
-                		<tab type="user" title="Configure Transport Layer Security (TLS)" url="@ref workbench_docs_Workbench_DG_Configure_TLS"/>
-                		<tab type="user" title="Configure Authentication Token Saving" url="@ref workbench_docs_Workbench_DG_Configure_Token_Saving"/>
-                	</tab>
-                	<tab type="user" title="Troubleshooting" url="@ref workbench_docs_Workbench_DG_Troubleshooting"/>
->>>>>>> e364271c
                 </tab>
                 <tab type="user" title="Model Optimizer Frequently Asked Questions" url="@ref openvino_docs_MO_DG_prepare_model_Model_Optimizer_FAQ"/>
                 <tab type="user" title="Known Issues" url="@ref openvino_docs_MO_DG_Known_Issues_Limitations"/>
@@ -429,6 +63,7 @@
         <!-- Intermediate Representation and Operations Sets -->
         <tab id="intermediate_representaton_and_operations_sets" type="usergroup" title="Intermediate Representation and Operations Sets" url="@ref openvino_docs_MO_DG_IR_and_opsets">
             <tab type="usergroup" title="Available Operations Sets" url="@ref openvino_docs_ops_opset">
+                <tab type="user" title="opset5 Specification" url="@ref openvino_docs_ops_opset5"/>
                 <tab type="user" title="opset4 Specification" url="@ref openvino_docs_ops_opset4"/>
                 <tab type="user" title="opset3 Specification" url="@ref openvino_docs_ops_opset3"/>
                 <tab type="user" title="opset2 Specification" url="@ref openvino_docs_ops_opset2"/>
@@ -445,7 +80,7 @@
                 <tab type="user" title="Atan-1" url="@ref openvino_docs_ops_arithmetic_Atan_1"/>
                 <tab type="user" title="Atanh-3" url="@ref openvino_docs_ops_arithmetic_Atanh_3"/>
                 <tab type="user" title="AvgPool-1" url="@ref openvino_docs_ops_pooling_AvgPool_1"/>
-                <tab type="user" title="BatchNormInference-1" url="@ref openvino_docs_ops_normalization_BatchNormInference_1"/>
+                <tab type="user" title="BatchNormInference-5" url="@ref openvino_docs_ops_normalization_BatchNormInference_5"/>
                 <tab type="user" title="BatchToSpace-2" url="@ref openvino_docs_ops_movement_BatchToSpace_2"/>
                 <tab type="user" title="BinaryConvolution-1" url="@ref openvino_docs_ops_convolution_BinaryConvolution_1"/>
                 <tab type="user" title="Broadcast-1" url="@ref openvino_docs_ops_movement_Broadcast_1"/>
@@ -482,14 +117,17 @@
                 <tab type="user" title="Floor_1" url="@ref openvino_docs_ops_arithmetic_Floor_1"/>
                 <tab type="user" title="GRN-1" url="@ref openvino_docs_ops_normalization_GRN_1"/>
                 <tab type="user" title="GRUCell-3" url="@ref openvino_docs_ops_sequence_GRUCell_3"/>
+                <tab type="user" title="GRUSequence-5" url="@ref openvino_docs_ops_sequence_GRUSequence_5"/>
                 <tab type="user" title="GatherTree-1" url="@ref openvino_docs_ops_movement_GatherTree_1"/>
                 <tab type="user" title="Gather-1" url="@ref openvino_docs_ops_movement_Gather_1"/>
+                <tab type="user" title="GatherND-5" url="@ref openvino_docs_ops_movement_GatherND_5"/>
                 <tab type="user" title="Gelu-2" url="@ref openvino_docs_ops_activation_GELU_2"/>
                 <tab type="user" title="GreaterEqual-1" url="@ref openvino_docs_ops_comparison_GreaterEqual_1"/>
                 <tab type="user" title="Greater-1" url="@ref openvino_docs_ops_comparison_Greater_1"/>
                 <tab type="user" title="GroupConvolutionBackpropData-1" url="@ref openvino_docs_ops_convolution_GroupConvolutionBackpropData_1"/>
                 <tab type="user" title="GroupConvolution-1" url="@ref openvino_docs_ops_convolution_GroupConvolution_1"/>
                 <tab type="user" title="HardSigmoid-1" url="@ref openvino_docs_ops_activation_HardSigmoid_1"/>
+                <tab type="user" title="HSigmoid-5" url="@ref openvino_docs_ops_activation_HSigmoid_5"/>
                 <tab type="user" title="HSwish-4" url="@ref openvino_docs_ops_activation_HSwish_4"/>
                 <tab type="user" title="Interpolate-1" url="@ref openvino_docs_ops_image_Interpolate_1"/>
                 <tab type="user" title="Interpolate-4" url="@ref openvino_docs_ops_image_Interpolate_4"/>
@@ -503,6 +141,8 @@
                 <tab type="user" title="LogicalNot-1" url="@ref openvino_docs_ops_logical_LogicalNot_1"/>
                 <tab type="user" title="LogicalOr-1" url="@ref openvino_docs_ops_logical_LogicalOr_1"/>
                 <tab type="user" title="LogicalXor-1" url="@ref openvino_docs_ops_logical_LogicalXor_1"/>
+                <tab type="user" title="LogSoftmax-5" url="@ref openvino_docs_ops_activation_LogSoftmax_5"/>
+                <tab type="user" title="Loop-5" url="@ref openvino_docs_ops_infrastructure_Loop_5"/>
                 <tab type="user" title="MVN-1" url="@ref openvino_docs_ops_normalization_MVN_1"/>
                 <tab type="user" title="MatMul-1" url="@ref openvino_docs_ops_matrix_MatMul_1"/>
                 <tab type="user" title="MaxPool-1" url="@ref openvino_docs_ops_pooling_MaxPool_1"/>
@@ -515,6 +155,7 @@
                 <tab type="user" title="NonMaxSuppression-1" url="@ref openvino_docs_ops_sort_NonMaxSuppression_1"/>
                 <tab type="user" title="NonMaxSuppression-3" url="@ref openvino_docs_ops_sort_NonMaxSuppression_3"/>
                 <tab type="user" title="NonMaxSuppression-4" url="@ref openvino_docs_ops_sort_NonMaxSuppression_4"/>
+                <tab type="user" title="NonMaxSuppression-5" url="@ref openvino_docs_ops_sort_NonMaxSuppression_5"/>
                 <tab type="user" title="NonZero-3" url="@ref openvino_docs_ops_condition_NonZero_3"/>
                 <tab type="user" title="NormalizeL2-1" url="@ref openvino_docs_ops_normalization_NormalizeL2_1"/>
                 <tab type="user" title="NotEqual-1" url="@ref openvino_docs_ops_comparison_NotEqual_1"/>
@@ -548,8 +189,10 @@
                 <tab type="user" title="Reverse" url="@ref openvino_docs_ops_movement_Reverse_1"/>
                 <tab type="user" title="ReverseSequence-1" url="@ref openvino_docs_ops_movement_ReverseSequence_1"/>
                 <tab type="user" title="RNNCell-3" url="@ref openvino_docs_ops_sequence_RNNCell_3"/>
+                <tab type="user" title="RNNSequence-5" url="@ref openvino_docs_ops_sequence_RNNSequence_5"/>
                 <tab type="user" title="ROIAlign-3" url="@ref openvino_docs_ops_detection_ROIAlign_3"/>
                 <tab type="user" title="ROIPooling-1" url="@ref openvino_docs_ops_detection_ROIPooling_1"/>
+                <tab type="user" title="Round-5" url="@ref openvino_docs_ops_arithmetic_Round_5"/>
                 <tab type="user" title="ScatterElementsUpdate-3" url="@ref openvino_docs_ops_movement_ScatterElementsUpdate_3"/>
                 <tab type="user" title="ScatterNDUpdate" url="@ref openvino_docs_ops_movement_ScatterNDUpdate_3"/>
                 <tab type="user" title="ScatterUpdate-3" url="@ref openvino_docs_ops_movement_ScatterUpdate_3"/>
@@ -585,7 +228,6 @@
             </tab>
         </tab>
 
-<<<<<<< HEAD
         <tab id="deploying_inference" type="usergroup" title="Deploying Inference" url="@ref openvino_docs_IE_DG_Deep_Learning_Inference_Engine_DevGuide">
             <!-- Inference Engine Developer Guide -->
             <tab type="usergroup" title="Inference Engine Developer Guide" url="@ref openvino_docs_IE_DG_Deep_Learning_Inference_Engine_DevGuide">
@@ -600,30 +242,7 @@
                     <tab type="user" title="GPU Kernels Extensibility" url="@ref openvino_docs_IE_DG_Extensibility_DG_GPU_Kernel"/>
                     <tab type="user" title="VPU Kernels Extensibility" url="@ref openvino_docs_IE_DG_Extensibility_DG_VPU_Kernel"/>
                     <tab type="user" title="Build Extension Library Using CMake" url="@ref openvino_docs_IE_DG_Extensibility_DG_Building"/>
-=======
-                    <tab type="user" title="text-image-super-resolution-0001" url="@ref omz_models_intel_text_image_super_resolution_0001_description_text_image_super_resolution_0001"/>
-                </tab>
-                <tab type="usergroup" title="Text Detection" url="">
-                    <tab type="user" title="text-detection-0003" url="@ref omz_models_intel_text_detection_0003_description_text_detection_0003"/>
-                    <tab type="user" title="text-detection-0004" url="@ref omz_models_intel_text_detection_0004_description_text_detection_0004"/>
-                </tab>
-                <tab type="usergroup" title="Text Recognition" url="">
-                    <tab type="user" title="text-recognition-0012" url="@ref omz_models_intel_text_recognition_0012_description_text_recognition_0012"/>
-                    <tab type="user" title="handwritten-score-recognition-0003" url="@ref omz_models_intel_handwritten_score_recognition_0003_description_handwritten_score_recognition_0003"/>
-                    <tab type="user" title="handwritten-japanese-recognition-0001" url="@ref omz_models_intel_handwritten_japanese_recognition_0001_description_handwritten_japanese_recognition_0001"/>
-                </tab>
-                <tab type="usergroup" title="Text Spotting" url="">
-                    <tab type="user" title="text-spotting-0002" url="@ref omz_models_intel_text_spotting_0002_description_text_spotting_0002"/>
-                </tab>
-                <tab type="usergroup" title="Action Recognition Models" url="">
-                    <tab type="user" title="driver-action-recognition-adas-0002" url="@ref omz_models_intel_driver_action_recognition_adas_0002_description_driver_action_recognition_adas_0002"/>
-                    <tab type="user" title="action-recognition-0001" url="@ref omz_models_intel_action_recognition_0001_description_action_recognition_0001"/>
-                    <tab type="user" title="asl-recognition-0004" url="@ref omz_models_intel_asl_recognition_0004_description_asl_recognition_0004"/>
-                    <tab type="user" title="weld-porosity-detection-0001" url="@ref omz_models_intel_weld_porosity_detection_0001_description_weld_porosity_detection_0001"/>
-                </tab>
-                <tab type="usergroup" title="Image Retrieval" url="">
-                    <tab type="user" title="image-retrieval-0001" url="@ref omz_models_intel_image_retrieval_0001_description_image_retrieval_0001"/>
->>>>>>> e364271c
+                    <tab type="user" title="Custom ONNX operators" url="@ref openvino_docs_IE_DG_Extensibility_DG_Custom_ONNX_Ops"/>
                 </tab>
                 <tab type="user" title="Integrate the Inference Engine with Your Application" url="@ref openvino_docs_IE_DG_Integrate_with_customer_application_new_API"/>
                 <tab type="user" title="[DEPRECATED] Migration from Inference Engine Plugin API to Core API" url="@ref openvino_docs_IE_DG_Migration_CoreAPI"/>
@@ -698,36 +317,8 @@
                 <!-- nGraph Python -->
                 <tab type="user" title="nGraph Python API Reference" url="ngraph_python_api/files.html"/>
             </tab>
-<<<<<<< HEAD
             <!-- Inference Engine Plugin Development Guide-->
             <tab type="user" title="Inference Engine Plugin Development Guide" url="ie_plugin_api/index.html"/>
-=======
-            <tab type="user" title="Case Studies" url="https://www.intel.com/openvino-success-stories"/>
-        </tab>
-        <!-- API References -->
-        <tab type="usergroup" title="API REFERENCES" url="">
-            <!-- OpenVX -->
-            <tab type="user" title="OpenVX Developer Guide" url="https://khronos.org/openvx"/>
-            <!-- OpenCV -->
-            <tab type="user" title="OpenCV Developer Guide" url="https://docs.opencv.org/master/"/>
-            <!-- IE C -->
-            <tab type="user" title="Inference Engine C API Reference" url="ie_c_api/modules.html"/>
-            <!-- IE C++-->
-            <tab type="classes" visible="yes" title="Inference Engine С++ API Reference">
-                <tab type="classlist" visible="yes" title=""/>
-                <tab type="hierarchy" visible="yes" title=""/>
-                <tab type="namespacemembers" visible="yes" title="" intro=""/>
-                <tab type="pages" visible="no"/>
-                <tab type="files" visible="no"/>
-                <tab type="filelist" visible="no"/>
-                <tab type="globals" visible="no"/>
-            </tab>
-            <!-- IE Python -->
-            <tab type="user" title="Inference Engine Python API Reference" url="ie_python_api/annotated.html"/>
-            <!-- DL Streamer -->
-            <tab type="user" title="DL Streamer API Reference" url="https://openvinotoolkit.github.io/dlstreamer_gst/"/>
-
->>>>>>> e364271c
         </tab>
     </navindex>
 </doxygenlayout>