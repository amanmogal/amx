--- conflicted
+++ resolved
@@ -52,7 +52,6 @@
                         <tab type="usergroup" title="Converting Your ONNX* Model" url="@ref openvino_docs_MO_DG_prepare_model_convert_model_Convert_Model_From_ONNX">
                             <tab type="user" title="Convert ONNX* Faster R-CNN Model to the Intermediate Representation" url="@ref openvino_docs_MO_DG_prepare_model_convert_model_onnx_specific_Convert_Faster_RCNN"/>
                             <tab type="user" title="Convert ONNX* Mask R-CNN Model to the Intermediate Representation" url="@ref openvino_docs_MO_DG_prepare_model_convert_model_onnx_specific_Convert_Mask_RCNN"/>
-<<<<<<< HEAD
                             <tab type="user" title="Convert ONNX* GPT-2 Model to the Intermediate Representation" url="@ref openvino_docs_MO_DG_prepare_model_convert_model_onnx_specific_Convert_GPT2"/>
                             <tab type="user" title="[DEPRECATED] Convert DLRM ONNX* Model to the Intermediate Representation" url="@ref openvino_docs_MO_DG_prepare_model_convert_model_onnx_specific_Convert_DLRM"/>
                             <tab type="usergroup" title="Converting Your PyTorch* Model" url="@ref openvino_docs_MO_DG_prepare_model_convert_model_Convert_Model_From_PyTorch">
@@ -63,12 +62,6 @@
                                 <tab type="user" title="Convert PyTorch* RCAN Model" url="@ref openvino_docs_MO_DG_prepare_model_convert_model_pytorch_specific_Convert_RCAN"/>
                                 <tab type="user" title="Convert PyTorch* BERT-NER Model" url="@ref openvino_docs_MO_DG_prepare_model_convert_model_pytorch_specific_Convert_Bert_ner"/>
                             </tab>
-=======
-                            <tab type="user" title="[DEPRECATED] Converting DLRM ONNX* Model" url="@ref openvino_docs_MO_DG_prepare_model_convert_model_onnx_specific_Convert_DLRM"/>
-                            <tab type="user" title="Convert PyTorch* QuartzNet Model" url="@ref openvino_docs_MO_DG_prepare_model_convert_model_onnx_specific_Convert_QuartzNet"/>
-                            <tab type="user" title="Convert PyTorch* YOLACT Model" url="@ref openvino_docs_MO_DG_prepare_model_convert_model_onnx_specific_Convert_YOLACT"/>
-                            <tab type="user" title="Convert PyTorch* F3Net Model" url="@ref openvino_docs_MO_DG_prepare_model_convert_model_onnx_specific_Convert_F3Net"/>
->>>>>>> 016de533
                         </tab>
                         <tab type="user" title="Model Optimizations Techniques" url="@ref openvino_docs_MO_DG_prepare_model_Model_Optimization_Techniques"/>
                         <tab type="user" title="Cutting off Parts of a Model" url="@ref openvino_docs_MO_DG_prepare_model_convert_model_Cutting_Model"/>
