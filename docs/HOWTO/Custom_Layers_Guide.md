--- conflicted
+++ resolved
@@ -134,28 +134,12 @@
 described in the [Using Shape Inference](../IE_DG/ShapeInference.md). Also refer to the General Conversion Parameters section in [Converting a Model to Intermediate Representation (IR)](../MO_DG/prepare_model/convert_model/Converting_Model.md) and [Convert Your TensorFlow* Model](../MO_DG/prepare_model/convert_model/Convert_Model_From_TensorFlow.md)
 for more details and command line parameters used for the model conversion.
 
-<<<<<<< HEAD
-@sphinxdirective
-.. tab:: Package, Docker, open-source installation
-
-   .. code-block:: sh
-
-      cd <INSTALL_DIR>/deployment_tools/model_optimizer/
-      python3 mo.py --input_model <PATH_TO_MODEL>/wnet_20.pb -b 1
-
-.. tab:: pip installation
-
-    .. code-block:: sh
-
-      mo --input_model <PATH_TO_MODEL>/wnet_20.pb -b 1
+```sh
+mo --input_model <PATH_TO_MODEL>/wnet_20.pb -b 1
+```
 
 @endsphinxdirective
 
-=======
-```bash
-mo --input_model <PATH_TO_MODEL>/wnet_20.pb -b 1
-```
->>>>>>> 06865a25
 > **NOTE:** This conversion guide is applicable for the 2021.3 release of OpenVINO and that starting from 2021.4
 > the OpenVINO supports this model out of the box.
 
@@ -274,33 +258,17 @@
 @snippet ComplexAbs.py complex_abs:transformation
 
 Now it is possible to convert the model using the following command line:
-<<<<<<< HEAD
-@sphinxdirective
-.. tab:: Package, Docker, open-source installation
-
-   .. code-block:: sh
-
-      cd <INSTALL_DIR>/deployment_tools/model_optimizer/
-      python3 mo.py --input_model <PATH_TO_MODEL>/wnet_20.pb -b 1 --extensions mo_extensions/
-
-.. tab:: pip installation
-
-    .. code-block:: sh
-
-      mo --input_model <PATH_TO_MODEL>/wnet_20.pb -b 1 --extensions mo_extensions/
+```sh
+mo --input_model <PATH_TO_MODEL>/wnet_20.pb -b 1 --extensions mo_extensions/
+```
 
 @endsphinxdirective
-=======
-```bash
-mo --input_model <PATH_TO_MODEL>/wnet_20.pb -b 1 --extensions mo_extensions/
-```
->>>>>>> 06865a25
 
 The sub-graph corresponding to the originally non-supported one is depicted in the image below:
 
 ![Converted sub-graph](img/converted_subgraph.png)
 
-> **NOTE:** Model Optimizer performed conversion of the model from NHWC to NCHW layout that is why the dimension with
+> **NOTE**: Model Optimizer performed conversion of the model from NHWC to NCHW layout that is why the dimension with
 > the value 2 moved to another position.
 
 ### Inference Engine Extension Implementation
@@ -314,7 +282,7 @@
 @snippet ../template_extension/CMakeLists.txt cmake:extension
 
 The CPU FFT kernel implementation uses OpenCV to perform the FFT that is why the extension library is linked with
-"opencv_core" which comes with the OpenVINO.
+`opencv_core` which comes with the OpenVINO.
 
 #### Custom nGraph Operation "FFT" Implementation
 The next step is to create the nGraph operation FFT. The header file "fft_op.hpp" has the following content:
@@ -322,7 +290,7 @@
 @snippet ../template_extension/fft_op.hpp fft_op:header
 
 The operation has just one boolean attribute `inverse`. Implementation of the necessary nGraph operation functions are
-in the "fft_op.cpp" file with the following content:
+in the `fft_op.cpp` file with the following content:
 
 @snippet ../template_extension/fft_op.cpp fft_op:implementation
 
