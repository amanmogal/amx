# Custom Operations Guide {#openvino_docs_HOWTO_Custom_Layers_Guide}

The Intel® Distribution of OpenVINO™ toolkit supports neural network models trained with multiple frameworks including
TensorFlow*, Caffe*, MXNet*, Kaldi* and ONNX* file format. The list of supported operations (layers) is different for
each of the supported frameworks. To see the operations supported by your framework, refer to
[Supported Framework Layers](../MO_DG/prepare_model/Supported_Frameworks_Layers.md).

Custom operations, that is those not included in the list, are not recognized by Model Optimizer out-of-the-box. Therefore, creating Intermediate Representation (IR) for a model using them requires additional steps. This guide illustrates the workflow for running inference on topologies featuring custom operations, allowing you to plug in your own implementation for existing or completely new operations.

> **NOTE**: *Layer* is a legacy term for *operation* which came from Caffe\* framework. Currently it is not used.
> Refer to the [Deep Learning Network Intermediate Representation and Operation Sets in OpenVINO™](../MO_DG/IR_and_opsets.md)
> for more information on the topic.

## Terms Used in This Guide

- *Intermediate Representation (IR)* — OpenVINO's Neural Network format used by Inference Engine. It abstracts different frameworks and describs model topology, operations parameters, and weights.

- *Operation* — an abstract concept of a math function selected for a specific purpose. Operations supported by
  OpenVINO™ are listed in the supported operation set provided in the [Available Operations Sets](../ops/opset.md).
  Examples of the operations are: [ReLU](../ops/activation/ReLU_1.md), [Convolution](../ops/convolution/Convolution_1.md),
  [Add](../ops/arithmetic/Add_1.md), etc.

- *Kernel* — The implementation of an operation function in the OpenVINO™ plugin, in this case, the math programmed (in
  C++ and OpenCL) to perform the operation for a target hardware (CPU or GPU).

- *Inference Engine Extension* — Device-specific module implementing custom operations (a set of kernels).

## Custom Operation Support Overview

There are three steps to support inference of a model with custom operation(s):
1. Add support for a custom operation in the [Model Optimizer](../MO_DG/Deep_Learning_Model_Optimizer_DevGuide.md) so
the Model Optimizer can generate the IR with the operation.
2. Create an operation set and implement a custom nGraph operation in it as described in the
[Custom nGraph Operation](../OV_Runtime_UG/Extensibility_DG/AddingNGraphOps.md).
<<<<<<< HEAD
3. Implement a customer operation in one of the [Inference Engine](../OV_Runtime_UG/OpenVINO_Runtime_User_Guide.md)
=======
3. Implement a customer operation in one of the [OpenVINO™ Runtime](../OV_Runtime_UG/OpenVINO_Runtime_User_Guide.md)
>>>>>>> f52f129e
plugins to support inference of this operation using a particular target hardware (CPU, GPU or VPU).

To see the operations that are supported by each device plugin for the Inference Engine, refer to the
[Supported Devices](../OV_Runtime_UG/supported_plugins/Supported_Devices.md).

> **NOTE**: If a device doesn't support a particular operation, an alternative to creating a new operation is to target
> an additional device using the HETERO plugin. The [Heterogeneous Plugin](../OV_Runtime_UG/supported_plugins/HETERO.md) may be
> used to run an inference model on multiple devices allowing the unsupported operations on one device to "fallback" to
> run on another device (e.g., CPU) that does support those operations.

### Custom Operation Support for the Model Optimizer

Model Optimizer model conversion pipeline is described in detail in "Model Conversion Pipeline" section of [Model Optimizer Extensibility](../MO_DG/prepare_model/customize_model_optimizer/Customize_Model_Optimizer.md). It is best to read that article first for a better understanding of the following material.

Model Optimizer provides an extensions mechanism to support new operations and implement custom model transformations to generate optimized IR. This mechanism is described in the "Model Optimizer Extensions" section of 
[Model Optimizer Extensibility](../MO_DG/prepare_model/customize_model_optimizer/Customize_Model_Optimizer.md).

Two types of Model Optimizer extensions should be implemented to support custom operations, at a minimum:
1. Operation class for a new operation. This class stores information about the operation, its attributes, shape inference function, attributes to be saved to an IR and some others internally used attributes. Refer to the "Model Optimizer Operation" section of [Model Optimizer Extensibility](../MO_DG/prepare_model/customize_model_optimizer/Customize_Model_Optimizer.md) for detailed instructions on how to implement it.
2. Operation attributes extractor. The extractor is responsible for parsing framework-specific representation of the
operation and uses corresponding operation class to update graph node attributes with necessary attributes of the
operation. Refer to the "Operation Extractor" section of
[Model Optimizer Extensibility](../MO_DG/prepare_model/customize_model_optimizer/Customize_Model_Optimizer.md) for detailed instructions on how to implement it.

> **NOTE**: In some cases you may need to implement some transformation to support the operation. This topic is covered in the "Graph Transformation Extensions" section of [Model Optimizer Extensibility](../MO_DG/prepare_model/customize_model_optimizer/Customize_Model_Optimizer.md).

## Custom Operations Extensions for the Inference Engine

Inference Engine provides an extension mechanism to support new operations. This mechanism is described in [Inference Engine Extensibility Mechanism](../OV_Runtime_UG/Extensibility_DG/Intro.md).

Each device plugin includes a library of optimized implementations to execute known operations which must be extended to execute a custom operation. The custom operation extension is implemented according to the target device:

- Custom Operation CPU Extension
   - A compiled shared library (`.so` or `.dll`) needed by the CPU Plugin for executing the custom operation
   on a CPU. Refer to the [How to Implement Custom CPU Operations](../OV_Runtime_UG/Extensibility_DG/CPU_Kernel.md) for more
   details.
- Custom Operation GPU Extension
   - OpenCL source code (.cl) for the custom operation kernel that will be compiled to execute on the GPU along with an operation description file (.xml) needed by the GPU Plugin for the custom operation kernel. Refer to the [How to Implement Custom GPU Operations](../OV_Runtime_UG/Extensibility_DG/GPU_Kernel.md) for more details.
- Custom Operation VPU Extension
   - OpenCL source code (.cl) for the custom operation kernel that will be compiled to execute on the VPU along with an  operation description file (.xml) needed by the VPU Plugin for the custom operation kernel. Refer to [How to Implement Custom Operations for VPU](../OV_Runtime_UG/Extensibility_DG/VPU_Kernel.md) for more details.

Also, it is necessary to implement nGraph custom operation according to [Custom nGraph Operation](../OV_Runtime_UG/Extensibility_DG/AddingNGraphOps.md) so the Inference Engine can read an IR with this
operation and correctly infer output tensor shape and type.

## Enabling Magnetic Resonance Image Reconstruction Model
This chapter provides step-by-step instructions on how to enable the magnetic resonance image reconstruction model implemented in the [repository](https://github.com/rmsouza01/Hybrid-CS-Model-MRI/) using a custom operation on CPU. The example is prepared for a model generated from the repository with hash `2ede2f96161ce70dcdc922371fe6b6b254aafcc8`.

### Download and Convert the Model to a Frozen TensorFlow\* Model Format
The original pre-trained model is provided in the hdf5 format which is not supported by OpenVINO directly and needs to be converted to TensorFlow\* frozen model format first.

1. Download repository `https://github.com/rmsouza01/Hybrid-CS-Model-MRI`:<br>
```bash
    git clone https://github.com/rmsouza01/Hybrid-CS-Model-MRI
    git checkout 2ede2f96161ce70dcdc922371fe6b6b254aafcc8
```

2. Convert pre-trained `.hdf5` to a frozen `.pb` graph using the following script (tested with TensorFlow==1.15.0 and
Keras==2.2.4) which should be executed from the root of the cloned repository:<br>
```py
    import keras as K
    import numpy as np
    import Modules.frequency_spatial_network as fsnet
    import tensorflow as tf

    under_rate = '20'

    stats = np.load("Data/stats_fs_unet_norm_" + under_rate + ".npy")
    var_sampling_mask = np.load("Data/sampling_mask_" + under_rate + "perc.npy")

    model = fsnet.wnet(stats[0], stats[1], stats[2], stats[3], kshape = (5,5), kshape2=(3,3))
    model_name = "Models/wnet_" + under_rate + ".hdf5"
    model.load_weights(model_name)

    inp = np.random.standard_normal([1, 256, 256, 2]).astype(np.float32)
    np.save('inp', inp)

    sess = K.backend.get_session()
    sess.as_default()
    graph_def = sess.graph.as_graph_def()
    graph_def = tf.graph_util.convert_variables_to_constants(sess, graph_def, ['conv2d_44/BiasAdd'])
    with tf.gfile.FastGFile('wnet_20.pb', 'wb') as f:
        f.write(graph_def.SerializeToString())    
```
   
As a result the TensorFlow\* frozen model file "wnet_20.pb" is generated.

### Convert the Frozen TensorFlow\* Model to Intermediate Representation

Firstly, open the model in TensorBoard or other TensorFlow* model visualization tool. The model supports dynamic
batch dimension because the value for the batch dimension is not hardcoded in the model. Model Optimizer need to set all
dynamic dimensions to some specific value to create the IR, therefore specify the command line parameter `-b 1` to set
the batch dimension equal to 1. The actual batch size dimension can be changed at runtime using the Inference Engine API
described in the [Using Shape Inference](../OV_Runtime_UG/ShapeInference.md). Also refer to the General Conversion Parameters section in [Converting a Model to Intermediate Representation (IR)](../MO_DG/prepare_model/convert_model/Converting_Model.md) and [Convert Your TensorFlow* Model](../MO_DG/prepare_model/convert_model/Convert_Model_From_TensorFlow.md)
for more details and command line parameters used for the model conversion.

```sh
mo --input_model <PATH_TO_MODEL>/wnet_20.pb -b 1
```

> **NOTE**: This conversion guide is applicable for the 2021.3 release of OpenVINO and that starting from 2021.4
> the OpenVINO supports this model out of the box.

Model Optimizer produces the following error:
```bash
[ ERROR ]  List of operations that cannot be converted to Inference Engine IR:
[ ERROR ]      Complex (1)
[ ERROR ]          lambda_2/Complex
[ ERROR ]      IFFT2D (1)
[ ERROR ]          lambda_2/IFFT2D
[ ERROR ]      ComplexAbs (1)
[ ERROR ]          lambda_2/Abs
[ ERROR ]  Part of the nodes was not converted to IR. Stopped.
```

The error means that the Model Optimizer doesn't know how to handle 3 types of TensorFlow\* operations: "Complex",
"IFFT2D" and "ComplexAbs". In order to see more details about the conversion process run the model conversion with
additional parameter `--log_level DEBUG`. It is worth to mention the following lines from the detailed output:

```bash
[ INFO ]  Called "tf_native_tf_node_infer" for node "lambda_2/Complex"
[ <TIMESTAMP> ] [ DEBUG ] [ tf:228 ]  Added placeholder with name 'lambda_2/lambda_3/strided_slice_port_0_ie_placeholder'
[ <TIMESTAMP> ] [ DEBUG ] [ tf:228 ]  Added placeholder with name 'lambda_2/lambda_4/strided_slice_port_0_ie_placeholder'
[ <TIMESTAMP> ] [ DEBUG ] [ tf:241 ]  update_input_in_pbs: replace input 'lambda_2/lambda_3/strided_slice' with input 'lambda_2/lambda_3/strided_slice_port_0_ie_placeholder'
[ <TIMESTAMP> ] [ DEBUG ] [ tf:249 ]  Replacing input '0' of the node 'lambda_2/Complex' with placeholder 'lambda_2/lambda_3/strided_slice_port_0_ie_placeholder'
[ <TIMESTAMP> ] [ DEBUG ] [ tf:241 ]  update_input_in_pbs: replace input 'lambda_2/lambda_4/strided_slice' with input 'lambda_2/lambda_4/strided_slice_port_0_ie_placeholder'
[ <TIMESTAMP> ] [ DEBUG ] [ tf:249 ]  Replacing input '1' of the node 'lambda_2/Complex' with placeholder 'lambda_2/lambda_4/strided_slice_port_0_ie_placeholder'
[ <TIMESTAMP> ] [ DEBUG ] [ tf:148 ]  Inferred shape of the output tensor with index '0' of the node 'lambda_2/Complex': '[  1 256 256]'
[ <TIMESTAMP> ] [ DEBUG ] [ infer:145 ]  Outputs:
[ <TIMESTAMP> ] [ DEBUG ] [ infer:32 ]  output[0]: shape = [  1 256 256], value = <UNKNOWN>
[ <TIMESTAMP> ] [ DEBUG ] [ infer:129 ]  --------------------
[ <TIMESTAMP> ] [ DEBUG ] [ infer:130 ]  Partial infer for lambda_2/IFFT2D
[ <TIMESTAMP> ] [ DEBUG ] [ infer:131 ]  Op: IFFT2D
[ <TIMESTAMP> ] [ DEBUG ] [ infer:132 ]  Inputs:
[ <TIMESTAMP> ] [ DEBUG ] [ infer:32 ]  input[0]: shape = [  1 256 256], value = <UNKNOWN>
```

This is a part of the log of the partial inference phase of the model conversion. See the "Partial Inference" section on
the [Model Optimizer Extensibility](../MO_DG/prepare_model/customize_model_optimizer/Customize_Model_Optimizer.md) for
more information about this phase. Model Optimizer inferred output shape for the unknown operation of type "Complex"
using a "fallback" to TensorFlow\*. However, it is not enough to generate the IR because Model Optimizer doesn't know
which  attributes of the operation should be saved to IR. So it is necessary to implement Model Optimizer extensions to
support these operations.

Before going into the extension development it is necessary to understand what these unsupported operations do according
to the TensorFlow\* framework specification.

* "Complex" - returns a tensor of complex type constructed from two real input tensors specifying real and imaginary
part of a complex number.
* "IFFT2D" - returns a tensor with inverse 2-dimensional discrete Fourier transform over the inner-most 2 dimensions of
 an input.
* "ComplexAbs" - returns a tensor with absolute values of input tensor with complex numbers.

The part of the model with all three unsupported operations is depicted below:

![Unsupported sub-graph](img/unsupported_subgraph.png)

This model uses complex numbers during the inference but Inference Engine does not support tensors of this data type. So
it is necessary to find a way how to avoid using tensors of such a type in the model. Fortunately, the complex tensor
appear as a result of "Complex" operation, is used as input in the "IFFT2D" operation then is passed to "ComplexAbs"
which produces real value tensor as output. So there are just 3 operations consuming/producing complex tensors in the
model.

Let's design an OpenVINO operation "FFT" which get a single real number tensor describing the complex number and
produces a single real number tensor describing output complex tensor. This way the fact that the model uses complex
numbers is hidden inside the "FFT" operation implementation. The operation gets a tensor of shape `[N, H, W, 2]` and
produces the output tensor with the same shape, where the innermost dimension contains pairs of real numbers describing
the complex number (its real and imaginary part). As we will see further this operation will allow us to support the
model. The implementation of the Model Optimizer operation should be saved to `mo_extensions/ops/FFT.py` file:

@snippet FFT.py fft:operation

The attribute `inverse` is a flag specifying type of the FFT to apply: forward or inverse.

See the "Model Optimizer Operation" section of [Model Optimizer Extensibility](../MO_DG/prepare_model/customize_model_optimizer/Customize_Model_Optimizer.md) for detailed instructions on how to implement the operation.

Now it is necessary to implement extractor for the "IFFT2D" operation according to the
"Operation Extractor" section of [Model Optimizer Extensibility](../MO_DG/prepare_model/customize_model_optimizer/Customize_Model_Optimizer.md). The
following snippet provides two extractors: one for "IFFT2D", another one for "FFT2D", however only on of  them is used in this example. The implementation should be saved to the file `mo_extensions/front/tf/FFT_ext.py`.

@snippet FFT_ext.py fft_ext:extractor

> **NOTE**: The graph is in inconsistent state after extracting node attributes because according to original operation
> "IFFT2D" semantic it should have an input consuming a tensor of complex numbers, but the extractor instantiated an
> operation "FFT" which expects a real tensor with specific layout. But the inconsistency will be resolved during
> applying front phase transformations discussed below.

The output shape of the operation "AddV2" from the picture above is `[N, H, W, 2]`. Where the innermost dimension
contains pairs of real numbers describing the complex number (its real and imaginary part). The following "StridedSlice"
operations split the input tensor into 2 parts to get a tensor of real and a tensor of imaginary parts which are then
consumed with the "Complex" operation to produce a tensor of complex numbers. These "StridedSlice" and "Complex"
operations can be removed so the "FFT" operation will get a real value tensor encoding complex numbers. To achieve this
we implement the front phase transformation which searches for a pattern of two "StridedSlice" operations with specific
attributes producing data to "Complex" operation and removes it from the graph. Refer to the
"Pattern-Defined Front Phase Transformations" section of [Model Optimizer Extensibility](../MO_DG/prepare_model/customize_model_optimizer/Customize_Model_Optimizer.md) for more
information on how this type of transformation works. The code snippet should be saved to the file
`mo_extensions/front/tf/Complex.py`.

@snippet Complex.py complex:transformation

> **NOTE**: The graph is in inconsistent state because the "ComplexAbs" operation consumes complex value tensor but
>  "FFT" produces real value tensor.

Now lets implement a transformation which replace a "ComplexAbs" operation with a sub-graph of primitive operations
which calculate the result using the following formulae: \f$module(z) = \sqrt{real(z) \cdot real(z) + imag(z) \cdot imag(z)}\f$.
Original "IFFT2D" operation produces tensor of complex values, but the "FFT" operation produces a real value tensor with
the same format and shape as the input for the operation. So the input shape for the "ComplexAbs" will be `[N, H, W, 2]`
with the innermost dimension containing tuple with real and imaginary part of a complex number. In order to calculate
absolute values for the complex tensor we do the following:
1. Raise all elements in the power of 2.
2. Calculate a reduced sum over the innermost dimension.
3. Calculate a square root.

The implementation should be saved to the file `mo_extensions/front/tf/ComplexAbs.py` and provided below:

@snippet ComplexAbs.py complex_abs:transformation

Now it is possible to convert the model using the following command line:
```sh
mo --input_model <PATH_TO_MODEL>/wnet_20.pb -b 1 --extensions mo_extensions/
```

The sub-graph corresponding to the originally non-supported one is depicted in the image below:

![Converted sub-graph](img/converted_subgraph.png)

> **NOTE**: Model Optimizer performed conversion of the model from NHWC to NCHW layout that is why the dimension with
> the value 2 moved to another position.

### Inference Engine Extension Implementation
Now it is necessary to implement the extension for the CPU plugin with operation "FFT" introduced previously. The code
below is based on the template extension described in [Inference Engine Extensibility Mechanism](../OV_Runtime_UG/Extensibility_DG/Intro.md).

#### CMake Build File
The first step is to create a CMake configuration file which builds the extension. The content of the "CMakeLists.txt"
file is the following:

@snippet template_extension/old/CMakeLists.txt cmake:extension

The CPU FFT kernel implementation uses OpenCV to perform the FFT that is why the extension library is linked with
`opencv_core` which comes with the OpenVINO.

#### Custom nGraph Operation "FFT" Implementation
The next step is to create the nGraph operation FFT. The header file "fft_op.hpp" has the following content:

@snippet template_extension/old/fft_op.hpp fft_op:header

The operation has just one boolean attribute `inverse`. Implementation of the necessary nGraph operation functions are
in the `fft_op.cpp` file with the following content:

@snippet template_extension/old/fft_op.cpp fft_op:implementation

Refer to the [Custom nGraph Operation](../OV_Runtime_UG/Extensibility_DG/AddingNGraphOps.md) for more details.

#### CPU FFT Kernel Implementation
The operation implementation for CPU plugin uses OpenCV to perform the FFT. The header file "fft_kernel.hpp" has the
following content:

@snippet template_extension/old/fft_kernel.hpp fft_kernel:header

The "fft_kernel.cpp" with the implementation of the CPU has the following content:

@snippet template_extension/old/fft_kernel.cpp fft_kernel:implementation

Refer to the [How to Implement Custom CPU Operations](../OV_Runtime_UG/Extensibility_DG/CPU_Kernel.md) for more details.

#### Extension Library Implementation
The last step is to create an extension library "extension.cpp" and "extension.hpp" which will include the FFT
operation for the CPU plugin. The code of  the library is described in the [Extension Library](../OV_Runtime_UG/Extensibility_DG/Extension.md).

### Building and Running the Custom Extension
To build the extension, run the following:<br>
```bash
mkdir build && cd build
source /opt/intel/openvino_2022/setupvars.sh
cmake .. -DCMAKE_BUILD_TYPE=Release
make --jobs=$(nproc)
```

The result of this command is a compiled shared library (`.so` or `.dll`). It should be loaded in the
application using `Core` class instance method `AddExtension` like this
`core.AddExtension(std::make_shared<Extension>(compiled_library_file_name), "CPU");`.

To test that the extension is implemented correctly we can run the "mri_reconstruction_demo" with the following content:

@snippet mri_reconstruction_demo.py mri_demo:demo

The script can be executed using the following command line:
```bash
python3 mri_reconstruction_demo.py \
        -m <PATH_TO_IR>/wnet_20.xml \
        -i <PATH_TO_SAMPLE_MRI_IMAGE>.npy \
        -p <Hybrid-CS-Model-MRI_repo>/Data/sampling_mask_20perc.npy \
        -l <PATH_TO_BUILD_DIR>/libtemplate_extension.so \
        -d CPU
```

## Additional Resources

- Intel® Distribution of OpenVINO™ toolkit home page: [https://software.intel.com/en-us/openvino-toolkit](https://software.intel.com/en-us/openvino-toolkit)
- OpenVINO™ toolkit online documentation: [https://docs.openvino.ai](https://docs.openvino.ai)
- [Model Optimizer Developer Guide](../MO_DG/Deep_Learning_Model_Optimizer_DevGuide.md)
- [Model Optimizer Extensibility](../MO_DG/prepare_model/customize_model_optimizer/Customize_Model_Optimizer.md)
- [Inference Engine Extensibility Mechanism](../OV_Runtime_UG/Extensibility_DG/Intro.md)
- [OpenVINO™ Toolkit Samples Overview](../OV_Runtime_UG/Samples_Overview.md)
- [Overview of OpenVINO™ Toolkit Pre-Trained Models](@ref omz_models_group_intel)
- For IoT Libraries and Code Samples see the [Intel® IoT Developer Kit](https://github.com/intel-iot-devkit).

## Converting Models:

- [Convert Your Caffe* Model](../MO_DG/prepare_model/convert_model/Convert_Model_From_Caffe.md)
- [Convert Your TensorFlow* Model](../MO_DG/prepare_model/convert_model/Convert_Model_From_TensorFlow.md)
- [Convert Your MXNet* Model](../MO_DG/prepare_model/convert_model/Convert_Model_From_MxNet.md)
- [Convert Your Kaldi* Model](../MO_DG/prepare_model/convert_model/Convert_Model_From_Kaldi.md)
- [Convert Your ONNX* Model](../MO_DG/prepare_model/convert_model/Convert_Model_From_ONNX.md)<|MERGE_RESOLUTION|>--- conflicted
+++ resolved
@@ -32,11 +32,7 @@
 the Model Optimizer can generate the IR with the operation.
 2. Create an operation set and implement a custom nGraph operation in it as described in the
 [Custom nGraph Operation](../OV_Runtime_UG/Extensibility_DG/AddingNGraphOps.md).
-<<<<<<< HEAD
-3. Implement a customer operation in one of the [Inference Engine](../OV_Runtime_UG/OpenVINO_Runtime_User_Guide.md)
-=======
 3. Implement a customer operation in one of the [OpenVINO™ Runtime](../OV_Runtime_UG/OpenVINO_Runtime_User_Guide.md)
->>>>>>> f52f129e
 plugins to support inference of this operation using a particular target hardware (CPU, GPU or VPU).
 
 To see the operations that are supported by each device plugin for the Inference Engine, refer to the
