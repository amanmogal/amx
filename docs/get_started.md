--- conflicted
+++ resolved
@@ -21,16 +21,6 @@
    Samples <openvino_docs_OV_UG_Samples_Overview>
 
 
-<<<<<<< HEAD
-.. toctree::
-   :maxdepth: 1
-   :hidden:
-   :caption: Troubleshooting
-   
-   Installation & Configuration Issues <openvino_docs_get_started_guide_troubleshooting_issues>
-   
-=======
->>>>>>> 0e1fd9c6
 @endsphinxdirective
  
 @sphinxdirective
