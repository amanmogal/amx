# Get Started {#get_started}

@sphinxdirective

.. toctree::
   :maxdepth: 1
   :hidden:
   :caption: Installation & Configuration
   
   Overview <openvino_docs_install_guides_overview>
   Installing OpenVINO Runtime <openvino_docs_install_guides_install_runtime>
   Installing OpenVINO Development Tools <openvino_docs_install_guides_install_dev_tools>
   Build from Source <https://github.com/openvinotoolkit/openvino/wiki/BuildingCode>
   Creating a Yocto Image <openvino_docs_install_guides_installing_openvino_yocto>
   Additional Configurations <openvino_docs_install_guides_configurations_header>
   Uninstalling <openvino_docs_install_guides_uninstalling_openvino>
   Troubleshooting <openvino_docs_get_started_guide_troubleshooting>
   
.. toctree::
   :maxdepth: 1
   :hidden:
   :caption: Get Started Guides
   
   Python Tutorials - Jupyter Notebooks <tutorials>
   Samples <openvino_docs_OV_UG_Samples_Overview>


<<<<<<< HEAD
.. toctree::
   :maxdepth: 1
   :hidden:
   :caption: Troubleshooting
   
   Installation & Configuration Issues <openvino_docs_get_started_guide_troubleshooting_issues>
   
=======
>>>>>>> f13ac56b
@endsphinxdirective
 
@sphinxdirective
.. raw:: html

   <link rel="stylesheet" type="text/css" href="_static/css/getstarted_style.css">
   
   <p id="GSG_introtext">This guide introduces the installation, configuration, and get started guides of Intel® Distribution of OpenVINO™ toolkit. Check the following steps from left to right:<br />
     <a href="openvino_docs_install_guides_overview.html" >Install Intel® Distribution<br/>of OpenVINO™ toolkit</a>
     <a href="openvino_docs_install_guides_configurations_header.html" >Perform <br/>Additional Configurations</a>
     <a href="#get-started-tutorials" >Try <br/>Get Started Steps</a>
   </p>

   <p>If you prefer using a graphical interface, you can <a href="workbench_docs_Workbench_DG_Start_DL_Workbench_in_DevCloud.html" >Run Deep Learning Workbench in the Intel® DevCloud for the Edge</a>.  Deep Learning Workbench (DL Workbench) is the web version of OpenVINO developed based on Intel® Distribution of OpenVINO™ toolkit with a similar but slightly different function set.</li>
   </p>
   <div style="clear:both;"> </div> 
   
   <!--
   <p>If you are using Intel® Processor Graphics, Intel® Vision Accelerator Design with Intel® Movidius™ VPUs, Intel® Neural Compute Stick 2 or Intel® Gaussian &amp; Neural Accelerator (GNA), please check the additional configurations for them accordingly: <a href="openvino_docs_install_guides_configurations_for_intel_gpu.html" >Configurations for GPU</a>, <a href="openvino_docs_install_guides_installing_openvino_ivad_vpu.html" >Configurations for VPU</a>, <a href="openvino_docs_install_guides_configurations_for_ncs2.html" >Configurations for NCS2</a> or <a href="openvino_docs_install_guides_configurations_for_intel_gna.html" >Configurations for GNA</a>.
   </p>
   -->
   
   <h3><a name="get-started-tutorials">Get Started with Tutorials, Demos, and Samples</a></h3>
   
   <p>After all the installation and configuration steps are done, you are ready to run your first inference and learn the workflow. Here is a set of hands-on demonstrations of various complexity levels to guide you through the process. You can run code samples, demo applications, or Jupyter notebooks.</p>
 
   <div id="GSG_nextstepchoice">
     <a href="tutorials.html" >
        <h4>Python tutorials		</h4>
        <p>Learn from a choice of interactive Python tutorials targeting typical OpenVINO use cases.</p>
     </a> 		
     <a href="openvino_docs_OV_UG_Samples_Overview.html" >
        <h4>OpenVINO samples	</h4>
        <p>See ready-made applications explaining OpenVINO features and various use-cases.		</p>
     </a> 
     <a href="openvino_inference_engine_ie_bridges_python_sample_speech_sample_README.html" >
        <h4>Reference Implementation For Speech Recognition Apps (Python)</h4>
        <p>Use a speech recognition demo and Kaldi model conversion tool as reference. </p>
     </a>
    <a href="openvino_inference_engine_samples_speech_sample_README.html" >
        <h4>Reference Implementation For Speech Recognition Apps (C++)</h4>
        <p>Use a speech recognition demo and Kaldi model conversion tool as reference. </p>
     </a>
     <a href="http://devcloud.intel.com/edge/" >
        <h4>Intel® DevCloud 	</h4>
        <p>Develop, test, and run your OpenVINO solution for free on a cluster of the latest Intel® hardware. </p>
     </a> 
   </div>
   <div style="clear:both;"> </div>

@endsphinxdirective<|MERGE_RESOLUTION|>--- conflicted
+++ resolved
@@ -25,16 +25,6 @@
    Samples <openvino_docs_OV_UG_Samples_Overview>
 
 
-<<<<<<< HEAD
-.. toctree::
-   :maxdepth: 1
-   :hidden:
-   :caption: Troubleshooting
-   
-   Installation & Configuration Issues <openvino_docs_get_started_guide_troubleshooting_issues>
-   
-=======
->>>>>>> f13ac56b
 @endsphinxdirective
  
 @sphinxdirective
