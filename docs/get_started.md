--- conflicted
+++ resolved
@@ -69,11 +69,7 @@
  
    <h3>Choose how you want to progress:</h3>
  
-<<<<<<< HEAD
-   <div id="GSG_nextstepchoice"> 		
-=======
    <div id="GSG_nextstepchoice">
->>>>>>> a5362a4d
      <a href="openvino_docs_get_started_get_started_demos.html" >
         <h4>Step-by-step demo		</h4>
         <p>Follow the step-by-step instructions to execute simple tasks with OpenVINO. </p>
