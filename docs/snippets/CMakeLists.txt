--- conflicted
+++ resolved
@@ -58,12 +58,8 @@
                                                   "${OpenVINO_SOURCE_DIR}/src/common/util/include"
                                                   "${OpenVINO_SOURCE_DIR}/src/common/low_precision_transformations/include"
                                                   "${OpenVINO_SOURCE_DIR}/src/frontends/common/include"
-<<<<<<< HEAD
-                                                  "${OpenVINO_SOURCE_DIR}/src/core/template_extension/new"
+                                                  "${OpenVINO_SOURCE_DIR}/src/core/template_extension"
                                                   "${OpenVINO_SOURCE_DIR}/src/core/dev_api"
-=======
-                                                  "${OpenVINO_SOURCE_DIR}/src/core/template_extension"
->>>>>>> 2d4e4402
                                                   "${OpenVINO_SOURCE_DIR}/src/frontends/onnx/frontend/include"
                                                   "${OpenVINO_SOURCE_DIR}/src/frontends/tensorflow/include"
                                                   "${OpenVINO_SOURCE_DIR}/src/frontends/paddle/include")
