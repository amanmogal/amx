--- conflicted
+++ resolved
@@ -121,7 +121,6 @@
 assert all(data_done)
 #! [asyncinferqueue_set_callback]
 
-<<<<<<< HEAD
 unt8_data = np.ones([100])
 
 #! [packing_data]
@@ -138,7 +137,7 @@
 unpacked_data = unpack_data(t.data, t.element_type, t.shape)
 assert np.array_equal(unpacked_data , unt8_data)
 #! [unpacking]
-=======
+
 #! [releasing_gil]
 import openvino.runtime as ov
 import cv2 as cv
@@ -173,5 +172,4 @@
 thread.join()
 # running the inference
 request.infer(input_data)
-#! [releasing_gil]
->>>>>>> dc83410c
+#! [releasing_gil]