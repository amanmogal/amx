# Build OpenVINO™ Runtime for Windows systems

OpenVINO can be compiled for different architectures on Windows: X64 or ARM64. In order to build for ARM64 architecture, the machine with Windows on ARM is required as only native compilation is supported (see [similar documents](https://www.linaro.org/blog/how-to-set-up-windows-on-arm-for-llvm-development/#:~:text=Install%20the%20Latest%20LLVM%20for,PATH%20yourself%2C%20as%20described%20above.) for details).

Supported configurations:
- Windows 10 x86 64-bit or higher with Visual Studio 2019 or higher build for X64 architecture.
- Windows on ARM (shortly WoA) to build for ARM64 architecture. OpenVINO was validated on [Windows DevKit 2023](https://developer.qualcomm.com/hardware/windows-on-snapdragon/windows-dev-kit-2023)

## Software requirements 

- [CMake](https://cmake.org/download/) 3.13 or higher
- Microsoft Visual Studio 2019 or higher, version 16.3 or later
  > **NOTE**: Native Microsoft Visual Studio for WoA is available since 2022. 
- Python 3.7 - 3.11 for OpenVINO Runtime Python API
  > **NOTE**: Python for ARM64 is available since [3.11](https://www.python.org/downloads/windows/) version. 
- [Git for Windows*]
- (Windows on ARM only) [LLVM for Windows on ARM (WoA)](https://github.com/llvm/llvm-project/releases/download/llvmorg-15.0.6/LLVM-15.0.6-woa64.exe)
  > **NOTE**: After installation, make sure `clang-cl` compiler is available from `PATH`. 

## How to build

> **NOTE**: By default, the build enables the OpenVINO Runtime GPU plugin to infer models on your Intel® Processor Graphics. This requires you to download and install the Intel® Graphics Driver for Windows (26.20) [driver package](https://www.intel.com/content/www/us/en/download/19344/intel-graphics-windows-dch-drivers.html) before running the build. If you don't want to use the GPU plugin, use the `-DENABLE_INTEL_GPU=OFF` CMake build option and skip the installation of the Intel® Graphics Driver.

1. Clone submodules:
    ```sh
    git clone https://github.com/openvinotoolkit/openvino.git
    cd openvino
    git submodule update --init --recursive
    ```

2. Create build directory:
    ```sh
    mkdir build && cd build
    ```
3. In the `build` directory, run `cmake` to fetch project dependencies and generate a Visual Studio solution.

    ```sh
    cmake -G "Visual Studio 16 2019" -DCMAKE_BUILD_TYPE=Release <path/to/openvino>
    ```

<<<<<<< HEAD
=======
   On Windows on ARM for ARM64 architecture:
    ```sh
    cmake -G "Visual Studio 16 2019" -DOPENVINO_EXTRA_MODULES=<openvino_contrib>/modules/arm_plugin -DCMAKE_BUILD_TYPE=Release <path/to/openvino>
    ```

>>>>>>> acbbdb3f
4. Build generated solution in Visual Studio or run `cmake --build . --config Release --verbose -j8` to build from the command line. Be aware that this process may take some time.

5. Before running the samples, add paths to the Threading Building Blocks (TBB) binaries used for the build to the `%PATH%` environment variable. By default, TBB binaries are downloaded by the CMake-based script to the `<path/to/openvino>/temp/tbb/bin` folder.

### Additional Build Options

- Internal JIT GEMM implementation is used by default.

- Threading Building Blocks (TBB) is used by default. To build Inference Engine with OpenMP threading, set the `-DTHREADING=OMP` option.

- Required versions of TBB and OpenCV packages are downloaded automatically by the CMake-based script. If you want to use the automatically-downloaded packages but you have already installed TBB or OpenCV packages configured in your environment, you may need to clean the `TBBROOT` and `OpenCV_DIR` environment variables before running the `cmake` command; otherwise they won't be downloaded and the build may fail if incompatible versions were installed.

- If the CMake-based build script can not find and download the OpenCV package that is supported on your platform, or if you want to use a custom build of the OpenCV library, refer to the [Use Custom OpenCV Builds](./cmake_options_for_custom_compilation.md#Building-with-custom-OpenCV) section for details.

- To build the OpenVINO Runtime Python API:
  1. First, install all additional packages (e.g., cython and opencv) listed in the file:
      ```sh
      pip install -r <path\to\openvino>\src\bindings\python\src\compatibility\openvino\requirements-dev.txt
      ```
  2. Second, enable the `-DENABLE_PYTHON=ON` in the CMake (Step #4) option above. To specify an exact Python version, use the following options:
     ```sh
     -DPYTHON_EXECUTABLE="C:\Program Files\Python11\python.exe" ^
     -DPYTHON_LIBRARY="C:\Program Files\Python11\libs\python11.lib" ^
     -DPYTHON_INCLUDE_DIR="C:\Program Files\Python11\include"
     ```
  3. To build a wheel package (.whl), enable the `-DENABLE_WHEEL=ON` option in the CMake step above (Step 4), and install requirements:
     ```sh
     pip install -r <openvino source tree>\src\bindings\python\wheel\requirements-dev.txt
     ```
  4. After the build process finishes, export the newly built Python libraries to the user environment variables:
     ```
     set PYTHONPATH=<openvino_repo>/bin/<arch>/Release/python;%PYTHONPATH%
     set OPENVINO_LIB_PATHS=<openvino_repo>/bin/<arch>/Release;%OPENVINO_LIB_PATH%
     ```
     or install the wheel with pip:
     ```
     pip install build/wheel/openvino-2023.0.0-9612-cp11-cp11-win_arm64.whl
     ```

- OpenVINO runtime compilation options:
  `-DENABLE_OV_ONNX_FRONTEND=ON` enables the building of the ONNX importer.

### Building OpenVINO with Ninja* Build System

```sh
call "C:\Program Files (x86)\Microsoft Visual Studio\2019\Professional\VC\Auxiliary\Build\vcvars64.bat"
cmake -G Ninja -Wno-dev -DCMAKE_BUILD_TYPE=Release ..
cmake --build . --config Release
```

## See also

 * [OpenVINO README](../../README.md)
 * [OpenVINO Developer Documentation](index.md)
 * [OpenVINO Get Started](./get_started.md)
 * [How to build OpenVINO](build.md)
<|MERGE_RESOLUTION|>--- conflicted
+++ resolved
@@ -38,14 +38,6 @@
     cmake -G "Visual Studio 16 2019" -DCMAKE_BUILD_TYPE=Release <path/to/openvino>
     ```
 
-<<<<<<< HEAD
-=======
-   On Windows on ARM for ARM64 architecture:
-    ```sh
-    cmake -G "Visual Studio 16 2019" -DOPENVINO_EXTRA_MODULES=<openvino_contrib>/modules/arm_plugin -DCMAKE_BUILD_TYPE=Release <path/to/openvino>
-    ```
-
->>>>>>> acbbdb3f
 4. Build generated solution in Visual Studio or run `cmake --build . --config Release --verbose -j8` to build from the command line. Be aware that this process may take some time.
 
 5. Before running the samples, add paths to the Threading Building Blocks (TBB) binaries used for the build to the `%PATH%` environment variable. By default, TBB binaries are downloaded by the CMake-based script to the `<path/to/openvino>/temp/tbb/bin` folder.
