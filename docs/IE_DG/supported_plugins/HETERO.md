# Heterogeneous Plugin {#openvino_docs_IE_DG_supported_plugins_HETERO}

## Introducing the Heterogeneous Plugin (C++)

@sphinxdirective
.. raw:: html

    <div id="switcher-cpp" class="switcher-anchor">C++</div>
@endsphinxdirective

The heterogeneous plugin enables computing the inference of one network on several devices. The purposes of executing networks in heterogeneous mode are to:

* Utilize the power of accelerators to process the heaviest parts of the network and to execute unsupported layers on fallback devices like the CPU
* Utilize all available hardware more efficiently during one inference

The execution through heterogeneous plugin can be divided into two independent steps:

1. Setting of hardware affinity to layers
2. Loading a network to the Heterogeneous plugin, splitting the network to parts, and executing them through the plugin

These steps are decoupled. The setting of affinity can be done automatically using the fallback policy or in manual mode.

The fallback automatic policy causes "greedy" behavior and assigns all layers that can be executed on certain device according to the priorities you specify (for example, HETERO:GPU,CPU).
Automatic policy does not take into account plugin peculiarities such as the inability to infer some layers without other special layers placed before or after that layer. The plugin is responsible for solving such cases. If the device plugin does not support the subgraph topology constructed by the HETERO plugin, then you should set affinity manually.

### Details of Splitting Network and Execution
During loading of the network to the Heterogeneous plugin, the network is divided into separate parts and loaded to dedicated plugins.
Intermediate blobs between these subgraphs are allocated automatically in the most efficient way.

### Sample Usage

Inference Engine sample programs can use the Heterogeneous plugin used with the `-d` option:

```sh
./hello_classification <path_to_model>/squeezenet1.1.xml <path_to_pictures>/picture.jpg HETERO:GPU,CPU
```
where:
- `HETERO` stands for the Heterogeneous plugin
- `GPU,CPU` points to fallback policy with priority on GPU and fallback to CPU

You can point more than two devices: `-d HETERO:MYRIAD,GPU,CPU`


### Annotation of Layers per Device and Default Fallback Policy

Default fallback policy decides which layer goes to which device automatically according to the support in dedicated plugins (GPU, CPU, MYRIAD).

Another way to annotate a network is to set affinity manually using `ngraph::Node::get_rt_info` with key `affinity`:

@snippet snippets/HETERO0.cpp part0

The fallback policy does not work if even one layer has an initialized affinity. The sequence should be to call automating affinity settings and then fix manually.

> **NOTE**: If you set affinity manually, be careful because currently Inference Engine plugins don't support constant (`Constant`->`Result`) and empty (`Parameter`->`Result`) networks. Please avoid such subgraphs when you set affinity manually.

@snippet snippets/HETERO1.cpp part1

If you rely on the default affinity distribution, you can avoid calling <code>InferenceEngine::Core::QueryNetwork</code> and just call <code>InferenceEngine::Core::LoadNetwork</code> instead:

@snippet snippets/HETERO2.cpp part2

> **NOTE**: `InferenceEngine::Core::QueryNetwork` does not depend on affinities set by a user. Instead, it queries for layer support based on device capabilities.

### Handling Difficult Topologies

Some topologies are not friendly to heterogeneous execution on some devices or cannot be executed at all with this plugin
Examples are networks having activation layers that are not supported on the primary device.
If transmitting data from one part of a network to another part in heterogeneous mode takes more time than in normal mode, it may not make sense to execute them in heterogeneous mode.
In this case, you can define the heaviest part manually and set the affinity to avoid sending data back and forth many times during one inference.


<<<<<<< HEAD
### Execution Precision
Precision for inference in heterogeneous plugin is defined by
* Precision of IR.
* Ability of final plugins to execute in precision defined in IR
=======
```sh
./hello_classification <path_to_model>/squeezenet1.1.xml <path_to_pictures>/picture.jpg HETERO:GPU,CPU
```
where:
- `HETERO` stands for heterogeneous plugin
- `GPU,CPU` points to fallback policy with priority on GPU and fallback to CPU
>>>>>>> 06865a25

Example:
* If you want to execute GPU with CPU fallback with FP16 on GPU, you need to use only FP16 IR.

### Analyzing Performance Heterogeneous Execution
After enabling the <code>KEY_HETERO_DUMP_GRAPH_DOT</code> config key (shown in code snippet below), you can dump GraphViz* `.dot` files with annotations of devices per layer.

The Heterogeneous plugin can generate two files:

* `hetero_affinity_<network name>.dot` - annotation of affinities per layer. This file is written to the disk only if default fallback policy was executed
* `hetero_subgraphs_<network name>.dot` - annotation of affinities per graph. This file is written to the disk during execution of `ICNNNetwork::LoadNetwork()` for the Heterogeneous plugin

@snippet snippets/HETERO3.cpp part3

You can use the GraphViz* utility or a file converter to view the images. On the Ubuntu* operating system, you can use xdot:

* `sudo apt-get install xdot`
* `xdot hetero_subgraphs.dot`

You can use performance data (in sample applications, it is the option `-pc`) to get the performance data on each subgraph.

Here is an example of the output for Googlenet v1 running on HDDL with fallback to CPU:

```
subgraph1: 1. input preprocessing (mean data/HDDL):EXECUTED layerType:          realTime: 129   cpu: 129  execType:
subgraph1: 2. input transfer to DDR:EXECUTED                layerType:          realTime: 201   cpu: 0    execType:
subgraph1: 3. HDDL execute time:EXECUTED                    layerType:          realTime: 3808  cpu: 0    execType:
subgraph1: 4. output transfer from DDR:EXECUTED             layerType:          realTime: 55    cpu: 0    execType:
subgraph1: 5. HDDL output postprocessing:EXECUTED           layerType:          realTime: 7     cpu: 7    execType:
subgraph1: 6. copy to IE blob:EXECUTED                      layerType:          realTime: 2     cpu: 2    execType:
subgraph2: out_prob:          NOT_RUN                       layerType: Output   realTime: 0     cpu: 0    execType: unknown
subgraph2: prob:              EXECUTED                      layerType: SoftMax  realTime: 10    cpu: 10   execType: ref
Total time: 4212 microseconds
```
### See Also
[Supported Devices](Supported_Devices.md)

## Introducing the Heterogeneous Plugin (Python)

@sphinxdirective
.. raw:: html

    <div id="switcher-python" class="switcher-anchor">Python</div>
@endsphinxdirective

The heterogeneous plugin enables computing the inference of one network on several devices. The purposes of executing networks in heterogeneous mode are to:

* Utilize the power of accelerators to process the heaviest parts of the network and to execute unsupported layers on fallback devices like the CPU
* Utilize all available hardware more efficiently during one inference

The execution through heterogeneous plugin can be divided into two independent steps:

1. Setting of hardware affinity to layers
2. Loading a network to the Heterogeneous plugin, splitting the network to parts, and executing them through the plugin

These steps are decoupled. The setting of affinity can be done automatically using the fallback policy or in manual mode.

The fallback automatic policy causes "greedy" behavior and assigns all layers that can be executed on certain device according to the priorities you specify (for example, HETERO:GPU,CPU).
Automatic policy does not take into account plugin peculiarities such as the inability to infer some layers without other special layers placed before or after that layer. The plugin is responsible for solving such cases. If the device plugin does not support the subgraph topology constructed by the HETERO plugin, then you should set affinity manually.

Some of the topologies are not well-supported for heterogeneous execution on some devices or cannot be executed in this mode at all. Examples of such networks are those having activation layers which are not supported on the primary device. If transmitting data from one part of a network to another part in heterogeneous mode takes more time than in normal mode, it may not make sense to execute them in heterogeneous mode. In this case, you can define the most compute intense part manually and set the affinity to avoid sending data back and forth many times during one inference.

### Use Default Layer Affinities

To use the default affinities, call `load_network` with the "HETERO" device, with an optional list of devices to consider.

```python
from openvino.inference_engine import IECore

ie = IECore()
net = ie.read_network(model=path_to_model)
exec_net = ie.load_network(network=net, device_name='HETERO:GPU,CPU')
```


### Annotation of Layers per Device and Default Fallback Policy

Default fallback policy decides which layer goes to which device automatically according to the support in dedicated plugins (GPU, CPU, MYRIAD).

Another way to annotate a network is to set affinity manually using code.

### Set Affinity of All Layers to CPU
```python
import ngraph as ng
from openvino.inference_engine import IECore

ie = IECore()
# Read a network in IR or ONNX format
net = ie.read_network(path_to_model)
# Create an Ngraph (graph) function from the network
ng_func = ng.function_from_cnn(net)
for node in ng_func.get_ordered_ops():
    rt_info = node.get_rt_info()
    rt_info["affinity"] = "CPU"
```


The fallback policy does not work if even one layer has an initialized affinity. The sequence should be calling the default affinity settings and then setting the layers manually.

> **NOTE**: If you set affinity manually, be aware that currently Inference Engine plugins do not support constant (*Constant -> Result*) and empty (*Parameter -> Result*) networks. Please avoid these subgraphs when you set affinity manually.

### Example - Manually Setting Layer Affinities

```python
import ngraph as ng
from openvino.inference_engine import IECore

ie = IECore()
# Read a network in IR or ONNX format
net = ie.read_network(path_to_model)
ng_func = ng.function_from_cnn(net)

for node in ng_func.get_ordered_ops():
    rt_info = node.get_rt_info()
    rt_info["affinity"] = "CPU"

# Load the network on the target device
exec_net = ie.load_network(network=net, device_name='HETERO:FPGA,CPU')
```

> **NOTE**: `ie.query_network` does not depend on affinities set by a user, but queries for layer support based on device capabilities.

### Details of Splitting Network and Execution

During the loading of the network to the heterogeneous plugin, the network is divided into separate parts and loaded to dedicated plugins. Intermediate blobs between these sub graphs are allocated automatically in the most efficient way.

### Execution Precision

The precision for inference in the heterogeneous plugin is defined by:

* Precision of IR
* Ability of final plugins to execute in precision defined in IR

Example:

* If you want to execute GPU with CPU fallback with FP16 on GPU, you need to use only FP16 IR.

OpenVINO samples can be used with the following command:
```sh
./object_detection_sample_ssd -m  <path_to_model>/ModelSSD.xml -i <path_to_pictures>/picture.jpg -d HETERO:MYRIAD,CPU
```

where HETERO stands for the heterogeneous plugin

You can point to more than two devices, for example: `-d HETERO:MYRIAD,GPU,CPU`

### Analyzing Heterogeneous Execution

After enabling the KEY_HETERO_DUMP_GRAPH_DOT config key, you can dump GraphViz* .dot files with annotations of devices per layer.

The heterogeneous plugin can generate two files:

* `hetero_affinity_<network name>.dot` - annotation of affinities per layer. This file is written to the disk only if the default fallback policy was executed
* `hetero_subgraphs_<network name>.dot` - annotation of affinities per graph. This file is written to the disk during execution of `ICNNNetwork::LoadNetwork()` for the heterogeneous plugin

#### To Generate the .dot Files

```python
ie = IECore()
ie.set_config( config={'HETERO_DUMP_GRAPH_DOT' : 'YES'}, device_name='HETERO')
```

You can use the GraphViz* utility or a file converter to view the images. On the Ubuntu* operating system, you can use xdot:

* `sudo apt-get install xdot`
* `xdot hetero_subgraphs.dot`

You can use performance data (in sample applications, it is the option `-pc`) to get the performance data on each subgraph.

Here is an example of the output for Googlenet v1 running on HDDL with fallback to CPU:

```
subgraph1: 1. input preprocessing (mean data/HDDL):EXECUTED layerType:          realTime: 129   cpu: 129  execType:
subgraph1: 2. input transfer to DDR:EXECUTED                layerType:          realTime: 201   cpu: 0    execType:
subgraph1: 3. HDDL execute time:EXECUTED                    layerType:          realTime: 3808  cpu: 0    execType:
subgraph1: 4. output transfer from DDR:EXECUTED             layerType:          realTime: 55    cpu: 0    execType:
subgraph1: 5. HDDL output postprocessing:EXECUTED           layerType:          realTime: 7     cpu: 7    execType:
subgraph1: 6. copy to IE blob:EXECUTED                      layerType:          realTime: 2     cpu: 2    execType:
subgraph2: out_prob:          NOT_RUN                       layerType: Output   realTime: 0     cpu: 0    execType: unknown
subgraph2: prob:              EXECUTED                      layerType: SoftMax  realTime: 10    cpu: 10   execType: ref
Total time: 4212 microseconds
```


### See Also
[Supported Devices](Supported_Devices.md)<|MERGE_RESOLUTION|>--- conflicted
+++ resolved
@@ -68,23 +68,12 @@
 If transmitting data from one part of a network to another part in heterogeneous mode takes more time than in normal mode, it may not make sense to execute them in heterogeneous mode.
 In this case, you can define the heaviest part manually and set the affinity to avoid sending data back and forth many times during one inference.
 
-
-<<<<<<< HEAD
 ### Execution Precision
-Precision for inference in heterogeneous plugin is defined by
-* Precision of IR.
+Precision for inference in heterogeneous plugin is defined by:
+* Precision of IR
 * Ability of final plugins to execute in precision defined in IR
-=======
-```sh
-./hello_classification <path_to_model>/squeezenet1.1.xml <path_to_pictures>/picture.jpg HETERO:GPU,CPU
-```
-where:
-- `HETERO` stands for heterogeneous plugin
-- `GPU,CPU` points to fallback policy with priority on GPU and fallback to CPU
->>>>>>> 06865a25
-
-Example:
-* If you want to execute GPU with CPU fallback with FP16 on GPU, you need to use only FP16 IR.
+
+For example, if you want to execute GPU with CPU fallback with FP16 on GPU, you need to use only FP16 IR.
 
 ### Analyzing Performance Heterogeneous Execution
 After enabling the <code>KEY_HETERO_DUMP_GRAPH_DOT</code> config key (shown in code snippet below), you can dump GraphViz* `.dot` files with annotations of devices per layer.
@@ -211,20 +200,17 @@
 ### Execution Precision
 
 The precision for inference in the heterogeneous plugin is defined by:
-
 * Precision of IR
 * Ability of final plugins to execute in precision defined in IR
 
-Example:
-
-* If you want to execute GPU with CPU fallback with FP16 on GPU, you need to use only FP16 IR.
+For example, if you want to execute GPU with CPU fallback with FP16 on GPU, you need to use only FP16 IR.
 
 OpenVINO samples can be used with the following command:
 ```sh
-./object_detection_sample_ssd -m  <path_to_model>/ModelSSD.xml -i <path_to_pictures>/picture.jpg -d HETERO:MYRIAD,CPU
-```
-
-where HETERO stands for the heterogeneous plugin
+./hello_classification <path_to_model>/squeezenet1.1.xml <path_to_pictures>/picture.jpg HETERO:GPU,CPU
+```
+
+where `HETERO` stands for the heterogeneous plugin.
 
 You can point to more than two devices, for example: `-d HETERO:MYRIAD,GPU,CPU`
 
