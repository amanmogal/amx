--- conflicted
+++ resolved
@@ -2,8 +2,6 @@
 
 The sections below contain detailed list of changes made to the Inference Engine API in recent releases.
 
-<<<<<<< HEAD
-=======
 ## 2021.4
 
 ### Deprecated API
@@ -13,7 +11,6 @@
  * std::shared_ptr<ngraph::Variant> InferenceEngine::Parameter::asVariant() const
  * InferenceEngine::Parameter::operator std::shared_ptr<ngraph::Variant>() const
 
->>>>>>> 211c5773
 ## 2021.3
 
 ### New API
