# Inference Engine Samples {#openvino_docs_IE_DG_Samples_Overview}

The Inference Engine sample applications are simple console applications that show how to utilize specific Inference Engine capabilities within an application, assist developers in executing specific tasks such as loading a model, running inference, querying specific device capabilities and etc. 

After installation of Intel® Distribution of OpenVINO™ toolkit, С, C++ and Python* sample applications are available in the following directories, respectively:
* `<INSTALL_DIR>/inference_engine/samples/c`
* `<INSTALL_DIR>/inference_engine/samples/cpp`
* `<INSTALL_DIR>/inference_engine/samples/python` 

Inference Engine sample applications include the following:
- **[Automatic Speech Recognition C++ Sample](../../inference-engine/samples/speech_sample/README.md)** – Acoustic model inference based on Kaldi neural networks and speech feature vectors.
- **Benchmark Application** – Estimates deep learning inference performance on supported devices for synchronous and asynchronous modes.
   - [Benchmark C++ Application](../../inference-engine/samples/benchmark_app/README.md) 
   - [Benchmark Python Application](../../inference-engine/tools/benchmark_tool/README.md)
- **Hello Classification Sample** – Inference of image classification networks like AlexNet and GoogLeNet using Synchronous Inference Request API. Input of any size and layout can be set to an infer request which will be pre-processed automatically during inference (the sample supports only images as inputs and supports Unicode paths).
   - [Hello Classification C++ Sample](../../inference-engine/samples/hello_classification/README.md)
   - [Hello Classification C Sample](../../inference-engine/ie_bridges/c/samples/hello_classification/README.md)
   - [Hello Classification Python Sample](../../inference-engine/ie_bridges/python/sample/hello_classification/README.md)
- **Hello NV12 Input Classification Sample** – Input of any size and layout can be provided to an infer request. The sample transforms the input to the NV12 color format and pre-process it automatically during inference. The sample supports only images as inputs. 
   - [Hello NV12 Input Classification C++ Sample](../../inference-engine/samples/hello_nv12_input_classification/README.md)
   - [Hello NV12 Input Classification C Sample](../../inference-engine/ie_bridges/c/samples/hello_nv12_input_classification/README.md)
- **Hello Query Device Sample** – Query of available Inference Engine devices and their metrics, configuration values.
   - [Hello Query Device C++ Sample](../../inference-engine/samples/hello_query_device/README.md)
   - [Hello Query Device Python* Sample](../../inference-engine/ie_bridges/python/sample/hello_query_device/README.md)
<<<<<<< HEAD
- **[Hello Reshape SSD C++ Sample](../../inference-engine/samples/hello_reshape_ssd/README.md)** – Inference of SSD networks resized by ShapeInfer API according to an input size.
=======
- **Hello Reshape SSD Sample** – Inference of SSD networks resized by ShapeInfer API according to an input size.
   - [Hello Reshape SSD C++ Sample**](../../inference-engine/samples/hello_reshape_ssd/README.md)
   - [Hello Reshape SSD Python Sample**](../../inference-engine/ie_bridges/python/sample/hello_reshape_ssd/README.md)
>>>>>>> 211c5773
- **Image Classification Sample Async** – Inference of image classification networks like AlexNet and GoogLeNet using Asynchronous Inference Request API (the sample supports only images as inputs). 
   - [Image Classification C++ Sample Async](../../inference-engine/samples/classification_sample_async/README.md)
   - [Image Classification Python* Sample Async](../../inference-engine/ie_bridges/python/sample/classification_sample_async/README.md)
- **Neural Style Transfer Sample** – Style Transfer sample (the sample supports only images as inputs).
   - [Neural Style Transfer C++ Sample](../../inference-engine/samples/style_transfer_sample/README.md)
   - [Neural Style Transfer Python* Sample](../../inference-engine/ie_bridges/python/sample/style_transfer_sample/README.md)
- **nGraph Function Creation Sample** – Construction of the LeNet network using the nGraph function creation sample.
   - [nGraph Function Creation C++ Sample](../../inference-engine/samples/ngraph_function_creation_sample/README.md)
   - [nGraph Function Creation Python Sample](../../inference-engine/ie_bridges/python/sample/ngraph_function_creation_sample/README.md)
- **Object Detection for SSD Sample** – Inference of object detection networks based on the SSD, this sample is simplified version that supports only images as inputs. 
   - [Object Detection for SSD C++ Sample](../../inference-engine/samples/object_detection_sample_ssd/README.md)
   - [Object Detection for SSD C Sample](../../inference-engine/ie_bridges/c/samples/object_detection_sample_ssd/README.md)
   - [Object Detection for SSD Python* Sample](../../inference-engine/ie_bridges/python/sample/object_detection_sample_ssd/README.md)
 
> **NOTE**: All samples support input paths containing only ASCII characters, except the Hello Classification Sample, that supports Unicode.

## Media Files Available for Samples

To run the sample applications, you can use images and videos from the media files collection available at https://storage.openvinotoolkit.org/data/test_data.

## Samples that Support Pre-Trained Models

To run the sample, you can use [public](@ref omz_models_group_public) or [Intel's](@ref omz_models_group_intel) pre-trained models from the Open Model Zoo. The models can be downloaded using the [Model Downloader](@ref omz_tools_downloader).

## Build the Sample Applications

### <a name="build_samples_linux"></a>Build the Sample Applications on Linux*

The officially supported Linux* build environment is the following:

* Ubuntu* 18.04 LTS 64-bit or CentOS* 7.6 64-bit
* GCC* 7.5.0 (for Ubuntu* 18.04) or GCC* 4.8.5 (for CentOS* 7.6)
* CMake* version 3.10 or higher

> **NOTE**: For building samples from the open-source version of OpenVINO™ toolkit, see the [build instructions on GitHub](https://github.com/openvinotoolkit/openvino/wiki/BuildingCode).

To build the C or C++ sample applications for Linux, go to the `<INSTALL_DIR>/inference_engine/samples/c` or `<INSTALL_DIR>/inference_engine/samples/cpp` directory, respectively, and run the `build_samples.sh` script:
```sh
build_samples.sh
```

Once the build is completed, you can find sample binaries in the following folders:
* C samples: `~/inference_engine_c_samples_build/intel64/Release`
* C++ samples: `~/inference_engine_cpp_samples_build/intel64/Release`

You can also build the sample applications manually:

> **NOTE**: If you have installed the product as a root user, switch to root mode before you continue: `sudo -i`

1. Navigate to a directory that you have write access to and create a samples build directory. This example uses a directory named `build`:
```sh
mkdir build
```
> **NOTE**: If you ran the Image Classification verification script during the installation, the C++ samples build directory was already created in your home directory: `~/inference_engine_samples_build/`

2. Go to the created directory:
```sh
cd build
```

3. Run CMake to generate the Make files for release or debug configuration. For example, for C++ samples:
  - For release configuration:
  ```sh
  cmake -DCMAKE_BUILD_TYPE=Release <INSTALL_DIR>/inference_engine/samples/cpp
  ```
  - For debug configuration:
  ```sh
  cmake -DCMAKE_BUILD_TYPE=Debug <INSTALL_DIR>/inference_engine/samples/cpp
  ```
4. Run `make` to build the samples:
```sh
make
```

For the release configuration, the sample application binaries are in `<path_to_build_directory>/intel64/Release/`;
for the debug configuration — in `<path_to_build_directory>/intel64/Debug/`.

### <a name="build_samples_windows"></a>Build the Sample Applications on Microsoft Windows* OS

The recommended Windows* build environment is the following:
* Microsoft Windows* 10
* Microsoft Visual Studio* 2017, or 2019
* CMake* version 3.10 or higher

> **NOTE**: If you want to use Microsoft Visual Studio 2019, you are required to install CMake 3.14.

To build the C or C++ sample applications on Windows, go to the `<INSTALL_DIR>\inference_engine\samples\c` or `<INSTALL_DIR>\inference_engine\samples\cpp` directory, respectively, and run the `build_samples_msvc.bat` batch file:
```sh
build_samples_msvc.bat
```

By default, the script automatically detects the highest Microsoft Visual Studio version installed on the machine and uses it to create and build
a solution for a sample code. Optionally, you can also specify the preferred Microsoft Visual Studio version to be used by the script. Supported
versions are `VS2017` and `VS2019`. For example, to build the C++ samples using the Microsoft Visual Studio 2017, use the following command:
```sh
<INSTALL_DIR>\inference_engine\samples\cpp\build_samples_msvc.bat VS2017
```

Once the build is completed, you can find sample binaries in the following folders:
* C samples: `C:\Users\<user>\Documents\Intel\OpenVINO\inference_engine_c_samples_build\intel64\Release`
* C++ samples: `C:\Users\<user>\Documents\Intel\OpenVINO\inference_engine_cpp_samples_build\intel64\Release`

You can also build a generated solution manually. For example, if you want to build C++ sample binaries in Debug configuration, run the appropriate version of the
Microsoft Visual Studio and open the generated solution file from the `C:\Users\<user>\Documents\Intel\OpenVINO\inference_engine_cpp_samples_build\Samples.sln`
directory.

### <a name="build_samples_macos"></a>Build the Sample Applications on macOS*

The officially supported macOS* build environment is the following:

* macOS* 10.15 64-bit
* Clang* compiler from Xcode* 10.1 or higher
* CMake* version 3.13 or higher

> **NOTE**: For building samples from the open-source version of OpenVINO™ toolkit, see the [build instructions on GitHub](https://github.com/openvinotoolkit/openvino/wiki/BuildingCode).

To build the C or C++ sample applications for macOS, go to the `<INSTALL_DIR>/inference_engine/samples/c` or `<INSTALL_DIR>/inference_engine/samples/cpp` directory, respectively, and run the `build_samples.sh` script:
```sh
build_samples.sh
```

Once the build is completed, you can find sample binaries in the following folders:
* C samples: `~/inference_engine_c_samples_build/intel64/Release`
* C++ samples: `~/inference_engine_cpp_samples_build/intel64/Release`

You can also build the sample applications manually:

> **NOTE**: If you have installed the product as a root user, switch to root mode before you continue: `sudo -i`

> **NOTE**: Before proceeding, make sure you have OpenVINO™ environment set correctly. This can be done manually by
```sh
cd <INSTALL_DIR>/bin
source setupvars.sh
```

1. Navigate to a directory that you have write access to and create a samples build directory. This example uses a directory named `build`:
```sh
mkdir build
```
> **NOTE**: If you ran the Image Classification verification script during the installation, the C++ samples build directory was already created in your home directory: `~/inference_engine_samples_build/`

2. Go to the created directory:
```sh
cd build
```

3. Run CMake to generate the Make files for release or debug configuration. For example, for C++ samples:
  - For release configuration:
  ```sh
  cmake -DCMAKE_BUILD_TYPE=Release <INSTALL_DIR>/inference_engine/samples/cpp
  ```
  - For debug configuration:
  ```sh
  cmake -DCMAKE_BUILD_TYPE=Debug <INSTALL_DIR>/inference_engine/samples/cpp
  ```
4. Run `make` to build the samples:
```sh
make
```

For the release configuration, the sample application binaries are in `<path_to_build_directory>/intel64/Release/`;
for the debug configuration — in `<path_to_build_directory>/intel64/Debug/`.

## Get Ready for Running the Sample Applications

### Get Ready for Running the Sample Applications on Linux*

Before running compiled binary files, make sure your application can find the
Inference Engine and OpenCV libraries.
Run the `setupvars` script to set all necessary environment variables:
```sh
source <INSTALL_DIR>/bin/setupvars.sh
```

**(Optional)**: The OpenVINO environment variables are removed when you close the
shell. As an option, you can permanently set the environment variables as follows:

1. Open the `.bashrc` file in `<user_home_directory>`:
```sh
vi <user_home_directory>/.bashrc
```

2. Add this line to the end of the file:
```sh
source /opt/intel/openvino_2021/bin/setupvars.sh
```

3. Save and close the file: press the **Esc** key, type `:wq` and press the **Enter** key.
4. To test your change, open a new terminal. You will see `[setupvars.sh] OpenVINO environment initialized`.

You are ready to run sample applications. To learn about how to run a particular
sample, read the sample documentation by clicking the sample name in the samples
list above.

### Get Ready for Running the Sample Applications on Windows*

Before running compiled binary files, make sure your application can find the
Inference Engine and OpenCV libraries.
Use the `setupvars` script, which sets all necessary environment variables:
```sh
<INSTALL_DIR>\bin\setupvars.bat
```

To debug or run the samples on Windows in Microsoft Visual Studio, make sure you
have properly configured **Debugging** environment settings for the **Debug**
and **Release** configurations. Set correct paths to the OpenCV libraries, and
debug and release versions of the Inference Engine libraries.
For example, for the **Debug** configuration, go to the project's
**Configuration Properties** to the **Debugging** category and set the `PATH`
variable in the **Environment** field to the following:

```sh
PATH=<INSTALL_DIR>\deployment_tools\inference_engine\bin\intel64\Debug;<INSTALL_DIR>\opencv\bin;%PATH%
```
where `<INSTALL_DIR>` is the directory in which the OpenVINO toolkit is installed.

You are ready to run sample applications. To learn about how to run a particular
sample, read the sample documentation by clicking the sample name in the samples
list above.

## See Also
* [Inference Engine Developer Guide](Deep_Learning_Inference_Engine_DevGuide.md)<|MERGE_RESOLUTION|>--- conflicted
+++ resolved
@@ -22,13 +22,9 @@
 - **Hello Query Device Sample** – Query of available Inference Engine devices and their metrics, configuration values.
    - [Hello Query Device C++ Sample](../../inference-engine/samples/hello_query_device/README.md)
    - [Hello Query Device Python* Sample](../../inference-engine/ie_bridges/python/sample/hello_query_device/README.md)
-<<<<<<< HEAD
-- **[Hello Reshape SSD C++ Sample](../../inference-engine/samples/hello_reshape_ssd/README.md)** – Inference of SSD networks resized by ShapeInfer API according to an input size.
-=======
 - **Hello Reshape SSD Sample** – Inference of SSD networks resized by ShapeInfer API according to an input size.
    - [Hello Reshape SSD C++ Sample**](../../inference-engine/samples/hello_reshape_ssd/README.md)
    - [Hello Reshape SSD Python Sample**](../../inference-engine/ie_bridges/python/sample/hello_reshape_ssd/README.md)
->>>>>>> 211c5773
 - **Image Classification Sample Async** – Inference of image classification networks like AlexNet and GoogLeNet using Asynchronous Inference Request API (the sample supports only images as inputs). 
    - [Image Classification C++ Sample Async](../../inference-engine/samples/classification_sample_async/README.md)
    - [Image Classification Python* Sample Async](../../inference-engine/ie_bridges/python/sample/classification_sample_async/README.md)
