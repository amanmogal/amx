--- conflicted
+++ resolved
@@ -17,19 +17,11 @@
    - [Benchmark Python Tool](../../tools/benchmark_tool/README.md)
 - **Hello Classification Sample** – Inference of image classification networks like AlexNet and GoogLeNet using Synchronous Inference Request API. Input of any size and layout can be set to an infer request which will be pre-processed automatically during inference (the sample supports only images as inputs and supports Unicode paths).
    - [Hello Classification C++ Sample](../../inference-engine/samples/hello_classification/README.md)
-<<<<<<< HEAD
-   - [Hello Classification C Sample](../../samples/C/hello_classification/README.md)
-   - [Hello Classification Python Sample](../../samples/python/hello_classification/README.md)
-- **Hello NV12 Input Classification Sample** – Input of any size and layout can be provided to an infer request. The sample transforms the input to the NV12 color format and pre-process it automatically during inference. The sample supports only images as inputs.
-   - [Hello NV12 Input Classification C++ Sample](../../inference-engine/samples/hello_nv12_input_classification/README.md)
-   - [Hello NV12 Input Classification C Sample](../../samples/C/hello_nv12_input_classification/README.md)
-=======
    - [Hello Classification C Sample](../../samples/c/hello_classification/README.md)
    - [Hello Classification Python Sample](../../samples/python/hello_classification/README.md)
 - **Hello NV12 Input Classification Sample** – Input of any size and layout can be provided to an infer request. The sample transforms the input to the NV12 color format and pre-process it automatically during inference. The sample supports only images as inputs.
    - [Hello NV12 Input Classification C++ Sample](../../inference-engine/samples/hello_nv12_input_classification/README.md)
    - [Hello NV12 Input Classification C Sample](../../samples/c/hello_nv12_input_classification/README.md)
->>>>>>> 711bd8cb
 - **Hello Query Device Sample** – Query of available Inference Engine devices and their metrics, configuration values.
    - [Hello Query Device C++ Sample](../../inference-engine/samples/hello_query_device/README.md)
    - [Hello Query Device Python* Sample](../../samples/python/hello_query_device/README.md)
@@ -47,11 +39,7 @@
    - [nGraph Function Creation Python Sample](../../samples/python/ngraph_function_creation_sample/README.md)
 - **Object Detection for SSD Sample** – Inference of object detection networks based on the SSD, this sample is simplified version that supports only images as inputs.
    - [Object Detection SSD C++ Sample](../../inference-engine/samples/object_detection_sample_ssd/README.md)
-<<<<<<< HEAD
-   - [Object Detection SSD C Sample](../../samples/C/object_detection_sample_ssd/README.md)
-=======
    - [Object Detection SSD C Sample](../../samples/c/object_detection_sample_ssd/README.md)
->>>>>>> 711bd8cb
    - [Object Detection SSD Python* Sample](../../samples/python/object_detection_sample_ssd/README.md)
  
 > **NOTE**: All C++ samples support input paths containing only ASCII characters, except the Hello Classification Sample, that supports Unicode.
