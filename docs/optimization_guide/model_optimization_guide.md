 # Model Optimization Guide {#openvino_docs_model_optimization_guide}

@sphinxdirective

.. toctree::
   :maxdepth: 1
   :hidden:
   
   pot_introduction
   docs_nncf_introduction
<<<<<<< HEAD
   openvino_docs_OV_UG_Int8Inference
=======
   (Experimental) Protecting Model <pot_ranger_README>
>>>>>>> e52bd441

@endsphinxdirective

 Model optimization is an optional offline step of improving final model performance by applying special optimization methods like quantization, pruning, preprocessing optimization, etc. OpenVINO provides several tools to optimize models at different steps of model development:

- **Model Optimizer** implements optimization to a model, most of them added by default, but you can configure mean/scale values, batch size, RGB vs BGR input channels, and other parameters to speed up preprocess of a model ([Embedding Preprocessing Computation](../MO_DG/prepare_model/Additional_Optimizations.md)).

- **Post-training Optimization tool** [(POT)](../../tools/pot/docs/Introduction.md) is designed to optimize the inference of deep learning models by applying post-training methods that do not require model retraining or fine-tuning, for example, post-training 8-bit quantization. 

- **Neural Network Compression Framework** [(NNCF)](./nncf_introduction.md) provides a suite of advanced methods for training-time model optimization within the DL framework, such as PyTorch and TensorFlow. It supports methods, like Quantization-aware Training and Filter Pruning. NNCF-optimized models can be inferred with OpenVINO using all the available workflows.


## Detailed workflow: 

![](../img/DEVELOPMENT_FLOW_V3_crunch.svg)

To understand which development optimization tool you need, refer to the diagram: 

Post-training methods are limited in terms of achievable accuracy and for challenging use cases accuracy might degrade. In this case, training-time optimization with NNCF is an option.

Once the model is optimized using the aforementioned tools it can be used for inference using the regular OpenVINO inference workflow. No changes to the code are required.

![](../img/WHAT_TO_USE.svg)

If you are not familiar with model optimization methods, we recommend starting from [post-training methods](@ref pot_introduction).

## See also
- [Deployment optimization](./dldt_deployment_optimization_guide.md)<|MERGE_RESOLUTION|>--- conflicted
+++ resolved
@@ -8,11 +8,7 @@
    
    pot_introduction
    docs_nncf_introduction
-<<<<<<< HEAD
-   openvino_docs_OV_UG_Int8Inference
-=======
    (Experimental) Protecting Model <pot_ranger_README>
->>>>>>> e52bd441
 
 @endsphinxdirective
 
