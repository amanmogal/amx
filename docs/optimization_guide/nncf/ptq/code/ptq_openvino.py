--- conflicted
+++ resolved
@@ -15,22 +15,14 @@
 #! [dataset]
 
 #! [quantization]
-<<<<<<< HEAD
-model = ... # openvino.Model object
-=======
-import openvino.runtime as ov
+import openvino as ov
 model = ov.Core().read_model("model_path")
->>>>>>> ca98745a
 
 quantized_model = nncf.quantize(model, calibration_dataset)
 #! [quantization]
 
 #! [inference]
-<<<<<<< HEAD
-import openvino as ov
 
-=======
->>>>>>> ca98745a
 # compile the model to transform quantized operations to int8
 model_int8 = ov.compile_model(quantized_model)
 
