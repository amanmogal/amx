--- conflicted
+++ resolved
@@ -49,14 +49,6 @@
 
 //! [extension:dtor]
 Extension::~Extension() {
-<<<<<<< HEAD
-#ifdef NGRAPH_ONNX_FRONTEND_ENABLED
-    ngraph::onnx_import::unregister_operator(Operation::type_info.name, 1, "custom_domain");
-#    ifdef OPENCV_IMPORT_ENABLED
-    ngraph::onnx_import::unregister_operator(FFTOp::type_info.name, 1, "custom_domain");
-#    endif  // OPENCV_IMPORT_ENABLED
-#endif      // NGRAPH_ONNX_FRONTEND_ENABLED
-=======
     try {
 #ifdef NGRAPH_ONNX_IMPORT_ENABLED
         ngraph::onnx_import::unregister_operator(Operation::type_info.name, 1, "custom_domain");
@@ -66,7 +58,6 @@
 #endif      // NGRAPH_ONNX_IMPORT_ENABLED
     } catch (...) {
     }
->>>>>>> 95b00c05
 }
 //! [extension:dtor]
 
