// Copyright (C) 2018-2021 Intel Corporation
// SPDX-License-Identifier: Apache-2.0
//

#include <vector>
#include <string>

#include "functional_test_utils/skip_tests_config.hpp"

std::vector<std::string> disabledTestPatterns() {
    std::vector<std::string> retVector{
        // CVS-66280
        R"(.*canLoadCorrectNetworkAndCheckConfig.*)",
        R"(.*canSetCorrectConfigLoadNetworkAndCheckConfig.*)",
        //
        R"(.*ExclusiveAsyncRequests.*)",
        R"(.*ReusableCPUStreamsExecutor.*)",
        R"(.*SplitLayerTest.*numSplits=30.*)",
        // CVS-51758
        R"(.*InferRequestPreprocessConversionTest.*oLT=(NHWC|NCHW).*)",
        R"(.*InferRequestPreprocessDynamicallyInSetBlobTest.*oPRC=0.*oLT=1.*)",
        //Not Implemented
        R"(.*Behavior.*ExecutableNetworkBaseTest.*(canSetConfigToExecNet|canSetConfigToExecNetAndCheckConfigAndCheck).*)",
        R"(.*Behavior.*ExecutableNetworkBaseTest.*(CheckExecGraphInfoBeforeExecution|CheckExecGraphInfoAfterExecution|CheckExecGraphInfoSerialization).*)",
        R"(.*Behavior.*ExecutableNetworkBaseTest.*canExport.*)",
        R"(.*Behavior.*ExecutableNetworkBaseTest.*(CanCreateTwoExeNetworksAndCheckFunction).*)",
        R"(.*Behavior.*ExecutableNetworkBaseTest.*(checkGetExecGraphInfoIsNotNullptr).*)",
        R"(.*smoke_BehaviorTests.*OVExecNetwork.ieImportExportedFunction.*)",

        // TODO: Round with f16 is not supported
        R"(.*smoke_Hetero_BehaviorTests.*OVExecNetwork.*readFromV10IR.*)",
        // TODO: execution graph is not supported
        R"(.*ExecGraph.*)",

        // TODO: support import / export of precisions in template plugin
        R"(.*smoke_Hetero_BehaviorTests.*OVExecNetwork.ieImportExportedFunction.*)",
        R"(.*smoke_BehaviorTests.*OVExecNetwork.ieImportExportedFunction.*)",

        // TODO: Round with f16 is not supported
        R"(.*smoke_Hetero_BehaviorTests.*OVExecNetwork.*readFromV10IR.*)",

        // CVS-64094
        R"(.*ReferenceLogSoftmaxLayerTest.*4.*iType=f16.*axis=.*1.*)",
        // CVS-64080
        R"(.*ReferenceMishLayerTest.*dimensionDynamic.*)",
        //CVS-64012
        R"(.*ReferenceDeformableConvolutionLayerTest.*f16.*real_offset_padding_stride_dialation.*)",
        R"(.*ReferenceDeformableConvolutionLayerTest.*bf16.*)",
        R"(.*ReferenceDeformableConvolutionV8LayerTest.*f16.*real_offset_padding_stride_dialation.*)",
        R"(.*ReferenceDeformableConvolutionV8LayerTest.*bf16.*)",
        R"(.*ReferenceDeformableConvolutionV8LayerTest.*f64.*mask.*)",
<<<<<<< HEAD
        // CVS-64101
        R"(.*ReferenceExperimentalGPLayerTest.*bf16.*)",
=======
        //CVS-63973
        R"(.*ReferencePSROIPoolingLayerTest.*bf16.*)",
        //CVS-63977
        R"(.*ReferenceProposalV1LayerTest.*f16.*)",
        //CVS-64082
        R"(.*ReferenceProposalV4LayerTest.*f16.*)",
>>>>>>> ff713a5e
    };

#ifdef _WIN32
    // CVS-63989
     retVector.emplace_back(R"(.*ReferenceSigmoidLayerTest.*u64.*)");
#endif
    return retVector;
}<|MERGE_RESOLUTION|>--- conflicted
+++ resolved
@@ -49,17 +49,14 @@
         R"(.*ReferenceDeformableConvolutionV8LayerTest.*f16.*real_offset_padding_stride_dialation.*)",
         R"(.*ReferenceDeformableConvolutionV8LayerTest.*bf16.*)",
         R"(.*ReferenceDeformableConvolutionV8LayerTest.*f64.*mask.*)",
-<<<<<<< HEAD
-        // CVS-64101
-        R"(.*ReferenceExperimentalGPLayerTest.*bf16.*)",
-=======
         //CVS-63973
         R"(.*ReferencePSROIPoolingLayerTest.*bf16.*)",
         //CVS-63977
         R"(.*ReferenceProposalV1LayerTest.*f16.*)",
         //CVS-64082
         R"(.*ReferenceProposalV4LayerTest.*f16.*)",
->>>>>>> ff713a5e
+        // CVS-64101
+        R"(.*ReferenceExperimentalGPLayerTest.*bf16.*)",
     };
 
 #ifdef _WIN32
