// Copyright (C) 2018-2021 Intel Corporation
// SPDX-License-Identifier: Apache-2.0
//
#include "base_reference_test.hpp"
#include "functional_test_utils/ov_plugin_cache.hpp"
#include "shared_test_classes/base/layer_test_utils.hpp"

#include <gtest/gtest.h>

#include "openvino/core/type/element_type.hpp"
#include "openvino/runtime/allocator.hpp"
#include "openvino/runtime/tensor.hpp"
#include "transformations/utils/utils.hpp"

using namespace ov;

namespace reference_tests {

CommonReferenceTest::CommonReferenceTest(): targetDevice("TEMPLATE") {
    core = test::utils::PluginCache::get().core(targetDevice);
}

void CommonReferenceTest::Exec() {
    SKIP_IF_CURRENT_TEST_IS_DISABLED();
    LoadNetwork();
    FillInputs();
    Infer();
    Validate();
}

void CommonReferenceTest::LoadNetwork() {
    executableNetwork = core->compile_model(function, targetDevice);
}

void CommonReferenceTest::FillInputs() {
    const auto& functionParams = function->get_parameters();
    ASSERT_EQ(functionParams.size(), inputData.size());

    for (size_t i = 0; i < functionParams.size(); i++) {
        const auto& param = functionParams[i];

        ov::runtime::Tensor blob;
        if (param->get_partial_shape().is_static()) {
            blob = ov::runtime::Tensor(param->get_element_type(), param->get_shape());
        } else {
            blob = ov::runtime::Tensor(param->get_element_type(), inputData[i].get_shape());
        }
        ASSERT_EQ(blob.get_byte_size(), inputData[i].get_byte_size());

        std::memcpy(blob.data(), inputData[i].data(), inputData[i].get_byte_size());
        inputData[i] = blob;
    }
}

void CommonReferenceTest::Infer() {
    inferRequest = executableNetwork.create_infer_request();
    const auto& functionParams = function->get_parameters();

    for (size_t i = 0; i < functionParams.size(); ++i) {
        inferRequest.set_tensor(executableNetwork.input(i), inputData[i]);
    }
    inferRequest.infer();
}

void CommonReferenceTest::Validate() {
    ASSERT_EQ(executableNetwork.outputs().size(), refOutData.size());
<<<<<<< HEAD
    std::vector<ov::runtime::Tensor> outputs;
    for (const auto& output : executableNetwork.outputs()) {
        outputs.emplace_back(inferRequest.get_tensor(output));
=======
    for (const auto& result : function->get_results()) {
        auto name = ngraph::op::util::create_ie_output_name(result->input_value(0));
        actualOutData.emplace_back(inferRequest.get_tensor(name));
>>>>>>> e976a221
    }

    ASSERT_EQ(refOutData.size(), actualOutData.size());
    for (size_t i = 0; i < refOutData.size(); i++) {
        ValidateBlobs(refOutData[i], actualOutData[i], threshold, abs_threshold);
    }
}

void CommonReferenceTest::ValidateBlobs(const ov::runtime::Tensor& refBlob, const ov::runtime::Tensor& outBlob,
                                        float threshold, float abs_threshold) {
    ASSERT_EQ(refBlob.get_element_type(), outBlob.get_element_type());
    ASSERT_EQ(refBlob.get_byte_size(), outBlob.get_byte_size());

    const auto& element_type = refBlob.get_element_type();
    switch (element_type) {
    case ov::element::bf16:
        LayerTestsUtils::LayerTestsCommon::Compare<ov::bfloat16, ov::bfloat16>(
            refBlob.data<const ov::bfloat16>(), outBlob.data<const ov::bfloat16>(),
            refBlob.get_size(), threshold, abs_threshold);
        break;
    case ov::element::f16:
        LayerTestsUtils::LayerTestsCommon::Compare<ov::float16, ov::float16>(
            refBlob.data<const ov::float16>(), outBlob.data<const ov::float16>(),
            refBlob.get_size(), threshold, abs_threshold);
        break;
    case ov::element::f32:
        LayerTestsUtils::LayerTestsCommon::Compare<float, float>(
            refBlob.data<const float>(), outBlob.data<const float>(),
            refBlob.get_size(), threshold, abs_threshold);
        break;
    case ov::element::f64:
        LayerTestsUtils::LayerTestsCommon::Compare<double, double>(
            refBlob.data<const double>(), outBlob.data<const double>(),
            refBlob.get_size(), threshold, abs_threshold);
        break;
    case ov::element::i8:
        LayerTestsUtils::LayerTestsCommon::Compare<int8_t, int8_t>(
            refBlob.data<const int8_t>(), outBlob.data<const int8_t>(),
            refBlob.get_size(), threshold, abs_threshold);
        break;
    case ov::element::i16:
        LayerTestsUtils::LayerTestsCommon::Compare<int16_t, int16_t>(
            refBlob.data<const int16_t>(), outBlob.data<const int16_t>(),
            refBlob.get_size(), threshold, abs_threshold);
        break;
    case ov::element::i32:
        LayerTestsUtils::LayerTestsCommon::Compare<int32_t, int32_t>(
            refBlob.data<const int32_t>(), outBlob.data<const int32_t>(),
            refBlob.get_size(), threshold, abs_threshold);
        break;
    case ov::element::i64:
        LayerTestsUtils::LayerTestsCommon::Compare<int64_t, int64_t>(
            refBlob.data<const int64_t>(), outBlob.data<const int64_t>(),
            refBlob.get_size(), threshold, abs_threshold);
        break;
    case ov::element::boolean:
        LayerTestsUtils::LayerTestsCommon::Compare<bool, bool>(
            refBlob.data<const bool>(), outBlob.data<const bool>(),
            refBlob.get_size(), threshold, abs_threshold);
        break;
    case ov::element::u8:
        LayerTestsUtils::LayerTestsCommon::Compare<uint8_t, uint8_t>(
            refBlob.data<const uint8_t>(), outBlob.data<const uint8_t>(),
            refBlob.get_size(), threshold, abs_threshold);
        break;
    case ov::element::u16:
        LayerTestsUtils::LayerTestsCommon::Compare<uint16_t, uint16_t>(
            refBlob.data<const uint16_t>(), outBlob.data<const uint16_t>(),
            refBlob.get_size(), threshold, abs_threshold);
        break;
    case ov::element::u32:
        LayerTestsUtils::LayerTestsCommon::Compare<uint32_t, uint32_t>(
            refBlob.data<const uint32_t>(), outBlob.data<const uint32_t>(),
            refBlob.get_size(), threshold, abs_threshold);
        break;
    case ov::element::u64:
        LayerTestsUtils::LayerTestsCommon::Compare<uint64_t, uint64_t>(
            refBlob.data<const uint64_t>(), outBlob.data<const uint64_t>(),
            refBlob.get_size(), threshold, abs_threshold);
        break;
    case ov::element::i4:
    case ov::element::u4:
        LayerTestsUtils::LayerTestsCommon::Compare<int8_t, int8_t>(
            static_cast<const int8_t*>(refBlob.data()), static_cast<const int8_t*>(outBlob.data()),
            refBlob.get_size() / 2, threshold, abs_threshold);
        break;
    case ov::element::u1:
        LayerTestsUtils::LayerTestsCommon::Compare<int8_t, int8_t>(
            static_cast<const int8_t*>(refBlob.data()), static_cast<const int8_t*>(outBlob.data()),
            refBlob.get_size() / 8, threshold, abs_threshold);
        break;
    default:
        FAIL() << "Comparator for " << element_type << " element type isn't supported";
    }
}

}  // namespace reference_tests<|MERGE_RESOLUTION|>--- conflicted
+++ resolved
@@ -64,15 +64,8 @@
 
 void CommonReferenceTest::Validate() {
     ASSERT_EQ(executableNetwork.outputs().size(), refOutData.size());
-<<<<<<< HEAD
-    std::vector<ov::runtime::Tensor> outputs;
     for (const auto& output : executableNetwork.outputs()) {
-        outputs.emplace_back(inferRequest.get_tensor(output));
-=======
-    for (const auto& result : function->get_results()) {
-        auto name = ngraph::op::util::create_ie_output_name(result->input_value(0));
-        actualOutData.emplace_back(inferRequest.get_tensor(name));
->>>>>>> e976a221
+        actualOutData.emplace_back(inferRequest.get_tensor(output));
     }
 
     ASSERT_EQ(refOutData.size(), actualOutData.size());
