--- conflicted
+++ resolved
@@ -27,22 +27,9 @@
 }
 
 void CommonReferenceTest::LoadNetwork() {
-<<<<<<< HEAD
     function->validate_nodes_and_infer_types();
-    InferenceEngine::CNNNetwork cnnNetwork(function);
-    auto inputInfo = cnnNetwork.getInputsInfo();
-    auto outputInfo = cnnNetwork.getOutputsInfo();
-    for (const auto& param : function->get_parameters()) {
-        inputInfo[param->get_friendly_name()]->setPrecision(InferenceEngine::details::convertPrecision(param->get_element_type()));
-    }
-    for (const auto& result : function->get_results()) {
-        outputInfo[ngraph::op::util::create_ie_output_name(result->input_value(0))]->setPrecision(
-            InferenceEngine::details::convertPrecision(result->get_element_type()));
-    }
-    executableNetwork = core->LoadNetwork(cnnNetwork, targetDevice);
-=======
+
     executableNetwork = core->compile_model(function, targetDevice);
->>>>>>> 068d3151
 }
 
 void CommonReferenceTest::FillInputs() {
