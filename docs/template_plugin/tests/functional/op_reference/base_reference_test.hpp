// Copyright (C) 2018-2021 Intel Corporation
// SPDX-License-Identifier: Apache-2.0
//

#include <ngraph/ngraph.hpp>
#include "openvino/core/shape.hpp"
#include "openvino/runtime/allocator.hpp"
#include "openvino/runtime/tensor.hpp"
#include "openvino/runtime/core.hpp"
#include "openvino/core/type/element_type.hpp"

#include <shared_test_classes/base/layer_test_utils.hpp>

namespace reference_tests {

class CommonReferenceTest {
public:
    CommonReferenceTest();

    void Exec();

    void LoadNetwork();

    void FillInputs();

    void Infer();

    void Validate();

private:
    void ValidateBlobs(const ov::runtime::Tensor& refBlob, const ov::runtime::Tensor& outBlob);

protected:
    const std::string targetDevice;
    std::shared_ptr<ov::runtime::Core> core;
    std::shared_ptr<ov::Function> function;

    ov::runtime::ExecutableNetwork executableNetwork;
    ov::runtime::InferRequest inferRequest;
    std::vector<ov::runtime::Tensor> inputData;
    std::vector<ov::runtime::Tensor> refOutData;
    float threshold = 1e-2f;
};

template <class T>
ov::runtime::Tensor CreateBlob(const ov::element::Type& element_type, const std::vector<T>& values, size_t size = 0) {
    size_t real_size = size ? size : values.size() * sizeof(T) / element_type.size();
    ov::runtime::Tensor tensor { element_type, {real_size} };
    std::memcpy(tensor.data(), values.data(), std::min(real_size * element_type.size(), sizeof(T) * values.size()));

    return tensor;
}

template <class T>
InferenceEngine::Blob::Ptr CreateBlob(const ov::PartialShape& partial_shape,
                                      const ngraph::element::Type& element_type,
                                      const std::vector<T>& values) {
    auto shape = partial_shape.get_shape();
    auto blob = make_blob_with_precision(
            InferenceEngine::TensorDesc(InferenceEngine::details::convertPrecision(element_type), shape,
                                        InferenceEngine::Layout::ANY));
    blob->allocate();
    InferenceEngine::MemoryBlob::Ptr minput = InferenceEngine::as<InferenceEngine::MemoryBlob>(blob);
    IE_ASSERT(minput);
    auto minputHolder = minput->wmap();

    std::memcpy(minputHolder.as<void*>(), values.data(), sizeof(T) * values.size());

    return blob;
}

///
/// Class which should help to build data for single input
///
struct Tensor {
    Tensor() = default;

    Tensor(const ov::Shape& shape, ov::element::Type type, const ov::runtime::Tensor& data): shape {shape}, type {type}, data {data} {}

    template <typename T>
    Tensor(const ov::Shape& shape, ov::element::Type type, const std::vector<T>& data_elements)
        : Tensor {shape, type, CreateBlob(type, data_elements)} {}

<<<<<<< HEAD
    // Use this constructor of dynamic network inputs
    template <typename T>
    Tensor(ngraph::element::Type type, const ngraph::Shape& shape, const std::vector<T>& data_elements)
            : Tensor {shape, type, CreateBlob(shape, type, data_elements)} {}

    ngraph::Shape shape;
    ngraph::element::Type type;
    InferenceEngine::Blob::Ptr data;
=======
    ov::Shape shape;
    ov::element::Type type;
    ov::runtime::Tensor data;
>>>>>>> 068d3151
};

///
/// Class which should helps build test parameters.
///
/// e.g.:
/// struct Params {
///     Tensor i,o;
///     int mul;
/// };
/// struct TestParamsBuilder : ParamsBuilder<Params>
///     REFERENCE_TESTS_ADD_SET_PARAM(TestParamsBuilder, i);
///     REFERENCE_TESTS_ADD_SET_PARAM(TestParamsBuilder, o);
///     REFERENCE_TESTS_ADD_SET_PARAM(TestParamsBuilder, mul);
/// };
///
/// const Params p = TestParamsBuilder{}
///                  .i(Tensor{{0}, i32, {1}})
///                  .o(Tensor{{0}, i32, {1}})
///                  .mul(10);
template <typename Params>
class ParamsBuilder {
protected:
    Params params;

public:
    operator Params() const {
        return params;
    }
};
#define REFERENCE_TESTS_ADD_SET_PARAM(builder_type, param_to_set) \
    builder_type& param_to_set(decltype(params.param_to_set) t) { \
        params.param_to_set = std::move(t);                       \
        return *this;                                             \
    }

}  // namespace reference_tests<|MERGE_RESOLUTION|>--- conflicted
+++ resolved
@@ -81,20 +81,14 @@
     Tensor(const ov::Shape& shape, ov::element::Type type, const std::vector<T>& data_elements)
         : Tensor {shape, type, CreateBlob(type, data_elements)} {}
 
-<<<<<<< HEAD
-    // Use this constructor of dynamic network inputs
-    template <typename T>
-    Tensor(ngraph::element::Type type, const ngraph::Shape& shape, const std::vector<T>& data_elements)
-            : Tensor {shape, type, CreateBlob(shape, type, data_elements)} {}
+//    // Use this constructor of dynamic network inputs
+//    template <typename T>
+//    Tensor(ngraph::element::Type type, const ngraph::Shape& shape, const std::vector<T>& data_elements)
+//            : Tensor {shape, type, CreateBlob(shape, type, data_elements)} {}
 
-    ngraph::Shape shape;
-    ngraph::element::Type type;
-    InferenceEngine::Blob::Ptr data;
-=======
     ov::Shape shape;
     ov::element::Type type;
     ov::runtime::Tensor data;
->>>>>>> 068d3151
 };
 
 ///
