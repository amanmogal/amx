// Copyright (C) 2018-2022 Intel Corporation
// SPDX-License-Identifier: Apache-2.0
//

#include <gtest/gtest.h>

#include "openvino/opsets/opset9.hpp"
#include "openvino/opsets/opset5.hpp"
#include "openvino/opsets/opset4.hpp"
#include "openvino/opsets/opset3.hpp"
#include "openvino/opsets/opset1.hpp"
#include "base_reference_test.hpp"

using namespace reference_tests;
using namespace ov;

namespace {
struct ROIAlignParams {
    template <class IT>
    ROIAlignParams(const PartialShape& pShape, const element::Type& iType, const std::vector<IT>& iValues,
                   const reference_tests::Tensor& expectedFeatureMap,
                   const reference_tests::Tensor& coords, const reference_tests::Tensor& roiIdx,
                   const int32_t pooledH, const int32_t pooledW,
                   const float spatialScale, const int32_t poolingRatio, const std::string& poolingMode,
                   const std::string& testcaseName)
        : pShape(pShape),
          iType(iType),
          featureMap(CreateTensor(iType, iValues)),
          expectedFeatureMap(expectedFeatureMap),
          coords(coords),
          roiIdx(roiIdx),
          pooledH(pooledH),
          pooledW(pooledW),
          spatialScale(spatialScale),
          poolingRatio(poolingRatio),
          poolingMode(poolingMode),
          testcaseName(testcaseName) {}

    PartialShape pShape;
    element::Type iType;
    ov::Tensor featureMap;
    reference_tests::Tensor expectedFeatureMap;
    reference_tests::Tensor coords;
    reference_tests::Tensor roiIdx;
    int32_t pooledH;
    int32_t pooledW;
    float spatialScale;
    int32_t poolingRatio;
    std::string poolingMode;
    std::string testcaseName;
};

struct ROIAlignV9Params {
    template <class IT>
    ROIAlignV9Params(const PartialShape& pShape, const element::Type& iType, const std::vector<IT>& iValues,
                   const reference_tests::Tensor& expectedFeatureMap,
                   const reference_tests::Tensor& coords, const reference_tests::Tensor& roiIdx,
                   const int32_t pooledH, const int32_t pooledW,
                   const float spatialScale, const int32_t poolingRatio, const std::string& poolingMode,
                   const std::string& alignedMode, const std::string& testcaseName)
        : pShape(pShape),
          iType(iType),
          featureMap(CreateTensor(iType, iValues)),
          expectedFeatureMap(expectedFeatureMap),
          coords(coords),
          roiIdx(roiIdx),
          pooledH(pooledH),
          pooledW(pooledW),
          spatialScale(spatialScale),
          poolingRatio(poolingRatio),
          poolingMode(poolingMode),
          alignedMode(alignedMode),
          testcaseName(testcaseName) {}

    PartialShape pShape;
    element::Type iType;
    ov::Tensor featureMap;
    reference_tests::Tensor expectedFeatureMap;
    reference_tests::Tensor coords;
    reference_tests::Tensor roiIdx;
    int32_t pooledH;
    int32_t pooledW;
    float spatialScale;
    int32_t poolingRatio;
    std::string poolingMode;
    std::string alignedMode;
    std::string testcaseName;
};

class ReferenceROIAlignTest : public testing::TestWithParam<ROIAlignParams>, public CommonReferenceTest {
public:
    void SetUp() override {
        auto params = GetParam();
        function = CreateFunction(params);
        inputData = {params.featureMap};
        refOutData = {params.expectedFeatureMap.data};
    }

    static std::string getTestCaseName(const testing::TestParamInfo<ROIAlignParams>& obj) {
        auto param = obj.param;
        std::ostringstream result;
        result << "iType=" << param.iType;
        result << "_pShape=" << param.pShape;
        result << "_efType=" << param.expectedFeatureMap.type;
        result << "_efShape=" << param.expectedFeatureMap.shape;
        result << "_cType=" << param.coords.type;
        result << "_cShape=" << param.coords.shape;
        result << "_rType=" << param.roiIdx.type;
        result << "_rShape=" << param.roiIdx.shape;
        result << "_pooledH=" << param.pooledH;
        result << "_pooledW=" << param.pooledW;
        result << "_spatialScale=" << param.spatialScale;
        result << "_poolingRatio=" << param.poolingRatio;
        result << "_poolingMode=" << param.poolingMode;
        if (param.testcaseName != "") {
            result << "_=" << param.testcaseName;
        }
        return result.str();
    }

private:
    static std::shared_ptr<Model> CreateFunction(const ROIAlignParams& params) {
        const auto featureMap = std::make_shared<opset1::Parameter>(params.iType, params.pShape);
        const auto coords = std::make_shared<opset1::Constant>(params.coords.type, params.coords.shape, params.coords.data.data());
        const auto roisIdx = std::make_shared<opset1::Constant>(params.roiIdx.type, params.roiIdx.shape, params.roiIdx.data.data());
        const auto roi_align = std::make_shared<opset3::ROIAlign>(featureMap,
                                                                  coords,
                                                                  roisIdx,
                                                                  params.pooledH,
                                                                  params.pooledW,
                                                                  params.poolingRatio,
                                                                  params.spatialScale,
                                                                  params.poolingMode);
        auto f = std::make_shared<Model>(NodeVector{roi_align}, ParameterVector{featureMap});
        return f;
    }
};

class ReferenceROIAlignV9Test : public testing::TestWithParam<ROIAlignV9Params>, public CommonReferenceTest {
public:
    void SetUp() override {
        auto params = GetParam();
        function = CreateFunction(params);
        inputData = {params.featureMap};
        refOutData = {params.expectedFeatureMap.data};
    }

    static std::string getTestCaseName(const testing::TestParamInfo<ROIAlignV9Params>& obj) {
        auto param = obj.param;
        std::ostringstream result;
        result << "iType=" << param.iType;
        result << "_pShape=" << param.pShape;
        result << "_efType=" << param.expectedFeatureMap.type;
        result << "_efShape=" << param.expectedFeatureMap.shape;
        result << "_cType=" << param.coords.type;
        result << "_cShape=" << param.coords.shape;
        result << "_rType=" << param.roiIdx.type;
        result << "_rShape=" << param.roiIdx.shape;
        result << "_pooledH=" << param.pooledH;
        result << "_pooledW=" << param.pooledW;
        result << "_spatialScale=" << param.spatialScale;
        result << "_poolingRatio=" << param.poolingRatio;
        result << "_poolingMode=" << param.poolingMode;
        result << "_alignedMode=" << param.alignedMode;
        if (param.testcaseName != "") {
            result << "_=" << param.testcaseName;
        }
        return result.str();
    }

private:
    static std::shared_ptr<Model> CreateFunction(const ROIAlignV9Params& params) {
        const auto featureMap = std::make_shared<opset1::Parameter>(params.iType, params.pShape);
        const auto coords = std::make_shared<opset1::Constant>(params.coords.type, params.coords.shape, params.coords.data.data());
        const auto roisIdx = std::make_shared<opset1::Constant>(params.roiIdx.type, params.roiIdx.shape, params.roiIdx.data.data());
        const auto pooling_mode = EnumNames<opset9::ROIAlign::PoolingMode>::as_enum(params.poolingMode);
        const auto aligned_mode = EnumNames<opset9::ROIAlign::AlignedMode>::as_enum(params.alignedMode);
        const auto roi_align = std::make_shared<opset9::ROIAlign>(featureMap,
                                                                  coords,
                                                                  roisIdx,
                                                                  params.pooledH,
                                                                  params.pooledW,
                                                                  params.poolingRatio,
                                                                  params.spatialScale,
                                                                  pooling_mode,
                                                                  aligned_mode);
        auto f = std::make_shared<Model>(NodeVector{roi_align}, ParameterVector{featureMap});
        return f;
    }
};

TEST_P(ReferenceROIAlignTest, CompareWithRefs) {
    Exec();
}

TEST_P(ReferenceROIAlignV9Test, CompareWithRefs) {
    Exec();
}

template <element::Type_t ET, element::Type_t ET_IND>
std::vector<ROIAlignParams> generateParams() {
    using T = typename element_type_traits<ET>::value_type;
    using T_IND = typename element_type_traits<ET_IND>::value_type;
    std::vector<ROIAlignParams> params {
            ROIAlignParams(PartialShape{2, 1, 8, 8}, ET,
                           std::vector<T>{0,  1, 8, 5, 5,  2, 0,  7,  7,  10, 4,  5, 9,  0, 0,  5,
                                          7,  0, 4, 0, 4,  7, 6,  10, 9,  5,  1,  7, 4,  7, 10, 8,
                                          2,  0, 8, 3, 6,  8, 10, 4,  2,  10, 7,  8, 7,  0, 6,  9,
                                          2,  4, 8, 5, 2,  3, 3,  1,  5,  9,  10, 0, 9,  5, 5,  3,
                                          10, 5, 2, 0, 10, 0, 5,  4,  3,  10, 5,  5, 10, 0, 8,  8,
                                          9,  1, 0, 7, 9,  6, 8,  7,  10, 9,  2,  3, 3,  5, 6,  9,
                                          4,  9, 2, 4, 5,  5, 3,  1,  1,  6,  8,  0, 5,  5, 10, 8,
                                          6,  9, 6, 9, 1,  2, 7,  1,  1,  3,  0,  4, 0,  7, 10, 2},
                           reference_tests::Tensor(ET, {2, 1, 2, 2}, std::vector<T>{3, 3.75, 4.75, 5, 3, 5.5, 2.75, 3.75}),
                           reference_tests::Tensor(ET, {2, 4}, std::vector<T>{2, 2, 4, 4, 2, 2, 4, 4}),
                           reference_tests::Tensor(ET_IND, {2}, std::vector<T_IND>{0, 1}),
                           2, 2, 1, 2, "avg", "roi_align_avg"),

            ROIAlignParams(PartialShape{2, 1, 8, 8}, ET,
                           std::vector<T>{0,  1, 8, 5, 5,  2, 0,  7,  7,  10, 4,  5, 9,  0, 0,  5,
                                          7,  0, 4, 0, 4,  7, 6,  10, 9,  5,  1,  7, 4,  7, 10, 8,
                                          2,  0, 8, 3, 6,  8, 10, 4,  2,  10, 7,  8, 7,  0, 6,  9,
                                          2,  4, 8, 5, 2,  3, 3,  1,  5,  9,  10, 0, 9,  5, 5,  3,
                                          10, 5, 2, 0, 10, 0, 5,  4,  3,  10, 5,  5, 10, 0, 8,  8,
                                          9,  1, 0, 7, 9,  6, 8,  7,  10, 9,  2,  3, 3,  5, 6,  9,
                                          4,  9, 2, 4, 5,  5, 3,  1,  1,  6,  8,  0, 5,  5, 10, 8,
                                          6,  9, 6, 9, 1,  2, 7,  1,  1,  3,  0,  4, 0,  7, 10, 2},
                           reference_tests::Tensor(ET, {2, 1, 2, 2}, std::vector<T>{4.375, 4.9375, 5.6875, 5.625, 4.625, 7.125, 3.3125, 4.3125}),
                           reference_tests::Tensor(ET, {2, 4}, std::vector<T>{2, 2, 4, 4, 2, 2, 4, 4}),
                           reference_tests::Tensor(ET_IND, {2}, std::vector<T_IND>{0, 1}),
                           2, 2, 1, 2, "max", "roi_align_max"),
    };
    return params;
}

std::vector<ROIAlignParams> generateCombinedParams() {
    const std::vector<std::vector<ROIAlignParams>> generatedParams {
            generateParams<element::Type_t::bf16, element::Type_t::i8>(),
            generateParams<element::Type_t::f16, element::Type_t::i8>(),
            generateParams<element::Type_t::f32, element::Type_t::i8>(),
            generateParams<element::Type_t::bf16, element::Type_t::i16>(),
            generateParams<element::Type_t::f16, element::Type_t::i16>(),
            generateParams<element::Type_t::f32, element::Type_t::i16>(),
            generateParams<element::Type_t::bf16, element::Type_t::i32>(),
            generateParams<element::Type_t::f16, element::Type_t::i32>(),
            generateParams<element::Type_t::f32, element::Type_t::i32>(),
            generateParams<element::Type_t::bf16, element::Type_t::i64>(),
            generateParams<element::Type_t::f16, element::Type_t::i64>(),
            generateParams<element::Type_t::f32, element::Type_t::i64>(),
            generateParams<element::Type_t::bf16, element::Type_t::u8>(),
            generateParams<element::Type_t::f16, element::Type_t::u8>(),
            generateParams<element::Type_t::f32, element::Type_t::u8>(),
            generateParams<element::Type_t::bf16, element::Type_t::u16>(),
            generateParams<element::Type_t::f16, element::Type_t::u16>(),
            generateParams<element::Type_t::f32, element::Type_t::u16>(),
            generateParams<element::Type_t::bf16, element::Type_t::u32>(),
            generateParams<element::Type_t::f16, element::Type_t::u32>(),
            generateParams<element::Type_t::f32, element::Type_t::u32>(),
            generateParams<element::Type_t::bf16, element::Type_t::u64>(),
            generateParams<element::Type_t::f16, element::Type_t::u64>(),
            generateParams<element::Type_t::f32, element::Type_t::u64>(),
    };
    std::vector<ROIAlignParams> combinedParams;

    for (const auto& params : generatedParams) {
        combinedParams.insert(combinedParams.end(), params.begin(), params.end());
    }
    return combinedParams;
}

template <element::Type_t ET, element::Type_t ET_IND>
std::vector<ROIAlignV9Params> generateParamsV9() {
    using T = typename element_type_traits<ET>::value_type;
    using T_IND = typename element_type_traits<ET_IND>::value_type;
    std::vector<ROIAlignV9Params> params {
            ROIAlignV9Params(PartialShape{2, 1, 8, 8}, ET,
                           std::vector<T>{0,  1, 8, 5, 5,  2, 0,  7,  7,  10, 4,  5, 9,  0, 0,  5,
                                          7,  0, 4, 0, 4,  7, 6,  10, 9,  5,  1,  7, 4,  7, 10, 8,
                                          2,  0, 8, 3, 6,  8, 10, 4,  2,  10, 7,  8, 7,  0, 6,  9,
                                          2,  4, 8, 5, 2,  3, 3,  1,  5,  9,  10, 0, 9,  5, 5,  3,
                                          10, 5, 2, 0, 10, 0, 5,  4,  3,  10, 5,  5, 10, 0, 8,  8,
                                          9,  1, 0, 7, 9,  6, 8,  7,  10, 9,  2,  3, 3,  5, 6,  9,
                                          4,  9, 2, 4, 5,  5, 3,  1,  1,  6,  8,  0, 5,  5, 10, 8,
                                          6,  9, 6, 9, 1,  2, 7,  1,  1,  3,  0,  4, 0,  7, 10, 2},
                           reference_tests::Tensor(ET, {2, 1, 2, 2}, std::vector<T>{3, 3.75, 4.75, 5, 3, 5.5, 2.75, 3.75}),
                           reference_tests::Tensor(ET, {2, 4}, std::vector<T>{2, 2, 4, 4, 2, 2, 4, 4}),
                           reference_tests::Tensor(ET_IND, {2}, std::vector<T_IND>{0, 1}),
                           2, 2, 1, 2, "avg", "asymmetric", "roi_align_v9_avg_asymmetric"),

            ROIAlignV9Params(PartialShape{2, 1, 8, 8}, ET,
                           std::vector<T>{0,  1, 8, 5, 5,  2, 0,  7,  7,  10, 4,  5, 9,  0, 0,  5,
                                          7,  0, 4, 0, 4,  7, 6,  10, 9,  5,  1,  7, 4,  7, 10, 8,
                                          2,  0, 8, 3, 6,  8, 10, 4,  2,  10, 7,  8, 7,  0, 6,  9,
                                          2,  4, 8, 5, 2,  3, 3,  1,  5,  9,  10, 0, 9,  5, 5,  3,
                                          10, 5, 2, 0, 10, 0, 5,  4,  3,  10, 5,  5, 10, 0, 8,  8,
                                          9,  1, 0, 7, 9,  6, 8,  7,  10, 9,  2,  3, 3,  5, 6,  9,
                                          4,  9, 2, 4, 5,  5, 3,  1,  1,  6,  8,  0, 5,  5, 10, 8,
                                          6,  9, 6, 9, 1,  2, 7,  1,  1,  3,  0,  4, 0,  7, 10, 2},
                           reference_tests::Tensor(ET, {2, 1, 2, 2}, std::vector<T>{3.14, 2.16, 2.86, 5.03, 1.83, 5.84, 2.77, 3.44}),
                           reference_tests::Tensor(ET, {2, 4}, std::vector<T>{2, 2, 4, 4, 2, 2, 4, 4}),
                           reference_tests::Tensor(ET_IND, {2}, std::vector<T_IND>{0, 1}),
<<<<<<< HEAD
                           2, 2, 1, 2, "avg", "tf_half_pixel_for_nn", "roi_align_v9_avg_tf_half_pixel_for_nn"),
=======
                           2, 2, 1, 2, "avg", "half_pixel_for_nn", "roi_align_v9_avg_half_pixel_for_nn"),
>>>>>>> 35b8972d

            ROIAlignV9Params(PartialShape{2, 1, 8, 8}, ET,
                           std::vector<T>{0,  1, 8, 5, 5,  2, 0,  7,  7,  10, 4,  5, 9,  0, 0,  5,
                                          7,  0, 4, 0, 4,  7, 6,  10, 9,  5,  1,  7, 4,  7, 10, 8,
                                          2,  0, 8, 3, 6,  8, 10, 4,  2,  10, 7,  8, 7,  0, 6,  9,
                                          2,  4, 8, 5, 2,  3, 3,  1,  5,  9,  10, 0, 9,  5, 5,  3,
                                          10, 5, 2, 0, 10, 0, 5,  4,  3,  10, 5,  5, 10, 0, 8,  8,
                                          9,  1, 0, 7, 9,  6, 8,  7,  10, 9,  2,  3, 3,  5, 6,  9,
                                          4,  9, 2, 4, 5,  5, 3,  1,  1,  6,  8,  0, 5,  5, 10, 8,
                                          6,  9, 6, 9, 1,  2, 7,  1,  1,  3,  0,  4, 0,  7, 10, 2},
                           reference_tests::Tensor(ET, {2, 1, 2, 2}, std::vector<T>{4.375, 4.9375, 5.6875, 5.625, 4.625, 7.125, 3.3125, 4.3125}),
                           reference_tests::Tensor(ET, {2, 4}, std::vector<T>{2, 2, 4, 4, 2, 2, 4, 4}),
                           reference_tests::Tensor(ET_IND, {2}, std::vector<T_IND>{0, 1}),
                           2, 2, 1, 2, "max", "half_pixel", "roi_align_v9_max_half_pixel"),
    };
    return params;
}

std::vector<ROIAlignV9Params> generateCombinedParamsV9() {
   const std::vector<std::vector<ROIAlignV9Params>> generatedParams {
            generateParamsV9<element::Type_t::bf16, element::Type_t::i8>(),
            generateParamsV9<element::Type_t::f16, element::Type_t::i8>(),
            generateParamsV9<element::Type_t::f32, element::Type_t::i8>(),
            generateParamsV9<element::Type_t::bf16, element::Type_t::i16>(),
            generateParamsV9<element::Type_t::f16, element::Type_t::i16>(),
            generateParamsV9<element::Type_t::f32, element::Type_t::i16>(),
            generateParamsV9<element::Type_t::bf16, element::Type_t::i32>(),
            generateParamsV9<element::Type_t::f16, element::Type_t::i32>(),
            generateParamsV9<element::Type_t::f32, element::Type_t::i32>(),
            generateParamsV9<element::Type_t::bf16, element::Type_t::i64>(),
            generateParamsV9<element::Type_t::f16, element::Type_t::i64>(),
            generateParamsV9<element::Type_t::f32, element::Type_t::i64>(),
            generateParamsV9<element::Type_t::bf16, element::Type_t::u8>(),
            generateParamsV9<element::Type_t::f16, element::Type_t::u8>(),
            generateParamsV9<element::Type_t::f32, element::Type_t::u8>(),
            generateParamsV9<element::Type_t::bf16, element::Type_t::u16>(),
            generateParamsV9<element::Type_t::f16, element::Type_t::u16>(),
            generateParamsV9<element::Type_t::f32, element::Type_t::u16>(),
            generateParamsV9<element::Type_t::bf16, element::Type_t::u32>(),
            generateParamsV9<element::Type_t::f16, element::Type_t::u32>(),
            generateParamsV9<element::Type_t::f32, element::Type_t::u32>(),
            generateParamsV9<element::Type_t::bf16, element::Type_t::u64>(),
            generateParamsV9<element::Type_t::f16, element::Type_t::u64>(),
            generateParamsV9<element::Type_t::f32, element::Type_t::u64>(),
    };
    std::vector<ROIAlignV9Params> combinedParams;

    for (const auto& params : generatedParams) {
        combinedParams.insert(combinedParams.end(), params.begin(), params.end());
    }
    return combinedParams;
}

INSTANTIATE_TEST_SUITE_P(smoke_ROIAlign_With_Hardcoded_Refs, ReferenceROIAlignTest,
    testing::ValuesIn(generateCombinedParams()), ReferenceROIAlignTest::getTestCaseName);

INSTANTIATE_TEST_SUITE_P(smoke_ROIAlignV9_With_Hardcoded_Refs, ReferenceROIAlignV9Test,
    testing::ValuesIn(generateCombinedParamsV9()), ReferenceROIAlignV9Test::getTestCaseName);
} // namespace<|MERGE_RESOLUTION|>--- conflicted
+++ resolved
@@ -299,11 +299,7 @@
                            reference_tests::Tensor(ET, {2, 1, 2, 2}, std::vector<T>{3.14, 2.16, 2.86, 5.03, 1.83, 5.84, 2.77, 3.44}),
                            reference_tests::Tensor(ET, {2, 4}, std::vector<T>{2, 2, 4, 4, 2, 2, 4, 4}),
                            reference_tests::Tensor(ET_IND, {2}, std::vector<T_IND>{0, 1}),
-<<<<<<< HEAD
-                           2, 2, 1, 2, "avg", "tf_half_pixel_for_nn", "roi_align_v9_avg_tf_half_pixel_for_nn"),
-=======
                            2, 2, 1, 2, "avg", "half_pixel_for_nn", "roi_align_v9_avg_half_pixel_for_nn"),
->>>>>>> 35b8972d
 
             ROIAlignV9Params(PartialShape{2, 1, 8, 8}, ET,
                            std::vector<T>{0,  1, 8, 5, 5,  2, 0,  7,  7,  10, 4,  5, 9,  0, 0,  5,
