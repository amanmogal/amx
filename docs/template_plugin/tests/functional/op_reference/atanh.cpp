--- conflicted
+++ resolved
@@ -35,15 +35,9 @@
             oValues.push_back(static_cast<IT>(element));
         refData = CreateTensor(outType, oValues);
     }
-<<<<<<< HEAD
     ov::PartialShape pshape;
     ov::element::Type inType;
     ov::element::Type outType;
-=======
-    ngraph::PartialShape pshape;
-    ngraph::element::Type inType;
-    ngraph::element::Type outType;
->>>>>>> 6bd0873a
     ov::runtime::Tensor inputData;
     ov::runtime::Tensor refData;
 };
