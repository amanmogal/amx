// Copyright (C) 2018-2021 Intel Corporation
// SPDX-License-Identifier: Apache-2.0
//

#include "multi-device/multi_device_config.hpp"

#include "behavior/set_preprocess.hpp"

using namespace BehaviorTestsDefinitions;

namespace {

const std::vector<InferenceEngine::Precision> netPrecisions = {
    InferenceEngine::Precision::FP32,
    InferenceEngine::Precision::FP16
};

const std::vector<std::map<std::string, std::string>> configs = {
    {}
};

const std::vector<std::map<std::string, std::string>> multiConfigs = {
        {{ InferenceEngine::MultiDeviceConfigParams::KEY_MULTI_DEVICE_PRIORITIES,
           CommonTestUtils::DEVICE_TEMPLATE }}
};

const std::vector<std::map<std::string, std::string>> heteroConfigs = {
        {{ "TARGET_FALLBACK", CommonTestUtils::DEVICE_TEMPLATE }}
};

INSTANTIATE_TEST_CASE_P(smoke_BehaviorTests, PreprocessTest,
                        ::testing::Combine(
                                ::testing::ValuesIn(netPrecisions),
                                ::testing::Values(CommonTestUtils::DEVICE_TEMPLATE),
                                ::testing::ValuesIn(configs)),
                        PreprocessTest::getTestCaseName);

<<<<<<< HEAD
INSTANTIATE_TEST_CASE_P(smoke_Multi_BehaviorTests, PreprocessTest,
                        ::testing::Combine(
                                ::testing::ValuesIn(netPrecisions),
                                ::testing::Values(CommonTestUtils::DEVICE_MULTI),
                                ::testing::ValuesIn(multiConfigs)),
                        PreprocessTest::getTestCaseName);

INSTANTIATE_TEST_CASE_P(smoke_Hetero_BehaviorTests, PreprocessTest,
                        ::testing::Combine(
                                ::testing::ValuesIn(netPrecisions),
                                ::testing::Values(CommonTestUtils::DEVICE_HETERO),
                                ::testing::ValuesIn(heteroConfigs)),
                        PreprocessTest::getTestCaseName);
=======
const std::vector<InferenceEngine::Precision> ioPrecisions = {
    InferenceEngine::Precision::FP32,
    InferenceEngine::Precision::U8
};
const std::vector<InferenceEngine::Layout> netLayouts = {
    InferenceEngine::Layout::NCHW,
    // InferenceEngine::Layout::NHWC
};

const std::vector<InferenceEngine::Layout> ioLayouts = {
    InferenceEngine::Layout::NCHW,
    InferenceEngine::Layout::NHWC
};

INSTANTIATE_TEST_CASE_P(smoke_BehaviorTests, PreprocessConversionTest,
                        ::testing::Combine(
                                ::testing::ValuesIn(netPrecisions),
                                ::testing::ValuesIn(ioPrecisions),
                                ::testing::ValuesIn(ioPrecisions),
                                ::testing::ValuesIn(netLayouts),
                                ::testing::ValuesIn(ioLayouts),
                                ::testing::ValuesIn(ioLayouts),
                                ::testing::Bool(),
                                ::testing::Bool(),
                                ::testing::Values(CommonTestUtils::DEVICE_TEMPLATE),
                                ::testing::ValuesIn(configs)),
                        PreprocessConversionTest::getTestCaseName);
>>>>>>> 8e261de0

}  // namespace<|MERGE_RESOLUTION|>--- conflicted
+++ resolved
@@ -35,7 +35,6 @@
                                 ::testing::ValuesIn(configs)),
                         PreprocessTest::getTestCaseName);
 
-<<<<<<< HEAD
 INSTANTIATE_TEST_CASE_P(smoke_Multi_BehaviorTests, PreprocessTest,
                         ::testing::Combine(
                                 ::testing::ValuesIn(netPrecisions),
@@ -49,7 +48,7 @@
                                 ::testing::Values(CommonTestUtils::DEVICE_HETERO),
                                 ::testing::ValuesIn(heteroConfigs)),
                         PreprocessTest::getTestCaseName);
-=======
+
 const std::vector<InferenceEngine::Precision> ioPrecisions = {
     InferenceEngine::Precision::FP32,
     InferenceEngine::Precision::U8
@@ -77,6 +76,5 @@
                                 ::testing::Values(CommonTestUtils::DEVICE_TEMPLATE),
                                 ::testing::ValuesIn(configs)),
                         PreprocessConversionTest::getTestCaseName);
->>>>>>> 8e261de0
 
 }  // namespace