// Copyright (C) 2018-2021 Intel Corporation
// SPDX-License-Identifier: Apache-2.0
//

#include <ie_metric_helpers.hpp>
#include <ie_plugin_config.hpp>

#include <hetero/hetero_plugin_config.hpp>
#include <threading/ie_executor_manager.hpp>

#include <ngraph/op/util/op_types.hpp>
#include <ngraph/graph_util.hpp>
#include <ngraph/pass/manager.hpp>
#include <ngraph/opsets/opset.hpp>
#include <transformations/common_optimizations/common_optimizations.hpp>
#include <transformations/rt_info/fused_names_attribute.hpp>

#include "template/template_config.hpp"
#include "template_itt.hpp"
#include "template_plugin.hpp"
#include "template_executable_network.hpp"
#include "template_infer_request.hpp"
#include "template_pattern_transformation.hpp"

using namespace TemplatePlugin;

// ! [plugin:ctor]
Plugin::Plugin() {
    // TODO: fill with actual device name, backend engine
    _pluginName = "TEMPLATE";

    // create ngraph backend which performs inference using ngraph reference implementations
    ngraph::runtime::Backend::set_backend_shared_library_search_directory("");
    _backend = ngraph::runtime::Backend::create("INTERPRETER");

    // create default stream executor with a given name
    _waitExecutor = InferenceEngine::ExecutorManager::getInstance()->getIdleCPUStreamsExecutor({"TemplateWaitExecutor"});
}
// ! [plugin:ctor]

// ! [plugin:dtor]
Plugin::~Plugin() {
    // Plugin should remove executors from executor cache to avoid threads number growth in the whole application
    InferenceEngine::ExecutorManager::getInstance()->clear("TemplateStreamsExecutor");
    InferenceEngine::ExecutorManager::getInstance()->clear("TemplateWaitExecutor");
    // NOTE: Uncomment this if Inference Engine Executor cache is used to create callback executor
    // ExecutorManager::getInstance()->clear("TemplateCallbackExecutor");
}
// ! [plugin:dtor]

// ! [plugin:transform_network]

std::shared_ptr<ngraph::Function> TransformNetwork(const std::shared_ptr<const ngraph::Function>& function) {
    // 1. Copy ngraph::Function first to apply some transformations which modify original ngraph::Function
    auto transformedNetwork = ngraph::clone_function(*function);

    // 2. Perform common optimizations and device-specific transformations
    ngraph::pass::Manager passManager;
    // Example: register CommonOptimizations transformation from transformations library
    passManager.register_pass<ngraph::pass::CommonOptimizations>();
    // Example: register plugin specific transformation
    passManager.register_pass<ngraph::pass::DecomposeDivideMatcher>();
    passManager.register_pass<ngraph::pass::ReluReluFusionMatcher>();
    // Register any other transformations
    // ..

    // After `run_passes`, we have the transformed function, where operations match device operations,
    // and we can create device backend-dependent graph
    passManager.run_passes(transformedNetwork);

    return transformedNetwork;
}
// ! [plugin:transform_network]

// ! [plugin:load_exe_network_impl]
InferenceEngine::ExecutableNetworkInternal::Ptr Plugin::LoadExeNetworkImpl(const InferenceEngine::CNNNetwork & network,
                                                                           const ConfigMap &config) {
    OV_ITT_SCOPED_TASK(itt::domains::TemplatePlugin, "Plugin::LoadExeNetworkImpl");

    auto cfg = Configuration{ config, _cfg };
    InferenceEngine::InputsDataMap networkInputs = network.getInputsInfo();
    InferenceEngine::OutputsDataMap networkOutputs = network.getOutputsInfo();

<<<<<<< HEAD
=======
    // TODO: check with precisions supported by Template device

    for (auto networkOutput : networkOutputs) {
        auto output_precision = networkOutput.second->getPrecision();

        if (output_precision != InferenceEngine::Precision::FP32 &&
            output_precision != InferenceEngine::Precision::FP16 &&
            output_precision != InferenceEngine::Precision::U8) {
            IE_THROW() << "Template device supports only U8, FP16 and FP32 output precision.";
        }
    }

    for (auto networkInput : networkInputs) {
        auto input_precision = networkInput.second->getTensorDesc().getPrecision();

        if (input_precision != InferenceEngine::Precision::FP32 &&
            input_precision != InferenceEngine::Precision::FP16 &&
            input_precision != InferenceEngine::Precision::I16 &&
            input_precision != InferenceEngine::Precision::U8) {
            IE_THROW() << "Input image format " << input_precision << " is not supported yet.\n"
                       << "Supported formats are: FP32, FP16, I16 and U8.";
        }
    }

>>>>>>> a748c26f
    auto function = network.getFunction();
    if (function == nullptr) {
        IE_THROW() << "TEMPLATE plugin can compile only IR v10 networks";
    }

    return std::make_shared<ExecutableNetwork>(function, cfg, std::static_pointer_cast<Plugin>(shared_from_this()));
}
// ! [plugin:load_exe_network_impl]

// ! [plugin:import_network_impl]
InferenceEngine::ExecutableNetwork Plugin::ImportNetworkImpl(std::istream& model, const std::map<std::string, std::string>& config) {
    OV_ITT_SCOPED_TASK(itt::domains::TemplatePlugin, "Plugin::ImportNetworkImpl");

    Configuration cfg(config);
    auto exec_network_impl = std::make_shared<ExecutableNetwork>(model, cfg,
        std::static_pointer_cast<Plugin>(shared_from_this()));

    return make_executable_network(exec_network_impl);
}
// ! [plugin:import_network_impl]

// ! [plugin:query_network]
InferenceEngine::QueryNetworkResult Plugin::QueryNetwork(const InferenceEngine::CNNNetwork &network, const ConfigMap& config) const {
    OV_ITT_SCOPED_TASK(itt::domains::TemplatePlugin, "Plugin::QueryNetwork");

    InferenceEngine::QueryNetworkResult res;
    Configuration cfg{config, _cfg, false};

    auto function = network.getFunction();
    if (function == nullptr) {
         IE_THROW() << "Template Plugin supports only ngraph cnn network representation";
    }

    // 1. First of all we should store initial input operation set
    std::unordered_set<std::string> originalOps;
    std::map<std::string, ngraph::NodeTypeInfo> friendlyNameToType;
    for (auto&& node : function->get_ops()) {
        originalOps.emplace(node->get_friendly_name());
        friendlyNameToType[node->get_friendly_name()] = node->get_type_info();
    }

    // 2. It is needed to apply all transformations as it is done in LoadExeNetworkImpl
    auto transformedFunction = TransformNetwork(function);

    // 3. The same input node can be transformed into supported and unsupported backend node
    // So we need store as supported either unsupported node sets
    std::unordered_set<std::string> supported;
    std::unordered_set<std::string> unsupported;
    auto opset = ngraph::get_opset4();
    for (auto&& node : transformedFunction->get_ops()) {
        // Extract transformation history from transformed node as list of nodes
        for (auto&& fusedLayerName : ngraph::getFusedNamesVector(node)) {
            // Filter just nodes from original operation set
            // TODO: fill with actual decision rules based on whether kernel is supported by backend
            if (InferenceEngine::details::contains(originalOps, fusedLayerName)) {
                if (opset.contains_type(friendlyNameToType[fusedLayerName])) {
                    supported.emplace(fusedLayerName);
                } else {
                    unsupported.emplace(fusedLayerName);
                }
            }
        }
    }

    // 4. The result set should contain just nodes from supported set
    for (auto&& unsupportedNode : unsupported) {
        supported.erase(unsupportedNode);
    }

    for (auto&& node : function->get_ops()) {
        // 5. If some housekeeping nodes were not added - add them.
        if (InferenceEngine::details::contains(supported, node->get_friendly_name())) {
            for (auto&& inputNodeOutput : node->input_values()) {
                if (ngraph::op::is_constant(inputNodeOutput.get_node()) || ngraph::op::is_parameter(inputNodeOutput.get_node())) {
                    supported.emplace(inputNodeOutput.get_node()->get_friendly_name());
                }
            }
            for (auto&& outputs : node->outputs()) {
                for (auto&& outputNodeInput : outputs.get_target_inputs()) {
                    if (ngraph::op::is_output(outputNodeInput.get_node())) {
                        supported.emplace(outputNodeInput.get_node()->get_friendly_name());
                    }
                }
            }
        }

        // 6. Eliminate subgraphs that consist of housekeeping nodes only
        if (ngraph::op::is_constant(node) || ngraph::op::is_parameter(node)) {
            if (!InferenceEngine::details::contains(supported, node->output(0).get_target_inputs().begin()->get_node()->get_friendly_name())) {
                supported.erase(node->get_friendly_name());
            }
        } else if (ngraph::op::is_output(node)) {
            if (!InferenceEngine::details::contains(supported, node->input_values().begin()->get_node()->get_friendly_name())) {
                supported.erase(node->get_friendly_name());
            }
        }
    }

    // 7. Produce the result
    for (auto&& layerName : supported) {
        res.supportedLayersMap.emplace(layerName, GetName());
    }

    return res;
}
// ! [plugin:query_network]

// ! [plugin:add_extension]
void Plugin::AddExtension(InferenceEngine::IExtensionPtr /*extension*/) {
    // TODO: add extensions if plugin supports extensions
    IE_THROW(NotImplemented);
}
// ! [plugin:add_extension]

// ! [plugin:set_config]
void Plugin::SetConfig(const ConfigMap &config) {
    _cfg = Configuration{config, _cfg};
}
// ! [plugin:set_config]

// ! [plugin:get_config]
InferenceEngine::Parameter Plugin::GetConfig(const std::string& name, const std::map<std::string, InferenceEngine::Parameter> & /*options*/) const {
    return _cfg.Get(name);
}
// ! [plugin:get_config]

// ! [plugin:get_metric]
InferenceEngine::Parameter Plugin::GetMetric(const std::string& name, const std::map<std::string, InferenceEngine::Parameter> & options) const {
    if (METRIC_KEY(SUPPORTED_METRICS) == name) {
        std::vector<std::string> supportedMetrics = {
            METRIC_KEY(AVAILABLE_DEVICES),
            METRIC_KEY(SUPPORTED_METRICS),
            METRIC_KEY(SUPPORTED_CONFIG_KEYS),
            METRIC_KEY(FULL_DEVICE_NAME),
            METRIC_KEY(IMPORT_EXPORT_SUPPORT),
            METRIC_KEY(DEVICE_ARCHITECTURE),
            METRIC_KEY(OPTIMIZATION_CAPABILITIES),
            METRIC_KEY(RANGE_FOR_ASYNC_INFER_REQUESTS) };
        IE_SET_METRIC_RETURN(SUPPORTED_METRICS, supportedMetrics);
    } else if (METRIC_KEY(SUPPORTED_CONFIG_KEYS) == name) {
        std::vector<std::string> configKeys = {
            CONFIG_KEY(DEVICE_ID),
            CONFIG_KEY(PERF_COUNT),
            TEMPLATE_CONFIG_KEY(THROUGHPUT_STREAMS)};
        auto streamExecutorConfigKeys = InferenceEngine::IStreamsExecutor::Config{}.SupportedKeys();
        for (auto&& configKey : streamExecutorConfigKeys) {
            if (configKey != InferenceEngine::PluginConfigParams::KEY_CPU_THROUGHPUT_STREAMS) {
                configKeys.emplace_back(configKey);
            }
        }
        IE_SET_METRIC_RETURN(SUPPORTED_CONFIG_KEYS, configKeys);
    } else if (METRIC_KEY(AVAILABLE_DEVICES) == name) {
        // TODO: fill list of available devices
        std::vector<std::string> availableDevices = { "" };
        IE_SET_METRIC_RETURN(AVAILABLE_DEVICES, availableDevices);
    } else if (METRIC_KEY(FULL_DEVICE_NAME) == name) {
        std::string name = "Template Device Full Name";
        IE_SET_METRIC_RETURN(FULL_DEVICE_NAME, name);
    } else if (METRIC_KEY(IMPORT_EXPORT_SUPPORT) == name) {
        IE_SET_METRIC_RETURN(IMPORT_EXPORT_SUPPORT, true);
    } else if (METRIC_KEY(DEVICE_ARCHITECTURE) == name) {
        // TODO: return device architecture for device specified by DEVICE_ID config
        std::string arch = "TEMPLATE";
        IE_SET_METRIC_RETURN(DEVICE_ARCHITECTURE, arch);
    } else if (METRIC_KEY(OPTIMIZATION_CAPABILITIES) == name) {
        // TODO: fill actual list of supported capabilities: e.g. Template device supports only FP32
        std::vector<std::string> capabilities = { METRIC_VALUE(FP32) /*, TEMPLATE_METRIC_VALUE(HARDWARE_CONVOLUTION)*/ };
        IE_SET_METRIC_RETURN(OPTIMIZATION_CAPABILITIES, capabilities);
    } else if (METRIC_KEY(RANGE_FOR_ASYNC_INFER_REQUESTS) == name) {
        // TODO: fill with actual values
        using uint = unsigned int;
        IE_SET_METRIC_RETURN(RANGE_FOR_ASYNC_INFER_REQUESTS, std::make_tuple(uint{1}, uint{1}, uint{1}));
    } else  {
        IE_THROW() << "Unsupported device metric: " << name;
    }
}
// ! [plugin:get_metric]

// ! [plugin:create_plugin_engine]
static const InferenceEngine::Version version = {{2, 1}, CI_BUILD_NUMBER, "templatePlugin"};
IE_DEFINE_PLUGIN_CREATE_FUNCTION(Plugin, version)
// ! [plugin:create_plugin_engine]<|MERGE_RESOLUTION|>--- conflicted
+++ resolved
@@ -81,33 +81,6 @@
     InferenceEngine::InputsDataMap networkInputs = network.getInputsInfo();
     InferenceEngine::OutputsDataMap networkOutputs = network.getOutputsInfo();
 
-<<<<<<< HEAD
-=======
-    // TODO: check with precisions supported by Template device
-
-    for (auto networkOutput : networkOutputs) {
-        auto output_precision = networkOutput.second->getPrecision();
-
-        if (output_precision != InferenceEngine::Precision::FP32 &&
-            output_precision != InferenceEngine::Precision::FP16 &&
-            output_precision != InferenceEngine::Precision::U8) {
-            IE_THROW() << "Template device supports only U8, FP16 and FP32 output precision.";
-        }
-    }
-
-    for (auto networkInput : networkInputs) {
-        auto input_precision = networkInput.second->getTensorDesc().getPrecision();
-
-        if (input_precision != InferenceEngine::Precision::FP32 &&
-            input_precision != InferenceEngine::Precision::FP16 &&
-            input_precision != InferenceEngine::Precision::I16 &&
-            input_precision != InferenceEngine::Precision::U8) {
-            IE_THROW() << "Input image format " << input_precision << " is not supported yet.\n"
-                       << "Supported formats are: FP32, FP16, I16 and U8.";
-        }
-    }
-
->>>>>>> a748c26f
     auto function = network.getFunction();
     if (function == nullptr) {
         IE_THROW() << "TEMPLATE plugin can compile only IR v10 networks";
