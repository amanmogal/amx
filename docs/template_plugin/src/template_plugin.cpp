// Copyright (C) 2018-2021 Intel Corporation
// SPDX-License-Identifier: Apache-2.0
//

#include <ie_metric_helpers.hpp>
#include <ie_plugin_config.hpp>
#include <ie_algorithm.hpp>

#include <hetero/hetero_plugin_config.hpp>
#include <threading/ie_executor_manager.hpp>
#include "preprocessing.hpp"

#include <ngraph/op/util/op_types.hpp>
#include <ngraph/graph_util.hpp>
#include <ngraph/pass/manager.hpp>
#include <ngraph/opsets/opset.hpp>
#include <transformations/common_optimizations/common_optimizations.hpp>
#include <transformations/rt_info/fused_names_attribute.hpp>
#include <transformations/convert_precision.hpp>

#include "template/template_config.hpp"
#include "template_itt.hpp"
#include "template_plugin.hpp"
#include "template_executable_network.hpp"
#include "template_infer_request.hpp"
#include "template_pattern_transformation.hpp"

using namespace TemplatePlugin;

// ! [plugin:ctor]
Plugin::Plugin() {
    // TODO: fill with actual device name, backend engine
    _pluginName = "TEMPLATE";

    // create ngraph backend which performs inference using ngraph reference implementations
    ngraph::runtime::Backend::set_backend_shared_library_search_directory("");
    _backend = ngraph::runtime::Backend::create("INTERPRETER");

    // create default stream executor with a given name
    _waitExecutor = InferenceEngine::ExecutorManager::getInstance()->getIdleCPUStreamsExecutor({"TemplateWaitExecutor"});
}
// ! [plugin:ctor]

// ! [plugin:dtor]
Plugin::~Plugin() {
    // Plugin should remove executors from executor cache to avoid threads number growth in the whole application
    InferenceEngine::ExecutorManager::getInstance()->clear("TemplateStreamsExecutor");
    InferenceEngine::ExecutorManager::getInstance()->clear("TemplateWaitExecutor");
    // NOTE: Uncomment this if Inference Engine Executor cache is used to create callback executor
    // ExecutorManager::getInstance()->clear("TemplateCallbackExecutor");
}
// ! [plugin:dtor]

// ! [plugin:transform_network]

std::shared_ptr<ngraph::Function> TransformNetwork(const std::shared_ptr<const ngraph::Function>& function,
                                                   const InferenceEngine::InputsDataMap & inputInfoMap) {
    // 1. Copy ngraph::Function first to apply some transformations which modify original ngraph::Function
    auto transformedNetwork = ngraph::clone_function(*function);

    // 2. Perform common optimizations and device-specific transformations
    ngraph::pass::Manager passManager;
    // Example: register transformation to convert preprocessing information to graph nodes
    passManager.register_pass<ngraph::pass::AddPreprocessing>(inputInfoMap);
    // Example: register CommonOptimizations transformation from transformations library
    passManager.register_pass<ngraph::pass::CommonOptimizations>();
    // Template plugin handles only FP32 networks
    passManager.register_pass<ngraph::pass::ConvertPrecision>(ngraph::element::f16, ngraph::element::f32);
    // Example: register plugin specific transformation
    passManager.register_pass<ngraph::pass::DecomposeDivideMatcher>();
    passManager.register_pass<ngraph::pass::ReluReluFusionMatcher>();
    // Register any other transformations
    // ..

    // After `run_passes`, we have the transformed function, where operations match device operations,
    // and we can create device backend-dependent graph
    passManager.run_passes(transformedNetwork);

    return transformedNetwork;
}
// ! [plugin:transform_network]

// ! [plugin:load_exe_network_impl]
InferenceEngine::ExecutableNetworkInternal::Ptr Plugin::LoadExeNetworkImpl(const InferenceEngine::CNNNetwork & network,
                                                                           const ConfigMap &config) {
    OV_ITT_SCOPED_TASK(itt::domains::TemplatePlugin, "Plugin::LoadExeNetworkImpl");

<<<<<<< HEAD
    auto cfg = Configuration{ config, _cfg };
    InferenceEngine::InputsDataMap networkInputs = network.getInputsInfo();
    InferenceEngine::OutputsDataMap networkOutputs = network.getOutputsInfo();

    // TODO: check with precisions supported by Template device

    for (auto networkOutput : networkOutputs) {
        auto output_precision = networkOutput.second->getPrecision();

        if (output_precision != InferenceEngine::Precision::FP32 &&
            output_precision != InferenceEngine::Precision::FP16 &&
            output_precision != InferenceEngine::Precision::U8) {
            IE_THROW(NotImplemented) << "Template device supports only U8, FP16 and FP32 output precision.";
        }
    }

    for (auto networkInput : networkInputs) {
        auto input_precision = networkInput.second->getTensorDesc().getPrecision();

        if (input_precision != InferenceEngine::Precision::FP32 &&
            input_precision != InferenceEngine::Precision::FP16 &&
            input_precision != InferenceEngine::Precision::I16 &&
            input_precision != InferenceEngine::Precision::U8) {
            IE_THROW(NotImplemented) << "Input image format " << input_precision << " is not supported yet.\n"
                       << "Supported formats are: FP32, FP16, I16 and U8.";
        }
    }

    auto function = network.getFunction();
    if (function == nullptr) {
        IE_THROW(NotImplemented) << "TEMPLATE plugin can compile only IR v10 networks";
    }

    return std::make_shared<ExecutableNetwork>(function, networkInputs, cfg,
=======
    auto fullConfig = Configuration{ config, _cfg };
    return std::make_shared<ExecutableNetwork>(network.getFunction(), fullConfig,
>>>>>>> 768aec9d
        std::static_pointer_cast<Plugin>(shared_from_this()));
}
// ! [plugin:load_exe_network_impl]

// ! [plugin:import_network_impl]
InferenceEngine::ExecutableNetworkInternal::Ptr
Plugin::ImportNetworkImpl(std::istream& modelStream, const std::map<std::string, std::string>& config) {
    OV_ITT_SCOPED_TASK(itt::domains::TemplatePlugin, "Plugin::ImportNetworkImpl");

    auto fullConfig = Configuration{ config, _cfg };
    return std::make_shared<ExecutableNetwork>(modelStream, fullConfig,
        std::static_pointer_cast<Plugin>(shared_from_this()));
}
// ! [plugin:import_network_impl]

// ! [plugin:query_network]
InferenceEngine::QueryNetworkResult Plugin::QueryNetwork(const InferenceEngine::CNNNetwork &network, const ConfigMap& config) const {
    OV_ITT_SCOPED_TASK(itt::domains::TemplatePlugin, "Plugin::QueryNetwork");

    Configuration fullConfig{config, _cfg, false};
    auto function = network.getFunction();
<<<<<<< HEAD
    if (function == nullptr) {
         IE_THROW(NotImplemented) << "Template Plugin supports only ngraph cnn network representation";
    }
=======
>>>>>>> 768aec9d

    // 1. First of all we should store initial input operation set
    std::unordered_set<std::string> originalOps;
    std::map<std::string, ngraph::NodeTypeInfo> friendlyNameToType;
    for (auto&& node : function->get_ops()) {
        originalOps.emplace(node->get_friendly_name());
        friendlyNameToType[node->get_friendly_name()] = node->get_type_info();
    }

    // 2. It is needed to apply all transformations as it is done in LoadExeNetworkImpl
    auto transformedFunction = TransformNetwork(function, network.getInputsInfo());

    // 3. The same input node can be transformed into supported and unsupported backend node
    // So we need store as supported either unsupported node sets
    std::unordered_set<std::string> supported;
    std::unordered_set<std::string> unsupported;
    auto opset = ngraph::get_opset4();
    for (auto&& node : transformedFunction->get_ops()) {
        // Extract transformation history from transformed node as list of nodes
        for (auto&& fusedLayerName : ngraph::getFusedNamesVector(node)) {
            // Filter just nodes from original operation set
            // TODO: fill with actual decision rules based on whether kernel is supported by backend
            if (InferenceEngine::details::contains(originalOps, fusedLayerName)) {
                if (opset.contains_type(friendlyNameToType[fusedLayerName])) {
                    supported.emplace(fusedLayerName);
                } else {
                    unsupported.emplace(fusedLayerName);
                }
            }
        }
    }

    // 4. The result set should contain just nodes from supported set
    for (auto&& unsupportedNode : unsupported) {
        supported.erase(unsupportedNode);
    }

    for (auto&& node : function->get_ops()) {
        // 5. If some housekeeping nodes were not added - add them.
        if (InferenceEngine::details::contains(supported, node->get_friendly_name())) {
            for (auto&& inputNodeOutput : node->input_values()) {
                if (ngraph::op::is_constant(inputNodeOutput.get_node()) || ngraph::op::is_parameter(inputNodeOutput.get_node())) {
                    supported.emplace(inputNodeOutput.get_node()->get_friendly_name());
                }
            }
            for (auto&& outputs : node->outputs()) {
                for (auto&& outputNodeInput : outputs.get_target_inputs()) {
                    if (ngraph::op::is_output(outputNodeInput.get_node())) {
                        supported.emplace(outputNodeInput.get_node()->get_friendly_name());
                    }
                }
            }
        }

        // 6. Eliminate subgraphs that consist of housekeeping nodes only
        if (ngraph::op::is_constant(node) || ngraph::op::is_parameter(node)) {
            if (!InferenceEngine::details::contains(supported, node->output(0).get_target_inputs().begin()->get_node()->get_friendly_name())) {
                supported.erase(node->get_friendly_name());
            }
        } else if (ngraph::op::is_output(node)) {
            if (!InferenceEngine::details::contains(supported, node->input_values().begin()->get_node()->get_friendly_name())) {
                supported.erase(node->get_friendly_name());
            }
        }
    }

    // 7. Produce the result
    InferenceEngine::QueryNetworkResult res;
    for (auto&& layerName : supported) {
        res.supportedLayersMap.emplace(layerName, GetName());
    }

    return res;
}
// ! [plugin:query_network]

// ! [plugin:add_extension]
void Plugin::AddExtension(InferenceEngine::IExtensionPtr /*extension*/) {
    // TODO: add extensions if plugin supports extensions
    IE_THROW(NotImplemented);
}
// ! [plugin:add_extension]

// ! [plugin:set_config]
void Plugin::SetConfig(const ConfigMap &config) {
    _cfg = Configuration{config, _cfg};
}
// ! [plugin:set_config]

// ! [plugin:get_config]
InferenceEngine::Parameter Plugin::GetConfig(const std::string& name, const std::map<std::string, InferenceEngine::Parameter> & /*options*/) const {
    return _cfg.Get(name);
}
// ! [plugin:get_config]

// ! [plugin:get_metric]
InferenceEngine::Parameter Plugin::GetMetric(const std::string& name, const std::map<std::string, InferenceEngine::Parameter> & options) const {
    if (METRIC_KEY(SUPPORTED_METRICS) == name) {
        std::vector<std::string> supportedMetrics = {
            METRIC_KEY(AVAILABLE_DEVICES),
            METRIC_KEY(SUPPORTED_METRICS),
            METRIC_KEY(SUPPORTED_CONFIG_KEYS),
            METRIC_KEY(FULL_DEVICE_NAME),
            METRIC_KEY(IMPORT_EXPORT_SUPPORT),
            METRIC_KEY(DEVICE_ARCHITECTURE),
            METRIC_KEY(OPTIMIZATION_CAPABILITIES),
            METRIC_KEY(RANGE_FOR_ASYNC_INFER_REQUESTS) };
        IE_SET_METRIC_RETURN(SUPPORTED_METRICS, supportedMetrics);
    } else if (METRIC_KEY(SUPPORTED_CONFIG_KEYS) == name) {
        std::vector<std::string> configKeys = {
            CONFIG_KEY(DEVICE_ID),
            CONFIG_KEY(PERF_COUNT),
            TEMPLATE_CONFIG_KEY(THROUGHPUT_STREAMS)};
        auto streamExecutorConfigKeys = InferenceEngine::IStreamsExecutor::Config{}.SupportedKeys();
        for (auto&& configKey : streamExecutorConfigKeys) {
            if (configKey != InferenceEngine::PluginConfigParams::KEY_CPU_THROUGHPUT_STREAMS) {
                configKeys.emplace_back(configKey);
            }
        }
        IE_SET_METRIC_RETURN(SUPPORTED_CONFIG_KEYS, configKeys);
    } else if (METRIC_KEY(AVAILABLE_DEVICES) == name) {
        // TODO: fill list of available devices
        std::vector<std::string> availableDevices = { "" };
        IE_SET_METRIC_RETURN(AVAILABLE_DEVICES, availableDevices);
    } else if (METRIC_KEY(FULL_DEVICE_NAME) == name) {
        std::string name = "Template Device Full Name";
        IE_SET_METRIC_RETURN(FULL_DEVICE_NAME, name);
    } else if (METRIC_KEY(IMPORT_EXPORT_SUPPORT) == name) {
        IE_SET_METRIC_RETURN(IMPORT_EXPORT_SUPPORT, true);
    } else if (METRIC_KEY(DEVICE_ARCHITECTURE) == name) {
        // TODO: return device architecture for device specified by DEVICE_ID config
        std::string arch = "TEMPLATE";
        IE_SET_METRIC_RETURN(DEVICE_ARCHITECTURE, arch);
    } else if (METRIC_KEY(OPTIMIZATION_CAPABILITIES) == name) {
        // TODO: fill actual list of supported capabilities: e.g. Template device supports only FP32
        std::vector<std::string> capabilities = { METRIC_VALUE(FP32) /*, TEMPLATE_METRIC_VALUE(HARDWARE_CONVOLUTION)*/ };
        IE_SET_METRIC_RETURN(OPTIMIZATION_CAPABILITIES, capabilities);
    } else if (METRIC_KEY(RANGE_FOR_ASYNC_INFER_REQUESTS) == name) {
        // TODO: fill with actual values
        using uint = unsigned int;
        IE_SET_METRIC_RETURN(RANGE_FOR_ASYNC_INFER_REQUESTS, std::make_tuple(uint{1}, uint{1}, uint{1}));
    } else  {
        IE_THROW(NotFound) << "Unsupported device metric: " << name;
    }
}
// ! [plugin:get_metric]

// ! [plugin:create_plugin_engine]
static const InferenceEngine::Version version = {{2, 1}, CI_BUILD_NUMBER, "templatePlugin"};
IE_DEFINE_PLUGIN_CREATE_FUNCTION(Plugin, version)
// ! [plugin:create_plugin_engine]<|MERGE_RESOLUTION|>--- conflicted
+++ resolved
@@ -85,45 +85,8 @@
                                                                            const ConfigMap &config) {
     OV_ITT_SCOPED_TASK(itt::domains::TemplatePlugin, "Plugin::LoadExeNetworkImpl");
 
-<<<<<<< HEAD
-    auto cfg = Configuration{ config, _cfg };
-    InferenceEngine::InputsDataMap networkInputs = network.getInputsInfo();
-    InferenceEngine::OutputsDataMap networkOutputs = network.getOutputsInfo();
-
-    // TODO: check with precisions supported by Template device
-
-    for (auto networkOutput : networkOutputs) {
-        auto output_precision = networkOutput.second->getPrecision();
-
-        if (output_precision != InferenceEngine::Precision::FP32 &&
-            output_precision != InferenceEngine::Precision::FP16 &&
-            output_precision != InferenceEngine::Precision::U8) {
-            IE_THROW(NotImplemented) << "Template device supports only U8, FP16 and FP32 output precision.";
-        }
-    }
-
-    for (auto networkInput : networkInputs) {
-        auto input_precision = networkInput.second->getTensorDesc().getPrecision();
-
-        if (input_precision != InferenceEngine::Precision::FP32 &&
-            input_precision != InferenceEngine::Precision::FP16 &&
-            input_precision != InferenceEngine::Precision::I16 &&
-            input_precision != InferenceEngine::Precision::U8) {
-            IE_THROW(NotImplemented) << "Input image format " << input_precision << " is not supported yet.\n"
-                       << "Supported formats are: FP32, FP16, I16 and U8.";
-        }
-    }
-
-    auto function = network.getFunction();
-    if (function == nullptr) {
-        IE_THROW(NotImplemented) << "TEMPLATE plugin can compile only IR v10 networks";
-    }
-
-    return std::make_shared<ExecutableNetwork>(function, networkInputs, cfg,
-=======
     auto fullConfig = Configuration{ config, _cfg };
     return std::make_shared<ExecutableNetwork>(network.getFunction(), fullConfig,
->>>>>>> 768aec9d
         std::static_pointer_cast<Plugin>(shared_from_this()));
 }
 // ! [plugin:load_exe_network_impl]
@@ -145,12 +108,6 @@
 
     Configuration fullConfig{config, _cfg, false};
     auto function = network.getFunction();
-<<<<<<< HEAD
-    if (function == nullptr) {
-         IE_THROW(NotImplemented) << "Template Plugin supports only ngraph cnn network representation";
-    }
-=======
->>>>>>> 768aec9d
 
     // 1. First of all we should store initial input operation set
     std::unordered_set<std::string> originalOps;
