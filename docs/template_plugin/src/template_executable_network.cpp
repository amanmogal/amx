// Copyright (C) 2018-2021 Intel Corporation
// SPDX-License-Identifier: Apache-2.0
//

#include "template_executable_network.hpp"

#include <ie_metric_helpers.hpp>
#include <ie_plugin_config.hpp>
#include <threading/ie_executor_manager.hpp>

#include "ie_icore.hpp"
#include "template/template_config.hpp"
#include "template_itt.hpp"
#include "template_plugin.hpp"
#include "transformations/serialize.hpp"

using namespace TemplatePlugin;

// ! [executable_network:ctor_cnnnetwork]
TemplatePlugin::ExecutableNetwork::ExecutableNetwork(const std::shared_ptr<const ngraph::Function>& function,
                                                     const InferenceEngine::InputsDataMap& inputInfoMap,
                                                     const InferenceEngine::OutputsDataMap& outputsInfoMap,
                                                     const Configuration& cfg,
                                                     const Plugin::Ptr& plugin)
    : InferenceEngine::ExecutableNetworkThreadSafeDefault(nullptr, nullptr),  // Disable default threads creation
      _cfg(cfg),
      _plugin(plugin) {
    // TODO: if your plugin supports device ID (more that single instance of device can be on host machine)
    // you should select proper device based on KEY_DEVICE_ID or automatic behavior
    // In this case, _waitExecutor should also be created per device.
    try {
        CompileNetwork(function, inputInfoMap, outputsInfoMap);
        InitExecutor();  // creates thread-based executor using for async requests
    } catch (const InferenceEngine::Exception&) {
        throw;
    } catch (const std::exception& e) {
        IE_THROW(Unexpected) << "Standard exception from compilation library: " << e.what();
    } catch (...) {
        IE_THROW(Unexpected) << "Generic exception is thrown";
    }
}
// ! [executable_network:ctor_cnnnetwork]

// ! [executable_network:ctor_import_stream]
TemplatePlugin::ExecutableNetwork::ExecutableNetwork(std::istream& model,
                                                     const Configuration& cfg,
                                                     const Plugin::Ptr& plugin)
    : _cfg(cfg),
      _plugin(plugin) {
    // read XML content
    std::string xmlString;
    std::uint64_t dataSize = 0;
    model.read(reinterpret_cast<char*>(&dataSize), sizeof(dataSize));
    xmlString.resize(dataSize);
    model.read(const_cast<char*>(xmlString.c_str()), dataSize);

    // read blob content
    InferenceEngine::Blob::Ptr dataBlob;
    model.read(reinterpret_cast<char*>(&dataSize), sizeof(dataSize));
    if (0 != dataSize) {
        dataBlob = InferenceEngine::make_shared_blob<std::uint8_t>(
            InferenceEngine::TensorDesc(InferenceEngine::Precision::U8,
                                        {static_cast<std::size_t>(dataSize)},
                                        InferenceEngine::Layout::C));
        dataBlob->allocate();
        model.read(dataBlob->buffer(), dataSize);
    }

    // TODO: implement Import / Export of configuration options and merge with `cfg`
    // TODO: implement Import / Export of network precisions, layouts, preprocessing info
    InferenceEngine::InputsDataMap inputInfoMap;
    InferenceEngine::OutputsDataMap outputInfoMap;

    auto cnnnetwork = _plugin->GetCore()->ReadNetwork(xmlString, std::move(dataBlob));

    setNetworkInputs(cnnnetwork.getInputsInfo());
    setNetworkOutputs(cnnnetwork.getOutputsInfo());
    SetPointerToPlugin(_plugin->shared_from_this());

    try {
        CompileNetwork(cnnnetwork.getFunction(), inputInfoMap, outputInfoMap);
        InitExecutor();  // creates thread-based executor using for async requests
    } catch (const InferenceEngine::Exception&) {
        throw;
    } catch (const std::exception& e) {
        IE_THROW(Unexpected) << "Standard exception from compilation library: " << e.what();
    } catch (...) {
        IE_THROW(Unexpected) << "Generic exception is thrown";
    }
}
// ! [executable_network:ctor_import_stream]

// ! [executable_network:map_graph]
// forward declaration
std::shared_ptr<ngraph::Function> TransformNetwork(const std::shared_ptr<const ngraph::Function>& function,
                                                   const InferenceEngine::InputsDataMap& inputInfoMap,
                                                   const InferenceEngine::OutputsDataMap& outputsInfoMap);

void TemplatePlugin::ExecutableNetwork::CompileNetwork(const std::shared_ptr<const ngraph::Function>& function,
                                                       const InferenceEngine::InputsDataMap& inputInfoMap,
                                                       const InferenceEngine::OutputsDataMap& outputsInfoMap) {
    // TODO: perform actual graph compilation / mapping to backend graph representation / kernels

    // apply plugins transformations
    _function = TransformNetwork(function, inputInfoMap, outputsInfoMap);

    // Generate backend specific blob mappings. For example Inference Engine uses not ngraph::Result nodes friendly name
    // as inference request output names but the name of the layer before.
    for (auto&& result : _function->get_results()) {
        auto previousOutput = result->get_input_source_output(0);
        auto outputName = previousOutput.get_node()->get_friendly_name();
        if (previousOutput.get_node()->get_output_size() > 1) {
            outputName += '.' + std::to_string(previousOutput.get_index());
        }
        _outputIndex.emplace(outputName, _function->get_result_index(result));
    }
    for (auto&& parameter : _function->get_parameters()) {
        _inputIndex.emplace(parameter->get_friendly_name(), _function->get_parameter_index(parameter));
    }

    // Perform any other steps like allocation and filling backend specific memory handles and so on
}
// ! [executable_network:map_graph]

// ! [executable_network:init_executor]
void TemplatePlugin::ExecutableNetwork::InitExecutor() {
    // Default multi-threaded configuration is balanced for throughtput and latency cases and takes into account
    // real hardware cores and NUMA nodes.
    auto streamsExecutorConfig =
        InferenceEngine::IStreamsExecutor::Config::MakeDefaultMultiThreaded(_cfg._streamsExecutorConfig);
    streamsExecutorConfig._name = "TemplateStreamsExecutor";
    // As Inference Engine CPU Streams Executor creates some additional therads
    // it is better to avoid threads recreateion as some OSs memory allocator can not manage such usage cases
    // and memory consumption can be larger than it is expected.
    // So Inference Engone provides executors cache.
    _taskExecutor = InferenceEngine::ExecutorManager::getInstance()->getIdleCPUStreamsExecutor(streamsExecutorConfig);
    // NOTE: callback Executor is not configured. So callback will be called in the thread of the last stage of
    // inference request pipeline _callbackExecutor =
    // InferenceEngine::ExecutorManager::getInstance()->getIdleCPUStreamsExecutor({"TemplateCallbackExecutor"});
}
// ! [executable_network:init_executor]

// ! [executable_network:create_infer_request_impl]
InferenceEngine::IInferRequestInternal::Ptr TemplatePlugin::ExecutableNetwork::CreateInferRequestImpl(
    InferenceEngine::InputsDataMap networkInputs,
    InferenceEngine::OutputsDataMap networkOutputs) {
    return std::make_shared<TemplateInferRequest>(networkInputs,
                                                  networkOutputs,
                                                  std::static_pointer_cast<ExecutableNetwork>(shared_from_this()));
}
// ! [executable_network:create_infer_request_impl]

// ! [executable_network:create_infer_request]
InferenceEngine::IInferRequestInternal::Ptr TemplatePlugin::ExecutableNetwork::CreateInferRequest() {
    auto internalRequest = CreateInferRequestImpl(_networkInputs, _networkOutputs);
    return std::make_shared<TemplateAsyncInferRequest>(std::static_pointer_cast<TemplateInferRequest>(internalRequest),
                                                       _taskExecutor,
                                                       _plugin->_waitExecutor,
                                                       _callbackExecutor);
}
// ! [executable_network:create_infer_request]

// ! [executable_network:get_config]
InferenceEngine::Parameter TemplatePlugin::ExecutableNetwork::GetConfig(const std::string& name) const {
    return _cfg.Get(name);
}
// ! [executable_network:get_config]

// ! [executable_network:get_metric]
InferenceEngine::Parameter TemplatePlugin::ExecutableNetwork::GetMetric(const std::string& name) const {
    // TODO: return more supported values for metrics
    if (EXEC_NETWORK_METRIC_KEY(SUPPORTED_METRICS) == name) {
        IE_SET_METRIC_RETURN(SUPPORTED_METRICS,
                             std::vector<std::string>{METRIC_KEY(NETWORK_NAME),
                                                      METRIC_KEY(SUPPORTED_METRICS),
                                                      METRIC_KEY(SUPPORTED_CONFIG_KEYS),
                                                      METRIC_KEY(OPTIMAL_NUMBER_OF_INFER_REQUESTS)});
    } else if (EXEC_NETWORK_METRIC_KEY(SUPPORTED_CONFIG_KEYS) == name) {
        std::vector<std::string> configKeys = {CONFIG_KEY(DEVICE_ID),
                                               CONFIG_KEY(PERF_COUNT),
                                               TEMPLATE_CONFIG_KEY(THROUGHPUT_STREAMS)};
        auto streamExecutorConfigKeys = InferenceEngine::IStreamsExecutor::Config{}.SupportedKeys();
        for (auto&& configKey : streamExecutorConfigKeys) {
            configKeys.emplace_back(configKey);
        }
        IE_SET_METRIC_RETURN(SUPPORTED_CONFIG_KEYS, configKeys);
    } else if (EXEC_NETWORK_METRIC_KEY(NETWORK_NAME) == name) {
        auto networkName = _function->get_friendly_name();
        IE_SET_METRIC_RETURN(NETWORK_NAME, networkName);
    } else if (EXEC_NETWORK_METRIC_KEY(OPTIMAL_NUMBER_OF_INFER_REQUESTS) == name) {
        unsigned int value = _cfg._streamsExecutorConfig._streams;
        IE_SET_METRIC_RETURN(OPTIMAL_NUMBER_OF_INFER_REQUESTS, value);
    } else {
        IE_THROW() << "Unsupported ExecutableNetwork metric: " << name;
    }
}
// ! [executable_network:get_metric]

// ! [executable_network:export]
void TemplatePlugin::ExecutableNetwork::Export(std::ostream& modelStream) {
    OV_ITT_SCOPED_TASK(itt::domains::TemplatePlugin, "ExecutableNetwork::Export");

    // Note: custom ngraph extensions are not supported
    std::map<std::string, ngraph::OpSet> custom_opsets;
    std::stringstream xmlFile, binFile;
<<<<<<< HEAD
    ngraph::pass::Serialize serializer(xmlFile, binFile, custom_opsets, ngraph::pass::Serialize::Version::IR_V11);
=======
    ngraph::pass::Serialize serializer(xmlFile, binFile, custom_opsets);
>>>>>>> e31bbfc8
    serializer.run_on_function(_function);

    auto m_constants = binFile.str();
    auto m_model = xmlFile.str();

    auto dataSize = static_cast<std::uint64_t>(m_model.size());
    modelStream.write(reinterpret_cast<char*>(&dataSize), sizeof(dataSize));
    modelStream.write(m_model.c_str(), dataSize);

    dataSize = static_cast<std::uint64_t>(m_constants.size());
    modelStream.write(reinterpret_cast<char*>(&dataSize), sizeof(dataSize));
    modelStream.write(reinterpret_cast<char*>(&m_constants[0]), dataSize);

    // TODO: implement network precision, layout, preprocessing info serialization
}
// ! [executable_network:export]<|MERGE_RESOLUTION|>--- conflicted
+++ resolved
@@ -203,11 +203,7 @@
     // Note: custom ngraph extensions are not supported
     std::map<std::string, ngraph::OpSet> custom_opsets;
     std::stringstream xmlFile, binFile;
-<<<<<<< HEAD
-    ngraph::pass::Serialize serializer(xmlFile, binFile, custom_opsets, ngraph::pass::Serialize::Version::IR_V11);
-=======
     ngraph::pass::Serialize serializer(xmlFile, binFile, custom_opsets);
->>>>>>> e31bbfc8
     serializer.run_on_function(_function);
 
     auto m_constants = binFile.str();
