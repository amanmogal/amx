--- conflicted
+++ resolved
@@ -15,11 +15,8 @@
 #include <utility>
 
 #include "blob_factory.hpp"
-<<<<<<< HEAD
 #include "ie_api.h"
-=======
 #include "ie_common.h"
->>>>>>> a1ee7dca
 #include "ie_ngraph_utils.hpp"
 #include "openvino/core/except.hpp"
 #include "openvino/core/partial_shape.hpp"
@@ -386,22 +383,10 @@
                    _outputTensors[_executableNetwork->_outputIndex.at(name)]->get_partial_shape().is_static()) {
             dims = _outputTensors[_executableNetwork->_outputIndex.at(name)]->get_shape();
         } else {
-<<<<<<< HEAD
-            IE_THROW() << "Output blob dimensions are not all known for output name " << name
-                       << " with partial shape: " << foundOutput->getPartialShape();
-        }
-        IE_SUPPRESS_DEPRECATED_END
-
-        if (data) {
-            if (data->getTensorDesc().getDims() != dims) {
-                // TODO: implement something smart here instead of raw re-allocation
-                data.reset();
-            }
-=======
             auto rank = foundOutput->getPartialShape().rank();
             dims = SizeVector(rank.is_dynamic() ? 1 : rank.get_length(), 0);
->>>>>>> a1ee7dca
-        }
+        }
+        IE_SUPPRESS_DEPRECATED_END
 
         if (data->getTensorDesc().getDims() != dims) {
             auto&& results = _executableNetwork->_function->get_results();
@@ -436,10 +421,12 @@
     const bool remoteBlobPassed = userBlob->is<RemoteBlob>();
     if (!compoundBlobPassed && !remoteBlobPassed && userBlob->buffer() == nullptr)
         IE_THROW(NotAllocated) << "Input data was not allocated. Input name: \'" << name << "\'";
+    IE_SUPPRESS_DEPRECATED_START
     if (userBlob->size() == 0 &&
         !((foundInput && foundInput->getInputData()->isDynamic()) || (foundOutput && foundOutput->isDynamic()))) {
         IE_THROW() << "Input data is empty. Input name: \'" << name << "\'";
     }
+    IE_SUPPRESS_DEPRECATED_END
 
     size_t dataSize = userBlob->size();
     if (isInput) {
