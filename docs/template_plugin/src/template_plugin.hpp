--- conflicted
+++ resolved
@@ -23,15 +23,9 @@
     ~Plugin() override;
 
     void SetConfig(const std::map<std::string, std::string> &config) override;
-<<<<<<< HEAD
-    void QueryNetwork(const InferenceEngine::CNNNetwork &network,
-                      const std::map<std::string, std::string>& config,
-                      InferenceEngine::QueryNetworkResult &res) const override;
-=======
     InferenceEngine::QueryNetworkResult
-    QueryNetwork(const InferenceEngine::ICNNNetwork &network,
+    QueryNetwork(const InferenceEngine::CNNNetwork &network,
                  const std::map<std::string, std::string>& config) const override;
->>>>>>> 364bf089
     InferenceEngine::ExecutableNetworkInternal::Ptr
     LoadExeNetworkImpl(const InferenceEngine::CNNNetwork &network,
                        const std::map<std::string, std::string> &config) override;
