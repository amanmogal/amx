/* Misc */
/* =================================================== */
.switcher-set {
    margin-bottom:1rem;
}

main img {
    cursor: pointer;
}

.doxyrest-title-code-block {
    margin-bottom: 0;
}

main  .searchForm {
    margin-bottom: 2rem;
    margin-top: 2rem;
}

pre {
    white-space: pre-wrap;
    word-wrap: break-word;
}


/* cookie wap requirement */
a#wap_dns {display: none;}


/* Sphinx-design tabs override */
.sd-tab-set>input:checked+label {
    border-color: var(--sd-color-tabs-underline-inactive);
    color: var(--sd-color-info-text)!important;
    background-color: rgb(0 104 181)!important;
}

.sd-tab-set>input:checked+label:hover {
    color: --sd-color-info-text;
    background-color: rgb(0,74,134)!important;
}

.sd-tab-set>input:not(:checked)+label:hover {
    color: var(--sd-color-black)!important;
    background-color: rgb(245, 245, 245)!important;
    border-color: var(--sd-color-card-header)!important;
}

.sd-tab-set>label {
    border-bottom: 0.125rem solid transparent;
    margin-right: 10px!important;
    margin-bottom: 8px;
    color: var(--sd-color-black)!important;
    border-color: var(--sd-color-tabs-underline-inactive);
    cursor: pointer;
    font-size: var(--sd-fontsize-tabs-label);
    font-weight: 400!important;
    padding: 5px 16px 2px!important;
    transition: color 250ms;
    width: auto;
    z-index: 1;
}

.sd-tab-content {
    box-shadow:none!important;
    border-top: solid 2px var(--sd-color-tabs-overline)!important;
}


/* Navigation panels override */
/* =================================================== */
/* Hide home item in the top bar */
ul#navbar-main-elements li:first-of-type { 
    display: none;
}

/* items on hover */
#bd-docs-nav div ul a:hover {
    text-decoration: underline;
}

ul#navbar-main-elements > li:hover { 
    text-decoration: underline;
    color: #fff;
}


/* First-level items in the side menu */
#bd-docs-nav > div > ul > li {
    padding-bottom: 15px;
}

#bd-docs-nav > div > ul > li > a {
    color: #000000;
    font-weight: bold;
}


/* Move sidebar menu arrows to the left */
.bd-sidebar label {
    left: 0px;
    height: 20px;
    width: 20px;
    top: 5px;
}

<<<<<<< HEAD
/* Moving dropdown arrows to the left */
details.sd-dropdown .sd-summary-up,
details.sd-dropdown .sd-summary-down {
    left: 10px;
}


/* Ttile is at the same place for both open and close states */
details.sd-dropdown:not([open]).sd-card {
    padding: 0px;
}


/* Ttile is at the same place for both open and close states */
details.sd-dropdown[open].sd-card {
    padding: 0px;
}

/* Move title 40px away from the arrow */
details.sd-dropdown .sd-summary-title {
    padding-left: 40px;
}


=======
>>>>>>> 3c579b93

/* Second level items                 */
#bd-docs-nav > div > ul > li > ul {
    padding-left: 0.3rem;
}


/* Overwrite menu chevron directions for open and closed states  */
.toctree-checkbox~label i {
    transform: rotate(270deg);
}

.toctree-checkbox:checked~label i {
    transform: rotate(0deg);
}


/* Doc version dropdown formatting override */
/* =================================================== */
[aria-labelledby="version-selector"]  {
    min-width: 125px!important;
    overflow-x: hidden!important;
}

.sst-dropdown #version-selector {
    min-width: 125px!important;
}

[aria-labelledby="version-selector"]  .dropdown-item { 
    padding: 0.25rem 0.5rem!important;
}


/* Content in two columns */
/* =================================================== */
.row-two-col-content {
    display: flex;
}

.column-two-col-content {
    flex: 50%;
    padding-right: 10px!important;
}


/* Code reference text formatting override */
/* =================================================== */
code {
    color: black !important;
    font-weight: bold;
}


/* Table Sort Button */
/* =================================================== */
.sort-header {
    cursor: pointer;
}

.sort-btn {
    content: "";
    background-image:url('media/arrow-small-opposite-v.svg');
    background-size: 100% 100%;
    background-position: center;
    background-repeat: no-repeat;
    display: inline-block;
    height: 1.5rem;
    width:1.5rem;
    position:relative;
    top:0.5rem;
}

.sort-btn.sort-active.ascending,
.sort-btn.sort-active {
    background-size: 100% 70%;
}

.sort-btn.sort-active.ascending {
    background-image: url('media/union-down.svg');
}

.sort-btn.sort-active {
    background-image: url('media/union-up.svg');
}

div.highlight {
    margin-bottom: 1.15rem;
}

.highlight .err {
    border:none;
    color:inherit;
}

.opt-notice-wrapper {
    position: fixed;
    bottom:0;
    background: black;
    width:100%;
    text-align: center;
    padding: 1rem;
    z-index: 1000;
}

.opt-notice {
    margin-bottom: 0;
    position: absolute;
    top: 50%;
    transform: translateY(-50%);
    text-align: center;
    width:100%;
    color: #fff;
}


/* Transition banner */
/* =================================================== */
.transition-banner {
    top: 60px;
    background: #76CEFF;
    position: fixed;
    text-align: center;
    color: white;
    z-index: 1001;
    display: block;
    padding:0 2rem;
    font-size: var(--pst-sidebar-font-size);
    border: none;
    border-radius: 0;
    font-weight: bold;
    width: 100%;
    margin-right: auto;
    margin-left: auto;
}

.transition-banner > p {
    margin-bottom: 0;
}

.transition-banner .close-banner {
    position:absolute;
    top:0;
    right:0;
    padding: 0 1.25rem;
    color: #000;
    background-color: transparent;
    border: 0;
    float: right;
    font-size: 1.5rem;
    font-weight: 700;
    line-height: 1;
    text-shadow: 0 1px 0 #fff;
    opacity: .5;
}

.hidden-banner {
    display: none!important;
}


/* Responsiveness */
/* =================================================== */
@media (max-width: 720px) {
    .transition-banner {
        margin-top: 2rem;
    }
}

@media (min-width: 1200px) {
    .container, 
    .container-lg,
    .container-md,
    .container-sm,
    .container-xl {
        max-width: 1800px;
    }
}


/* Performance Benchmark Graphs */
/* =================================================== */
.configure-graphs-header {
    padding-left: 16px;
    display: flex;
    justify-content: space-between;
}

.configure-graphs-header h3 {
    float: left;
}

.configure-graphs-content {
    overflow: auto;
}

.header-inactive {
    color: lightgray;
}

.configure-graphs-btn {
    padding: 4px 20px;
    background-color: #0054AE;
    border-color: #0054AE;
    color: #fefefe;
}

.chart-wrap {
    display: grid;
    grid-template-columns: minmax(0, 1fr) 4fr;
    padding-left: 15px;
    padding-right: 15px;
}

.graph-item {
    display: flex;
    flex-direction: column;
    flex: 1;
    min-width: 0;
}

.graph-chart-title-header {
    font-size: 1.4rem;
    line-height: 2rem;
    color: #0054AE;
    padding: 12px 0;
    margin: 0;
}

.empty-chart-container {
  height: 80px;
  line-height: 80px;
  width: 100%;
  text-align: center;
  background-color: #f3f3f3;
  border-radius: 5px;
}

.graph-chart-title {
    vertical-align: middle;
    padding: 12px 0;
}

.chart-graphs-container {
    padding-top: 8px;
    display: flex;
    flex-direction: row;
    width: 100%;
    min-width: 0;
}

.chart-column-title {
    min-width: 20%;
    flex-grow: 0 1;
    white-space: nowrap;
    display: flex;
    flex-direction: row;
    align-items: flex-start;
}

.chart-column-title .icon {
    margin-top: 6px;
    margin-right: 8px;
    flex-grow: 0;
    float: left;
}

.chart-column-title .chart-header {
    flex-grow: 1;
    float: left;
}

.chart-column-title .title {
    font-size: 1rem;
    font-weight: 400;
}

.chart-column-title .subtitle {
    font-size: .8rem;
    color: gray;
}

.chart-labels-container {
    padding-top: 8px;
}

.chart-labels-item {
    width: 100%;
}

.chart-labels-item .title {
    text-overflow: ellipsis;
    overflow: hidden;
    white-space: nowrap;
    display: block;
    font-size: .8rem;
    line-height: 55px;
    height: 55px;
    color: gray;
}

.chevron-right-btn {
    content: url('media/chevron-right.svg');
    vertical-align: middle;
    padding-left: 8px;
}

.chevron-down-btn {
    content: url('media/chevron-down.svg');
    vertical-align: middle;
    padding-left: 8px;
}

.chart {
    height: 500px;
    padding:0;
}

.chart-placeholder {
    overflow-y: scroll;
}

.build-benchmark-section {
  background-color: #f9f9f9;
  padding: 10px 30px 80px 30px;
  display: flex;
  flex-wrap: wrap;
}

.build-benchmark-section .title {
    flex-grow: 1;
}

.build-benchmark-section h3 {
    margin-top: 1rem;
}

.build-benchmark-section .btn-container {
    display: block;
    width: max-content;
    align-self: center;
}

.build-benchmark-section img {
    padding-top: 20px;
}

.platform-configurations {
  font-size: larger;
  display: flex;
  flex-wrap: wrap;
}

.platform-configurations div {
  margin-bottom: 30px;
}

.platform-configurations a {
  padding-right: 24px;
}

.platform-configurations a img {
  padding-right: 24px;
}

.efficiency-icon {
    content: url('media/icon-efficiency.svg');
}

.latency-icon {
    content: url('media/icon-latency.svg');
}

.throughput-icon {
    content: url('media/icon-throughput.svg');
}

.value-icon {
    content: url('media/icon-value.svg');
}


/* Modal */
.modal {
    display: block;
    position: fixed;
    z-index: 1100;
    left: 0;
    top: 0;
    width: 100%;
    height: 100%;
    background-color: rgb(0, 0, 0);
    background-color: rgba(0, 0, 0, 0.4);
}

.modal-content {
    overflow: auto;
    background-color: #fefefe;
    margin: 3% auto;
    padding: 36px;
    border: 1px solid #888;
    width: 95%;
    max-width: 1140px;
    max-height: 85%;
}

.modal-content h2 {
    margin: 0 0 1rem;
}

.modal-content h3 {
    margin-top: 20px;
}

.modal-line-divider {
    width: 100%;
    border-bottom: 1px solid lightgray;
    padding-bottom: 1px;
}

.modal-header {
    display: flex;
    justify-content: space-between;
    border: 0;
    padding: 0;
}

.modal-configure-graphs,
.modal-display-graphs {
    display: flex;
    flex-direction: column;
    min-height: 0;
}

.modal-content-grid-container {
    display: grid;
    padding: 0.75rem 4rem 0.125rem 1rem;
    grid-template-columns: repeat(3, 1fr);
    grid-template-rows: auto;
    gap: 2rem 1rem;
}

.modal-content-grid {
    display: grid;
    padding-top: .5rem;
    grid-template-columns: 1fr;
}

.modal-content-grid-container .column {
  min-width: 100px;
}

.modal-content-grid-container label {
    margin-bottom: 0;
    padding-right: 4px;
}

.modal-content-grid-container input {
    background-color: #0054AE;
    display: inline-block;
    vertical-align: top;
    margin-top: 4px;
    margin-left: -14px;
}

.modal-content-grid-item h5 {
    font-weight: 530;
    margin: 0;
}

.modal-footer {
    display: none;
    padding: 0;
    border: none;
    width: 100%;
    position: relative;
    bottom: -16px;
    left: 0;
}

.modal-footer-content {
    display: flex;
    justify-content: space-between;
}

.modal-disclaimer-box {
    padding-right: 0.5rem;
}

.modal-disclaimer-box p {
    color: #00000098;
    font-size: 0.8rem;
    margin-bottom: 0rem;
}

.benchmark-graph-results-header {
    display: flex;
    justify-content: space-between;
    align-items: center;
    padding-left: 16px;
}

.graph-row {
    display: flex;
    flex-direction: column;
    padding-top: 10px;
    padding-bottom: 20px;
}

.graph-row-first-column {
    width: 32%;
}

.graph-row-column {
    width: 100%;
}

.graph-legend-container {
    display: flex;
    flex-direction: column;
}

@media screen and (max-width:768px) {
    .modal-content-grid-container {
        grid-template-columns: repeat(2, 1fr);
        grid-template-rows: auto;
        padding-right: 1rem;
    }
}

@media screen and (max-width: 530px) {
    .modal-content {
        width: 100vw;
        height: 100vh;
        max-height: 100%;
    }

    .buttons-nav {
        margin-top: 0.125rem;
        margin-bottom: 0.125rem;
        flex-direction: column;
        gap: .5rem;
    }

    .clear-all-btn {
        padding: 0;
    }

    .modal-content-grid-container {
        grid-template-columns: 1fr;
        grid-template-rows: auto;
        padding-right: 1rem;
    }

}

@media screen and (min-width: 530px) {
    .modal-content-grid--cols-2 {
        display: grid;
        padding-top: .5rem;
        grid-template-columns: 1fr 1fr;
        column-gap: 1rem;
    }

    .span-element-big {
        grid-column: 1 / span 2;
}
}


/* Modal buttons */
.modal-close {
    color: #aaaaaa;
    float: right;
    font-size: 28px;
    line-height: 24px;
    padding-right: 4px;
}

.modal-close:hover,
.modal-close:focus {
    color: #000;
    text-decoration: none;
    cursor: pointer;
}

.buttons-nav {
    display: flex;
    justify-content: center;
    align-items: center;
    gap: 1rem;
}

.build-graphs-btn {
    border-color: #0054AE;
    background-color: #0054AE;
    color: #fff;
}

.build-graphs-btn:disabled {
    border-color: #8C8C8C;
    background-color: lightgray;
}

.clear-all-btn {
    cursor: pointer;
}

.clear-all-btn-content {
    border: 1.5px solid black;
    padding: 6px 10px;
}

.edit-settings-btn {
    color: #0054AE;
    font-size: 1.05rem;
    cursor: pointer;
    line-height: 4rem;
}

.edit-settings-text {
    vertical-align: middle;
}

.edit-settings-icon {
    vertical-align: middle;
    content: url('media/edit-settings.svg');
}

.close-btn {
    padding: 4px 16px;
    border-color: #0054AE;
    background-color: #0054AE;
    color: #fefefe;
    float: right;
    align-self: flex-start;
}


/* Content formatting for the benchmark pages */
.picker-options {
    margin: 15px 0;
}

.picker-options .option {
    padding: 10px;
    font-size: medium;
    font-weight: bold;
    cursor: pointer;
}

.picker-options .option.selected {
    border-bottom: 2px solid #0068B5;
}


.picker-options .option.throughput::before {
    content: url('media/icon-throughput.svg');
}

.picker-options .option.value::before {
    content: url('media/icon-value.svg');
}

.picker-options .option.efficiency::before {
    content: url('media/icon-efficiency.svg');
}

.picker-options .option.latency::before {
    content: url('media/icon-latency.svg');
}

.picker-options p.selected {
    display: block;
}

.picker-options p {
    padding: 10px 0;
    display: none;
    border-top: #888 1px solid;
    margin-top: 7px;
}

.selectable-box-container {
    display: flex;
    flex-direction: row;
    padding: 0 0 8px 0;
}

.selectable-box {
    border: 1px solid gray;
    cursor: pointer;
    flex-grow: 0;
    font-size: .8rem;
    font-weight: 600;
    padding: 3px 10px;
    color: black;
    background-color: #fff;
}

.selectable-box.selected {
    color: #fff;
    background-color: #0054AE;
    border-color:#0068B5;
}

.checkmark-container {
  display: block;
  position: relative;
  padding-left: 20px;
  margin-bottom: 12px;
  cursor: pointer;
  -webkit-user-select: none;
  -moz-user-select: none;
  -ms-user-select: none;
  user-select: none;
}

/* Hide the browser's default checkbox */
.checkmark-container input {
  position: absolute;
  opacity: 0;
  cursor: pointer;
  height: 0;
  width: 0;
}

/* Create a custom checkbox */
.checkmark {
  position: absolute;
  top: 5px;
  left: 0;
  height: 15px;
  width: 15px;
  border: #0054AE 2px solid;
}

.checkmark.radiobutton {
  border-radius: 50%;
}

/* On mouse-over, add a grey background color */
.checkmark-container:hover input ~ .checkmark {
  background-color: #ccc;
}

/* When the checkbox is checked, add a blue background */
.checkmark-container input:checked ~ .checkmark {
  background-color: #0054AE;
}

.checkmark-container input:disabled ~ .checkmark {
    background: #d3d3d3;
    border: 2px solid #8C8C8C;
}

/* Create the checkmark/indicator (hidden when not checked) */
.checkmark:after {
  content: "";
  position: absolute;
  display: none;
}

/* Show the checkmark when checked */
.checkmark-container input:checked ~ .checkmark:after {
  display: block;
}

/* Style the checkmark/indicator */
.checkmark-container .checkmark:after {
  left: 3px;
  top: 0;
  width: 5px;
  height: 9px;
  border: solid white;
  border-width: 0 2px 2px 0;
  -webkit-transform: rotate(45deg);
  -ms-transform: rotate(45deg);
  transform: rotate(45deg);
}

.checkmark-container .checkmark.radiobutton:after {
  border-radius: 50%;
  top: 3px;
  left: 3px;
  width: 5px;
  height: 5px;
  background: white;
  -webkit-transform: none;
  -ms-transform: none;
  transform: none;
}


#performance-information-frequently-asked-questions section h2 {
  cursor: pointer;
  color: #0054AE;
  font-size: larger;
  margin-top: 12px;
}

#performance-information-frequently-asked-questions table tr:nth-child(even),
table#model-accuracy-and-perf-int8-fp32-table tr:nth-child(even),
table#model-accuracy-and-perf-int8-fp32-table .light-header {
  background-color: #f9f9f9;
}

table#model-accuracy-and-perf-int8-fp32-table tr.header {
  background-color: #e9eaeb;
}

table#model-accuracy-and-perf-int8-fp32-table td.data {
  border-left: #e9eaeb solid 1px;
}

#performance-information-frequently-asked-questions table {
  overflow: auto;
}

#performance-information-frequently-asked-questions table thead {
  background-color: #e9eaeb;
}

#performance-information-frequently-asked-questions section h2::before {
  content: url('media/chevron-right.svg');
  vertical-align: -10px;
  margin-left: -32px;
}

#performance-information-frequently-asked-questions section h2.expanded::before {
  content: url('media/chevron-down.svg');
  vertical-align: -10px;
}

#performance-information-frequently-asked-questions section p,
#performance-information-frequently-asked-questions section table {
  display: none;
  padding-left: 30px;
}


/* Newsletter */
/* =================================================== */
#newsletterModal {
    position: fixed;
    z-index: 5000;
    width: 100%;
    height: 100%;
    bottom: 0;
    left: 0;
    display: flex;
    justify-content: center;
    align-items: center;
    background: rgba(255, 255, 255, .7);
}

.newsletter-shadow {
    /* background: white;
    box-shadow: 0 0 40px 40px rgba(255,255,255,1); */
    padding: 10px;
    max-width: 600px;
    width: 90%;
    box-sizing: border-box;
}

.newsletter-box {
    max-width: 530px;
    padding: 10px;
    margin: auto;
}

.newsletter {
    background: rgba(0, 104, 181, 1);
    box-shadow: 0 0 20px 10px #a9a9a9c0;
    width: 100%;
    padding: 10px;
}

.newsletter-heading {
    color: white;
    margin: 0 0 1rem;
}

.newsletter-text {
    color: white;
}

.form-group {
    position: relative;
}

.newsletter-input {
    box-sizing: border-box;
    border: 1px solid white;
    width: 100%;
    transition: .4s;
    line-height: 1.65rem;
    height: 30px;
}

.newsletter-input:focus {
    outline: 0;
    box-shadow: 0 0 5px 2px white;
}

.newsletter-input.failed:focus {
    outline: 0;
    box-shadow: 0 0 5px 2px #a8a8a8;
}

.newsletter-submit-btn,
.newsletter-submit-btn:focus {
    background: #cdedff;
    color: rgba(0, 104, 181, 1);
    border: 0;
    position: absolute;
    top: 1.5px;
    right: 1.5px;
    padding: 0 .8rem;
    transition: .4s;

    white-space: nowrap;
    overflow: hidden;
    text-overflow: ellipsis;
    max-width: 31%;
    outline: none;
}

.newsletter-submit-btn:hover,
.newsletter-submit-btn:active {
    background: #00A3F6;
    color: white;
    outline: none;
}

.newsletter-submit-btn:disabled {
    background: #a8a8a8;
    color: white;
}

.newsletter-submit-btn:before {
    font-family: "Font Awesome 5 Free";
    content: "\f0e0\00a0"; 
    font-size: 1rem;
}

.newsletter-footer-text {
    color: #76CEFF;
    font-size: 0.7rem;
}

.newsletter-footer-text a {
    color: #B4F0FF;
}

.message-box {
    justify-content: center;
    align-items: center;
    font-size: 1.2rem;
    text-align: center;
    display: none;
    color: white;
}

.newsletter-icon {
    margin-left: -31px;
}

.newsletter-icon-background {
    color: white;
    top: 20px;
    font-size: .9em;
}

.newsletter-submit--success {
    color: #B1D272;
}

.newsletter-submit--failure {
    color: #C81326;
}

.animated {
    opacity: 0;
}

.fade-up {
    animation: fade-up-anim .2s forwards;
}

.fade-in {
    animation: fade-in-anim .2s forwards;
}

.animation-delay {
    animation-delay: .3s;
}

.animation-delay--long {
    animation-delay: .5s;
}

@keyframes fade-up-anim {
    from {
        opacity: 0;
        transform: translateY(20px);
    }
    to {
        opacity: 1;
        transform: translateY(0);
    }
}

@keyframes fade-in-anim {
    from {
        opacity: 0;
    }
    to {
        opacity: 1;
    }
}

input:-webkit-autofill {
    -webkit-box-shadow: 0 0 0px 1000px white inset;
}


/* Splide carousel */
.splide__slide {
    margin-right: 2rem;
    overflow: hidden;
}<|MERGE_RESOLUTION|>--- conflicted
+++ resolved
@@ -103,7 +103,6 @@
     top: 5px;
 }
 
-<<<<<<< HEAD
 /* Moving dropdown arrows to the left */
 details.sd-dropdown .sd-summary-up,
 details.sd-dropdown .sd-summary-down {
@@ -127,9 +126,6 @@
     padding-left: 40px;
 }
 
-
-=======
->>>>>>> 3c579b93
 
 /* Second level items                 */
 #bd-docs-nav > div > ul > li > ul {
