--- conflicted
+++ resolved
@@ -52,10 +52,10 @@
 .. note::
 
    OpenVINO also supports 4-bit models from Hugging Face `Transformers <https://github.com/huggingface/transformers>`__ library optimized 
-<<<<<<< HEAD
-   with `GPTQ <https://github.com/PanQiWei/AutoGPTQ>`__. There is no need to do an extra step of model optimization in this case because 
-   model conversion will ensure that int4 optimization results are preserved and model inference will benefit from it.
+   with `GPTQ <https://github.com/PanQiWei/AutoGPTQ>`__. In this case, there is no need for an additional model optimization step because model conversion will automatically preserve the INT4 optimization results, allowing model inference to benefit from it.
 
+
+The table below shows examples of Text Generation models with different optimization settings:
 
 .. list-table::
    :widths: 40 55 25 25
@@ -125,9 +125,6 @@
      - INT4_SYM,group_size=64,ratio=0.8
      - 2.98
      - 8.0
-=======
-   with `GPTQ <https://github.com/PanQiWei/AutoGPTQ>`__. In this case, there is no need for an additional model optimization step because model conversion will automatically preserve the INT4 optimization results, allowing model inference to benefit from it.
->>>>>>> 044fbf53
    
 
 Additional Resources
