jobs:
<<<<<<< HEAD
- job: TestLin
  timeoutInMinutes: 10
=======
- job: Lin
  # About 150% of total time
  timeoutInMinutes: 85
>>>>>>> 802d605b
  pool:
    name: LIN_VMSS_VENV_F8S_WU2
  variables:
    system.debug: true
<<<<<<< HEAD
  steps:
  - checkout: none
    clean: true
    fetchDepth: 1
    lfs: false
    submodules: true
    path: openvino
  - script: |
      ls qqq
      echo $?
      ls .
      echo $?
    displayName: 'Exit code'
=======
    WORKERS_NUMBER: 8
    BUILD_TYPE: Release
    REPO_DIR: $(Build.Repository.LocalPath)
    WORK_DIR: $(Pipeline.Workspace)/_w
    BUILD_DIR: $(WORK_DIR)/build
    BIN_DIR: $(REPO_DIR)/bin/intel64/$(BUILD_TYPE)
  steps:
  - checkout: self
    clean: true
    fetchDepth: 1
    lfs: false
    submodules: recursive
    path: openvino
  - script: |
      curl -H Metadata:true --noproxy "*" "http://169.254.169.254/metadata/instance?api-version=2019-06-01"
      whoami
      uname -a
      which python3
      python3 --version
      gcc --version
      lsb_release
      env
      cat /proc/cpuinfo
      cat /proc/meminfo
      vmstat -s
      df
    displayName: 'System properties'
  - script: |
      rm -rf $(WORK_DIR) ; mkdir $(WORK_DIR)
      rm -rf $(BUILD_DIR) ; mkdir $(BUILD_DIR)
    displayName: 'Make dir'
  - script: |
      sudo apt --assume-yes install libusb-1.0-0-dev
      python3 -m pip install -r ./inference-engine/ie_bridges/python/requirements.txt
      # For running Python API tests
      python3 -m pip install -r ./inference-engine/ie_bridges/python/src/requirements-dev.txt
    displayName: 'Install dependencies'
  - script: |
      wget https://github.com/ninja-build/ninja/releases/download/v1.10.0/ninja-linux.zip
      unzip ninja-linux.zip
      sudo cp -v ninja /usr/local/bin/
    workingDirectory: $(WORK_DIR)
    displayName: 'Install Ninja'
  - task: CMake@1
    inputs:
      # CMake must get Python 3.x version by default
      cmakeArgs: -GNinja -DVERBOSE_BUILD=ON -DCMAKE_BUILD_TYPE=$(BUILD_TYPE) -DENABLE_PYTHON=ON -DPYTHON_EXECUTABLE=/usr/bin/python3.6 -DENABLE_TESTS=ON $(REPO_DIR)
      workingDirectory: $(BUILD_DIR)
  - script: ninja
    workingDirectory: $(BUILD_DIR)
    displayName: 'Build Lin'
  - script: ls -alR $(REPO_DIR)/bin/
    displayName: 'List files'
  - script: $(BIN_DIR)/unit-test --gtest_print_time=1 --gtest_filter=-backend_api.config_unsupported:*IE_GPU*
    displayName: 'nGraph UT'
    continueOnError: false
  - script: $(BIN_DIR)/InferenceEngineUnitTests --gtest_print_time=1
    displayName: 'IE UT old'
    continueOnError: false
  - script: $(BIN_DIR)/ieUnitTests
    displayName: 'IE UT'
    continueOnError: false
  - script: $(BIN_DIR)/cpuUnitTests
    displayName: 'CPU UT'
    continueOnError: false
  - script: $(BIN_DIR)/gnaUnitTests
    displayName: 'GNA UT'
    continueOnError: false
  - script: $(BIN_DIR)/vpuUnitTests
    displayName: 'VPU UT'
    continueOnError: false
  - script: $(BIN_DIR)/ieFuncTests
    displayName: 'IE FuncTests'
    continueOnError: false
  - script: $(BIN_DIR)/cpuFuncTests --gtest_print_time=1
    displayName: 'CPU FuncTests'
    continueOnError: false
  - script: $(BIN_DIR)/MklDnnBehaviorTests
    displayName: 'MklDnnBehaviorTests'
    continueOnError: false
  - script: |
      git clone https://github.com/openvinotoolkit/testdata.git
      git clone https://github.com/google/gtest-parallel.git
    workingDirectory: $(WORK_DIR)
    displayName: 'Clone testdata & gtest-parallel'
  - script: |
      export DATA_PATH=$(WORK_DIR)/testdata
      export MODELS_PATH=$(WORK_DIR)/testdata
      python3 $(WORK_DIR)/gtest-parallel/gtest-parallel $(BIN_DIR)/MklDnnFunctionalTests --workers=$(WORKERS_NUMBER) --print_test_times --dump_json_test_results=MklDnnFunctionalTests.json --gtest_filter=-smoke_MobileNet/ModelTransformationsTest.LPT/mobilenet_v2_tf_depthwise_batch1_inPluginDisabled_inTestDisabled_asymmetric* -- --gtest_print_time=1
    workingDirectory: $(WORK_DIR)
    displayName: 'MklDnnFunctionalTests'
    continueOnError: false
  - script: |
      export DATA_PATH=$(WORK_DIR)/testdata
      export MODELS_PATH=$(WORK_DIR)/testdata
      $(BIN_DIR)/InferenceEngineCAPITests
    displayName: 'IE CAPITests'
    continueOnError: false
  - script: |
      export DATA_PATH=$(WORK_DIR)/testdata
      export MODELS_PATH=$(WORK_DIR)/testdata
      export LD_LIBRARY_PATH=$(BIN_DIR)/lib
      export PYTHONPATH=$(BIN_DIR)/lib/python_api/python3.6
      env
      cd $(REPO_DIR)/inference-engine/ie_bridges/python/tests
      pytest
    displayName: 'Python API Tests'
    continueOnError: false
    enabled: false
>>>>>>> 802d605b

- job: TestMac
  timeoutInMinutes: 10
  pool:
    vmImage: 'macOS-10.15'
  variables:
    system.debug: true
<<<<<<< HEAD
  steps:
  - checkout: none
    clean: true
    fetchDepth: 1
    lfs: false
    submodules: true
    path: openvino
  - script: |
      ls qqq
      echo $?
      ls .
      echo $?
    displayName: 'Exit code'
=======
    WORKERS_NUMBER: 3
    BUILD_TYPE: Release
    REPO_DIR: $(Build.Repository.LocalPath)
    WORK_DIR: $(Pipeline.Workspace)/_w
    BUILD_DIR: $(WORK_DIR)/build
    BIN_DIR: $(REPO_DIR)/bin/intel64/$(BUILD_TYPE)
  steps:
  - checkout: self
    clean: true
    fetchDepth: 1
    lfs: false
    submodules: recursive
    path: openvino
  - script: |
      whoami
      uname -a
      which python3
      python3 --version
      gcc --version
      xcrun --sdk macosx --show-sdk-version
      env
      sysctl -a
    displayName: 'System properties'
  - script: |
      rm -rf $(WORK_DIR) ; mkdir $(WORK_DIR)
      rm -rf $(BUILD_DIR) ; mkdir $(BUILD_DIR)
    displayName: 'Make dir'
  - task: UsePythonVersion@0
    inputs:
      versionSpec: '3.7'
  - script: |
      brew install cython
      brew install automake
    displayName: 'Install dependencies'
  - script: brew install ninja
    displayName: 'Install Ninja'
  - script: |
      export PATH="/usr/local/opt/cython/bin:$PATH"
      export CC=gcc
      export CXX=g++
      # Disable errors with Ninja
      export CXXFLAGS="-Wno-error=unused-command-line-argument"
      export CFLAGS="-Wno-error=unused-command-line-argument"
      cmake -GNinja -DVERBOSE_BUILD=ON -DCMAKE_BUILD_TYPE=$(BUILD_TYPE) -DENABLE_PYTHON=ON -DENABLE_TESTS=ON $(REPO_DIR)
    workingDirectory: $(BUILD_DIR)
    displayName: 'CMake'
  - script: ninja
    workingDirectory: $(BUILD_DIR)
    displayName: 'Build Mac'
  - script: ls -alR $(REPO_DIR)/bin/
    displayName: 'List files'
  - script: $(BIN_DIR)/unit-test --gtest_print_time=1 --gtest_filter=-backend_api.config_unsupported:*IE_GPU*:IE_CPU.onnx_model_sigmoid
    displayName: 'nGraph UT'
    continueOnError: false
  - script: $(BIN_DIR)/InferenceEngineUnitTests --gtest_print_time=1
    displayName: 'IE UT old'
    continueOnError: false
  - script: $(BIN_DIR)/ieUnitTests
    displayName: 'IE UT'
    continueOnError: false
  - script: $(BIN_DIR)/cpuUnitTests
    displayName: 'CPU UT'
    continueOnError: false
  - script: $(BIN_DIR)/vpuUnitTests
    displayName: 'VPU UT'
    continueOnError: false
  - script: $(BIN_DIR)/ieFuncTests
    displayName: 'IE FuncTests'
    continueOnError: false
  - script: $(BIN_DIR)/cpuFuncTests --gtest_print_time=1
    displayName: 'CPU FuncTests'
    continueOnError: false
  - script: $(BIN_DIR)/MklDnnBehaviorTests
    displayName: 'MklDnnBehaviorTests'
    continueOnError: false
  - script: |
      git clone https://github.com/openvinotoolkit/testdata.git
      git clone https://github.com/google/gtest-parallel.git
    workingDirectory: $(WORK_DIR)
    displayName: 'Clone testdata & gtest-parallel'
  - script: |
      export DATA_PATH=$(WORK_DIR)/testdata
      export MODELS_PATH=$(WORK_DIR)/testdata
      python3 $(WORK_DIR)/gtest-parallel/gtest-parallel $(BIN_DIR)/MklDnnFunctionalTests --workers=$(WORKERS_NUMBER) --print_test_times --dump_json_test_results=MklDnnFunctionalTests.json --gtest_filter=-smoke_MobileNet/ModelTransformationsTest.LPT/mobilenet_v2_tf_depthwise_batch1_inPluginDisabled_inTestDisabled_asymmetric* -- --gtest_print_time=1
    workingDirectory: $(WORK_DIR)
    displayName: 'MklDnnFunctionalTests'
    continueOnError: false
  - script: |
      export DATA_PATH=$(WORK_DIR)/testdata
      export MODELS_PATH=$(WORK_DIR)/testdata
      $(BIN_DIR)/InferenceEngineCAPITests
    displayName: 'IE CAPITests'
    continueOnError: false
>>>>>>> 802d605b

- job: TestWin
  timeoutInMinutes: 10
  pool:
    name: WIN_VMSS_VENV_F8S_WU2
  variables:
    system.debug: true
<<<<<<< HEAD
  steps:
  - checkout: none
    clean: true
    fetchDepth: 1
    lfs: false
    submodules: true
    path: openvino
  - script: |
      dir qqq
      echo %errorlevel%
      cd .
      echo %errorlevel%
    displayName: 'Exit code'
=======
    WORKERS_NUMBER: 8
    BUILD_TYPE: Release
    REPO_DIR: $(Build.Repository.LocalPath)
    WORK_DIR: $(Pipeline.Workspace)\_w
    BUILD_DIR: D:\build
    BIN_DIR: $(REPO_DIR)\bin\intel64
    MSVS_VARS_PATH: C:\Program Files (x86)\Microsoft Visual Studio\2019\Enterprise\VC\Auxiliary\Build\vcvars64.bat
    MSVC_COMPILER_PATH: C:\Program Files (x86)\Microsoft Visual Studio\2019\Enterprise\VC\Tools\MSVC\14.24.28314\bin\Hostx64\x64\cl.exe
  steps:
  - checkout: self
    clean: true
    fetchDepth: 1
    lfs: false
    submodules: recursive
    path: openvino
  - script: |
      powershell -command "Invoke-RestMethod -Headers @{\"Metadata\"=\"true\"} -Method GET -Uri http://169.254.169.254/metadata/instance/compute?api-version=2019-06-01 | format-custom"
      where python3
      where python
      python --version
      wmic computersystem get TotalPhysicalMemory
      wmic cpu list
      wmic logicaldisk get description,name
      wmic VOLUME list
      set
    displayName: 'System properties'
  - script: |
      rd /Q /S $(WORK_DIR) & mkdir $(WORK_DIR)
      rd /Q /S $(BUILD_DIR) & mkdir $(BUILD_DIR)
    displayName: 'Make dir'
  - script: |
      certutil -urlcache -split -f https://github.com/ninja-build/ninja/releases/download/v1.10.0/ninja-win.zip ninja-win.zip
      powershell -command "Expand-Archive -Force ninja-win.zip"
    workingDirectory: $(WORK_DIR)
    displayName: Install Ninja
  - script: |
      certutil -urlcache -split -f https://incredibuilddiag1wu2.blob.core.windows.net/incredibuild/IBSetupConsole_9_5_0.exe IBSetupConsole_9_5_0.exe
      call IBSetupConsole_9_5_0.exe /Install /Components=Agent,oneuse /Coordinator=11.1.0.4 /AGENT:OPENFIREWALL=ON /AGENT:AUTOSELECTPORTS=ON /ADDTOPATH=ON /AGENT:INSTALLADDINS=OFF
    workingDirectory: $(WORK_DIR)
    displayName: Install IncrediBuild
  - script: |
      echo Stop IncrediBuild_Agent && net stop IncrediBuild_Agent
      reg add HKEY_LOCAL_MACHINE\SOFTWARE\Wow6432Node\Xoreax\IncrediBuild\Builder /f /v LastEnabled /d 0 && echo Start IncrediBuild_Agent && net start IncrediBuild_Agent
    displayName: Start IncrediBuild
  - script: |
      set PATH=$(WORK_DIR)\ninja-win;%PATH%
      call "$(MSVS_VARS_PATH)" && cmake -GNinja -DCMAKE_BUILD_TYPE=$(BUILD_TYPE) -DENABLE_TESTS=ON -DCMAKE_C_COMPILER:PATH="$(MSVC_COMPILER_PATH)" -DCMAKE_CXX_COMPILER:PATH="$(MSVC_COMPILER_PATH)" $(REPO_DIR)
    workingDirectory: $(BUILD_DIR)
    displayName: 'CMake'
  - script: |
      set PATH=$(WORK_DIR)\ninja-win;%PATH%
      call "$(MSVS_VARS_PATH)" && "C:\Program Files (x86)\IncrediBuild\BuildConsole.exe" /COMMAND="ninja" /MaxCPUS=40
    workingDirectory: $(BUILD_DIR)
    displayName: 'Build Win'
  - script: echo Stop IncrediBuild_Agent && net stop IncrediBuild_Agent
    displayName: Stop IncrediBuild
    continueOnError: true
  - script: dir $(REPO_DIR)\bin\ /s /b
    displayName: 'List files'
  - script: |
      set PATH=$(REPO_DIR)\inference-engine\temp\tbb\bin;%PATH%
      $(BIN_DIR)\unit-test --gtest_print_time=1 --gtest_filter=-backend_api.config_unsupported:*IE_GPU*
    displayName: 'nGraph UT'
    continueOnError: false
  - script: |
      set PATH=$(REPO_DIR)\inference-engine\temp\tbb\bin;%PATH%
      $(BIN_DIR)\InferenceEngineUnitTests --gtest_print_time=1
    displayName: 'IE UT old'
    continueOnError: false
  - script: |
      set PATH=$(REPO_DIR)\inference-engine\temp\tbb\bin;%PATH%
      $(BIN_DIR)\ieUnitTests
    displayName: 'IE UT'
    continueOnError: false
  - script: |
      set PATH=$(REPO_DIR)\inference-engine\temp\tbb\bin;%PATH%
      $(BIN_DIR)\cpuUnitTests
    displayName: 'CPU UT'
    continueOnError: false
  - script: |
      set PATH=$(REPO_DIR)\inference-engine\temp\tbb\bin;%PATH%
      $(BIN_DIR)\gnaUnitTests
    displayName: 'GNA UT'
    continueOnError: false
  - script: |
      set PATH=$(REPO_DIR)\inference-engine\temp\tbb\bin;%PATH%
      $(BIN_DIR)\vpuUnitTests
    displayName: 'VPU UT'
    continueOnError: false
  - script: |
      set PATH=$(REPO_DIR)\inference-engine\temp\tbb\bin;%PATH%
      $(BIN_DIR)\ieFuncTests
    displayName: 'IE FuncTests'
    continueOnError: false
  - script: |
      set PATH=$(REPO_DIR)\inference-engine\temp\tbb\bin;%PATH%
      $(BIN_DIR)\cpuFuncTests --gtest_print_time=1
    displayName: 'CPU FuncTests'
    continueOnError: false
  - script: |
      set PATH=$(REPO_DIR)\inference-engine\temp\tbb\bin;%PATH%
      $(BIN_DIR)\MklDnnBehaviorTests
    displayName: 'MklDnnBehaviorTests'
    continueOnError: false
  - script: |
      git clone https://github.com/openvinotoolkit/testdata.git
      git clone https://github.com/google/gtest-parallel.git
    workingDirectory: $(BUILD_DIR)
    displayName: 'Clone testdata & gtest-parallel'
    # Add for gtest-parallel, it hangs now (CVS-33386)
    #python $(BUILD_DIR)\gtest-parallel\gtest-parallel $(BIN_DIR)\MklDnnFunctionalTests --workers=$(WORKERS_NUMBER) --print_test_times --dump_json_test_results=MklDnnFunctionalTests.json --gtest_filter=-smoke_MobileNet/ModelTransformationsTest.LPT/mobilenet_v2_tf_depthwise_batch1_inPluginDisabled_inTestDisabled_asymmetric* -- --gtest_print_time=1
  - script: |
      set PATH=$(REPO_DIR)\inference-engine\temp\tbb\bin;$(REPO_DIR)\inference-engine\temp\opencv_4.3.0\opencv\bin;%PATH%
      set DATA_PATH=$(BUILD_DIR)\testdata
      set MODELS_PATH=$(BUILD_DIR)\testdata
      $(BIN_DIR)\MklDnnFunctionalTests --gtest_print_time=1 --gtest_filter=-smoke_MobileNet/ModelTransformationsTest.LPT/mobilenet_v2_tf_depthwise_batch1_inPluginDisabled_inTestDisabled_asymmetric*
    displayName: 'MklDnnFunctionalTests'
    continueOnError: false
  - script: |
      set PATH=$(REPO_DIR)\inference-engine\temp\tbb\bin;$(REPO_DIR)\inference-engine\temp\opencv_4.3.0\opencv\bin;%PATH%
      set DATA_PATH=$(BUILD_DIR)\testdata
      set MODELS_PATH=$(BUILD_DIR)\testdata
      $(BIN_DIR)\InferenceEngineCAPITests
    displayName: 'IE CAPITests'
    continueOnError: false
>>>>>>> 802d605b
<|MERGE_RESOLUTION|>--- conflicted
+++ resolved
@@ -1,17 +1,43 @@
+Skip to content
+Search or jump to…
+
+Pull requests
+Issues
+Marketplace
+Explore
+ 
+@azhogov 
+azhogov
+/
+openvino
+forked from openvinotoolkit/openvino
+0
+0
+630
+Code
+Pull requests
+Actions
+Projects
+Wiki
+Security
+Insights
+Settings
+openvino/azure-pipelines.yml
+@azhogov
+azhogov Update azure-pipelines.yml
+Latest commit 7a6096b 6 days ago
+ History
+ 2 contributors
+@azhogov@SDxKeeper
+60 lines (58 sloc)  1002 Bytes
+  
 jobs:
-<<<<<<< HEAD
 - job: TestLin
   timeoutInMinutes: 10
-=======
-- job: Lin
-  # About 150% of total time
-  timeoutInMinutes: 85
->>>>>>> 802d605b
   pool:
     name: LIN_VMSS_VENV_F8S_WU2
   variables:
     system.debug: true
-<<<<<<< HEAD
   steps:
   - checkout: none
     clean: true
@@ -25,125 +51,12 @@
       ls .
       echo $?
     displayName: 'Exit code'
-=======
-    WORKERS_NUMBER: 8
-    BUILD_TYPE: Release
-    REPO_DIR: $(Build.Repository.LocalPath)
-    WORK_DIR: $(Pipeline.Workspace)/_w
-    BUILD_DIR: $(WORK_DIR)/build
-    BIN_DIR: $(REPO_DIR)/bin/intel64/$(BUILD_TYPE)
-  steps:
-  - checkout: self
-    clean: true
-    fetchDepth: 1
-    lfs: false
-    submodules: recursive
-    path: openvino
-  - script: |
-      curl -H Metadata:true --noproxy "*" "http://169.254.169.254/metadata/instance?api-version=2019-06-01"
-      whoami
-      uname -a
-      which python3
-      python3 --version
-      gcc --version
-      lsb_release
-      env
-      cat /proc/cpuinfo
-      cat /proc/meminfo
-      vmstat -s
-      df
-    displayName: 'System properties'
-  - script: |
-      rm -rf $(WORK_DIR) ; mkdir $(WORK_DIR)
-      rm -rf $(BUILD_DIR) ; mkdir $(BUILD_DIR)
-    displayName: 'Make dir'
-  - script: |
-      sudo apt --assume-yes install libusb-1.0-0-dev
-      python3 -m pip install -r ./inference-engine/ie_bridges/python/requirements.txt
-      # For running Python API tests
-      python3 -m pip install -r ./inference-engine/ie_bridges/python/src/requirements-dev.txt
-    displayName: 'Install dependencies'
-  - script: |
-      wget https://github.com/ninja-build/ninja/releases/download/v1.10.0/ninja-linux.zip
-      unzip ninja-linux.zip
-      sudo cp -v ninja /usr/local/bin/
-    workingDirectory: $(WORK_DIR)
-    displayName: 'Install Ninja'
-  - task: CMake@1
-    inputs:
-      # CMake must get Python 3.x version by default
-      cmakeArgs: -GNinja -DVERBOSE_BUILD=ON -DCMAKE_BUILD_TYPE=$(BUILD_TYPE) -DENABLE_PYTHON=ON -DPYTHON_EXECUTABLE=/usr/bin/python3.6 -DENABLE_TESTS=ON $(REPO_DIR)
-      workingDirectory: $(BUILD_DIR)
-  - script: ninja
-    workingDirectory: $(BUILD_DIR)
-    displayName: 'Build Lin'
-  - script: ls -alR $(REPO_DIR)/bin/
-    displayName: 'List files'
-  - script: $(BIN_DIR)/unit-test --gtest_print_time=1 --gtest_filter=-backend_api.config_unsupported:*IE_GPU*
-    displayName: 'nGraph UT'
-    continueOnError: false
-  - script: $(BIN_DIR)/InferenceEngineUnitTests --gtest_print_time=1
-    displayName: 'IE UT old'
-    continueOnError: false
-  - script: $(BIN_DIR)/ieUnitTests
-    displayName: 'IE UT'
-    continueOnError: false
-  - script: $(BIN_DIR)/cpuUnitTests
-    displayName: 'CPU UT'
-    continueOnError: false
-  - script: $(BIN_DIR)/gnaUnitTests
-    displayName: 'GNA UT'
-    continueOnError: false
-  - script: $(BIN_DIR)/vpuUnitTests
-    displayName: 'VPU UT'
-    continueOnError: false
-  - script: $(BIN_DIR)/ieFuncTests
-    displayName: 'IE FuncTests'
-    continueOnError: false
-  - script: $(BIN_DIR)/cpuFuncTests --gtest_print_time=1
-    displayName: 'CPU FuncTests'
-    continueOnError: false
-  - script: $(BIN_DIR)/MklDnnBehaviorTests
-    displayName: 'MklDnnBehaviorTests'
-    continueOnError: false
-  - script: |
-      git clone https://github.com/openvinotoolkit/testdata.git
-      git clone https://github.com/google/gtest-parallel.git
-    workingDirectory: $(WORK_DIR)
-    displayName: 'Clone testdata & gtest-parallel'
-  - script: |
-      export DATA_PATH=$(WORK_DIR)/testdata
-      export MODELS_PATH=$(WORK_DIR)/testdata
-      python3 $(WORK_DIR)/gtest-parallel/gtest-parallel $(BIN_DIR)/MklDnnFunctionalTests --workers=$(WORKERS_NUMBER) --print_test_times --dump_json_test_results=MklDnnFunctionalTests.json --gtest_filter=-smoke_MobileNet/ModelTransformationsTest.LPT/mobilenet_v2_tf_depthwise_batch1_inPluginDisabled_inTestDisabled_asymmetric* -- --gtest_print_time=1
-    workingDirectory: $(WORK_DIR)
-    displayName: 'MklDnnFunctionalTests'
-    continueOnError: false
-  - script: |
-      export DATA_PATH=$(WORK_DIR)/testdata
-      export MODELS_PATH=$(WORK_DIR)/testdata
-      $(BIN_DIR)/InferenceEngineCAPITests
-    displayName: 'IE CAPITests'
-    continueOnError: false
-  - script: |
-      export DATA_PATH=$(WORK_DIR)/testdata
-      export MODELS_PATH=$(WORK_DIR)/testdata
-      export LD_LIBRARY_PATH=$(BIN_DIR)/lib
-      export PYTHONPATH=$(BIN_DIR)/lib/python_api/python3.6
-      env
-      cd $(REPO_DIR)/inference-engine/ie_bridges/python/tests
-      pytest
-    displayName: 'Python API Tests'
-    continueOnError: false
-    enabled: false
->>>>>>> 802d605b
-
 - job: TestMac
   timeoutInMinutes: 10
   pool:
     vmImage: 'macOS-10.15'
   variables:
     system.debug: true
-<<<<<<< HEAD
   steps:
   - checkout: none
     clean: true
@@ -157,109 +70,12 @@
       ls .
       echo $?
     displayName: 'Exit code'
-=======
-    WORKERS_NUMBER: 3
-    BUILD_TYPE: Release
-    REPO_DIR: $(Build.Repository.LocalPath)
-    WORK_DIR: $(Pipeline.Workspace)/_w
-    BUILD_DIR: $(WORK_DIR)/build
-    BIN_DIR: $(REPO_DIR)/bin/intel64/$(BUILD_TYPE)
-  steps:
-  - checkout: self
-    clean: true
-    fetchDepth: 1
-    lfs: false
-    submodules: recursive
-    path: openvino
-  - script: |
-      whoami
-      uname -a
-      which python3
-      python3 --version
-      gcc --version
-      xcrun --sdk macosx --show-sdk-version
-      env
-      sysctl -a
-    displayName: 'System properties'
-  - script: |
-      rm -rf $(WORK_DIR) ; mkdir $(WORK_DIR)
-      rm -rf $(BUILD_DIR) ; mkdir $(BUILD_DIR)
-    displayName: 'Make dir'
-  - task: UsePythonVersion@0
-    inputs:
-      versionSpec: '3.7'
-  - script: |
-      brew install cython
-      brew install automake
-    displayName: 'Install dependencies'
-  - script: brew install ninja
-    displayName: 'Install Ninja'
-  - script: |
-      export PATH="/usr/local/opt/cython/bin:$PATH"
-      export CC=gcc
-      export CXX=g++
-      # Disable errors with Ninja
-      export CXXFLAGS="-Wno-error=unused-command-line-argument"
-      export CFLAGS="-Wno-error=unused-command-line-argument"
-      cmake -GNinja -DVERBOSE_BUILD=ON -DCMAKE_BUILD_TYPE=$(BUILD_TYPE) -DENABLE_PYTHON=ON -DENABLE_TESTS=ON $(REPO_DIR)
-    workingDirectory: $(BUILD_DIR)
-    displayName: 'CMake'
-  - script: ninja
-    workingDirectory: $(BUILD_DIR)
-    displayName: 'Build Mac'
-  - script: ls -alR $(REPO_DIR)/bin/
-    displayName: 'List files'
-  - script: $(BIN_DIR)/unit-test --gtest_print_time=1 --gtest_filter=-backend_api.config_unsupported:*IE_GPU*:IE_CPU.onnx_model_sigmoid
-    displayName: 'nGraph UT'
-    continueOnError: false
-  - script: $(BIN_DIR)/InferenceEngineUnitTests --gtest_print_time=1
-    displayName: 'IE UT old'
-    continueOnError: false
-  - script: $(BIN_DIR)/ieUnitTests
-    displayName: 'IE UT'
-    continueOnError: false
-  - script: $(BIN_DIR)/cpuUnitTests
-    displayName: 'CPU UT'
-    continueOnError: false
-  - script: $(BIN_DIR)/vpuUnitTests
-    displayName: 'VPU UT'
-    continueOnError: false
-  - script: $(BIN_DIR)/ieFuncTests
-    displayName: 'IE FuncTests'
-    continueOnError: false
-  - script: $(BIN_DIR)/cpuFuncTests --gtest_print_time=1
-    displayName: 'CPU FuncTests'
-    continueOnError: false
-  - script: $(BIN_DIR)/MklDnnBehaviorTests
-    displayName: 'MklDnnBehaviorTests'
-    continueOnError: false
-  - script: |
-      git clone https://github.com/openvinotoolkit/testdata.git
-      git clone https://github.com/google/gtest-parallel.git
-    workingDirectory: $(WORK_DIR)
-    displayName: 'Clone testdata & gtest-parallel'
-  - script: |
-      export DATA_PATH=$(WORK_DIR)/testdata
-      export MODELS_PATH=$(WORK_DIR)/testdata
-      python3 $(WORK_DIR)/gtest-parallel/gtest-parallel $(BIN_DIR)/MklDnnFunctionalTests --workers=$(WORKERS_NUMBER) --print_test_times --dump_json_test_results=MklDnnFunctionalTests.json --gtest_filter=-smoke_MobileNet/ModelTransformationsTest.LPT/mobilenet_v2_tf_depthwise_batch1_inPluginDisabled_inTestDisabled_asymmetric* -- --gtest_print_time=1
-    workingDirectory: $(WORK_DIR)
-    displayName: 'MklDnnFunctionalTests'
-    continueOnError: false
-  - script: |
-      export DATA_PATH=$(WORK_DIR)/testdata
-      export MODELS_PATH=$(WORK_DIR)/testdata
-      $(BIN_DIR)/InferenceEngineCAPITests
-    displayName: 'IE CAPITests'
-    continueOnError: false
->>>>>>> 802d605b
-
 - job: TestWin
   timeoutInMinutes: 10
   pool:
     name: WIN_VMSS_VENV_F8S_WU2
   variables:
     system.debug: true
-<<<<<<< HEAD
   steps:
   - checkout: none
     clean: true
@@ -273,130 +89,15 @@
       cd .
       echo %errorlevel%
     displayName: 'Exit code'
-=======
-    WORKERS_NUMBER: 8
-    BUILD_TYPE: Release
-    REPO_DIR: $(Build.Repository.LocalPath)
-    WORK_DIR: $(Pipeline.Workspace)\_w
-    BUILD_DIR: D:\build
-    BIN_DIR: $(REPO_DIR)\bin\intel64
-    MSVS_VARS_PATH: C:\Program Files (x86)\Microsoft Visual Studio\2019\Enterprise\VC\Auxiliary\Build\vcvars64.bat
-    MSVC_COMPILER_PATH: C:\Program Files (x86)\Microsoft Visual Studio\2019\Enterprise\VC\Tools\MSVC\14.24.28314\bin\Hostx64\x64\cl.exe
-  steps:
-  - checkout: self
-    clean: true
-    fetchDepth: 1
-    lfs: false
-    submodules: recursive
-    path: openvino
-  - script: |
-      powershell -command "Invoke-RestMethod -Headers @{\"Metadata\"=\"true\"} -Method GET -Uri http://169.254.169.254/metadata/instance/compute?api-version=2019-06-01 | format-custom"
-      where python3
-      where python
-      python --version
-      wmic computersystem get TotalPhysicalMemory
-      wmic cpu list
-      wmic logicaldisk get description,name
-      wmic VOLUME list
-      set
-    displayName: 'System properties'
-  - script: |
-      rd /Q /S $(WORK_DIR) & mkdir $(WORK_DIR)
-      rd /Q /S $(BUILD_DIR) & mkdir $(BUILD_DIR)
-    displayName: 'Make dir'
-  - script: |
-      certutil -urlcache -split -f https://github.com/ninja-build/ninja/releases/download/v1.10.0/ninja-win.zip ninja-win.zip
-      powershell -command "Expand-Archive -Force ninja-win.zip"
-    workingDirectory: $(WORK_DIR)
-    displayName: Install Ninja
-  - script: |
-      certutil -urlcache -split -f https://incredibuilddiag1wu2.blob.core.windows.net/incredibuild/IBSetupConsole_9_5_0.exe IBSetupConsole_9_5_0.exe
-      call IBSetupConsole_9_5_0.exe /Install /Components=Agent,oneuse /Coordinator=11.1.0.4 /AGENT:OPENFIREWALL=ON /AGENT:AUTOSELECTPORTS=ON /ADDTOPATH=ON /AGENT:INSTALLADDINS=OFF
-    workingDirectory: $(WORK_DIR)
-    displayName: Install IncrediBuild
-  - script: |
-      echo Stop IncrediBuild_Agent && net stop IncrediBuild_Agent
-      reg add HKEY_LOCAL_MACHINE\SOFTWARE\Wow6432Node\Xoreax\IncrediBuild\Builder /f /v LastEnabled /d 0 && echo Start IncrediBuild_Agent && net start IncrediBuild_Agent
-    displayName: Start IncrediBuild
-  - script: |
-      set PATH=$(WORK_DIR)\ninja-win;%PATH%
-      call "$(MSVS_VARS_PATH)" && cmake -GNinja -DCMAKE_BUILD_TYPE=$(BUILD_TYPE) -DENABLE_TESTS=ON -DCMAKE_C_COMPILER:PATH="$(MSVC_COMPILER_PATH)" -DCMAKE_CXX_COMPILER:PATH="$(MSVC_COMPILER_PATH)" $(REPO_DIR)
-    workingDirectory: $(BUILD_DIR)
-    displayName: 'CMake'
-  - script: |
-      set PATH=$(WORK_DIR)\ninja-win;%PATH%
-      call "$(MSVS_VARS_PATH)" && "C:\Program Files (x86)\IncrediBuild\BuildConsole.exe" /COMMAND="ninja" /MaxCPUS=40
-    workingDirectory: $(BUILD_DIR)
-    displayName: 'Build Win'
-  - script: echo Stop IncrediBuild_Agent && net stop IncrediBuild_Agent
-    displayName: Stop IncrediBuild
-    continueOnError: true
-  - script: dir $(REPO_DIR)\bin\ /s /b
-    displayName: 'List files'
-  - script: |
-      set PATH=$(REPO_DIR)\inference-engine\temp\tbb\bin;%PATH%
-      $(BIN_DIR)\unit-test --gtest_print_time=1 --gtest_filter=-backend_api.config_unsupported:*IE_GPU*
-    displayName: 'nGraph UT'
-    continueOnError: false
-  - script: |
-      set PATH=$(REPO_DIR)\inference-engine\temp\tbb\bin;%PATH%
-      $(BIN_DIR)\InferenceEngineUnitTests --gtest_print_time=1
-    displayName: 'IE UT old'
-    continueOnError: false
-  - script: |
-      set PATH=$(REPO_DIR)\inference-engine\temp\tbb\bin;%PATH%
-      $(BIN_DIR)\ieUnitTests
-    displayName: 'IE UT'
-    continueOnError: false
-  - script: |
-      set PATH=$(REPO_DIR)\inference-engine\temp\tbb\bin;%PATH%
-      $(BIN_DIR)\cpuUnitTests
-    displayName: 'CPU UT'
-    continueOnError: false
-  - script: |
-      set PATH=$(REPO_DIR)\inference-engine\temp\tbb\bin;%PATH%
-      $(BIN_DIR)\gnaUnitTests
-    displayName: 'GNA UT'
-    continueOnError: false
-  - script: |
-      set PATH=$(REPO_DIR)\inference-engine\temp\tbb\bin;%PATH%
-      $(BIN_DIR)\vpuUnitTests
-    displayName: 'VPU UT'
-    continueOnError: false
-  - script: |
-      set PATH=$(REPO_DIR)\inference-engine\temp\tbb\bin;%PATH%
-      $(BIN_DIR)\ieFuncTests
-    displayName: 'IE FuncTests'
-    continueOnError: false
-  - script: |
-      set PATH=$(REPO_DIR)\inference-engine\temp\tbb\bin;%PATH%
-      $(BIN_DIR)\cpuFuncTests --gtest_print_time=1
-    displayName: 'CPU FuncTests'
-    continueOnError: false
-  - script: |
-      set PATH=$(REPO_DIR)\inference-engine\temp\tbb\bin;%PATH%
-      $(BIN_DIR)\MklDnnBehaviorTests
-    displayName: 'MklDnnBehaviorTests'
-    continueOnError: false
-  - script: |
-      git clone https://github.com/openvinotoolkit/testdata.git
-      git clone https://github.com/google/gtest-parallel.git
-    workingDirectory: $(BUILD_DIR)
-    displayName: 'Clone testdata & gtest-parallel'
-    # Add for gtest-parallel, it hangs now (CVS-33386)
-    #python $(BUILD_DIR)\gtest-parallel\gtest-parallel $(BIN_DIR)\MklDnnFunctionalTests --workers=$(WORKERS_NUMBER) --print_test_times --dump_json_test_results=MklDnnFunctionalTests.json --gtest_filter=-smoke_MobileNet/ModelTransformationsTest.LPT/mobilenet_v2_tf_depthwise_batch1_inPluginDisabled_inTestDisabled_asymmetric* -- --gtest_print_time=1
-  - script: |
-      set PATH=$(REPO_DIR)\inference-engine\temp\tbb\bin;$(REPO_DIR)\inference-engine\temp\opencv_4.3.0\opencv\bin;%PATH%
-      set DATA_PATH=$(BUILD_DIR)\testdata
-      set MODELS_PATH=$(BUILD_DIR)\testdata
-      $(BIN_DIR)\MklDnnFunctionalTests --gtest_print_time=1 --gtest_filter=-smoke_MobileNet/ModelTransformationsTest.LPT/mobilenet_v2_tf_depthwise_batch1_inPluginDisabled_inTestDisabled_asymmetric*
-    displayName: 'MklDnnFunctionalTests'
-    continueOnError: false
-  - script: |
-      set PATH=$(REPO_DIR)\inference-engine\temp\tbb\bin;$(REPO_DIR)\inference-engine\temp\opencv_4.3.0\opencv\bin;%PATH%
-      set DATA_PATH=$(BUILD_DIR)\testdata
-      set MODELS_PATH=$(BUILD_DIR)\testdata
-      $(BIN_DIR)\InferenceEngineCAPITests
-    displayName: 'IE CAPITests'
-    continueOnError: false
->>>>>>> 802d605b
+© 2020 GitHub, Inc.
+Terms
+Privacy
+Security
+Status
+Help
+Contact GitHub
+Pricing
+API
+Training
+Blog
+About